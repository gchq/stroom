--- conflicted
+++ resolved
@@ -238,7 +238,7 @@
     echo -e "extraBuildArgs:                [${GREEN}${extraBuildArgs[*]}${NC}]"
 
     # Do the gradle build
-    # Use custom gwt compile jvm settings to avoid blowing the ram limit in 
+    # Use custom gwt compile jvm settings to avoid blowing the ram limit in
     # travis. At time of writing a sudo VM in travis has 7.5gb ram.
     # Each work will chew up the maxHeap value and we have to allow for
     # our docker services as well.
@@ -247,11 +247,7 @@
       -Pversion="${TRAVIS_TAG}" \
       -PgwtCompilerWorkers=2 \
       -PgwtCompilerMinHeap=50M \
-<<<<<<< HEAD
       -PgwtCompilerMaxHeap=1G \
-=======
-      -PgwtCompilerMaxHeap=1000M \
->>>>>>> 069f28c9
       clean \
       build \
       buildDistribution \
