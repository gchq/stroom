/*
 * Copyright 2016 Crown Copyright
 *
 * Licensed under the Apache License, Version 2.0 (the "License");
 * you may not use this file except in compliance with the License.
 * You may obtain a copy of the License at
 *
 *     http://www.apache.org/licenses/LICENSE-2.0
 *
 * Unless required by applicable law or agreed to in writing, software
 * distributed under the License is distributed on an "AS IS" BASIS,
 * WITHOUT WARRANTIES OR CONDITIONS OF ANY KIND, either express or implied.
 * See the License for the specific language governing permissions and
 * limitations under the License.
 */

package stroom.stats.shared;

import com.fasterxml.jackson.annotation.JsonIgnore;
import com.fasterxml.jackson.annotation.JsonInclude;
import com.fasterxml.jackson.annotation.JsonInclude.Include;
import com.fasterxml.jackson.annotation.JsonProperty;
import com.fasterxml.jackson.annotation.JsonPropertyOrder;
import stroom.docstore.shared.Doc;
import stroom.statistics.shared.StatisticType;

import java.util.Collections;
import java.util.List;
import java.util.Objects;
import java.util.Set;

@JsonPropertyOrder({"type", "uuid", "name", "version", "createTime", "updateTime", "createUser", "updateUser", "description", "statisticType", "rollUpType", "precision", "enabled", "config"})
<<<<<<< HEAD
=======
@JsonInclude(Include.NON_EMPTY)
@XmlRootElement(name = "stroomStatsStore")
@XmlType(name = "StroomStatsStoreDoc", propOrder = {"type", "uuid", "name", "version", "createTime", "updateTime", "createUser", "updateUser", "description", "statisticType", "rollUpType", "precision", "enabled", "config"})
>>>>>>> ced7ad52
public class StroomStatsStoreDoc extends Doc {
    private static final long serialVersionUID = -1667372785365881297L;

    public static final String DOCUMENT_TYPE = "StroomStatsStore";

    private static final EventStoreTimeIntervalEnum DEFAULT_PRECISION_INTERVAL = EventStoreTimeIntervalEnum.HOUR;

<<<<<<< HEAD
    private String description;
    private StatisticType statisticType = StatisticType.COUNT;
    private StatisticRollUpType statisticRollUpType = StatisticRollUpType.NONE;
    private EventStoreTimeIntervalEnum precision;
    private Boolean enabled;
=======
    @XmlElement(name = "description")
    @JsonProperty("description")
    private String description;
    @XmlElement(name = "statisticType")
    @JsonProperty("statisticType")
    private StatisticType statisticType = StatisticType.COUNT;
    @XmlElement(name = "statisticRollUpType")
    @JsonProperty("statisticRollUpType")
    private StatisticRollUpType statisticRollUpType = StatisticRollUpType.NONE;
    @XmlElement(name = "precision")
    @JsonProperty("precision")
    private EventStoreTimeIntervalEnum precision;
    @XmlElement(name = "enabled")
    @JsonProperty("enabled")
    private Boolean enabled;
    @XmlElement(name = "config")
    @JsonProperty("config")
>>>>>>> ced7ad52
    private StroomStatsStoreEntityData config;

    public StroomStatsStoreDoc() {
        setDefaults();
    }

    private void setDefaults() {
        this.statisticType = StatisticType.COUNT;
        this.statisticRollUpType = StatisticRollUpType.NONE;
        setPrecision(DEFAULT_PRECISION_INTERVAL);
    }

    public String getDescription() {
        return description;
    }

    public void setDescription(final String description) {
        this.description = description;
    }

    public StatisticType getStatisticType() {
        return statisticType;
    }

    public void setStatisticType(final StatisticType statisticType) {
        this.statisticType = statisticType;
    }

    public StatisticRollUpType getRollUpType() {
        return statisticRollUpType;
    }

    public void setRollUpType(final StatisticRollUpType rollUpType) {
        this.statisticRollUpType = rollUpType;
    }

    public EventStoreTimeIntervalEnum getPrecision() {
        return precision;
    }

    public void setPrecision(final EventStoreTimeIntervalEnum precision) {
        this.precision = precision;
    }

    public Boolean isEnabled() {
        return enabled;
    }

    public void setEnabled(final Boolean enabled) {
        this.enabled = enabled;
    }

    public StroomStatsStoreEntityData getConfig() {
        return config;
    }

    public void setConfig(final StroomStatsStoreEntityData statisticDataSourceDataObject) {
        this.config = statisticDataSourceDataObject;
    }

    @JsonIgnore
    public int getStatisticFieldCount() {
        return config == null ? 0 : config.getStatisticFields().size();
    }

    @JsonIgnore
    public List<StatisticField> getStatisticFields() {
        if (config != null) {
            return config.getStatisticFields();
        } else {
            return Collections.emptyList();
        }
    }

    @JsonIgnore
    public Set<CustomRollUpMask> getCustomRollUpMasks() {
        if (config != null) {
            return config.getCustomRollUpMasks();
        } else {
            return Collections.emptySet();
        }
    }

    @Override
    public boolean equals(final Object o) {
        if (this == o) return true;
        if (o == null || getClass() != o.getClass()) return false;
        if (!super.equals(o)) return false;
        final StroomStatsStoreDoc that = (StroomStatsStoreDoc) o;
        return Objects.equals(description, that.description) &&
                statisticType == that.statisticType &&
                statisticRollUpType == that.statisticRollUpType &&
                precision == that.precision &&
                Objects.equals(enabled, that.enabled) &&
                Objects.equals(config, that.config);
    }

    @Override
    public int hashCode() {
        return Objects.hash(super.hashCode(), description, statisticType, statisticRollUpType, precision, enabled, config);
    }
}<|MERGE_RESOLUTION|>--- conflicted
+++ resolved
@@ -19,7 +19,6 @@
 import com.fasterxml.jackson.annotation.JsonIgnore;
 import com.fasterxml.jackson.annotation.JsonInclude;
 import com.fasterxml.jackson.annotation.JsonInclude.Include;
-import com.fasterxml.jackson.annotation.JsonProperty;
 import com.fasterxml.jackson.annotation.JsonPropertyOrder;
 import stroom.docstore.shared.Doc;
 import stroom.statistics.shared.StatisticType;
@@ -30,12 +29,7 @@
 import java.util.Set;
 
 @JsonPropertyOrder({"type", "uuid", "name", "version", "createTime", "updateTime", "createUser", "updateUser", "description", "statisticType", "rollUpType", "precision", "enabled", "config"})
-<<<<<<< HEAD
-=======
 @JsonInclude(Include.NON_EMPTY)
-@XmlRootElement(name = "stroomStatsStore")
-@XmlType(name = "StroomStatsStoreDoc", propOrder = {"type", "uuid", "name", "version", "createTime", "updateTime", "createUser", "updateUser", "description", "statisticType", "rollUpType", "precision", "enabled", "config"})
->>>>>>> ced7ad52
 public class StroomStatsStoreDoc extends Doc {
     private static final long serialVersionUID = -1667372785365881297L;
 
@@ -43,31 +37,11 @@
 
     private static final EventStoreTimeIntervalEnum DEFAULT_PRECISION_INTERVAL = EventStoreTimeIntervalEnum.HOUR;
 
-<<<<<<< HEAD
     private String description;
     private StatisticType statisticType = StatisticType.COUNT;
     private StatisticRollUpType statisticRollUpType = StatisticRollUpType.NONE;
     private EventStoreTimeIntervalEnum precision;
     private Boolean enabled;
-=======
-    @XmlElement(name = "description")
-    @JsonProperty("description")
-    private String description;
-    @XmlElement(name = "statisticType")
-    @JsonProperty("statisticType")
-    private StatisticType statisticType = StatisticType.COUNT;
-    @XmlElement(name = "statisticRollUpType")
-    @JsonProperty("statisticRollUpType")
-    private StatisticRollUpType statisticRollUpType = StatisticRollUpType.NONE;
-    @XmlElement(name = "precision")
-    @JsonProperty("precision")
-    private EventStoreTimeIntervalEnum precision;
-    @XmlElement(name = "enabled")
-    @JsonProperty("enabled")
-    private Boolean enabled;
-    @XmlElement(name = "config")
-    @JsonProperty("config")
->>>>>>> ced7ad52
     private StroomStatsStoreEntityData config;
 
     public StroomStatsStoreDoc() {
