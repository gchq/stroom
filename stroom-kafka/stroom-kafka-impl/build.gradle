ext.moduleName = 'stroom.kafka.impl'

dependencies {
    implementation project(':stroom-cache:stroom-cache-api')
    implementation project(':stroom-core-shared')
    implementation project(':stroom-docref')
    implementation project(':stroom-docstore:stroom-docstore-api')
    implementation project(':stroom-event-logging-rs:stroom-event-logging-rs-api')
    implementation project(':stroom-explorer:stroom-explorer-api')
    implementation project(':stroom-importexport:stroom-importexport-api')
    implementation project(':stroom-lifecycle:stroom-lifecycle-api')
    implementation project(':stroom-kafka:stroom-kafka-api')
    implementation project(':stroom-pipeline')
    implementation project(':stroom-resource:stroom-resource-api')
    implementation project(':stroom-security:stroom-security-api')
    implementation project(':stroom-task:stroom-task-api')
    implementation project(':stroom-util')
    implementation project(':stroom-util-shared')

    implementation libs.guava
<<<<<<< HEAD
    implementation libs.guice7
=======
    implementation libs.guice
>>>>>>> d2116a58
    implementation libs.jackson_annotations
    implementation libs.jakarta_validation_api
    implementation libs.jakarta_inject
    implementation libs.jaxb_api
    implementation libs.kafka_clients
    implementation libs.restygwt
    implementation libs.saxon_he
    implementation libs.slf4j_api
    implementation libs.vavr
    //implementation libs.xml_apis

    testImplementation libs.assertj_core
    testImplementation libs.junit_jupiter_api
    testImplementation libs.mockito_core
    testImplementation libs.mockito_junit_jupiter

    // The following logging libs are needed when running junits outside dropwizard
    testRuntimeOnly libs.jakarta_activation
    testRuntimeOnly libs.jaxb_impl
    testRuntimeOnly libs.jcl_over_slf4j
    testRuntimeOnly libs.jul_to_slf4j
    testRuntimeOnly libs.junit_jupiter_engine
    testRuntimeOnly libs.log4j_over_slf4j
    testRuntimeOnly libs.logback_classic
    testRuntimeOnly libs.logback_core
}<|MERGE_RESOLUTION|>--- conflicted
+++ resolved
@@ -18,11 +18,7 @@
     implementation project(':stroom-util-shared')
 
     implementation libs.guava
-<<<<<<< HEAD
-    implementation libs.guice7
-=======
     implementation libs.guice
->>>>>>> d2116a58
     implementation libs.jackson_annotations
     implementation libs.jakarta_validation_api
     implementation libs.jakarta_inject
