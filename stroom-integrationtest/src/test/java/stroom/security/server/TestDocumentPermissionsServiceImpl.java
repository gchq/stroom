/*
 * Copyright 2017 Crown Copyright
 *
 * Licensed under the Apache License, Version 2.0 (the "License");
 * you may not use this file except in compliance with the License.
 * You may obtain a copy of the License at
 *
 *     http://www.apache.org/licenses/LICENSE-2.0
 *
 * Unless required by applicable law or agreed to in writing, software
 * distributed under the License is distributed on an "AS IS" BASIS,
 * WITHOUT WARRANTIES OR CONDITIONS OF ANY KIND, either express or implied.
 * See the License for the specific language governing permissions and
 * limitations under the License.
 */

package stroom.security.server;

import org.junit.Assert;
import org.junit.Test;
import org.springframework.transaction.TransactionException;
import org.slf4j.Logger;
import org.slf4j.LoggerFactory;
import stroom.AbstractCoreIntegrationTest;
import stroom.CommonTestScenarioCreator;
import stroom.entity.shared.BaseEntity;
import stroom.entity.shared.DocRefUtil;
import stroom.index.shared.Index;
import stroom.index.shared.IndexService;
<<<<<<< HEAD
import stroom.query.api.DocRef;
import stroom.security.shared.DocumentPermissionKeySet;
=======
>>>>>>> 77deba40
import stroom.security.shared.DocumentPermissions;
import stroom.security.shared.User;
import stroom.security.shared.UserRef;
import stroom.security.shared.UserService;
import stroom.util.test.FileSystemTestUtil;

import javax.annotation.Resource;
import javax.inject.Inject;
import javax.persistence.PersistenceException;
import java.util.HashSet;
import java.util.Set;

public class TestDocumentPermissionsServiceImpl extends AbstractCoreIntegrationTest {
    private static final Logger LOGGER = LoggerFactory.getLogger(TestDocumentPermissionsServiceImpl.class);

    @Inject
    private CommonTestScenarioCreator commonTestScenarioCreator;
    @Inject
    private UserService userService;
    @Inject
    private IndexService indexService;
    @Inject
    private DocumentPermissionService documentPermissionService;
    @Resource
    private UserGroupsCache userGroupsCache;
    @Resource
    private DocumentPermissionsCache documentPermissionsCache;

    @Test
    public void test() {
        final UserRef userGroup1 = createUserGroup(FileSystemTestUtil.getUniqueTestString());
        final UserRef userGroup2 = createUserGroup(FileSystemTestUtil.getUniqueTestString());
        final UserRef userGroup3 = createUserGroup(FileSystemTestUtil.getUniqueTestString());

        final Index doc = commonTestScenarioCreator.createIndex(FileSystemTestUtil.getUniqueTestString());
        final String[] permissions = indexService.getPermissions();
        final String c1 = permissions[0];
        final String p1 = permissions[1];
        final String p2 = permissions[2];

        final DocumentPermissions documentPermissions = documentPermissionService
                .getPermissionsForDocument(DocRefUtil.create(doc));
        Assert.assertArrayEquals(permissions, documentPermissions.getAllPermissions());

        addPermissions(userGroup1, doc, c1, p1);
        addPermissions(userGroup2, doc, c1, p2);
        addPermissions(userGroup3, doc, c1);

        checkDocumentPermissions(userGroup1, doc, c1, p1);
        checkDocumentPermissions(userGroup2, doc, c1, p2);
        checkDocumentPermissions(userGroup3, doc, c1);

        removePermissions(userGroup2, doc, p2);
        checkDocumentPermissions(userGroup2, doc, c1);

        // Check user permissions.
        final UserRef user = createUser(FileSystemTestUtil.getUniqueTestString());
        userService.addUserToGroup(user, userGroup1);
        userService.addUserToGroup(user, userGroup3);
        checkUserPermissions(user, doc, c1, p1);

        addPermissions(userGroup2, doc, c1, p2);

        userService.addUserToGroup(user, userGroup2);
        checkUserPermissions(user, doc, c1, p1, p2);

        removePermissions(userGroup2, doc, p2);
        checkUserPermissions(user, doc, c1, p1);
    }

    private void addPermissions(final UserRef user, final BaseEntity entity, final String... permissions) {
        final DocRef docRef = DocRefUtil.create(entity);
        for (final String permission : permissions) {
            try {
                documentPermissionService.addPermission(user, docRef, permission);
            } catch (final PersistenceException | TransactionException e) {
                LOGGER.info(e.getMessage());
            }
        }
    }

    private void removePermissions(final UserRef user, final BaseEntity entity, final String... permissions) {
        final DocRef docRef = DocRefUtil.create(entity);
        for (final String permission : permissions) {
            documentPermissionService.removePermission(user, docRef, permission);
        }
    }

    private void checkDocumentPermissions(final UserRef user, final BaseEntity entity, final String... permissions) {
        final DocRef docRef = DocRefUtil.create(entity);
        final DocumentPermissions documentPermissions = documentPermissionService
                .getPermissionsForDocument(docRef);
        final Set<String> permissionSet = documentPermissions.getPermissionsForUser(user);
        Assert.assertEquals(permissions.length, permissionSet.size());
        for (final String permission : permissions) {
            Assert.assertTrue(permissionSet.contains(permission));
        }

        checkUserPermissions(user, entity, permissions);
    }

    private void checkUserPermissions(final UserRef user, final BaseEntity entity, final String... permissions) {
<<<<<<< HEAD
        final DocRef docRef = DocRefUtil.create(entity);
        final DocumentPermissionKeySet documentPermissionKeySet = documentPermissionService
                .getPermissionKeySetForUser(user);
        Assert.assertEquals(permissions.length, documentPermissionKeySet.size());
=======
        final DocRef docRef = DocRef.create(entity);

        final Set<UserRef> allUsers = new HashSet<>();
        allUsers.add(user);
        allUsers.addAll(userService.findGroupsForUser(user));

        final Set<String> combinedPermissions = new HashSet<>();
        for (final UserRef userRef : allUsers) {
            final DocumentPermissions documentPermissions = documentPermissionService.getPermissionsForDocument(docRef);
            final Set<String> userPermissions = documentPermissions.getPermissionsForUser(userRef);
            combinedPermissions.addAll(userPermissions);
        }

        Assert.assertEquals(permissions.length, combinedPermissions.size());
>>>>>>> 77deba40
        for (final String permission : permissions) {
            Assert.assertTrue(combinedPermissions.contains(permission));
        }

        checkUserCachePermissions(user, entity, permissions);
    }

    private void checkUserCachePermissions(final UserRef user, final BaseEntity entity, final String... permissions) {
<<<<<<< HEAD
        final DocRef docRef = DocRefUtil.create(entity);
        userPermissionCache.clear();
        final UserPermissions userPermissions = userPermissionCache.get(user);
        final DocumentPermissionKeySet documentPermissionKeySet = userPermissions.getDocumentPermissionKeySet();
        Assert.assertEquals(permissions.length, documentPermissionKeySet.size());
=======
        final DocRef docRef = DocRef.create(entity);

        userGroupsCache.clear();
        documentPermissionsCache.clear();

        final Set<UserRef> allUsers = new HashSet<>();
        allUsers.add(user);
        allUsers.addAll(userGroupsCache.get(user));

        final Set<String> combinedPermissions = new HashSet<>();
        for (final UserRef userRef : allUsers) {
            final DocumentPermissions documentPermissions = documentPermissionsCache.get(docRef);
            final Set<String> userPermissions = documentPermissions.getPermissionsForUser(userRef);
            combinedPermissions.addAll(userPermissions);
        }

        Assert.assertEquals(permissions.length, combinedPermissions.size());
>>>>>>> 77deba40
        for (final String permission : permissions) {
            Assert.assertTrue(combinedPermissions.contains(permission));
        }
    }

    private UserRef createUser(final String name) {
        User user = userService.createUser(name);
        Assert.assertNotNull(user);
        user = userService.load(user);
        Assert.assertNotNull(user);
        return UserRef.create(user);
    }

    private UserRef createUserGroup(final String name) {
        User user = userService.createUserGroup(name);
        Assert.assertNotNull(user);
        user = userService.load(user);
        Assert.assertNotNull(user);
        return UserRef.create(user);
    }
}<|MERGE_RESOLUTION|>--- conflicted
+++ resolved
@@ -18,20 +18,16 @@
 
 import org.junit.Assert;
 import org.junit.Test;
-import org.springframework.transaction.TransactionException;
 import org.slf4j.Logger;
 import org.slf4j.LoggerFactory;
+import org.springframework.transaction.TransactionException;
 import stroom.AbstractCoreIntegrationTest;
 import stroom.CommonTestScenarioCreator;
 import stroom.entity.shared.BaseEntity;
 import stroom.entity.shared.DocRefUtil;
 import stroom.index.shared.Index;
 import stroom.index.shared.IndexService;
-<<<<<<< HEAD
 import stroom.query.api.DocRef;
-import stroom.security.shared.DocumentPermissionKeySet;
-=======
->>>>>>> 77deba40
 import stroom.security.shared.DocumentPermissions;
 import stroom.security.shared.User;
 import stroom.security.shared.UserRef;
@@ -134,13 +130,7 @@
     }
 
     private void checkUserPermissions(final UserRef user, final BaseEntity entity, final String... permissions) {
-<<<<<<< HEAD
         final DocRef docRef = DocRefUtil.create(entity);
-        final DocumentPermissionKeySet documentPermissionKeySet = documentPermissionService
-                .getPermissionKeySetForUser(user);
-        Assert.assertEquals(permissions.length, documentPermissionKeySet.size());
-=======
-        final DocRef docRef = DocRef.create(entity);
 
         final Set<UserRef> allUsers = new HashSet<>();
         allUsers.add(user);
@@ -154,7 +144,6 @@
         }
 
         Assert.assertEquals(permissions.length, combinedPermissions.size());
->>>>>>> 77deba40
         for (final String permission : permissions) {
             Assert.assertTrue(combinedPermissions.contains(permission));
         }
@@ -163,14 +152,7 @@
     }
 
     private void checkUserCachePermissions(final UserRef user, final BaseEntity entity, final String... permissions) {
-<<<<<<< HEAD
         final DocRef docRef = DocRefUtil.create(entity);
-        userPermissionCache.clear();
-        final UserPermissions userPermissions = userPermissionCache.get(user);
-        final DocumentPermissionKeySet documentPermissionKeySet = userPermissions.getDocumentPermissionKeySet();
-        Assert.assertEquals(permissions.length, documentPermissionKeySet.size());
-=======
-        final DocRef docRef = DocRef.create(entity);
 
         userGroupsCache.clear();
         documentPermissionsCache.clear();
@@ -187,7 +169,6 @@
         }
 
         Assert.assertEquals(permissions.length, combinedPermissions.size());
->>>>>>> 77deba40
         for (final String permission : permissions) {
             Assert.assertTrue(combinedPermissions.contains(permission));
         }
