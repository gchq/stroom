--- conflicted
+++ resolved
@@ -31,13 +31,8 @@
 import stroom.dictionary.shared.Dictionary;
 import stroom.dictionary.shared.DictionaryService;
 import stroom.dictionary.shared.FindDictionaryCriteria;
-<<<<<<< HEAD
 import stroom.entity.shared.DocRefUtil;
-import stroom.entity.shared.EntityActionConfirmation;
-=======
-import stroom.entity.shared.DocRef;
 import stroom.entity.shared.DocRefs;
->>>>>>> 77deba40
 import stroom.entity.shared.FindFolderCriteria;
 import stroom.entity.shared.Folder;
 import stroom.entity.shared.FolderService;
@@ -128,46 +123,25 @@
             final Res res = new Res();
             res.setData("Test Data");
 
-<<<<<<< HEAD
-            Script script = scriptService.create(DocRefUtil.create(group2), "Test Script");
+            Script script = scriptService.create(DocRefUtil.create(folder2), "Test Script");
             script.setResource(res);
             script = scriptService.save(script);
 
-            vis = visualisationService.create(DocRefUtil.create(group2), "Test Vis");
+            vis = visualisationService.create(DocRefUtil.create(folder2), "Test Vis");
             vis.setScriptRef(DocRefUtil.create(script));
-=======
-            Script script = scriptService.create(DocRef.create(folder2), "Test Script");
-            script.setResource(res);
-            script = scriptService.save(script);
-
-            vis = visualisationService.create(DocRef.create(folder2), "Test Vis");
-            vis.setScriptRef(DocRef.create(script));
->>>>>>> 77deba40
             vis = visualisationService.save(vis);
             Assert.assertEquals(1, commonTestControl.countEntity(Visualisation.class));
         }
 
-<<<<<<< HEAD
-        PipelineEntity pipelineEntity = pipelineEntityService.create(DocRefUtil.create(group1), "Test Pipeline");
+        PipelineEntity pipelineEntity = pipelineEntityService.create(DocRefUtil.create(folder1), "Test Pipeline");
         pipelineEntity = pipelineEntityService.save(pipelineEntity);
         Assert.assertEquals(1, commonTestControl.countEntity(PipelineEntity.class));
 
-        Index index = indexService.create(DocRefUtil.create(group1), "Test Index");
+        Index index = indexService.create(DocRefUtil.create(folder1), "Test Index");
         index = indexService.save(index);
         Assert.assertEquals(1, commonTestControl.countEntity(Index.class));
 
-        Dictionary dictionary = dictionaryService.create(DocRefUtil.create(group1), "Test Dictionary");
-=======
-        PipelineEntity pipelineEntity = pipelineEntityService.create(DocRef.create(folder1), "Test Pipeline");
-        pipelineEntity = pipelineEntityService.save(pipelineEntity);
-        Assert.assertEquals(1, commonTestControl.countEntity(PipelineEntity.class));
-
-        Index index = indexService.create(DocRef.create(folder1), "Test Index");
-        index = indexService.save(index);
-        Assert.assertEquals(1, commonTestControl.countEntity(Index.class));
-
-        Dictionary dictionary = dictionaryService.create(DocRef.create(folder1), "Test Dictionary");
->>>>>>> 77deba40
+        Dictionary dictionary = dictionaryService.create(DocRefUtil.create(folder1), "Test Dictionary");
         dictionary = dictionaryService.save(dictionary);
         Assert.assertEquals(1, commonTestControl.countEntity(Dictionary.class));
 
@@ -215,11 +189,7 @@
         final DashboardConfig dashboardData = new DashboardConfig();
         dashboardData.setComponents(components);
 
-<<<<<<< HEAD
-        Dashboard dashboard = dashboardService.create(DocRefUtil.create(group1), "Test Dashboard");
-=======
-        Dashboard dashboard = dashboardService.create(DocRef.create(folder1), "Test Dashboard");
->>>>>>> 77deba40
+        Dashboard dashboard = dashboardService.create(DocRefUtil.create(folder1), "Test Dashboard");
         dashboard.setDashboardData(dashboardData);
         dashboard = dashboardService.save(dashboard);
         Assert.assertEquals(1, commonTestControl.countEntity(Dashboard.class));
@@ -233,9 +203,9 @@
 
         final ResourceKey file = resourceStore.createTempFile("Export.zip");
         final DocRefs docRefs = new DocRefs();
-        docRefs.add(DocRef.create(folder1));
+        docRefs.add(DocRefUtil.create(folder1));
         if (!skipVisExport) {
-            docRefs.add(DocRef.create(folder2));
+            docRefs.add(DocRefUtil.create(folder2));
         } else {
             startFolderSize = 1;
             startVisualisationSize = 0;
