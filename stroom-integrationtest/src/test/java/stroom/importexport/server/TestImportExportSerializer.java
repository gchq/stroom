--- conflicted
+++ resolved
@@ -22,15 +22,8 @@
 import stroom.CommonTestControl;
 import stroom.CommonTestScenarioCreator;
 import stroom.entity.shared.BaseResultList;
-<<<<<<< HEAD
 import stroom.entity.shared.DocRefUtil;
-import stroom.entity.shared.EntityAction;
-import stroom.entity.shared.EntityActionConfirmation;
-import stroom.entity.shared.FindFolderCriteria;
-=======
-import stroom.entity.shared.DocRef;
 import stroom.entity.shared.DocRefs;
->>>>>>> 77deba40
 import stroom.entity.shared.Folder;
 import stroom.entity.shared.FolderService;
 import stroom.entity.shared.ImportState;
@@ -45,10 +38,6 @@
 import stroom.streamstore.server.fs.FileSystemUtil;
 import stroom.test.ComparisonHelper;
 import stroom.test.StroomCoreServerTestFileUtil;
-<<<<<<< HEAD
-import stroom.util.io.StreamUtil;
-=======
->>>>>>> 77deba40
 import stroom.util.test.FileSystemTestUtil;
 import stroom.xmlschema.shared.FindXMLSchemaCriteria;
 import stroom.xmlschema.shared.XMLSchema;
@@ -88,7 +77,7 @@
     @Test
     public void testExport() throws IOException {
         final Feed eventFeed = commonTestScenarioCreator.createSimpleFeed();
-        final DocRef docRef = DocRef.create(eventFeed);
+        final DocRef docRef = DocRefUtil.create(eventFeed);
 //        final Folder folder = folderService.load(eventFeed.getFolder());
 
 //        final String eventFeedPath = folder.getName() + "/" + eventFeed.getName();
@@ -158,13 +147,8 @@
     }
 
     @Test
-<<<<<<< HEAD
-    public void testPipeline() {
+    public void testPipeline() throws IOException {
         final DocRef folder = DocRefUtil.create(folderService.create(null, FileSystemTestUtil.getUniqueTestString()));
-=======
-    public void testPipeline() throws IOException {
-        final DocRef folder = DocRef.create(folderService.create(null, FileSystemTestUtil.getUniqueTestString()));
->>>>>>> 77deba40
         final PipelineEntity parentPipeline = pipelineEntityService.create(folder, "Parent");
 
         final PipelineEntity childPipeline = pipelineEntityService.create(folder, "Child");
