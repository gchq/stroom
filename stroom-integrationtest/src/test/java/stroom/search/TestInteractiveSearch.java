--- conflicted
+++ resolved
@@ -402,11 +402,7 @@
 
         final QueryKey queryKey = new QueryKey(UUID.randomUUID().toString());
         final Query query = new Query(dataSourceRef, expressionIn.build());
-<<<<<<< HEAD
-        final SearchRequest searchRequest = new SearchRequest(queryKey, query, resultRequests, DateTimeZone.UTC.getID(), true);
-=======
-        final SearchRequest searchRequest = new SearchRequest(queryKey, query, resultRequests, ZoneOffset.UTC.getId());
->>>>>>> 53f43329
+        final SearchRequest searchRequest = new SearchRequest(queryKey, query, resultRequests, ZoneOffset.UTC.getId(), true);
 
         SearchResponse searchResponse = searchService.search(searchRequest);
 
