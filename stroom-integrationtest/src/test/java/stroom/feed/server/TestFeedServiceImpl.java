--- conflicted
+++ resolved
@@ -16,16 +16,13 @@
 
 package stroom.feed.server;
 
-import org.junit.Assert;
-import org.junit.Test;
 import stroom.AbstractCoreIntegrationTest;
 import stroom.CommonTestScenarioCreator;
 import stroom.entity.shared.BaseResultList;
-import stroom.entity.shared.DocRefUtil;
+import stroom.entity.shared.DocRef;
 import stroom.entity.shared.Folder;
 import stroom.entity.shared.FolderService;
 import stroom.entity.shared.OrderBy;
-import stroom.entity.shared.PermissionInheritance;
 import stroom.feed.shared.Feed;
 import stroom.feed.shared.FeedService;
 import stroom.feed.shared.FindFeedCriteria;
@@ -34,6 +31,8 @@
 import stroom.pipeline.shared.PipelineEntityService;
 import stroom.streamstore.shared.StreamType;
 import stroom.util.test.FileSystemTestUtil;
+import org.junit.Assert;
+import org.junit.Test;
 
 import javax.annotation.Resource;
 import java.util.ArrayList;
@@ -90,11 +89,7 @@
         final String feedName = FileSystemTestUtil.getUniqueTestString();
         Feed fd = feedService.create(commonTestScenarioCreator.getTestFolder(), feedName);
 
-<<<<<<< HEAD
-        fd = feedService.copy(fd, DocRefUtil.create(fd.getFolder()), fd.getName() + "COPY");
-=======
-        fd = feedService.copy(fd, DocRef.create(fd.getFolder()), fd.getName() + "COPY", PermissionInheritance.INHERIT);
->>>>>>> ad1e71aa
+        fd = feedService.copy(fd, DocRef.create(fd.getFolder()), fd.getName() + "COPY");
 
         feedService.save(fd);
     }
@@ -219,7 +214,7 @@
         Folder folder = folderService.create(null, "JUNIT");
         folder = folderService.save(folder);
 
-        PipelineEntity translation1 = pipelineEntityService.create(DocRefUtil.create(folder), "JUNIT");
+        PipelineEntity translation1 = pipelineEntityService.create(DocRef.create(folder), "JUNIT");
         translation1.setDescription("Junit");
         translation1 = pipelineEntityService.save(translation1);
 
