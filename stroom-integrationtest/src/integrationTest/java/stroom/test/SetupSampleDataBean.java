/*
 * Copyright 2017 Crown Copyright
 *
 * Licensed under the Apache License, Version 2.0 (the "License");
 * you may not use this file except in compliance with the License.
 * You may obtain a copy of the License at
 *
 *     http://www.apache.org/licenses/LICENSE-2.0
 *
 * Unless required by applicable law or agreed to in writing, software
 * distributed under the License is distributed on an "AS IS" BASIS,
 * WITHOUT WARRANTIES OR CONDITIONS OF ANY KIND, either express or implied.
 * See the License for the specific language governing permissions and
 * limitations under the License.
 *
 */

package stroom.test;

import org.slf4j.Logger;
import org.slf4j.LoggerFactory;
import stroom.dashboard.DashboardStore;
import stroom.db.migration.mysql.V6_0_0_21__Dictionary;
import stroom.docref.DocRef;
import stroom.entity.shared.BaseResultList;
import stroom.entity.util.ConnectionUtil;
import stroom.feed.FeedDocCache;
import stroom.feed.FeedStore;
import stroom.feed.shared.FeedDoc;
import stroom.importexport.ImportExportSerializer;
import stroom.importexport.shared.ImportState.ImportMode;
import stroom.index.IndexStore;
import stroom.index.IndexVolumeService;
import stroom.node.VolumeService;
import stroom.node.shared.FindVolumeCriteria;
import stroom.node.shared.Node;
import stroom.node.shared.VolumeEntity;
import stroom.pipeline.PipelineStore;
import stroom.query.api.v2.ExpressionOperator;
import stroom.query.api.v2.ExpressionTerm;
import stroom.statistics.sql.entity.StatisticStoreStore;
import stroom.statistics.stroomstats.entity.StroomStatsStoreStore;
import stroom.data.store.api.StreamStore;
import stroom.data.meta.impl.db.MetaKeyService;
import stroom.streamstore.shared.QueryData;
import stroom.data.meta.api.MetaDataSource;
import stroom.streamstore.shared.StreamTypeNames;
import stroom.streamtask.StreamProcessorFilterService;
import stroom.util.io.FileUtil;
import stroom.util.io.StreamUtil;

import javax.inject.Inject;
import java.io.IOException;
import java.nio.file.Files;
import java.nio.file.Path;
import java.nio.file.Paths;
import java.sql.Connection;
import java.time.Instant;
import java.time.ZoneOffset;
import java.time.ZonedDateTime;
import java.time.format.DateTimeFormatter;
import java.time.temporal.ChronoUnit;
import java.util.HashSet;
import java.util.List;
import java.util.Set;
import java.util.function.BiFunction;
import java.util.stream.Collectors;

/**
 * Script to create some base data for testing.
 */
public final class SetupSampleDataBean {
    private static final Logger LOGGER = LoggerFactory.getLogger(SetupSampleDataBean.class);

    private static final String ROOT_DIR_NAME = "samples";

    private static final String STATS_COUNT_FEED_LARGE_NAME = "COUNT_FEED_LARGE";
    private static final String STATS_COUNT_FEED_SMALL_NAME = "COUNT_FEED_SMALL";
    private static final String STATS_VALUE_FEED_LARGE_NAME = "VALUE_FEED_LARGE";
    private static final String STATS_VALUE_FEED_SMALL_NAME = "VALUE_FEED_SMALL";
    // 52,000 is just over 3 days at 5000ms intervals
    private static final int STATS_ITERATIONS_LARGE = 52_000;
    // 1,000 is just over 1hr at 5000ms intervals
    private static final int STATS_ITERATIONS_SMALL = 1_000;
    private static final String STATS_COUNT_API_FEED_NAME = "COUNT_V3";
    private static final String STATS_COUNT_API_DATA_FILE = "./stroom-integrationtest/src/integrationTest/resources/SetupSampleDataBean_COUNT_V3.xml";

    private static final int LOAD_CYCLES = 10;

    private final FeedStore feedStore;
    private final FeedDocCache feedDocCache;
    private final StreamStore streamStore;
    private final MetaKeyService streamAttributeKeyService;
    private final CommonTestControl commonTestControl;
    private final ImportExportSerializer importExportSerializer;
    private final StreamProcessorFilterService streamProcessorFilterService;
    private final PipelineStore pipelineStore;
    private final DashboardStore dashboardStore;
    private final VolumeService volumeService;
    private final IndexStore indexStore;
    private final IndexVolumeService indexVolumeService;
    private final StatisticStoreStore statisticStoreStore;
    private final StroomStatsStoreStore stroomStatsStoreStore;

    @Inject
    SetupSampleDataBean(final FeedStore feedStore,
                        final FeedDocCache feedDocCache,
                        final StreamStore streamStore,
                        final MetaKeyService streamAttributeKeyService,
                        final CommonTestControl commonTestControl,
                        final ImportExportSerializer importExportSerializer,
                        final StreamProcessorFilterService streamProcessorFilterService,
                        final PipelineStore pipelineStore,
                        final DashboardStore dashboardStore,
                        final VolumeService volumeService,
                        final IndexStore indexStore,
                        final IndexVolumeService indexVolumeService,
                        final StatisticStoreStore statisticStoreStore,
                        final StroomStatsStoreStore stroomStatsStoreStore) {
        this.feedStore = feedStore;
        this.feedDocCache = feedDocCache;
        this.streamStore = streamStore;
        this.streamAttributeKeyService = streamAttributeKeyService;
        this.commonTestControl = commonTestControl;
        this.importExportSerializer = importExportSerializer;
        this.streamProcessorFilterService = streamProcessorFilterService;
        this.pipelineStore = pipelineStore;
        this.dashboardStore = dashboardStore;
        this.volumeService = volumeService;
        this.indexStore = indexStore;
        this.indexVolumeService = indexVolumeService;
        this.statisticStoreStore = statisticStoreStore;
        this.stroomStatsStoreStore = stroomStatsStoreStore;
    }

//    private void createStreamAttributes() {
//        final BaseResultList<StreamAttributeKey> list = streamAttributeKeyService
//                .find(new FindStreamAttributeKeyCriteria());
//        final HashSet<String> existingItems = new HashSet<>();
//        for (final StreamAttributeKey streamAttributeKey : list) {
//            existingItems.add(streamAttributeKey.getName());
//        }
//        for (final String name : StreamAttributeConstants.SYSTEM_ATTRIBUTE_FIELD_TYPE_MAP.keySet()) {
//            if (!existingItems.contains(name)) {
//                try {
//                    streamAttributeKeyService.save(new StreamAttributeKey(name,
//                            StreamAttributeConstants.SYSTEM_ATTRIBUTE_FIELD_TYPE_MAP.get(name)));
//                } catch (final RuntimeException e) {
//                    e.printStackTrace();
//                }
//            }
//        }
//    }

    public void run(final boolean shutdown) {
        // Ensure admin user exists.
//        LOGGER.info("Creating admin user");
//        authenticationService.getUserRef(new AuthenticationToken("admin", null));

//        createRandomExplorerNode(null, "", 0, 2);

        // Sample data/config can exist in many projects so here we define all
        // the root directories that we want to
        // process
        final Path[] rootDirs = new Path[]{StroomCoreServerTestFileUtil.getTestResourcesDir().resolve(ROOT_DIR_NAME),
                Paths.get("./stroom-statistics-server/src/test/resources").resolve(ROOT_DIR_NAME)};

        // process each root dir in turn
        for (final Path dir : rootDirs) {
            loadDirectory(shutdown, dir);
        }

        //Additional content is loaded by the gradle build in task downloadStroomContent


        // Add volumes to all indexes.
        final BaseResultList<VolumeEntity> volumeList = volumeService.find(new FindVolumeCriteria());
        final List<DocRef> indexList = indexStore.list();
        logDocRefs(indexList, "indexes");
        final Set<VolumeEntity> volumeSet = new HashSet<>(volumeList);

        for (final DocRef indexRef : indexList) {
            indexVolumeService.setVolumesForIndex(indexRef, volumeSet);

            // Find the pipeline for this index.
            final List<DocRef> pipelines = pipelineStore.list().stream().filter(docRef -> indexRef.getName().equals(docRef.getName())).collect(Collectors.toList());

            if (pipelines == null || pipelines.size() == 0) {
                LOGGER.warn("No pipeline found for index [{}]", indexRef.getName());
            } else if (pipelines.size() > 1) {
                LOGGER.warn("More than 1 pipeline found for index [{}]", indexRef.getName());
            } else {
                final DocRef pipeline = pipelines.get(0);

                // Create a processor for this index.
                final QueryData criteria = new QueryData.Builder()
                        .dataSource(MetaDataSource.STREAM_STORE_DOC_REF)
                        .expression(new ExpressionOperator.Builder(ExpressionOperator.Op.AND)
<<<<<<< HEAD
                                .addTerm(MetaDataSource.STREAM_TYPE, ExpressionTerm.Condition.EQUALS, StreamTypeNames.EVENTS)
=======
                                .addTerm(StreamDataSource.STREAM_TYPE_NAME, ExpressionTerm.Condition.EQUALS, StreamType.EVENTS.getName())
>>>>>>> ced7ad52
                                .build())
                        .build();

                streamProcessorFilterService.createNewFilter(pipeline, criteria, true, 10);
                // final StreamProcessorFilter filter =
                // streamProcessorFilterService.createNewFilter(pipeline,
                // criteria, true, 10);
                //
                // // Enable the filter.
                // filter.setEnabled(true);
                // streamProcessorFilterService.save(filter);
                //
                // // Enable the processor.
                // final StreamProcessor streamProcessor =
                // filter.getStreamProcessor();
                // streamProcessor.setEnabled(true);
                // streamProcessorService.save(streamProcessor);
            }
        }

        final List<DocRef> feeds = feedStore.list();
        logDocRefs(feeds, "feeds");

        generateSampleStatisticsData();

        // code to check that the statisticsDataSource objects are stored
        // correctly
        final List<DocRef> statisticsDataSources = statisticStoreStore.list();
        logDocRefs(statisticsDataSources, "statisticStores");

        final List<DocRef> stroomStatsStoreEntities = stroomStatsStoreStore.list();
        logDocRefs(stroomStatsStoreEntities, "stroomStatsStores");

        // Create stream processors for all feeds.
        for (final DocRef feed : feeds) {
            // Find the pipeline for this feed.
            final List<DocRef> pipelines = pipelineStore.list().stream().filter(docRef -> feed.getName().equals(docRef.getName())).collect(Collectors.toList());
            if (pipelines == null || pipelines.size() == 0) {
                LOGGER.warn("No pipeline found for feed '" + feed.getName() + "'");
            } else if (pipelines.size() > 1) {
                LOGGER.warn("More than 1 pipeline found for feed '" + feed.getName() + "'");
            } else {
                final DocRef pipeline = pipelines.get(0);

                // Create a processor for this feed.
                final QueryData criteria = new QueryData.Builder()
                        .dataSource(MetaDataSource.STREAM_STORE_DOC_REF)
                        .expression(new ExpressionOperator.Builder(ExpressionOperator.Op.AND)
<<<<<<< HEAD
                                .addTerm(MetaDataSource.FEED, ExpressionTerm.Condition.EQUALS, feed.getName())
                                .addOperator(new ExpressionOperator.Builder(ExpressionOperator.Op.OR)
                                        .addTerm(MetaDataSource.STREAM_TYPE, ExpressionTerm.Condition.EQUALS, StreamTypeNames.RAW_EVENTS)
                                        .addTerm(MetaDataSource.STREAM_TYPE, ExpressionTerm.Condition.EQUALS, StreamTypeNames.RAW_REFERENCE)
=======
                                .addTerm(StreamDataSource.FEED_NAME, ExpressionTerm.Condition.EQUALS, feed.getName())
                                .addOperator(new ExpressionOperator.Builder(ExpressionOperator.Op.OR)
                                        .addTerm(StreamDataSource.STREAM_TYPE_NAME, ExpressionTerm.Condition.EQUALS, StreamType.RAW_EVENTS.getName())
                                        .addTerm(StreamDataSource.STREAM_TYPE_NAME, ExpressionTerm.Condition.EQUALS, StreamType.RAW_REFERENCE.getName())
>>>>>>> ced7ad52
                                        .build())
                                .build())
                        .build();
                streamProcessorFilterService.createNewFilter(pipeline, criteria, true, 10);
                // final StreamProcessorFilter filter =
                // streamProcessorFilterService.createNewFilter(pipeline,
                // criteria, true, 10);
                //
                // // Enable the filter.
                // filter.setEnabled(true);
                // streamProcessorFilterService.save(filter);
                //
                // // Enable the processor.
                // final StreamProcessor streamProcessor =
                // filter.getStreamProcessor();
                // streamProcessor.setEnabled(true);
                // streamProcessorService.save(streamProcessor);
            }
        }

        try (final Connection connection = ConnectionUtil.getConnection()) {
            new V6_0_0_21__Dictionary().migrate(connection);
        } catch (final Exception e) {
            LOGGER.error(e.getMessage());
        }

//        if (shutdown) {
//            commonTestControl.shutdown();
//        }
    }

    private static void logDocRefs(List<DocRef> entities, String entityTypes) {
        LOGGER.info("Listing loaded {}:", entityTypes);
        entities.stream()
                .map(DocRef::getName)
                .sorted()
                .forEach(name -> LOGGER.info("  {}", name));
    }

    public void loadDirectory(final boolean shutdown, final Path importRootDir) {
        LOGGER.info("Loading sample data for directory: " + FileUtil.getCanonicalPath(importRootDir));

        final Path configDir = importRootDir.resolve("config");
        final Path dataDir = importRootDir.resolve("input");

//        createStreamAttributes();

        if (Files.exists(configDir)) {
            // Load config.
            importExportSerializer.read(configDir, null, ImportMode.IGNORE_CONFIRMATION);

//            // Enable all flags for all feeds.
//            final List<FeedDoc> feeds = feedService.find(new FindFeedCriteria());
//            for (final FeedDoc feed : feeds) {
//                feed.setStatus(FeedStatus.RECEIVE);
//                feedService.save(feed);
//            }

            LOGGER.info("Node count = " + commonTestControl.countEntity(Node.class));
            LOGGER.info("Volume count = " + commonTestControl.countEntity(VolumeEntity.class));
            LOGGER.info("Feed count = " + commonTestControl.countEntity(FeedDoc.class));
//            LOGGER.info("StreamAttributeKey count = " + commonTestControl.countEntity(StreamAttributeKey.class));
            LOGGER.info("Dashboard count = " + dashboardStore.list().size());
            LOGGER.info("Pipeline count = " + pipelineStore.list().size());
            LOGGER.info("Index count = " + indexStore.list().size());
            LOGGER.info("StatisticDataSource count = " + statisticStoreStore.list().size());

        } else {
            LOGGER.info("Directory {} doesn't exist so skipping", configDir);
        }

        if (Files.exists(dataDir)) {
            // Load data.
            final DataLoader dataLoader = new DataLoader(feedDocCache, streamStore);

            // We spread the received time over 10 min intervals to help test
            // repo
            // layout start 2 weeks ago.
            final long dayMs = 1000 * 60 * 60 * 24;
            final long tenMinMs = 1000 * 60 * 10;
            long startTime = System.currentTimeMillis() - (14 * dayMs);

            // Load each data item 10 times to create a reasonable amount to
            // test.
            final FeedDoc fd = dataLoader.getFeed("DATA_SPLITTER-EVENTS");
            for (int i = 0; i < LOAD_CYCLES; i++) {
                // Load reference data first.
                dataLoader.read(dataDir, true, startTime);
                startTime += tenMinMs;

                // Then load event data.
                dataLoader.read(dataDir, false, startTime);
                startTime += tenMinMs;

                // Load some randomly generated data.
                final String randomData = createRandomData();
                dataLoader.loadInputStream(fd, "Gen data", StreamUtil.stringToStream(randomData), false, startTime);
                startTime += tenMinMs;
            }
        } else {
            LOGGER.info("Directory {} doesn't exist so skipping", dataDir);
        }

        // streamTaskCreator.doCreateTasks();

        // // Add an index.
        // final Index index = addIndex();
        // addUserSearch(index);
        // addDictionarySearch(index);

    }

    private void loadStatsData(final DataLoader dataLoader,
                               final String feedName,
                               final int iterations,
                               final Instant startTime,
                               final BiFunction<Integer, Instant, String> dataGenerationFunction) {
        try {
            LOGGER.info("Generating statistics test data for feed {}", feedName);

            final FeedDoc feed = dataLoader.getFeed(feedName);

            dataLoader.loadInputStream(
                    feed,
                    "Auto generated statistics data",
                    StreamUtil.stringToStream(dataGenerationFunction.apply(iterations, startTime)),
                    false,
                    startTime.toEpochMilli());
        } catch (final RuntimeException e) {
            LOGGER.error("Feed {} does not exist so cannot load the sample statistics data", feedName, e);
        }
    }

    /**
     * Generates some sample statistics data in two feeds. If the feed doesn't
     * exist it will fail silently
     */
    private void generateSampleStatisticsData() {
        final DataLoader dataLoader = new DataLoader(feedDocCache, streamStore);
        final long startTime = System.currentTimeMillis();

        //keep the big and small feeds apart in terms of their event times
        Instant startOfToday = Instant.now().truncatedTo(ChronoUnit.DAYS);
        Instant startOfAWeekAgo = startOfToday.minus(7, ChronoUnit.DAYS);

        loadStatsData(
                dataLoader,
                STATS_COUNT_FEED_LARGE_NAME,
                STATS_ITERATIONS_LARGE,
                startOfAWeekAgo,
                GenerateSampleStatisticsData::generateCountData);

        loadStatsData(
                dataLoader,
                STATS_COUNT_FEED_SMALL_NAME,
                STATS_ITERATIONS_SMALL,
                startOfToday,
                GenerateSampleStatisticsData::generateCountData);

        loadStatsData(
                dataLoader,
                STATS_VALUE_FEED_LARGE_NAME,
                STATS_ITERATIONS_LARGE,
                startOfAWeekAgo,
                GenerateSampleStatisticsData::generateValueData);

        loadStatsData(
                dataLoader,
                STATS_VALUE_FEED_SMALL_NAME,
                STATS_ITERATIONS_SMALL,
                startOfToday,
                GenerateSampleStatisticsData::generateValueData);

        try {
            final FeedDoc apiFeed = dataLoader.getFeed(STATS_COUNT_API_FEED_NAME);
            String sampleData = new String(Files.readAllBytes(Paths.get(STATS_COUNT_API_DATA_FILE)));

            dataLoader.loadInputStream(
                    apiFeed,
                    "Sample statistics count data for export to API",
                    StreamUtil.stringToStream(sampleData),
                    false,
                    startTime);
        } catch (final RuntimeException | IOException e) {
            LOGGER.warn("Feed {} does not exist so cannot load the sample count for export to API statistics data.",
                    STATS_COUNT_API_FEED_NAME);
        }
    }

    private String createRandomData() {
        final DateTimeFormatter formatter = DateTimeFormatter.ofPattern("dd/MM/yyyy,HH:mm:ss");
        final ZonedDateTime refDateTime = ZonedDateTime.of(2010, 1, 1, 0, 0, 0, 0, ZoneOffset.UTC);

        final StringBuilder sb = new StringBuilder();
        sb.append("Date,Time,FileNo,LineNo,User,Message\n");

        for (int i = 0; i < 1000; i++) {
            final ZonedDateTime dateTime = refDateTime.plusSeconds((long) (Math.random() * 10000));
            sb.append(formatter.format(dateTime));
            sb.append(",");
            sb.append(createNum(4));
            sb.append(",");
            sb.append(createNum(10));
            sb.append(",user");
            sb.append(createNum(10));
            sb.append(",Some message ");
            sb.append(createNum(10));
            sb.append("\n");
        }
        return sb.toString();
    }

    private String createNum(final int max) {
        return String.valueOf((int) (Math.random() * max) + 1);
    }

    // private Folder get(String name) {
    // Folder parentGroup = null;
    // Folder folder = null;
    //
    // String[] parts = name.split("/");
    // for (String part : parts) {
    // parentGroup = folder;
    // folder = folderService.loadByName(parentGroup, part);
    // }
    // return folder;
    // }
    //
    // private Index addIndex() {
    // try {
    // final Folder folder = get("Indexes/Example index");
    // final Pipeline indexTranslation = findTranslation("Example index");
    // return setupIndex(folder, "Example index", indexTranslation);
    //
    // } catch (final IOException e) {
    // throw new RuntimeException(e.getMessage(), e);
    // }
    // }
    //
    // private Pipeline findTranslation(final String name) {
    // final FindPipelineCriteria findTranslationCriteria = new
    // FindPipelineCriteria();
    // findTranslationCriteria.setName(name);
    // final BaseResultList<Pipeline> list = pipelineStore
    // .find(findTranslationCriteria);
    // if (list != null && list.size() > 0) {
    // return list.getFirst();
    // }
    //
    // throw new RuntimeException("No translation found with name: " + name);
    // }
    //
    // private XSLT findXSLT(final String name) {
    // final FindXSLTCriteria findXSLTCriteria = new FindXSLTCriteria();
    // findXSLTCriteria.setName(name);
    // final BaseResultList<XSLT> list = xsltStore.find(findXSLTCriteria);
    // if (list != null && list.size() > 0) {
    // return list.getFirst();
    // }
    //
    // throw new RuntimeException("No translation found with name: " + name);
    // }
    //
    // private Index setupIndex(final Folder folder,
    // final String indexName, final Pipeline indexTranslation)
    // throws IOException {
    // Index index = new Index();
    // index.setFolder(folder);
    // index.setName(indexName);
    //
    // index = indexStore.save(index);
    //
    // return index;
    // }
    //
    // private void addUserSearch(final Index index) {
    // final Folder folder = get(SEARCH + "/Search Examples");
    // final XSLT resultXSLT = findXSLT("Search Result Table - Show XML");
    //
    // final SearchExpressionTerm content1 = new SearchExpressionTerm();
    // content1.setField("UserId");
    // content1.setValue("userone");
    // final SearchExpressionOperator andOperator = new
    // SearchExpressionOperator(
    // true);
    // andOperator.addChild(content1);
    //
    // // FIXME : Set result pipeline.
    // final Search expression = new Search(index, null, andOperator);
    // expression.setName("User search");
    // expression.setFolder(folder);
    // searchExpressionService.save(expression);
    //
    // final DictionaryDocument dictionary = new Dictionary();
    // dictionary.setName("User list");
    // dictionary.setWords("userone\nuser1");
    // }
    //
    // private void addDictionarySearch(final Index index) {
    // final Folder folder = get(SEARCH + "/Search Examples");
    // final XSLT resultXSLT = findXSLT("Search Result Table - Show XML");
    //
    // final DictionaryDocument dictionary = new Dictionary();
    // dictionary.setName("User list");
    // dictionary.setWords("userone\nuser1");
    // dictionary.setFolder(folder);
    //
    // dictionaryStore.save(dictionary);
    //
    // final SearchExpressionTerm content1 = new SearchExpressionTerm();
    // content1.setField("UserId");
    // content1.setOperator(Operator.IN_DICTIONARY);
    // content1.setValue("User list");
    // final SearchExpressionOperator andOperator = new
    // SearchExpressionOperator(
    // true);
    // andOperator.addChild(content1);
    //
    // // FIXME : Set result pipeline.
    // final Search expression = new Search(index, null, andOperator);
    // expression.setName("Dictionary search");
    // expression.setFolder(folder);
    //
    // searchExpressionService.save(expression);
    // }
}<|MERGE_RESOLUTION|>--- conflicted
+++ resolved
@@ -196,11 +196,7 @@
                 final QueryData criteria = new QueryData.Builder()
                         .dataSource(MetaDataSource.STREAM_STORE_DOC_REF)
                         .expression(new ExpressionOperator.Builder(ExpressionOperator.Op.AND)
-<<<<<<< HEAD
-                                .addTerm(MetaDataSource.STREAM_TYPE, ExpressionTerm.Condition.EQUALS, StreamTypeNames.EVENTS)
-=======
-                                .addTerm(StreamDataSource.STREAM_TYPE_NAME, ExpressionTerm.Condition.EQUALS, StreamType.EVENTS.getName())
->>>>>>> ced7ad52
+                                .addTerm(MetaDataSource.STREAM_TYPE_NAME, ExpressionTerm.Condition.EQUALS, StreamTypeNames.EVENTS)
                                 .build())
                         .build();
 
@@ -249,17 +245,10 @@
                 final QueryData criteria = new QueryData.Builder()
                         .dataSource(MetaDataSource.STREAM_STORE_DOC_REF)
                         .expression(new ExpressionOperator.Builder(ExpressionOperator.Op.AND)
-<<<<<<< HEAD
-                                .addTerm(MetaDataSource.FEED, ExpressionTerm.Condition.EQUALS, feed.getName())
+                                .addTerm(MetaDataSource.FEED_NAME, ExpressionTerm.Condition.EQUALS, feed.getName())
                                 .addOperator(new ExpressionOperator.Builder(ExpressionOperator.Op.OR)
-                                        .addTerm(MetaDataSource.STREAM_TYPE, ExpressionTerm.Condition.EQUALS, StreamTypeNames.RAW_EVENTS)
-                                        .addTerm(MetaDataSource.STREAM_TYPE, ExpressionTerm.Condition.EQUALS, StreamTypeNames.RAW_REFERENCE)
-=======
-                                .addTerm(StreamDataSource.FEED_NAME, ExpressionTerm.Condition.EQUALS, feed.getName())
-                                .addOperator(new ExpressionOperator.Builder(ExpressionOperator.Op.OR)
-                                        .addTerm(StreamDataSource.STREAM_TYPE_NAME, ExpressionTerm.Condition.EQUALS, StreamType.RAW_EVENTS.getName())
-                                        .addTerm(StreamDataSource.STREAM_TYPE_NAME, ExpressionTerm.Condition.EQUALS, StreamType.RAW_REFERENCE.getName())
->>>>>>> ced7ad52
+                                        .addTerm(MetaDataSource.STREAM_TYPE_NAME, ExpressionTerm.Condition.EQUALS, StreamTypeNames.RAW_EVENTS)
+                                        .addTerm(MetaDataSource.STREAM_TYPE_NAME, ExpressionTerm.Condition.EQUALS, StreamTypeNames.RAW_REFERENCE)
                                         .build())
                                 .build())
                         .build();
