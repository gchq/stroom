--- conflicted
+++ resolved
@@ -59,7 +59,6 @@
         // Create a map of index fields keyed by name.
         final DataSourceFieldsMap dataSourceFieldsMap = new DataSourceFieldsMap(IndexDataSourceFieldUtil.getDataSourceFields(index));
         final DataSourceField actual = dataSourceFieldsMap.get("Action");
-<<<<<<< HEAD
 
         final DataSourceField expected = new DataSourceField.Builder()
                 .type(DataSourceFieldType.FIELD)
@@ -67,9 +66,6 @@
                 .queryable(true)
                 .addConditions(actual.getConditions().toArray(new Condition[0]))
                 .build();
-=======
-        final DataSourceField expected = new DataSourceField(DataSourceFieldType.FIELD, null, "Action", true, actual.getConditions());
->>>>>>> 0bdabafd
 
         Assert.assertEquals("Expected to index action", expected, actual);
     }
