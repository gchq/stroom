--- conflicted
+++ resolved
@@ -41,13 +41,9 @@
 import stroom.task.TaskManager;
 import stroom.util.config.StroomProperties;
 
-<<<<<<< HEAD
 import javax.inject.Inject;
 import java.time.ZoneOffset;
 import java.util.ArrayList;
-=======
-import javax.annotation.Resource;
->>>>>>> f96c3452
 import java.util.Arrays;
 import java.util.List;
 import java.util.Map;
@@ -383,42 +379,10 @@
         testEvents(expressionIn, expectResultCount);
     }
 
-<<<<<<< HEAD
-    private void testInteractive(final ExpressionOperator.Builder expressionIn, final int expectResultCount,
-                                 final List<String> componentIds, final boolean extractValues) {
-        // ADDED THIS SECTION TO TEST GUICE VALUE INJECTION.
-        StroomProperties.setOverrideProperty("stroom.search.shard.concurrentTasks", "1", StroomProperties.Source.TEST);
-        StroomProperties.setOverrideProperty("stroom.search.extraction.concurrentTasks", "1", StroomProperties.Source.TEST);
-
-        final Index index = indexService.find(new FindIndexCriteria()).getFirst();
-        Assert.assertNotNull("Index is null", index);
-        final DocRef dataSourceRef = DocRefUtil.create(index);
-
-        final List<ResultRequest> resultRequests = new ArrayList<>(componentIds.size());
-
-        for (final String componentId : componentIds) {
-            final TableSettings tableSettings = createTableSettings(index, extractValues);
-
-            final ResultRequest tableResultRequest = new ResultRequest(componentId, Collections.singletonList(tableSettings), null, null, ResultRequest.ResultStyle.TABLE, Fetch.CHANGES);
-            resultRequests.add(tableResultRequest);
-        }
-
-        final QueryKey queryKey = new QueryKey(UUID.randomUUID().toString());
-        final Query query = new Query(dataSourceRef, expressionIn.build());
-        final SearchRequest searchRequest = new SearchRequest(queryKey, query, resultRequests, ZoneOffset.UTC.getId(), false);
-        final SearchResponse searchResponse = search(searchRequest);
-
-        final Map<String, List<Row>> rows = new HashMap<>();
-        if (searchResponse != null && searchResponse.getResults() != null) {
-            for (final Result result : searchResponse.getResults()) {
-                final String componentId = result.getComponentId();
-                final TableResult tableResult = (TableResult) result;
-=======
     private void testInteractive(final ExpressionOperator.Builder expressionIn,
                                  final int expectResultCount,
                                  final List<String> componentIds,
                                  final boolean extractValues) {
->>>>>>> f96c3452
 
         // code to test the results when they come back
         Consumer<Map<String, List<Row>>> resultMapConsumer = resultMap -> {
