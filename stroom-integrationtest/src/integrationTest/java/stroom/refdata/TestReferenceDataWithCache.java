/*
 * Copyright 2016 Crown Copyright
 *
 * Licensed under the Apache License, Version 2.0 (the "License");
 * you may not use this file except in compliance with the License.
 * You may obtain a copy of the License at
 *
 *     http://www.apache.org/licenses/LICENSE-2.0
 *
 * Unless required by applicable law or agreed to in writing, software
 * distributed under the License is distributed on an "AS IS" BASIS,
 * WITHOUT WARRANTIES OR CONDITIONS OF ANY KIND, either express or implied.
 * See the License for the specific language governing permissions and
 * limitations under the License.
 *
 */

package stroom.refdata;

import org.junit.Assert;
import org.junit.Test;
import org.slf4j.Logger;
import org.slf4j.LoggerFactory;
import org.xml.sax.SAXException;
import stroom.entity.shared.DocRefUtil;
import stroom.feed.FeedService;
import stroom.feed.shared.Feed;
import stroom.guice.PipelineScopeRunnable;
import stroom.guice.StroomBeanStore;
import stroom.pipeline.PipelineStore;
import stroom.pipeline.shared.PipelineDoc;
import stroom.pipeline.shared.data.PipelineReference;
import stroom.docref.DocRef;
import stroom.streamstore.shared.StreamType;
import stroom.test.AbstractCoreIntegrationTest;
import stroom.util.cache.CacheManager;
import stroom.util.date.DateUtil;
import stroom.xml.event.EventList;
import stroom.xml.event.EventListBuilder;
import stroom.xml.event.EventListBuilderFactory;

import javax.inject.Inject;
import java.util.ArrayList;
import java.util.List;
import java.util.TreeSet;

public class TestReferenceDataWithCache extends AbstractCoreIntegrationTest {
    private static final Logger LOGGER = LoggerFactory.getLogger(TestReferenceDataWithCache.class);
    private final EventListBuilder builder = EventListBuilderFactory.createBuilder();

    @Inject
    private FeedService feedService;
    @Inject
    private PipelineStore pipelineStore;
    @Inject
    private StroomBeanStore beanStore;
    @Inject
    private PipelineScopeRunnable pipelineScopeRunnable;

    /**
     * Test.
     */
    @Test
    public void testSimple() {
        pipelineScopeRunnable.scopeRunnable(() -> {
            Feed feed1 = feedService.create("TEST_FEED_1");
            feed1.setReference(true);
            feed1 = feedService.save(feed1);

            Feed feed2 = feedService.create("TEST_FEED_2");
            feed2.setReference(true);
            feed2 = feedService.save(feed2);

            final DocRef pipeline1Ref = pipelineStore.createDocument("TEST_PIPELINE_1");
            final DocRef pipeline2Ref = pipelineStore.createDocument("TEST_PIPELINE_2");

            final PipelineReference pipelineReference1 = new PipelineReference(pipeline1Ref,
                    DocRefUtil.create(feed1), StreamType.REFERENCE.getName());
            final PipelineReference pipelineReference2 = new PipelineReference(pipeline2Ref,
                    DocRefUtil.create(feed2), StreamType.REFERENCE.getName());

            final List<PipelineReference> pipelineReferences = new ArrayList<>();
            pipelineReferences.add(pipelineReference1);
            pipelineReferences.add(pipelineReference2);

            final ReferenceData referenceData = createReferenceData();

            final TreeSet<EffectiveStream> streamSet = new TreeSet<>();
            streamSet.add(new EffectiveStream(1, DateUtil.parseNormalDateTimeString("2008-01-01T09:47:00.000Z")));
            streamSet.add(new EffectiveStream(2, DateUtil.parseNormalDateTimeString("2009-01-01T09:47:00.000Z")));
            streamSet.add(new EffectiveStream(3, DateUtil.parseNormalDateTimeString("2010-01-01T09:47:00.000Z")));

            try (final CacheManager cacheManager = new CacheManager()) {
                final EffectiveStreamCache effectiveStreamCache = new EffectiveStreamCache(cacheManager, null, null, null) {
                    @Override
                    public TreeSet<EffectiveStream> create(final EffectiveStreamKey key) {
                        return streamSet;
                    }
                };
//                final ReferenceDataLoader referenceDataLoader = effectiveFeed -> new MapStoreImpl();
//                final MapStoreCache mapStoreCache = new MapStoreCache(cacheManager, referenceDataLoader, null, null);
                referenceData.setEffectiveStreamCache(effectiveStreamCache);
//                referenceData.setMapStorePool(mapStoreCache);

                // Add multiple reference data items to prove that looping over maps
                // works.
                addData(referenceData, pipeline1Ref, new String[]{"SID_TO_PF_1", "SID_TO_PF_2"});
                addData(referenceData, pipeline2Ref, new String[]{"SID_TO_PF_3", "SID_TO_PF_4"});
                checkData(referenceData, pipelineReferences, "SID_TO_PF_1");
                checkData(referenceData, pipelineReferences, "SID_TO_PF_2");
                checkData(referenceData, pipelineReferences, "SID_TO_PF_3");
                checkData(referenceData, pipelineReferences, "SID_TO_PF_4");
            } catch (final RuntimeException e) {
                throw new RuntimeException(e.getMessage(), e);
            }
        });
    }

    private void addData(final ReferenceData referenceData, final DocRef pipelineRef, final String[] mapNames) {
        MapStoreBuilder mapStoreBuilder = new MapStoreBuilderImpl(null);
        for (final String mapName : mapNames) {
//            mapStoreBuilder.setEvents(mapName, "user1", getEventsFromString("1111"), false);
//            mapStoreBuilder.setEvents(mapName, "user2", getEventsFromString("2222"), false);
        }
<<<<<<< HEAD
//        referenceData.put(new MapStoreCacheKey(DocRefUtil.create(pipeline), 1), mapStoreBuilder.getMapStore());
=======
        referenceData.put(new MapStoreCacheKey(pipelineRef, 1), mapStoreBuilder.getMapStore());
>>>>>>> 0925f096

        mapStoreBuilder = new MapStoreBuilderImpl(null);
        for (final String mapName : mapNames) {
//            mapStoreBuilder.setEvents(mapName, "user1", getEventsFromString("A1111"), false);
//            mapStoreBuilder.setEvents(mapName, "user2", getEventsFromString("A2222"), false);
        }
<<<<<<< HEAD
//        referenceData.put(new MapStoreCacheKey(DocRefUtil.create(pipeline), 2), mapStoreBuilder.getMapStore());
=======
        referenceData.put(new MapStoreCacheKey(pipelineRef, 2), mapStoreBuilder.getMapStore());
>>>>>>> 0925f096

        mapStoreBuilder = new MapStoreBuilderImpl(null);
        for (final String mapName : mapNames) {
//            mapStoreBuilder.setEvents(mapName, "user1", getEventsFromString("B1111"), false);
//            mapStoreBuilder.setEvents(mapName, "user2", getEventsFromString("B2222"), false);
        }
<<<<<<< HEAD
//        referenceData.put(new MapStoreCacheKey(DocRefUtil.create(pipeline), 3), mapStoreBuilder.getMapStore());
=======
        referenceData.put(new MapStoreCacheKey(pipelineRef, 3), mapStoreBuilder.getMapStore());
>>>>>>> 0925f096
    }

    private void checkData(final ReferenceData data, final List<PipelineReference> pipelineReferences, final String mapName) {
        Assert.assertEquals("B1111", lookup(data, pipelineReferences, "2010-01-01T09:47:00.111Z", mapName, "user1"));
        Assert.assertEquals("B1111", lookup(data, pipelineReferences, "2015-01-01T09:47:00.000Z", mapName, "user1"));
        Assert.assertEquals("A1111", lookup(data, pipelineReferences, "2009-10-01T09:47:00.000Z", mapName, "user1"));
        Assert.assertEquals("A1111", lookup(data, pipelineReferences, "2009-01-01T09:47:00.000Z", mapName, "user1"));
        Assert.assertEquals("1111", lookup(data, pipelineReferences, "2008-01-01T09:47:00.000Z", mapName, "user1"));

        Assert.assertNull(lookup(data, pipelineReferences, "2006-01-01T09:47:00.000Z", mapName, "user1"));
        Assert.assertNull(lookup(data, pipelineReferences, "2009-01-01T09:47:00.000Z", mapName, "user1_X"));
        Assert.assertNull(lookup(data, pipelineReferences, "2009-01-01T09:47:00.000Z", "SID_TO_PF_X", "user1"));
    }

    /**
     * Test.
     */
    @Test
    public void testNestedMaps() {
        pipelineScopeRunnable.scopeRunnable(() -> {
            Feed feed = feedService.create("TEST_FEED_V3");
            feed.setReference(true);
            feed = feedService.save(feed);

            final DocRef pipelineRef = new DocRef(PipelineDoc.DOCUMENT_TYPE, "1234");
            final PipelineReference pipelineReference = new PipelineReference(pipelineRef, DocRefUtil.create(feed), StreamType.REFERENCE.getName());
            final List<PipelineReference> pipelineReferences = new ArrayList<>();
            pipelineReferences.add(pipelineReference);

            final ReferenceData data = createReferenceData();

            final TreeSet<EffectiveStream> streamSet = new TreeSet<>();
            streamSet.add(new EffectiveStream(0, 0L));

            try (final CacheManager cacheManager = new CacheManager()) {
                final EffectiveStreamCache effectiveStreamCache = new EffectiveStreamCache(cacheManager, null, null, null) {
                    @Override
                    public TreeSet<EffectiveStream> create(final EffectiveStreamKey key) {
                        return streamSet;
                    }
                };
//                final ReferenceDataLoader referenceDataLoader = effectiveFeed -> new MapStoreImpl();
//                final MapStoreCache mapStoreCache = new MapStoreCache(cacheManager, referenceDataLoader, null, null);
                data.setEffectiveStreamCache(effectiveStreamCache);
//                data.setMapStorePool(mapStoreCache);

                final MapStoreBuilder mapStoreBuilder = new MapStoreBuilderImpl(null);
<<<<<<< HEAD
//                mapStoreBuilder.setEvents("CARD_NUMBER_TO_PF_NUMBER", "011111", getEventsFromString("091111"), false);
//                mapStoreBuilder.setEvents("NUMBER_TO_SID", "091111", getEventsFromString("user1"), false);
//                data.put(new MapStoreCacheKey(DocRefUtil.create(pipelineEntity), 0), mapStoreBuilder.getMapStore());
=======
                mapStoreBuilder.setEvents("CARD_NUMBER_TO_PF_NUMBER", "011111", getEventsFromString("091111"), false);
                mapStoreBuilder.setEvents("NUMBER_TO_SID", "091111", getEventsFromString("user1"), false);
                data.put(new MapStoreCacheKey(pipelineRef, 0), mapStoreBuilder.getMapStore());
>>>>>>> 0925f096

                Assert.assertEquals("091111", lookup(data, pipelineReferences, 0, "CARD_NUMBER_TO_PF_NUMBER", "011111"));
                Assert.assertEquals("user1", lookup(data, pipelineReferences, 0, "NUMBER_TO_SID", "091111"));
                Assert.assertEquals("user1", lookup(data, pipelineReferences, 0, "CARD_NUMBER_TO_PF_NUMBER/NUMBER_TO_SID", "011111"));
            }
        });
    }

    private EventList getEventsFromString(final String string) {
        final char[] ch = string.toCharArray();
        try {
            builder.characters(ch, 0, ch.length);
        } catch (final SAXException e) {
            LOGGER.error(e.getMessage(), e);
        }
        final EventList eventList = builder.getEventList();
        builder.reset();

        return eventList;
    }

    private String lookup(final ReferenceData data,
                          final List<PipelineReference> pipelineReferences,
                          final String time,
                          final String mapName,
                          final String key) {
        return lookup(data, pipelineReferences, DateUtil.parseNormalDateTimeString(time), mapName, key);
    }

    private String lookup(final ReferenceData data,
                          final List<PipelineReference> pipelineReferences,
                          final long time,
                          final String mapName,
                          final String key) {
        final ReferenceDataResult result = new ReferenceDataResult();
        data.ensureReferenceDataAvailability(pipelineReferences, LookupIdentifier.of(mapName, key, time), result);
//        if (result.getEventListProxy() != null) {
//            return result.getEventListProxy().toString();
//        }

        return null;
    }

    private ReferenceData createReferenceData() {
        return beanStore.getInstance(ReferenceData.class);
    }
}<|MERGE_RESOLUTION|>--- conflicted
+++ resolved
@@ -122,33 +122,21 @@
 //            mapStoreBuilder.setEvents(mapName, "user1", getEventsFromString("1111"), false);
 //            mapStoreBuilder.setEvents(mapName, "user2", getEventsFromString("2222"), false);
         }
-<<<<<<< HEAD
 //        referenceData.put(new MapStoreCacheKey(DocRefUtil.create(pipeline), 1), mapStoreBuilder.getMapStore());
-=======
-        referenceData.put(new MapStoreCacheKey(pipelineRef, 1), mapStoreBuilder.getMapStore());
->>>>>>> 0925f096
 
         mapStoreBuilder = new MapStoreBuilderImpl(null);
         for (final String mapName : mapNames) {
 //            mapStoreBuilder.setEvents(mapName, "user1", getEventsFromString("A1111"), false);
 //            mapStoreBuilder.setEvents(mapName, "user2", getEventsFromString("A2222"), false);
         }
-<<<<<<< HEAD
 //        referenceData.put(new MapStoreCacheKey(DocRefUtil.create(pipeline), 2), mapStoreBuilder.getMapStore());
-=======
-        referenceData.put(new MapStoreCacheKey(pipelineRef, 2), mapStoreBuilder.getMapStore());
->>>>>>> 0925f096
 
         mapStoreBuilder = new MapStoreBuilderImpl(null);
         for (final String mapName : mapNames) {
 //            mapStoreBuilder.setEvents(mapName, "user1", getEventsFromString("B1111"), false);
 //            mapStoreBuilder.setEvents(mapName, "user2", getEventsFromString("B2222"), false);
         }
-<<<<<<< HEAD
 //        referenceData.put(new MapStoreCacheKey(DocRefUtil.create(pipeline), 3), mapStoreBuilder.getMapStore());
-=======
-        referenceData.put(new MapStoreCacheKey(pipelineRef, 3), mapStoreBuilder.getMapStore());
->>>>>>> 0925f096
     }
 
     private void checkData(final ReferenceData data, final List<PipelineReference> pipelineReferences, final String mapName) {
@@ -196,15 +184,9 @@
 //                data.setMapStorePool(mapStoreCache);
 
                 final MapStoreBuilder mapStoreBuilder = new MapStoreBuilderImpl(null);
-<<<<<<< HEAD
 //                mapStoreBuilder.setEvents("CARD_NUMBER_TO_PF_NUMBER", "011111", getEventsFromString("091111"), false);
 //                mapStoreBuilder.setEvents("NUMBER_TO_SID", "091111", getEventsFromString("user1"), false);
 //                data.put(new MapStoreCacheKey(DocRefUtil.create(pipelineEntity), 0), mapStoreBuilder.getMapStore());
-=======
-                mapStoreBuilder.setEvents("CARD_NUMBER_TO_PF_NUMBER", "011111", getEventsFromString("091111"), false);
-                mapStoreBuilder.setEvents("NUMBER_TO_SID", "091111", getEventsFromString("user1"), false);
-                data.put(new MapStoreCacheKey(pipelineRef, 0), mapStoreBuilder.getMapStore());
->>>>>>> 0925f096
 
                 Assert.assertEquals("091111", lookup(data, pipelineReferences, 0, "CARD_NUMBER_TO_PF_NUMBER", "011111"));
                 Assert.assertEquals("user1", lookup(data, pipelineReferences, 0, "NUMBER_TO_SID", "091111"));
