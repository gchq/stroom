ext.moduleName = 'stroom.integrationtest'

dependencies {
    integrationTestImplementation project(':stroom-app')
    // Use default DB config.
<<<<<<< HEAD
    integrationTestCompile project(':stroom-config:stroom-config-app')
    integrationTestCompile project(':stroom-core-server')
    integrationTestCompile project(':stroom-dashboard:stroom-dashboard-server')
    integrationTestCompile project(':stroom-data-meta:stroom-data-meta-impl-mock')
    integrationTestCompile project(':stroom-data-store:stroom-data-store-impl-mock')
    integrationTestCompile project(':stroom-elastic:stroom-elastic-impl')
    integrationTestCompile project(':stroom-headless')
    integrationTestCompile project(':stroom-index:stroom-index-server')
    integrationTestCompile project(':stroom-security:stroom-security-impl-mock')
    integrationTestCompile project(':stroom-statistics:stroom-statistics-server')
    integrationTestCompile project(':stroom-test-common')
    integrationTestCompile project(':stroom-util')

    integrationTestCompile project(path: ':stroom-core-server', configuration: 'testArtifacts')
    integrationTestCompile project(path: ':stroom-dashboard:stroom-dashboard-server', configuration: 'testArtifacts')
    integrationTestCompile project(path: ':stroom-index:stroom-index-server', configuration: 'testArtifacts')
    integrationTestCompile project(path: ':stroom-pipeline', configuration: 'testArtifacts')
    integrationTestCompile project(path: ':stroom-util', configuration: 'testArtifacts')

    integrationTestCompile libs.stroomQueryApi
    integrationTestCompile libs.stroomQueryCommon

    integrationTestCompile libs.slf4j_api
    integrationTestCompileOnly libs.junit_jupiter_api
    integrationTestCompile libs.fast_classpath_scanner

    integrationTestCompile libs.commons_io
    integrationTestRuntime libs.javax_el
    //the following logging libs are needed when running junits outside dropwizard
    integrationTestRuntime libs.jcl_over_slf4j
    integrationTestRuntime libs.jul_to_slf4j
    integrationTestRuntimeOnly libs.junit_jupiter_engine
    integrationTestRuntime libs.log4j_over_slf4j
    integrationTestRuntime libs.logback_classic
    integrationTestRuntime libs.logback_core
    integrationTestRuntime libs.jaxb_runtime
    integrationTestRuntime libs.javax_activation

    integrationTestCompile libs.mockito_core
    integrationTestCompile libs.assertj_core
    integrationTestCompile libs.dropwizard_testing
    integrationTestCompile libs.dropwizard_client
=======
    integrationTestImplementation project(':stroom-config:stroom-config-app')
    integrationTestImplementation project(':stroom-core-server')
    integrationTestImplementation project(':stroom-core-shared')
    integrationTestImplementation project(':stroom-docstore:stroom-docstore-impl')
    integrationTestImplementation project(':stroom-docstore:stroom-docstore-shared')
    integrationTestImplementation project(':stroom-dashboard:stroom-dashboard-server')
    integrationTestImplementation project(':stroom-dashboard:stroom-dashboard-shared')
    integrationTestImplementation project(':stroom-data-meta:stroom-data-meta-api')
    integrationTestImplementation project(':stroom-data-meta:stroom-data-meta-impl-db')
    integrationTestImplementation project(':stroom-data-meta:stroom-data-meta-impl-mock')
    integrationTestImplementation project(':stroom-data-store:stroom-data-store-api')
    integrationTestImplementation project(':stroom-data-store:stroom-data-store-impl-fs')
    integrationTestImplementation project(':stroom-data-store:stroom-data-store-impl-mock')
    integrationTestImplementation project(':stroom-elastic:stroom-elastic-impl')
    integrationTestImplementation project(':stroom-entity-shared')
    integrationTestImplementation project(':stroom-explorer:stroom-explorer-api')
    integrationTestImplementation project(':stroom-explorer:stroom-explorer-impl')
    integrationTestImplementation project(':stroom-explorer:stroom-explorer-impl-db')
    integrationTestImplementation project(':stroom-externaldoc:stroom-externaldoc-server')
    integrationTestImplementation project(':stroom-headless')
    integrationTestImplementation project(':stroom-importexport:stroom-importexport-api')
    integrationTestImplementation project(':stroom-index:stroom-index-server')
    integrationTestImplementation project(':stroom-index:stroom-index-shared')
    integrationTestImplementation project(':stroom-pipeline')
    integrationTestImplementation project(':stroom-ruleset:stroom-ruleset-server')
    integrationTestImplementation project(':stroom-security:stroom-security-api')
    integrationTestImplementation project(':stroom-security:stroom-security-impl-mock')
    integrationTestImplementation project(':stroom-security:stroom-security-server')
    integrationTestImplementation project(':stroom-security:stroom-security-shared')
    integrationTestImplementation project(':stroom-statistics:stroom-statistics-api')
    integrationTestImplementation project(':stroom-statistics:stroom-statistics-server')
    integrationTestImplementation project(':stroom-statistics:stroom-statistics-shared')
    integrationTestImplementation project(':stroom-task:stroom-task-api')
    integrationTestImplementation project(':stroom-test-common')
    integrationTestImplementation project(':stroom-util')
    integrationTestImplementation project(':stroom-util-shared')

//    integrationTestImplementation project(path: ':stroom-core-server', configuration: 'testArtifacts')
//    integrationTestImplementation project(path: ':stroom-dashboard:stroom-dashboard-server', configuration: 'testArtifacts')
//    integrationTestImplementation project(path: ':stroom-index:stroom-index-server', configuration: 'testArtifacts')
//    integrationTestImplementation project(path: ':stroom-pipeline', configuration: 'testArtifacts')
//    integrationTestImplementation project(path: ':stroom-security:stroom-security-server', configuration: 'testArtifacts')
    integrationTestImplementation project(':stroom-test-common')

    integrationTestImplementation libs.stroomQueryApi
    integrationTestImplementation libs.stroomQueryCommon

    integrationTestImplementation libs.commons_io
    integrationTestImplementation libs.fast_classpath_scanner
    integrationTestImplementation libs.guice4
    integrationTestImplementation libs.hibernate_core
    integrationTestImplementation libs.hibernate_jpa_api
    integrationTestImplementation libs.hikari
    integrationTestImplementation libs.junit_jupiter
    integrationTestImplementation libs.lucene_core
    integrationTestImplementation libs.saxon_he
    integrationTestImplementation libs.slf4j_api
    integrationTestImplementation libs.vavr

    integrationTestRuntimeOnly libs.javax_el
    //the following logging libs are needed when running junits outside dropwizard
    integrationTestRuntimeOnly libs.jcl_over_slf4j
    integrationTestRuntimeOnly libs.jul_to_slf4j
    integrationTestRuntimeOnly libs.log4j_over_slf4j
    integrationTestRuntimeOnly libs.logback_classic
    integrationTestRuntimeOnly libs.logback_core
    integrationTestRuntimeOnly libs.jaxb_runtime
    integrationTestRuntimeOnly libs.javax_activation

    integrationTestImplementation libs.mockito_core
    integrationTestImplementation libs.assertj_core
    integrationTestImplementation libs.dropwizard_testing
    integrationTestImplementation libs.dropwizard_client
>>>>>>> 2f1d6a6b
}

task setupSampleDataApplication(type: JavaExec) {
    dependsOn this:compileJava
    dependsOn this:compileTestJava
    // We need to set the working directory as the stroom root otherwise
    // setupSampleData won't find 'samples' directories in other modules.
    workingDir '../'
    classpath = sourceSets.integrationTest.runtimeClasspath
    main = 'stroom.test.SetupSampleData'
}

////TODO This specific dep is needed to ensure TestKafkaExternalLoader has the jar available
////for its test. This is a TODO as stroom-connectors needs a big refactor once we
////decide what we are doing with plugable client libs and pipeline elements.
//tasks.integrationTest.dependsOn ':stroom-kafka:stroom-kafka-client-impl_0_10_0_1:copyPluginJar'<|MERGE_RESOLUTION|>--- conflicted
+++ resolved
@@ -3,50 +3,6 @@
 dependencies {
     integrationTestImplementation project(':stroom-app')
     // Use default DB config.
-<<<<<<< HEAD
-    integrationTestCompile project(':stroom-config:stroom-config-app')
-    integrationTestCompile project(':stroom-core-server')
-    integrationTestCompile project(':stroom-dashboard:stroom-dashboard-server')
-    integrationTestCompile project(':stroom-data-meta:stroom-data-meta-impl-mock')
-    integrationTestCompile project(':stroom-data-store:stroom-data-store-impl-mock')
-    integrationTestCompile project(':stroom-elastic:stroom-elastic-impl')
-    integrationTestCompile project(':stroom-headless')
-    integrationTestCompile project(':stroom-index:stroom-index-server')
-    integrationTestCompile project(':stroom-security:stroom-security-impl-mock')
-    integrationTestCompile project(':stroom-statistics:stroom-statistics-server')
-    integrationTestCompile project(':stroom-test-common')
-    integrationTestCompile project(':stroom-util')
-
-    integrationTestCompile project(path: ':stroom-core-server', configuration: 'testArtifacts')
-    integrationTestCompile project(path: ':stroom-dashboard:stroom-dashboard-server', configuration: 'testArtifacts')
-    integrationTestCompile project(path: ':stroom-index:stroom-index-server', configuration: 'testArtifacts')
-    integrationTestCompile project(path: ':stroom-pipeline', configuration: 'testArtifacts')
-    integrationTestCompile project(path: ':stroom-util', configuration: 'testArtifacts')
-
-    integrationTestCompile libs.stroomQueryApi
-    integrationTestCompile libs.stroomQueryCommon
-
-    integrationTestCompile libs.slf4j_api
-    integrationTestCompileOnly libs.junit_jupiter_api
-    integrationTestCompile libs.fast_classpath_scanner
-
-    integrationTestCompile libs.commons_io
-    integrationTestRuntime libs.javax_el
-    //the following logging libs are needed when running junits outside dropwizard
-    integrationTestRuntime libs.jcl_over_slf4j
-    integrationTestRuntime libs.jul_to_slf4j
-    integrationTestRuntimeOnly libs.junit_jupiter_engine
-    integrationTestRuntime libs.log4j_over_slf4j
-    integrationTestRuntime libs.logback_classic
-    integrationTestRuntime libs.logback_core
-    integrationTestRuntime libs.jaxb_runtime
-    integrationTestRuntime libs.javax_activation
-
-    integrationTestCompile libs.mockito_core
-    integrationTestCompile libs.assertj_core
-    integrationTestCompile libs.dropwizard_testing
-    integrationTestCompile libs.dropwizard_client
-=======
     integrationTestImplementation project(':stroom-config:stroom-config-app')
     integrationTestImplementation project(':stroom-core-server')
     integrationTestImplementation project(':stroom-core-shared')
@@ -65,7 +21,6 @@
     integrationTestImplementation project(':stroom-explorer:stroom-explorer-api')
     integrationTestImplementation project(':stroom-explorer:stroom-explorer-impl')
     integrationTestImplementation project(':stroom-explorer:stroom-explorer-impl-db')
-    integrationTestImplementation project(':stroom-externaldoc:stroom-externaldoc-server')
     integrationTestImplementation project(':stroom-headless')
     integrationTestImplementation project(':stroom-importexport:stroom-importexport-api')
     integrationTestImplementation project(':stroom-index:stroom-index-server')
@@ -100,7 +55,7 @@
     integrationTestImplementation libs.hibernate_core
     integrationTestImplementation libs.hibernate_jpa_api
     integrationTestImplementation libs.hikari
-    integrationTestImplementation libs.junit_jupiter
+    integrationTestCompileOnly libs.junit_jupiter_api
     integrationTestImplementation libs.lucene_core
     integrationTestImplementation libs.saxon_he
     integrationTestImplementation libs.slf4j_api
@@ -120,10 +75,19 @@
     integrationTestImplementation libs.assertj_core
     integrationTestImplementation libs.dropwizard_testing
     integrationTestImplementation libs.dropwizard_client
->>>>>>> 2f1d6a6b
+
+    // The following logging libs are needed when running junits outside dropwizard
+    integrationTestRuntimeOnly libs.javax_activation
+    integrationTestRuntimeOnly libs.jaxb_runtime
+    integrationTestRuntimeOnly libs.jcl_over_slf4j
+    integrationTestRuntimeOnly libs.jul_to_slf4j
+    integrationTestRuntimeOnly libs.junit_jupiter_engine
+    integrationTestRuntimeOnly libs.log4j_over_slf4j
+    integrationTestRuntimeOnly libs.logback_classic
+    integrationTestRuntimeOnly libs.logback_core
 }
 
-task setupSampleDataApplication(type: JavaExec) {
+task setupSampleData(type: JavaExec) {
     dependsOn this:compileJava
     dependsOn this:compileTestJava
     // We need to set the working directory as the stroom root otherwise
