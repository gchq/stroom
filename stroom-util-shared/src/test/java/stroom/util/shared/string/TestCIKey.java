--- conflicted
+++ resolved
@@ -541,18 +541,11 @@
     @Test
     void testOfDynamicKey() {
         final String key = "UUID";
-<<<<<<< HEAD
         CIKeys.addCommonKey(CIKeys.UUID);
-        CIKey ciKey1 = CIKeys.UUID;
-        CIKey ciKey2 = CIKey.of(key);
-        CIKey ciKey3 = CIKey.ofDynamicKey(key);
-        CIKey ciKey4 = CIKey.ofDynamicKey(key);
-=======
         final CIKey ciKey1 = CIKeys.UUID;
         final CIKey ciKey2 = CIKey.of(key);
         final CIKey ciKey3 = CIKey.ofDynamicKey(key);
         final CIKey ciKey4 = CIKey.ofDynamicKey(key);
->>>>>>> 87e90873
 
         assertThat(ciKey1)
                 .isSameAs(ciKey2);
