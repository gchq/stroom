/*
 * Copyright 2024 Crown Copyright
 *
 * Licensed under the Apache License, Version 2.0 (the "License");
 * you may not use this file except in compliance with the License.
 * You may obtain a copy of the License at
 *
 *     http://www.apache.org/licenses/LICENSE-2.0
 *
 * Unless required by applicable law or agreed to in writing, software
 * distributed under the License is distributed on an "AS IS" BASIS,
 * WITHOUT WARRANTIES OR CONDITIONS OF ANY KIND, either express or implied.
 * See the License for the specific language governing permissions and
 * limitations under the License.
 */

package stroom.util.shared.string;

import stroom.util.shared.NullSafe;

import com.fasterxml.jackson.annotation.JsonCreator;
import com.fasterxml.jackson.annotation.JsonIgnore;
import com.fasterxml.jackson.annotation.JsonInclude;
import com.fasterxml.jackson.annotation.JsonInclude.Include;
import com.fasterxml.jackson.annotation.JsonProperty;
import com.fasterxml.jackson.annotation.JsonPropertyOrder;

import java.util.Collection;
import java.util.Comparator;
import java.util.List;
import java.util.Locale;
import java.util.Map;
import java.util.Map.Entry;
import java.util.Objects;
import java.util.Set;
import java.util.stream.Collectors;

/**
 * A wrapper for a {@link String} whose {@link CIKey#equals(Object)} and
 * {@link CIKey#hashCode()} methods are performed on the lower-case
 * form of {@code key}.
 * <p>
 * Useful as a case-insensitive cache key that retains the case of the
 * original string at the cost of wrapping it in another object. Also
 * useful for case insensitive comparisons of common strings.
 * </p>
 * <p>
 * See {@link CIKeys} for common {@link CIKey} instances.
 * </p>
 */
@JsonInclude(Include.NON_NULL)
@JsonPropertyOrder(alphabetic = true)
public class CIKey implements Comparable<CIKey> {

    //    public static final CIKey NULL_STRING = new CIKey(null);
    public static final CIKey EMPTY_STRING = new CIKey("");

    // Compare on the lower case form of the key. CIKey may be null and lowerKey may be null
    public static final Comparator<CIKey> COMPARATOR = Comparator.nullsFirst(Comparator.comparing(
            CIKey::getAsLowerCase,
            Comparator.nullsFirst(String::compareTo)));

    @JsonProperty
    // RestyGWT doesn't understand @JsonValue, so we can't (de)serialise to/from a simple string
    // like we do for StroomDuration, what a pain :-(
    //@JsonValue // No need to serialise the CIKey wrapper, just the key
    private final String key;

    @JsonIgnore
    private final transient String lowerKey;

    @JsonIgnore
    private transient int hash = 0;
    @JsonIgnore
    private transient boolean hashIsZero = false;

    @JsonCreator
    private CIKey(@JsonProperty("key") final String key) {
        this.key = Objects.requireNonNull(key);
        this.lowerKey = toLowerCase(key);
    }

    /**
     * key and lowerKey must be equal ignoring case.
     *
     * @param key      The key
     * @param lowerKey The key converted to lower-case
     */
    CIKey(final String key, final String lowerKey) {
        this.key = Objects.requireNonNull(key);
        this.lowerKey = Objects.requireNonNull(lowerKey);
<<<<<<< HEAD
        this.hashCode = Objects.hash(this.lowerKey);
=======
>>>>>>> c550736d
    }

    /**
     * Create a {@link CIKey} for an unknown, upper or mixed case key, e.g. "FOO", or "Foo".
     * If key is known to definitely be all lower case then use {@link CIKey#ofLowerCase(String)} for
     * a slight performance gain.
     * If key is a common key this method will return an existing {@link CIKey} instance
     * else it will create a new instance.
     * If the key is likely to not be a common key then use {@link CIKey#ofDynamicKey(String)} to
     * save the map lookup.
     * <p>
     * The returned {@link CIKey} will wrap key with no change of case and no trimming.
     * </p>
     * <p>
     * Is null safe. If key is null, returns null.
     * </p>
     */
    public static CIKey of(final String key) {
        if (key == null) {
            return null;
        } else if (key.isEmpty()) {
            return EMPTY_STRING;
        } else {
            // See if we have a common key that matches exactly with the one requested.
            // Case-sensitive here because CIKey should wrap the exact case passed in.
            CIKey ciKey = CIKeys.getCommonKey(key);
            if (ciKey == null) {
                // Minor optimisation to save on the cost of doing toLowerCase() if we don't have to
                if (containsUpperCaseChar(key)) {
                    ciKey = new CIKey(key);
                } else {
                    // All lower
                    ciKey = new CIKey(key, key);
                }
            }
            return ciKey;
        }
    }

    /**
     * Equivalent to calling {@link CIKey#of(String)} with a trimmed key.
     */
    public static CIKey trimmed(final String key) {
        if (key == null) {
            return EMPTY_STRING;
        } else {
            final String trimmed = key.trim();
            return CIKey.of(trimmed);
        }
    }

    /**
     * Create a {@link CIKey} for an upper or mixed case key, e.g. "FOO", or "Foo",
     * when you already know the lower-case form of the key.
     * If key is all lower case then user {@link CIKey#ofLowerCase(String)}.
     * If key is a common key this method will return an existing {@link CIKey} instance
     * else it will create a new instance.
     * <p>
     * Is null safe. If key is null, returns null.
     * </p>
     */
    public static CIKey of(final String key, final String lowerKey) {
        if ((key == null && lowerKey != null)
            || (key != null && lowerKey == null)) {
            throw new IllegalArgumentException("One is null, other is not - '" + key + "', '" + lowerKey + "'");
        } else if (key == null) {
            return null;
        } else if (key.isEmpty()) {
            return EMPTY_STRING;
        } else {
            // See if we have a common key that matches exactly with the one requested.
            // Case-sensitive here because CIKey should wrap the exact case passed in.
            return NullSafe.requireNonNullElseGet(
                    CIKeys.getCommonKey(key),
                    () -> {
                        checkNoUpperCaseChars(lowerKey);
                        if (key.equalsIgnoreCase(lowerKey)) {
                            return new CIKey(key, lowerKey);
                        } else {
                            throw new IllegalArgumentException(
                                    "Not the same key (ignoring case)- '" + key + "', '" + lowerKey + "'");
                        }
                    });
        }
    }

    /**
     * Create a {@link CIKey} for key, providing a map of known {@link CIKey}s keyed
     * on their key value.
     * Will fall back on {@link CIKeys#commonKeys()} if not found in knownKeys.
     * Allows callers to hold their own local set of known {@link CIKey}s to save
     * re-creating them each time.
     * <p>
     * Is null safe. If key is null, returns null.
     * </p>
     */
    public static CIKey of(final String key, final Map<String, CIKey> knownKeys) {
        if (key == null) {
            return null;
        } else if (key.isEmpty()) {
            return EMPTY_STRING;
        } else {
            CIKey ciKey = null;
            if (knownKeys != null) {
                ciKey = knownKeys.get(key);
            }
            if (ciKey == null) {
                ciKey = CIKeys.getCommonKey(key);
                if (ciKey == null) {
                    // Minor optimisation to save on the cost of doing toLowerCase() if we don't have to
                    if (containsUpperCaseChar(key)) {
                        ciKey = new CIKey(key);
                    } else {
                        // All lower
                        ciKey = new CIKey(key, key);
                    }
                }
            }
            return ciKey;
        }
    }

    /**
     * Create a {@link CIKey} for an all lower case key, e.g. "foo".
     * This is a minor optimisation to avoid a call to toLowerCase as the
     * key is already in lower-case.
     * <p>
     * Is null safe. If key is null, returns null.
     * </p>
     */
    public static CIKey ofLowerCase(final String lowerKey) {
        if (lowerKey == null) {
            return null;
        } else if (lowerKey.isEmpty()) {
            return EMPTY_STRING;
        } else {
            // See if we have a common key that matches exactly with the one requested.
            // Case-sensitive here because CIKey should wrap the exact case passed in.
            // If an upper/mixed case string is passed in then we may return a common
            // CIKey for it (if known). Even though the arg is not lower case, the CiKey
            // would be correct. This saves the case check.
            CIKey ciKey = CIKeys.getCommonKey(lowerKey);
            if (ciKey == null) {
                // Make sure lowerKey is actually lowercase
                checkNoUpperCaseChars(lowerKey);
                ciKey = new CIKey(lowerKey, lowerKey);
            }
            return ciKey;
        }
    }

    /**
     * Will throw if any char is upper-case.
     */
    private static void checkNoUpperCaseChars(final String str) {
        final int len = str.length();
        for (int i = 0; i < len; i++) {
            if (Character.isUpperCase(str.charAt(i))) {
                throw new IllegalArgumentException("str '" + str + "' is not all lowercase");
            }
        }
    }

    private static boolean containsUpperCaseChar(final String str) {
        final int len = str.length();
        for (int i = 0; i < len; i++) {
            if (Character.isUpperCase(str.charAt(i))) {
                return true;
            }
        }
        return false;
    }

    /**
     * Create a {@link CIKey} for a key that is known NOT to be in {@link CIKey}s map
     * of common keys and is a key that will not be added to the map of common keys in future.
     * This is a minor optimisation that saves a map lookup if the key is known
     * to probably not be in the map.
     * <p>
     * Is null safe. If key is null, returns null.
     * </p>
     */
    public static CIKey ofDynamicKey(final String dynamicKey) {
        if (dynamicKey == null) {
            return null;
        } else if (dynamicKey.isEmpty()) {
            return EMPTY_STRING;
        } else {
            return containsUpperCaseChar(dynamicKey)
                    ? new CIKey(dynamicKey)
                    // Upper or mixed
                    : new CIKey(dynamicKey, dynamicKey); // All lower
        }
    }

    /**
     * Create a {@link CIKey} that will be held as a static variable.
     * Only use this for commonly used static {@link CIKey} instances
     * as if the key is not already held in the map of common {@link CIKey}s
     * then it will be added.
     * <p>
     * Is null safe. If key is null, returns null.
     * </p>
     */
    public static CIKey internStaticKey(final String key) {
        if (key == null) {
            return null;
        } else if (key.isEmpty()) {
            return EMPTY_STRING;
        } else {
            return CIKeys.internCommonKey(key);
        }
    }

    /**
     * If ciKey matches a common {@link CIKey} (ignoring case) then return the common
     * {@link CIKey} else return ciKey. Use this if you don't care about the case of the
     * wrapped string, e.g. if key is 'FOO', you could get back a {@link CIKey} that wraps
     * 'foo', 'FOO', 'Foo', etc.
     * <p>
     * Is null safe. If key is null, returns null.
     * </p>
     */
    public static CIKey ofIgnoringCase(final String key) {
        if (key == null) {
            return null;
        } else if (key.isEmpty()) {
            return EMPTY_STRING;
        } else {
            // This assumes that doing the optimistic hashmap lookups is
            // faster than lower-casing the key.
            // First assume it matches the case exactly
            CIKey ciKey = CIKeys.getCommonKey(key);
            if (ciKey == null) {
                // If the first char is lower case then there is a good change key is
                // all lower case
                final char firstChar = key.charAt(0);
                if (Character.isLowerCase(firstChar)) {
                    // Now assume it is already lower-case
                    ciKey = CIKeys.getCommonKeyByLowerCase(key);
                }
                if (ciKey == null) {
                    final String lowerKey = toLowerCase(key);
                    ciKey = CIKeys.getCommonKeyByLowerCase(lowerKey);
                    if (ciKey == null) {
                        CIKey.ofLowerCase(lowerKey);
                    }
                }
            }
            return ciKey;
        }
    }

    /**
     * @return The wrapped string in its original case.
     */
    @JsonIgnore
    public String get() {
        return key;
    }

    /**
     * Here for JSON (de-)ser.
     */
    private String getKey() {
        return key;
    }

    /**
     * @return The lowercase form of the wrapped string.
     */
    @JsonIgnore
    public String getAsLowerCase() {
        return lowerKey;
    }

    /**
     * @return True if str is equal to the string wrapped in this {@link CIKey}, ignoring case.
     */
    public boolean equalsIgnoreCase(final String str) {
        return CIKey.equalsIgnoreCase(str, this);
    }

    /**
     * Standard equals method for comparing two {@link CIKey} instances, comparing the
     * lowerKey of each, i.e. a case-insensitive match.
     */
    @Override
    public boolean equals(final Object object) {
        if (this == object) {
            return true;
        }
        if (object == null || getClass() != object.getClass()) {
            return false;
        }
        final CIKey that = (CIKey) object;
        return Objects.equals(lowerKey, that.lowerKey);
    }

    @Override
    public int hashCode() {
        // Lazy hashCode caching as this is used as a map key.
        // Borrows pattern from String.hashCode()
        int h = hash;
        if (h == 0 && !hashIsZero) {
            // Hash on lower key only so we get a case in-sensitive match
            h = lowerKey.hashCode();
            if (h == 0) {
                hashIsZero = true;
            } else {
                hash = h;
            }
        }
        return h;
    }

    @Override
    public String toString() {
        return key;
    }

    @Override
    public int compareTo(final CIKey o) {
        return COMPARATOR.compare(this, o);
    }

    /**
     * Returns true if the string this {@link CIKey} wraps contains subString
     * ignoring case.
     * If subString is all lower case, use {@link CIKey#containsLowerCase(String)} instead.
     */
    public boolean containsIgnoreCase(final String subString) {
        Objects.requireNonNull(subString);
        if (lowerKey == null) {
            return false;
        }
        return lowerKey.contains(toLowerCase(subString));
    }

    /**
     * Returns true if the string this {@link CIKey} wraps contains (ignoring case) lowerSubString.
     * {@code lowerSubString} MUST be all lower case.
     * <p>
     * This method is a slight optimisation to avoid having to lower-case the input if it
     * is know to already be lower-case.
     * </p>
     * If lowerSubString is mixed or upper case, use {@link CIKey#containsIgnoreCase(String)} instead.
     */
    public boolean containsLowerCase(final String lowerSubString) {
        Objects.requireNonNull(lowerSubString);
        if (lowerKey == null) {
            return false;
        }
        return lowerKey.contains(toLowerCase(lowerSubString));
    }

    /**
     * @param keys
     * @return True if this key matches one of keys (ignoring case)
     */
    public boolean in(final Collection<String> keys) {
        if (NullSafe.hasItems(keys)) {
            return keys.stream()
                    .anyMatch(aKey ->
                            CIKey.equalsIgnoreCase(this, aKey));
        } else {
            return false;
        }
    }

    /**
     * @return True if ciKey is null or wraps a null string
     */
    public static boolean isNull(final CIKey ciKey) {
        return ciKey == null || ciKey.key == null;
    }

    public static boolean isEmpty(final CIKey ciKey) {
        return ciKey.key == null || ciKey.key.isEmpty();
    }

    public static boolean isBlank(final CIKey ciKey) {
        return ciKey.key == null || ciKey.key.isBlank();
    }

    public static boolean isNonBlank(final CIKey ciKey) {
        return ciKey.key != null && !ciKey.key.isBlank();
    }

    @JsonIgnore
    public boolean isEmpty() {
        return key == null || key.isEmpty();
    }

    /**
     * Create a case-insensitive keyed {@link Entry} from a {@link String} key and value of type T.
     */
    public static <V> Entry<CIKey, V> entry(final String key, final V value) {
        return Map.entry(CIKey.of(key), value);
    }

    /**
     * Create a case-insensitive keyed {@link Entry} from a simple {@link String} keyed {@link Entry}.
     */
    public static <T> Entry<CIKey, T> entry(final Entry<String, T> entry) {
        if (entry == null) {
            return null;
        } else {
            return Map.entry(CIKey.of(entry.getKey()), entry.getValue());
        }
    }

    public static List<CIKey> listOf(final String... keys) {
        return NullSafe.stream(keys)
                .map(CIKey::of)
                .collect(Collectors.toList());
    }

    @JsonIgnore
    public static Set<CIKey> setOf(final String... keys) {
        return NullSafe.stream(keys)
                .map(CIKey::of)
                .collect(Collectors.toSet());
    }

    @JsonIgnore
    public static Set<CIKey> setOf(final Set<String> keys) {
        return NullSafe.stream(keys)
                .map(CIKey::of)
                .collect(Collectors.toSet());
    }

    /**
     * Create a {@link CIKey} keyed map
     */
    public static <V> Map<CIKey, V> mapOf(final String k1, final V v1) {
        return Map.of(CIKey.of(k1), v1);
    }

    /**
     * Create a {@link CIKey} keyed map
     */
    public static <V> Map<CIKey, V> mapOf(final String k1, final V v1, final String k2, final V v2) {
        return Map.of(
                CIKey.of(k1), v1,
                CIKey.of(k2), v2);
    }

    /**
     * Create a {@link CIKey} keyed map
     */
    public static <V> Map<CIKey, V> mapOf(final String k1, final V v1,
                                          final String k2, final V v2,
                                          final String k3, final V v3) {
        return Map.of(
                CIKey.of(k1), v1,
                CIKey.of(k2), v2,
                CIKey.of(k3), v3);
    }

    /**
     * Create a {@link CIKey} keyed map
     */
    public static <V> Map<CIKey, V> mapOf(final String k1, final V v1,
                                          final String k2, final V v2,
                                          final String k3, final V v3,
                                          final String k4, final V v4) {
        return Map.of(
                CIKey.of(k1), v1,
                CIKey.of(k2), v2,
                CIKey.of(k3), v3,
                CIKey.of(k4), v4);
    }

    /**
     * Create a {@link CIKey} keyed map
     */
    public static <V> Map<CIKey, V> mapOf(final String k1, final V v1,
                                          final String k2, final V v2,
                                          final String k3, final V v3,
                                          final String k4, final V v4,
                                          final String k5, final V v5) {
        return Map.of(
                CIKey.of(k1), v1,
                CIKey.of(k2), v2,
                CIKey.of(k3), v3,
                CIKey.of(k4), v4,
                CIKey.of(k5), v5);
    }

    /**
     * Create a {@link CIKey} keyed map
     */
    public static <V> Map<CIKey, V> mapOf(final String k1, final V v1,
                                          final String k2, final V v2,
                                          final String k3, final V v3,
                                          final String k4, final V v4,
                                          final String k5, final V v5,
                                          final String k6, final V v6) {
        return Map.of(
                CIKey.of(k1), v1,
                CIKey.of(k2), v2,
                CIKey.of(k3), v3,
                CIKey.of(k4), v4,
                CIKey.of(k5), v5,
                CIKey.of(k6), v6);
    }

    /**
     * Create a {@link CIKey} keyed map
     */
    public static <V> Map<CIKey, V> mapOf(final String k1, final V v1,
                                          final String k2, final V v2,
                                          final String k3, final V v3,
                                          final String k4, final V v4,
                                          final String k5, final V v5,
                                          final String k6, final V v6,
                                          final String k7, final V v7) {
        return Map.of(
                CIKey.of(k1), v1,
                CIKey.of(k2), v2,
                CIKey.of(k3), v3,
                CIKey.of(k4), v4,
                CIKey.of(k5), v5,
                CIKey.of(k6), v6,
                CIKey.of(k7), v7);
    }

    /**
     * Create a {@link CIKey} keyed map
     */
    public static <V> Map<CIKey, V> mapOf(final String k1, final V v1,
                                          final String k2, final V v2,
                                          final String k3, final V v3,
                                          final String k4, final V v4,
                                          final String k5, final V v5,
                                          final String k6, final V v6,
                                          final String k7, final V v7,
                                          final String k8, final V v8) {
        return Map.of(
                CIKey.of(k1), v1,
                CIKey.of(k2), v2,
                CIKey.of(k3), v3,
                CIKey.of(k4), v4,
                CIKey.of(k5), v5,
                CIKey.of(k6), v6,
                CIKey.of(k7), v7,
                CIKey.of(k8), v8);
    }

    /**
     * Convert an array of {@link String} keyed entries into a {@link CIKey} keyed map.
     */
    @SafeVarargs
    public static <V> Map<CIKey, V> mapOfEntries(final Entry<String, ? extends V>... entries) {
        return NullSafe.stream(entries)
                .collect(Collectors.toMap(
                        entry ->
                                CIKey.of(entry.getKey()),
                        Entry::getValue));
    }

    /**
     * Convert a {@link String} keyed map into a {@link CIKey} keyed map.
     * Accepts null keys, but not null values, and never returns a null.
     */
    public static <V> Map<CIKey, V> mapOf(final Map<String, ? extends V> map) {
        return NullSafe.map(map)
                .entrySet()
                .stream()
                .collect(Collectors.toMap(
                        entry ->
                                CIKey.of(entry.getKey()),
                        Entry::getValue));
    }

    public static <V> Map<String, V> convertToStringMap(final Map<CIKey, ? extends V> map) {
        return NullSafe.map(map)
                .entrySet()
                .stream()
                .collect(Collectors.toMap(
                        entry -> entry.getKey().get(),
                        Entry::getValue));
    }

    public static <V> Map<String, V> convertToLowerCaseStringMap(final Map<CIKey, ? extends V> map) {
        return NullSafe.map(map)
                .entrySet()
                .stream()
                .collect(Collectors.toMap(
                        entry -> entry.getKey().getAsLowerCase(),
                        Entry::getValue));
    }

    public static <V> V put(final Map<CIKey, V> map,
                            final String key,
                            final V value) {
        return map.put(CIKey.of(key), value);
    }

    /**
     * True if str is equal to the string wrapped by ciKey, ignoring case.
     */
    public static boolean equalsIgnoreCase(final String str1, final String str2) {
        if (str1 == null && str2 == null) {
            return true;
        } else {
            return str1 != null && str1.equalsIgnoreCase(str2);
        }
    }

    /**
     * True if str is equal to the string wrapped by ciKey, ignoring case.
     */
    public static boolean equalsIgnoreCase(final CIKey ciKey, final String str) {
        return equalsIgnoreCase(str, ciKey);
    }

    /**
     * True if str is equal to the string wrapped by ciKey, ignoring case.
     */
    public static boolean equalsIgnoreCase(final String str, final CIKey ciKey) {
        final String lowerKey = NullSafe.get(ciKey, CIKey::getAsLowerCase);
        if (lowerKey == null && str == null) {
            return true;
        } else {
            return lowerKey != null && lowerKey.equalsIgnoreCase(str);
        }
    }

//    /**
//     * If ciKey is null or wraps a null String, throw a {@link NullPointerException},
//     * else return ciKey.
//     */
//    public static CIKey requireNonNullString(final CIKey ciKey) {
//        if (ciKey == null) {
//            throw new NullPointerException("ciKey is null");
//        } else if (ciKey.key == null) {
//            throw new NullPointerException("ciKey wraps a null");
//        } else {
//            return ciKey;
//        }
//    }
//
//    /**
//     * If ciKey is non-null and does not wrap a null string return it, else
//     * return other, which must also be non-null and not wrap a null string.
//     */
//    public static CIKey requireNonNullStringElse(final CIKey ciKey, CIKey other) {
//        if (CIKey.isNull(ciKey)) {
//            return CIKey.requireNonNullString(other);
//        } else {
//            return ciKey;
//        }
//    }
//
//    /**
//     * If ciKey is non-null and does not wrap a null string return it, else
//     * return the value supplied by supplier, which must also be non-null and not wrap a null string.
//     */
//    public static CIKey requireNonNullStringElseGet(final CIKey ciKey, Supplier<CIKey> supplier) {
//        if (CIKey.isNull(ciKey)) {
//            final CIKey other = Objects.requireNonNull(supplier, "supplier").get();
//            return CIKey.requireNonNullString(other);
//        } else {
//            return ciKey;
//        }
//    }

    /**
     * Method so we have a consistent way of doing it, in the unlikely event it changes.
     */
    static String toLowerCase(final String str) {
        return str != null
                ? str.toLowerCase(Locale.ENGLISH)
                : null;
    }
}<|MERGE_RESOLUTION|>--- conflicted
+++ resolved
@@ -89,10 +89,6 @@
     CIKey(final String key, final String lowerKey) {
         this.key = Objects.requireNonNull(key);
         this.lowerKey = Objects.requireNonNull(lowerKey);
-<<<<<<< HEAD
-        this.hashCode = Objects.hash(this.lowerKey);
-=======
->>>>>>> c550736d
     }
 
     /**
