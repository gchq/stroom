package stroom.util.shared.time;

import com.fasterxml.jackson.annotation.JsonCreator;
import com.fasterxml.jackson.annotation.JsonInclude;
import com.fasterxml.jackson.annotation.JsonInclude.Include;
import com.fasterxml.jackson.annotation.JsonProperty;
import com.fasterxml.jackson.annotation.JsonPropertyOrder;

import java.util.Objects;

@JsonInclude(Include.NON_NULL)
@JsonPropertyOrder(alphabetic = true)
public class SimpleDuration {

    public static SimpleDuration ZERO = new SimpleDuration(0, TimeUnit.NANOSECONDS);

    @JsonProperty
    private final long time;
    @JsonProperty
    private final TimeUnit timeUnit;

    @JsonCreator
    public SimpleDuration(@JsonProperty("time") final long time,
                          @JsonProperty("timeUnit") final TimeUnit timeUnit) {
        this.time = time;
        this.timeUnit = timeUnit == null
                ? TimeUnit.DAYS
                : timeUnit;
    }

    public long getTime() {
        return time;
    }

    public TimeUnit getTimeUnit() {
        return timeUnit;
    }

    @Override
    public boolean equals(final Object o) {
        if (this == o) {
            return true;
        }
        if (o == null || getClass() != o.getClass()) {
            return false;
        }
        final SimpleDuration that = (SimpleDuration) o;
        return time == that.time && timeUnit == that.timeUnit;
    }

    @Override
    public int hashCode() {
        return Objects.hash(time, timeUnit);
    }

    @Override
    public String toString() {
        return time + timeUnit.getShortForm();
    }

<<<<<<< HEAD
    public String toLongString() {
        return time + " " + timeUnit.getDisplayValue();
    }

=======
    public Builder copy() {
        return new Builder(this);
    }
>>>>>>> 6549b7f2

    public static Builder builder() {
        return new Builder();
    }

    public static class Builder {

        private long time;
        private TimeUnit timeUnit;

        private Builder() {
        }

        private Builder(final SimpleDuration simpleDuration) {
            this.time = simpleDuration.time;
            this.timeUnit = simpleDuration.timeUnit;
        }

        public Builder time(final long time) {
            this.time = time;
            return this;
        }

        public Builder timeUnit(final TimeUnit timeUnit) {
            this.timeUnit = timeUnit;
            return this;
        }

        public SimpleDuration build() {
            if (timeUnit == null) {
                timeUnit = TimeUnit.DAYS;
            }
            return new SimpleDuration(time, timeUnit);
        }
    }
}<|MERGE_RESOLUTION|>--- conflicted
+++ resolved
@@ -58,16 +58,13 @@
         return time + timeUnit.getShortForm();
     }
 
-<<<<<<< HEAD
     public String toLongString() {
         return time + " " + timeUnit.getDisplayValue();
     }
 
-=======
     public Builder copy() {
         return new Builder(this);
     }
->>>>>>> 6549b7f2
 
     public static Builder builder() {
         return new Builder();
