--- conflicted
+++ resolved
@@ -256,7 +256,6 @@
     }
 
     /**
-<<<<<<< HEAD
      * Normalises an {@link Comparable#compareTo(Object)} result into -1, 0, or 1.
      * Useful for doing equality assertions on comparators.
      */
@@ -267,7 +266,10 @@
             return 1;
         } else {
             return compareResult;
-=======
+        }
+    }
+
+    /**
      * Combine two comparators in a null safe way.
      * If one arg is null, the other arg is returned.
      * If both are null, null is returned.
@@ -548,7 +550,6 @@
         @Override
         public Comparator<T> get(final boolean ignoreCase) {
             return comparator;
->>>>>>> 095afb4b
         }
     }
 }