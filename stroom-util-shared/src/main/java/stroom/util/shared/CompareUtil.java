/*
 * Copyright 2016 Crown Copyright
 *
 * Licensed under the Apache License, Version 2.0 (the "License");
 * you may not use this file except in compliance with the License.
 * You may obtain a copy of the License at
 *
 *     http://www.apache.org/licenses/LICENSE-2.0
 *
 * Unless required by applicable law or agreed to in writing, software
 * distributed under the License is distributed on an "AS IS" BASIS,
 * WITHOUT WARRANTIES OR CONDITIONS OF ANY KIND, either express or implied.
 * See the License for the specific language governing permissions and
 * limitations under the License.
 */

package stroom.util.shared;

<<<<<<< HEAD
import java.util.Comparator;
import java.util.Map;
import java.util.Objects;
import java.util.function.Function;
=======
import java.math.BigDecimal;
>>>>>>> b4f10ae7

public final class CompareUtil {
    private CompareUtil() {
    }

    public static int compareLong(final Long l1, final Long l2) {
        if (l1 == null && l2 == null) {
            return 0;
        }
        if (l1 == null) {
            return -1;
        }
        if (l2 == null) {
            return +1;
        }
        return l1.compareTo(l2);
    }

    public static int compareInteger(final Integer l1, final Integer l2) {
        if (l1 == null && l2 == null) {
            return 0;
        }
        if (l1 == null) {
            return -1;
        }
        if (l2 == null) {
            return +1;
        }
        return l1.compareTo(l2);
    }

    public static int compareBoolean(final Boolean l1, final Boolean l2) {
        if (l1 == null && l2 == null) {
            return 0;
        }
        if (l1 == null) {
            return -1;
        }
        if (l2 == null) {
            return +1;
        }
        return l1.compareTo(l2);
    }

    public static int compareString(final String l1, final String l2) {
        if (l1 == null && l2 == null) {
            return 0;
        }
        if (l1 == null) {
            return -1;
        }
        if (l2 == null) {
            return +1;
        }
        return l1.compareToIgnoreCase(l2);
    }

<<<<<<< HEAD
    /**
     * Convert a BaseCriteria into a Comparator
     *
     * e.g. of fieldComparatorsMap
     *
     * <pre>
     * private static final Map<String, Comparator<DBTableStatus>> FIELD_COMPARATORS = Map.of(
     *   DBTableStatus.FIELD_DATABASE, Comparator.comparing(
     *     DBTableStatus::getDb,
     *     String::compareToIgnoreCase),
     *   DBTableStatus.FIELD_TABLE, Comparator.comparing(
     *     DBTableStatus::getTable,
     *     String::compareToIgnoreCase),
     *   DBTableStatus.FIELD_ROW_COUNT, Comparator.comparing(DBTableStatus::getCount),
     *   DBTableStatus.FIELD_DATA_SIZE, Comparator.comparing(DBTableStatus::getDataSize),
     *   DBTableStatus.FIELD_INDEX_SIZE, Comparator.comparing(DBTableStatus::getIndexSize));
     * </pre>
     */
    public static <T> Comparator<T> buildCriteriaComparator(
        final Map<String, Comparator<T>> fieldComparatorsMap,
        final BaseCriteria criteria) {

        Objects.requireNonNull(fieldComparatorsMap);
        Objects.requireNonNull(criteria);
        Objects.requireNonNull(criteria.getSortList());

        Comparator<T> comparator = Comparator.comparingInt(dbTableStatus -> 1);

        for (final Sort sort : criteria.getSortList()) {
            final String field = sort.getId();

            Comparator<T> fieldComparator = fieldComparatorsMap.get(field);

            Objects.requireNonNull(fieldComparator,() ->
                "Missing comparator for field " + field);

            if (sort.isDesc()) {
                fieldComparator = fieldComparator.reversed();
            }

            comparator = comparator.thenComparing(fieldComparator);
        }
        return comparator;
    }

    /**
     * Creates a null safe case insensitive comparator that can work with stuff like
     * getDocRef().getName()
     */
    public static <T1, T2> Comparator<T1> getNullSafeCaseInsensitiveComparator(
            final Function<T1, T2> extractor1,
            final Function<T2, String> extractor2) {
        return getNullSafeComparator(extractor1, extractor2, String.CASE_INSENSITIVE_ORDER);
    }

    public static <T1, T2, T3 extends Comparable<T3>> Comparator<T1> getNullSafeComparator(
            final Function<T1, T2> extractor1,
            final Function<T2, T3> extractor2,
            final Comparator<T3> comparator) {

        // Sort with nulls first but also handle null intermediate values
        return Comparator.comparing(
                extractor1,
                Comparator.nullsFirst(
                        Comparator.comparing(
                                extractor2,
                                Comparator.nullsFirst(comparator))));
    }

    /**
     * Creates a null safe case insensitive comparator that can work with stuff like
     * getDocRef().getName().substring(1,3)
     */
    public static <T1, T2, T3> Comparator<T1> getNullSafeCaseInsensitiveComparator(
            final Function<T1, T2> extractor1,
            final Function<T2, T3> extractor2,
            final Function<T3, String> extractor3) {
        return getNullSafeComparator(extractor1, extractor2, extractor3, String.CASE_INSENSITIVE_ORDER);
    }

    public static <T1, T2, T3, T4 extends Comparable<T4>> Comparator<T1> getNullSafeComparator(
            final Function<T1, T2> extractor1,
            final Function<T2, T3> extractor2,
            final Function<T3, T4> extractor3,
            final Comparator<T4> comparator) {

        // Sort with nulls first but also handle deps with null intermediate values
        return Comparator.comparing(
                extractor1,
                Comparator.nullsFirst(
                        Comparator.comparing(
                                extractor2,
                                Comparator.nullsFirst(
                                        Comparator.comparing(
                                                extractor3,
                                                Comparator.nullsFirst(comparator))))));
=======
    public static int compareBigDecimal(final BigDecimal val1, final BigDecimal val2) {
        if (val1 == null && val2 == null) {
            return 0;
        }
        if (val1 == null) {
            return -1;
        }
        if (val2 == null) {
            return +1;
        }
        return val1.compareTo(val2);
>>>>>>> b4f10ae7
    }
}<|MERGE_RESOLUTION|>--- conflicted
+++ resolved
@@ -16,14 +16,12 @@
 
 package stroom.util.shared;
 
-<<<<<<< HEAD
+import java.math.BigDecimal;
+
 import java.util.Comparator;
 import java.util.Map;
 import java.util.Objects;
 import java.util.function.Function;
-=======
-import java.math.BigDecimal;
->>>>>>> b4f10ae7
 
 public final class CompareUtil {
     private CompareUtil() {
@@ -81,7 +79,19 @@
         return l1.compareToIgnoreCase(l2);
     }
 
-<<<<<<< HEAD
+    public static int compareBigDecimal(final BigDecimal val1, final BigDecimal val2) {
+        if (val1 == null && val2 == null) {
+            return 0;
+        }
+        if (val1 == null) {
+            return -1;
+        }
+        if (val2 == null) {
+            return +1;
+        }
+        return val1.compareTo(val2);
+    }
+
     /**
      * Convert a BaseCriteria into a Comparator
      *
@@ -178,18 +188,5 @@
                                         Comparator.comparing(
                                                 extractor3,
                                                 Comparator.nullsFirst(comparator))))));
-=======
-    public static int compareBigDecimal(final BigDecimal val1, final BigDecimal val2) {
-        if (val1 == null && val2 == null) {
-            return 0;
-        }
-        if (val1 == null) {
-            return -1;
-        }
-        if (val2 == null) {
-            return +1;
-        }
-        return val1.compareTo(val2);
->>>>>>> b4f10ae7
     }
 }