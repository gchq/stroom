/*
 * Copyright 2016 Crown Copyright
 *
 * Licensed under the Apache License, Version 2.0 (the "License");
 * you may not use this file except in compliance with the License.
 * You may obtain a copy of the License at
 *
 *     http://www.apache.org/licenses/LICENSE-2.0
 *
 * Unless required by applicable law or agreed to in writing, software
 * distributed under the License is distributed on an "AS IS" BASIS,
 * WITHOUT WARRANTIES OR CONDITIONS OF ANY KIND, either express or implied.
 * See the License for the specific language governing permissions and
 * limitations under the License.
 */

package stroom.util.shared;

import stroom.docref.HasDisplayValue;

import java.math.BigDecimal;
import java.math.MathContext;
import java.math.RoundingMode;
import java.util.Arrays;
import java.util.Comparator;

public final class ModelStringUtil {

    public static final int DEFAULT_SIGNIFICANT_FIGURES = 3;

    private static final int METRIC_DIV = 1_000;
    private static final int IEC_BYTE_DIV = 1_024;

    private static final Divider[] SIZE_DIVIDER = new Divider[]{
            new Divider(1, ""),
            new Divider(METRIC_DIV, "K"),
            new Divider(METRIC_DIV, "M"),
            new Divider(METRIC_DIV, "G"),
            new Divider(METRIC_DIV, "T"),
            new Divider(METRIC_DIV, "P")
    };

    private static final Divider[] METRIC_BYTE_SIZE_DIVIDER = new Divider[]{
            new Divider(1, "B", "b", "bytes", ""),
            new Divider(METRIC_DIV, "K", "KB"),
            new Divider(METRIC_DIV, "M", "MB"),
            new Divider(METRIC_DIV, "G", "GB"),
            new Divider(METRIC_DIV, "T", "TB"),
            new Divider(METRIC_DIV, "P", "PB")
    };

    private static final Divider[] IEC_BYTE_SIZE_DIVIDER = new Divider[]{
            new Divider(1, "B", "b", "bytes", ""),
            new Divider(IEC_BYTE_DIV, "K", "KB", "KiB"),
            new Divider(IEC_BYTE_DIV, "M", "MB", "MiB"),
            new Divider(IEC_BYTE_DIV, "G", "GB", "GiB"),
            new Divider(IEC_BYTE_DIV, "T", "TB", "TiB"),
            new Divider(IEC_BYTE_DIV, "P", "PB", "PiB")
    };

    /**
     * Format always append ms but parse consider ms and '' as the same thing
     */
    private static final Divider[] TIME_SIZE_DIVIDER = new Divider[]{
            new Divider(1, "ms", ""),
            new Divider(1000, "s"),
            new Divider(60, "m"),
            new Divider(60, "h"),
            new Divider(24, "d")
    };

//    private static final NumberFormat ONE_DECIMAL_POINT_WITH_TRAILING_ZEROS_FORMAT = new DecimalFormat("0.0");
//    private static final NumberFormat ONE_DECIMAL_POINT_WITHOUT_TRAILING_ZEROS_FORMAT = new DecimalFormat("0.#");
//    private static final NumberFormat NO_DECIMAL_POINTS = new DecimalFormat("0");

//    private static Divider[] TIME_SIZE_DIVIDER_PARSE = new Divider(1, "", new Divider(1, " ms",
//            new Divider(1000, " s", new Divider(60, " m", new Divider(60, " h", new Divider(24, " d", null))))));

    private ModelStringUtil() {
        // Utility class.
    }

    /**
     * Pad a string out (yes I know apache commons can do this but it's used by
     * GWT).
     *
     * @param amount pad size
     * @param in     string
     * @return padded value.
     */
    public static String zeroPad(final int amount, final String in) {
        final int left = amount - in.length();
        final StringBuilder out = new StringBuilder();
        for (int i = 0; i < left; i++) {
            out.append("0");
        }
        out.append(in);
        return out.toString();
    }

    /**
     * Return nice string like "25 B", "4 kB", "45 MB", etc.
     */
    public static String formatMetricByteSizeString(final Long streamSize) {
        return formatMetricByteSizeString(streamSize, false);
    }

    /**
     * Return nice string like "25 B", "4 kB", "45 MB", etc.
     */
    public static String formatMetricByteSizeString(final Long streamSize,
                                                    final boolean stripTrailingZeros) {
        if (streamSize == null) {
            return "";
        }
        return formatNumberString(streamSize, METRIC_BYTE_SIZE_DIVIDER, stripTrailingZeros);
    }

    /**
     * Return nice string like "25 B", "4 K", "45 M", rounded to the desired significantFigures.
     *
     * @param significantFigures The number of significant digits required, however if the number of
     *                           integer digits is greater that will be used. This is to ensure we always
     *                           show full precision for the integer part, e.g. output '1023B' when
     *                           significantFigures is 3.
     */
    public static String formatMetricByteSizeString(final Long streamSize,
                                                    final boolean stripTrailingZeros,
                                                    final int significantFigures) {
        if (streamSize == null) {
            return "";
        }
        return formatNumberString(streamSize, METRIC_BYTE_SIZE_DIVIDER, stripTrailingZeros, significantFigures);
    }

    /**
     * Return nice string like "25 B", "4 K", "45 M", etc.
     */
    public static String formatIECByteSizeString(final Long streamSize) {
        return formatIECByteSizeString(streamSize, false);
    }

    /**
     * Return nice string like "25 B", "4 K", "45 M", etc.
     */
    public static String formatIECByteSizeString(final Long streamSize,
                                                 final boolean stripTrailingZeros) {
        if (streamSize == null) {
            return "";
        }
        return formatNumberString(streamSize, IEC_BYTE_SIZE_DIVIDER, stripTrailingZeros);
    }

    /**
     * Return nice string like "25 B", "4 K", "45 M", rounded to the desired significantFigures.
     *
     * @param significantFigures The number of significant digits required, however if the number of
     *                           integer digits is greater that will be used. This is to ensure we always
     *                           show full precision for the integer part, e.g. output '1023B' when
     *                           significantFigures is 3.
     */
    public static String formatIECByteSizeString(final Long streamSize,
                                                 final boolean stripTrailingZeros,
                                                 final int significantFigures) {
        if (streamSize == null) {
            return "";
        }
        return formatNumberString(streamSize, IEC_BYTE_SIZE_DIVIDER, stripTrailingZeros, significantFigures);
    }

    /**
     * Experimental idea to show a size indicator next to the IEC size.
     * Leaving it here in case it gets used.
     */
    public static String formatIECByteSizeStringWithSizeIndicator(final Long streamSize) {
        final String val = formatIECByteSizeString(streamSize, false);
        if (val.isEmpty()) {
            return "";
        } else if (val.endsWith("B")) {
            return val + " ▎";
        } else if (val.endsWith("K")) {
            return val + " ▌";
        } else if (val.endsWith("M")) {
            return val + " ▊";
        } else {
            return val + " █";
        }
    }

    /**
     * Formats a duration in millis to human-readable form, e.g. 999ms, 1.0s, 10m, 20h
     */
    public static String formatDurationString(final Long ms) {
        return formatDurationString(ms, false);
    }

    /**
     * Formats a duration in millis to human-readable form, e.g. 999ms, 1.0s, 10m, 20h
     *
     * @param stripTrailingZeros If true, any trailing zeros in the decimal part are ommitted.
     */
    public static String formatDurationString(final Long ms, final boolean stripTrailingZeros) {
        if (ms == null) {
            return "";
        }
        return formatNumberString(ms, TIME_SIZE_DIVIDER, stripTrailingZeros);

    }

    private static String formatNumberString(final double number,
                                             final Divider[] dividers,
                                             final boolean stripTrailingZeros) {
        return formatNumberString(number, dividers, stripTrailingZeros, null);
    }

    private static String formatNumberString(final double number,
                                             final Divider[] dividers,
                                             final boolean stripTrailingZeros,
                                             final Integer significantFigures) {
        double nextNumber = number;
        Divider lastDivider = dividers[0];

        for (final Divider divider : dividers) {
            if (nextNumber < divider.div) {
                break;
            }
            nextNumber = nextNumber / divider.div;
            lastDivider = divider;
        }

        // GWT doesn't support Java's NumberFormat so forced to use BigDecimal
        BigDecimal bigDecimal = BigDecimal.valueOf(nextNumber);
        final String suffix;
        if (lastDivider != null) {
            // Show the first dec place if the number is smaller than 10
            if (significantFigures == null) {
                final int scale = nextNumber < 10
                        ? 1
                        : 0;
                bigDecimal = bigDecimal.setScale(scale, RoundingMode.HALF_UP);
            } else {
                if (significantFigures <= 0) {
                    throw new IllegalArgumentException("significantFigures should be > 0.");
                }
                // Because we are always dealing in numbers between 0 and 1024 we need to add
                // the additional sig fig if we go over 1000, so we don't lost the last digit,
                // but for fractional stuff, 3 sig fig is fine.
                final long valAsLong = bigDecimal.longValue();
                final int precision;
                if (significantFigures >= 4) {
                    precision = significantFigures;
                } else {
                    final int integerDigitCount = Long.toString(valAsLong).length();
                    precision = Math.max(significantFigures, integerDigitCount);
                }
                bigDecimal = bigDecimal.round(new MathContext(precision, RoundingMode.HALF_UP));
            }

            suffix = lastDivider.unit[0];
        } else {
            // No dividers so leave do nothing to the bigDecimal
            suffix = "";
        }

        if (stripTrailingZeros) {
            bigDecimal = bigDecimal.stripTrailingZeros();
        }
        return bigDecimal.toPlainString() + suffix;
    }

    /**
     * Parses human-readable numbers that use SI unit prefixes into a {@link Long}.
     * e.g. '1.1k' => 1100, '1M' => 1_000_000. The case of the unit prefixes is ignored.
     * Valid unit prefixes are 'k', 'M', 'G', 'T', 'P'.
     * If there is no unit prefix then the number is converted from the string as is.
     *
     * @return The number or null for a null/empty input.
     * @throws NumberFormatException If it can't be parsed.
     */
    public static Long parseNumberString(final String str) throws NumberFormatException {
        return parseNumberString(str, SIZE_DIVIDER);
    }

    /**
     * Parses human-readable byte counts that use metric unit prefixes into a {@link Long}.
     * e.g. '1.1kB' => 1100, '1MB' => 1_000_000. The case of the unit prefixes is ignored.
     * Valid unit prefixes (case-insensitive) are:
     * <pre>{@code "B" "bytes"}</pre>
     * <pre>{@code "k" "kB"}</pre>
     * <pre>{@code "M" "MB"}</pre>
     * <pre>{@code "G" "GB"}</pre>
     * <pre>{@code "T" "TB"}</pre>
     * <pre>{@code "P" "PB"}</pre>
     * If there is no unit prefix then the number is assumed to be in bytes and is
     * converted from the string as is.
     *
     * @return The number or null for a null/empty input.
     * @throws NumberFormatException If it can't be parsed.
     */
    public static Long parseMetricByteSizeString(final String str) throws NumberFormatException {
        return parseNumberString(str, METRIC_BYTE_SIZE_DIVIDER);
    }

    /**
     * Parses human-readable byte counts that use IEC binary unit prefixes into a {@link Long}.
     * e.g. '1kiB' => 1024, '1MB' => 1_048_576. The case of the unit prefixes is ignored.
     * Valid unit prefixes (case-insensitive) are:
     * <pre>{@code "B" "bytes"}</pre>
     * <pre>{@code "k" "kB"}</pre>
     * <pre>{@code "M" "MB"}</pre>
     * <pre>{@code "G" "GB"}</pre>
     * <pre>{@code "T" "TB"}</pre>
     * <pre>{@code "P" "PB"}</pre>
     * If there is no unit prefix then the number is assumed to be in bytes and is
     * converted from the string as is.
     *
     * @return The number or null for a null/empty input.
     * @throws NumberFormatException If it can't be parsed.
     */
    public static Long parseIECByteSizeString(final String str) throws NumberFormatException {
        return parseNumberString(str, IEC_BYTE_SIZE_DIVIDER);
    }

    /**
     * Parses human-readable time durations that use time units into milliseconds.
     * Only supports integer/long values.
     * e.g. '10s' => 10_000, '10' => 10. The case of the unit prefixes is ignored.
     * Valid unit prefixes (case-insensitive) are:
     * <pre>{@code "ms"}</pre>
     * <pre>{@code "s"}</pre>
     * <pre>{@code "m"}</pre>
     * <pre>{@code "h"}</pre>
     * <pre>{@code "d"}</pre>
     * If there is no unit prefix then the number is assumed to be in millis and is
     * converted from the string as is.
     *
     * @return The number or null for a null/empty input.
     * @throws NumberFormatException If it can't be parsed.
     */
    public static Long parseDurationString(final String str) throws NumberFormatException {
        return parseNumberString(str, TIME_SIZE_DIVIDER);
    }

    /**
     * Parses human-readable numbers that use SI unit prefixes into a {@link Integer}.
     * e.g. '1.1k' => 1100, '1M' => 1_000_000. The case of the unit prefixes is ignored.
     * Valid unit prefixes are 'k', 'M', 'G', 'T', 'P'.
     * If there is no unit prefix then the number is converted from the string as is.
     *
     * @return The number or null for a null/empty input.
     * @throws NumberFormatException If it can't be parsed or the number is too large
     *                               for an {@link Integer}
     */
    public static Integer parseNumberStringAsInt(final String str) throws NumberFormatException {
        final Long num = parseNumberString(str, SIZE_DIVIDER);
        if (num == null) {
            return null;
        }
        if (num > Integer.MAX_VALUE) {
            throw new NumberFormatException(str + " is too big for an int.  (Max value " + formatCsv(Integer.MAX_VALUE)
                                            + " and you number was " + formatCsv(num) + ")");
        }
        if (num < Integer.MIN_VALUE) {
            throw new NumberFormatException(str + " is too small for an int.  (Min value " +
                                            formatCsv(Integer.MIN_VALUE) +
<<<<<<< HEAD
                                            " and you number was " + formatCsv(num) + ")");
=======
                                            " and you number was " +
                                            formatCsv(num) +
                                            ")");
>>>>>>> 20fe1aa2
        }
        return num.intValue();
    }

    /**
     * @return The display value of {@code hasDisplayValue}
     */
    public static String format(final HasDisplayValue hasDisplayValue) {
        if (hasDisplayValue == null) {
            return "";
        } else {
            return hasDisplayValue.getDisplayValue();
        }
    }

    private static Long parseNumberString(String str, final Divider[] dividers) throws NumberFormatException {
        if (str == null) {
            return null;
        }
        // Cat fix this findbug as code used in UI
        str = str.trim().toUpperCase();
        // Kill Quotes
        if (str.startsWith("'") || str.startsWith("\"")) {
            str = str.substring(1);
        }
        if (str.endsWith("'") || str.endsWith("\"")) {
            str = str.substring(0, str.length() - 1);
        }

        final StringBuilder numPart = new StringBuilder();
        final StringBuilder suffixPart = new StringBuilder();
        boolean inNum = true;

        for (int i = 0; i < str.length(); i++) {
            final char c = str.charAt(i);
            if (inNum) {
                if (Character.isDigit(c) || c == '.') {
                    numPart.append(c);
                } else {
                    inNum = false;
                }
            }
            if (!inNum) {
                suffixPart.append(c);
            }
        }

        if (numPart.length() == 0) {
            return null;
        }
        final double d = Double.parseDouble(numPart.toString());

        final String suffix = suffixPart.toString().trim();

        long multiplier = 1;

        for (final Divider divider : dividers) {
            multiplier *= divider.div;
            for (final String unit : divider.unit) {
                if (unit.equalsIgnoreCase(suffix)) {
                    return (long) (multiplier * d);
                }
            }
        }

        throw new NumberFormatException("Unable to parse " + str + " as suffix " + suffix + " not recognised");

    }

    /**
     * Formats a number as a long with thousands delimiters, i.e. #,###,###
     *
     * @return The formatted number or an empty string if null.
     */
    public static String formatCsv(final Number number) {
        if (number == null) {
            return "";
        }
        return formatCsv(number.longValue());
    }

    /**
     * Formats a long with thousands delimiters, i.e. #,###,###
     *
     * @return The formatted number or an empty string if null.
     */
    public static String formatCsv(final Long number) {
        if (number == null) {
            return "";
        }
        final String s = String.valueOf(number);
        return addThousandsSeparators(s);
    }

    /**
     * Formats a double with thousands delimiters and a fixed
     * number of decimal places, i.e. {@code #,###,###.##}.
     *
     * @return The formatted number or an empty string if null.
     */
    public static String formatCsv(final Double number, final int decimalPlaces) {
        return formatCsv(number, decimalPlaces, false);
    }

    /**
     * Formats a double with thousands delimiters and a maximum
     * number of decimal places, i.e. {@code #,###,###.##}.
     * If {@code stripTrailingZeros} is true all trailing zeros in the decimal
     * part will be omitted.
     *
     * @return The formatted number or an empty string if null.
     */
    public static String formatCsv(final Double number,
                                   final int decimalPlaces,
                                   final boolean stripTrailingZeros) {
        if (decimalPlaces < 0) {
            throw new IllegalArgumentException("decimalPlaces must be > 0");
        }
        if (number == null) {
            return "";
        }
        // GWT so no DecimalFormat :-(
        BigDecimal bigDecimal = new BigDecimal(number)
                .setScale(decimalPlaces, RoundingMode.HALF_UP);

        if (stripTrailingZeros) {
            bigDecimal = bigDecimal.stripTrailingZeros();
        }

        final String s = bigDecimal.toPlainString();
        return addThousandsSeparators(s);
    }

    /**
     * Formats the string as lowerCamelCase.
     */
    public static String toCamelCase(final String string) {
        final char[] chars = string.toCharArray();
        for (int i = 0; i < chars.length; i++) {
            final char c = chars[i];
            if (Character.isUpperCase(c)) {
                // If we have moved beyond the first character, aren't yet at
                // the end and the next character is lower case then this must
                // be the first capital of the next word so don't lower case and
                // stop any further modification.
                if (i > 0 && i < chars.length - 1 && Character.isLowerCase(chars[i + 1])) {
                    break;
                } else {
                    chars[i] = Character.toLowerCase(c);
                }
            } else {
                break;
            }
        }
        return new String(chars);
    }

    /**
     * Separates the parts in lowerCamelCase or UpperCamelCase with spaces,
     * e.g. 'lower Camel Case' and 'Upper Camel Case'.
     */
    public static String toDisplayValue(final String string) {
        if (string == null) {
            return "null";
        }
        final char[] chars = string.toCharArray();
        final char[] output = new char[chars.length * 2];

        int i = 0;
        int j = 0;
        for (; i < chars.length; i++, j++) {
            final char c = chars[i];
            if (i > 0 && i < chars.length - 1 && Character.isUpperCase(c) && Character.isLowerCase(chars[i + 1])) {
                // If we have moved beyond the first character, aren't yet at
                // the end and the next character is lower case then this must
                // be the first capital of the next word so insert a space.
                output[j++] = ' ';
            }

            output[j] = c;
        }
        return new String(output, 0, j);
    }

    public static Comparator<String> pathComparator() {
        return (o1, o2) -> {
            final int min = Math.min(o1.length(), o2.length());
            for (int i = 0; i < min; i++) {
                final int r = ((Character) o1.charAt(i)).compareTo(o2.charAt(i));
                if (r != 0) {
                    return r;
                }
            }
            return ((Integer) o1.length()).compareTo(o2.length());
        };
    }

    private static String addThousandsSeparators(final String number) {
        String integerPart;
        final String decimalPart;

        if (number.contains(".")) {
            final String[] parts = number.split("\\.");
            integerPart = parts[0];
            decimalPart = "." + parts[1];
        } else {
            integerPart = number;
            decimalPart = "";
        }
        final StringBuilder sb = new StringBuilder();

        // GWT so no NumberFormat :-(
        for (int i = 0; i < integerPart.length(); i++) {
            if ((integerPart.length() - i) % 3 == 0) {
                if (sb.length() > 0) {
                    sb.append(",");
                }
            }
            sb.append(integerPart.charAt(i));
        }
        sb.append(decimalPart);
        return sb.toString();
    }

    private static class Divider {

        final int div;
        final String[] unit;

        Divider(final int div, final String... unit) {
            this.div = div;
            this.unit = unit;
        }

        @Override
        public String toString() {
            return "Divider{" +
                   "div=" + div +
                   ", unit=" + Arrays.toString(unit) +
                   '}';
        }
    }
}<|MERGE_RESOLUTION|>--- conflicted
+++ resolved
@@ -363,13 +363,9 @@
         if (num < Integer.MIN_VALUE) {
             throw new NumberFormatException(str + " is too small for an int.  (Min value " +
                                             formatCsv(Integer.MIN_VALUE) +
-<<<<<<< HEAD
-                                            " and you number was " + formatCsv(num) + ")");
-=======
                                             " and you number was " +
                                             formatCsv(num) +
                                             ")");
->>>>>>> 20fe1aa2
         }
         return num.intValue();
     }
