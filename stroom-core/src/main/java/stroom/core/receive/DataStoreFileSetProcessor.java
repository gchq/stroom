/*
 * Copyright 2017 Crown Copyright
 *
 * Licensed under the Apache License, Version 2.0 (the "License");
 * you may not use this file except in compliance with the License.
 * You may obtain a copy of the License at
 *
 *     http://www.apache.org/licenses/LICENSE-2.0
 *
 * Unless required by applicable law or agreed to in writing, software
 * distributed under the License is distributed on an "AS IS" BASIS,
 * WITHOUT WARRANTIES OR CONDITIONS OF ANY KIND, either express or implied.
 * See the License for the specific language governing permissions and
 * limitations under the License.
 */

package stroom.core.receive;

import stroom.data.store.api.Store;
import stroom.data.zip.StreamProgressMonitor;
import stroom.feed.api.FeedProperties;
import stroom.meta.api.AttributeMap;
import stroom.meta.api.StandardHeaderArguments;
import stroom.meta.statistics.api.MetaStatistics;
import stroom.proxy.repo.ErrorFileUtil;
import stroom.proxy.repo.FileSet;
import stroom.proxy.repo.FileSetKey;
import stroom.proxy.repo.FileSetProcessor;
import stroom.proxy.repo.ProxyFileHandler;
import stroom.receive.common.StreamTargetStroomStreamHandler;
import stroom.task.api.TaskContextFactory;
import stroom.util.io.BufferFactory;
import stroom.util.logging.LambdaLogger;
import stroom.util.logging.LambdaLoggerFactory;
import stroom.util.logging.LogExecutionTime;
import stroom.util.logging.LogUtil;

import javax.inject.Inject;
import java.io.IOException;
import java.nio.file.Files;
import java.nio.file.Path;
import java.util.ArrayList;
import java.util.Comparator;
import java.util.List;
import java.util.Optional;
import java.util.Set;
import java.util.stream.Collectors;

/**
 * Class that reads a nested directory tree of stroom zip files.
 * <p>
 * so changes to the way files are stored in the zip repository
 * may have an impact on Stroom while it is using stroom.util.zip as opposed
 * to stroom-proxy-zip.  Need to pull all the zip repository stuff out
 * into its own repo with its own lifecycle and a clearly defined API,
 * then both stroom-proxy and stroom can use it.
 */
public final class DataStoreFileSetProcessor implements FileSetProcessor {
    private static final LambdaLogger LOGGER = LambdaLoggerFactory.getLogger(DataStoreFileSetProcessor.class);

    private final Store store;
    private final FeedProperties feedProperties;
    private final MetaStatistics metaStatistics;
    private final boolean aggregate = true;
    private final TaskContextFactory taskContextFactory;
    private final ProxyFileHandler proxyFileHandler;

    @Inject
    DataStoreFileSetProcessor(final Store store,
                              final FeedProperties feedProperties,
                              final MetaStatistics metaStatistics,
                              final TaskContextFactory taskContextFactory,
                              final BufferFactory bufferFactory) {
        this.store = store;
        this.feedProperties = feedProperties;
        this.metaStatistics = metaStatistics;
        this.taskContextFactory = taskContextFactory;

        proxyFileHandler = new ProxyFileHandler(bufferFactory);
    }

    @Override
    public void process(final FileSet fileSet) {
        if (fileSet.getFiles().size() > 0) {
            final LogExecutionTime logExecutionTime = new LogExecutionTime();

<<<<<<< HEAD
            final String feedName = fileSet.getFeed();
            taskContextFactory.context("Processing set - " + feedName, taskContext -> {
                LOGGER.info(() -> LogUtil.message("processFeedFiles() - Started {} ({} Files)",
                        feedName, fileSet.getFiles().size()));

                // Sort the files in the file set so there is some consistency to processing.
                fileSet.getFiles().sort(Comparator.comparing(p -> p.getFileName().toString()));
                LOGGER.debug(() -> LogUtil.message("process() - {} {}", feedName, fileSet.getFiles()));
=======
            final FileSetKey key = fileSet.getKey();
            taskContextFactory.context("Processing set - " + key, taskContext -> {
                LOGGER.info(LambdaLogUtil.message("processFeedFiles() - Started {} ({} Files)", key, fileSet.getFiles().size()));

                // Sort the files in the file set so there is some consistency to processing.
                fileSet.getFiles().sort(Comparator.comparing(p -> p.getFileName().toString()));
                LOGGER.debug(LambdaLogUtil.message("process() - {} {}", key, fileSet.getFiles()));

                final String feedName = key.getFeedName();

                String typeName = Optional.ofNullable(key.getTypeName())
                        .map(String::trim)
                        .orElse("");
                if (typeName.isEmpty()) {
                    // Get the default type name for this feed if none has been provided.
                    typeName = feedProperties.getStreamTypeName(feedName);
                }
>>>>>>> 26e7fd46

                // We don't want to aggregate reference feeds.
                final boolean oneByOne = feedProperties.isReference(feedName) || !aggregate;

                List<StreamTargetStroomStreamHandler> handlers = openStreamHandlers(feedName, typeName, oneByOne);
                List<Path> deleteFileList = new ArrayList<>();

                long sequence = 1;
                long count = 0;

                final StreamProgressMonitor streamProgressMonitor = new StreamProgressMonitor("ProxyAggregationTask");

                for (final Path file : fileSet.getFiles()) {
                    count++;
                    final long c = count;
                    taskContext.info(() -> "File " + c + " of " + fileSet.getFiles().size());

                    if (Thread.currentThread().isInterrupted()) {
                        break;
                    }
                    try {
                        if (sequence > 1 && oneByOne) {
                            // Close off this unit
                            handlers = closeStreamHandlers(handlers);

                            // Delete the done files
                            cleanup(deleteFileList);

                            // Start new batch
                            deleteFileList = new ArrayList<>();
                            handlers = openStreamHandlers(feedName, typeName, oneByOne);
                            sequence = 1;
                        }

                        sequence = proxyFileHandler.processFeedFile(handlers, file, streamProgressMonitor, sequence);
                        deleteFileList.add(file);

                    } catch (final IOException | RuntimeException e) {
                        LOGGER.error(e::getMessage, e);
                        handlers = closeDeleteStreamHandlers(handlers);
                    }
                }
                closeStreamHandlers(handlers);
                cleanup(deleteFileList);
                LOGGER.info(() -> LogUtil.message("processFeedFiles() - Completed {} in {}",
                        feedName, logExecutionTime));
            }).run();
        }
    }

    private List<StreamTargetStroomStreamHandler> openStreamHandlers(final String feedName, final String typeName, final boolean oneByOne) {
        final StreamTargetStroomStreamHandler streamTargetStroomStreamHandler = new StreamTargetStroomStreamHandler(store,
                feedProperties, metaStatistics, feedName, typeName, oneByOne);

        final AttributeMap globalMetaMap = new AttributeMap();
        globalMetaMap.put(StandardHeaderArguments.FEED, feedName);
        globalMetaMap.put(StandardHeaderArguments.TYPE, typeName);

        streamTargetStroomStreamHandler.handleHeader(globalMetaMap);

        final List<StreamTargetStroomStreamHandler> list = new ArrayList<>();
        list.add(streamTargetStroomStreamHandler);

        return list;
    }

    private List<StreamTargetStroomStreamHandler> closeStreamHandlers(final List<StreamTargetStroomStreamHandler> handlers) {
        if (handlers != null) {
            handlers.forEach(StreamTargetStroomStreamHandler::close);
        }
        return null;
    }

    private List<StreamTargetStroomStreamHandler> closeDeleteStreamHandlers(
            final List<StreamTargetStroomStreamHandler> handlers) {
        if (handlers != null) {
            handlers.forEach(StreamTargetStroomStreamHandler::closeDelete);
        }
        return null;
    }

    private void cleanup(final List<Path> deleteList) {
        for (final Path file : deleteList) {
            ErrorFileUtil.deleteFileAndErrors(file);
        }

        // Delete any parent directories if we can.
        final Set<Path> parentDirs = deleteList.stream().map(Path::getParent).collect(Collectors.toSet());
        parentDirs.forEach(p -> {
            try {
                Files.deleteIfExists(p);
            } catch (final IOException e) {
                LOGGER.debug(e::getMessage, e);
            }
        });
    }
}<|MERGE_RESOLUTION|>--- conflicted
+++ resolved
@@ -84,23 +84,13 @@
         if (fileSet.getFiles().size() > 0) {
             final LogExecutionTime logExecutionTime = new LogExecutionTime();
 
-<<<<<<< HEAD
-            final String feedName = fileSet.getFeed();
-            taskContextFactory.context("Processing set - " + feedName, taskContext -> {
-                LOGGER.info(() -> LogUtil.message("processFeedFiles() - Started {} ({} Files)",
-                        feedName, fileSet.getFiles().size()));
+            final FileSetKey key = fileSet.getKey();
+            taskContextFactory.context("Processing set - " + key, taskContext -> {
+                LOGGER.info(LogUtil.message("processFeedFiles() - Started {} ({} Files)", key, fileSet.getFiles().size()));
 
                 // Sort the files in the file set so there is some consistency to processing.
                 fileSet.getFiles().sort(Comparator.comparing(p -> p.getFileName().toString()));
-                LOGGER.debug(() -> LogUtil.message("process() - {} {}", feedName, fileSet.getFiles()));
-=======
-            final FileSetKey key = fileSet.getKey();
-            taskContextFactory.context("Processing set - " + key, taskContext -> {
-                LOGGER.info(LambdaLogUtil.message("processFeedFiles() - Started {} ({} Files)", key, fileSet.getFiles().size()));
-
-                // Sort the files in the file set so there is some consistency to processing.
-                fileSet.getFiles().sort(Comparator.comparing(p -> p.getFileName().toString()));
-                LOGGER.debug(LambdaLogUtil.message("process() - {} {}", key, fileSet.getFiles()));
+                LOGGER.debug(LogUtil.message("process() - {} {}", key, fileSet.getFiles()));
 
                 final String feedName = key.getFeedName();
 
@@ -111,7 +101,6 @@
                     // Get the default type name for this feed if none has been provided.
                     typeName = feedProperties.getStreamTypeName(feedName);
                 }
->>>>>>> 26e7fd46
 
                 // We don't want to aggregate reference feeds.
                 final boolean oneByOne = feedProperties.isReference(feedName) || !aggregate;
@@ -156,8 +145,7 @@
                 }
                 closeStreamHandlers(handlers);
                 cleanup(deleteFileList);
-                LOGGER.info(() -> LogUtil.message("processFeedFiles() - Completed {} in {}",
-                        feedName, logExecutionTime));
+                LOGGER.info(LogUtil.message("processFeedFiles() - Completed {} in {}", feedName, logExecutionTime));
             }).run();
         }
     }
