--- conflicted
+++ resolved
@@ -32,6 +32,7 @@
 import stroom.receive.common.StroomStreamProcessor;
 import stroom.receive.common.StroomStreamStatus;
 import stroom.security.api.SecurityContext;
+import stroom.security.api.UserIdentity;
 import stroom.task.api.TaskContextFactory;
 import stroom.task.api.TaskProgressHandler;
 import stroom.util.NullSafe;
@@ -66,11 +67,8 @@
     private final MetaService metaService;
     private final RequestAuthenticator requestAuthenticator;
     private final CertificateExtractor certificateExtractor;
-<<<<<<< HEAD
+    private final AttributeMapValidator attributeMapValidator;
     private final ReceiptIdGenerator receiptIdGenerator;
-=======
-    private final AttributeMapValidator attributeMapValidator;
->>>>>>> b785c7da
 
     @Inject
     public ReceiveDataRequestHandler(final SecurityContext securityContext,
@@ -80,11 +78,8 @@
                                      final MetaService metaService,
                                      final RequestAuthenticator requestAuthenticator,
                                      final CertificateExtractor certificateExtractor,
-<<<<<<< HEAD
+                                     final AttributeMapValidator attributeMapValidator,
                                      final ReceiptIdGenerator receiptIdGenerator) {
-=======
-                                     final AttributeMapValidator attributeMapValidator) {
->>>>>>> b785c7da
         this.securityContext = securityContext;
         this.attributeMapFilterFactory = attributeMapFilterFactory;
         this.streamTargetStreamHandlerProvider = streamTargetStreamHandlerProvider;
@@ -92,11 +87,8 @@
         this.metaService = metaService;
         this.requestAuthenticator = requestAuthenticator;
         this.certificateExtractor = certificateExtractor;
-<<<<<<< HEAD
+        this.attributeMapValidator = attributeMapValidator;
         this.receiptIdGenerator = receiptIdGenerator;
-=======
-        this.attributeMapValidator = attributeMapValidator;
->>>>>>> b785c7da
     }
 
     @Override
@@ -106,15 +98,9 @@
             final AttributeMapFilter attributeMapFilter = attributeMapFilterFactory.create();
             final AttributeMap attributeMap = AttributeMapUtil.create(request, certificateExtractor);
 
-<<<<<<< HEAD
-            // Authenticate the request using token or cert depending on configuration
-            // Adds sender details to the attributeMap
-            requestAuthenticator.authenticate(request, attributeMap);
-=======
             // Authenticate the request depending on the configured auth methods.
             // Adds sender details to the attributeMap
             final UserIdentity userIdentity = requestAuthenticator.authenticate(request, attributeMap);
->>>>>>> b785c7da
 
             // Validate the supplied attributes.
             attributeMapValidator.validate(attributeMap, metaService::getTypes);
@@ -126,7 +112,7 @@
             attributeMap.appendItem(StandardHeaderArguments.RECEIPT_ID_PATH, receiptId);
 
             final String feedName;
-            if (attributeMapFilter.filter(attributeMap, userIdentity)) {
+            if (attributeMapFilter.filter(attributeMap)) {
                 debug("Receiving data", attributeMap);
 
                 feedName = NullSafe.trim(attributeMap.get(StandardHeaderArguments.FEED));
