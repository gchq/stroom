/*
 * Copyright 2017 Crown Copyright
 *
 * Licensed under the Apache License, Version 2.0 (the "License");
 * you may not use this file except in compliance with the License.
 * You may obtain a copy of the License at
 *
 *     http://www.apache.org/licenses/LICENSE-2.0
 *
 * Unless required by applicable law or agreed to in writing, software
 * distributed under the License is distributed on an "AS IS" BASIS,
 * WITHOUT WARRANTIES OR CONDITIONS OF ANY KIND, either express or implied.
 * See the License for the specific language governing permissions and
 * limitations under the License.
 *
 */

package stroom.core.receive;

import stroom.meta.api.AttributeMap;
import stroom.meta.api.AttributeMapUtil;
import stroom.meta.api.StandardHeaderArguments;
import stroom.proxy.StroomStatusCode;
import stroom.receive.common.AttributeMapFilter;
import stroom.receive.common.RequestHandler;
import stroom.receive.common.StreamTargetStreamHandlers;
import stroom.receive.common.StroomStreamException;
import stroom.receive.common.StroomStreamProcessor;
import stroom.security.api.SecurityContext;
<<<<<<< HEAD
import stroom.task.api.TaskContextFactory;
import stroom.task.api.TaskProgressHandler;

import org.slf4j.Logger;
import org.slf4j.LoggerFactory;
=======
import stroom.util.io.BufferFactory;
import stroom.util.logging.LambdaLogger;
import stroom.util.logging.LambdaLoggerFactory;
import stroom.util.logging.LogUtil;
>>>>>>> 8b1070dc

import java.io.IOException;
import java.io.InputStream;
import java.util.List;
import java.util.function.Consumer;
import java.util.stream.Collectors;
import javax.inject.Inject;
import javax.servlet.http.HttpServletRequest;
import javax.servlet.http.HttpServletResponse;

/**
 * <p>
 * Handle the incoming requests and stream them to disk checking a few things.
 * </p>
 */
class ReceiveDataRequestHandler implements RequestHandler {

    private static final LambdaLogger LOGGER = LambdaLoggerFactory.getLogger(ReceiveDataRequestHandler.class);

    private final SecurityContext securityContext;
    private final AttributeMapFilterFactory attributeMapFilterFactory;
    private final StreamTargetStreamHandlers streamTargetStreamHandlerProvider;
    private final TaskContextFactory taskContextFactory;

    @Inject
    public ReceiveDataRequestHandler(final SecurityContext securityContext,
                                     final AttributeMapFilterFactory attributeMapFilterFactory,
                                     final StreamTargetStreamHandlers streamTargetStreamHandlerProvider,
                                     final TaskContextFactory taskContextFactory) {
        this.securityContext = securityContext;
        this.attributeMapFilterFactory = attributeMapFilterFactory;
        this.streamTargetStreamHandlerProvider = streamTargetStreamHandlerProvider;
        this.taskContextFactory = taskContextFactory;
    }

    @Override
    public void handle(final HttpServletRequest request, final HttpServletResponse response) {
        securityContext.asProcessingUser(() -> {
            final AttributeMapFilter attributeMapFilter = attributeMapFilterFactory.create();

            final AttributeMap attributeMap = AttributeMapUtil.create(request);
            final String feedName;
            if (attributeMapFilter.filter(attributeMap)) {
                debug("Receiving data", attributeMap);

<<<<<<< HEAD
                final String feedName = attributeMap.get(StandardHeaderArguments.FEED);
                final String typeName = attributeMap.get(StandardHeaderArguments.TYPE);

                taskContextFactory.context("Receiving Data", taskContext -> {
                    final Consumer<Long> progressHandler =
                            new TaskProgressHandler(taskContext, "Receiving " + feedName + " - ");
                    try (final InputStream inputStream = request.getInputStream()) {
                        streamTargetStreamHandlerProvider.handle(feedName, typeName, attributeMap, handler -> {
                            final StroomStreamProcessor stroomStreamProcessor = new StroomStreamProcessor(
                                    attributeMap,
                                    handler,
                                    progressHandler);
                            stroomStreamProcessor.processRequestHeader(request);
                            stroomStreamProcessor.processInputStream(inputStream, "");
                        });
                    } catch (final RuntimeException | IOException e) {
                        LOGGER.error(e.getMessage(), e);
                        StroomStreamException.create(e);
=======
                feedName = Optional.ofNullable(attributeMap.get(StandardHeaderArguments.FEED))
                        .map(String::trim)
                        .orElse("");
                if (feedName.isEmpty()) {
                    throw new StroomStreamException(StroomStatusCode.FEED_MUST_BE_SPECIFIED, attributeMap);
                }

                // Get the type name from the header arguments if supplied.
                String typeName = Optional.ofNullable(attributeMap.get(StandardHeaderArguments.TYPE))
                        .map(String::trim)
                        .orElse("");
                if (typeName.isEmpty()) {
                    // If no type name is supplied then get the default for the feed.
                    typeName = feedProperties.getStreamTypeName(feedName);
                }

                // Validate the data type name.
                if (!metaService.getTypes().contains(typeName)) {
                    throw new StroomStreamException(StroomStatusCode.UNEXPECTED_DATA_TYPE, attributeMap);
                }

                List<StreamTargetStroomStreamHandler> handlers = StreamTargetStroomStreamHandler
                        .buildSingleHandlerList(
                                streamStore,
                                feedProperties,
                                metaDataStatistics,
                                feedName,
                                typeName);

                final byte[] buffer = bufferFactory.create();
                final StroomStreamProcessor stroomStreamProcessor = new StroomStreamProcessor(
                        attributeMap,
                        handlers,
                        buffer,
                        "DataFeedRequestHandler-" + attributeMap.get(StandardHeaderArguments.GUID));

                try {
                    stroomStreamProcessor.processRequestHeader(request);
                    stroomStreamProcessor.process(getInputStream(request), "");
                    stroomStreamProcessor.closeHandlers();
                    handlers = null;
                } finally {
                    // some kind of error
                    if (handlers != null) {
                        handlers.get(0).closeDelete();
>>>>>>> 8b1070dc
                    }
                }).run();
            } else {
                // Drop the data.
                debug("Dropping data", attributeMap);
                feedName = null;
            }

            // Set the response status.
            final StroomStatusCode stroomStatusCode = StroomStatusCode.OK;
            response.setStatus(stroomStatusCode.getHttpCode());
            logSuccess(attributeMap, stroomStatusCode);
        });
    }

    private void logSuccess(final AttributeMap attributeMap, final StroomStatusCode stroomStatusCode) {
        final StringBuilder clientDetailsStringBuilder = new StringBuilder();
        AttributeMapUtil.appendAttributes(
                attributeMap,
                clientDetailsStringBuilder,
                StandardHeaderArguments.X_FORWARDED_FOR,
                StandardHeaderArguments.REMOTE_HOST,
                StandardHeaderArguments.REMOTE_ADDRESS,
                StandardHeaderArguments.RECEIVED_PATH);

        final String clientDetailsStr = clientDetailsStringBuilder.isEmpty()
                ? ""
                : " - " + clientDetailsStringBuilder;

        LOGGER.info(() -> LogUtil.message(
                "Sending success response {} - {}{}",
                stroomStatusCode.getHttpCode(),
                StroomStreamException.buildStatusMessage(stroomStatusCode, attributeMap),
                clientDetailsStr));
    }

    private void debug(final String message, final AttributeMap attributeMap) {
        if (LOGGER.isDebugEnabled()) {
            final List<String> keys = attributeMap.keySet()
                    .stream()
                    .sorted()
                    .collect(Collectors.toList());
            final StringBuilder sb = new StringBuilder();
            keys.forEach(key -> {
                sb.append(key);
                sb.append("=");
                sb.append(attributeMap.get(key));
                sb.append(",");
            });
            if (sb.length() > 0) {
                sb.setLength(sb.length() - 1);
            }

            LOGGER.debug(message + " (" + sb.toString() + ")");
        }
    }
<<<<<<< HEAD
=======

    private InputStream getInputStream(final HttpServletRequest request) {
        try {
            return request.getInputStream();
        } catch (final IOException ioEx) {
            throw new StroomStreamException(StroomStatusCode.UNKNOWN_ERROR, request, ioEx.getMessage());
        }
    }
>>>>>>> 8b1070dc
}<|MERGE_RESOLUTION|>--- conflicted
+++ resolved
@@ -27,22 +27,16 @@
 import stroom.receive.common.StroomStreamException;
 import stroom.receive.common.StroomStreamProcessor;
 import stroom.security.api.SecurityContext;
-<<<<<<< HEAD
 import stroom.task.api.TaskContextFactory;
 import stroom.task.api.TaskProgressHandler;
-
-import org.slf4j.Logger;
-import org.slf4j.LoggerFactory;
-=======
-import stroom.util.io.BufferFactory;
 import stroom.util.logging.LambdaLogger;
 import stroom.util.logging.LambdaLoggerFactory;
 import stroom.util.logging.LogUtil;
->>>>>>> 8b1070dc
 
 import java.io.IOException;
 import java.io.InputStream;
 import java.util.List;
+import java.util.Optional;
 import java.util.function.Consumer;
 import java.util.stream.Collectors;
 import javax.inject.Inject;
@@ -84,9 +78,14 @@
             if (attributeMapFilter.filter(attributeMap)) {
                 debug("Receiving data", attributeMap);
 
-<<<<<<< HEAD
-                final String feedName = attributeMap.get(StandardHeaderArguments.FEED);
-                final String typeName = attributeMap.get(StandardHeaderArguments.TYPE);
+                feedName = Optional.ofNullable(attributeMap.get(StandardHeaderArguments.FEED))
+                        .map(String::trim)
+                        .orElse("");
+
+                // Get the type name from the header arguments if supplied.
+                String typeName = Optional.ofNullable(attributeMap.get(StandardHeaderArguments.TYPE))
+                        .map(String::trim)
+                        .orElse("");
 
                 taskContextFactory.context("Receiving Data", taskContext -> {
                     final Consumer<Long> progressHandler =
@@ -102,60 +101,12 @@
                         });
                     } catch (final RuntimeException | IOException e) {
                         LOGGER.error(e.getMessage(), e);
-                        StroomStreamException.create(e);
-=======
-                feedName = Optional.ofNullable(attributeMap.get(StandardHeaderArguments.FEED))
-                        .map(String::trim)
-                        .orElse("");
-                if (feedName.isEmpty()) {
-                    throw new StroomStreamException(StroomStatusCode.FEED_MUST_BE_SPECIFIED, attributeMap);
-                }
-
-                // Get the type name from the header arguments if supplied.
-                String typeName = Optional.ofNullable(attributeMap.get(StandardHeaderArguments.TYPE))
-                        .map(String::trim)
-                        .orElse("");
-                if (typeName.isEmpty()) {
-                    // If no type name is supplied then get the default for the feed.
-                    typeName = feedProperties.getStreamTypeName(feedName);
-                }
-
-                // Validate the data type name.
-                if (!metaService.getTypes().contains(typeName)) {
-                    throw new StroomStreamException(StroomStatusCode.UNEXPECTED_DATA_TYPE, attributeMap);
-                }
-
-                List<StreamTargetStroomStreamHandler> handlers = StreamTargetStroomStreamHandler
-                        .buildSingleHandlerList(
-                                streamStore,
-                                feedProperties,
-                                metaDataStatistics,
-                                feedName,
-                                typeName);
-
-                final byte[] buffer = bufferFactory.create();
-                final StroomStreamProcessor stroomStreamProcessor = new StroomStreamProcessor(
-                        attributeMap,
-                        handlers,
-                        buffer,
-                        "DataFeedRequestHandler-" + attributeMap.get(StandardHeaderArguments.GUID));
-
-                try {
-                    stroomStreamProcessor.processRequestHeader(request);
-                    stroomStreamProcessor.process(getInputStream(request), "");
-                    stroomStreamProcessor.closeHandlers();
-                    handlers = null;
-                } finally {
-                    // some kind of error
-                    if (handlers != null) {
-                        handlers.get(0).closeDelete();
->>>>>>> 8b1070dc
+                        StroomStreamException.createAndThrow(e, attributeMap);
                     }
                 }).run();
             } else {
                 // Drop the data.
                 debug("Dropping data", attributeMap);
-                feedName = null;
             }
 
             // Set the response status.
@@ -188,7 +139,8 @@
 
     private void debug(final String message, final AttributeMap attributeMap) {
         if (LOGGER.isDebugEnabled()) {
-            final List<String> keys = attributeMap.keySet()
+            final List<String> keys = attributeMap
+                    .keySet()
                     .stream()
                     .sorted()
                     .collect(Collectors.toList());
@@ -203,18 +155,7 @@
                 sb.setLength(sb.length() - 1);
             }
 
-            LOGGER.debug(message + " (" + sb.toString() + ")");
+            LOGGER.debug(message + " (" + sb + ")");
         }
     }
-<<<<<<< HEAD
-=======
-
-    private InputStream getInputStream(final HttpServletRequest request) {
-        try {
-            return request.getInputStream();
-        } catch (final IOException ioEx) {
-            throw new StroomStreamException(StroomStatusCode.UNKNOWN_ERROR, request, ioEx.getMessage());
-        }
-    }
->>>>>>> 8b1070dc
 }