package stroom.core.receive;

import stroom.cluster.lock.api.ClusterLockService;
import stroom.data.shared.StreamTypeNames;
import stroom.docref.DocRef;
import stroom.explorer.api.ExplorerNodeService;
import stroom.explorer.api.ExplorerService;
import stroom.explorer.shared.BulkActionResult;
import stroom.explorer.shared.ExplorerNode;
import stroom.explorer.shared.PermissionInheritance;
import stroom.expression.matcher.ExpressionMatcher;
import stroom.expression.matcher.ExpressionMatcherFactory;
import stroom.feed.api.FeedStore;
import stroom.feed.shared.FeedDoc;
import stroom.feed.shared.FeedDoc.FeedStatus;
import stroom.meta.api.AttributeMap;
import stroom.meta.api.MetaService;
import stroom.meta.api.StandardHeaderArguments;
import stroom.meta.shared.DataFormatNames;
import stroom.meta.shared.MetaFields;
import stroom.pipeline.PipelineService;
import stroom.pipeline.shared.PipelineDoc;
import stroom.pipeline.shared.TextConverterDoc;
import stroom.pipeline.shared.XsltDoc;
import stroom.pipeline.shared.data.PipelineDataBuilder;
import stroom.pipeline.shared.data.PipelineProperty;
import stroom.pipeline.shared.data.PipelineProperty.Builder;
import stroom.pipeline.shared.data.PipelinePropertyValue;
import stroom.processor.api.ProcessorFilterService;
import stroom.processor.shared.CreateProcessFilterRequest;
import stroom.processor.shared.ProcessorType;
import stroom.processor.shared.QueryData;
import stroom.query.api.ExpressionOperator;
import stroom.query.api.ExpressionTerm.Condition;
import stroom.query.api.datasource.QueryField;
import stroom.query.common.v2.ExpressionPredicateFactory;
import stroom.receive.common.ReceiveDataConfig;
import stroom.receive.content.shared.ContentTemplate;
import stroom.receive.content.shared.ContentTemplates;
import stroom.security.api.AppPermissionService;
import stroom.security.api.DocumentPermissionService;
import stroom.security.api.SecurityContext;
import stroom.security.api.UserService;
import stroom.security.shared.AppPermission;
import stroom.security.shared.DocumentPermission;
import stroom.security.shared.User;
import stroom.util.concurrent.CachedValue;
import stroom.util.logging.DurationTimer;
import stroom.util.logging.LambdaLogger;
import stroom.util.logging.LambdaLoggerFactory;
import stroom.util.logging.LogUtil;
import stroom.util.shared.DocPath;
import stroom.util.shared.EntityServiceException;
import stroom.util.shared.NullSafe;
import stroom.util.shared.UserDesc;
import stroom.util.shared.UserRef;
import stroom.util.shared.UserType;
import stroom.util.string.TemplateUtil;
import stroom.util.string.TemplateUtil.Templator;

import jakarta.inject.Inject;
import jakarta.inject.Provider;
import jakarta.inject.Singleton;

<<<<<<< HEAD
import java.time.Duration;
=======
import java.util.HashMap;
>>>>>>> 69882e07
import java.util.List;
import java.util.Map;
import java.util.Objects;
import java.util.Optional;
import java.util.Set;
import java.util.function.Consumer;
import java.util.function.Function;
import java.util.regex.Pattern;
import java.util.stream.Collectors;

@Singleton
public class ContentAutoCreationServiceImpl implements ContentAutoCreationService {

    private static final LambdaLogger LOGGER = LambdaLoggerFactory.getLogger(ContentAutoCreationServiceImpl.class);
    private static final String LOCK_NAME = "AUTO_CONTENT_CREATION";
    private static final Pattern PATH_PARAM_REPLACE_PATTERN = Pattern.compile("[^a-zA-Z0-9 _-]");
    private static final Pattern PATH_STATIC_REPLACE_PATTERN = Pattern.compile("[^a-zA-Z0-9 /_-]");
    private static final Pattern GROUP_REPLACE_PATTERN = Pattern.compile("[^a-zA-Z0-9-]");
<<<<<<< HEAD
    private static final Duration CHECK_INTERVAL = Duration.ofMinutes(1);
=======
    private static final Set<String> COPYABLE_DOC_TYPES = Set.of(
            XsltDoc.TYPE,
            TextConverterDoc.TYPE);
>>>>>>> 69882e07

    private final Provider<ReceiveDataConfig> receiveDataConfigProvider;
    private final Provider<AutoContentCreationConfig> autoContentCreationConfigProvider;
    private final DocumentPermissionService documentPermissionService;
    private final AppPermissionService appPermissionService;
    private final UserService userService;
    private final FeedStore feedStore;
    private final ExplorerService explorerService;
    private final ExplorerNodeService explorerNodeService;
    private final ClusterLockService clusterLockService;
    private final MetaService metaService;
    private final SecurityContext securityContext;
    private final ContentTemplateStore contentTemplateStore;
    private final ProcessorFilterService processorFilterService;
    private final PipelineService pipelineService;
    private final CachedValue<ExpressionMatcher, Set<String>> cachedExpressionMatcher;
    private final CachedValue<Templator, String> cachedDestinationPathTemplator;
    private final CachedValue<Templator, String> cachedGroupTemplator;
    private final CachedValue<Templator, String> cachedAdditionalGroupTemplator;

    @Inject
    public ContentAutoCreationServiceImpl(final Provider<ReceiveDataConfig> receiveDataConfigProvider,
                                          final Provider<AutoContentCreationConfig> autoContentCreationConfigProvider,
                                          final DocumentPermissionService documentPermissionService,
                                          final AppPermissionService appPermissionService,
                                          final UserService userService,
                                          final FeedStore feedStore,
                                          final ExplorerService explorerService,
                                          final ExplorerNodeService explorerNodeService,
                                          final ClusterLockService clusterLockService,
                                          final MetaService metaService,
                                          final SecurityContext securityContext,
                                          final ContentTemplateStore contentTemplateStore,
                                          final ProcessorFilterService processorFilterService,
                                          final PipelineService pipelineService,
                                          final ExpressionMatcherFactory expressionMatcherFactory,
                                          final ExpressionPredicateFactory expressionPredicateFactory) {
        this.receiveDataConfigProvider = receiveDataConfigProvider;
        this.autoContentCreationConfigProvider = autoContentCreationConfigProvider;
        this.documentPermissionService = documentPermissionService;
        this.appPermissionService = appPermissionService;
        this.userService = userService;
        this.feedStore = feedStore;
        this.explorerService = explorerService;
        this.explorerNodeService = explorerNodeService;
        this.clusterLockService = clusterLockService;
        this.metaService = metaService;
        this.securityContext = securityContext;
        this.contentTemplateStore = contentTemplateStore;
        this.processorFilterService = processorFilterService;
        this.pipelineService = pipelineService;

        // TODO change to use ExpressionPredicateFactory
        this.cachedExpressionMatcher = CachedValue.builder()
                .withMaxCheckInterval(CHECK_INTERVAL)
                .withStateSupplier(() ->
                        autoContentCreationConfigProvider.get().getTemplateMatchFields())
                .withValueFunction(templateMatchFields ->
                        createExpressionMatcher(expressionMatcherFactory, templateMatchFields))
                .build();
        this.cachedDestinationPathTemplator = CachedValue.builder()
                .withMaxCheckInterval(CHECK_INTERVAL)
                .withStateSupplier(() ->
                        autoContentCreationConfigProvider.get().getDestinationExplorerPathTemplate())
                .withValueFunction(template ->
                        TemplateUtil.parseTemplate(
                                template,
                                str -> PATH_PARAM_REPLACE_PATTERN.matcher(NullSafe.trim(str))
                                        .replaceAll("_"),
                                str -> PATH_STATIC_REPLACE_PATTERN.matcher(NullSafe.trim(str))
                                        .replaceAll("_")
                        ))
                .build();
        this.cachedGroupTemplator = CachedValue.builder()
                .withMaxCheckInterval(CHECK_INTERVAL)
                .withStateSupplier(() ->
                        autoContentCreationConfigProvider.get().getGroupTemplate())
                .withValueFunction(template -> TemplateUtil.parseTemplate(
                        template,
                        ContentAutoCreationServiceImpl::cleanGroupString))
                .build();
        this.cachedAdditionalGroupTemplator = CachedValue.builder()
                .withMaxCheckInterval(CHECK_INTERVAL)
                .withStateSupplier(() ->
                        autoContentCreationConfigProvider.get().getAdditionalGroupTemplate())
                .withValueFunction(template -> TemplateUtil.parseTemplate(
                        template,
                        ContentAutoCreationServiceImpl::cleanGroupString))
                .build();
    }

    private static String cleanGroupString(final String group) {
        return GROUP_REPLACE_PATTERN.matcher(NullSafe.trim(group))
                .replaceAll("-");
    }

    private static ExpressionMatcher createExpressionMatcher(final ExpressionMatcherFactory expressionMatcherFactory,
                                                             final Set<String> templateMatchFields) {
        // ExpressionMatcher is currently case-sensitive so normalise to lower case
        final Map<String, QueryField> fields = NullSafe.stream(templateMatchFields)
                .filter(NullSafe::isNonBlankString)
                .map(ContentAutoCreationServiceImpl::normaliseField)
                .collect(Collectors.toMap(Function.identity(), QueryField::createText));
        return expressionMatcherFactory.create(fields);
    }

    @Override
    public Optional<FeedDoc> tryCreateFeed(final String feedName,
                                           final UserDesc userDesc,
                                           final AttributeMap attributeMap) {
        LOGGER.debug("tryCreateFeed - feedName: {}, userRef: {}, attributeMap: {}",
                feedName, userDesc, attributeMap);

        // Content gets created as the configured user
        final UserRef runAsUserRef = getRunAsUser();

        final Optional<FeedDoc> optFeedDoc = securityContext.asUserResult(runAsUserRef, () ->
                ensureFeed(feedName, userDesc, attributeMap));

        LOGGER.debug("feedName: '{}', userDesc: '{}', optFeedDoc: {}",
                feedName, userDesc, optFeedDoc);

        return optFeedDoc;
    }

    private UserRef getRunAsUser() {
        final AutoContentCreationConfig autoContentCreationConfig = autoContentCreationConfigProvider.get();
        final String createAsSubjectId = Objects.requireNonNull(autoContentCreationConfig.getCreateAsSubjectId());
        final UserType createAsType = Objects.requireNonNull(autoContentCreationConfig.getCreateAsType());

        return switch (createAsType) {
            case USER -> userService.getUserBySubjectId(createAsSubjectId)
                    .map(User::asRef)
                    .orElseThrow(() -> new RuntimeException(LogUtil.message(
                            "No user found with subjectId equal to createAsSubjectId '{}'",
                            createAsSubjectId)));
            case GROUP -> userService.getGroupByName(createAsSubjectId)
                    .map(User::asRef)
                    .orElseThrow(() -> new RuntimeException(LogUtil.message(
                            "No group found with name equal to createAsSubjectId '{}'",
                            createAsSubjectId)));
        };
    }

    private Optional<FeedDoc> ensureFeed(final String feedName,
                                         final UserDesc userDesc,
                                         final AttributeMap attributeMap) {

        // We will only come in here if the caller thought the feed needed creating
        // so the lock won't impact normal running once the feed is set up.
        // Only one lock for all auto-created feeds to save us creating one lock per
        // feed. Feeds won't be auto-created very often so contention is unlikely.
        final DurationTimer timer = DurationTimer.start();
        final DocRef feedDocRef = clusterLockService.lockResult(LOCK_NAME, () -> {
            LOGGER.debug("Waited {} to obtain lock", timer);
            // Re-test under lock
            DocRef docRef;
            final List<DocRef> feeds = feedStore.findByName(feedName);
            if (feeds.isEmpty()) {
                try {
                    docRef = createFeedAndContent(feedName, userDesc, attributeMap);
                } catch (final EntityServiceException e) {
                    // It's possible that another thread/node has created the feed
                    if (NullSafe.containsIgnoringCase(e.getMessage(), "exists")) {
                        // Feeds have unique names, so get first
                        docRef = feedStore.findByName(feedName)
                                .get(0);
                    } else {
                        throw e;
                    }
                }
                return docRef;
            } else {
                // Feeds have unique name so get first
                docRef = feeds.get(0);
            }
            return docRef;
        });
        LOGGER.debug("Released lock after {}", timer);
        return Optional.of(feedStore.readDocument(feedDocRef));
    }

    private DocRef createFeedAndContent(final String feedName,
                                        final UserDesc userDesc,
                                        final AttributeMap attributeMap) {

        final String destinationPath = cachedDestinationPathTemplator.getValue()
                .apply(attributeMap);
        final DocPath docPath = DocPath.fromPathString(destinationPath);

        LOGGER.info("Ensuring path '{}' exists", docPath);
        final ExplorerNode destFolder = explorerService.ensureFolderPath(docPath, PermissionInheritance.DESTINATION);
        final DocRef destFolderRef = destFolder.getDocRef();
        final UserRef userRef;

        if (userDesc != null) {
            LOGGER.info("Ensuing user with userRef: '{}' exists", userDesc);
            final User user = userService.getOrCreateUser(userDesc);
            userRef = user.asRef();
        } else {
            LOGGER.info("No user details, won't ensure Stroom user or add any users to groups.");
            userRef = null;
        }

        final String groupName = cachedGroupTemplator.getValue().apply(attributeMap);
        LOGGER.info("Auto-creating user group '{}'", groupName);
        final User group = userService.getOrCreateUserGroup(groupName);
        addAppPerms(group);
        if (userRef != null) {
            LOGGER.info("Adding userRef {} to group '{}", userRef, groupName);
            userService.addUserToGroup(userRef, group.asRef());
        }

        Optional<User> optAdditionalGroup = Optional.empty();
        final String additionalGroupName = cachedAdditionalGroupTemplator.getValue()
                .apply(attributeMap);
        if (NullSafe.isNonBlankString(additionalGroupName)) {
            LOGGER.info("Auto-creating user group '{}'", additionalGroupName);
            final User additionalGroup = userService.getOrCreateUserGroup(additionalGroupName);
            addAppPerms(additionalGroup);
            if (userRef != null) {
                LOGGER.info("Adding userRef {} to additional group '{}", userRef, additionalGroupName);
                userService.addUserToGroup(userRef, additionalGroup.asRef());
            }
            optAdditionalGroup = Optional.of(additionalGroup);
        }

        LOGGER.info("Auto-creating feed {} in path '{}'", feedName, docPath);
        // Creates the node and the doc
        final DocRef feedDocRef = explorerService.create(
                FeedDoc.TYPE,
                feedName,
                destFolder,
                PermissionInheritance.DESTINATION).getDocRef();

        FeedDoc feedDoc = feedStore.readDocument(feedDocRef);
        // Set up the feed doc using the information in the data feed key
        configureFeed(feedDoc, attributeMap, userRef);
        feedDoc = feedStore.writeDocument(feedDoc);

        LOGGER.info("Granting READ permission on {} and {}", destFolderRef, feedDocRef);
        setUpdateDocPerms(group, destFolderRef, DocumentPermission.VIEW);
        setUpdateDocPerms(group, feedDocRef, DocumentPermission.VIEW);

        optAdditionalGroup.ifPresent(additionalGroup -> {
            LOGGER.info("Granting UPDATE permission on {} and {}", destFolderRef, feedDocRef);
            setUpdateDocPerms(additionalGroup, destFolderRef, DocumentPermission.EDIT);
            setUpdateDocPerms(additionalGroup, feedDocRef, DocumentPermission.EDIT);
        });

        createTemplatedContent(attributeMap, feedDocRef, destFolder);

        LOGGER.debug("feedDoc after configuration: {}", feedDoc);

        return feedDocRef;
    }

    private void configureFeed(final FeedDoc feedDoc,
                               final AttributeMap attributeMap,
                               final UserRef userRef) {
        if (NullSafe.hasEntries(attributeMap)) {
            final ReceiveDataConfig receiveDataConfig = receiveDataConfigProvider.get();

            // By this point all the entries in DataFeedKey.streamMetaData have been set in attributeMap
            // so we can just use that.
            consumeAttrVal(attributeMap, StandardHeaderArguments.TYPE, type -> {
                if (NullSafe.set(receiveDataConfig.getMetaTypes()).contains(type)) {
                    feedDoc.setStreamType(type);
                }
            });

            if (userRef != null) {
                feedDoc.setDescription("Auto-created for user '" + userRef.toDisplayString() + "'");
            } else {
                feedDoc.setDescription("Auto-created");
            }
            feedDoc.setStatus(FeedStatus.RECEIVE);

            consumeAttrVal(attributeMap, StandardHeaderArguments.ENCODING, val ->
                    feedDoc.setEncoding(getEncoding(val, feedDoc)));
            consumeAttrVal(attributeMap, StandardHeaderArguments.CONTEXT_ENCODING, val ->
                    feedDoc.setContextEncoding(getEncoding(val, feedDoc)));
            consumeAttrVal(attributeMap, StandardHeaderArguments.CLASSIFICATION, feedDoc::setClassification);
            consumeAttrVal(attributeMap, StandardHeaderArguments.FORMAT, val ->
                    feedDoc.setDataFormat(getFormat(val, feedDoc)));
            consumeAttrVal(attributeMap, StandardHeaderArguments.CONTEXT_FORMAT, val ->
                    feedDoc.setContextFormat(getFormat(val, feedDoc)));
            consumeAttrVal(attributeMap, StandardHeaderArguments.SCHEMA, feedDoc::setSchema);
            consumeAttrVal(attributeMap, StandardHeaderArguments.SCHEMA_VERSION, feedDoc::setSchemaVersion);
        }
    }

    private String getFormat(final String value, final FeedDoc feedDoc) {
        if (NullSafe.isBlankString(value)) {
            return null;
        } else {
            final Set<String> dataFormats = metaService.getDataFormats();
            String format = value.toUpperCase();
            if (dataFormats.contains(format)) {
                return format;
            } else {
                // Default to TEXT if the value is not a known one
                format = DataFormatNames.TEXT;
                LOGGER.warn("Unknown data format name '{}' when auto-creating feed '{}', using '{}' instead",
                        value, feedDoc.getName(), format);
                return format;
            }
        }
    }

    private String getEncoding(final String value, final FeedDoc feedDoc) {
        if (NullSafe.isBlankString(value)) {
            return null;
        } else {
            final List<String> supportedEncodings = feedStore.fetchSupportedEncodings();
            // If encoding is not supplied it will get defaulted to utf8 on use
            final String encoding = supportedEncodings.stream()
                    .filter(value::equalsIgnoreCase)
                    .findFirst()
                    .orElse(null);

            if (encoding == null) {
                LOGGER.warn("Unknown encoding '{}' when auto-creating feed '{}', setting encoding to blank instead",
                        value, feedDoc.getName());
            }
            return encoding;
        }
    }

    private void consumeAttrVal(final AttributeMap attributeMap,
                                final String key,
                                final Consumer<String> valueConsumer) {
        if (attributeMap.containsKey(key)) {
            final String val = attributeMap.get(key);
            if (valueConsumer != null) {
                valueConsumer.accept(val);
            }
        }
    }

    private void addAppPerms(final User user) {
        final UserRef userRef = user.asRef();
        appPermissionService.addPermission(userRef, AppPermission.VIEW_DATA_PERMISSION);
        appPermissionService.addPermission(userRef, AppPermission.EXPORT_DATA_PERMISSION);
        appPermissionService.addPermission(userRef, AppPermission.IMPORT_DATA_PERMISSION);
        appPermissionService.addPermission(userRef, AppPermission.STEPPING_PERMISSION);
    }

    private void setUpdateDocPerms(final User user,
                                   final DocRef docRef,
                                   final DocumentPermission perm) {
        documentPermissionService.setPermission(docRef, user.asRef(), perm);
    }

    private Optional<ContentTemplate> getMatchingTemplate(final AttributeMap attributeMap) {

        final ContentTemplates contentTemplates = contentTemplateStore.getOrCreate();
        final List<ContentTemplate> activeTemplates = contentTemplates.getActiveTemplates();
        ContentTemplate matchingTemplate = null;
        if (NullSafe.hasItems(activeTemplates)) {
            for (final ContentTemplate contentTemplate : activeTemplates) {
                final ExpressionOperator expression = contentTemplate.getExpression();
                if (expression == null) {
                    matchingTemplate = contentTemplate;
                    break;
                } else {
                    // Normalise the keys to lower case
                    final Map<String, Object> attributes = attributeMap.asMap(true)
                            .entrySet()
                            .stream()
                            .collect(Collectors.toMap(
                                    entry1 -> normaliseField(entry1.getKey()),
                                    entry -> NullSafe.get(entry.getValue(), val -> (Object) val)));

                    final boolean isMatch = cachedExpressionMatcher.getValue()
                            .match(attributes, expression);
                    if (isMatch) {
                        matchingTemplate = contentTemplate;
                        break;
                    }
                }
            }
        }
        LOGGER.debug("matchingTemplate: {}", matchingTemplate);
        return Optional.ofNullable(matchingTemplate);
    }

    private static String normaliseField(final String field) {
        return NullSafe.get(
                field,
                String::trim,
                String::toLowerCase);
    }

    private void createTemplatedContent(final AttributeMap attributeMap,
                                        final DocRef feedDocRef,
                                        final ExplorerNode destFolder) {

        getMatchingTemplate(attributeMap)
                .ifPresentOrElse(contentTemplate -> {
                    LOGGER.debug("createTemplatedContent() - Matched template {}, attributeMap: {}",
                            contentTemplate, attributeMap);
                    final DocRef pipelineDocRef = Objects.requireNonNull(contentTemplate.getPipeline());
                    final PipelineDoc pipelineDoc;
                    try {
                        pipelineDoc = pipelineService.fetch(pipelineDocRef.getUuid());
                    } catch (final Exception e) {
                        throw new RuntimeException(LogUtil.message(
                                "Unable to fetch the pipeline {} configured in content template {} '{}'.",
                                pipelineDocRef,
                                contentTemplate.getTemplateNumber(),
                                contentTemplate.getName()), e);
                    }

                    switch (contentTemplate.getTemplateType()) {

                        case PROCESSOR_FILTER -> createProcessorFilter(
                                attributeMap.get(StandardHeaderArguments.TYPE),
                                contentTemplate.getPipeline(),
                                feedDocRef,
                                contentTemplate);

                        case INHERIT_PIPELINE -> createPipelineFromParent(
                                pipelineDoc,
                                attributeMap.get(StandardHeaderArguments.TYPE),
                                feedDocRef,
                                destFolder,
                                contentTemplate);
                    }
                }, () -> {
                    LOGGER.debug("createTemplatedContent() - No matching template for attributeMap: {}",
                            attributeMap);
                });
    }

    private void createProcessorFilter(final String streamType,
                                       final DocRef pipelineDocRef,
                                       final DocRef feedDocRef,
                                       final ContentTemplate contentTemplate) {
        try {
            final String type = NullSafe.nonBlankStringElse(streamType, StreamTypeNames.RAW_EVENTS);

            final ExpressionOperator expression = ExpressionOperator.builder()
                    .addDocRefTerm(MetaFields.FEED, Condition.IS_DOC_REF, feedDocRef)
                    .addTextTerm(MetaFields.TYPE, Condition.EQUALS, type)
                    .build();
            // We are currently running as the user defined in config
            final UserRef runAsUser = securityContext.getUserRef();
            final CreateProcessFilterRequest request = CreateProcessFilterRequest.builder()
                    .queryData(QueryData.builder()
                            .dataSource(MetaFields.STREAM_STORE_DOC_REF)
                            .expression(expression)
                            .build())
                    .pipeline(pipelineDocRef)
                    .processorType(ProcessorType.PIPELINE)
                    .priority(contentTemplate.getProcessorPriority())
                    .autoPriority(false)
                    .maxProcessingTasks(contentTemplate.getProcessorMaxConcurrent())
                    .enabled(true)
                    .runAsUser(runAsUser)
                    .build();

            processorFilterService.create(request);

            LOGGER.info("Created processor filter using contentTemplate '{}' for expression: {}, running as {}",
                    contentTemplate.getName(), expression, runAsUser);
        } catch (final Exception e) {
            LOGGER.error("Error creating processor filter on {}, contentTemplate: {}, feedDocRef: {}, {}",
                    pipelineDocRef, contentTemplate, feedDocRef, LogUtil.exceptionMessage(e), e);
            throw new RuntimeException(e);
        }
    }

    private void createPipelineFromParent(final PipelineDoc parentPipelineDoc,
                                          final String streamType,
                                          final DocRef feedDocRef,
                                          final ExplorerNode destFolder,
                                          final ContentTemplate contentTemplate) {

        DocRef parentPipeDocRef = null;
        try {
            parentPipeDocRef = Objects.requireNonNull(parentPipelineDoc).asDocRef();
            LOGGER.debug("createPipelineFromParent() - parentPipelineDoc: {}, feedDocRef: {}, " +
                         "destFolder: {}, contentTemplate: {}",
                    parentPipeDocRef, feedDocRef, destFolder, contentTemplate);

            // Use feed name for the name of the new pipeline
            final String pipeDocName = feedDocRef.getName();
            final ExplorerNode newPipelineNode = explorerService.create(
                    PipelineDoc.TYPE,
                    pipeDocName,
                    destFolder,
                    PermissionInheritance.DESTINATION);

            // Update the new pipe so it inherits from the parent
            final String newPipelineUuid = newPipelineNode.getUuid();
            final PipelineDoc newPipelineDoc = pipelineService.fetch(newPipelineUuid);
            newPipelineDoc.setParentPipeline(parentPipeDocRef);

            if (contentTemplate.isCopyElementDependencies()) {
                final Set<PipelineProperty> directEntityDependencies = getDirectEntityDependencies(parentPipelineDoc);
                LOGGER.debug("createPipelineFromParent() - directEntityDependencies: {}", directEntityDependencies);
                if (!directEntityDependencies.isEmpty()) {
                    final Map<DocRef, DocRef> remappings = new HashMap<>(directEntityDependencies.size());
                    for (final PipelineProperty property : directEntityDependencies) {
                        final DocRef depDocRef = property.getValue().getEntity();
                        final ExplorerNode dependencyNode = explorerNodeService.getNode(depDocRef)
                                .orElseThrow(() ->
                                        new RuntimeException("No explorer node found for " + property));
                        final String newName = newPipelineDoc.getName() + "-" + property.getElement();
                        final BulkActionResult result = explorerService.copy(
                                List.of(dependencyNode),
                                destFolder,
                                true,
                                newName,
                                PermissionInheritance.DESTINATION);
                        if (NullSafe.size(result.getExplorerNodes()) != 1) {
                            throw new RuntimeException("Expecting exactly one node");
                        }
                        final ExplorerNode nodeCopy = result.getExplorerNodes().getFirst();
                        LOGGER.debug(() -> LogUtil.message("createPipelineFromParent() - Copied: {} to: {}",
                                dependencyNode.getDocRef(), nodeCopy.getDocRef()));
                        remappings.put(dependencyNode.getDocRef(), nodeCopy.getDocRef());
                    }
                    // Update the pipeline so it uses
                    final List<PipelineProperty> parentAddedProperties = parentPipelineDoc.getPipelineData()
                            .getAddedProperties();
                    final PipelineDataBuilder pipelineDataBuilder = new PipelineDataBuilder();
                    for (final PipelineProperty parentAddedProperty : parentAddedProperties) {
                        final DocRef propEntity = NullSafe.get(
                                parentAddedProperty,
                                PipelineProperty::getValue,
                                PipelinePropertyValue::getEntity);

                        final DocRef newPropEntity = remappings.get(propEntity);
                        if (newPropEntity != null) {
                            final PipelineProperty newPipelineProperty = new Builder(parentAddedProperty)
                                    .value(new PipelinePropertyValue(newPropEntity))
                                    .build();
                            pipelineDataBuilder.addProperty(newPipelineProperty);
                        }
                    }
                    newPipelineDoc.setPipelineData(pipelineDataBuilder.build());
                }
            }
            pipelineService.update(newPipelineUuid, newPipelineDoc);

            LOGGER.info("Created pipeline {} with parentPipeline {} using contentTemplate '{}'",
                    newPipelineDoc.asDocRef(), parentPipeDocRef, contentTemplate.getName());

            // Now create the proc filter for the new pipe
            createProcessorFilter(streamType, newPipelineDoc.asDocRef(), feedDocRef, contentTemplate);
        } catch (final RuntimeException e) {
            LOGGER.error("Error creating pipeline that inherits {}, contentTemplate: {}, feedDocRef: {}, {}",
                    parentPipeDocRef, contentTemplate, feedDocRef, LogUtil.exceptionMessage(e), e);
            throw new RuntimeException(e);
        }
    }

    private Set<PipelineProperty> getDirectEntityDependencies(final PipelineDoc pipelineDoc) {
        final Set<PipelineProperty> elmDepDocRefs = pipelineDoc.getPipelineData()
                .getAddedProperties()
                .stream()
                .filter(prop -> {
                    final DocRef docRef = NullSafe.get(
                            prop,
                            PipelineProperty::getValue,
                            PipelinePropertyValue::getEntity);
                    return isTypeSuitableForCopy(docRef);
                })
                .collect(Collectors.toSet());

        LOGGER.debug("fetchDirectElementDependencies() - elmDepDocRefs: {}", elmDepDocRefs);
        return elmDepDocRefs;
    }

    /**
     * We don't want to copy feed/indexes
     */
    private boolean isTypeSuitableForCopy(final DocRef docRef) {
        final String type = NullSafe.get(docRef, DocRef::getType);
        return type != null
               && COPYABLE_DOC_TYPES.contains(type);
    }
}<|MERGE_RESOLUTION|>--- conflicted
+++ resolved
@@ -62,11 +62,8 @@
 import jakarta.inject.Provider;
 import jakarta.inject.Singleton;
 
-<<<<<<< HEAD
 import java.time.Duration;
-=======
 import java.util.HashMap;
->>>>>>> 69882e07
 import java.util.List;
 import java.util.Map;
 import java.util.Objects;
@@ -85,13 +82,10 @@
     private static final Pattern PATH_PARAM_REPLACE_PATTERN = Pattern.compile("[^a-zA-Z0-9 _-]");
     private static final Pattern PATH_STATIC_REPLACE_PATTERN = Pattern.compile("[^a-zA-Z0-9 /_-]");
     private static final Pattern GROUP_REPLACE_PATTERN = Pattern.compile("[^a-zA-Z0-9-]");
-<<<<<<< HEAD
     private static final Duration CHECK_INTERVAL = Duration.ofMinutes(1);
-=======
     private static final Set<String> COPYABLE_DOC_TYPES = Set.of(
             XsltDoc.TYPE,
             TextConverterDoc.TYPE);
->>>>>>> 69882e07
 
     private final Provider<ReceiveDataConfig> receiveDataConfigProvider;
     private final Provider<AutoContentCreationConfig> autoContentCreationConfigProvider;
