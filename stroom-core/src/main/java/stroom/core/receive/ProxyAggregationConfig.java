--- conflicted
+++ resolved
@@ -6,28 +6,36 @@
 import stroom.util.shared.AbstractConfig;
 import stroom.util.shared.IsStroomConfig;
 
-<<<<<<< HEAD
-=======
 import com.fasterxml.jackson.annotation.JsonCreator;
-import com.fasterxml.jackson.annotation.JsonIgnore;
->>>>>>> 8d849d62
 import com.fasterxml.jackson.annotation.JsonProperty;
 import com.fasterxml.jackson.annotation.JsonPropertyDescription;
 import com.fasterxml.jackson.annotation.JsonPropertyOrder;
 
-
-<<<<<<< HEAD
-@Singleton
 @JsonPropertyOrder(alphabetic = true)
 public class ProxyAggregationConfig extends AbstractConfig implements IsStroomConfig, RepoConfig {
 
-    private String repoDir = "proxy_repo";
-    private AggregatorConfig aggregatorConfig = new AggregatorConfig();
-    private RepoDbConfig repoDbConfig = new RepoDbConfig();
+    private final String repoDir;
+    private final AggregatorConfig aggregatorConfig;
+    private final RepoDbConfig repoDbConfig;
 
     public ProxyAggregationConfig() {
-        repoDbConfig.setDbDir("proxy_repo_db");
+       FIXTHIS repoDbConfig.setDbDir("proxy_repo_db");
+        repoDir = "proxy_repo";
+        aggregatorConfig = new AggregatorConfig();
+        repoDbConfig = new RepoDbConfig();
     }
+
+    @SuppressWarnings("unused")
+    @JsonCreator
+    public ProxyAggregationConfig(@JsonProperty("repoDir") final String repoDir,
+                                  @JsonProperty("aggregatorConfig") final AggregatorConfig aggregatorConfig,
+                                  @JsonProperty("repoDbConfig") final RepoDbConfig repoDbConfig) {
+        this.repoDir = repoDir;
+        this.aggregatorConfig = aggregatorConfig;
+        this.repoDbConfig = repoDbConfig;
+    }
+
+
 
     @Override
     @JsonProperty
@@ -36,111 +44,16 @@
         return repoDir;
     }
 
-    public void setRepoDir(final String repoDir) {
-        this.repoDir = repoDir;
-    }
-
     @JsonProperty
     @JsonPropertyDescription("The location of the local SQLite DB to use for the proxy aggregation process")
     public RepoDbConfig getRepoDbConfig() {
         return repoDbConfig;
     }
 
-    public void setRepoDbConfig(final RepoDbConfig repoDbConfig) {
-        this.repoDbConfig = repoDbConfig;
-    }
-
     @JsonProperty("aggregator")
     @JsonPropertyDescription("Settings for aggregation")
     public AggregatorConfig getAggregatorConfig() {
         return aggregatorConfig;
-    }
-
-    public void setAggregatorConfig(final AggregatorConfig aggregatorConfig) {
-        this.aggregatorConfig = aggregatorConfig;
-=======
-@JsonPropertyOrder(alphabetic = true)
-public class ProxyAggregationConfig extends AbstractConfig {
-
-    private final String proxyDir;
-    private final int proxyThreads;
-
-    private final int maxFileScan;
-    private final int maxConcurrentMappedFiles;
-    private final int maxFilesPerAggregate;
-    private final String maxUncompressedFileSize;
-
-    public ProxyAggregationConfig() {
-        proxyDir = "proxy_repo";
-        proxyThreads = 10;
-        maxFileScan = 100000;
-        maxConcurrentMappedFiles = 100000;
-        maxFilesPerAggregate = 10000;
-        maxUncompressedFileSize = "1G";
-    }
-
-    @SuppressWarnings("unused")
-    @JsonCreator
-    public ProxyAggregationConfig(@JsonProperty("proxyDir") final String proxyDir,
-                                  @JsonProperty("bufferSize") final int bufferSize,
-                                  @JsonProperty("proxyThreads") final int proxyThreads,
-                                  @JsonProperty("maxFileScan") final int maxFileScan,
-                                  @JsonProperty("maxConcurrentMappedFiles") final int maxConcurrentMappedFiles,
-                                  @JsonProperty("maxFilesPerAggregate") final int maxFilesPerAggregate,
-                                  @JsonProperty("maxUncompressedFileSize") final String maxUncompressedFileSize) {
-        this.proxyDir = proxyDir;
-        BufferSizeUtil.setValue(bufferSize);
-        this.proxyThreads = proxyThreads;
-        this.maxFileScan = maxFileScan;
-        this.maxConcurrentMappedFiles = maxConcurrentMappedFiles;
-        this.maxFilesPerAggregate = maxFilesPerAggregate;
-        this.maxUncompressedFileSize = maxUncompressedFileSize;
-    }
-
-    @JsonPropertyDescription("Directory to look for Stroom Proxy Content to aggregate. Typically this directory " +
-            "will belong to the stroom-proxy that is populating the repository in it. If the value is a " +
-            "relative path then it will be treated as being relative to stroom.path.home.")
-    public String getProxyDir() {
-        return proxyDir;
-    }
-
-    @JsonPropertyDescription("The amount of memory to use for buffering reads/writes")
-    public int getBufferSize() {
-        return BufferSizeUtil.get();
-    }
-
-    @JsonPropertyDescription("Number of threads used in aggregation")
-    public int getProxyThreads() {
-        return proxyThreads;
-    }
-
-    @JsonPropertyDescription("The limit of files to inspect before aggregation begins (should be bigger than " +
-            "maxAggregation)")
-    public int getMaxFileScan() {
-        return maxFileScan;
-    }
-
-    @JsonPropertyDescription("The maximum number of file references in aggregation file sets to hold in memory " +
-            "prior to aggregation")
-    public int getMaxConcurrentMappedFiles() {
-        return maxConcurrentMappedFiles;
-    }
-
-    @JsonPropertyDescription("The maximum number of files that can be aggregated together")
-    public int getMaxFilesPerAggregate() {
-        return maxFilesPerAggregate;
-    }
-
-    @JsonPropertyDescription("The maximum total size of the uncompressed contents that will be held in an " +
-            "aggregate unless the first and only aggregated file exceeds this limit")
-    public String getMaxUncompressedFileSize() {
-        return maxUncompressedFileSize;
-    }
-
-    @JsonIgnore
-    public long getMaxUncompressedFileSizeBytes() {
-        return ModelStringUtil.parseIECByteSizeString(maxUncompressedFileSize);
->>>>>>> 8d849d62
     }
 
     @Override
