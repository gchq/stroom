--- conflicted
+++ resolved
@@ -28,16 +28,13 @@
 import stroom.receive.common.AutoContentCreationConfig;
 import stroom.receive.common.FeedStatusService;
 import stroom.security.api.SecurityContext;
-import stroom.security.shared.PermissionNames;
+import stroom.security.shared.AppPermission;
 import stroom.util.NullSafe;
 
-<<<<<<< HEAD
 import jakarta.inject.Inject;
-=======
+import jakarta.inject.Provider;
+
 import java.util.regex.Pattern;
-import javax.inject.Inject;
-import javax.inject.Provider;
->>>>>>> b785c7da
 
 class FeedStatusServiceImpl implements FeedStatusService {
 
@@ -75,7 +72,7 @@
     @Override
     public GetFeedStatusResponse getFeedStatus(final GetFeedStatusRequestV2 request) {
         // Can't allow anyone with an api key to check feed statues.
-        return securityContext.secureResult(PermissionNames.CHECK_RECEIPT_STATUS, () ->
+        return securityContext.secureResult(AppPermission.CHECK_RECEIPT_STATUS, () ->
                 securityContext.asProcessingUserResult(() -> {
 
                     final String feedName;
@@ -91,7 +88,7 @@
 
                     // Feed does not exist so auto-create it if so configured
                     if (feedStatus == null
-                            && autoContentCreationConfigProvider.get().isEnabled()) {
+                        && autoContentCreationConfigProvider.get().isEnabled()) {
 
                         final AttributeMap attributeMap = NullSafe.get(
                                 request.getAttributeMap(),
