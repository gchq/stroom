--- conflicted
+++ resolved
@@ -58,26 +58,9 @@
     <div id="loading">
 	  <div id="loadingBox">
         <div id="loadingLeft">
-<<<<<<< HEAD
-		  <div class="mdl-spinner mdl-spinner--single-color mdl-js-spinner is-active is-upgraded" style="width:32px;height:32px" data-upgraded=",MaterialSpinner">
-		    <div class="mdl-spinner__layer mdl-spinner__layer-1">
-		      <div class="mdl-spinner__circle-clipper mdl-spinner__left"><div class="mdl-spinner__circle"></div></div><div class="mdl-spinner__gap-patch"><div class="mdl-spinner__circle"></div></div><div class="mdl-spinner__circle-clipper mdl-spinner__right"><div class= "mdl-spinner__circle"></div></div>
-		    </div>
-		    <div class="mdl-spinner__layer mdl-spinner__layer-2">
-		      <div class="mdl-spinner__circle-clipper mdl-spinner__left"><div class="mdl-spinner__circle"> </div></div><div class="mdl-spinner__gap-patch"><div class="mdl-spinner__circle"></div></div><div class="mdl-spinner__circle-clipper mdl-spinner__right"><div class="mdl-spinner__circle"></div></div>
-		    </div>
-		    <div class="mdl-spinner__layer mdl-spinner__layer-3">
-		      <div class="mdl-spinner__circle-clipper mdl-spinner__left"><div class="mdl-spinner__circle"></div></div><div class= "mdl-spinner__gap-patch"><div class="mdl-spinner__circle"></div></div><div class="mdl-spinner__circle-clipper mdl-spinner__right"><div class="mdl-spinner__circle"></div></div>
-		    </div>
-		    <div class="mdl-spinner__layer mdl-spinner__layer-4">
-		      <div class="mdl-spinner__circle-clipper mdl-spinner__left"><div class="mdl-spinner__circle"></div></div><div class="mdl-spinner__gap-patch"><div class="mdl-spinner__circle"></div></div><div class="mdl-spinner__circle-clipper mdl-spinner__right"><div class="mdl-spinner__circle"></div></div>
-		    </div>
-		  </div>
-=======
           <div class="spinner-blue" role="status">
             <span class="sr-only">Loading...</span>
           </div>
->>>>>>> 353f72d5
         </div>
         <div id="loadingRight">
 	      <div id="loadingTitle">Stroom</div>
