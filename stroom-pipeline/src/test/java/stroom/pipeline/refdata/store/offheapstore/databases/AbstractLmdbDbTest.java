/*
 * Copyright 2018 Crown Copyright
 *
 * Licensed under the Apache License, Version 2.0 (the "License");
 * you may not use this file except in compliance with the License.
 * You may obtain a copy of the License at
 *
 *     http://www.apache.org/licenses/LICENSE-2.0
 *
 * Unless required by applicable law or agreed to in writing, software
 * distributed under the License is distributed on an "AS IS" BASIS,
 * WITHOUT WARRANTIES OR CONDITIONS OF ANY KIND, either express or implied.
 * See the License for the specific language governing permissions and
 * limitations under the License.
 *
 */

package stroom.pipeline.refdata.store.offheapstore.databases;

import stroom.test.common.util.test.StroomUnitTest;
import stroom.util.io.ByteSize;
import stroom.util.io.FileUtil;
<<<<<<< HEAD
import stroom.util.shared.ModelStringUtil;
=======
>>>>>>> bd54a88e

import org.junit.jupiter.api.AfterEach;
import org.junit.jupiter.api.BeforeEach;
import org.lmdbjava.Env;
import org.slf4j.Logger;
import org.slf4j.LoggerFactory;

import java.io.IOException;
import java.nio.ByteBuffer;
import java.nio.file.Files;
import java.nio.file.Path;

public abstract class AbstractLmdbDbTest extends StroomUnitTest {
    private static final Logger LOGGER = LoggerFactory.getLogger(AbstractLmdbDbTest.class);
    private static final ByteSize DB_MAX_SIZE = ByteSize.ofMebibytes(1);
    protected Env<ByteBuffer> lmdbEnv = null;
    private Path dbDir = null;

    @BeforeEach
    final void createEnv() throws IOException {
        dbDir = Files.createTempDirectory("stroom");
        LOGGER.info("Creating LMDB environment with maxSize: {}, dbDir {}",
                getMaxSizeBytes(), dbDir.toAbsolutePath().toString());

        lmdbEnv = Env.create()
                .setMapSize(getMaxSizeBytes().getBytes())
                .setMaxDbs(10)
                .open(dbDir.toFile());
    }

    @AfterEach
    final void teardown() {
        if (lmdbEnv != null) {
            lmdbEnv.close();
        }
        lmdbEnv = null;
        if (Files.isDirectory(dbDir)) {
            Files.list(dbDir)
                    .filter(path -> path.endsWith("data.mdb"))
                    .forEach(path -> {
                        try {
                            long fileSizeBytes = Files.size(path);
                            LOGGER.info("LMDB file size: {}",
                                    ModelStringUtil.formatIECByteSizeString(fileSizeBytes));
                        } catch (IOException e) {
                            throw new RuntimeException(e);
                        }
                    });
            LOGGER.info("Deleting dir {}", dbDir.toAbsolutePath().normalize().toString());
            FileUtil.deleteDir(dbDir);
        }
    }

    protected Path getDbDir() {
        return dbDir;
    }

    protected ByteSize getMaxSizeBytes() {
        return DB_MAX_SIZE;
    }
}<|MERGE_RESOLUTION|>--- conflicted
+++ resolved
@@ -20,10 +20,7 @@
 import stroom.test.common.util.test.StroomUnitTest;
 import stroom.util.io.ByteSize;
 import stroom.util.io.FileUtil;
-<<<<<<< HEAD
 import stroom.util.shared.ModelStringUtil;
-=======
->>>>>>> bd54a88e
 
 import org.junit.jupiter.api.AfterEach;
 import org.junit.jupiter.api.BeforeEach;
@@ -61,17 +58,21 @@
         }
         lmdbEnv = null;
         if (Files.isDirectory(dbDir)) {
-            Files.list(dbDir)
-                    .filter(path -> path.endsWith("data.mdb"))
-                    .forEach(path -> {
-                        try {
-                            long fileSizeBytes = Files.size(path);
-                            LOGGER.info("LMDB file size: {}",
-                                    ModelStringUtil.formatIECByteSizeString(fileSizeBytes));
-                        } catch (IOException e) {
-                            throw new RuntimeException(e);
-                        }
-                    });
+            try {
+                Files.list(dbDir)
+                        .filter(path -> path.endsWith("data.mdb"))
+                        .forEach(path -> {
+                            try {
+                                long fileSizeBytes = Files.size(path);
+                                LOGGER.info("LMDB file size: {}",
+                                        ModelStringUtil.formatIECByteSizeString(fileSizeBytes));
+                            } catch (IOException e) {
+                                throw new RuntimeException(e);
+                            }
+                        });
+            } catch (IOException e) {
+                throw new RuntimeException(e);
+            }
             LOGGER.info("Deleting dir {}", dbDir.toAbsolutePath().normalize().toString());
             FileUtil.deleteDir(dbDir);
         }
