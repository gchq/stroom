/*
 * Copyright 2016 Crown Copyright
 *
 * Licensed under the Apache License, Version 2.0 (the "License");
 * you may not use this file except in compliance with the License.
 * You may obtain a copy of the License at
 *
 *     http://www.apache.org/licenses/LICENSE-2.0
 *
 * Unless required by applicable law or agreed to in writing, software
 * distributed under the License is distributed on an "AS IS" BASIS,
 * WITHOUT WARRANTIES OR CONDITIONS OF ANY KIND, either express or implied.
 * See the License for the specific language governing permissions and
 * limitations under the License.
 */

package stroom.pipeline.reader;

import stroom.util.logging.LogUtil;

import org.junit.jupiter.api.BeforeEach;
import org.junit.jupiter.api.Test;
import org.slf4j.Logger;
import org.slf4j.LoggerFactory;

import java.io.CharArrayReader;
import java.io.IOException;
import java.io.Reader;
import java.util.Random;

import static org.assertj.core.api.Assertions.assertThat;

public class TestInvalidXmlCharReplacementFilter {

    private static final Logger LOGGER = LoggerFactory.getLogger(TestInvalidXmlCharReplacementFilter.class);

    public static final char REPLACE_CHAR = 0xfffd;

    private final int[] testChunkSizes = {1, 2, 3, 5, 7, 11, 13, 16};
    private char[] bmpRepTwice;
    private char[] brokenUTF16Str;

    private static boolean isValidXmlCP(final int ch, final XmlChars mode) {
        if (mode.getClass().equals(Xml10Chars.class)) {
            return ch == 0x9
                    || ch == 0xa
                    || ch == 0xd
                    || (ch >= 0x20 && ch <= 0xd7ff)
                    || (ch >= 0xe000 && ch <= 0xfffd)
                    || (ch >= 0x10000 && ch <= 0x10ffff);
        }

        // See
        // https://en.wikipedia.org/wiki/Valid_characters_in_XML
        // https://www.w3.org/TR/xml11/#NT-RestrictedChar
        if (mode.getClass().equals(Xml11Chars.class)) {
            return (ch > 0x8 && ch < 0xb ||
                    ch == 0xd ||
                    ch > 0x1f && ch < 0x7f ||
                    ch == 0x85 ||
                    ch > 0x9f && ch <= 0xd7ff)
                    || (ch >= 0xe000 && ch <= 0xfffd)
                    || (ch >= 0x10000 && ch <= 0x10ffff);
        }

        return false;
    }

    @BeforeEach
    void setUp() {
        bmpRepTwice = new char[0x20000];
        for (int i = 0; i != bmpRepTwice.length; ++i) {
            bmpRepTwice[i] = (char) i;
        }
        brokenUTF16Str = new char[0x20000];
        final Random gen = new Random(12345);
        int i = 0;
        while (i < brokenUTF16Str.length) {
            final int randomCP = gen.nextInt() & (~Integer.MIN_VALUE) % Character.MAX_CODE_POINT;
            final char[] rchars = Character.toChars(randomCP);
            final int cpylen = (i < (brokenUTF16Str.length - 1))
                    ? rchars.length
                    : 1;
            System.arraycopy(rchars, 0, brokenUTF16Str, i, cpylen);
            i += cpylen;
        }
    }

    private Reader getReader(final char[] data, final XmlChars mode) {
        final Reader r = new CharArrayReader(data);
        return new InvalidXmlCharFilter(r, mode, true, REPLACE_CHAR, null);
    }

    private void readCharBMP(final char[] testData, final XmlChars mode) throws IOException {
        final Reader r = getReader(testData, mode);
        for (int idx = 0; idx != testData.length; ++idx) {
            final int rch = r.read();
            assertThat(isValidXmlCP(rch, mode)).isTrue();
            assertThat((char) idx == rch || rch == REPLACE_CHAR).isTrue();
        }
        final int rch = r.read();
        assertThat(rch).isEqualTo(-1);
    }

    private void readArrayBMP(final char[] testData, final XmlChars mode) throws IOException {
        for (final int chunkSize : testChunkSizes) {
            final Reader r = getReader(testData, mode);
            final char[] buf = new char[chunkSize];
            char origchar = 0;
            final int trail_size = testData.length % chunkSize;
            final int num_chunks = testData.length / chunkSize;
            for (int idx = 0; idx <= num_chunks; ++idx) {
                final int expect_read = (idx == num_chunks)
                        ? trail_size
                        : buf.length;
                if (expect_read == 0) {
                    break;
                }
                final int rch = r.read(buf, 0, buf.length);
                // as idx < floor(char_len /chunk_len)
                assertThat(rch).isEqualTo(expect_read);
                for (int i = 0; i != expect_read; ++i, ++origchar) {
                    assertThat(buf[i]).isEqualTo(isValidXmlCP(origchar, mode)
                            ? origchar
                            : REPLACE_CHAR);
                }
            }
            final int reof = r.read();
            assertThat(reof).isEqualTo(-1);
        }
    }

    private void readCharFullUTF16(final char[] testData, final XmlChars mode) throws IOException {
        final Reader r = getReader(testData, mode);
        for (int idx = 0; idx != testData.length; ++idx) {
            final int rch = r.read();
            assertThat(rch).isGreaterThan(0);
            if (Character.isHighSurrogate((char) rch)) {
                final int rchl = r.read();
                assertThat(rchl).isGreaterThan(0);
                assertThat(Character.isLowSurrogate((char) rchl)).isTrue();
                assertThat(isValidXmlCP(Character.toCodePoint((char) rch, (char) rchl), mode)).isTrue();
                assertThat(testData[idx] == rch || (rch == REPLACE_CHAR && rchl == REPLACE_CHAR)).isTrue();
                ++idx;
            } else {
                assertThat(isValidXmlCP(rch, mode)).isTrue();
                assertThat(testData[idx] == rch || rch == REPLACE_CHAR).isTrue();
            }
        }
        final int rch = r.read();
        assertThat(rch).isEqualTo(-1);
    }

    private void readArrayFullUTF16(final char[] testData, final XmlChars mode)
            throws IOException {
        int counter = 0;
        for (final int chunkSize : testChunkSizes) {
            final Reader r = getReader(testData, mode);
            final char[] buf = new char[chunkSize];
            int origidx = 0;
            final int trail_size = testData.length % chunkSize;
            final int num_chunks = testData.length / chunkSize;
            char highSurrogate = 0;
            for (int idx = 0; idx <= num_chunks; ++idx) {
                final int expect_read = (idx == num_chunks)
                        ? trail_size
                        : buf.length;
                if (expect_read == 0) {
                    break;
                }
                final int rch = r.read(buf, 0, buf.length);
                counter++;
                if (rch != expect_read) {
                    // as idx < floor(char_len / chunk_len)
                    assertThat(rch).isEqualTo(expect_read);
                }
                for (int i = 0; i != expect_read; ++i, ++origidx) {
                    if (highSurrogate != 0) {
                        assertThat(Character.isLowSurrogate(buf[i])).isTrue();
                        assertThat(isValidXmlCP(Character.toCodePoint(highSurrogate, buf[i]), mode)).isTrue();
                        assertThat(brokenUTF16Str[origidx] == buf[i]).isTrue();
                        highSurrogate = 0;
                    } else {
                        if (Character.isHighSurrogate(buf[i])) {
                            highSurrogate = buf[i];
                        } else {
<<<<<<< HEAD
                            if (!isValidXmlCP(buf[i], mode)) {
                                assertThat(isValidXmlCP(buf[i], mode)).isFalse();
                            }
=======
                            final char chr = buf[i];

                            // All chars by this point should be valid as we have removed/replaced
                            // the invalid ones.
                            assertThat(isValidXmlCP(chr, mode))
                                    .withFailMessage(() ->
                                            LogUtil.message(
                                                    "Expecting [{}] (unicode hex: {}) to be valid",
                                                    chr, Integer.toHexString(chr)))
                                    .isTrue();

>>>>>>> 094a328c
                            assertThat(brokenUTF16Str[origidx] == buf[i] || buf[i] == REPLACE_CHAR).isTrue();
                        }
                    }
                }
            }
            final int reof = r.read();
            assertThat(reof).isEqualTo(-1);
            LOGGER.info("Tested {} chars", counter);
        }
    }

    @Test
    void testReadCharBMP_XML10() throws IOException {
        readCharBMP(bmpRepTwice, new Xml10Chars());
    }

    @Test
    void testReadCharBMP_XML11() throws IOException {
        readCharBMP(bmpRepTwice, new Xml11Chars());
    }

    @Test
    void testReadArrayBMP_XML10() throws IOException {
        readArrayBMP(bmpRepTwice, new Xml10Chars());
    }

    @Test
    void testReadArrayBMP_XML11() throws IOException {
        readArrayBMP(bmpRepTwice, new Xml11Chars());
    }

    @Test
    void testReadCharFullUTF16_XML10() throws IOException {
        readCharFullUTF16(brokenUTF16Str, new Xml10Chars());
    }

    @Test
    void testReadCharFullUTF16_XML11() throws IOException {
        readCharFullUTF16(brokenUTF16Str, new Xml11Chars());
    }

    @Test
    void testReadArrayFullUTF16_XML10() throws IOException {
        readArrayFullUTF16(brokenUTF16Str, new Xml10Chars());
    }

    @Test
    void testReadArrayFullUTF16_XML11() throws IOException {
        readArrayFullUTF16(brokenUTF16Str, new Xml11Chars());
    }
}<|MERGE_RESOLUTION|>--- conflicted
+++ resolved
@@ -88,7 +88,7 @@
 
     private Reader getReader(final char[] data, final XmlChars mode) {
         final Reader r = new CharArrayReader(data);
-        return new InvalidXmlCharFilter(r, mode, true, REPLACE_CHAR, null);
+        return new InvalidXmlCharFilter(r, mode, true, REPLACE_CHAR);
     }
 
     private void readCharBMP(final char[] testData, final XmlChars mode) throws IOException {
@@ -184,11 +184,6 @@
                         if (Character.isHighSurrogate(buf[i])) {
                             highSurrogate = buf[i];
                         } else {
-<<<<<<< HEAD
-                            if (!isValidXmlCP(buf[i], mode)) {
-                                assertThat(isValidXmlCP(buf[i], mode)).isFalse();
-                            }
-=======
                             final char chr = buf[i];
 
                             // All chars by this point should be valid as we have removed/replaced
@@ -200,7 +195,6 @@
                                                     chr, Integer.toHexString(chr)))
                                     .isTrue();
 
->>>>>>> 094a328c
                             assertThat(brokenUTF16Str[origidx] == buf[i] || buf[i] == REPLACE_CHAR).isTrue();
                         }
                     }
