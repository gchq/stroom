/*
 * Copyright 2016 Crown Copyright
 *
 * Licensed under the Apache License, Version 2.0 (the "License");
 * you may not use this file except in compliance with the License.
 * You may obtain a copy of the License at
 *
 *     http://www.apache.org/licenses/LICENSE-2.0
 *
 * Unless required by applicable law or agreed to in writing, software
 * distributed under the License is distributed on an "AS IS" BASIS,
 * WITHOUT WARRANTIES OR CONDITIONS OF ANY KIND, either express or implied.
 * See the License for the specific language governing permissions and
 * limitations under the License.
 */

package stroom.pipeline.reader;


import org.junit.jupiter.api.Test;

import java.io.CharArrayReader;
import java.io.IOException;
import java.io.Reader;
import java.nio.CharBuffer;

import static org.assertj.core.api.Assertions.assertThat;

class TestBadTextXMLFilterReader {

<<<<<<< HEAD
    //  Used to replace an unknown, unrecognized, or unrepresentable character
    private static final char REPLACEMENT_CHARACTER = '\ufffd'; // REPLACEMENT CHARACTER
    //  High Surrogates
    private static final char HIGH_SURROGATE = '\uD801'; // INVALID CHARACTER
    //  Low Surrogates
    private static final char LOW_SURROGATE = '\uDC01'; // INVALID CHARACTER

    private static final String m_aTrivialValidXML = ("<?xml version=\"1.0\" encoding=\"UTF-8\"?>" +
            "<TopLevelEntity>" +
            " <Level1>First level one text</Level1>" +
            " <Level1>Second level one text</Level1>" +
            "</TopLevelEntity>");
    private static final String m_aTrivialInValidXML = ("<?xml version=\"1.0\" encoding=\"UTF-8\"?>" +
            "<TopLevelEntity>" +
            "<Leaf>The leaf contains > and < and & characters</Leaf>" +
            "<Leaf>bogus <enter> and </exit> tags</Leaf>" +
            "</TopLevelEntity>");

    private static final String m_aTrivialInValidXMLcorrected = ("<?xml version=\"1.0\" encoding=\"UTF-8\"?>" +
            "<TopLevelEntity>" +
            "<Leaf>The leaf contains &gt; and &lt; and &amp; characters</Leaf>" +
            "<Leaf>bogus &lt;enter&gt; and &lt;/exit&gt; tags</Leaf>" +
            "</TopLevelEntity>");
    private static final String m_aOddValidXML = ("<?xml version=\"1.0\" encoding=\"UTF-8\"?>" +
            "<TopLevelEntity  argA=\"String\" argB='String'>" +
            "<Leaf argC=\"with \"\" characters\">Leaf Text" +
            "</Leaf>" +
            "< InvalidTag>< /InvalidTag>" +
            "<Leaf >Test with space</Leaf>" +
            "<Leaf>Test with spaces</Leaf   >" +
            "<text>Unicode " +
            REPLACEMENT_CHARACTER +
            " and surrogatepair " +
            HIGH_SURROGATE +
            LOW_SURROGATE +
            " </text>" +
            "<emptyEntity/>" +
            "</TopLevelEntity >");
=======
    static final String m_aTrivialValidXML = ("<?xml version=\"1.0\" encoding=\"UTF-8\"?>" + "<TopLevelEntity>"
            + " <Level1>First level one text</Level1>" + " <Level1>Second level one text</Level1>"
            + "</TopLevelEntity>");
    static final String m_aTrivialInValidXML = ("<?xml version=\"1.0\" encoding=\"UTF-8\"?>" + "<TopLevelEntity>"
            + "<Leaf>The leaf contains > and < and & characters</Leaf>" + "<Leaf>bogus <enter> and </exit> tags</Leaf>"
            + "</TopLevelEntity>");

    static final String m_aTrivialInValidXMLcorrected = ("<?xml version=\"1.0\" encoding=\"UTF-8\"?>"
            + "<TopLevelEntity>" + "<Leaf>The leaf contains &gt; and &lt; and &amp; characters</Leaf>"
            + "<Leaf>bogus &lt;enter&gt; and &lt;/exit&gt; tags</Leaf>" + "</TopLevelEntity>");
    @SuppressWarnings("checkstyle:AvoidEscapedUnicodeCharacters")
    static final String m_aOddValidXML = ("<?xml version=\"1.0\" encoding=\"UTF-8\"?>"
            + "<TopLevelEntity  argA=\"String\" argB='String'>" + "<Leaf argC=\"with \"\" characters\">Leaf Text"
            + "</Leaf>" + "< InvalidTag>< /InvalidTag>" + "<Leaf >Test with space</Leaf>"
            + "<Leaf>Test with spaces</Leaf   >" + "<text>Unicode \ufffd and surrogatepair \uD801\uDC01 </text>"
            + "<emptyEntity/>" + "</TopLevelEntity >");
>>>>>>> 2543aa9f

    private Reader getReader(final char[] data) {
        return new BadTextXMLFilterReader(new CharArrayReader(data), new String[]{"Leaf"});
    }

    private void checkByChar(final String in, final String correct) throws IOException {
        final CharBuffer res = CharBuffer.allocate(1024 * 1024);
        final Reader filtered = getReader(in.toCharArray());
        while (true) {
            final int ch = filtered.read();
            if (ch == -1) {
                break;
            }
            res.put((char) ch);
        }
        final String filteredVal = String.copyValueOf(res.array(), 0, res.position());
        assertThat(correct).isEqualTo(filteredVal);
    }

    private void checkByArray(final String in, final String correct) throws IOException {
        final char[] correctChars = correct.toCharArray();
        final int[] chunkSizes = {1, 2, 3, 5, 7, 11, 13, 16};
        for (final int chunkSize : chunkSizes) {
            final Reader filtered = getReader(in.toCharArray());
            final char[] res = new char[chunkSize];
            final int inLen = correctChars.length;
            final int trail_size = inLen % chunkSize;
            final int num_chunks = inLen / chunkSize;
            for (int chunk = 0; chunk < num_chunks; chunk++) {
                final int rret = filtered.read(res);
                assertThat(chunkSize).isEqualTo(rret);
                for (int ch = 0; ch != rret; ch++) {
                    assertThat(correctChars[chunk * chunkSize + ch]).isEqualTo(res[ch]);
                }
            }
            if (trail_size > 0) {
                final int rret = filtered.read(res);
                assertThat(trail_size).isEqualTo(rret);
                for (int ch = 0; ch != rret; ch++) {
                    assertThat(correctChars[num_chunks * chunkSize + ch]).isEqualTo(res[ch]);
                }
            }
            final int rret = filtered.read(res);
            assertThat(-1).isEqualTo(rret);
        }
    }

    @Test
    void testTrivialValidXMLbyChar() throws IOException {
        checkByChar(m_aTrivialValidXML, m_aTrivialValidXML);
    }

    @Test
    void testTrivialValidXMLbyArray() throws IOException {
        checkByArray(m_aTrivialValidXML, m_aTrivialValidXML);
    }

    @Test
    void testTrivialInValidXMLbyChar() throws IOException {
        checkByChar(m_aTrivialInValidXML, m_aTrivialInValidXMLcorrected);
    }

    @Test
    void testTrivialInValidXMLbyArray() throws IOException {
        checkByChar(m_aTrivialInValidXML, m_aTrivialInValidXMLcorrected);
    }

    @Test
    void testOddValidXMLbyChar() throws IOException {
        checkByChar(m_aOddValidXML, m_aOddValidXML);
    }

}<|MERGE_RESOLUTION|>--- conflicted
+++ resolved
@@ -28,12 +28,14 @@
 
 class TestBadTextXMLFilterReader {
 
-<<<<<<< HEAD
     //  Used to replace an unknown, unrecognized, or unrepresentable character
+    @SuppressWarnings("checkstyle:AvoidEscapedUnicodeCharacters")
     private static final char REPLACEMENT_CHARACTER = '\ufffd'; // REPLACEMENT CHARACTER
     //  High Surrogates
+    @SuppressWarnings("checkstyle:AvoidEscapedUnicodeCharacters")
     private static final char HIGH_SURROGATE = '\uD801'; // INVALID CHARACTER
     //  Low Surrogates
+    @SuppressWarnings("checkstyle:AvoidEscapedUnicodeCharacters")
     private static final char LOW_SURROGATE = '\uDC01'; // INVALID CHARACTER
 
     private static final String m_aTrivialValidXML = ("<?xml version=\"1.0\" encoding=\"UTF-8\"?>" +
@@ -67,24 +69,6 @@
             " </text>" +
             "<emptyEntity/>" +
             "</TopLevelEntity >");
-=======
-    static final String m_aTrivialValidXML = ("<?xml version=\"1.0\" encoding=\"UTF-8\"?>" + "<TopLevelEntity>"
-            + " <Level1>First level one text</Level1>" + " <Level1>Second level one text</Level1>"
-            + "</TopLevelEntity>");
-    static final String m_aTrivialInValidXML = ("<?xml version=\"1.0\" encoding=\"UTF-8\"?>" + "<TopLevelEntity>"
-            + "<Leaf>The leaf contains > and < and & characters</Leaf>" + "<Leaf>bogus <enter> and </exit> tags</Leaf>"
-            + "</TopLevelEntity>");
-
-    static final String m_aTrivialInValidXMLcorrected = ("<?xml version=\"1.0\" encoding=\"UTF-8\"?>"
-            + "<TopLevelEntity>" + "<Leaf>The leaf contains &gt; and &lt; and &amp; characters</Leaf>"
-            + "<Leaf>bogus &lt;enter&gt; and &lt;/exit&gt; tags</Leaf>" + "</TopLevelEntity>");
-    @SuppressWarnings("checkstyle:AvoidEscapedUnicodeCharacters")
-    static final String m_aOddValidXML = ("<?xml version=\"1.0\" encoding=\"UTF-8\"?>"
-            + "<TopLevelEntity  argA=\"String\" argB='String'>" + "<Leaf argC=\"with \"\" characters\">Leaf Text"
-            + "</Leaf>" + "< InvalidTag>< /InvalidTag>" + "<Leaf >Test with space</Leaf>"
-            + "<Leaf>Test with spaces</Leaf   >" + "<text>Unicode \ufffd and surrogatepair \uD801\uDC01 </text>"
-            + "<emptyEntity/>" + "</TopLevelEntity >");
->>>>>>> 2543aa9f
 
     private Reader getReader(final char[] data) {
         return new BadTextXMLFilterReader(new CharArrayReader(data), new String[]{"Leaf"});
