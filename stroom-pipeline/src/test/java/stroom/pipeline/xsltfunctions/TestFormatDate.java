--- conflicted
+++ resolved
@@ -129,7 +129,14 @@
                         "Single digit day and month, plus padding",
                         List.of("2001 12 31", "yyyy ppM ppd"),
                         "2001-12-31T00:00:00.000Z")
-<<<<<<< HEAD
+                .addNamedCase(
+                        "With day of week",
+                        List.of("Wed Aug 14 2024", "E MMM dd yyyy"),
+                        "2024-08-14T00:00:00.000Z")
+                .addNamedThrowsCase(
+                        "With incorrect day of week",
+                        List.of("Mon Aug 14 2024", "EEE MMM dd yyyy"), // Should be a Wed
+                        NoSuchElementException.class)
                 .addCase(List.of("2001 12 31", "y M d"), "2001-12-31T00:00:00.000Z")
                 .addCase(List.of("2001 12 31", "yy MM dd"), "2001-12-31T00:00:00.000Z")
                 .addThrowsCase(List.of("2001 12 31", "yyy MMM ddd"), NoSuchElementException.class)
@@ -145,16 +152,6 @@
                         "2001-12-31T22:58:32.123Z")
                 .addCase(List.of("2001 12 31 9:3:5.12 pm", "y M d h:m:s.S a"),
                         "2001-12-31T21:03:05.120Z")
-=======
-                .addNamedCase(
-                        "With day of week",
-                        List.of("Wed Aug 14 2024", "E MMM dd yyyy"),
-                        "2024-08-14T00:00:00.000Z")
-                .addNamedThrowsCase(
-                        "With incorrect day of week",
-                        List.of("Mon Aug 14 2024", "EEE MMM dd yyyy"), // Should be a Wed
-                        NoSuchElementException.class)
->>>>>>> 433cb5b4
                 .build();
     }
 
