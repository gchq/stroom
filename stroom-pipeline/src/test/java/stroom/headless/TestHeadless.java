--- conflicted
+++ resolved
@@ -18,14 +18,8 @@
 
 import org.apache.commons.io.FileUtils;
 import org.junit.Assert;
-<<<<<<< HEAD
-import org.junit.Ignore;
-import org.slf4j.Logger;
-import org.slf4j.LoggerFactory;
-=======
 import org.junit.Test;
 import stroom.streamstore.server.fs.FileSystemUtil;
->>>>>>> eec3e5f6
 import stroom.test.ComparisonHelper;
 import stroom.test.StroomProcessTestFileUtil;
 import stroom.util.config.StroomProperties;
@@ -39,15 +33,7 @@
 import java.util.List;
 
 public class TestHeadless {
-<<<<<<< HEAD
-    private static final Logger LOGGER = LoggerFactory.getLogger(TestHeadless.class);
-
-    // TODO : Add new data to test headless.
-
-    @Ignore
-=======
     @Test
->>>>>>> eec3e5f6
     public void test() throws Exception {
         try {
             Path newTempDir = FileUtil.getTempDir().toPath().resolve("headless");
