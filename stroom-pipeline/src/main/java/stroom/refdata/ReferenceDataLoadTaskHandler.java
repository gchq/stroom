/*
 * Copyright 2017 Crown Copyright
 *
 * Licensed under the Apache License, Version 2.0 (the "License");
 * you may not use this file except in compliance with the License.
 * You may obtain a copy of the License at
 *
 *     http://www.apache.org/licenses/LICENSE-2.0
 *
 * Unless required by applicable law or agreed to in writing, software
 * distributed under the License is distributed on an "AS IS" BASIS,
 * WITHOUT WARRANTIES OR CONDITIONS OF ANY KIND, either express or implied.
 * See the License for the specific language governing permissions and
 * limitations under the License.
 *
 */

package stroom.refdata;

import org.slf4j.Logger;
import org.slf4j.LoggerFactory;
import stroom.feed.FeedProperties;
import stroom.io.StreamCloser;
import stroom.pipeline.LocationFactoryProxy;
import stroom.pipeline.PipelineStore;
import stroom.pipeline.StreamLocationFactory;
import stroom.pipeline.errorhandler.ErrorReceiverIdDecorator;
import stroom.pipeline.errorhandler.ErrorReceiverProxy;
import stroom.pipeline.errorhandler.StoredErrorReceiver;
import stroom.pipeline.factory.Pipeline;
import stroom.pipeline.factory.PipelineDataCache;
import stroom.pipeline.factory.PipelineFactory;
import stroom.pipeline.shared.PipelineDoc;
import stroom.pipeline.shared.data.PipelineData;
import stroom.pipeline.state.FeedHolder;
import stroom.pipeline.state.MetaDataHolder;
import stroom.pipeline.state.PipelineHolder;
import stroom.pipeline.state.StreamHolder;
import stroom.pipeline.task.StreamMetaDataProvider;
import stroom.refdata.store.RefDataStore;
import stroom.refdata.store.RefDataStoreProvider;
import stroom.refdata.store.RefStreamDefinition;
import stroom.security.Security;
import stroom.data.store.api.StreamSource;
import stroom.data.store.api.StreamStore;
import stroom.streamstore.shared.StreamTypeNames;
import stroom.data.store.api.StreamSourceInputStream;
import stroom.data.store.api.StreamSourceInputStreamProvider;
import stroom.data.meta.api.Data;
import stroom.task.api.AbstractTaskHandler;
import stroom.task.api.TaskHandlerBean;
import stroom.util.shared.Severity;
import stroom.util.shared.VoidResult;

import javax.inject.Inject;
import java.io.IOException;

/**
 * Processes reference data that meets some supplied criteria (feed names,
 * effective from and to dates). The process puts the reference data into key,
 * value maps that can be used later on by the FunctionFilter to perform
 * substitutions when processing events data.
 */
@TaskHandlerBean(task = ReferenceDataLoadTask.class)
class ReferenceDataLoadTaskHandler extends AbstractTaskHandler<ReferenceDataLoadTask, VoidResult> {
    private static final Logger LOGGER = LoggerFactory.getLogger(ReferenceDataLoadTaskHandler.class);

    private final StreamStore streamStore;
    private final PipelineFactory pipelineFactory;
<<<<<<< HEAD
    private final MapStoreHolder mapStoreHolder;
=======
    private final FeedService feedService;
>>>>>>> 061f7929
    private final PipelineStore pipelineStore;
    private final PipelineHolder pipelineHolder;
    private final FeedHolder feedHolder;
    private final FeedProperties feedProperties;
    private final MetaDataHolder metaDataHolder;
    private final StreamHolder streamHolder;
    private final RefDataLoaderHolder refDataLoaderHolder;
    private final RefDataStore refDataStore;
    private final LocationFactoryProxy locationFactory;
    private final StreamCloser streamCloser;
    private final ErrorReceiverProxy errorReceiverProxy;
    private final PipelineDataCache pipelineDataCache;
    private final Security security;

    private ErrorReceiverIdDecorator errorReceiver;

    @Inject
    ReferenceDataLoadTaskHandler(final StreamStore streamStore,
                                 final PipelineFactory pipelineFactory,
<<<<<<< HEAD
                                 final MapStoreHolder mapStoreHolder,
                                 final PipelineStore pipelineStore,
=======
                                 @Named("cachedFeedService") final FeedService feedService,
                                 @Named("cachedPipelineStore") final PipelineStore pipelineStore,
>>>>>>> 061f7929
                                 final PipelineHolder pipelineHolder,
                                 final FeedHolder feedHolder,
                                 final FeedProperties feedProperties,
                                 final MetaDataHolder metaDataHolder,
                                 final StreamHolder streamHolder,
                                 final RefDataLoaderHolder refDataLoaderHolder,
                                 final RefDataStoreProvider refDataStoreProvider,
                                 final LocationFactoryProxy locationFactory,
                                 final StreamCloser streamCloser,
                                 final ErrorReceiverProxy errorReceiverProxy,
                                 final PipelineDataCache pipelineDataCache,
                                 final Security security) {
        this.streamStore = streamStore;
        this.pipelineFactory = pipelineFactory;
<<<<<<< HEAD
        this.mapStoreHolder = mapStoreHolder;
        this.pipelineStore = pipelineStore;
        this.pipelineHolder = pipelineHolder;
        this.feedHolder = feedHolder;
        this.feedProperties = feedProperties;
=======
        this.feedService = feedService;
        this.pipelineStore = pipelineStore;
        this.pipelineHolder = pipelineHolder;
        this.feedHolder = feedHolder;
        this.refDataStore = refDataStoreProvider.getOffHeapStore();
>>>>>>> 061f7929
        this.metaDataHolder = metaDataHolder;
        this.locationFactory = locationFactory;
        this.streamHolder = streamHolder;
        this.refDataLoaderHolder = refDataLoaderHolder;
        this.streamCloser = streamCloser;
        this.errorReceiverProxy = errorReceiverProxy;
        this.pipelineDataCache = pipelineDataCache;
        this.security = security;
    }

    /**
     * Loads reference data that meets the supplied criteria into the current
     * reference data key, value maps.
     */
    @Override
    public VoidResult exec(final ReferenceDataLoadTask task) {
        return security.secureResult(() -> {
//            final List<RefStreamDefinition> loadedRefStreamDefinitions = new ArrayList<>();
            final StoredErrorReceiver storedErrorReceiver = new StoredErrorReceiver();
            errorReceiver = new ErrorReceiverIdDecorator(getClass().getSimpleName(), storedErrorReceiver);
            errorReceiverProxy.setErrorReceiver(errorReceiver);

            try {
                final RefStreamDefinition refStreamDefinition = task.getRefStreamDefinition();

                LOGGER.debug("Loading reference data: {}", refStreamDefinition);

                // Open the stream source.
                final StreamSource streamSource = streamStore.openStreamSource(refStreamDefinition.getStreamId());
                if (streamSource != null) {
                    final Data stream = streamSource.getStream();
                    try {
                        // Load the feed.
                        final String feedName = stream.getFeedName();
                        feedHolder.setFeedName(feedName);

                        // Setup the meta data holder.
                        metaDataHolder.setMetaDataProvider(new StreamMetaDataProvider(streamHolder, pipelineStore));

                        // Set the pipeline so it can be used by a filter if needed.
                        final PipelineDoc pipelineDoc = pipelineStore
                                .readDocument(refStreamDefinition.getPipelineDocRef());
                        pipelineHolder.setPipeline(refStreamDefinition.getPipelineDocRef());

                        // Create the parser.
                        final PipelineData pipelineData = pipelineDataCache.get(pipelineDoc);
                        final Pipeline pipeline = pipelineFactory.create(pipelineData);

<<<<<<< HEAD
                        populateMaps(pipeline, stream, streamSource, feedName, stream.getTypeName(), mapStoreBuilder);
                        if (LOGGER.isDebugEnabled()) {
                            LOGGER.debug("Finished loading reference data: " + mapStorePoolKey.toString());
                        }
=======
                        populateMaps(
                                pipeline,
                                stream,
                                streamSource,
                                feed,
                                stream.getStreamType(),
                                task.getRefStreamDefinition());

                        LOGGER.debug("Finished loading reference data: {}", refStreamDefinition);
>>>>>>> 061f7929
                    } finally {
                        try {
                            // Close all open streams.
                            streamCloser.close();
                        } catch (final IOException e) {
                            log(Severity.FATAL_ERROR, e.getMessage(), e);
                        }

                        streamStore.closeStreamSource(streamSource);
                    }
                }
            } catch (final RuntimeException e) {
                log(Severity.FATAL_ERROR, e.getMessage(), e);
            }
            return VoidResult.INSTANCE;
        });
    }

    private void populateMaps(final Pipeline pipeline,
<<<<<<< HEAD
                              final Data stream,
                              final StreamSource streamSource,
                              final String feedName,
                              final String streamTypeName,
                              final MapStoreBuilder mapStoreBuilder) {
=======
                              final Stream stream,
                              final StreamSource streamSource,
                              final Feed feed,
                              final StreamType streamType,
                              final RefStreamDefinition refStreamDefinition) {
//        final List<RefStreamDefinition> loadedRefStreamDefinitions = new ArrayList<>();
>>>>>>> 061f7929
        try {
            // Get the stream providers.
            streamHolder.setStream(stream);
            streamHolder.addProvider(streamSource);
            streamHolder.addProvider(streamSource.getChildStream(StreamTypeNames.META));
            streamHolder.addProvider(streamSource.getChildStream(StreamTypeNames.CONTEXT));

            // Get the main stream provider.
            final StreamSourceInputStreamProvider mainProvider = streamHolder.getProvider(streamSource.getStreamTypeName());

            // Start processing.
            try {
                pipeline.startProcessing();
            } catch (final RuntimeException e) {
                // An exception during start processing is definitely a failure.
                log(Severity.FATAL_ERROR, e.getMessage(), e);
            }

            try {
                // Get the appropriate encoding for the stream type.
                final String encoding = feedProperties.getEncoding(feedName, streamTypeName);

                final StreamLocationFactory streamLocationFactory = new StreamLocationFactory();
                locationFactory.setLocationFactory(streamLocationFactory);

                refDataStore.doWithLoaderUnlessComplete(refStreamDefinition, stream.getEffectiveMs(), refDataLoader -> {
                    // we are now blocking any other thread loading the same refStreamDefinition

                    try {
                        // Loop over the stream boundaries and process each sequentially.
                        // Typically ref data will only have a single streamNo so if there are
                        // multiple then overrideExisting may be needed.
                        final long streamCount = mainProvider.getStreamCount();
                        for (long streamNo = 0; streamNo < streamCount && !Thread.currentThread().isInterrupted(); streamNo++) {
                            streamHolder.setStreamNo(streamNo);
                            streamLocationFactory.setStreamNo(streamNo + 1);

                            // Get the stream.
                            final StreamSourceInputStream inputStream = mainProvider.getStream(streamNo);

                            // set this loader in the holder so it is available to the pipeline filters
                            refDataLoaderHolder.setRefDataLoader(refDataLoader);
                            // Process the boundary.
                            try {
                                //process the pipeline, ref data will be loaded via the ReferenceDataFilter
                                pipeline.process(inputStream, encoding);
                            } catch (final RuntimeException e) {
                                log(Severity.FATAL_ERROR, e.getMessage(), e);
                            }
                        }
                    } catch (IOException e) {
                        throw new RuntimeException(e);
                    }
                });
                // clear the reference to the loader now we have finished with it
                refDataLoaderHolder.setRefDataLoader(null);

            } catch (final RuntimeException e) {
                log(Severity.FATAL_ERROR, e.getMessage(), e);
            } finally {
                try {
                    pipeline.endProcessing();
                } catch (final RuntimeException e) {
                    log(Severity.FATAL_ERROR, e.getMessage(), e);
                }
            }

        } catch (final IOException | RuntimeException e) {
            log(Severity.FATAL_ERROR, e.getMessage(), e);
        }
    }

    private void log(final Severity severity, final String message, final Throwable e) {
        LOGGER.trace(message, e);

        String msg = message;
        if (msg == null) {
            msg = e.toString();
        }
        errorReceiver.log(severity, null, getClass().getSimpleName(), msg, e);
    }
}<|MERGE_RESOLUTION|>--- conflicted
+++ resolved
@@ -67,11 +67,7 @@
 
     private final StreamStore streamStore;
     private final PipelineFactory pipelineFactory;
-<<<<<<< HEAD
     private final MapStoreHolder mapStoreHolder;
-=======
-    private final FeedService feedService;
->>>>>>> 061f7929
     private final PipelineStore pipelineStore;
     private final PipelineHolder pipelineHolder;
     private final FeedHolder feedHolder;
@@ -91,13 +87,8 @@
     @Inject
     ReferenceDataLoadTaskHandler(final StreamStore streamStore,
                                  final PipelineFactory pipelineFactory,
-<<<<<<< HEAD
                                  final MapStoreHolder mapStoreHolder,
                                  final PipelineStore pipelineStore,
-=======
-                                 @Named("cachedFeedService") final FeedService feedService,
-                                 @Named("cachedPipelineStore") final PipelineStore pipelineStore,
->>>>>>> 061f7929
                                  final PipelineHolder pipelineHolder,
                                  final FeedHolder feedHolder,
                                  final FeedProperties feedProperties,
@@ -112,19 +103,12 @@
                                  final Security security) {
         this.streamStore = streamStore;
         this.pipelineFactory = pipelineFactory;
-<<<<<<< HEAD
         this.mapStoreHolder = mapStoreHolder;
         this.pipelineStore = pipelineStore;
         this.pipelineHolder = pipelineHolder;
         this.feedHolder = feedHolder;
         this.feedProperties = feedProperties;
-=======
-        this.feedService = feedService;
-        this.pipelineStore = pipelineStore;
-        this.pipelineHolder = pipelineHolder;
-        this.feedHolder = feedHolder;
         this.refDataStore = refDataStoreProvider.getOffHeapStore();
->>>>>>> 061f7929
         this.metaDataHolder = metaDataHolder;
         this.locationFactory = locationFactory;
         this.streamHolder = streamHolder;
@@ -173,12 +157,6 @@
                         final PipelineData pipelineData = pipelineDataCache.get(pipelineDoc);
                         final Pipeline pipeline = pipelineFactory.create(pipelineData);
 
-<<<<<<< HEAD
-                        populateMaps(pipeline, stream, streamSource, feedName, stream.getTypeName(), mapStoreBuilder);
-                        if (LOGGER.isDebugEnabled()) {
-                            LOGGER.debug("Finished loading reference data: " + mapStorePoolKey.toString());
-                        }
-=======
                         populateMaps(
                                 pipeline,
                                 stream,
@@ -188,7 +166,6 @@
                                 task.getRefStreamDefinition());
 
                         LOGGER.debug("Finished loading reference data: {}", refStreamDefinition);
->>>>>>> 061f7929
                     } finally {
                         try {
                             // Close all open streams.
@@ -208,20 +185,11 @@
     }
 
     private void populateMaps(final Pipeline pipeline,
-<<<<<<< HEAD
                               final Data stream,
                               final StreamSource streamSource,
                               final String feedName,
                               final String streamTypeName,
-                              final MapStoreBuilder mapStoreBuilder) {
-=======
-                              final Stream stream,
-                              final StreamSource streamSource,
-                              final Feed feed,
-                              final StreamType streamType,
                               final RefStreamDefinition refStreamDefinition) {
-//        final List<RefStreamDefinition> loadedRefStreamDefinitions = new ArrayList<>();
->>>>>>> 061f7929
         try {
             // Get the stream providers.
             streamHolder.setStream(stream);
