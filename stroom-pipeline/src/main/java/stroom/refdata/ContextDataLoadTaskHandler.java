/*
 * Copyright 2017 Crown Copyright
 *
 * Licensed under the Apache License, Version 2.0 (the "License");
 * you may not use this file except in compliance with the License.
 * You may obtain a copy of the License at
 *
 *     http://www.apache.org/licenses/LICENSE-2.0
 *
 * Unless required by applicable law or agreed to in writing, software
 * distributed under the License is distributed on an "AS IS" BASIS,
 * WITHOUT WARRANTIES OR CONDITIONS OF ANY KIND, either express or implied.
 * See the License for the specific language governing permissions and
 * limitations under the License.
 *
 */

package stroom.refdata;

import org.slf4j.Logger;
import org.slf4j.LoggerFactory;
import org.springframework.context.annotation.Scope;
import stroom.feed.shared.Feed;
import stroom.io.StreamCloser;
import stroom.pipeline.server.EncodingSelection;
import stroom.pipeline.server.PipelineService;
import stroom.pipeline.server.errorhandler.ErrorReceiverIdDecorator;
import stroom.pipeline.server.errorhandler.ErrorReceiverProxy;
import stroom.pipeline.server.errorhandler.StoredErrorReceiver;
import stroom.pipeline.server.factory.Pipeline;
import stroom.pipeline.server.factory.PipelineDataCache;
import stroom.pipeline.server.factory.PipelineFactory;
import stroom.pipeline.shared.PipelineEntity;
import stroom.pipeline.shared.data.PipelineData;
import stroom.pipeline.state.FeedHolder;
import stroom.streamstore.shared.Stream;
import stroom.streamstore.shared.StreamType;
import stroom.task.server.AbstractTaskHandler;
import stroom.task.server.TaskHandlerBean;
import stroom.util.shared.Severity;
import stroom.util.spring.StroomScope;

import javax.annotation.Resource;
import java.io.IOException;
import java.io.InputStream;

@TaskHandlerBean(task = ContextDataLoadTask.class)
@Scope(value = StroomScope.TASK)
public class ContextDataLoadTaskHandler extends AbstractTaskHandler<ContextDataLoadTask, MapStore> {
    private static final Logger LOGGER = LoggerFactory.getLogger(ContextDataLoadTaskHandler.class);

    @Resource
    private PipelineFactory pipelineFactory;
    @Resource
    private MapStoreHolder mapStoreHolder;
    @Resource
    private FeedHolder feedHolder;
    @Resource
    private ErrorReceiverProxy errorReceiverProxy;
    @Resource(name = "cachedPipelineEntityService")
    private PipelineService pipelineService;
    @Resource
    private PipelineDataCache pipelineDataCache;

    private ErrorReceiverIdDecorator errorReceiver;

    @Override
    public MapStore exec(final ContextDataLoadTask task) {
        final StoredErrorReceiver storedErrorReceiver = new StoredErrorReceiver();
        final MapStoreBuilder mapStoreBuilder = new MapStoreBuilderImpl(storedErrorReceiver);
        errorReceiver = new ErrorReceiverIdDecorator(getClass().getSimpleName(), storedErrorReceiver);
        errorReceiverProxy.setErrorReceiver(errorReceiver);

        final InputStream inputStream = task.getInputStream();
        final Stream stream = task.getStream();
        final Feed feed = task.getFeed();

        if (inputStream != null) {
            final StreamCloser streamCloser = new StreamCloser();
            streamCloser.add(inputStream);

            try {
                String contextIdentifier = null;

                if (LOGGER.isDebugEnabled()) {
                    final StringBuilder sb = new StringBuilder();
                    sb.append("(feed = ");
                    sb.append(feed.getName());
                    if (stream != null) {
                        sb.append(", source id = ");
                        sb.append(stream.getId());
                    }
                    sb.append(")");
                    contextIdentifier = sb.toString();
                    LOGGER.debug("Loading context data " + contextIdentifier);
                }

                // Create the parser.
<<<<<<< HEAD
                final PipelineEntity pipelineEntity = pipelineService.loadByUuid(task.getContextPipeline().getUuid());
                final PipelineData pipelineData = pipelineDataCache.getOrCreate(pipelineEntity);
=======
                final PipelineEntity pipelineEntity = pipelineEntityService.loadByUuid(task.getContextPipeline().getUuid());
                final PipelineData pipelineData = pipelineDataCache.get(pipelineEntity);
>>>>>>> 1a4bfab8
                final Pipeline pipeline = pipelineFactory.create(pipelineData);

                feedHolder.setFeed(feed);

                // Get the appropriate encoding for the stream type.
                final String encoding = EncodingSelection.select(feed, StreamType.CONTEXT);
                mapStoreHolder.setMapStoreBuilder(mapStoreBuilder);
                // Parse the stream.
                pipeline.process(inputStream, encoding);

                if (LOGGER.isDebugEnabled()) {
                    LOGGER.debug("Finished loading context data " + contextIdentifier);
                }
            } catch (final Throwable e) {
                log(Severity.FATAL_ERROR, "Error loading context data: " + e.getMessage(), e);
            } finally {
                try {
                    // Close all open streams.
                    streamCloser.close();
                } catch (final IOException e) {
                    log(Severity.FATAL_ERROR, "Error closing context data stream: " + e.getMessage(), e);
                }
            }
        }

        return mapStoreBuilder.getMapStore();
    }

    private void log(final Severity severity, final String message, final Throwable e) {
        LOGGER.debug(message, e);
        errorReceiver.log(severity, null, getClass().getSimpleName(), message, e);
    }
}<|MERGE_RESOLUTION|>--- conflicted
+++ resolved
@@ -96,13 +96,8 @@
                 }
 
                 // Create the parser.
-<<<<<<< HEAD
                 final PipelineEntity pipelineEntity = pipelineService.loadByUuid(task.getContextPipeline().getUuid());
-                final PipelineData pipelineData = pipelineDataCache.getOrCreate(pipelineEntity);
-=======
-                final PipelineEntity pipelineEntity = pipelineEntityService.loadByUuid(task.getContextPipeline().getUuid());
                 final PipelineData pipelineData = pipelineDataCache.get(pipelineEntity);
->>>>>>> 1a4bfab8
                 final Pipeline pipeline = pipelineFactory.create(pipelineData);
 
                 feedHolder.setFeed(feed);
