--- conflicted
+++ resolved
@@ -16,13 +16,6 @@
 
 package stroom.refdata;
 
-<<<<<<< HEAD
-import net.sf.ehcache.CacheManager;
-import org.slf4j.Logger;
-import org.slf4j.LoggerFactory;
-import org.springframework.stereotype.Component;
-import stroom.cache.AbstractCacheBean;
-=======
 import com.google.common.cache.CacheBuilder;
 import com.google.common.cache.CacheLoader;
 import com.google.common.cache.LoadingCache;
@@ -32,7 +25,6 @@
 import stroom.pool.SecurityHelper;
 import stroom.security.SecurityContext;
 import stroom.util.cache.CacheManager;
->>>>>>> 0511c40c
 
 import javax.inject.Inject;
 import java.util.concurrent.TimeUnit;
@@ -43,11 +35,7 @@
  * </p>
  */
 @Component
-<<<<<<< HEAD
-public final class MapStoreCache extends AbstractCacheBean<MapStoreCacheKey, MapStore> {
-=======
 public final class MapStoreCache {
->>>>>>> 0511c40c
     private static final Logger LOGGER = LoggerFactory.getLogger(MapStoreCache.class);
 
     private static final int MAX_CACHE_ENTRIES = 100;
@@ -108,12 +96,6 @@
             if (mapStore == null) {
                 mapStore = new MapStoreImpl();
             }
-<<<<<<< HEAD
-        } catch (final Throwable e) {
-            LOGGER.error("Unable to create cache!", e);
-        }
-=======
->>>>>>> 0511c40c
 
             return mapStore;
         }
