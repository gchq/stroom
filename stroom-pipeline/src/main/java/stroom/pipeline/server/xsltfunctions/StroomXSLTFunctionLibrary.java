/*
 * Copyright 2016 Crown Copyright
 *
 * Licensed under the Apache License, Version 2.0 (the "License");
 * you may not use this file except in compliance with the License.
 * You may obtain a copy of the License at
 *
 *     http://www.apache.org/licenses/LICENSE-2.0
 *
 * Unless required by applicable law or agreed to in writing, software
 * distributed under the License is distributed on an "AS IS" BASIS,
 * WITHOUT WARRANTIES OR CONDITIONS OF ANY KIND, either express or implied.
 * See the License for the specific language governing permissions and
 * limitations under the License.
 */

package stroom.pipeline.server.xsltfunctions;

import net.sf.saxon.Configuration;
import net.sf.saxon.value.SequenceType;
import stroom.pipeline.server.LocationFactory;
import stroom.pipeline.server.errorhandler.ErrorReceiver;
import stroom.pipeline.shared.data.PipelineReference;
import stroom.util.spring.StroomBeanStore;

import java.util.ArrayList;
import java.util.List;

public class StroomXSLTFunctionLibrary {
    private final List<DelegateExtensionFunctionCall> callsInUse = new ArrayList<>();

    public StroomXSLTFunctionLibrary(final Configuration config) {
<<<<<<< HEAD
        config.registerExtensionFunction(DelegateExtensionFunctionDefinition.startBuild()
                .functionName("bitmap-lookup")
                .library(this)
                .delegateClass(BitmapLookup.class)
                .minArgs(2)
                .maxArgs(4)
                .argTypes(new SequenceType[]{
                        SequenceType.SINGLE_STRING,
                        SequenceType.SINGLE_STRING,
                        SequenceType.OPTIONAL_STRING,
                        SequenceType.OPTIONAL_BOOLEAN
                })
                .resultType(SequenceType.NODE_SEQUENCE)
                .build());

        config.registerExtensionFunction(DelegateExtensionFunctionDefinition.startBuild()
                .functionName("classification")
                .library(this)
                .delegateClass(Classification.class)
                .resultType(SequenceType.OPTIONAL_STRING)
                .build());

        config.registerExtensionFunction(DelegateExtensionFunctionDefinition.startBuild()
                .functionName("current-time")
                .library(this)
                .delegateClass(CurrentTime.class)
                .resultType(SequenceType.OPTIONAL_STRING)
                .build());

        config.registerExtensionFunction(DelegateExtensionFunctionDefinition.startBuild()
                .functionName("current-user")
                .library(this)
                .delegateClass(CurrentUser.class)
                .resultType(SequenceType.OPTIONAL_STRING)
                .build());

        config.registerExtensionFunction(DelegateExtensionFunctionDefinition.startBuild()
                .functionName("dictionary")
                .library(this)
                .delegateClass(Dictionary.class)
                .minArgs(1)
                .maxArgs(1)
                .argTypes(new SequenceType[]{
                        SequenceType.SINGLE_STRING
                })
                .resultType(SequenceType.OPTIONAL_STRING)
                .build());

        // TODO : Deprecate
        config.registerExtensionFunction(DelegateExtensionFunctionDefinition.startBuild()
                .functionName("feed-attribute")
                .library(this)
                .delegateClass(Meta.class)
                .minArgs(1)
                .maxArgs(1)
                .argTypes(new SequenceType[]{
                        SequenceType.SINGLE_STRING
                })
                .resultType(SequenceType.OPTIONAL_STRING)
                .build());

        config.registerExtensionFunction(DelegateExtensionFunctionDefinition.startBuild()
                .functionName("feed-name")
                .library(this)
                .delegateClass(FeedName.class)
                .resultType(SequenceType.OPTIONAL_STRING)
                .build());

        config.registerExtensionFunction(DelegateExtensionFunctionDefinition.startBuild()
                .functionName("fetch-json")
                .library(this)
                .minArgs(2)
                .maxArgs(2)
                .argTypes(new SequenceType[]{
                        SequenceType.SINGLE_STRING,
                        SequenceType.SINGLE_STRING
                })
                .delegateClass(FetchJson.class)
                .resultType(SequenceType.NODE_SEQUENCE)
                .build());

        config.registerExtensionFunction(DelegateExtensionFunctionDefinition.startBuild()
                .functionName("format-date")
                .library(this)
                .delegateClass(FormatDate.class)
                .minArgs(1)
                .maxArgs(5)
                .argTypes(new SequenceType[]{
                        SequenceType.SINGLE_STRING,
                        SequenceType.OPTIONAL_STRING,
                        SequenceType.OPTIONAL_STRING,
                        SequenceType.OPTIONAL_STRING,
                        SequenceType.OPTIONAL_STRING
                })
                .resultType(SequenceType.OPTIONAL_STRING)
                .build());

        config.registerExtensionFunction(DelegateExtensionFunctionDefinition.startBuild()
                .functionName("generate-url")
                .library(this)
                .minArgs(4)
                .maxArgs(4)
                .argTypes(new SequenceType[]{
                        SequenceType.SINGLE_STRING,
                        SequenceType.SINGLE_STRING,
                        SequenceType.SINGLE_STRING,
                        SequenceType.SINGLE_STRING
                })
                .delegateClass(GenerateURL.class)
                .resultType(SequenceType.OPTIONAL_STRING)
                .build());

        config.registerExtensionFunction(DelegateExtensionFunctionDefinition.startBuild()
                .functionName("get")
                .library(this)
                .delegateClass(Get.class)
                .minArgs(1)
                .maxArgs(1)
                .argTypes(new SequenceType[]{
                        SequenceType.SINGLE_STRING
                })
                .resultType(SequenceType.OPTIONAL_STRING)
                .build());

        config.registerExtensionFunction(DelegateExtensionFunctionDefinition.startBuild()
                .functionName("json-to-xml")
                .library(this)
                .delegateClass(JsonToXml.class)
                .minArgs(1)
                .maxArgs(1)
                .argTypes(new SequenceType[]{
                        SequenceType.SINGLE_STRING
                })
                .resultType(SequenceType.NODE_SEQUENCE)
                .build());

        config.registerExtensionFunction(DelegateExtensionFunctionDefinition.startBuild()
                .functionName("log")
                .library(this)
                .delegateClass(Log.class)
                .minArgs(2)
                .maxArgs(2)
                .argTypes(new SequenceType[]{
                        SequenceType.SINGLE_STRING,
                        SequenceType.SINGLE_STRING
                })
                .resultType(SequenceType.EMPTY_SEQUENCE)
                .build());

        config.registerExtensionFunction(DelegateExtensionFunctionDefinition.startBuild()
                .functionName("lookup")
                .library(this)
                .delegateClass(Lookup.class)
                .minArgs(2)
                .maxArgs(4)
                .argTypes(new SequenceType[]{
                        SequenceType.SINGLE_STRING,
                        SequenceType.SINGLE_STRING,
                        SequenceType.OPTIONAL_STRING,
                        SequenceType.OPTIONAL_BOOLEAN
                })
                .resultType(SequenceType.NODE_SEQUENCE)
                .build());

        config.registerExtensionFunction(DelegateExtensionFunctionDefinition.startBuild()
                .functionName("meta")
                .library(this)
                .delegateClass(Meta.class)
                .minArgs(1)
                .maxArgs(1)
                .argTypes(new SequenceType[]{
                        SequenceType.SINGLE_STRING
                })
                .resultType(SequenceType.OPTIONAL_STRING)
                .build());

        config.registerExtensionFunction(DelegateExtensionFunctionDefinition.startBuild()
                .functionName("numeric-ip")
                .library(this)
                .delegateClass(NumericIP.class)
                .minArgs(1)
                .maxArgs(1)
                .argTypes(new SequenceType[]{
                        SequenceType.SINGLE_STRING
                })
                .resultType(SequenceType.OPTIONAL_STRING)
                .build());

        config.registerExtensionFunction(DelegateExtensionFunctionDefinition.startBuild()
                .functionName("parseUri")
                .library(this)
                .delegateClass(ParseUri.class)
                .minArgs(1)
                .maxArgs(1)
                .argTypes(new SequenceType[]{
                        SequenceType.SINGLE_STRING
                })
                .resultType(SequenceType.NODE_SEQUENCE)
                .build());

        config.registerExtensionFunction(DelegateExtensionFunctionDefinition.startBuild()
                .functionName("random")
                .library(this)
                .delegateClass(Random.class)
                .resultType(SequenceType.OPTIONAL_DOUBLE)
                .build());

        config.registerExtensionFunction(DelegateExtensionFunctionDefinition.startBuild()
                .functionName("search-id")
                .library(this)
                .delegateClass(SearchId.class)
                .resultType(SequenceType.OPTIONAL_STRING)
                .build());

        config.registerExtensionFunction(DelegateExtensionFunctionDefinition.startBuild()
                .functionName("stream-id")
                .library(this)
                .delegateClass(StreamId.class)
                .resultType(SequenceType.OPTIONAL_STRING)
                .build());

        config.registerExtensionFunction(DelegateExtensionFunctionDefinition.startBuild()
                .functionName("hex-to-dec")
                .library(this)
                .delegateClass(HexToDec.class)
                .minArgs(1)
                .maxArgs(1)
                .argTypes(new SequenceType[]{
                        SequenceType.SINGLE_STRING
                })
                .resultType(SequenceType.OPTIONAL_STRING)
                .build());

        config.registerExtensionFunction(DelegateExtensionFunctionDefinition.startBuild()
                .functionName("hex-to-oct")
                .library(this)
                .delegateClass(HexToOct.class)
                .minArgs(1)
                .maxArgs(1)
                .argTypes(new SequenceType[]{
                        SequenceType.SINGLE_STRING
                })
                .resultType(SequenceType.OPTIONAL_STRING)
                .build());
=======
        this.config = config;
        try {
            register("bitmap-lookup", BitmapLookup.class, 2, 4, new SequenceType[]{SequenceType.SINGLE_STRING, SequenceType.SINGLE_STRING, SequenceType.OPTIONAL_STRING, SequenceType.OPTIONAL_BOOLEAN}, SequenceType.NODE_SEQUENCE);
            register("classification", Classification.class, 0, 0, new SequenceType[]{}, SequenceType.OPTIONAL_STRING);
            register("current-time", CurrentTime.class, 0, 0, new SequenceType[]{}, SequenceType.OPTIONAL_STRING);
            register("current-user", CurrentUser.class, 0, 0, new SequenceType[]{}, SequenceType.OPTIONAL_STRING);
            register("dictionary", Dictionary.class, 1, 1, new SequenceType[]{SequenceType.SINGLE_STRING}, SequenceType.OPTIONAL_STRING);

            // TODO : Deprecate
            register("feed-attribute", Meta.class, 1, 1, new SequenceType[]{SequenceType.SINGLE_STRING}, SequenceType.OPTIONAL_STRING);

            register("feed-name", FeedName.class, 0, 0, new SequenceType[]{}, SequenceType.OPTIONAL_STRING);
            register("format-date", FormatDate.class, 1, 5, new SequenceType[]{SequenceType.SINGLE_STRING, SequenceType.OPTIONAL_STRING, SequenceType.OPTIONAL_STRING, SequenceType.OPTIONAL_STRING, SequenceType.OPTIONAL_STRING}, SequenceType.OPTIONAL_STRING);
            register("get", Get.class, 1, 1, new SequenceType[]{SequenceType.SINGLE_STRING}, SequenceType.OPTIONAL_STRING);
            register("json-to-xml", JsonToXml.class, 1, 1, new SequenceType[]{SequenceType.SINGLE_STRING}, SequenceType.NODE_SEQUENCE);
            register("log", Log.class, 2, 2, new SequenceType[]{SequenceType.SINGLE_STRING, SequenceType.SINGLE_STRING}, SequenceType.EMPTY_SEQUENCE);
            register("lookup", Lookup.class, 2, 4, new SequenceType[]{SequenceType.SINGLE_STRING, SequenceType.SINGLE_STRING, SequenceType.OPTIONAL_STRING, SequenceType.OPTIONAL_BOOLEAN}, SequenceType.NODE_SEQUENCE);
            register("meta", Meta.class, 1, 1, new SequenceType[]{SequenceType.SINGLE_STRING}, SequenceType.OPTIONAL_STRING);
            register("numeric-ip", NumericIP.class, 1, 1, new SequenceType[]{SequenceType.SINGLE_STRING}, SequenceType.OPTIONAL_STRING);
            register("random", Random.class, 0, 0, new SequenceType[]{}, SequenceType.OPTIONAL_DOUBLE);
            register("search-id", SearchId.class, 0, 0, new SequenceType[]{}, SequenceType.OPTIONAL_STRING);
            register("stream-id", StreamId.class, 0, 0, new SequenceType[]{}, SequenceType.OPTIONAL_STRING);
            register("hex-to-dec", HexToDec.class, 1, 1, new SequenceType[]{SequenceType.SINGLE_STRING}, SequenceType.OPTIONAL_STRING);
            register("hex-to-oct", HexToOct.class, 1, 1, new SequenceType[]{SequenceType.SINGLE_STRING}, SequenceType.OPTIONAL_STRING);

            // TODO : Deprecate
            register("parseUri", ParseUri.class, 1, 1, new SequenceType[]{SequenceType.SINGLE_STRING}, SequenceType.NODE_SEQUENCE);

            register("parse-uri", ParseUri.class, 1, 1, new SequenceType[]{SequenceType.SINGLE_STRING}, SequenceType.NODE_SEQUENCE);
            register("pipeline-name", PipelineName.class, 0, 0, new SequenceType[]{}, SequenceType.OPTIONAL_STRING);
            register("put", Put.class, 2, 2, new SequenceType[]{SequenceType.SINGLE_STRING, SequenceType.SINGLE_STRING}, SequenceType.EMPTY_SEQUENCE);

        } catch (final Exception e) {
            LOGGER.error(e.getMessage(), e);
        }
    }
>>>>>>> 7b3b6d43

        config.registerExtensionFunction(DelegateExtensionFunctionDefinition.startBuild()
                .functionName("pipeline-name")
                .library(this)
                .delegateClass(PipelineName.class)
                .resultType(SequenceType.OPTIONAL_STRING)
                .build());

        config.registerExtensionFunction(DelegateExtensionFunctionDefinition.startBuild()
                .functionName("put")
                .library(this)
                .delegateClass(Put.class)
                .minArgs(2)
                .maxArgs(2)
                .argTypes(new SequenceType[]{
                        SequenceType.SINGLE_STRING,
                        SequenceType.SINGLE_STRING
                })
                .resultType(SequenceType.EMPTY_SEQUENCE)
                .build());
    }

    void registerInUse(final DelegateExtensionFunctionCall call) {
        callsInUse.add(call);
    }

    public void configure(final StroomBeanStore beanStore,
                          final ErrorReceiver errorReceiver,
                          final LocationFactory locationFactory,
                          final List<PipelineReference> pipelineReferences) {
        if (beanStore != null) {
            for (final DelegateExtensionFunctionCall call : callsInUse) {
                final Class<?> delegateClass = call.getDelegateClass();
                final StroomExtensionFunctionCall bean = (StroomExtensionFunctionCall) beanStore.getBean(delegateClass);
                bean.configure(errorReceiver, locationFactory, pipelineReferences);
                call.setDelegate(bean);
            }
        }
    }

    public void reset() {
        for (final DelegateExtensionFunctionCall call : callsInUse) {
            call.setDelegate(null);
        }
    }
}<|MERGE_RESOLUTION|>--- conflicted
+++ resolved
@@ -30,7 +30,6 @@
     private final List<DelegateExtensionFunctionCall> callsInUse = new ArrayList<>();
 
     public StroomXSLTFunctionLibrary(final Configuration config) {
-<<<<<<< HEAD
         config.registerExtensionFunction(DelegateExtensionFunctionDefinition.startBuild()
                 .functionName("bitmap-lookup")
                 .library(this)
@@ -220,7 +219,7 @@
                 .build());
 
         config.registerExtensionFunction(DelegateExtensionFunctionDefinition.startBuild()
-                .functionName("parseUri")
+                .functionName("parse-uri")
                 .library(this)
                 .delegateClass(ParseUri.class)
                 .minArgs(1)
@@ -275,44 +274,6 @@
                 })
                 .resultType(SequenceType.OPTIONAL_STRING)
                 .build());
-=======
-        this.config = config;
-        try {
-            register("bitmap-lookup", BitmapLookup.class, 2, 4, new SequenceType[]{SequenceType.SINGLE_STRING, SequenceType.SINGLE_STRING, SequenceType.OPTIONAL_STRING, SequenceType.OPTIONAL_BOOLEAN}, SequenceType.NODE_SEQUENCE);
-            register("classification", Classification.class, 0, 0, new SequenceType[]{}, SequenceType.OPTIONAL_STRING);
-            register("current-time", CurrentTime.class, 0, 0, new SequenceType[]{}, SequenceType.OPTIONAL_STRING);
-            register("current-user", CurrentUser.class, 0, 0, new SequenceType[]{}, SequenceType.OPTIONAL_STRING);
-            register("dictionary", Dictionary.class, 1, 1, new SequenceType[]{SequenceType.SINGLE_STRING}, SequenceType.OPTIONAL_STRING);
-
-            // TODO : Deprecate
-            register("feed-attribute", Meta.class, 1, 1, new SequenceType[]{SequenceType.SINGLE_STRING}, SequenceType.OPTIONAL_STRING);
-
-            register("feed-name", FeedName.class, 0, 0, new SequenceType[]{}, SequenceType.OPTIONAL_STRING);
-            register("format-date", FormatDate.class, 1, 5, new SequenceType[]{SequenceType.SINGLE_STRING, SequenceType.OPTIONAL_STRING, SequenceType.OPTIONAL_STRING, SequenceType.OPTIONAL_STRING, SequenceType.OPTIONAL_STRING}, SequenceType.OPTIONAL_STRING);
-            register("get", Get.class, 1, 1, new SequenceType[]{SequenceType.SINGLE_STRING}, SequenceType.OPTIONAL_STRING);
-            register("json-to-xml", JsonToXml.class, 1, 1, new SequenceType[]{SequenceType.SINGLE_STRING}, SequenceType.NODE_SEQUENCE);
-            register("log", Log.class, 2, 2, new SequenceType[]{SequenceType.SINGLE_STRING, SequenceType.SINGLE_STRING}, SequenceType.EMPTY_SEQUENCE);
-            register("lookup", Lookup.class, 2, 4, new SequenceType[]{SequenceType.SINGLE_STRING, SequenceType.SINGLE_STRING, SequenceType.OPTIONAL_STRING, SequenceType.OPTIONAL_BOOLEAN}, SequenceType.NODE_SEQUENCE);
-            register("meta", Meta.class, 1, 1, new SequenceType[]{SequenceType.SINGLE_STRING}, SequenceType.OPTIONAL_STRING);
-            register("numeric-ip", NumericIP.class, 1, 1, new SequenceType[]{SequenceType.SINGLE_STRING}, SequenceType.OPTIONAL_STRING);
-            register("random", Random.class, 0, 0, new SequenceType[]{}, SequenceType.OPTIONAL_DOUBLE);
-            register("search-id", SearchId.class, 0, 0, new SequenceType[]{}, SequenceType.OPTIONAL_STRING);
-            register("stream-id", StreamId.class, 0, 0, new SequenceType[]{}, SequenceType.OPTIONAL_STRING);
-            register("hex-to-dec", HexToDec.class, 1, 1, new SequenceType[]{SequenceType.SINGLE_STRING}, SequenceType.OPTIONAL_STRING);
-            register("hex-to-oct", HexToOct.class, 1, 1, new SequenceType[]{SequenceType.SINGLE_STRING}, SequenceType.OPTIONAL_STRING);
-
-            // TODO : Deprecate
-            register("parseUri", ParseUri.class, 1, 1, new SequenceType[]{SequenceType.SINGLE_STRING}, SequenceType.NODE_SEQUENCE);
-
-            register("parse-uri", ParseUri.class, 1, 1, new SequenceType[]{SequenceType.SINGLE_STRING}, SequenceType.NODE_SEQUENCE);
-            register("pipeline-name", PipelineName.class, 0, 0, new SequenceType[]{}, SequenceType.OPTIONAL_STRING);
-            register("put", Put.class, 2, 2, new SequenceType[]{SequenceType.SINGLE_STRING, SequenceType.SINGLE_STRING}, SequenceType.EMPTY_SEQUENCE);
-
-        } catch (final Exception e) {
-            LOGGER.error(e.getMessage(), e);
-        }
-    }
->>>>>>> 7b3b6d43
 
         config.registerExtensionFunction(DelegateExtensionFunctionDefinition.startBuild()
                 .functionName("pipeline-name")
