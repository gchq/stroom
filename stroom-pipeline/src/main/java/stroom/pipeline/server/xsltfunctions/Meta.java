/*
 * Copyright 2016 Crown Copyright
 *
 * Licensed under the Apache License, Version 2.0 (the "License");
 * you may not use this file except in compliance with the License.
 * You may obtain a copy of the License at
 *
 *     http://www.apache.org/licenses/LICENSE-2.0
 *
 * Unless required by applicable law or agreed to in writing, software
 * distributed under the License is distributed on an "AS IS" BASIS,
 * WITHOUT WARRANTIES OR CONDITIONS OF ANY KIND, either express or implied.
 * See the License for the specific language governing permissions and
 * limitations under the License.
 */

package stroom.pipeline.server.xsltfunctions;

<<<<<<< HEAD
import java.io.IOException;

import javax.annotation.Resource;

import org.springframework.context.annotation.Scope;
import org.springframework.stereotype.Component;

import stroom.pipeline.state.MetaDataHolder;
import stroom.util.spring.StroomScope;
import stroom.feed.MetaMap;
=======
>>>>>>> e0c0f6ba
import net.sf.saxon.expr.XPathContext;
import net.sf.saxon.om.EmptyAtomicSequence;
import net.sf.saxon.om.Sequence;
import net.sf.saxon.trans.XPathException;
import net.sf.saxon.value.StringValue;
import org.springframework.context.annotation.Scope;
import org.springframework.stereotype.Component;
import stroom.pipeline.state.MetaDataHolder;
import stroom.util.spring.StroomScope;

import javax.inject.Inject;

@Component
@Scope(StroomScope.PROTOTYPE)
public class Meta extends StroomExtensionFunctionCall {
    private final MetaDataHolder metaDataHolder;

    @Inject
    Meta(final MetaDataHolder metaDataHolder) {
        this.metaDataHolder = metaDataHolder;
    }

    @Override
    protected Sequence call(final String functionName, final XPathContext context, final Sequence[] arguments)
            throws XPathException {
        String key = null;
        String value = null;

        try {
<<<<<<< HEAD
            final MetaMap metaMap = metaDataHolder.getMetaData();
            if (metaMap != null) {
                final String key = getSafeString(functionName, context, arguments, 0);
                if (key != null) {
                    value = metaMap.get(key);
                }
            }

        } catch (final IOException e) {
            outputWarning(context, new StringBuilder("Unable to load header map"), e);
=======
            key = getSafeString(functionName, context, arguments, 0);
            value = metaDataHolder.get(key);
        } catch (final Exception e) {
            outputWarning(context, new StringBuilder("Error fetching meta value for key '" + key + "'"), e);
>>>>>>> e0c0f6ba
        }

        if (value == null) {
            return EmptyAtomicSequence.getInstance();
        }
        return StringValue.makeStringValue(value);
    }
}<|MERGE_RESOLUTION|>--- conflicted
+++ resolved
@@ -16,19 +16,6 @@
 
 package stroom.pipeline.server.xsltfunctions;
 
-<<<<<<< HEAD
-import java.io.IOException;
-
-import javax.annotation.Resource;
-
-import org.springframework.context.annotation.Scope;
-import org.springframework.stereotype.Component;
-
-import stroom.pipeline.state.MetaDataHolder;
-import stroom.util.spring.StroomScope;
-import stroom.feed.MetaMap;
-=======
->>>>>>> e0c0f6ba
 import net.sf.saxon.expr.XPathContext;
 import net.sf.saxon.om.EmptyAtomicSequence;
 import net.sf.saxon.om.Sequence;
@@ -58,23 +45,10 @@
         String value = null;
 
         try {
-<<<<<<< HEAD
-            final MetaMap metaMap = metaDataHolder.getMetaData();
-            if (metaMap != null) {
-                final String key = getSafeString(functionName, context, arguments, 0);
-                if (key != null) {
-                    value = metaMap.get(key);
-                }
-            }
-
-        } catch (final IOException e) {
-            outputWarning(context, new StringBuilder("Unable to load header map"), e);
-=======
             key = getSafeString(functionName, context, arguments, 0);
             value = metaDataHolder.get(key);
         } catch (final Exception e) {
             outputWarning(context, new StringBuilder("Error fetching meta value for key '" + key + "'"), e);
->>>>>>> e0c0f6ba
         }
 
         if (value == null) {
