/*
 * Copyright 2016 Crown Copyright
 *
 * Licensed under the Apache License, Version 2.0 (the "License");
 * you may not use this file except in compliance with the License.
 * You may obtain a copy of the License at
 *
 *     http://www.apache.org/licenses/LICENSE-2.0
 *
 * Unless required by applicable law or agreed to in writing, software
 * distributed under the License is distributed on an "AS IS" BASIS,
 * WITHOUT WARRANTIES OR CONDITIONS OF ANY KIND, either express or implied.
 * See the License for the specific language governing permissions and
 * limitations under the License.
 */

package stroom.pipeline.server.writer;

import org.slf4j.Logger;
import org.slf4j.LoggerFactory;
import org.springframework.context.annotation.Scope;
import org.springframework.stereotype.Component;
import org.xml.sax.Attributes;
import org.xml.sax.ContentHandler;
import org.xml.sax.Locator;
import org.xml.sax.SAXException;
import stroom.entity.server.util.XMLUtil;
import stroom.pipeline.server.LocationFactory;
import stroom.pipeline.server.errorhandler.ErrorListenerAdaptor;
import stroom.pipeline.server.errorhandler.ErrorReceiverProxy;
import stroom.pipeline.server.errorhandler.LoggedException;
import stroom.pipeline.server.factory.ConfigurableElement;
import stroom.pipeline.server.factory.PipelineProperty;
import stroom.pipeline.server.filter.NullXMLFilter;
import stroom.pipeline.server.filter.XMLFilter;
import stroom.pipeline.shared.ElementIcons;
import stroom.pipeline.shared.data.PipelineElementType;
import stroom.pipeline.shared.data.PipelineElementType.Category;
import stroom.util.CharBuffer;

import javax.inject.Inject;
import javax.xml.transform.ErrorListener;
import javax.xml.transform.TransformerConfigurationException;
import javax.xml.transform.sax.TransformerHandler;
import javax.xml.transform.stream.StreamResult;
import java.io.BufferedWriter;
import java.io.IOException;

/**
 * Writes out XML and records segment boundaries as it goes.
 */
@Component
@Scope("prototype")
<<<<<<< HEAD
@ConfigurableElement(type = "XMLWriter", category = Category.WRITER, roles = {PipelineElementType.ROLE_TARGET,
        PipelineElementType.ROLE_HAS_TARGETS, PipelineElementType.ROLE_WRITER, PipelineElementType.ROLE_MUTATOR,
        PipelineElementType.VISABILITY_STEPPING}, icon = ElementIcons.XML)
=======
@ConfigurableElement(
        type = "XMLWriter",
        category = Category.WRITER,
        roles = {
                PipelineElementType.ROLE_TARGET,
                PipelineElementType.ROLE_HAS_TARGETS,
                PipelineElementType.ROLE_WRITER,
                PipelineElementType.ROLE_MUTATOR,
                PipelineElementType.VISABILITY_STEPPING},
        icon = ElementIcons.XML)
>>>>>>> e5e5d548
public class XMLWriter extends AbstractWriter implements XMLFilter {

    public static final Logger LOGGER = LoggerFactory.getLogger(XMLWriter.class);

    private final LocationFactory locationFactory;

    private ContentHandler handler = NullXMLFilter.INSTANCE;
    private Locator locator;

    private boolean doneElement;
    private int depth;
    private String rootElement;

    private boolean indentOutput = false;

    private byte[] header;
    private byte[] footer;

    private CharBufferWriter stringWriter;
    private BufferedWriter bufferedWriter;

    private boolean startedDocument;

    public XMLWriter() {
        this.locationFactory = null;
    }

    @Inject
    public XMLWriter(final ErrorReceiverProxy errorReceiverProxy,
                     final LocationFactory locationFactory) {
        super(errorReceiverProxy);
        this.locationFactory = locationFactory;
    }

    @Override
    public void startProcessing() {
        //LOGGER.trace("startProcessing called");
        try {
            stringWriter = new CharBufferWriter();
            bufferedWriter = new BufferedWriter(stringWriter);

            final ErrorListener errorListener = new ErrorListenerAdaptor(getElementId(), locationFactory,
                    getErrorReceiver());
            final TransformerHandler th = XMLUtil.createTransformerHandler(errorListener, indentOutput);
            th.setResult(new StreamResult(bufferedWriter));
            handler = th;
            startedDocument = false;

        } catch (final TransformerConfigurationException e) {
            fatal(e);
            throw new LoggedException(e.getMessage(), e);
        }

        super.startProcessing();
    }

    @Override
    public void startStream() {
        //LOGGER.trace("startStream called");
        super.startStream();
        doneElement = false;
    }

    /**
     * @param locator an object that can return the location of any SAX document
     *                event
     * @see org.xml.sax.Locator
     * @see stroom.pipeline.server.filter.AbstractXMLFilter#setDocumentLocator(org.xml.sax.Locator)
     */
    @Override
    public void setDocumentLocator(final Locator locator) {
        // Just remember the locator in case we start to output a document.
        this.locator = locator;
        super.setDocumentLocator(locator);
    }

    @Override
    public void startDocument() throws SAXException {
        //if (LOGGER.isTraceEnabled()) {
        //    LOGGER.trace("startDocument called, buffer [%s]", truncateAndStripWhitespace(getBuffer()));
        //}
        try {
            //clear out the buffer in case we have a lone processing instruction from a previous empty split
            //as the sax processor will write a processing instruction whenever startDocument is called, potentially
            //leading to many of them if we have lots of empty splits before this
            bufferedWriter.flush();
            stringWriter.getBuffer().setLength(0);
        } catch (final IOException e) {
            throw new SAXException(e);
        } finally {
            if (!startedDocument) {
                startedDocument = true;
                handler.startDocument();
                super.startDocument();
            }
        }

    }

    @Override
    public void endDocument() throws SAXException {
        //if (LOGGER.isTraceEnabled()) {
        //    LOGGER.trace("endDocument called, buffer [%s]", truncateAndStripWhitespace(getBuffer()));
        //}

        if (startedDocument) {
            handler.endDocument();
            super.endDocument();
            startedDocument = false;
        }
    }

    /**
     * @param prefix the Namespace prefix being declared. An empty string is used
     *               for the default element namespace, which has no prefix.
     * @param uri    the Namespace URI the prefix is mapped to
     * @throws org.xml.sax.SAXException the client may throw an exception during processing
     * @see #endPrefixMapping
     * @see #startElement
     * @see stroom.pipeline.server.filter.AbstractXMLFilter#startPrefixMapping(java.lang.String,
     * java.lang.String)
     */
    @Override
    public void startPrefixMapping(final String prefix, final String uri) throws SAXException {
        handler.startPrefixMapping(prefix, uri);
        super.startPrefixMapping(prefix, uri);
    }

    /**
     * @param prefix the prefix that was being mapped. This is the empty string
     *               when a default mapping scope ends.
     * @throws org.xml.sax.SAXException the client may throw an exception during processing
     * @see #startPrefixMapping
     * @see #endElement
     * @see stroom.pipeline.server.filter.AbstractXMLFilter#endPrefixMapping(java.lang.String)
     */
    @Override
    public void endPrefixMapping(final String prefix) throws SAXException {
        handler.endPrefixMapping(prefix);
        super.endPrefixMapping(prefix);
    }

    /**
     * @param uri       the Namespace URI, or the empty string if the element has no
     *                  Namespace URI or if Namespace processing is not being
     *                  performed
     * @param localName the local name (without prefix), or the empty string if
     *                  Namespace processing is not being performed
     * @param qName     the qualified name (with prefix), or the empty string if
     *                  qualified names are not available
     * @param atts      the attributes attached to the element. If there are no
     *                  attributes, it shall be an empty Attributes object. The value
     *                  of this object after startElement returns is undefined
     * @throws org.xml.sax.SAXException any SAX exception, possibly wrapping another exception
     * @see #endElement
     * @see org.xml.sax.Attributes
     * @see org.xml.sax.helpers.AttributesImpl
     * @see stroom.pipeline.server.filter.AbstractXMLFilter#startElement(java.lang.String,
     * java.lang.String, java.lang.String, org.xml.sax.Attributes)
     */
    @Override
    public void startElement(final String uri, final String localName, final String qName, final Attributes atts)
            throws SAXException {

        //if (LOGGER.isTraceEnabled()) {
        //    LOGGER.trace(String.format("startElement called for %s at depth %s, buffer [%s]",
        //            localName, depth, truncateAndStripWhitespace(getBuffer())));
        //}

        try {
            // If depth is 1 then we are entering an event.
            if (rootElement == null) {
                rootElement = localName;
            }

            if (depth == 1) {
                bufferedWriter.flush();
                final CharBuffer cb = stringWriter.getBuffer();

                if (!doneElement) {
                    doneElement = true;

                    if (cb.length() > 0) {
                        // Compensate for the fact that the writer will not have
                        // received a closing bracket as it waits to see if the
                        // current start element will be an empty element. We
                        // will always write root start/end elements as full
                        // elements and not as <elem /> so add the close bracket
                        // here.
                        cb.append('>');

                        // Only allow the header and footer to be set once.
                        if (this.header == null && this.footer == null) {
                            final StringBuilder footerBuilder = new StringBuilder();
                            footerBuilder.append("</");
                            footerBuilder.append(rootElement);
                            footerBuilder.append(">");

                            if (indentOutput) {
                                cb.append('\n');
                                footerBuilder.append('\n');
                            }

                            final String header = cb.toString();
                            final String footer = footerBuilder.toString();
                            //LOGGER.trace(String.format("Setting header [%s] and footer [%s]", header, footer));

                            this.header = header.getBytes(getCharset());
                            this.footer = footer.getBytes(getCharset());
                        }
                    }
                }
                cb.setLength(0);
            }

            // Increase the element depth.
            depth++;

            handler.startElement(uri, localName, qName, atts);

        } catch (final IOException e) {
            throw new SAXException(e);
        } finally {
            super.startElement(uri, localName, qName, atts);
        }
    }

    /**
     * @param uri       the Namespace URI, or the empty string if the element has no
     *                  Namespace URI or if Namespace processing is not being
     *                  performed
     * @param localName the local name (without prefix), or the empty string if
     *                  Namespace processing is not being performed
     * @param qName     the qualified XML name (with prefix), or the empty string if
     *                  qualified names are not available
     * @throws org.xml.sax.SAXException any SAX exception, possibly wrapping another exception
     * @see stroom.pipeline.server.filter.AbstractXMLFilter#endElement(java.lang.String,
     * java.lang.String, java.lang.String)
     */
    @Override
    public void endElement(final String uri, final String localName, final String qName) throws SAXException {
        //if (LOGGER.isTraceEnabled()) {
        //    LOGGER.trace(String.format("endElement called for %s at depth %s, buffer [%s]",
        //            localName, depth, truncateAndStripWhitespace(getBuffer())));
        //}
        handler.endElement(uri, localName, qName);

        // Decrease the element depth
        depth--;

        try {
            if (depth <= 1) {
                bufferedWriter.flush();
                final CharBuffer cb = stringWriter.getBuffer();

                // If depth = 1 then we have finished an event.
                if (depth == 1) {
                    if (cb.length() > 0) {
                        // Compensate for the fact that the writer will now have
                        // received a closing bracket see comment in
                        // startElement() for an explanation.
                        cb.trimCharStart('>');

                        // Trim new lines off the character buffer.
                        cb.trimChar('\n');

                        // If we are indenting the output then add a new line
                        // after records.
                        if (indentOutput) {
                            cb.append('\n');
                        }

                        final String body = cb.toString();

                        borrowDestinations(header, footer);

                        //if (LOGGER.isTraceEnabled()) {
                        //    LOGGER.trace(String.format("Writing %s chars [%s] to destinations",
                        //            body.length(),
                        //            truncateAndStripWhitespace(body)));
                        //}
                        getWriter().write(body);
                        returnDestinations();
                    }
                } else {
                    doneElement = false;
                }

                cb.setLength(0);
            }
        } catch (final IOException e) {
            throw new SAXException(e);
        }

        super.endElement(uri, localName, qName);
    }

    /**
     * @param ch     the characters from the XML document
     * @param start  the start position in the array
     * @param length the number of characters to read from the array
     * @throws org.xml.sax.SAXException any SAX exception, possibly wrapping another exception
     * @see #ignorableWhitespace
     * @see org.xml.sax.Locator
     * @see stroom.pipeline.server.filter.AbstractXMLFilter#characters(char[],
     * int, int)
     */
    @Override
    public void characters(final char[] ch, final int start, final int length) throws SAXException {
        handler.characters(ch, start, length);
        super.characters(ch, start, length);
    }

    /**
     * @param ch     the characters from the XML document
     * @param start  the start position in the array
     * @param length the number of characters to read from the array
     * @throws org.xml.sax.SAXException any SAX exception, possibly wrapping another exception
     * @see #characters
     * @see stroom.pipeline.server.filter.AbstractXMLFilter#ignorableWhitespace(char[],
     * int, int)
     */
    @Override
    public void ignorableWhitespace(final char[] ch, final int start, final int length) throws SAXException {
        handler.ignorableWhitespace(ch, start, length);
        super.ignorableWhitespace(ch, start, length);
    }

    /**
     * @param target the processing instruction target
     * @param data   the processing instruction data, or null if none was supplied.
     *               The data does not include any whitespace separating it from
     *               the target
     * @throws org.xml.sax.SAXException any SAX exception, possibly wrapping another exception
     * @see stroom.pipeline.server.filter.AbstractXMLFilter#processingInstruction(java.lang.String,
     * java.lang.String)
     */
    @Override
    public void processingInstruction(final String target, final String data) throws SAXException {
        // Ensure we have started a document - this avoids some unexpected behaviour in XMLParser where we receive processing instruction events before a startDocument() event, see gh-225.
        startDocument();

        handler.processingInstruction(target, data);
        super.processingInstruction(target, data);
    }

    /**
     * @param name the name of the skipped entity. If it is a parameter entity,
     *             the name will begin with '%', and if it is the external DTD
     *             subset, it will be the string "[dtd]"
     * @throws org.xml.sax.SAXException any SAX exception, possibly wrapping another exception
     * @see stroom.pipeline.server.filter.AbstractXMLFilter#skippedEntity(java.lang.String)
     */
    @Override
    public void skippedEntity(final String name) throws SAXException {
        handler.skippedEntity(name);
        super.skippedEntity(name);
    }

    @PipelineProperty(description = "Should output XML be indented and include new lines (pretty printed)?", defaultValue = "false")
    public void setIndentOutput(final boolean indentOutput) {
        this.indentOutput = indentOutput;
    }

    @Override
    @PipelineProperty(description = "The output character encoding to use.", defaultValue = "UTF-8")
    public void setEncoding(final String encoding) {
        super.setEncoding(encoding);
    }

    @SuppressWarnings("unused") //useful for debugging
    private static String truncateAndStripWhitespace(String str) {
        //remove any line breaks and white space, accepting that white space in element text or attributes will be lost
        //but is this is intended for debugging that is ok.
        String truncatedStr = str
                .replaceAll("\\s+", "")
                .replace("\n", "");
        if (truncatedStr != null) {
            int strLen = truncatedStr.length();
            if (strLen > 100) {
                truncatedStr = String.format("%s..TRUNCATED..%s", truncatedStr.substring(0, 45), truncatedStr.substring(strLen - 45));
            }
        } else {
            truncatedStr = "NULL";
        }
        return truncatedStr;
    }

    /**
     * Only for use in debugging as it will flush the stringWriter
     */
    @SuppressWarnings("unused") //useful for debugging
    private String getBuffer() {
        CharBuffer charBuffer = null;
        try {
            stringWriter.flush();
            charBuffer = stringWriter.getBuffer();
        } catch (Exception e) {
            LOGGER.warn("Ignoring error %s", e.getMessage());
        }
        return charBuffer != null ? charBuffer.toString() : "";
    }


}<|MERGE_RESOLUTION|>--- conflicted
+++ resolved
@@ -51,11 +51,6 @@
  */
 @Component
 @Scope("prototype")
-<<<<<<< HEAD
-@ConfigurableElement(type = "XMLWriter", category = Category.WRITER, roles = {PipelineElementType.ROLE_TARGET,
-        PipelineElementType.ROLE_HAS_TARGETS, PipelineElementType.ROLE_WRITER, PipelineElementType.ROLE_MUTATOR,
-        PipelineElementType.VISABILITY_STEPPING}, icon = ElementIcons.XML)
-=======
 @ConfigurableElement(
         type = "XMLWriter",
         category = Category.WRITER,
@@ -66,7 +61,6 @@
                 PipelineElementType.ROLE_MUTATOR,
                 PipelineElementType.VISABILITY_STEPPING},
         icon = ElementIcons.XML)
->>>>>>> e5e5d548
 public class XMLWriter extends AbstractWriter implements XMLFilter {
 
     public static final Logger LOGGER = LoggerFactory.getLogger(XMLWriter.class);
