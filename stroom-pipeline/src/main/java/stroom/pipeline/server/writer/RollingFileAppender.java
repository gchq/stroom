--- conflicted
+++ resolved
@@ -26,11 +26,8 @@
 import stroom.pipeline.shared.ElementIcons;
 import stroom.pipeline.shared.data.PipelineElementType;
 import stroom.pipeline.shared.data.PipelineElementType.Category;
-<<<<<<< HEAD
 import stroom.util.io.FileUtil;
 import stroom.util.shared.ModelStringUtil;
-=======
->>>>>>> 26a73eb2
 import stroom.util.spring.StroomScope;
 
 import javax.inject.Inject;
@@ -47,17 +44,7 @@
 @ConfigurableElement(type = "RollingFileAppender", category = Category.DESTINATION, roles = {
         PipelineElementType.ROLE_TARGET, PipelineElementType.ROLE_DESTINATION,
         PipelineElementType.VISABILITY_STEPPING}, icon = ElementIcons.STREAM)
-<<<<<<< HEAD
 class RollingFileAppender extends AbstractRollingAppender {
-    private static final int MB = 1024 * 1024;
-    private static final int DEFAULT_MAX_SIZE = 100 * MB;
-
-    private static final int SECOND = 1000;
-    private static final int MINUTE = 60 * SECOND;
-    private static final int HOUR = 60 * MINUTE;
-=======
-public class RollingFileAppender extends AbstractRollingAppender {
->>>>>>> 26a73eb2
 
     private final PathCreator pathCreator;
 
@@ -99,10 +86,6 @@
             }
         }
 
-<<<<<<< HEAD
-        return new RollingFileDestination(key, fileName, rolledFileName, frequency,
-                maxSize, parentDir, file, System.currentTimeMillis());
-=======
         return new RollingFileDestination(key,
                 getFrequency(),
                 getMaxSize(),
@@ -111,7 +94,6 @@
                 rolledFileName,
                 parentDir,
                 file);
->>>>>>> 26a73eb2
     }
 
     @Override
