--- conflicted
+++ resolved
@@ -40,12 +40,6 @@
 import stroom.streamstore.server.StreamTypeService;
 import stroom.streamstore.shared.Stream;
 import stroom.streamstore.shared.StreamType;
-<<<<<<< HEAD
-=======
-import stroom.streamstore.shared.StreamTypeService;
-import stroom.util.scheduler.SimpleCron;
-import stroom.util.shared.ModelStringUtil;
->>>>>>> cd146f8b
 import stroom.util.spring.StroomScope;
 
 import javax.inject.Inject;
@@ -60,15 +54,12 @@
         PipelineElementType.ROLE_TARGET, PipelineElementType.ROLE_DESTINATION,
         PipelineElementType.VISABILITY_STEPPING}, icon = ElementIcons.STREAM)
 public class RollingStreamAppender extends AbstractRollingAppender implements RollingDestinationFactory {
-<<<<<<< HEAD
-=======
     private static final int MB = 1024 * 1024;
     private static final int DEFAULT_ROLL_SIZE = 100 * MB;
 
     private static final long SECOND = 1000;
     private static final long MINUTE = 60 * SECOND;
     private static final long HOUR = 60 * MINUTE;
->>>>>>> cd146f8b
 
     private final StreamStore streamStore;
     private final StreamHolder streamHolder;
@@ -80,14 +71,11 @@
     private Feed feed;
     private String streamType;
     private boolean segmentOutput = true;
-<<<<<<< HEAD
-=======
     private Long frequency = HOUR;
     private SimpleCron schedule;
     private long rollSize = DEFAULT_ROLL_SIZE;
 
     private boolean validatedSettings;
->>>>>>> cd146f8b
 
     private StreamKey key;
 
@@ -118,22 +106,12 @@
         final String nodeName = nodeCache.getDefaultNode().getName();
         final StreamTarget streamTarget = streamStore.openStreamTarget(stream);
         return new RollingStreamDestination(key,
-<<<<<<< HEAD
                 getFrequency(),
                 getRollSize(),
                 System.currentTimeMillis(),
                 streamStore,
                 streamTarget,
                 nodeName);
-=======
-                frequency,
-                schedule,
-                rollSize,
-                streamStore,
-                streamTarget,
-                nodeName,
-                System.currentTimeMillis());
->>>>>>> cd146f8b
     }
 
     @Override
@@ -157,11 +135,9 @@
                 }
 
                 // Use current feed if none other has been specified.
-<<<<<<< HEAD
                 feed = feedService.load(parentStream.getFeed());
-=======
-                feed = feedService.load(streamHolder.getStream().getFeed());
-            }
+            }
+        }
 
             if (streamType == null) {
                 throw new ProcessException("Stream type not specified");
@@ -169,12 +145,11 @@
 
             if (frequency != null && frequency <= 0) {
                 throw new ProcessException("Rolling frequency must be greater than 0");
->>>>>>> cd146f8b
-            }
-        }
-
-        if (streamType == null) {
-            throw new ProcessException("Stream type not specified");
+            }
+
+            if (rollSize <= 0) {
+                throw new ProcessException("Roll size must be greater than 0");
+            }
         }
     }
 
@@ -194,8 +169,6 @@
         this.segmentOutput = segmentOutput;
     }
 
-<<<<<<< HEAD
-=======
     @PipelineProperty(description = "Choose how frequently streams are rolled.", defaultValue = "1h")
     public void setFrequency(final String frequency) {
         if (frequency == null || frequency.trim().length() == 0) {
@@ -227,7 +200,6 @@
         }
     }
 
->>>>>>> cd146f8b
     @PipelineProperty(description = "Choose the maximum size that a stream can be before it is rolled.", defaultValue = "100M")
     public void setRollSize(final String rollSize) {
         super.setRollSize(rollSize);
