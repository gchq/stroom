--- conflicted
+++ resolved
@@ -20,10 +20,7 @@
 import org.springframework.context.annotation.Scope;
 import org.springframework.stereotype.Component;
 import stroom.feed.MetaMap;
-<<<<<<< HEAD
 import stroom.feed.server.FeedService;
-=======
->>>>>>> 878a0318
 import stroom.feed.shared.Feed;
 import stroom.io.StreamCloser;
 import stroom.pipeline.server.errorhandler.ErrorReceiverProxy;
@@ -44,12 +41,8 @@
 import stroom.streamstore.server.fs.serializable.RASegmentOutputStream;
 import stroom.streamstore.shared.Stream;
 import stroom.streamstore.shared.StreamType;
-<<<<<<< HEAD
+import stroom.util.io.ByteCountOutputStream;
 import stroom.util.io.WrappedOutputStream;
-=======
-import stroom.streamstore.shared.StreamTypeService;
-import stroom.util.io.ByteCountOutputStream;
->>>>>>> 878a0318
 import stroom.util.shared.Severity;
 import stroom.util.spring.StroomScope;
 
@@ -171,9 +164,6 @@
         }
     }
 
-<<<<<<< HEAD
-    @PipelinePropertyDocRef(types = Feed.ENTITY_TYPE)
-=======
     @Override
     long getCurrentOutputSize() {
         if (wrappedSegmentOutputStream != null) {
@@ -185,7 +175,7 @@
         return 0;
     }
 
->>>>>>> 878a0318
+    @PipelinePropertyDocRef(types = Feed.ENTITY_TYPE)
     @PipelineProperty(description = "The feed that output stream should be written to. If not specified the feed the input stream belongs to will be used.")
     public void setFeed(final DocRef feedRef) {
         this.feedRef = feedRef;
