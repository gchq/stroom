--- conflicted
+++ resolved
@@ -100,52 +100,10 @@
     private static final Pattern XML_DECL_PATTERN = Pattern.compile("<\\?\\s*xml[^>]*>", Pattern.CASE_INSENSITIVE);
     private static final String INTERNAL_STAT_KEY_PIPELINE_STREAM_PROCESSOR = "pipelineStreamProcessor";
 
-<<<<<<< HEAD
-    @Resource
-    private PipelineFactory pipelineFactory;
-    @Resource
-    private StreamStore streamStore;
-    @Resource(name = "cachedFeedService")
-    private FeedService feedService;
-    @Resource(name = "cachedPipelineEntityService")
-    private PipelineService pipelineService;
-    @Resource
-    private TaskMonitor taskMonitor;
-    @Resource
-    private PipelineHolder pipelineHolder;
-    @Resource
-    private FeedHolder feedHolder;
-    @Resource
-    private StreamHolder streamHolder;
-    @Resource
-    private SearchIdHolder searchIdHolder;
-    @Resource
-    private LocationFactoryProxy locationFactory;
-    @Resource
-    private StreamProcessorHolder streamProcessorHolder;
-    @Resource
-    private ErrorReceiverProxy errorReceiverProxy;
-    @Resource
-    private ErrorWriterProxy errorWriterProxy;
-    @Resource
-    private MetaData metaData;
-    @Resource
-    private RecordCount recordCount;
-    @Resource
-    private StreamCloser streamCloser;
-    @Resource
-    private RecordErrorReceiver recordErrorReceiver;
-    @Resource
-    private NodeCache nodeCache;
-    @Resource
-    private PipelineDataCache pipelineDataCache;
-    @Resource
-    private InternalStatisticsFacadeFactory internalStatisticsFacadeFactory;
-=======
     private final PipelineFactory pipelineFactory;
     private final StreamStore streamStore;
     private final FeedService feedService;
-    private final PipelineEntityService pipelineEntityService;
+    private final PipelineService pipelineService;
     private final TaskMonitor taskMonitor;
     private final PipelineHolder pipelineHolder;
     private final FeedHolder feedHolder;
@@ -162,7 +120,6 @@
     private final NodeCache nodeCache;
     private final PipelineDataCache pipelineDataCache;
     private final InternalStatisticsReceiver internalStatisticsReceiver;
->>>>>>> 26a73eb2
 
     private StreamProcessor streamProcessor;
     private StreamProcessorFilter streamProcessorFilter;
@@ -174,7 +131,7 @@
     public PipelineStreamProcessor(final PipelineFactory pipelineFactory,
                                    final StreamStore streamStore,
                                    @Named("cachedFeedService") final FeedService feedService,
-                                   @Named("cachedPipelineEntityService") final PipelineEntityService pipelineEntityService,
+                                   @Named("cachedPipelineEntityService") final PipelineService pipelineService,
                                    final TaskMonitor taskMonitor,
                                    final PipelineHolder pipelineHolder,
                                    final FeedHolder feedHolder,
@@ -194,7 +151,7 @@
         this.pipelineFactory = pipelineFactory;
         this.streamStore = streamStore;
         this.feedService = feedService;
-        this.pipelineEntityService = pipelineEntityService;
+        this.pipelineService = pipelineService;
         this.taskMonitor = taskMonitor;
         this.pipelineHolder = pipelineHolder;
         this.feedHolder = feedHolder;
