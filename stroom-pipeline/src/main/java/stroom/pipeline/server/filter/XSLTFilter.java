/*
 * Copyright 2017 Crown Copyright
 *
 * Licensed under the Apache License, Version 2.0 (the "License");
 * you may not use this file except in compliance with the License.
 * You may obtain a copy of the License at
 *
 *     http://www.apache.org/licenses/LICENSE-2.0
 *
 * Unless required by applicable law or agreed to in writing, software
 * distributed under the License is distributed on an "AS IS" BASIS,
 * WITHOUT WARRANTIES OR CONDITIONS OF ANY KIND, either express or implied.
 * See the License for the specific language governing permissions and
 * limitations under the License.
 */

package stroom.pipeline.server.filter;

import net.sf.saxon.Configuration;
import net.sf.saxon.jaxp.TemplatesImpl;
import net.sf.saxon.jaxp.TransformerImpl;
import net.sf.saxon.s9api.XsltExecutable;
import org.slf4j.Logger;
import org.slf4j.LoggerFactory;
import org.springframework.context.annotation.Scope;
import org.springframework.stereotype.Component;
import org.xml.sax.Attributes;
import org.xml.sax.Locator;
import org.xml.sax.SAXException;
import stroom.cache.server.StoredXsltExecutable;
import stroom.cache.server.XSLTPool;
import stroom.entity.shared.StringCriteria;
import stroom.entity.shared.VersionedEntityDecorator;
import stroom.node.server.StroomPropertyService;
import stroom.pipeline.server.LocationFactoryProxy;
import stroom.pipeline.server.SupportsCodeInjection;
import stroom.pipeline.server.errorhandler.ErrorListenerAdaptor;
import stroom.pipeline.server.errorhandler.ErrorReceiver;
import stroom.pipeline.server.errorhandler.ErrorReceiverIdDecorator;
import stroom.pipeline.server.errorhandler.ErrorReceiverProxy;
import stroom.pipeline.server.errorhandler.LoggedException;
import stroom.pipeline.server.errorhandler.ProcessException;
import stroom.pipeline.server.errorhandler.StoredErrorReceiver;
import stroom.pipeline.server.factory.ConfigurableElement;
import stroom.pipeline.server.factory.PipelineProperty;
import stroom.pipeline.server.writer.PathCreator;
import stroom.pipeline.shared.ElementIcons;
import stroom.pipeline.shared.FindXSLTCriteria;
import stroom.pipeline.shared.XSLT;
import stroom.pipeline.shared.XSLTService;
import stroom.pipeline.shared.data.PipelineElementType;
import stroom.pipeline.shared.data.PipelineElementType.Category;
import stroom.pipeline.shared.data.PipelineReference;
import stroom.pipeline.state.PipelineContext;
import stroom.pool.PoolItem;
import stroom.security.SecurityContext;
import stroom.util.CharBuffer;
import stroom.util.shared.Severity;
import stroom.util.spring.StroomScope;

import javax.inject.Inject;
import javax.xml.transform.ErrorListener;
import javax.xml.transform.TransformerConfigurationException;
import javax.xml.transform.sax.SAXResult;
import javax.xml.transform.sax.TransformerHandler;
import java.util.ArrayList;
import java.util.List;

/**
 * An XML filter for performing inline XSLT transformation of XML.
 */
@Component
@Scope(StroomScope.PROTOTYPE)
@ConfigurableElement(type = "XSLTFilter", category = Category.FILTER, roles = {PipelineElementType.ROLE_TARGET,
        PipelineElementType.ROLE_HAS_TARGETS, PipelineElementType.VISABILITY_SIMPLE,
        PipelineElementType.VISABILITY_STEPPING, PipelineElementType.ROLE_MUTATOR,
        PipelineElementType.ROLE_HAS_CODE}, icon = ElementIcons.XSLT)
public class XSLTFilter extends AbstractXMLFilter implements SupportsCodeInjection {
    private static final Logger LOGGER = LoggerFactory.getLogger(XSLTFilter.class);

    private static final int DEFAULT_MAX_ELEMENTS = 1000000;

    private final XSLTPool xsltPool;
    private final ErrorReceiverProxy errorReceiverProxy;
    private final XSLTService xsltService;
    private final StroomPropertyService stroomPropertyService;
    private final LocationFactoryProxy locationFactory;
    private final PipelineContext pipelineContext;
    private final PathCreator pathCreator;
    private final SecurityContext securityContext;

    private ErrorListener errorListener;

    private boolean suppressXSLTNotFoundWarnings;
    private XSLT xsltRef;
    private String xsltNamePattern;

    /**
     * We only need a single transformer factory here as it actually doesn't do
     * much internally when creating a transformer handler.
     */
    private PoolItem<VersionedEntityDecorator<XSLT>, StoredXsltExecutable> poolItem;
    private XsltExecutable xsltExecutable;
    private TransformerHandler handler;
    private Locator locator;
    private boolean xsltRequired = false;
    private boolean passThrough = true;
    private String injectedCode;
    private boolean usePool = true;
    private List<PipelineReference> pipelineReferences;

    private int elementCount;
    private int maxElementCount;

    @Inject
<<<<<<< HEAD
    public XSLTFilter(final XSLTPool xsltPool, final ErrorReceiverProxy errorReceiverProxy,
                      final XSLTService xsltService, final StroomPropertyService stroomPropertyService,
                      final LocationFactoryProxy locationFactory, final PipelineContext pipelineContext,
                      final PathCreator pathCreator) {
=======
    public XSLTFilter(final XSLTPool xsltPool,
                      final ErrorReceiverProxy errorReceiverProxy,
                      final XSLTService xsltService,
                      final StroomPropertyService stroomPropertyService,
                      final LocationFactoryProxy locationFactory,
                      final PipelineContext pipelineContext,
                      final PathCreator pathCreator,
                      final SecurityContext securityContext) {
>>>>>>> 3ea46282
        this.xsltPool = xsltPool;
        this.errorReceiverProxy = errorReceiverProxy;
        this.xsltService = xsltService;
        this.stroomPropertyService = stroomPropertyService;
        this.locationFactory = locationFactory;
        this.pipelineContext = pipelineContext;
        this.pathCreator = pathCreator;
        this.securityContext = securityContext;
    }

    @Override
    public void startProcessing() {
        try {
            errorListener = new ErrorListenerAdaptor(getElementId(), locationFactory, errorReceiverProxy);
            maxElementCount = getMaxElements();

            // Load XSLT from a name pattern if one has been specified.
            XSLT xslt = xsltRef;
            String xsltName = null;

            if (xslt != null) {
                xsltName = xslt.getName();
            }

            if (xsltNamePattern != null && xsltNamePattern.trim().length() > 0) {
                // Resolve replacement variables.
                final String resolvedName = pathCreator.replaceContextVars(xsltNamePattern.trim());
                // Make sure there are no replacement vars left.
                final String[] vars = PathCreator.findVars(resolvedName);
                if (vars.length > 0) {
                    final StringBuilder sb = new StringBuilder();
                    sb.append("XSLT name pattern \"");
                    sb.append(xsltNamePattern);
                    sb.append("\" contains invalid replacement variables (");
                    for (final String var : vars) {
                        sb.append(var);
                        sb.append(", ");
                    }
                    sb.setLength(sb.length() - 2);
                    sb.append(")");
                    throw new ProcessException(sb.toString());
                }

                LOGGER.debug("Finding XSLT with resolved name '{}' from pattern '{}'", resolvedName, xsltNamePattern);
                final FindXSLTCriteria criteria = new FindXSLTCriteria();
                criteria.setName(new StringCriteria(resolvedName));
                criteria.setSort(FindXSLTCriteria.FIELD_ID);
                final List<XSLT> xsltList = xsltService.find(criteria);
                if (xsltList == null || xsltList.size() == 0) {
                    if (!suppressXSLTNotFoundWarnings) {
                        final StringBuilder sb = new StringBuilder();
                        sb.append("No XSLT found with name '");
                        sb.append(resolvedName);
                        sb.append("' from pattern '");
                        sb.append(xsltNamePattern);

                        if (xslt != null) {
                            sb.append("' - using default '");
                            sb.append(xsltName);
                            sb.append("'");
                        } else {
                            sb.append("' - no default specified");
                        }

                        errorReceiverProxy.log(Severity.WARNING, null, getElementId(), sb.toString(), null);
                    }
                } else {
                    xslt = xsltList.get(0);
                    xsltName = xslt.getName();

                    if (xsltList.size() > 1) {
                        final StringBuilder sb = new StringBuilder();
                        sb.append("Multiple XSLT found with name '");
                        sb.append(resolvedName);
                        sb.append("' from pattern '");
                        sb.append(xsltNamePattern);
                        sb.append("' - using XSLT with lowest id (");
                        sb.append(xslt.getId());
                        sb.append(")");
                        errorReceiverProxy.log(Severity.WARNING, null, getElementId(), sb.toString(), null);
                    }
                }
            }

            // If we have found XSLT then load it and get a template.
            if (xslt != null) {
                // Load the latest XSLT to get round the issue of the pipeline
                // being cached and therefore holding onto stale XSLT.

                // TODO: We need to use the cached XSLT service ideally but
                // before we do it needs to be aware cluster wide when XSLT has
                // been updated.
                xslt = xsltService.load(xslt);
                if (xslt == null) {
                    final StringBuilder sb = new StringBuilder();
                    sb.append("XSLT \"");
                    sb.append(xsltName);
                    sb.append("\" appears to have been deleted");
                    throw new ProcessException(sb.toString());
                }

                // If we are in stepping mode and have made code changes then we
                // want to add them to the newly loaded XSLT.

                if (injectedCode != null) {
                    xslt.setData(injectedCode);
                    usePool = false;
                }

                // If no XSLT has been provided then don't try and get compiled
                // XSLT for it.
                if (xslt.getData() != null && xslt.getData().trim().length() > 0) {
                    // Get compiled XSLT from the pool.
                    final ErrorReceiver errorReceiver = new ErrorReceiverIdDecorator(getElementId(),
                            errorReceiverProxy);
                    poolItem = xsltPool.borrowConfiguredTemplate(new VersionedEntityDecorator<>(xslt, getUser()), errorReceiver,
                            locationFactory, pipelineReferences, usePool);
                    final StoredXsltExecutable storedXsltExecutable = poolItem.getValue();
                    // Get the errors.
                    final StoredErrorReceiver storedErrors = storedXsltExecutable.getErrorReceiver();
                    // Get the XSLT executable.
                    xsltExecutable = storedXsltExecutable.getXsltExecutable();

                    if (storedErrors.getTotalErrors() > 0) {
                        // Replay any exceptions that were created when
                        // compiling the XSLT into the pipeline error handler.
                        storedErrors.replay(errorReceiver);
                    }

                    if (xsltExecutable == null) {
                        // If the XSLT has previously failed to compile they
                        // will have stored null in the pool. Throw an exception
                        // to record this.
                        final CharBuffer sb = new CharBuffer(100);
                        sb.append("There is a problem with the XSLT \"");
                        sb.append(xslt.getName());
                        sb.append("\", see previous logs for details");
                        final String msg = sb.toString();
                        throw new ProcessException(msg);
                    }
                }
            }

            if (xsltRequired && xsltExecutable == null && !pipelineContext.isStepping()) {
                passThrough = false;
                final String msg = "XSLT is required but either no XSLT was found or there is an error in the XSLT";
                throw new ProcessException(msg);
            }
        } catch (final Exception e) {
            errorReceiverProxy.log(Severity.FATAL_ERROR, null, getElementId(), e.getMessage(), e);
            // If we aren't stepping then throw an exception to terminate early.
            if (!pipelineContext.isStepping()) {
                throw new LoggedException(e.getMessage(), e);
            }
        } finally {
            super.startProcessing();
        }
    }

    @Override
    public void endProcessing() {
        try {
            if (poolItem != null) {
                xsltPool.returnObject(poolItem, usePool);
                poolItem = null;
            }
        } finally {
            super.endProcessing();
        }
    }

    /**
     * @param locator an object that can return the location of any SAX document
     *                event
     * @see org.xml.sax.Locator
     * @see stroom.pipeline.server.filter.AbstractXMLFilter#setDocumentLocator(org.xml.sax.Locator)
     */
    @Override
    public void setDocumentLocator(final Locator locator) {
        if (this.locator == null) {
            this.locator = locator;
            super.setDocumentLocator(locator);
        }
    }

    /**
     * @throws org.xml.sax.SAXException any SAX exception, possibly wrapping another exception
     * @see #endDocument
     * @see org.xml.sax.helpers.XMLFilterImpl#startDocument()
     */
    @Override
    public void startDocument() throws SAXException {
        try {
            if (xsltExecutable != null) {
                // Make sure the executable points at the local error handler.
                final Configuration configuration = xsltExecutable.getUnderlyingCompiledStylesheet().getConfiguration();
                configuration.setErrorListener(errorListener);
                configuration.setLineNumbering(!pipelineContext.isStepping());

                // Create a handler to receive all SAX events.
                final TemplatesImpl templates = new TemplatesImpl(xsltExecutable);
                final TransformerImpl transformer = (TransformerImpl) templates.newTransformer();
                transformer.setErrorListener(errorListener);

                handler = transformer.newTransformerHandler();
                handler.setResult(new SAXResult(getFilter()));
                if (locator != null) {
                    handler.setDocumentLocator(locator);
                }
                handler.startDocument();

            } else if (passThrough) {
                super.startDocument();
            }

        } catch (final TransformerConfigurationException e) {
            errorReceiverProxy.log(Severity.FATAL_ERROR, locationFactory.create(e.getLocator()), getElementId(),
                    e.toString(), e);
            // If we aren't stepping then throw an exception to terminate early.
            if (!pipelineContext.isStepping()) {
                throw new LoggedException(e.getMessage(), e);
            }
        }
    }

    /**
     * @throws org.xml.sax.SAXException any SAX exception, possibly wrapping another exception
     * @see #startDocument
     * @see stroom.pipeline.server.filter.AbstractXMLFilter#endDocument()
     */
    @Override
    public void endDocument() throws SAXException {
        if (handler != null) {
            try {
                handler.endDocument();

            } catch (final Exception e) {
                try {
                    final ProcessException processException = getNestedProcessException(e);
                    if (processException != null) {
                        throw processException;
                    }

                    if (e.getCause() != null) {
                        throw getRuntimeException(e.getCause());
                    }

                    throw e;

                } finally {
                    // We don't want the whole pipeline to terminate processing
                    // if there is a problem with the transform.
                    super.endDocument();
                }
            }

            handler = null;
            elementCount = 0;

        } else if (passThrough) {
            super.endDocument();
        }
    }

    private ProcessException getNestedProcessException(Throwable e) {
        Throwable nested = e;
        while (nested != null && nested != nested.getCause()) {
            if (nested instanceof ProcessException) {
                return (ProcessException) nested;
            }

            nested = nested.getCause();
        }

        return null;
    }

    private RuntimeException getRuntimeException(Throwable e) {
        if (e instanceof RuntimeException) {
            return (RuntimeException) e;
        }

        return new RuntimeException(e.getMessage(), e);
    }

    /**
     * @param prefix the Namespace prefix being declared. An empty string is used
     *               for the default element namespace, which has no prefix.
     * @param uri    the Namespace URI the prefix is mapped to
     * @throws org.xml.sax.SAXException the client may throw an exception during processing
     * @see #endPrefixMapping
     * @see #startElement
     * @see stroom.pipeline.server.filter.AbstractXMLFilter#startPrefixMapping(java.lang.String,
     * java.lang.String)
     */
    @Override
    public void startPrefixMapping(final String prefix, final String uri) throws SAXException {
        if (handler != null) {
            handler.startPrefixMapping(prefix, uri);
        } else if (passThrough) {
            super.startPrefixMapping(prefix, uri);
        }
    }

    /**
     * the prefix that was being mapped. This is the empty string when a default
     * mapping scope ends.
     *
     * @param prefix the prefix that was being mapped. This is the empty string
     *               when a default mapping scope ends.
     * @throws org.xml.sax.SAXException the client may throw an exception during processing
     * @see #startPrefixMapping
     * @see #endElement
     * @see stroom.pipeline.server.filter.AbstractXMLFilter#endPrefixMapping(java.lang.String)
     */
    @Override
    public void endPrefixMapping(final String prefix) throws SAXException {
        if (handler != null) {
            handler.endPrefixMapping(prefix);
        } else if (passThrough) {
            super.endPrefixMapping(prefix);
        }
    }

    /**
     * @param uri       the Namespace URI, or the empty string if the element has no
     *                  Namespace URI or if Namespace processing is not being
     *                  performed
     * @param localName the local name (without prefix), or the empty string if
     *                  Namespace processing is not being performed
     * @param qName     the qualified name (with prefix), or the empty string if
     *                  qualified names are not available
     * @param atts      the attributes attached to the element. If there are no
     *                  attributes, it shall be an empty Attributes object. The value
     *                  of this object after startElement returns is undefined
     * @throws org.xml.sax.SAXException any SAX exception, possibly wrapping another exception
     * @see #endElement
     * @see org.xml.sax.Attributes
     * @see org.xml.sax.helpers.AttributesImpl
     * @see stroom.pipeline.server.filter.AbstractXMLFilter#startElement(java.lang.String,
     * java.lang.String, java.lang.String, org.xml.sax.Attributes)
     */
    @Override
    public void startElement(final String uri, final String localName, final String qName, final Attributes atts)
            throws SAXException {
        if (handler != null) {
            elementCount++;
            if (elementCount > maxElementCount) {
                final StringBuilder sb = new StringBuilder();
                sb.append("Max element count of ");
                sb.append(maxElementCount);
                sb.append(
                        " has been exceeded. Please ensure a split filter is present and is configured correctly for this pipeline.");
                final String message = sb.toString();
                final ProcessException exception = new ProcessException(message);
                if (pipelineContext.isStepping()) {
                    errorReceiverProxy.log(Severity.FATAL_ERROR, null, getElementId(), exception.getMessage(),
                            exception);
                } else {
                    errorReceiverProxy.log(Severity.FATAL_ERROR, locationFactory.create(locator), getElementId(),
                            exception.getMessage(), exception);
                }

                // If we aren't stepping then throw an exception to terminate
                // early.
                if (!pipelineContext.isStepping()) {
                    throw new LoggedException(exception.getMessage(), exception);
                }
            }

            handler.startElement(uri, localName, qName, atts);
        } else if (passThrough) {
            super.startElement(uri, localName, qName, atts);
        }
    }

    /**
     * @param uri       the Namespace URI, or the empty string if the element has no
     *                  Namespace URI or if Namespace processing is not being
     *                  performed
     * @param localName the local name (without prefix), or the empty string if
     *                  Namespace processing is not being performed
     * @param qName     the qualified XML name (with prefix), or the empty string if
     *                  qualified names are not available
     * @throws org.xml.sax.SAXException any SAX exception, possibly wrapping another exception
     * @see stroom.pipeline.server.filter.AbstractXMLFilter#endElement(java.lang.String,
     * java.lang.String, java.lang.String)
     */
    @Override
    public void endElement(final String uri, final String localName, final String qName) throws SAXException {
        if (handler != null) {
            handler.endElement(uri, localName, qName);
        } else if (passThrough) {
            super.endElement(uri, localName, qName);
        }
    }

    /**
     * @param ch     the characters from the XML document
     * @param start  the start position in the array
     * @param length the number of characters to read from the array
     * @throws org.xml.sax.SAXException any SAX exception, possibly wrapping another exception
     * @see #ignorableWhitespace
     * @see org.xml.sax.Locator
     * @see stroom.pipeline.server.filter.AbstractXMLFilter#characters(char[],
     * int, int)
     */
    @Override
    public void characters(final char[] ch, final int start, final int length) throws SAXException {
        if (handler != null) {
            handler.characters(ch, start, length);
        } else if (passThrough) {
            super.characters(ch, start, length);
        }
    }

    /**
     * @param ch     the characters from the XML document
     * @param start  the start position in the array
     * @param length the number of characters to read from the array
     * @throws org.xml.sax.SAXException any SAX exception, possibly wrapping another exception
     * @see #characters
     * @see stroom.pipeline.server.filter.AbstractXMLFilter#ignorableWhitespace(char[],
     * int, int)
     */
    @Override
    public void ignorableWhitespace(final char[] ch, final int start, final int length) throws SAXException {
        if (handler != null) {
            handler.ignorableWhitespace(ch, start, length);
        } else if (passThrough) {
            super.ignorableWhitespace(ch, start, length);
        }
    }

    /**
     * @param target the processing instruction target
     * @param data   the processing instruction data, or null if none was supplied.
     *               The data does not include any whitespace separating it from
     *               the target
     * @throws org.xml.sax.SAXException any SAX exception, possibly wrapping another exception
     * @see stroom.pipeline.server.filter.AbstractXMLFilter#processingInstruction(java.lang.String,
     * java.lang.String)
     */
    @Override
    public void processingInstruction(final String target, final String data) throws SAXException {
        if (handler != null) {
            handler.processingInstruction(target, data);
        } else if (passThrough) {
            super.processingInstruction(target, data);
        }
    }

    /**
     * @param name the name of the skipped entity. If it is a parameter entity,
     *             the name will begin with '%', and if it is the external DTD
     *             subset, it will be the string "[dtd]"
     * @throws org.xml.sax.SAXException any SAX exception, possibly wrapping another exception
     * @see stroom.pipeline.server.filter.AbstractXMLFilter#skippedEntity(java.lang.String)
     */
    @Override
    public void skippedEntity(final String name) throws SAXException {
        if (handler != null) {
            handler.skippedEntity(name);
        } else if (passThrough) {
            super.skippedEntity(name);
        }
    }

    public boolean isXsltRequired() {
        return xsltRequired;
    }

    public void setXsltRequired(final boolean xsltRequired) {
        this.xsltRequired = xsltRequired;
    }

    public List<PipelineReference> getPipelineReferences() {
        return pipelineReferences;
    }

    private int getMaxElements() {
        int maxElements = DEFAULT_MAX_ELEMENTS;
        if (stroomPropertyService != null) {
            try {
                final String property = stroomPropertyService.getProperty("stroom.pipeline.xslt.maxElements");
                if (property != null) {
                    maxElements = Integer.parseInt(property);
                }
            } catch (final Exception ex) {
                LOGGER.error("getMaxElements() - Integer.parseInt stroom.pipeline.xslt.maxElements", ex);
            }
        }
        return maxElements;
    }

    private String getUser() {
        if (securityContext == null) {
            return null;
        }
        return securityContext.getUserId();
    }

    @PipelineProperty(description = "The XSLT to use.")
    public void setXslt(final XSLT xsltRef) {
        this.xsltRef = xsltRef;
    }

    @PipelineProperty(description = "A name pattern to load XSLT dynamically.")
    public void setXsltNamePattern(final String xsltNamePattern) {
        this.xsltNamePattern = xsltNamePattern;
    }

    @PipelineProperty(description = "If XSLT cannot be found to match the name pattern suppress warnings.", defaultValue = "false")
    public void setSuppressXSLTNotFoundWarnings(final boolean suppressXSLTNotFoundWarnings) {
        this.suppressXSLTNotFoundWarnings = suppressXSLTNotFoundWarnings;
    }

    @PipelineProperty(description = "A list of places to load reference data from if required.")
    public void setPipelineReference(final PipelineReference pipelineReference) {
        if (pipelineReferences == null) {
            pipelineReferences = new ArrayList<>();
        }

        pipelineReferences.add(pipelineReference);
    }

    @PipelineProperty(description = "Advanced: Choose whether or not you want to use cached XSLT templates to improve performance.", defaultValue = "true")
    public void setUsePool(final boolean usePool) {
        this.usePool = usePool;
    }

    @Override
    public void setInjectedCode(final String injectedCode) {
        this.injectedCode = injectedCode;
    }
}<|MERGE_RESOLUTION|>--- conflicted
+++ resolved
@@ -113,12 +113,6 @@
     private int maxElementCount;
 
     @Inject
-<<<<<<< HEAD
-    public XSLTFilter(final XSLTPool xsltPool, final ErrorReceiverProxy errorReceiverProxy,
-                      final XSLTService xsltService, final StroomPropertyService stroomPropertyService,
-                      final LocationFactoryProxy locationFactory, final PipelineContext pipelineContext,
-                      final PathCreator pathCreator) {
-=======
     public XSLTFilter(final XSLTPool xsltPool,
                       final ErrorReceiverProxy errorReceiverProxy,
                       final XSLTService xsltService,
@@ -127,7 +121,6 @@
                       final PipelineContext pipelineContext,
                       final PathCreator pathCreator,
                       final SecurityContext securityContext) {
->>>>>>> 3ea46282
         this.xsltPool = xsltPool;
         this.errorReceiverProxy = errorReceiverProxy;
         this.xsltService = xsltService;
