/*
 * Copyright 2016 Crown Copyright
 *
 * Licensed under the Apache License, Version 2.0 (the "License");
 * you may not use this file except in compliance with the License.
 * You may obtain a copy of the License at
 *
 *     http://www.apache.org/licenses/LICENSE-2.0
 *
 * Unless required by applicable law or agreed to in writing, software
 * distributed under the License is distributed on an "AS IS" BASIS,
 * WITHOUT WARRANTIES OR CONDITIONS OF ANY KIND, either express or implied.
 * See the License for the specific language governing permissions and
 * limitations under the License.
 */

package stroom.pipeline.server.filter;

import org.apache.commons.lang.StringUtils;
import org.springframework.context.annotation.Scope;
import org.springframework.stereotype.Component;
import org.xml.sax.Attributes;
import org.xml.sax.ErrorHandler;
import org.xml.sax.Locator;
import org.xml.sax.SAXException;
import org.xml.sax.SAXParseException;
import stroom.cache.server.SchemaKey;
import stroom.cache.server.SchemaPool;
import stroom.cache.server.StoredSchema;
import stroom.pipeline.server.LocationFactoryProxy;
import stroom.pipeline.server.errorhandler.ErrorHandlerAdaptor;
import stroom.pipeline.server.errorhandler.ErrorReceiverProxy;
import stroom.pipeline.server.errorhandler.LoggedException;
import stroom.pipeline.state.PipelineContext;
import stroom.pool.PoolItem;
import stroom.util.CharBuffer;
import stroom.util.shared.Severity;
import stroom.util.shared.StoredError;
import stroom.util.spring.StroomScope;
import stroom.xmlschema.server.XMLSchemaCache;
import stroom.xmlschema.server.XMLSchemaCache.SchemaSet;
import stroom.xmlschema.shared.FindXMLSchemaCriteria;
import stroom.xmlschema.shared.XMLSchema;

import javax.inject.Inject;
import javax.xml.XMLConstants;
import javax.xml.validation.Schema;
import javax.xml.validation.ValidatorHandler;
import java.util.Map;
import java.util.Map.Entry;
import java.util.TreeMap;
import java.util.regex.Pattern;

/**
 * An XML filter for performing inline schema validation of XML.
 */
@Component
@Scope(StroomScope.PROTOTYPE)
public class SchemaFilter extends AbstractXMLFilter implements Locator {
    private static final int INDENT = 2;
    private static final String SPACE = " ";
    private static final String SCHEMA_LOCATION = "schemaLocation";
    private static final Pattern MULTI_SPACE_PATTERN = Pattern.compile("[\\s]+");
    private static final Pattern CVC_PATTERN = Pattern.compile("cvc-[^:]*:");
    private static final Pattern NS_REDUCTION_PATTERN = Pattern.compile("\"[^\"]*\":");

    private final SchemaPool schemaPool;
    private final XMLSchemaCache xmlSchemaCache;
    private final ErrorReceiverProxy errorReceiverProxy;
    private final LocationFactoryProxy locationFactory;
    private final PipelineContext pipelineContext;

    private final Map<String, String> prefixes = new TreeMap<>();
    private final CharBuffer sb = new CharBuffer(10);
    private ErrorHandler errorHandler;
    private Map<String, String> schemaLocations;
    private ValidatorHandler validator;
    private PoolItem<SchemaKey, StoredSchema> poolItem;
    private FindXMLSchemaCriteria schemaConstraint;
    private int lineNo;
    private int colNo;
    private int depth;
    private boolean inStartElement;
    private String schemaLanguage = XMLConstants.W3C_XML_SCHEMA_NS_URI;
    // private boolean cacheSchemas = true;
    private boolean schemaValidation = true;
    private boolean useOriginalLocator;
    private Locator locator;

    @Inject
<<<<<<< HEAD
    public SchemaFilter(final SchemaPool schemaPool, final XMLSchemaCache xmlSchemaCache,
                        final ErrorReceiverProxy errorReceiverProxy, final LocationFactoryProxy locationFactory,
=======
    public SchemaFilter(final SchemaPool schemaPool,
                        final XMLSchemaCache xmlSchemaCache,
                        final ErrorReceiverProxy errorReceiverProxy,
                        final LocationFactoryProxy locationFactory,
>>>>>>> 3ea46282
                        final PipelineContext pipelineContext) {
        this.schemaPool = schemaPool;
        this.xmlSchemaCache = xmlSchemaCache;
        this.errorReceiverProxy = errorReceiverProxy;
        this.locationFactory = locationFactory;
        this.pipelineContext = pipelineContext;
    }

    /**
     * @see stroom.pipeline.server.filter.AbstractXMLFilter#startProcessing()
     */
    @Override
    public void startProcessing() {
        try {
            if (errorHandler == null) {
                errorHandler = new ErrorHandlerAdaptor(getElementId(), locationFactory, errorReceiverProxy) {
                    @Override
                    protected void log(final Severity severity, final SAXParseException exception) {
                        String message = exception.getMessage();

                        if (message.contains("cvc-")) {
                            message = CVC_PATTERN.matcher(message).replaceAll("");
                        }
                        if (message.contains("One of")) {
                            message = NS_REDUCTION_PATTERN.matcher(message).replaceAll("");
                        }
                        message = message.trim();

                        final SAXParseException ex = new SAXParseException(message, exception.getPublicId(),
                                exception.getSystemId(), exception.getLineNumber(), exception.getColumnNumber());

                        super.log(severity, ex);
                    }
                };
            }

            schemaLocations = null;
            prefixes.clear();
            validator = null;
        } finally {
            super.startProcessing();
        }
    }

    @Override
    public void endProcessing() {
        try {
            // Return the current schema to the pool if we have one.
            returnCurrentSchema();
        } finally {
            super.endProcessing();
        }
    }

    /**
     * This method tells filters that a stream is about to be parsed so that
     * they can complete any setup necessary.
     */
    @Override
    public void startStream() {
        // Assume the first line is the XML declaration.
        lineNo = 1;
        colNo = 0;
        depth = 0;
        inStartElement = false;
        super.startStream();
    }

    @Override
    public void setDocumentLocator(final Locator locator) {
        try {
            if (useOriginalLocator) {
                this.locator = locator;
            } else {
                this.locator = this;
            }

            if (validator != null) {
                validator.setDocumentLocator(this.locator);
            }
        } catch (final Throwable t) {
            unexpectedError("setDocumentLocator()", t);
        } finally {
            super.setDocumentLocator(locator);
        }
    }

    @Override
    public void startDocument() throws SAXException {
        try {
            if (validator != null) {
                validator.startDocument();
            }
        } catch (final Throwable t) {
            unexpectedError("startDocument()", t);
        } finally {
            super.startDocument();
        }
    }

    /**
     * Fires necessary end document event for the current validator.
     *
     * @throws SAXException Could be thrown by validator.
     * @see stroom.pipeline.server.filter.AbstractXMLFilter#endDocument()
     */
    @Override
    public void endDocument() throws SAXException {
        try {
            if (validator != null) {
                validator.endDocument();
            }
        } catch (final Throwable t) {
            unexpectedError("endDocument()", t);
        } finally {
            super.endDocument();
        }
    }

    /**
     * Adds prefixes from the prefix map.
     *
     * @param prefix The prefix to add.
     * @param uri    The URI of the prefix.
     * @throws SAXException Not thrown.
     * @see stroom.pipeline.server.filter.AbstractXMLFilter#startPrefixMapping(java.lang.String,
     * java.lang.String)
     */
    @Override
    public void startPrefixMapping(final String prefix, final String uri) throws SAXException {
        try {
            prefixes.put(prefix, uri);

            if (validator != null) {
                validator.startPrefixMapping(prefix, uri);
            }
        } catch (final Throwable t) {
            unexpectedError("startPrefixMapping()", t);
        } finally {
            super.startPrefixMapping(prefix, uri);
        }
    }

    /**
     * Removes prefixes from the prefix map.
     *
     * @param prefix The prefix to remove.
     * @throws SAXException Not thrown.
     * @see stroom.pipeline.server.filter.AbstractXMLFilter#endPrefixMapping(java.lang.String)
     */
    @Override
    public void endPrefixMapping(final String prefix) throws SAXException {
        try {
            prefixes.remove(prefix);

            if (validator != null) {
                validator.endPrefixMapping(prefix);
            }
        } catch (final Throwable t) {
            unexpectedError("endPrefixMapping()", t);
        } finally {
            super.endPrefixMapping(prefix);
        }
    }

    /**
     * This method is entered for every start element. If this is the first
     * start element in a document it looks for a schema declaration to use to
     * validate the rest of the document.
     *
     * @param uri       The element's namespace URI, or the empty string.
     * @param localName The element's local name, or the empty string.
     * @param qName     The element's qualified (prefixed) name, or the empty string.
     * @param atts      The element's attributes.
     * @throws org.xml.sax.SAXException The client may throw an exception during processing.
     * @see stroom.pipeline.server.filter.AbstractXMLFilter#startElement(java.lang.String,
     * java.lang.String, java.lang.String, org.xml.sax.Attributes)
     */
    @Override
    public void startElement(final String uri, final String localName, final String qName, final Attributes atts)
            throws SAXException {
        try {
            // When we are stepping each XML output record will begin at line 1
            // again.
            if (pipelineContext.isStepping() && depth == 0) {
                lineNo = 1;
                schemaLocations = null;
            }

            colNo = depth * INDENT;
            lineNo++;
            inStartElement = true;

            depth++;

            storeSchemaLocations(uri, atts);

            if (validator != null) {
                validator.startElement(uri, localName, qName, atts);
            }
        } catch (final Throwable t) {
            unexpectedError("startElement()", t);
        } finally {
            super.startElement(uri, localName, qName, atts);
        }
    }

    /**
     * Receive notification of the end of an element.
     * <p>
     * <p>
     * The SAX parser will invoke this method at the end of every element in the
     * XML document; there will be a corresponding {@link #startElement
     * startElement} event for every endElement event (even when the element is
     * empty).
     * </p>
     * <p>
     * <p>
     * For information on the names, see startElement.
     * </p>
     *
     * @param uri       the Namespace URI, or the empty string if the element has no
     *                  Namespace URI or if Namespace processing is not being
     *                  performed
     * @param localName the local name (without prefix), or the empty string if
     *                  Namespace processing is not being performed
     * @param qName     the qualified XML name (with prefix), or the empty string if
     *                  qualified names are not available
     * @throws org.xml.sax.SAXException any SAX exception, possibly wrapping another exception
     */
    @Override
    public void endElement(final String uri, final String localName, final String qName) throws SAXException {
        try {
            depth--;

            if (!inStartElement) {
                lineNo++;
                colNo = depth * INDENT;
            }
            inStartElement = false;

            if (validator != null) {
                validator.endElement(uri, localName, qName);
            }
        } catch (final Throwable t) {
            unexpectedError("endElement()", t);
        } finally {
            super.endElement(uri, localName, qName);
        }
    }

    /**
     * Sends characters to the current validator handler.
     *
     * @param ch     Characters.
     * @param start  Start of char buffer.
     * @param length Number of chars to send.
     * @throws SAXException Not thrown.
     * @see stroom.pipeline.server.filter.AbstractXMLFilter#characters(char[],
     * int, int)
     */
    @Override
    public void characters(final char[] ch, final int start, final int length) throws SAXException {
        try {
            colNo += length;

            if (validator != null) {
                validator.characters(ch, start, length);
            }
        } catch (final Throwable t) {
            unexpectedError("characters()", t);
        } finally {
            super.characters(ch, start, length);
        }
    }

    private void storeSchemaLocations(final String uri, final Attributes atts) throws SAXException {
        if (schemaValidation && schemaLocations == null && xmlSchemaCache != null) {
            schemaLocations = new TreeMap<>();

            String schemaLocation = atts.getValue(XMLConstants.W3C_XML_SCHEMA_INSTANCE_NS_URI, SCHEMA_LOCATION);
            if (schemaLocation != null) {
                schemaLocation = MULTI_SPACE_PATTERN.matcher(schemaLocation).replaceAll(SPACE);
                schemaLocation = schemaLocation.trim();
                final String[] locations = schemaLocation.split(SPACE);
                for (int i = 0; i < locations.length; i += 2) {
                    if (i + 1 < locations.length) {
                        final String namespace = locations[i];
                        final String schema = locations[i + 1];
                        schemaLocations.put(namespace, schema);
                    }
                }
            }

            // Make sure all of the schema locations are valid.
            if (validateSchemaLocations(uri, schemaLocations, schemaConstraint)) {
                // Locations are valid so get a validator.
                validator = getValidator();
            }
        }
    }

    private boolean validateSchemaLocations(final String rootURI, final Map<String, String> schemaLocations,
                                            final FindXMLSchemaCriteria schemaConstraint) throws SAXException {
        final SchemaSet schemaSet = xmlSchemaCache.getSchemaSet(schemaConstraint);
        final String validLocations = schemaSet.getLocations();

        // Check that the root has a URI.
        if (rootURI == null || rootURI.trim().length() == 0) {
            noNamespace(validLocations, schemaConstraint);
            return false;
        }

        // Make sure we have some schema locations.
        if (schemaLocations == null || schemaLocations.size() == 0) {
            noSchemaLocations(validLocations, schemaConstraint);
            return false;
        }

        // Check that the root URI has a valid schema location.
        final String rootLocation = schemaLocations.get(rootURI);
        if (rootLocation == null) {
            noSchemaLocation(rootURI, validLocations, schemaConstraint);
            return false;
        }

        // Make sure the namespace or location for the root schema can be found
        // within the set of valid schemas.
        final XMLSchema bestMatch = schemaSet.getBestMatch(rootLocation, rootURI);
        if (bestMatch == null) {
            invalidSchemaLocation(rootLocation, validLocations, schemaConstraint);
            return false;
        }

        // Finally check that all of the schema locations are valid.
        final FindXMLSchemaCriteria findXMLSchemaCriteria = new FindXMLSchemaCriteria();
        findXMLSchemaCriteria.setUser(schemaConstraint.getUser());
        final SchemaSet allSchemas = xmlSchemaCache.getSchemaSet(findXMLSchemaCriteria);
        for (final Entry<String, String> entry : schemaLocations.entrySet()) {
            final String namespaceURI = entry.getKey();
            final String systemId = entry.getValue();
            final XMLSchema res = allSchemas.getBestMatch(systemId, namespaceURI);
            if (res == null) {
                invalidSchemaLocation(systemId, allSchemas.getLocations(), null);
                return false;
            } else if (res.isDeprecated()) {
                deprecatedSchema(systemId);
            }
        }

        return true;
    }

    private void noNamespace(final String validLocations, final FindXMLSchemaCriteria schemaConstraint)
            throws SAXException {
        if (errorHandler != null) {
            sb.append("No namespace has been declared for this XML instance.");
            sb.append("\nYou must declare a namespace, ");
            sb.append("e.g. xmlns=\"event-logging:3\".");
            printSchemaLocations(sb, validLocations, schemaConstraint);
            fatalError(sb);
        }
    }

    private void noSchemaLocations(final String validLocations, final FindXMLSchemaCriteria schemaConstraint)
            throws SAXException {
        if (errorHandler != null) {
            sb.append("No schema locations specified.");
            printSchemaLocations(sb, validLocations, schemaConstraint);
            fatalError(sb);
        }
    }

    private void noSchemaLocation(final String uri, final String validLocations,
                                  final FindXMLSchemaCriteria schemaConstraint) throws SAXException {
        sb.append("No schema location specified for: ");
        sb.append(uri);
        printSchemaLocations(sb, validLocations, schemaConstraint);
        fatalError(sb);
    }

    private void invalidSchemaLocation(final String systemId, final String validLocations,
                                       final FindXMLSchemaCriteria schemaConstraint) throws SAXException {
        sb.append("Invalid schema location: ");
        sb.append(systemId);
        printSchemaLocations(sb, validLocations, schemaConstraint);
        fatalError(sb);
    }

    private void printSchemaLocations(final CharBuffer sb, final String validLocations,
                                      final FindXMLSchemaCriteria schemaConstraint) {
        final StringBuilder where = new StringBuilder();

        if (schemaConstraint != null) {
            if (StringUtils.isNotBlank(schemaConstraint.getSchemaGroup())) {
                if (where.length() == 0) {
                    where.append(" where ");
                } else {
                    where.append(" and ");
                }
                where.append("schema group='");
                where.append(schemaConstraint.getSchemaGroup());
                where.append("'");
            }
            if (StringUtils.isNotBlank(schemaConstraint.getNamespaceURI())) {
                if (where.length() == 0) {
                    where.append(" where ");
                } else {
                    where.append(" and ");
                }
                where.append("namespace URI='");
                where.append(schemaConstraint.getNamespaceURI());
                where.append("'");
            }
            if (StringUtils.isNotBlank(schemaConstraint.getSystemId())) {
                if (where.length() == 0) {
                    where.append(" where ");
                } else {
                    where.append(" and ");
                }
                where.append("system id='");
                where.append(schemaConstraint.getSystemId());
                where.append("'");
            }
        }

        sb.append("\nYou must use one of the following schema locations");
        sb.append(where.toString());
        sb.append(":\n");
        sb.append(validLocations);
    }

    private void fatalError(final CharBuffer sb) throws SAXException {
        final String message = sb.toString();
        sb.clear();

        final SAXParseException exception = new SAXParseException(message, locator);
        errorHandler.fatalError(exception);

        // If we aren't stepping then throw an exception to terminate early.
        if (!pipelineContext.isStepping()) {
            throw new LoggedException(message, exception);
        }
    }

    private void deprecatedSchema(final String uri) throws SAXException {
        sb.append("Schema is deprecated: ");
        sb.append(uri);
        errorHandler.warning(new SAXParseException(sb.toString(), locator));
        sb.clear();
    }

    private ValidatorHandler getValidator() throws SAXException {
        ValidatorHandler validatorHandler = null;

        if (schemaValidation && schemaPool != null) {
            // Put back the old schema if we need to.
            returnCurrentSchema();

            sb.append("<?xml version=\"1.0\" encoding=\"UTF-8\"?>\n");
            sb.append("<xsd:schema xmlns:xsd=\"");
            sb.append(schemaLanguage);
            sb.append("\"");
            final CharBuffer namespaces = new CharBuffer(100);
            final CharBuffer locations = new CharBuffer(100);
            for (final String prefix : prefixes.keySet()) {
                final String namespace = prefixes.get(prefix);
                final String location = schemaLocations.get(namespace);
                if (location != null) {
                    namespaces.append(" xmlns");
                    if (prefix.length() > 0) {
                        namespaces.append(":");
                        namespaces.append(prefix);
                    }
                    namespaces.append("=\"");
                    namespaces.append(namespace);
                    namespaces.append("\"");

                    locations.append("<xsd:import namespace=\"");
                    locations.append(namespace);
                    locations.append("\" schemaLocation=\"");
                    locations.append(location);
                    locations.append("\"/>\n");
                }
            }
            sb.append(namespaces.toString());
            sb.append(">\n");
            sb.append(locations.toString());
            sb.append("</xsd:schema>");

            final String data = sb.toString();
            sb.clear();

            // Get another schema.
            final SchemaKey schemaKey = new SchemaKey(schemaLanguage, data, schemaConstraint);
            poolItem = schemaPool.borrowObject(schemaKey, true);
            final StoredSchema storedSchema = poolItem.getValue();

            // Replay errors generated when creating schema.
            try {
                for (final StoredError storedError : storedSchema.getErrorReceiver().getList()) {
                    errorReceiverProxy.log(storedError.getSeverity(), locationFactory.create(1, 1), getElementId(), storedError.toString(), null);
                }
            } catch (final Exception e) {
                errorHandler.fatalError(new SAXParseException(e.getMessage(), null));
            }

            // Create a validator handler.
            final Schema schema = storedSchema.getSchema();
            if (schema != null) {
                validatorHandler = schema.newValidatorHandler();
                validatorHandler.setDocumentLocator(locator);
                validatorHandler.setErrorHandler(errorHandler);

                validatorHandler.startDocument();
                for (final String prefix : prefixes.keySet()) {
                    validatorHandler.startPrefixMapping(prefix, prefixes.get(prefix));
                }
            }
        }

        return validatorHandler;
    }

    private void returnCurrentSchema() {
        if (poolItem != null) {
            schemaPool.returnObject(poolItem, true);
            poolItem = null;
        }
    }

    /**
     * This method gets the calculated column number by assuming that the output
     * is pretty printed..
     *
     * @return The assumed pretty printed column number.
     * @see org.xml.sax.Locator#getColumnNumber()
     */
    @Override
    public int getColumnNumber() {
        return colNo;
    }

    /**
     * This method gets the calculated line number by assuming that the output
     * is pretty printed.
     *
     * @return The assumed pretty printed line number.
     * @see org.xml.sax.Locator#getLineNumber()
     */
    @Override
    public int getLineNumber() {
        return lineNo;
    }

    /**
     * Not implemented.
     *
     * @return null.
     * @see org.xml.sax.Locator#getPublicId()
     */
    @Override
    public String getPublicId() {
        return null;
    }

    /**
     * Not implemented.
     *
     * @return null.
     * @see org.xml.sax.Locator#getSystemId()
     */
    @Override
    public String getSystemId() {
        return null;
    }

    private void unexpectedError(final String method, final Throwable t) {
        String message = "";
        if (t != null) {
            if (t.getMessage() != null) {
                message = t.getMessage();
            }
            if (message == null || message.trim().length() == 0) {
                message = t.getClass().getName();
            }
        }

        errorReceiverProxy.log(Severity.ERROR, null, getElementId(),
                "Unexpected error thrown by schema validator in method " + method + ": " + message, t);
    }

    public void setSchemaLanguage(final String schemaLanguage) {
        this.schemaLanguage = schemaLanguage;
    }

    public void setErrorHandler(final ErrorHandler errorHandler) {
        this.errorHandler = errorHandler;
    }

    public void setUseOriginalLocator(final boolean useOriginalLocator) {
        this.useOriginalLocator = useOriginalLocator;
    }

    public void setSchemaValidation(final boolean schemaValidation) {
        this.schemaValidation = schemaValidation;
    }

    public void setSchemaConstraint(final FindXMLSchemaCriteria schemaConstraint) {
        this.schemaConstraint = schemaConstraint;
    }
}<|MERGE_RESOLUTION|>--- conflicted
+++ resolved
@@ -88,15 +88,10 @@
     private Locator locator;
 
     @Inject
-<<<<<<< HEAD
-    public SchemaFilter(final SchemaPool schemaPool, final XMLSchemaCache xmlSchemaCache,
-                        final ErrorReceiverProxy errorReceiverProxy, final LocationFactoryProxy locationFactory,
-=======
     public SchemaFilter(final SchemaPool schemaPool,
                         final XMLSchemaCache xmlSchemaCache,
                         final ErrorReceiverProxy errorReceiverProxy,
                         final LocationFactoryProxy locationFactory,
->>>>>>> 3ea46282
                         final PipelineContext pipelineContext) {
         this.schemaPool = schemaPool;
         this.xmlSchemaCache = xmlSchemaCache;
