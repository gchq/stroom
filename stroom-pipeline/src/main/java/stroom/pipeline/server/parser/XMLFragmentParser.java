--- conflicted
+++ resolved
@@ -12,7 +12,6 @@
  * WITHOUT WARRANTIES OR CONDITIONS OF ANY KIND, either express or implied.
  * See the License for the specific language governing permissions and
  * limitations under the License.
- *
  */
 
 package stroom.pipeline.server.parser;
@@ -41,11 +40,7 @@
 import stroom.pipeline.shared.data.PipelineElementType;
 import stroom.pipeline.shared.data.PipelineElementType.Category;
 import stroom.pool.PoolItem;
-<<<<<<< HEAD
 import stroom.query.api.v2.DocRef;
-import stroom.security.SecurityContext;
-=======
->>>>>>> 1a4bfab8
 import stroom.util.spring.StroomScope;
 import stroom.xml.converter.ParserFactory;
 
@@ -72,13 +67,8 @@
 
     private String injectedCode;
     private boolean usePool = true;
-<<<<<<< HEAD
     private DocRef textConverterRef;
-    private PoolItem<VersionedEntityDecorator<TextConverter>, StoredParserFactory> poolItem;
-=======
-    private TextConverter textConverter;
     private PoolItem<StoredParserFactory> poolItem;
->>>>>>> 1a4bfab8
 
     @Inject
     public XMLFragmentParser(final ErrorReceiverProxy errorReceiverProxy,
