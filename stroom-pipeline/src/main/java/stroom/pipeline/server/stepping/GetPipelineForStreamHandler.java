--- conflicted
+++ resolved
@@ -159,17 +159,4 @@
 
         return docRef;
     }
-<<<<<<< HEAD
-=======
-
-    private Folder getFolder(final Stream stream) {
-        try (SecurityHelper securityHelper = SecurityHelper.asProcUser(securityContext)) {
-            final Feed feed = feedService.load(stream.getFeed());
-            if (feed != null) {
-                return feed.getFolder();
-            }
-            return null;
-        }
-    }
->>>>>>> 1a4bfab8
 }