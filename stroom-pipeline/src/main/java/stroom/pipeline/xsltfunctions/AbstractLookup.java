/*
 * Copyright 2016 Crown Copyright
 *
 * Licensed under the Apache License, Version 2.0 (the "License");
 * you may not use this file except in compliance with the License.
 * You may obtain a copy of the License at
 *
 *     http://www.apache.org/licenses/LICENSE-2.0
 *
 * Unless required by applicable law or agreed to in writing, software
 * distributed under the License is distributed on an "AS IS" BASIS,
 * WITHOUT WARRANTIES OR CONDITIONS OF ANY KIND, either express or implied.
 * See the License for the specific language governing permissions and
 * limitations under the License.
 */

package stroom.pipeline.xsltfunctions;

import stroom.docref.DocRef;
import stroom.pipeline.refdata.LookupIdentifier;
import stroom.pipeline.refdata.ReferenceData;
import stroom.pipeline.refdata.ReferenceDataResult;
import stroom.pipeline.refdata.ReferenceDataResult.LazyMessage;
import stroom.pipeline.refdata.store.GenericRefDataValueProxyConsumer;
import stroom.pipeline.refdata.store.RefDataValueProxy;
import stroom.pipeline.refdata.store.RefDataValueProxyConsumerFactory;
import stroom.pipeline.refdata.store.RefDataValueProxyConsumerFactory.Factory;
import stroom.pipeline.refdata.store.RefStreamDefinition;
import stroom.pipeline.shared.data.PipelineReference;
import stroom.pipeline.state.MetaHolder;
import stroom.util.NullSafe;
import stroom.util.date.DateUtil;
import stroom.util.logging.LambdaLogger;
import stroom.util.logging.LambdaLoggerFactory;
import stroom.util.logging.LogUtil;
import stroom.util.shared.Severity;
import stroom.util.shared.StoredError;
import stroom.util.shared.StringUtil;

import net.sf.saxon.Configuration;
import net.sf.saxon.event.Builder;
import net.sf.saxon.event.PipelineConfiguration;
import net.sf.saxon.expr.XPathContext;
import net.sf.saxon.om.EmptyAtomicSequence;
import net.sf.saxon.om.Sequence;
import net.sf.saxon.trans.XPathException;
import net.sf.saxon.tree.tiny.TinyBuilder;

import java.time.Instant;
import java.util.Arrays;
import java.util.List;
import java.util.Objects;
import java.util.function.Supplier;
import java.util.stream.Collectors;
import javax.inject.Inject;


abstract class AbstractLookup extends StroomExtensionFunctionCall {

    private static final LambdaLogger LOGGER = LambdaLoggerFactory.getLogger(AbstractLookup.class);

    private final ReferenceData referenceData;
    private final MetaHolder metaHolder;
    private final SequenceMakerFactory sequenceMakerFactory;

    private long defaultMs = -1;

    AbstractLookup(final ReferenceData referenceData,
                   final MetaHolder metaHolder,
                   final SequenceMakerFactory sequenceMakerFactory) {
        this.referenceData = referenceData;
        this.metaHolder = metaHolder;
        this.sequenceMakerFactory = sequenceMakerFactory;
    }

    protected SequenceMaker createSequenceMaker(final XPathContext context) {
        return sequenceMakerFactory.create(context);
    }

    @Override
    protected Sequence call(final String functionName, final XPathContext context, final Sequence[] arguments) {
        LOGGER.trace("call({}, {}, {}", functionName, context, arguments);
        Sequence result = EmptyAtomicSequence.getInstance();

        try {
            // Setup the defaultMs to be the received time of the stream.
            if (defaultMs == -1) {
                if (metaHolder.getMeta() != null) {
                    defaultMs = metaHolder.getMeta().getCreateMs();
                } else {
                    defaultMs = System.currentTimeMillis();
                }
            }

            // Get the map and key names.
            final String map = getSafeString(functionName, context, arguments, 0);
            final String key = getSafeString(functionName, context, arguments, 1);

            // Find out if we are going to ignore warnings.
            boolean ignoreWarnings = false;
            if (arguments.length > 3) {
                final Boolean ignore = getSafeBoolean(functionName, context, arguments, 3);
                if (ignore != null) {
                    ignoreWarnings = ignore;
                }
            }

            // Find out if we are going to trace the lookup.
            boolean traceLookup = false;
            if (arguments.length > 4) {
                final Boolean trace = getSafeBoolean(functionName, context, arguments, 4);
                if (trace != null) {
                    traceLookup = trace;
                }
            }

            // Make sure we can get the date ok.
            long ms = defaultMs;
            if (arguments.length > 2) {
                final String time = getSafeString(functionName, context, arguments, 2);
                try {
                    ms = DateUtil.parseNormalDateTimeString(time);
                } catch (final RuntimeException e) {
                    if (!ignoreWarnings) {
                        if (time == null) {
                            final StringBuilder sb = new StringBuilder();
                            sb.append("Lookup failed to parse empty date");
                            outputWarning(context, sb, null);
                        } else {
                            final StringBuilder sb = new StringBuilder();
                            sb.append("Lookup failed to parse date: ");
                            sb.append(time);
                            outputWarning(context, sb, e);
                        }
                    }

                    return result;
                }
            }

            // Create a lookup identifier if we are going to output debug.
            final LookupIdentifier lookupIdentifier;
            try {
                lookupIdentifier = new LookupIdentifier(map, key, ms);

                if (NullSafe.hasItems(getPipelineReferences())) {
                    // If we have got the date then continue to do the lookup.
                    try {
                        LOGGER.debug("doLookup for {}", lookupIdentifier);
                        result = doLookup(context, ignoreWarnings, traceLookup, lookupIdentifier);
                    } catch (final RuntimeException e) {
                        createLookupFailError(context, lookupIdentifier, e);
                    }
                } else {
                    outputInfo(Severity.ERROR,
                            () -> "No reference loaders have been added to this XSLT step to perform a lookup",
                            lookupIdentifier,
                            traceLookup,
                            ignoreWarnings,
                            null,
                            context);
                }
            } catch (RuntimeException e) {
                final StringBuilder sb = new StringBuilder();
                sb.append("Identifier must have a map and a key (map: ");
                sb.append(map);
                sb.append(", key: ");
                sb.append(key);
                sb.append(", lookup time: ");
                sb.append(ms);
                log(context, Severity.ERROR, e.getMessage(), e);
            }
        } catch (final XPathException | RuntimeException e) {
            log(context, Severity.ERROR, e.getMessage(), e);
        }

        return result;
    }

    abstract Sequence doLookup(final XPathContext context,
                               final boolean ignoreWarnings,
                               final boolean trace,
                               final LookupIdentifier lookupIdentifier)
            throws XPathException;


    ReferenceDataResult getReferenceData(final LookupIdentifier lookupIdentifier,
                                         final boolean isTraceEnabled,
                                         final boolean isIgnoreWarnings) {
        LOGGER.trace("getReferenceData({})", lookupIdentifier);
        ReferenceDataResult result = new ReferenceDataResult(
                lookupIdentifier, isTraceEnabled, isIgnoreWarnings);

        result.logLazyTemplate(
                Severity.INFO,
                "Lookup - " +
                        "key: '{}', map: '{}', lookup time: {} (primary map: '{}', secondary map: '{}', " +
                        "nested lookup: {})",
                () -> Arrays.asList(lookupIdentifier.getKey(),
                        lookupIdentifier.getMap(),
                        Instant.ofEpochMilli(lookupIdentifier.getEventTime()),
                        lookupIdentifier.getPrimaryMapName(),
                        Objects.requireNonNullElse(lookupIdentifier.getSecondaryMapName(), ""),
                        lookupIdentifier.isMapNested()));

        final List<PipelineReference> pipelineReferences = getPipelineReferences();
        if (pipelineReferences == null || pipelineReferences.size() == 0) {
            result.logSimpleTemplate(
                    Severity.ERROR,
                    "No pipeline references have been added to this XSLT step to perform a lookup");
        } else {
            result = referenceData.ensureReferenceDataAvailability(pipelineReferences, lookupIdentifier, result);
        }
        return result;
    }

    private void createLookupFailError(final XPathContext context,
                                       final LookupIdentifier lookupIdentifier,
                                       final Throwable e) {
        // Create the message.
        final StringBuilder sb = new StringBuilder();
        sb.append("Error performing lookup ");
        lookupIdentifier.appendTo(sb);

        outputError(context, sb, e);
    }

    private void createLookupFailWarning(final XPathContext context,
                                         final LookupIdentifier lookupIdentifier,
                                         final Throwable e) {
        // Create the message.
        final StringBuilder sb = new StringBuilder();
        sb.append("Lookup failed ");
        lookupIdentifier.appendTo(sb);

        outputWarning(context, sb, e);
    }

    void outputInfo(final Severity severity,
                    final Supplier<String> msgSupplier,
                    final LookupIdentifier lookupIdentifier,
                    final boolean trace,
                    final boolean ignoreWarnings,
                    final ReferenceDataResult result,
                    final XPathContext context) {

        if (shouldLog(severity, trace, ignoreWarnings)) {

            final String msg = msgSupplier.get();
            final StringBuilder sb = new StringBuilder();
            if (msg != null && !msg.isBlank()) {
                sb.append(msg);
                if (!msg.endsWith(" ")) {
                    sb.append(" ");
                }
            }
            lookupIdentifier.appendTo(sb);

            // Log the stream we found it in, useful if a map is defined in >1 feeds

            if (result != null) {
                result.getRefDataValueProxy()
                        .flatMap(RefDataValueProxy::getSuccessfulMapDefinition)
                        .ifPresent(mapDefinition -> {
                            sb.append(" found in stream: ")
                                    .append(mapDefinition.getRefStreamDefinition().getStreamId());
                        });

                result.getMessages()
                        .stream()
                        .filter(lazyMessage ->
                                shouldLog(lazyMessage.getSeverity(), trace, ignoreWarnings))
                        .forEach(lazyMessage -> {
                            sb.append("\n");
                            sb.append(StoredError.MESSAGE_CAUSE_DELIMITER);
                            sb.append(lazyMessage.getSeverity().getDisplayValue());
                            sb.append(": ");
                            sb.append(lazyMessage.getMessage());
                        });
            }

            final String message = sb.toString();
            LOGGER.debug(message);
            log(context, severity, message, null);
        } else {
            LOGGER.debug(() -> LogUtil.message(
                    "Ignoring log message, severity: {}, trace: {}, ignoreWarnings: {}, msg: {}",
                    severity, trace, ignoreWarnings, msgSupplier.get()));
        }
    }

    String getQualifiedEffectiveStreamIds(final ReferenceDataResult result) {
        Objects.requireNonNull(result);
        return result.getEffectiveStreams()
                .stream()
                .map(entry ->
                        NullSafe.get(entry.getKey(), PipelineReference::getFeed, DocRef::getName)
                                + ":"
                                + NullSafe.get(entry.getValue(), RefStreamDefinition::getStreamId))
                .collect(Collectors.joining(", "));
    }

    String getQualifyingStreamIds(final ReferenceDataResult result) {
        Objects.requireNonNull(result);
        return result.getQualifyingStreams()
                .stream()
                .map(RefStreamDefinition::getStreamId)
                .map(String::valueOf)
                .collect(Collectors.joining(", "));
    }

    void logMapLocations(final ReferenceDataResult result,
                         final RefDataValueProxy refDataValueProxy) {
        result.logLazyTemplate(Severity.INFO,
                "Executing lookup of key: '{}' in map '{}' in {} out of {} effective stream{}: [{}]",
                () -> {
                    final String streamsStr = getQualifyingStreamIds(result);
                    final int qualifyingStreamCount = result.getQualifyingStreams().size();
                    final int effectiveStreamCount = result.getEffectiveStreams().size();
                    final String pluralSuffix = StringUtil.pluralSuffix(effectiveStreamCount);

                    return Arrays.asList(
                            refDataValueProxy.getKey(),
                            refDataValueProxy.getMapName(),
                            qualifyingStreamCount,
                            effectiveStreamCount,
                            pluralSuffix,
                            streamsStr);
                });
    }

    /**
     * Log a lookup failing to return a value.  Whether it actually logs depends on things like
     * whether there were any errors, state of ignoreWarnings, state of trace, etc.
     */
    void logFailureReason(final ReferenceDataResult result,
                          final XPathContext context,
                          final boolean ignoreWarnings,
                          final boolean trace) {

        final List<PipelineReference> pipelineReferences = NullSafe.nonNullList(getPipelineReferences());
        final Severity maxSeverity = getMaxSeverity(result);

        if (pipelineReferences.isEmpty()) {
            outputInfo(
                    maxSeverity.atLeast(Severity.ERROR),
                    () -> "No reference loaders are configured so the lookup cannot be performed. ",
                    result.getCurrentLookupIdentifier(),
                    trace,
                    ignoreWarnings,
                    result,
                    context);

        } else if (!ignoreWarnings && result.getEffectiveStreams().isEmpty()) {
            // No effective streams were found to lookup from
<<<<<<< HEAD
            final List<PipelineReference> pipelineReferences = NullSafe.list(getPipelineReferences());
=======
>>>>>>> 2aeb53bc

            if (pipelineReferences.size() > 0) {
                final String feeds = pipelineReferences.stream()
                        .map(pipeRef -> NullSafe.get(pipeRef, PipelineReference::getFeed, DocRef::getName))
                        .filter(Objects::nonNull)
                        .map(name -> "'" + name + "'")
                        .collect(Collectors.joining(", "));

                outputInfo(
                        maxSeverity.atLeast(Severity.WARNING),
                        () -> LogUtil.message(
                                "No effective streams found in any of the reference loaders (feeds: [{}]). " +
                                        "Do reference data streams exist for the lookup time? ",
                                feeds),
                        result.getCurrentLookupIdentifier(),
                        trace,
                        ignoreWarnings,
                        result,
                        context);
            }
        } else if (!ignoreWarnings && result.getQualifyingStreams().isEmpty()) {
            // None of the effective streams contains the map
            outputInfo(
                    maxSeverity.atLeast(Severity.WARNING),
                    () -> "Map not found in effective streams [" + getQualifiedEffectiveStreamIds(result) + "] ",
                    result.getCurrentLookupIdentifier(),
                    trace,
                    ignoreWarnings,
                    result,
                    context);
        } else if (maxSeverity.greaterThanOrEqual(Severity.ERROR)) {
            outputInfo(
                    maxSeverity.atLeast(Severity.ERROR),
                    () -> "Errors found during lookup ",
                    result.getCurrentLookupIdentifier(),
                    trace,
                    ignoreWarnings,
                    result,
                    context);
        }
    }

    private Severity getMaxSeverity(final ReferenceDataResult result) {
        return Severity.getMaxSeverity(
                NullSafe.nonNullList(result.getMessages()).stream()
                        .map(LazyMessage::getSeverity)
                        .collect(Collectors.toList()),
                Severity.INFO);
    }

    // Pkg private for testing
    static boolean shouldLog(final Severity maxSeverity,
                             final boolean isTraceEnabled,
                             final boolean isIgnoreWarnings) {
        return isTraceEnabled
                || maxSeverity.greaterThanOrEqual(Severity.ERROR)
                || (!isIgnoreWarnings && maxSeverity.greaterThanOrEqual(Severity.WARNING));
    }

    /**
     * Log a lookup that ran without
     */
    void logLookupValue(final boolean wasValueFound,
                        final ReferenceDataResult result,
                        final XPathContext context,
                        final boolean ignoreWarnings,
                        final boolean trace) {

        // Establish the highest severity of all messages we have as we may have found a value for a key
        // but encountered warnings along the way
        final Severity maxSeverity = getMaxSeverity(result);

        if (maxSeverity.greaterThanOrEqual(Severity.WARNING)) {
            final String prefix = wasValueFound
                    ? "Key found "
                    : "Key not found";
            final String suffix = maxSeverity.greaterThanOrEqual(Severity.ERROR)
                    ? "with errors "
                    : "with warnings ";

            outputInfo(
                    maxSeverity,
                    () -> prefix + suffix,
                    result.getCurrentLookupIdentifier(),
                    trace,
                    ignoreWarnings,
                    result,
                    context);
        } else if (wasValueFound) {
            // Found our value but may still have warnings
            outputInfo(
                    Severity.INFO, // Anything higher should have been covered above
                    () -> "Key found ",
                    result.getCurrentLookupIdentifier(),
                    trace,
                    ignoreWarnings,
                    result,
                    context);
        } else {
            // Key not found so log at least a warning
            outputInfo(
                    maxSeverity.atLeast(Severity.WARNING),
                    () -> "Key not found ",
                    result.getCurrentLookupIdentifier(),
                    trace,
                    ignoreWarnings,
                    result,
                    context);
        }
    }

// --------------------------------------------------------------------------------


    /**
     * To aid mocking in testing
     */
    static class SequenceMakerFactory {

        private final RefDataValueProxyConsumerFactory.Factory consumerFactoryFactory;

        @Inject
        SequenceMakerFactory(final Factory consumerFactoryFactory) {
            this.consumerFactoryFactory = consumerFactoryFactory;
        }

        SequenceMaker create(final XPathContext context) {
            return new SequenceMaker(context, consumerFactoryFactory);
        }
    }


// --------------------------------------------------------------------------------


    static class SequenceMaker {

        private final XPathContext context;
        private final RefDataValueProxyConsumerFactory.Factory consumerFactoryFactory;
        private Builder builder;
        private GenericRefDataValueProxyConsumer consumer;

        SequenceMaker(final XPathContext context,
                      final RefDataValueProxyConsumerFactory.Factory consumerFactoryFactory) {
            this.context = context;
            this.consumerFactoryFactory = consumerFactoryFactory;
        }

        void open() throws XPathException {
            LOGGER.trace("open()");
            // Make sure we have made a consumer.
            ensureConsumer();
            consumer.startDocument();
        }

        void close() throws XPathException {
            LOGGER.trace("close()");
            consumer.endDocument();
        }

        boolean consume(final RefDataValueProxy refDataValueProxy) throws XPathException {
            return consumer.consume(refDataValueProxy);
        }

        private void ensureConsumer() {
            LOGGER.trace("ensureConsumer()");
            if (consumer == null) {
                // We have some reference data so build a tiny tree.
                final Configuration configuration = context.getConfiguration();

                final PipelineConfiguration pipelineConfiguration = configuration.makePipelineConfiguration();

                builder = new TinyBuilder(pipelineConfiguration);

                // At this point we don't know if we are dealing with heap object values or off-heap bytebuffer values.
                // We also don't know if the value is a string or a fastinfoset.
                consumer = new GenericRefDataValueProxyConsumer(
                        builder,
                        pipelineConfiguration,
                        consumerFactoryFactory.create(builder, pipelineConfiguration));
            }
        }

        Sequence toSequence() {
            LOGGER.trace("toSequence()");
            if (builder == null) {
                return EmptyAtomicSequence.getInstance();
            }

            final Sequence sequence = builder.getCurrentRoot();

            // Reset the builder, detaching it from the constructed document.
            builder.reset();

            return sequence;
        }
    }
}<|MERGE_RESOLUTION|>--- conflicted
+++ resolved
@@ -204,7 +204,7 @@
                         lookupIdentifier.isMapNested()));
 
         final List<PipelineReference> pipelineReferences = getPipelineReferences();
-        if (pipelineReferences == null || pipelineReferences.size() == 0) {
+        if (NullSafe.isEmptyCollection(pipelineReferences)) {
             result.logSimpleTemplate(
                     Severity.ERROR,
                     "No pipeline references have been added to this XSLT step to perform a lookup");
@@ -338,7 +338,7 @@
                           final boolean ignoreWarnings,
                           final boolean trace) {
 
-        final List<PipelineReference> pipelineReferences = NullSafe.nonNullList(getPipelineReferences());
+        final List<PipelineReference> pipelineReferences = getPipelineReferences();
         final Severity maxSeverity = getMaxSeverity(result);
 
         if (pipelineReferences.isEmpty()) {
@@ -353,12 +353,7 @@
 
         } else if (!ignoreWarnings && result.getEffectiveStreams().isEmpty()) {
             // No effective streams were found to lookup from
-<<<<<<< HEAD
-            final List<PipelineReference> pipelineReferences = NullSafe.list(getPipelineReferences());
-=======
->>>>>>> 2aeb53bc
-
-            if (pipelineReferences.size() > 0) {
+            if (NullSafe.hasItems(pipelineReferences)) {
                 final String feeds = pipelineReferences.stream()
                         .map(pipeRef -> NullSafe.get(pipeRef, PipelineReference::getFeed, DocRef::getName))
                         .filter(Objects::nonNull)
@@ -401,7 +396,8 @@
 
     private Severity getMaxSeverity(final ReferenceDataResult result) {
         return Severity.getMaxSeverity(
-                NullSafe.nonNullList(result.getMessages()).stream()
+                NullSafe.list(result.getMessages())
+                        .stream()
                         .map(LazyMessage::getSeverity)
                         .collect(Collectors.toList()),
                 Severity.INFO);
