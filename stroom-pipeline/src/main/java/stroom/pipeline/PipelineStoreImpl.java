/*
 * Copyright 2017 Crown Copyright
 *
 * Licensed under the Apache License, Version 2.0 (the "License");
 * you may not use this file except in compliance with the License.
 * You may obtain a copy of the License at
 *
 *     http://www.apache.org/licenses/LICENSE-2.0
 *
 * Unless required by applicable law or agreed to in writing, software
 * distributed under the License is distributed on an "AS IS" BASIS,
 * WITHOUT WARRANTIES OR CONDITIONS OF ANY KIND, either express or implied.
 * See the License for the specific language governing permissions and
 * limitations under the License.
 *
 */

package stroom.pipeline;

import stroom.docref.DocRef;
import stroom.docref.DocRefInfo;
import stroom.docstore.api.AuditFieldFilter;
import stroom.docstore.api.DependencyRemapper;
import stroom.docstore.api.Store;
import stroom.docstore.api.StoreFactory;
import stroom.docstore.api.UniqueNameUtil;
import stroom.explorer.shared.DocumentType;
import stroom.importexport.migration.LegacyXMLSerialiser;
import stroom.importexport.shared.ImportState;
import stroom.importexport.shared.ImportState.ImportMode;
import stroom.pipeline.shared.PipelineDoc;
import stroom.pipeline.shared.data.PipelineData;
import stroom.pipeline.shared.data.PipelineProperty;
import stroom.pipeline.shared.data.PipelineReference;
import stroom.processor.api.ProcessorFilterService;
import stroom.processor.api.ProcessorFilterUtil;
import stroom.processor.shared.ProcessorFilter;
import stroom.security.api.SecurityContext;
import stroom.util.shared.Message;
import stroom.util.shared.ResultPage;
import stroom.util.shared.Severity;
import stroom.util.string.EncodingUtil;

import javax.inject.Inject;
import javax.inject.Provider;
import javax.inject.Singleton;
import java.io.IOException;
import java.util.HashSet;
import java.util.List;
import java.util.Map;
import java.util.Set;
import java.util.UUID;
import java.util.function.BiConsumer;
import java.util.stream.Collectors;

@Singleton
public class PipelineStoreImpl implements PipelineStore {
    private final Store<PipelineDoc> store;
    private final SecurityContext securityContext;
    private final PipelineSerialiser serialiser;
    private final Provider<ProcessorFilterService> processorFilterServiceProvider;

    @Inject
    public PipelineStoreImpl(final StoreFactory storeFactory,
                             final SecurityContext securityContext,
                             final PipelineSerialiser serialiser,
                             final Provider<ProcessorFilterService> processorFilterServiceProvider) {
        this.store = storeFactory.createStore(serialiser, PipelineDoc.DOCUMENT_TYPE, PipelineDoc.class);
        this.securityContext = securityContext;
        this.serialiser = serialiser;
        this.processorFilterServiceProvider = processorFilterServiceProvider;
    }

    ////////////////////////////////////////////////////////////////////////
    // START OF ExplorerActionHandler
    ////////////////////////////////////////////////////////////////////////

    @Override
    public DocRef createDocument(final String name) {
        return store.createDocument(name);
    }

    @Override
    public DocRef copyDocument(final DocRef docRef, final Set<String> existingNames) {
        final String newName = UniqueNameUtil.getCopyName(docRef.getName(), existingNames);
        return store.copyDocument(docRef.getUuid(), newName);
    }

    @Override
    public DocRef moveDocument(final String uuid) {
        return store.moveDocument(uuid);
    }

    @Override
    public DocRef renameDocument(final String uuid, final String name) {
        return store.renameDocument(uuid, name);
    }

    @Override
    public void deleteDocument(final String uuid) {
        store.deleteDocument(uuid);
    }

    @Override
    public DocRefInfo info(String uuid) {
        return store.info(uuid);
    }

    @Override
    public DocumentType getDocumentType() {
        return new DocumentType(6, PipelineDoc.DOCUMENT_TYPE, PipelineDoc.DOCUMENT_TYPE);
    }

    ////////////////////////////////////////////////////////////////////////
    // END OF ExplorerActionHandler
    ////////////////////////////////////////////////////////////////////////

    ////////////////////////////////////////////////////////////////////////
    // START OF HasDependencies
    ////////////////////////////////////////////////////////////////////////

    @Override
    public Map<DocRef, Set<DocRef>> getDependencies() {
        return store.getDependencies(createMapper());
    }

    @Override
    public Set<DocRef> getDependencies(final DocRef docRef) {
        return store.getDependencies(docRef, createMapper());
    }

    @Override
    public void remapDependencies(final DocRef docRef,
                                  final Map<DocRef, DocRef> remappings) {
        store.remapDependencies(docRef, remappings, createMapper());
    }

    private BiConsumer<PipelineDoc, DependencyRemapper> createMapper() {
        return (doc, dependencyRemapper) -> {
            if (doc.getParentPipeline() != null) {
                doc.setParentPipeline(dependencyRemapper.remap(doc.getParentPipeline()));
            }

            final PipelineData pipelineData = doc.getPipelineData();
            if (pipelineData != null) {
                remapPipelineReferences(pipelineData.getAddedPipelineReferences(), dependencyRemapper);
                remapPipelineReferences(pipelineData.getRemovedPipelineReferences(), dependencyRemapper);
                remapPipelineProperties(pipelineData.getAddedProperties(), dependencyRemapper);
                remapPipelineProperties(pipelineData.getRemovedProperties(), dependencyRemapper);
            }
        };
    }

    public void remapPipelineProperties(final List<PipelineProperty> pipelineProperties, final DependencyRemapper dependencyRemapper) {
        if (pipelineProperties != null) {
            pipelineProperties.forEach(pipelineProperty -> {
                if (pipelineProperty.getValue() != null) {
                    pipelineProperty.getValue().setEntity(dependencyRemapper.remap(pipelineProperty.getValue().getEntity()));
                }
            });
        }
    }

    public void remapPipelineReferences(final List<PipelineReference> pipelineReferences, final DependencyRemapper dependencyRemapper) {
        if (pipelineReferences != null) {
            pipelineReferences.forEach(pipelineReference -> {
                pipelineReference.setFeed(dependencyRemapper.remap(pipelineReference.getFeed()));
                pipelineReference.setPipeline(dependencyRemapper.remap(pipelineReference.getPipeline()));
                pipelineReference.setSourcePipeline(dependencyRemapper.remap(pipelineReference.getSourcePipeline()));
            });
        }
    }

    ////////////////////////////////////////////////////////////////////////
    // END OF HasDependencies
    ////////////////////////////////////////////////////////////////////////

    ////////////////////////////////////////////////////////////////////////
    // START OF DocumentActionHandler
    ////////////////////////////////////////////////////////////////////////

    @Override
    public PipelineDoc readDocument(final DocRef docRef) {
        return store.readDocument(docRef);
    }

    @Override
    public PipelineDoc writeDocument(final PipelineDoc document) {
        return store.writeDocument(document);
    }

    ////////////////////////////////////////////////////////////////////////
    // END OF DocumentActionHandler
    ////////////////////////////////////////////////////////////////////////

    ////////////////////////////////////////////////////////////////////////
    // START OF ImportExportActionHandler
    ////////////////////////////////////////////////////////////////////////

    @Override
    public Set<DocRef> listDocuments() {
        return store.listDocuments();
    }

    @Override
    public ImpexDetails importDocument(final DocRef docRef, final Map<String, byte[]> dataMap, final ImportState importState, final ImportMode importMode) {
        // Convert legacy import format to the new format.
        final Map<String, byte[]> map = convert(docRef, dataMap, importState, importMode);
        if (map != null) {
            return store.importDocument(docRef, map, importState, importMode);
        }

        return new ImpexDetails(docRef);
    }

    @Override
    public Map<String, byte[]> exportDocument(final DocRef docRef, final boolean omitAuditFields, final List<Message> messageList) {
        if (omitAuditFields) {
            return store.exportDocument(docRef, messageList, new AuditFieldFilter<>());
        }
        return store.exportDocument(docRef, messageList, d -> d);
    }

    private Map<String, byte[]> convert(final DocRef docRef, final Map<String, byte[]> dataMap, final ImportState importState, final ImportMode importMode) {
        Map<String, byte[]> result = dataMap;
        if (dataMap.size() > 0 && !dataMap.containsKey("meta")) {
            final String uuid = docRef.getUuid();
            try {
                final boolean exists = store.exists(docRef);
                PipelineDoc document;
                if (exists) {
                    document = readDocument(docRef);

                } else {
                    final OldPipelineEntity oldPipeline = new OldPipelineEntity();
                    final LegacyXMLSerialiser legacySerialiser = new LegacyXMLSerialiser();
                    legacySerialiser.performImport(oldPipeline, dataMap);

                    final long now = System.currentTimeMillis();
                    final String userId = securityContext.getUserId();

                    document = new PipelineDoc();
                    document.setType(docRef.getType());
                    document.setUuid(uuid);
                    document.setName(docRef.getName());
                    document.setVersion(UUID.randomUUID().toString());
                    document.setCreateTimeMs(now);
                    document.setUpdateTimeMs(now);
                    document.setCreateUser(userId);
                    document.setUpdateUser(userId);
                    document.setDescription(oldPipeline.getDescription());

                    final DocRef pipelineRef = serialiser.getDocRefFromLegacyXML(oldPipeline.getParentPipelineXML());
                    if (pipelineRef != null) {
                        document.setParentPipeline(pipelineRef);
                    }

                    final PipelineData pipelineData = serialiser.getPipelineDataFromXml(oldPipeline.getData());
                    document.setPipelineData(pipelineData);
                }

                if (dataMap.containsKey("data.xml")) {
                    final PipelineData pipelineData = serialiser.getPipelineDataFromXml(EncodingUtil.asString(dataMap.remove("data.xml")));
                    document.setPipelineData(pipelineData);
                }

                result = serialiser.write(document);

            } catch (final IOException | RuntimeException e) {
                importState.addMessage(Severity.ERROR, e.getMessage());
                result = null;
            }
        }

        return result;
    }

    @Override
    public Set<DocRef> findAssociatedNonExplorerDocRefs(DocRef docRef) {
        Set<DocRef> processorFilters = new HashSet<DocRef>();

        if (docRef != null && PipelineDoc.DOCUMENT_TYPE.equals(docRef.getType())) {
            ResultPage<ProcessorFilter> filterResultPage = processorFilterServiceProvider.get().find(docRef);

<<<<<<< HEAD
            List <DocRef> docRefs = filterResultPage.getValues().stream()
                    .filter(v -> ProcessorFilterUtil.shouldExport(v))
                    .map(v -> new DocRef(ProcessorFilter.ENTITY_TYPE, v.getUuid()))
=======
            List<DocRef> docRefs = filterResultPage.getValues().stream().map(v -> new DocRef(ProcessorFilter.ENTITY_TYPE, v.getUuid()))
>>>>>>> 19aa4e2b
                    .collect(Collectors.toList());

            processorFilters.addAll(docRefs);
        }
        return processorFilters;
    }

    @Override
    public String getType() {
        return PipelineDoc.DOCUMENT_TYPE;
    }

    ////////////////////////////////////////////////////////////////////////
    // END OF ImportExportActionHandler
    ////////////////////////////////////////////////////////////////////////

    @Override
    public List<DocRef> findByName(final String name) {
        return store.findByName(name);
    }

    @Override
    public PipelineDoc find(DocRef docRef) {

        return store.readDocument(docRef);
    }

    @Override
    public List<DocRef> list() {
        return store.list();
    }
}<|MERGE_RESOLUTION|>--- conflicted
+++ resolved
@@ -282,13 +282,9 @@
         if (docRef != null && PipelineDoc.DOCUMENT_TYPE.equals(docRef.getType())) {
             ResultPage<ProcessorFilter> filterResultPage = processorFilterServiceProvider.get().find(docRef);
 
-<<<<<<< HEAD
             List <DocRef> docRefs = filterResultPage.getValues().stream()
                     .filter(v -> ProcessorFilterUtil.shouldExport(v))
                     .map(v -> new DocRef(ProcessorFilter.ENTITY_TYPE, v.getUuid()))
-=======
-            List<DocRef> docRefs = filterResultPage.getValues().stream().map(v -> new DocRef(ProcessorFilter.ENTITY_TYPE, v.getUuid()))
->>>>>>> 19aa4e2b
                     .collect(Collectors.toList());
 
             processorFilters.addAll(docRefs);
