/*
 * Copyright 2018 Crown Copyright
 *
 * Licensed under the Apache License, Version 2.0 (the "License");
 * you may not use this file except in compliance with the License.
 * You may obtain a copy of the License at
 *
 *     http://www.apache.org/licenses/LICENSE-2.0
 *
 * Unless required by applicable law or agreed to in writing, software
 * distributed under the License is distributed on an "AS IS" BASIS,
 * WITHOUT WARRANTIES OR CONDITIONS OF ANY KIND, either express or implied.
 * See the License for the specific language governing permissions and
 * limitations under the License.
 */

package stroom.pipeline;

import com.google.inject.AbstractModule;
import com.google.inject.multibindings.MapBinder;
import com.google.inject.multibindings.Multibinder;
import com.google.inject.name.Names;
import stroom.explorer.ExplorerActionHandler;
import stroom.importexport.ImportExportActionHandler;
<<<<<<< HEAD
import stroom.importexport.ImportExportHelper;
import stroom.persist.EntityManagerSupport;
import stroom.pipeline.shared.PipelineEntity;
import stroom.pipeline.shared.TextConverter;
import stroom.pipeline.shared.XSLT;
import stroom.refdata.ReferenceDataModule;
import stroom.security.SecurityContext;
=======
import stroom.pipeline.shared.PipelineDoc;
import stroom.pipeline.shared.TextConverterDoc;
import stroom.pipeline.shared.XsltDoc;
>>>>>>> 0925f096
import stroom.task.TaskHandler;

import javax.xml.transform.URIResolver;

public class PipelineModule extends AbstractModule {
    @Override
    protected void configure() {
<<<<<<< HEAD
        // install sub-modules
        install(new ReferenceDataModule());

        bind(PipelineService.class).to(PipelineServiceImpl.class);
        bind(XSLTService.class).to(XSLTServiceImpl.class);
        bind(TextConverterService.class).to(TextConverterServiceImpl.class);
        bind(TextConverterService.class).to(TextConverterServiceImpl.class);
=======
        bind(PipelineStore.class).to(PipelineStoreImpl.class);
        bind(XsltStore.class).to(XsltStoreImpl.class);
        bind(TextConverterStore.class).to(TextConverterStoreImpl.class);
        bind(TextConverterStore.class).to(TextConverterStoreImpl.class);
>>>>>>> 0925f096
        bind(URIResolver.class).to(CustomURIResolver.class);
        bind(LocationFactory.class).to(LocationFactoryProxy.class);

        // TODO : @66 FIX PLACES THAT USE PIPELINE CACHING
        bind(PipelineStore.class).annotatedWith(Names.named("cachedPipelineStore")).to(PipelineStoreImpl.class);

        final Multibinder<TaskHandler> taskHandlerBinder = Multibinder.newSetBinder(binder(), TaskHandler.class);
        taskHandlerBinder.addBinding().to(stroom.pipeline.FetchDataHandler.class);
        taskHandlerBinder.addBinding().to(stroom.pipeline.FetchDataWithPipelineHandler.class);
        taskHandlerBinder.addBinding().to(stroom.pipeline.FetchPipelineDataHandler.class);
        taskHandlerBinder.addBinding().to(FetchPipelineXmlHandler.class);
        taskHandlerBinder.addBinding().to(stroom.pipeline.FetchPropertyTypesHandler.class);
        taskHandlerBinder.addBinding().to(stroom.pipeline.PipelineStepActionHandler.class);
        taskHandlerBinder.addBinding().to(SavePipelineXmlHandler.class);

<<<<<<< HEAD
        final Multibinder<ExplorerActionHandler> explorerActionHandlerBinder =
                Multibinder.newSetBinder(binder(), ExplorerActionHandler.class);
        explorerActionHandlerBinder.addBinding().to(stroom.pipeline.PipelineServiceImpl.class);
        explorerActionHandlerBinder.addBinding().to(stroom.pipeline.TextConverterServiceImpl.class);
        explorerActionHandlerBinder.addBinding().to(stroom.pipeline.XSLTServiceImpl.class);

        final Multibinder<ImportExportActionHandler> importExportActionHandlerBinder =
                Multibinder.newSetBinder(binder(), ImportExportActionHandler.class);
        importExportActionHandlerBinder.addBinding().to(stroom.pipeline.PipelineServiceImpl.class);
        importExportActionHandlerBinder.addBinding().to(stroom.pipeline.TextConverterServiceImpl.class);
        importExportActionHandlerBinder.addBinding().to(stroom.pipeline.XSLTServiceImpl.class);

        final MapBinder<String, Object> entityServiceByTypeBinder =
                MapBinder.newMapBinder(binder(), String.class, Object.class);
        entityServiceByTypeBinder
                .addBinding(PipelineEntity.ENTITY_TYPE)
                .to(stroom.pipeline.PipelineServiceImpl.class);
        entityServiceByTypeBinder
                .addBinding(TextConverter.ENTITY_TYPE)
                .to(stroom.pipeline.TextConverterServiceImpl.class);
        entityServiceByTypeBinder
                .addBinding(XSLT.ENTITY_TYPE)
                .to(stroom.pipeline.XSLTServiceImpl.class);

        final Multibinder<FindService> findServiceBinder = Multibinder.newSetBinder(binder(), FindService.class);
        findServiceBinder.addBinding().to(stroom.pipeline.PipelineServiceImpl.class);
        findServiceBinder.addBinding().to(stroom.pipeline.TextConverterServiceImpl.class);
        findServiceBinder.addBinding().to(stroom.pipeline.XSLTServiceImpl.class);

=======
        final Multibinder<ExplorerActionHandler> explorerActionHandlerBinder = Multibinder.newSetBinder(binder(), ExplorerActionHandler.class);
        explorerActionHandlerBinder.addBinding().to(stroom.pipeline.PipelineStoreImpl.class);
        explorerActionHandlerBinder.addBinding().to(stroom.pipeline.TextConverterStoreImpl.class);
        explorerActionHandlerBinder.addBinding().to(stroom.pipeline.XsltStoreImpl.class);

        final Multibinder<ImportExportActionHandler> importExportActionHandlerBinder = Multibinder.newSetBinder(binder(), ImportExportActionHandler.class);
        importExportActionHandlerBinder.addBinding().to(stroom.pipeline.PipelineStoreImpl.class);
        importExportActionHandlerBinder.addBinding().to(stroom.pipeline.TextConverterStoreImpl.class);
        importExportActionHandlerBinder.addBinding().to(stroom.pipeline.XsltStoreImpl.class);

        final MapBinder<String, Object> entityServiceByTypeBinder = MapBinder.newMapBinder(binder(), String.class, Object.class);
        entityServiceByTypeBinder.addBinding(PipelineDoc.DOCUMENT_TYPE).to(stroom.pipeline.PipelineStoreImpl.class);
        entityServiceByTypeBinder.addBinding(TextConverterDoc.DOCUMENT_TYPE).to(stroom.pipeline.TextConverterStoreImpl.class);
        entityServiceByTypeBinder.addBinding(XsltDoc.DOCUMENT_TYPE).to(stroom.pipeline.XsltStoreImpl.class);

//        final Multibinder<FindService> findServiceBinder = Multibinder.newSetBinder(binder(), FindService.class);
//        findServiceBinder.addBinding().to(stroom.pipeline.PipelineStoreImpl.class);
//        findServiceBinder.addBinding().to(stroom.pipeline.TextConverterStoreImpl.class);
//        findServiceBinder.addBinding().to(stroom.pipeline.XsltStoreImpl.class);
>>>>>>> 0925f096
    }

//    @Provides
//    @Named("cachedPipelineStore")
//    public PipelineStore cachedPipelineStore(final CachingEntityManager entityManager,
//                                                 final EntityManagerSupport entityManagerSupport,
//                                                 final ImportExportHelper importExportHelper,
//                                                 final SecurityContext securityContext) {
//        return new PipelineStoreImpl(entityManager, entityManagerSupport, importExportHelper, securityContext);
//    }
}<|MERGE_RESOLUTION|>--- conflicted
+++ resolved
@@ -17,24 +17,16 @@
 package stroom.pipeline;
 
 import com.google.inject.AbstractModule;
+import com.google.inject.binder.ScopedBindingBuilder;
 import com.google.inject.multibindings.MapBinder;
 import com.google.inject.multibindings.Multibinder;
 import com.google.inject.name.Names;
 import stroom.explorer.ExplorerActionHandler;
 import stroom.importexport.ImportExportActionHandler;
-<<<<<<< HEAD
-import stroom.importexport.ImportExportHelper;
-import stroom.persist.EntityManagerSupport;
-import stroom.pipeline.shared.PipelineEntity;
-import stroom.pipeline.shared.TextConverter;
-import stroom.pipeline.shared.XSLT;
-import stroom.refdata.ReferenceDataModule;
-import stroom.security.SecurityContext;
-=======
 import stroom.pipeline.shared.PipelineDoc;
 import stroom.pipeline.shared.TextConverterDoc;
 import stroom.pipeline.shared.XsltDoc;
->>>>>>> 0925f096
+import stroom.refdata.ReferenceDataModule;
 import stroom.task.TaskHandler;
 
 import javax.xml.transform.URIResolver;
@@ -42,20 +34,13 @@
 public class PipelineModule extends AbstractModule {
     @Override
     protected void configure() {
-<<<<<<< HEAD
         // install sub-modules
         install(new ReferenceDataModule());
 
-        bind(PipelineService.class).to(PipelineServiceImpl.class);
-        bind(XSLTService.class).to(XSLTServiceImpl.class);
-        bind(TextConverterService.class).to(TextConverterServiceImpl.class);
-        bind(TextConverterService.class).to(TextConverterServiceImpl.class);
-=======
         bind(PipelineStore.class).to(PipelineStoreImpl.class);
         bind(XsltStore.class).to(XsltStoreImpl.class);
         bind(TextConverterStore.class).to(TextConverterStoreImpl.class);
         bind(TextConverterStore.class).to(TextConverterStoreImpl.class);
->>>>>>> 0925f096
         bind(URIResolver.class).to(CustomURIResolver.class);
         bind(LocationFactory.class).to(LocationFactoryProxy.class);
 
@@ -71,37 +56,6 @@
         taskHandlerBinder.addBinding().to(stroom.pipeline.PipelineStepActionHandler.class);
         taskHandlerBinder.addBinding().to(SavePipelineXmlHandler.class);
 
-<<<<<<< HEAD
-        final Multibinder<ExplorerActionHandler> explorerActionHandlerBinder =
-                Multibinder.newSetBinder(binder(), ExplorerActionHandler.class);
-        explorerActionHandlerBinder.addBinding().to(stroom.pipeline.PipelineServiceImpl.class);
-        explorerActionHandlerBinder.addBinding().to(stroom.pipeline.TextConverterServiceImpl.class);
-        explorerActionHandlerBinder.addBinding().to(stroom.pipeline.XSLTServiceImpl.class);
-
-        final Multibinder<ImportExportActionHandler> importExportActionHandlerBinder =
-                Multibinder.newSetBinder(binder(), ImportExportActionHandler.class);
-        importExportActionHandlerBinder.addBinding().to(stroom.pipeline.PipelineServiceImpl.class);
-        importExportActionHandlerBinder.addBinding().to(stroom.pipeline.TextConverterServiceImpl.class);
-        importExportActionHandlerBinder.addBinding().to(stroom.pipeline.XSLTServiceImpl.class);
-
-        final MapBinder<String, Object> entityServiceByTypeBinder =
-                MapBinder.newMapBinder(binder(), String.class, Object.class);
-        entityServiceByTypeBinder
-                .addBinding(PipelineEntity.ENTITY_TYPE)
-                .to(stroom.pipeline.PipelineServiceImpl.class);
-        entityServiceByTypeBinder
-                .addBinding(TextConverter.ENTITY_TYPE)
-                .to(stroom.pipeline.TextConverterServiceImpl.class);
-        entityServiceByTypeBinder
-                .addBinding(XSLT.ENTITY_TYPE)
-                .to(stroom.pipeline.XSLTServiceImpl.class);
-
-        final Multibinder<FindService> findServiceBinder = Multibinder.newSetBinder(binder(), FindService.class);
-        findServiceBinder.addBinding().to(stroom.pipeline.PipelineServiceImpl.class);
-        findServiceBinder.addBinding().to(stroom.pipeline.TextConverterServiceImpl.class);
-        findServiceBinder.addBinding().to(stroom.pipeline.XSLTServiceImpl.class);
-
-=======
         final Multibinder<ExplorerActionHandler> explorerActionHandlerBinder = Multibinder.newSetBinder(binder(), ExplorerActionHandler.class);
         explorerActionHandlerBinder.addBinding().to(stroom.pipeline.PipelineStoreImpl.class);
         explorerActionHandlerBinder.addBinding().to(stroom.pipeline.TextConverterStoreImpl.class);
@@ -113,7 +67,7 @@
         importExportActionHandlerBinder.addBinding().to(stroom.pipeline.XsltStoreImpl.class);
 
         final MapBinder<String, Object> entityServiceByTypeBinder = MapBinder.newMapBinder(binder(), String.class, Object.class);
-        entityServiceByTypeBinder.addBinding(PipelineDoc.DOCUMENT_TYPE).to(stroom.pipeline.PipelineStoreImpl.class);
+        entityServiceByTypeBinder.addBinding(PipelineDoc.DOCUMENT_TYPE).to(PipelineStoreImpl.class);
         entityServiceByTypeBinder.addBinding(TextConverterDoc.DOCUMENT_TYPE).to(stroom.pipeline.TextConverterStoreImpl.class);
         entityServiceByTypeBinder.addBinding(XsltDoc.DOCUMENT_TYPE).to(stroom.pipeline.XsltStoreImpl.class);
 
@@ -121,7 +75,6 @@
 //        findServiceBinder.addBinding().to(stroom.pipeline.PipelineStoreImpl.class);
 //        findServiceBinder.addBinding().to(stroom.pipeline.TextConverterStoreImpl.class);
 //        findServiceBinder.addBinding().to(stroom.pipeline.XsltStoreImpl.class);
->>>>>>> 0925f096
     }
 
 //    @Provides
