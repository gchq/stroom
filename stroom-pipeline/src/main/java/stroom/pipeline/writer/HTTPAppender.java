package stroom.pipeline.writer;

import stroom.meta.api.AttributeMap;
import stroom.meta.api.AttributeMapUtil;
import stroom.meta.api.StandardHeaderArguments;
import stroom.pipeline.errorhandler.ErrorReceiverProxy;
import stroom.pipeline.factory.ConfigurableElement;
import stroom.pipeline.factory.PipelineProperty;
import stroom.pipeline.shared.data.PipelineElementType;
import stroom.pipeline.shared.data.PipelineElementType.Category;
import stroom.pipeline.state.MetaDataHolder;
import stroom.svg.shared.SvgImage;
import stroom.util.NullSafe;
import stroom.util.cert.SSLConfig;
import stroom.util.cert.SSLUtil;
import stroom.util.io.CompressionUtil;
import stroom.util.io.PathCreator;
import stroom.util.logging.LambdaLogger;
import stroom.util.logging.LambdaLoggerFactory;
import stroom.util.logging.LogUtil;
import stroom.util.shared.ModelStringUtil;
<<<<<<< HEAD
import stroom.util.shared.Severity;
=======
import stroom.util.zip.ZipUtil;
>>>>>>> db0face4

import org.apache.commons.compress.archivers.zip.ZipArchiveEntry;
import org.apache.commons.compress.archivers.zip.ZipArchiveOutputStream;
import jakarta.inject.Inject;
import org.apache.commons.compress.compressors.CompressorStreamFactory;
import org.jetbrains.annotations.NotNull;
import org.slf4j.Logger;
import org.slf4j.LoggerFactory;

import java.io.FilterOutputStream;
import java.io.IOException;
import java.io.UncheckedIOException;
import java.net.HttpURLConnection;
import java.net.URI;
import java.net.URL;
import java.net.URLConnection;
import java.util.Arrays;
import java.util.Collections;
import java.util.HashMap;
import java.util.HashSet;
import java.util.Map;
import java.util.Map.Entry;
import java.util.Objects;
import java.util.Set;
import java.util.UUID;
import java.util.function.Predicate;
import java.util.stream.Collectors;
import javax.net.ssl.HttpsURLConnection;
import javax.net.ssl.SSLContext;
import javax.net.ssl.SSLSocketFactory;

// TODO: 03/05/2023 Consider changing this to use Jersey clients for consistency with the rest of the app.

/**
 * Handler class that forwards the request to a URL.
 */
@ConfigurableElement(
        type = "HTTPAppender",
        description = """
                A destination used to write an output stream to a remote HTTP(S) server.

                This element should be preferred over the deprecated {{< pipe-elm "HttpPostFilter" >}}.
                """,
        category = Category.DESTINATION,
        roles = {
                PipelineElementType.ROLE_TARGET,
                PipelineElementType.ROLE_DESTINATION,
                PipelineElementType.VISABILITY_STEPPING},
        icon = SvgImage.PIPELINE_STREAM)
public class HTTPAppender extends AbstractAppender {

    private static final LambdaLogger LOGGER = LambdaLoggerFactory.getLogger(HTTPAppender.class);
    private static final Logger SEND_LOG = LoggerFactory.getLogger("send");
    private static final String DEFAULT_USE_COMPRESSION_PROP_VALUE = "true";
    private static final String DEFAULT_USE_CONTENT_ENCODING_PROP_VALUE = "false";
    @SuppressWarnings("ConstantValue")
    private static final boolean DEFAULT_USE_CONTENT_ENCODING_PROP_VALUE_BOOL =
            Boolean.parseBoolean(DEFAULT_USE_CONTENT_ENCODING_PROP_VALUE);
    private static final String DEFAULT_COMPRESSION_METHOD_PROP_VALUE = CompressorStreamFactory.GZIP;
    private static final String DEFAULT_REQUEST_METHOD_PROP_VALUE = "POST";
    private static final String META_KEYS_DELIMITER = ",";

    // BROTLI is not in our list of support compression algos, see CompressionUtil
    private static final Map<String, String> COMPRESSION_TO_ENCODING_MAP = Map.of(
            CompressorStreamFactory.GZIP, StandardHeaderArguments.CONTENT_ENCODING_GZIP,
            CompressorStreamFactory.DEFLATE, StandardHeaderArguments.CONTENT_ENCODING_DEFLATE,
//            CompressorStreamFactory.BROTLI, StandardHeaderArguments.CONTENT_ENCODING_BROTLI,
            CompressorStreamFactory.ZSTANDARD, StandardHeaderArguments.CONTENT_ENCODING_ZSTD);

    private static final Map<String, String> COMPRESSION_TO_STROOM_COMPRESSION_MAP = Map.of(
            OutputFactory.COMPRESSION_ZIP, StandardHeaderArguments.COMPRESSION_ZIP,
            CompressorStreamFactory.GZIP, StandardHeaderArguments.COMPRESSION_GZIP);

    private static final Set<String> VALID_REQUEST_METHODS = Set.of(
            "GET", "POST", "HEAD", "OPTIONS", "PUT", "DELETE", "TRACE");

    private final MetaDataHolder metaDataHolder;
    private final PathCreator pathCreator;
    private final ErrorReceiverProxy errorReceiverProxy;

    private String forwardUrl;
    private Long connectionTimeout;
    private Long readTimeout;
    private Long forwardChunkSize;
    private Set<String> metaKeySet = getMetaKeySet("guid,feed,system,environment,remotehost,remoteaddress");

    private HttpURLConnection connection;
<<<<<<< HEAD
    private final OutputFactory outputStreamSupport;
=======
    private ZipArchiveOutputStream zipOutputStream;
    private ByteCountOutputStream byteCountOutputStream;
>>>>>>> db0face4
    private long startTimeMs;

    private boolean useJvmSslConfig = true;
    private final SSLConfig.Builder sslConfigBuilder = SSLConfig.builder();

    private String requestMethod = DEFAULT_REQUEST_METHOD_PROP_VALUE;
    private String contentType = "application/json";

    private boolean httpHeadersIncludeStreamMetaData = true;
    private String httpHeadersUserDefinedHeader1;
    private String httpHeadersUserDefinedHeader2;
    private String httpHeadersUserDefinedHeader3;
    private final Map<String, Set<String>> requestProperties = new HashMap<>();
    // Comma delimited meta keys
    private String httpHeadersStreamMetaDataAllowList;
    // Comma delimited meta keys
    private String httpHeadersStreamMetaDataDenyList;
    private boolean useContentEncodingHeader = DEFAULT_USE_CONTENT_ENCODING_PROP_VALUE_BOOL;


    @Inject
    HTTPAppender(final ErrorReceiverProxy errorReceiverProxy,
                 final MetaDataHolder metaDataHolder,
                 final PathCreator pathCreator) {
        super(errorReceiverProxy);
        this.metaDataHolder = metaDataHolder;
        this.pathCreator = pathCreator;
        this.outputStreamSupport = new OutputFactory(metaDataHolder);
        this.errorReceiverProxy = errorReceiverProxy;

        // Ensure outputStreamSupport has the defaults for HttpAppender
        //noinspection ConstantValue
        setUseCompression(Boolean.parseBoolean(DEFAULT_USE_COMPRESSION_PROP_VALUE));
        setCompressionMethod(DEFAULT_COMPRESSION_METHOD_PROP_VALUE);
        setUseContentEncodingHeader(DEFAULT_USE_CONTENT_ENCODING_PROP_VALUE_BOOL);
        this.outputStreamSupport.setUseCompression(true);
    }

    @Override
    protected Output createOutput() {
        try {
            startTimeMs = System.currentTimeMillis();
            validateElementProperties();
            final AttributeMap effectiveAttributeMap = httpHeadersIncludeStreamMetaData
                    ? cloneFromStreamMeta()
                    : new AttributeMap();

            addAttributeIfHeaderDefined(effectiveAttributeMap, httpHeadersUserDefinedHeader1);
            addAttributeIfHeaderDefined(effectiveAttributeMap, httpHeadersUserDefinedHeader2);
            addAttributeIfHeaderDefined(effectiveAttributeMap, httpHeadersUserDefinedHeader3);

            LOGGER.info(() -> "createOutputStream() - " + forwardUrl + " Sending request " + effectiveAttributeMap);

            URL url = URI.create(forwardUrl).toURL();
            connection = (HttpURLConnection) url.openConnection();
            if (LOGGER.isDebugEnabled()) {
                requestProperties.clear();
            }

            if (connection instanceof final HttpsURLConnection httpsURLConnection) {
                final SSLConfig sslConfig = sslConfigBuilder.build();
                if (!useJvmSslConfig) {
                    LOGGER.info(() -> "Configuring SSLSocketFactory for destination " + forwardUrl);
                    final SSLSocketFactory sslSocketFactory = SSLUtil.createSslSocketFactory(
                            sslConfig, pathCreator);
                    SSLUtil.applySSLConfiguration(connection, sslSocketFactory, sslConfig);
                } else if (!sslConfig.isHostnameVerificationEnabled()) {
                    SSLUtil.disableHostnameVerification(httpsURLConnection);
                }
            }

            if (connectionTimeout != null) {
                connection.setConnectTimeout(connectionTimeout.intValue());
            }
            if (readTimeout != null) {
                connection.setReadTimeout(readTimeout.intValue());
            } else {
                connection.setReadTimeout(0);
            }

            connection.setRequestMethod(requestMethod);
            connection.setRequestProperty("Content-Type", contentType);
            connection.setDoOutput(true);
            connection.setDoInput(true);

            setCompressionProperties(outputStreamSupport, connection);

            for (Entry<String, String> entry : effectiveAttributeMap.entrySet()) {
                addRequestProperty(connection, entry.getKey(), entry.getValue());
            }

            if (forwardChunkSize != null) {
                LOGGER.debug(() -> "handleHeader() - setting ChunkedStreamingMode = " + forwardChunkSize);
                connection.setChunkedStreamingMode(forwardChunkSize.intValue());
            }
<<<<<<< HEAD
            if (LOGGER.isDebugEnabled()) {
                logConnectionToDebug();
=======
            connection.connect();

            if (useCompression) {
                zipOutputStream = ZipUtil.createOutputStream(connection.getOutputStream());
                outputStream = zipOutputStream;
                nextEntry();
            } else {
                outputStream = connection.getOutputStream();
>>>>>>> db0face4
            }
            // Be careful! Lots of methods on HttpURLConnection will do an implicit connect(), e.g.
            // getResponseCode(), and some will throw if already connected.
            connection.connect();

            final FilterOutputStream filterOutputStream = createOutputStream(connection);

            return outputStreamSupport.create(filterOutputStream, effectiveAttributeMap);
        } catch (final IOException e) {
            LOGGER.debug(e::getMessage, e);
            closeConnection();
            throw new UncheckedIOException(e);
        } catch (final RuntimeException e) {
            LOGGER.debug(e::getMessage, e);
            closeConnection();
            throw e;
        }
    }

    private void validateElementProperties() {
        if (NullSafe.isBlankString(forwardUrl)) {
            fatal("Property forwardUrl has no value.");
        }

        if (NullSafe.isEmptyString(requestMethod)) {
            fatal(LogUtil.message(
                    "Property requestMethod has no value. You must set a destination URL for {} to forward to.",
                    getElementId()));
        } else if (!VALID_REQUEST_METHODS.contains(requestMethod)) {
            fatal(LogUtil.message("Property requestMethod has an invalid value '{}'. " +
                            "Valid values are [{}]",
                    requestMethod, setToSortedCsvStr(VALID_REQUEST_METHODS)));
        }

        final String sslProtocol = sslConfigBuilder.getSslProtocol();
        if (NullSafe.isNonEmptyString(sslProtocol)) {
            final Set<String> activeSSLProtocols = getActiveSSLProtocols();
            if (!NullSafe.isEmptyCollection(activeSSLProtocols)
                    && !activeSSLProtocols.contains(sslProtocol)) {
                fatal(LogUtil.message("Property sslProtocol has an invalid value '{}'. Valid values are [{}]",
                        sslProtocol, setToSortedCsvStr(activeSSLProtocols)));
            }
        }

<<<<<<< HEAD
        if (httpHeadersIncludeStreamMetaData) {
            if (NullSafe.isNonBlankString(httpHeadersStreamMetaDataAllowList)
                    && NullSafe.isNonBlankString(httpHeadersStreamMetaDataDenyList)) {
                warn("Properties httpHeadersStreamMetaDataAllowList and httpHeadersStreamMetaDataDenyList both " +
                        "have a value. The value of httpHeadersStreamMetaDataDenyList will be ignored.");
            }
        } else {
            if (NullSafe.isNonBlankString(httpHeadersStreamMetaDataAllowList)) {
                warn(LogUtil.message(
                        "Property httpHeadersStreamMetaDataAllowList has value '{}' but this will be ignored " +
                                "because httpHeadersIncludeStreamMetaData is false.",
                        httpHeadersStreamMetaDataAllowList));
            }
            if (NullSafe.isNonBlankString(httpHeadersStreamMetaDataDenyList)) {
                warn(LogUtil.message(
                        "Property httpHeadersStreamMetaDataDenyList has value '{}' but this will be ignored " +
                                "because httpHeadersIncludeStreamMetaData is false.",
                        httpHeadersStreamMetaDataDenyList));
            }
        }
    }

    private void warn(final String message) {
        errorReceiverProxy.log(Severity.WARNING, null, getElementId(), message, null);
    }

    /**
     * A slightly hacky way of checking if connection is actually connected, as {@link URLConnection}
     * doesn't provide a method to do that. Lot of methods on {@link HttpURLConnection} will do
     * an implicit connect() so it is otherwise hard to know if a connection is established or not.
     */
    public static boolean isConnected(final URLConnection connection) {
        try {
            // Essentially a no-op if not currently connected
            connection.setDoOutput(connection.getDoOutput()); // throws IllegalStateException if connected
            return false;
        } catch (IllegalStateException e) {
            return true;
=======
            zipOutputStream.putArchiveEntry(new ZipArchiveEntry(fileName));
        }
    }

    private void closeEntry() throws IOException {
        if (zipOutputStream != null) {
            zipOutputStream.closeArchiveEntry();
>>>>>>> db0face4
        }
    }

    @NotNull
    private AttributeMap cloneFromStreamMeta() {

        final AttributeMap streamMetaAttributeMap = metaDataHolder.getMetaData();
        LOGGER.debug(() -> LogUtil.message(
                "streamMetaAttributeMap:\n{}\nstreamMetaDataAllowList: {}\nstreamMetaDataDenyList: {}",
                attributeMapToLines(streamMetaAttributeMap, "  "),
                httpHeadersStreamMetaDataAllowList, httpHeadersStreamMetaDataDenyList));

        streamMetaAttributeMap.computeIfAbsent(StandardHeaderArguments.GUID, k -> UUID.randomUUID().toString());
        final AttributeMap clonedAttributeMap = AttributeMapUtil.cloneAllowable(streamMetaAttributeMap);
        final AttributeMap effectiveAttributeMap;

        // Allow trumps deny
        if (NullSafe.isNonBlankString(httpHeadersStreamMetaDataAllowList)) {
            effectiveAttributeMap = new AttributeMap();
            final Set<String> allowSet = keysToSet(httpHeadersStreamMetaDataAllowList);
            clonedAttributeMap.forEach((key, value) -> {
                if (allowSet.contains(key.toLowerCase())) {
                    effectiveAttributeMap.put(key, value);
                }
            });
        } else {
            effectiveAttributeMap = clonedAttributeMap;
            if (NullSafe.isNonBlankString(httpHeadersStreamMetaDataDenyList)) {
                final Set<String> denySet = keysToSet(httpHeadersStreamMetaDataDenyList);
                effectiveAttributeMap.removeAll(denySet);
            }
        }

        LOGGER.debug(() -> LogUtil.message("effectiveAttributeMap:\n{}",
                attributeMapToLines(effectiveAttributeMap, "  ")));
        return effectiveAttributeMap;
    }

    private String attributeMapToLines(final AttributeMap attributeMap, final String indent) {
        if (NullSafe.isEmptyMap(attributeMap)) {
            return "";
        } else {
            return attributeMap.entrySet()
                    .stream()
                    .sorted(Entry.comparingByKey())
                    .map(entry ->
                            NullSafe.string(indent) + entry.getKey() + ": " + entry.getValue())
                    .collect(Collectors.joining("\n"));
        }
    }

    private Set<String> keysToSet(final String keys) {
        if (NullSafe.isBlankString(keys)) {
            return Collections.emptySet();
        } else {
            return NullSafe.stream(keys.split(META_KEYS_DELIMITER))
                    .filter(Objects::nonNull)
                    .filter(Predicate.not(String::isBlank))
                    .map(String::trim)
                    .map(String::toLowerCase)
                    .collect(Collectors.toSet());
        }
    }

    private void setCompressionProperties(final OutputFactory outputStreamSupport,
                                          final HttpURLConnection connection) {
        if (outputStreamSupport.isUseCompression()) {
            // This is the method as configured in the pipe elm. It may correspond to a different
            // value in 'Compression' and 'Content-Encoding' headers, e.g. `gz' => `gzip`.
            // Not all compressionMethods are valid as a 'Compression' or 'Content-Encoding' header value.
            final String compressionMethod = outputStreamSupport.getCompressionMethod();
            final String contentEncoding = COMPRESSION_TO_ENCODING_MAP.get(compressionMethod);
            final String stroomCompression = COMPRESSION_TO_STROOM_COMPRESSION_MAP.get(compressionMethod);
            LOGGER.debug("compressionMethod: {}, contentEncoding: {}, stroomCompression: {}",
                    compressionMethod, contentEncoding, stroomCompression);

            // We can't set both else the server may decode using Content-Encoding then stroom will
            // try to decode plain text. User can decide which header to use based on the destination
            // and what it supports.
            if (useContentEncodingHeader) {
                // use Content-Encoding if sending to a non-stroom end point as it is a HTTP standard
                // Only some of the supported compression methods are valid content-encoding values.
                if (NullSafe.isNonEmptyString(contentEncoding)) {
                    addRequestProperty(connection, StandardHeaderArguments.CONTENT_ENCODING, contentEncoding);
                } else {
                    final String validCompressionMethods = keySetToSortedCsvStr(COMPRESSION_TO_ENCODING_MAP);
                    fatal("Properties useCompression and useContentEncodingHeader are both 'true', but '" +
                            compressionMethod + "' is not a valid compressionMethod for use with the '" +
                            StandardHeaderArguments.CONTENT_ENCODING + "' HTTP header. Valid " +
                            "compressionMethod values are [" + validCompressionMethods + "].");
                }
            } else {
                // use 'Compression' header for sending to a stroom(-proxy)?
                // Stroom only supports gzip/zip at the mo.
                if (NullSafe.isNonEmptyString(stroomCompression)) {
                    addRequestProperty(connection, StandardHeaderArguments.COMPRESSION, stroomCompression);
                } else {
                    final String validCompressionMethods = keySetToSortedCsvStr(COMPRESSION_TO_STROOM_COMPRESSION_MAP);
                    fatal("Property useCompression is 'true' and useContentEncodingHeader is 'false', but '" +
                            compressionMethod + "' is not a valid compressionMethod for use with the '" +
                            StandardHeaderArguments.COMPRESSION + "' HTTP header. Valid " +
                            "compressionMethod values are [" + validCompressionMethods + "].");
                }
            }
        } else {
            LOGGER.debug("useCompression is false");
        }
    }

    private static String keySetToSortedCsvStr(final Map<String, ?> map) {
        if (NullSafe.isEmptyMap(map)) {
            return "";
        } else {
            return setToSortedCsvStr(map.keySet());
        }
    }

    private static String setToSortedCsvStr(final Set<String> set) {
        if (NullSafe.isEmptyCollection(set)) {
            return "";
        } else {
            return set.stream()
                    .sorted()
                    .map(str -> "'" + str + "'")
                    .collect(Collectors.joining(", "));
        }
    }

    @NotNull
    private FilterOutputStream createOutputStream(final HttpURLConnection connection) throws IOException {
        return new FilterOutputStream(connection.getOutputStream()) {
            @Override
            public void close() throws IOException {
                super.close();
                closeConnection();
            }
        };
    }

    private void addRequestProperty(final HttpURLConnection connection,
                                    final String key,
                                    final String value) {
        connection.addRequestProperty(key, value);

        // It's not possible to inspect the connection to see what req props have been set
        // as that implicitly opens the connection, so store them in our own map for logging later
        if (LOGGER.isDebugEnabled()) {
            if (key != null) {
                requestProperties.computeIfAbsent(key, k -> new HashSet<>())
                        .add(value);
            } else {
                LOGGER.debug("Null key with value '{}'", value);
            }
        }
    }

    private void logConnectionToDebug() {
        LOGGER.debug(() -> LogUtil.message("About to connect to {} with requestMethod: {}, contentType: {}, " +
                        "readTimeout: {}, connectionTimeout: {}, useCompression: {}, compressionMethod: {}, " +
                        "forwardChunkSize: {}, request properties:\n{}",
                forwardUrl,
                requestMethod,
                contentType,
                readTimeout,
                connectionTimeout,
                outputStreamSupport.isUseCompression(),
                outputStreamSupport.getCompressionMethod(),
                forwardChunkSize,
                NullSafe.map(requestProperties)
                        .entrySet()
                        .stream()
                        .map(entry -> "  "
                                + entry.getKey() + ": ["
                                + String.join(", ", NullSafe.set(entry.getValue()))
                                + "]")
                        .collect(Collectors.joining("\n"))));
    }

    private void addAttributeIfHeaderDefined(final AttributeMap attributeMap, final String headerText) {
        if (headerText == null || headerText.length() < 3) {
            return;
        }
        if (!headerText.contains(":")) {
            throw new IllegalArgumentException("Additional Headers must be specified as 'Name: Value', but '"
                    + headerText + "' supplied.");
        }

        int delimiterPos = headerText.indexOf(':');
        attributeMap.put(headerText.substring(0, delimiterPos), headerText.substring(delimiterPos + 1));
        LOGGER.debug("Added '{}' to {}", headerText, attributeMap);
    }

    private void closeConnection() {
        // Exception may have happened before the connection was opened
        if (connection != null) {
            if (isConnected(connection)) {
                LOGGER.debug(() -> "closeConnection() - header fields " + connection.getHeaderFields());
                int responseCode = -1;
                try {
                    // This will call getResponseCode() which implicitly calls connect(). Not what we
                    // want if we haven't already connected.
                    responseCode = StroomStreamException.checkConnectionResponse(connection);
                } catch (final RuntimeException e) {
                    LOGGER.debug(e::getMessage, e);
                    throw e;
                } finally {
                    long bytes = getCurrentOutputSize();
                    final long duration = System.currentTimeMillis() - startTimeMs;
                    final AttributeMap attributeMap = metaDataHolder.getMetaData();
                    log(SEND_LOG, attributeMap, "SEND", forwardUrl, responseCode, bytes, duration);

                    connection.disconnect();
                    connection = null;
                }
            } else {
                LOGGER.debug("Not connected");
            }
        } else {
            LOGGER.debug("connection is null");
        }
    }

    private void log(final Logger logger,
                     final AttributeMap attributeMap,
                     final String type,
                     final String url,
                     final int responseCode,
                     final long bytes,
                     final long duration) {
        if (logger.isInfoEnabled() && !metaKeySet.isEmpty()) {
            final Map<String, String> filteredMap = attributeMap.entrySet().stream()
                    .filter(entry -> metaKeySet.contains(entry.getKey().toLowerCase()))
                    .collect(Collectors.toMap(Entry::getKey, Entry::getValue));
            final String kvPairs = CSVFormatter.format(filteredMap);
            final String message = CSVFormatter.escape(type) +
                    "," +
                    CSVFormatter.escape(url) +
                    "," +
                    responseCode +
                    "," +
                    bytes +
                    "," +
                    duration +
                    "," +
                    kvPairs;
            logger.info(message);
        }
    }

    private Set<String> getMetaKeySet(final String csv) {
        if (NullSafe.isEmptyString(csv)) {
            return Collections.emptySet();
        }

        return Arrays.stream(csv.toLowerCase().split(","))
                .collect(Collectors.toSet());
    }

    private static Set<String> getActiveSSLProtocols() {
        try {
            return NullSafe.asSet(SSLContext.getDefault().createSSLEngine().getEnabledProtocols());
        } catch (Exception e) {
            LOGGER.debug("Unable to determine SSL protocols", e);
            return Collections.emptySet();
        }
    }

    @Override
    @PipelineProperty(description = "When the current output exceeds this size it will be closed and a " +
            "new one created. " +
            "Size is either specified in bytes e.g. '1024' or with a IEC unit suffix, e.g. '1K', '1M', '1G', etc.",
            displayPriority = 2)
    public void setRollSize(final String size) {
        super.setRollSize(size);
    }

    @Override
    @PipelineProperty(description = "Choose if you want to split aggregated streams into separate output.",
            defaultValue = "false",
            displayPriority = 3)
    public void setSplitAggregatedStreams(final boolean splitAggregatedStreams) {
        super.setSplitAggregatedStreams(splitAggregatedStreams);
    }

    @Override
    @PipelineProperty(description = "Choose if you want to split individual records into separate output.",
            defaultValue = "false",
            displayPriority = 4)
    public void setSplitRecords(final boolean splitRecords) {
        super.setSplitRecords(splitRecords);
    }

    @PipelineProperty(description = "The URL to send data to.",
            displayPriority = 5)
    public void setForwardUrl(final String forwardUrl) {
        this.forwardUrl = forwardUrl;
    }

    @PipelineProperty(description = "How long to wait before we abort sending data due to connection timeout. " +
            "The timeout is specified as either milliseconds, e.g. '60000' or with a duration suffix, e.g. '500ms', " +
            "'2s', '1m', etc.",
            displayPriority = 6)
    public void setConnectionTimeout(final String string) {
        connectionTimeout = null;
        if (NullSafe.isNonEmptyString(string)) {
            connectionTimeout = ModelStringUtil.parseDurationString(string);
        }
    }

    @PipelineProperty(description = "How long to wait for data to be available before closing the connection. " +
            "The timeout is specified as either milliseconds, e.g. '60000' or with a duration suffix, e.g. '500ms', " +
            "'2s', '1m', etc.",
            displayPriority = 7)
    public void setReadTimeout(final String string) {
        readTimeout = null;
        if (NullSafe.isNonEmptyString(string)) {
            readTimeout = ModelStringUtil.parseDurationString(string);
        }
    }

    @PipelineProperty(description = "Should data be sent in chunks and if so how big should the chunks be. " +
            "Size is either specified in bytes e.g. '1024' or with a IEC unit suffix, e.g. '1K', '1M', '1G', etc.",
            displayPriority = 8)
    public void setForwardChunkSize(final String string) {
        this.forwardChunkSize = ModelStringUtil.parseIECByteSizeString(string);
    }

    @PipelineProperty(description = "Should data be compressed when sending",
            defaultValue = DEFAULT_USE_COMPRESSION_PROP_VALUE,
            displayPriority = 9)
    public void setUseCompression(final boolean useCompression) {
        outputStreamSupport.setUseCompression(useCompression);
    }

    @PipelineProperty(description = "Whether to use the 'Content-Encoding' HTTP header when " +
            "useCompression is 'true'. If 'false' (the default), the 'Compression' header will be used, " +
            "which is supported by ." +
            "Stroom/Stroom-Proxy destinations. 'Content-Encoding' would be required for other destinations, " +
            "but is only applicable for compression types 'gz', 'zstd' or 'deflate'.",
            defaultValue = DEFAULT_USE_CONTENT_ENCODING_PROP_VALUE,
            displayPriority = 10)
    public void setUseContentEncodingHeader(final boolean useContentEncodingHeader) {
        this.useContentEncodingHeader = useContentEncodingHeader;
    }

    @PipelineProperty(
            description = "Compression method to apply, if compression is enabled. Supported values: " +
                    CompressionUtil.SUPPORTED_COMPRESSORS + ".",
            defaultValue = DEFAULT_COMPRESSION_METHOD_PROP_VALUE,
            displayPriority = 11)
    public void setCompressionMethod(final String compressionMethod) {
        try {
            outputStreamSupport.setCompressionMethod(compressionMethod);
        } catch (final RuntimeException e) {
            error(e.getMessage(), e);
            throw e;
        }
    }

    @PipelineProperty(
            description = "Specifies Which meta data keys will have their values logged in the send log. A Comma " +
                    "delimited string of keys.",
            defaultValue = "guid,feed,system,environment,remotehost,remoteaddress",
            displayPriority = 12)
    public void setLogMetaKeys(final String string) {
        metaKeySet = getMetaKeySet(string);
    }

    @PipelineProperty(description = "Use JVM SSL config. " +
            "Set this to true if the Stroom node has been configured with key/trust stores using java system " +
            "properties like 'javax.net.ssl.keyStore'." +
            "Set this to false if you are explicitly setting key/trust store properties on this HttpAppender.",
            defaultValue = "true",
            displayPriority = 13)
    public void setUseJvmSslConfig(final boolean useJvmSslConfig) {
        this.useJvmSslConfig = useJvmSslConfig;
    }

    @PipelineProperty(description = "The key store file path on the server",
            displayPriority = 14)
    public void setKeyStorePath(final String keyStorePath) {
        sslConfigBuilder.withKeyStorePath(keyStorePath);
    }

    @PipelineProperty(description = "The key store type. " +
            "Valid values are ['JCEKS', 'JKS', 'DKS', 'PKCS11', 'PKCS12'].",
            defaultValue = "JKS",
            displayPriority = 15)
    public void setKeyStoreType(final String keyStoreType) {
        sslConfigBuilder.withKeyStoreType(keyStoreType);
    }

    @PipelineProperty(description = "The key store password",
            displayPriority = 16)
    public void setKeyStorePassword(final String keyStorePassword) {
        sslConfigBuilder.withKeyStorePassword(keyStorePassword);
    }

    @PipelineProperty(description = "The trust store file path on the server",
            displayPriority = 17)
    public void setTrustStorePath(final String trustStorePath) {
        sslConfigBuilder.withTrustStorePath(trustStorePath);
    }

    @PipelineProperty(description = "The trust store type " +
            "Valid values are ['JCEKS', 'JKS', 'DKS', 'PKCS11', 'PKCS12'].",
            defaultValue = "JKS",
            displayPriority = 18)
    public void setTrustStoreType(final String trustStoreType) {
        sslConfigBuilder.withTrustStoreType(trustStoreType);
    }

    @PipelineProperty(description = "The trust store password",
            displayPriority = 19)
    public void setTrustStorePassword(final String trustStorePassword) {
        sslConfigBuilder.withTrustStorePassword(trustStorePassword);
    }

    @PipelineProperty(description = "Set this to true to verify that the destination host name matches against " +
            "the host names in the certificate supplied by the destination server.",
            defaultValue = "true",
            displayPriority = 20)
    public void setHostnameVerificationEnabled(final boolean hostnameVerificationEnabled) {
        sslConfigBuilder.withHostnameVerificationEnabled(hostnameVerificationEnabled);
    }

    @PipelineProperty(description = "The SSL protocol to use",
            defaultValue = "TLSv1.2",
            displayPriority = 21)
    public void setSslProtocol(final String sslProtocol) {
        sslConfigBuilder.withSslProtocol(NullSafe.get(sslProtocol, String::trim));
    }

    @PipelineProperty(description = "The HTTP request method. Valid values are " +
            "GET, POST, HEAD, OPTIONS, PUT, DELETE and TRACE.",
            defaultValue = DEFAULT_REQUEST_METHOD_PROP_VALUE,
            displayPriority = 22)
    public void setRequestMethod(String requestMethod) {
        this.requestMethod = NullSafe.get(requestMethod, String::trim, String::toUpperCase);
    }

    @PipelineProperty(description = "The content type",
            defaultValue = "application/json",
            displayPriority = 23)
    public void setContentType(String contentType) {
        this.contentType = contentType;
    }

    @PipelineProperty(description = "Provide stream metadata as HTTP headers",
            defaultValue = "true",
            displayPriority = 24)
    public void setHttpHeadersIncludeStreamMetaData(final boolean newValue) {
        this.httpHeadersIncludeStreamMetaData = newValue;
    }

    @PipelineProperty(description = "Comma delimited list of stream meta data keys to include as HTTP headers. " +
            "Only works when httpHeadersIncludeStreamMetaData is set to true. If empty all headers are sent, " +
            "unless httpHeadersStreamMetaDataDenyList is used. " +
            "If httpHeadersStreamMetaDataAllowList contains keys, httpHeadersStreamMetaDataDenyList is ignored.",
            defaultValue = "",
            displayPriority = 25)
    public void setHttpHeadersStreamMetaDataAllowList(final String newValue) {
        this.httpHeadersStreamMetaDataAllowList = newValue;
    }

    @PipelineProperty(description = "Comma delimited list of stream meta data keys to exclude as HTTP headers. " +
            "Only works when httpHeadersIncludeStreamMetaData is set to true. If empty all headers are sent, " +
            "unless httpHeadersStreamMetaDataAllowList is used. " +
            "If httpHeadersStreamMetaDataAllowList contains keys, httpHeadersStreamMetaDataDenyList is ignored.",
            defaultValue = "",
            displayPriority = 26)
    public void setHttpHeadersStreamMetaDataDenyList(final String newValue) {
        this.httpHeadersStreamMetaDataDenyList = newValue;
    }

    @PipelineProperty(description = "Additional HTTP Header 1, format is 'HeaderName: HeaderValue'",
            displayPriority = 27)
    public void setHttpHeadersUserDefinedHeader1(final String headerText) {
        this.httpHeadersUserDefinedHeader1 = headerText;
    }

    @PipelineProperty(description = "Additional HTTP Header 2, format is 'HeaderName: HeaderValue'",
            displayPriority = 28)
    public void setHttpHeadersUserDefinedHeader2(final String headerText) {
        this.httpHeadersUserDefinedHeader2 = headerText;
    }

    @PipelineProperty(description = "Additional HTTP Header 3, format is 'HeaderName: HeaderValue'",
            displayPriority = 29)
    public void setHttpHeadersUserDefinedHeader3(final String headerText) {
        this.httpHeadersUserDefinedHeader3 = headerText;
    }
}<|MERGE_RESOLUTION|>--- conflicted
+++ resolved
@@ -19,11 +19,8 @@
 import stroom.util.logging.LambdaLoggerFactory;
 import stroom.util.logging.LogUtil;
 import stroom.util.shared.ModelStringUtil;
-<<<<<<< HEAD
+import stroom.util.zip.ZipUtil;
 import stroom.util.shared.Severity;
-=======
-import stroom.util.zip.ZipUtil;
->>>>>>> db0face4
 
 import org.apache.commons.compress.archivers.zip.ZipArchiveEntry;
 import org.apache.commons.compress.archivers.zip.ZipArchiveOutputStream;
@@ -111,12 +108,7 @@
     private Set<String> metaKeySet = getMetaKeySet("guid,feed,system,environment,remotehost,remoteaddress");
 
     private HttpURLConnection connection;
-<<<<<<< HEAD
     private final OutputFactory outputStreamSupport;
-=======
-    private ZipArchiveOutputStream zipOutputStream;
-    private ByteCountOutputStream byteCountOutputStream;
->>>>>>> db0face4
     private long startTimeMs;
 
     private boolean useJvmSslConfig = true;
@@ -212,19 +204,8 @@
                 LOGGER.debug(() -> "handleHeader() - setting ChunkedStreamingMode = " + forwardChunkSize);
                 connection.setChunkedStreamingMode(forwardChunkSize.intValue());
             }
-<<<<<<< HEAD
             if (LOGGER.isDebugEnabled()) {
                 logConnectionToDebug();
-=======
-            connection.connect();
-
-            if (useCompression) {
-                zipOutputStream = ZipUtil.createOutputStream(connection.getOutputStream());
-                outputStream = zipOutputStream;
-                nextEntry();
-            } else {
-                outputStream = connection.getOutputStream();
->>>>>>> db0face4
             }
             // Be careful! Lots of methods on HttpURLConnection will do an implicit connect(), e.g.
             // getResponseCode(), and some will throw if already connected.
@@ -269,7 +250,6 @@
             }
         }
 
-<<<<<<< HEAD
         if (httpHeadersIncludeStreamMetaData) {
             if (NullSafe.isNonBlankString(httpHeadersStreamMetaDataAllowList)
                     && NullSafe.isNonBlankString(httpHeadersStreamMetaDataDenyList)) {
@@ -308,15 +288,6 @@
             return false;
         } catch (IllegalStateException e) {
             return true;
-=======
-            zipOutputStream.putArchiveEntry(new ZipArchiveEntry(fileName));
-        }
-    }
-
-    private void closeEntry() throws IOException {
-        if (zipOutputStream != null) {
-            zipOutputStream.closeArchiveEntry();
->>>>>>> db0face4
         }
     }
 
