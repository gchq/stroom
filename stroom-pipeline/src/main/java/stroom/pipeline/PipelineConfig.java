--- conflicted
+++ resolved
@@ -15,13 +15,8 @@
 import com.fasterxml.jackson.annotation.JsonPropertyOrder;
 
 
-<<<<<<< HEAD
-@Singleton
+@JsonPropertyOrder(alphabetic = true)
 public class PipelineConfig extends AbstractConfig implements IsStroomConfig {
-=======
-@JsonPropertyOrder(alphabetic = true)
-public class PipelineConfig extends AbstractConfig {
->>>>>>> 8d849d62
 
     private final AppenderConfig appenderConfig;
     private final ParserConfig parserConfig;
