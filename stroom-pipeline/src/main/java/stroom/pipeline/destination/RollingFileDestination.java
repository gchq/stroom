/*
 * Copyright 2016 Crown Copyright
 *
 * Licensed under the Apache License, Version 2.0 (the "License");
 * you may not use this file except in compliance with the License.
 * You may obtain a copy of the License at
 *
 *     http://www.apache.org/licenses/LICENSE-2.0
 *
 * Unless required by applicable law or agreed to in writing, software
 * distributed under the License is distributed on an "AS IS" BASIS,
 * WITHOUT WARRANTIES OR CONDITIONS OF ANY KIND, either express or implied.
 * See the License for the specific language governing permissions and
 * limitations under the License.
 */

package stroom.pipeline.destination;

import org.apache.commons.lang.StringUtils;
import org.slf4j.Logger;
import org.slf4j.LoggerFactory;
import stroom.pipeline.server.writer.PathCreator;
import stroom.util.io.FileUtil;

import java.io.BufferedOutputStream;
import java.io.IOException;
import java.nio.file.Files;
import java.nio.file.Path;
<<<<<<< HEAD
import java.nio.file.StandardOpenOption;
=======
import java.util.function.Consumer;
>>>>>>> 26a73eb2

public class RollingFileDestination extends RollingDestination {
    private static final Logger LOGGER = LoggerFactory.getLogger(RollingFileDestination.class);

    private static final int MAX_FAILED_RENAME_ATTEMPTS = 100;

    private final String fileName;
    private final String rolledFileName;

<<<<<<< HEAD
    private final Path dir;
    private final Path file;
    private final ByteCountOutputStream outputStream;
    private final long creationTime;

    private volatile long lastFlushTime;
    private byte[] footer;

    private volatile boolean rolled;

    public RollingFileDestination(final String key, final String fileName, final String rolledFileName,
                                  final long frequency, final long maxSize, final Path dir, final Path file, final long creationTime)
=======
    private final File dir;
    private final File file;

    public RollingFileDestination(final String key,
                                  final long frequency,
                                  final long maxSize,
                                  final long creationTime,
                                  final String fileName,
                                  final String rolledFileName,
                                  final File dir,
                                  final File file)
>>>>>>> 26a73eb2
            throws IOException {
        super(key, frequency, maxSize, creationTime);

        this.fileName = fileName;
        this.rolledFileName = rolledFileName;

        this.dir = dir;
        this.file = file;

        // Make sure we can create this path.
        try {
            if (Files.isRegularFile(file)) {
                LOGGER.debug("File exists for key={}", key);

                // I have a feeling that the OS might sometimes report that a
                // file exists that has actually just been rolled.
                LOGGER.warn("File exists for key={} so rolling immediately", key);
<<<<<<< HEAD
                outputStream = new ByteCountOutputStream(new BufferedOutputStream(Files.newOutputStream(file, StandardOpenOption.CREATE, StandardOpenOption.WRITE, StandardOpenOption.APPEND)));
=======
                setOutputStream(new ByteCountOutputStream(new BufferedOutputStream(new FileOutputStream(file, true))));
>>>>>>> 26a73eb2

                // Roll the file.
                roll();

            } else {
<<<<<<< HEAD
                outputStream = new ByteCountOutputStream(new BufferedOutputStream(Files.newOutputStream(file, StandardOpenOption.CREATE, StandardOpenOption.WRITE, StandardOpenOption.APPEND)));
=======
                setOutputStream(new ByteCountOutputStream(new BufferedOutputStream(new FileOutputStream(file, true))));
>>>>>>> 26a73eb2
            }
        } catch (final IOException e) {
            try {
                close();
            } catch (final IOException t) {
                LOGGER.error("Unable to close the output stream.");
            }
            throw e;
        }
    }

    @Override
    void onHeaderWritten(final ByteCountOutputStream outputStream,
                         final Consumer<Throwable> exceptionConsumer) {
        // Nothing to do here
    }

    @Override
    protected void onFooterWritten(Consumer<Throwable> exceptionConsumer) {
        boolean success = false;

        String destFileName = rolledFileName;
        destFileName = PathCreator.replaceTimeVars(destFileName);
        destFileName = PathCreator.replaceUUIDVars(destFileName);
        destFileName = PathCreator.replaceFileName(destFileName, fileName);

        // Create the destination file.
        final Path destFile = dir.resolve(destFileName);
        if (LOGGER.isDebugEnabled()) {
            LOGGER.debug("Rolling file '{}' to '{}'", getFullPath(file), getFullPath(destFile));
        }

        // Create source path.
<<<<<<< HEAD
        Path source = file;

        // Create destination path.
        Path dest = destFile;
=======
        Path source = null;
        try {
            source = file.toPath();
        } catch (final Throwable t) {
            exceptionConsumer.accept(wrapRollException(file, destFile, t));
        }

        // Create destination path.
        Path dest = null;
        try {
            dest = destFile.toPath();
        } catch (final Throwable t) {
            exceptionConsumer.accept(wrapRollException(file, destFile, t));
        }
>>>>>>> 26a73eb2

        // If we have got valid paths for source and dest then attempt move.
        if (source != null) {
            if (Files.isRegularFile(dest)) {
                LOGGER.error("Failed to roll file '{}' to '{}' as target exists", getFullPath(file),
                        getFullPath(destFile));
            } else {
                try {
                    Files.move(source, dest);
                    success = true;
                } catch (final Throwable t) {
                    exceptionConsumer.accept(wrapRollException(file, destFile, t));
                }
            }
        }

        if (source != null && !success) {
            try {
                int attempt = 1;
                while (!success && attempt <= MAX_FAILED_RENAME_ATTEMPTS) {
                    // Try to rename the file to something else.
                    final String suffix = StringUtils.leftPad(String.valueOf(attempt), 3, '0');
                    final Path failedFile = dir.resolve(file.getFileName().toString() + "." + suffix);
                    dest = failedFile;

                    if (!Files.isRegularFile(dest)) {
                        if (LOGGER.isDebugEnabled()) {
                            LOGGER.debug("Renaming file '{}' to '{}'", getFullPath(file), getFullPath(failedFile));
                        }
                        try {
                            Files.move(source, dest);
                            success = true;
                        } catch (final Throwable t) {
                            LOGGER.debug(t.getMessage(), t);
                        }
                    }
                    attempt++;
                }

                // If we didn't succeed in renaming the file to a failed file
                // then try and delete the file.
                if (!success) {
                    // Try to delete the file so we can continue to create a
                    // destination.
                    if (LOGGER.isDebugEnabled()) {
                        LOGGER.debug("Deleting file '{}'", getFullPath(file));
                    }
                    if (!Files.deleteIfExists(source)) {
                        LOGGER.error("Failed to delete file '{}'", getFullPath(file));
                    }
                }
            } catch (final Throwable t) {
                LOGGER.debug(t.getMessage(), t);
            }
        }
    }

    private String getFullPath(final Path file) {
        return FileUtil.getCanonicalPath(file);
    }

<<<<<<< HEAD
    private void write(final byte[] bytes) throws IOException {
        outputStream.write(bytes, 0, bytes.length);
    }

    private void flush() throws IOException {
        if (LOGGER.isDebugEnabled()) {
            LOGGER.debug("Flushing: {}", key);
        }
        outputStream.flush();
    }

    private void close() throws IOException {
        if (LOGGER.isDebugEnabled()) {
            LOGGER.debug("Closing: {}", key);
        }
        if (outputStream != null) {
            outputStream.close();
        }
    }

    @Override
    public String toString() {
        return key;
    }

    private IOException handleException(final IOException existingException, final Throwable newException) {
        LOGGER.error(newException.getMessage(), newException);

        if (existingException != null) {
            return existingException;
        }

        if (newException instanceof IOException) {
            return (IOException) newException;
        }

        return new IOException(newException.getMessage(), newException);
    }

    private IOException handleRollException(final Path sourceFile, final Path destFile,
                                            final IOException existingException, final Throwable newException) {
        final String message = "Failed to roll file '" +
                getFullPath(sourceFile) +
                "' to '" +
                getFullPath(destFile) +
                "' - " +
                newException.getMessage();

        LOGGER.error(message, newException);

        if (existingException != null) {
            return existingException;
        }

        if (newException instanceof IOException) {
            return (IOException) newException;
        }
=======
    private Throwable wrapRollException(final File sourceFile,
                                        final File destFile,
                                        final Throwable e) {
        final String msg = String.format("Failed to roll file '%s' to '%s' - %s",
                getFullPath(sourceFile),
                getFullPath(destFile),
                e.getMessage());
>>>>>>> 26a73eb2

        return new IOException(msg, e);
    }
}<|MERGE_RESOLUTION|>--- conflicted
+++ resolved
@@ -26,11 +26,8 @@
 import java.io.IOException;
 import java.nio.file.Files;
 import java.nio.file.Path;
-<<<<<<< HEAD
 import java.nio.file.StandardOpenOption;
-=======
 import java.util.function.Consumer;
->>>>>>> 26a73eb2
 
 public class RollingFileDestination extends RollingDestination {
     private static final Logger LOGGER = LoggerFactory.getLogger(RollingFileDestination.class);
@@ -40,22 +37,8 @@
     private final String fileName;
     private final String rolledFileName;
 
-<<<<<<< HEAD
     private final Path dir;
     private final Path file;
-    private final ByteCountOutputStream outputStream;
-    private final long creationTime;
-
-    private volatile long lastFlushTime;
-    private byte[] footer;
-
-    private volatile boolean rolled;
-
-    public RollingFileDestination(final String key, final String fileName, final String rolledFileName,
-                                  final long frequency, final long maxSize, final Path dir, final Path file, final long creationTime)
-=======
-    private final File dir;
-    private final File file;
 
     public RollingFileDestination(final String key,
                                   final long frequency,
@@ -63,9 +46,8 @@
                                   final long creationTime,
                                   final String fileName,
                                   final String rolledFileName,
-                                  final File dir,
-                                  final File file)
->>>>>>> 26a73eb2
+                                  final Path dir,
+                                  final Path file)
             throws IOException {
         super(key, frequency, maxSize, creationTime);
 
@@ -83,21 +65,13 @@
                 // I have a feeling that the OS might sometimes report that a
                 // file exists that has actually just been rolled.
                 LOGGER.warn("File exists for key={} so rolling immediately", key);
-<<<<<<< HEAD
-                outputStream = new ByteCountOutputStream(new BufferedOutputStream(Files.newOutputStream(file, StandardOpenOption.CREATE, StandardOpenOption.WRITE, StandardOpenOption.APPEND)));
-=======
-                setOutputStream(new ByteCountOutputStream(new BufferedOutputStream(new FileOutputStream(file, true))));
->>>>>>> 26a73eb2
+                setOutputStream(new ByteCountOutputStream(new BufferedOutputStream(Files.newOutputStream(file, StandardOpenOption.CREATE, StandardOpenOption.WRITE, StandardOpenOption.APPEND))));
 
                 // Roll the file.
                 roll();
 
             } else {
-<<<<<<< HEAD
-                outputStream = new ByteCountOutputStream(new BufferedOutputStream(Files.newOutputStream(file, StandardOpenOption.CREATE, StandardOpenOption.WRITE, StandardOpenOption.APPEND)));
-=======
-                setOutputStream(new ByteCountOutputStream(new BufferedOutputStream(new FileOutputStream(file, true))));
->>>>>>> 26a73eb2
+                setOutputStream(new ByteCountOutputStream(new BufferedOutputStream(Files.newOutputStream(file, StandardOpenOption.CREATE, StandardOpenOption.WRITE, StandardOpenOption.APPEND))));
             }
         } catch (final IOException e) {
             try {
@@ -131,27 +105,10 @@
         }
 
         // Create source path.
-<<<<<<< HEAD
         Path source = file;
 
         // Create destination path.
         Path dest = destFile;
-=======
-        Path source = null;
-        try {
-            source = file.toPath();
-        } catch (final Throwable t) {
-            exceptionConsumer.accept(wrapRollException(file, destFile, t));
-        }
-
-        // Create destination path.
-        Path dest = null;
-        try {
-            dest = destFile.toPath();
-        } catch (final Throwable t) {
-            exceptionConsumer.accept(wrapRollException(file, destFile, t));
-        }
->>>>>>> 26a73eb2
 
         // If we have got valid paths for source and dest then attempt move.
         if (source != null) {
@@ -213,73 +170,13 @@
         return FileUtil.getCanonicalPath(file);
     }
 
-<<<<<<< HEAD
-    private void write(final byte[] bytes) throws IOException {
-        outputStream.write(bytes, 0, bytes.length);
-    }
-
-    private void flush() throws IOException {
-        if (LOGGER.isDebugEnabled()) {
-            LOGGER.debug("Flushing: {}", key);
-        }
-        outputStream.flush();
-    }
-
-    private void close() throws IOException {
-        if (LOGGER.isDebugEnabled()) {
-            LOGGER.debug("Closing: {}", key);
-        }
-        if (outputStream != null) {
-            outputStream.close();
-        }
-    }
-
-    @Override
-    public String toString() {
-        return key;
-    }
-
-    private IOException handleException(final IOException existingException, final Throwable newException) {
-        LOGGER.error(newException.getMessage(), newException);
-
-        if (existingException != null) {
-            return existingException;
-        }
-
-        if (newException instanceof IOException) {
-            return (IOException) newException;
-        }
-
-        return new IOException(newException.getMessage(), newException);
-    }
-
-    private IOException handleRollException(final Path sourceFile, final Path destFile,
-                                            final IOException existingException, final Throwable newException) {
-        final String message = "Failed to roll file '" +
-                getFullPath(sourceFile) +
-                "' to '" +
-                getFullPath(destFile) +
-                "' - " +
-                newException.getMessage();
-
-        LOGGER.error(message, newException);
-
-        if (existingException != null) {
-            return existingException;
-        }
-
-        if (newException instanceof IOException) {
-            return (IOException) newException;
-        }
-=======
-    private Throwable wrapRollException(final File sourceFile,
-                                        final File destFile,
+    private Throwable wrapRollException(final Path sourceFile,
+                                        final Path destFile,
                                         final Throwable e) {
         final String msg = String.format("Failed to roll file '%s' to '%s' - %s",
                 getFullPath(sourceFile),
                 getFullPath(destFile),
                 e.getMessage());
->>>>>>> 26a73eb2
 
         return new IOException(msg, e);
     }
