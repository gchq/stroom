--- conflicted
+++ resolved
@@ -7,16 +7,12 @@
 import stroom.util.shared.RestResource;
 
 import io.swagger.annotations.Api;
-<<<<<<< HEAD
+import io.swagger.annotations.ApiOperation;
 
 import java.util.HashMap;
 import java.util.HashSet;
 import java.util.Map;
 import java.util.Set;
-=======
-import io.swagger.annotations.ApiOperation;
-
->>>>>>> d7801b45
 import javax.inject.Inject;
 import javax.inject.Provider;
 import javax.ws.rs.Consumes;
@@ -51,13 +47,8 @@
     public Response getElements() {
         Set<PipelineElementType> result = new HashSet<>();
 
-<<<<<<< HEAD
-        pipelineScopeRunnable.scopeRunnable(() -> {
-            Map<PipelineElementType, Map<String, PipelinePropertyType>> pts = pipelineElementRegistryFactory.get()
-=======
         pipelineScopeRunnableProvider.get().scopeRunnable(() -> {
             Map<PipelineElementType, Map<String, PipelinePropertyType>> pts = elementRegistryFactoryProvider.get().get()
->>>>>>> d7801b45
                     .getPropertyTypes();
             result.addAll(pts.keySet());
         });
@@ -74,15 +65,9 @@
     public Response getElementProperties() {
         Map<PipelineElementType, Map<String, PipelinePropertyType>> result = new HashMap<>();
 
-<<<<<<< HEAD
-        pipelineScopeRunnable.scopeRunnable(() -> {
-            Map<PipelineElementType, Map<String, PipelinePropertyType>> pts = pipelineElementRegistryFactory.get()
-                    .getPropertyTypes();
-=======
         pipelineScopeRunnableProvider.get().scopeRunnable(() -> {
             Map<PipelineElementType, Map<String, PipelinePropertyType>> pts = elementRegistryFactoryProvider.get()
                     .get().getPropertyTypes();
->>>>>>> d7801b45
             result.putAll(pts);
         });
 
