/*
 * Copyright 2017 Crown Copyright
 *
 * Licensed under the Apache License, Version 2.0 (the "License");
 * you may not use this file except in compliance with the License.
 * You may obtain a copy of the License at
 *
 *     http://www.apache.org/licenses/LICENSE-2.0
 *
 * Unless required by applicable law or agreed to in writing, software
 * distributed under the License is distributed on an "AS IS" BASIS,
 * WITHOUT WARRANTIES OR CONDITIONS OF ANY KIND, either express or implied.
 * See the License for the specific language governing permissions and
 * limitations under the License.
 */

package stroom.pipeline.factory;

import stroom.docref.DocRef;
import stroom.pipeline.SupportsCodeInjection;
import stroom.pipeline.destination.DestinationProvider;
import stroom.pipeline.filter.SAXEventRecorder;
import stroom.pipeline.filter.SAXRecordDetector;
import stroom.pipeline.filter.SplitFilter;
import stroom.pipeline.filter.XMLFilter;
import stroom.pipeline.parser.AbstractParser;
import stroom.pipeline.reader.AbstractInputElement;
import stroom.pipeline.reader.AbstractReaderElement;
import stroom.pipeline.reader.InputStreamRecordDetectorElement;
import stroom.pipeline.reader.ReaderRecordDetectorElement;
import stroom.pipeline.reader.ReaderRecorder;
import stroom.pipeline.shared.data.PipelineData;
import stroom.pipeline.shared.data.PipelineElement;
import stroom.pipeline.shared.data.PipelineElementType;
import stroom.pipeline.shared.data.PipelineLink;
import stroom.pipeline.shared.data.PipelineProperty;
import stroom.pipeline.shared.data.PipelinePropertyValue;
import stroom.pipeline.shared.data.PipelineReference;
import stroom.pipeline.shared.stepping.PipelineStepRequest;
import stroom.pipeline.shared.stepping.SteppingFilterSettings;
import stroom.pipeline.source.SourceElement;
import stroom.pipeline.stepping.ElementMonitor;
import stroom.pipeline.stepping.Recorder;
import stroom.pipeline.stepping.SteppingController;
import stroom.pipeline.stepping.SteppingFilter;
import stroom.pipeline.writer.OutputRecorder;
import stroom.task.api.Terminator;
import stroom.util.pipeline.scope.PipelineScoped;

import org.slf4j.Logger;
import org.slf4j.LoggerFactory;

import java.lang.reflect.InvocationTargetException;
import java.lang.reflect.Method;
import java.util.ArrayList;
import java.util.Collections;
import java.util.HashMap;
import java.util.HashSet;
import java.util.List;
import java.util.Map;
import java.util.Set;
import javax.inject.Inject;

@PipelineScoped
public class PipelineFactory {

    private static final Logger LOGGER = LoggerFactory.getLogger(PipelineFactory.class);
    private final ElementRegistryFactory pipelineElementRegistryFactory;
    private final ElementFactory elementFactory;
    private final ProcessorFactory processorFactory;

    @Inject
    public PipelineFactory(final ElementRegistryFactory pipelineElementRegistryFactory,
                           final ElementFactory elementFactory,
                           final ProcessorFactory processorFactory) {
        this.pipelineElementRegistryFactory = pipelineElementRegistryFactory;
        this.elementFactory = elementFactory;
        this.processorFactory = processorFactory;

        if (processorFactory == null) {
            throw new NullPointerException("processorFactory is null");
        }
    }

    /**
     * Convenience method for non stepping mode. Used only for testing.
     */
    public Pipeline create(final PipelineData pipelineData,
                           final Terminator terminator) {
        return create(pipelineData, terminator, null);
    }

    public Pipeline create(final PipelineData pipelineData,
                           final Terminator terminator,
                           final SteppingController controller) {
        final ElementRegistry pipelineElementRegistry = pipelineElementRegistryFactory.get();

<<<<<<< HEAD
        final Terminator terminator = () -> {
            // TODO @AT should this be clearing the interrupt flag
            if (Thread.currentThread().isInterrupted()) {
                throw new TerminatedException();
            }
        };

=======
>>>>>>> 0259c9bd
        // If we are stepping then we don't want to use the cache.
        // Create an instance of each element.
        final Map<String, Element> elementInstances = new HashMap<>();
        final Map<Element, PipelineElementType> elementTypeMap = new HashMap<>();
        final Map<String, Set<String>> linkSets = new HashMap<>();

        for (final PipelineElement element : pipelineData.getElements().getAdd()) {
            LOGGER.debug("create() - loading element {}", element);

            final Class<Element> elementClass = pipelineElementRegistry.getElementClass(element.getType());

            if (elementClass == null) {
                throw new PipelineFactoryException("Unable to load elementClass for type " + element.getType());
            }

            final Element elementInstance = elementFactory.getElementInstance(elementClass);

            if (elementInstance == null) {
                throw new PipelineFactoryException("Unable to load elementInstance for class " + elementClass);
            }

            // Set the id on the pipeline element for use in tracing
            // errors, intercepting input/output etc.
            elementInstance.setElementId(element.getId());

            // Set an object to provide quick processing termination if needed.
            elementInstance.setTerminator(terminator);

            // Set the properties on this instance.
            setProperties(pipelineElementRegistry, element.getId(), element.getType(), elementInstance, pipelineData,
                    controller);

            // Set the pipeline references on this instance.
            setPipelineReferences(pipelineElementRegistry, element.getId(), element.getType(), elementInstance,
                    pipelineData);

            // Store the instance.
            elementInstances.put(element.getId(), elementInstance);
            elementTypeMap.put(elementInstance, pipelineElementRegistry.getElementType(element.getType()));

            // Record links.
            final Set<String> linkSet = new HashSet<>();
            linkSets.put(element.getId(), linkSet);
            for (final PipelineLink link : pipelineData.getLinks().getAdd()) {
                if (link.getFrom().equals(element.getId())) {
                    linkSet.add(link.getTo());
                }
            }
        }

        // Get the source element.
        final SourceElement sourceElement = (SourceElement) elementInstances.get("Source");
        if (sourceElement == null) {
            throw new PipelineFactoryException("The pipeline has no source element");
        }

        // Link the instances.
        link(elementInstances, elementTypeMap, linkSets, controller, sourceElement, sourceElement.getElementId());

        // We need to create a root element that will be a target for the input
        // stream.
        TakesInput root = sourceElement;

        // Perform the last bit of setup if we are stepping.
        if (controller != null) {
            // If we still haven't added a record detector then add one to the
            // input.
            if (controller.getRecordDetector() == null) {
                final InputStreamRecordDetectorElement recordDetector = new InputStreamRecordDetectorElement();
                controller.setRecordDetector(recordDetector);
                recordDetector.addTarget(sourceElement);
                root = recordDetector;
            }

            controller.getRecordDetector().setController(controller);
        }

        return new PipelineImpl(processorFactory, elementInstances, root, controller != null);
    }

    /**
     * Set the properties on the newly created element instance.
     */
    private void setProperties(final ElementRegistry pipelineElementRegistry,
                               final String id,
                               final String elementType,
                               final Object elementInstance,
                               final PipelineData pipelineData,
                               final SteppingController controller) {
        // Set the properties on this instance.
        for (final PipelineProperty property : pipelineData.getProperties().getAdd()) {
            if (property.getElement().equals(id)) {
                setProperty(pipelineElementRegistry, id, elementType, elementInstance, property.getName(),
                        property.getValue(), controller);
            }
        }
    }

    /**
     * Code for properties.
     */
    public static void setProperty(final ElementRegistry pipelineElementRegistry,
                                   final String id,
                                   final String elementType,
                                   final Object elementInstance,
                                   final String propertyName,
                                   final PipelinePropertyValue value,
                                   final SteppingController controller) {
        // Some methods might be removed so ignore them if they don't exist.
        final Method method = pipelineElementRegistry.getMethod(elementType, propertyName);

        if (method != null) {
            try {
                // Allow this method to be invoked.
                method.setAccessible(true);

                Object obj = null;
                if (value != null) {
                    final Class<?> paramType = method.getParameterTypes()[0];
                    if (boolean.class.isAssignableFrom(paramType) || Boolean.class.isAssignableFrom(paramType)) {
                        obj = value.getBoolean();
                    } else if (int.class.isAssignableFrom(paramType) || Integer.class.isAssignableFrom(paramType)) {
                        obj = value.getInteger();
                    } else if (long.class.isAssignableFrom(paramType) || Long.class.isAssignableFrom(paramType)) {
                        obj = value.getLong();
                    } else if (String.class.isAssignableFrom(paramType)) {
                        obj = value.getString();
                    } else if (DocRef.class.isAssignableFrom(paramType)) {
                        // Load an entity by id.
                        final DocRef docRef = value.getEntity();
                        if (docRef != null) {
                            obj = docRef;

                            // Modify properties of element instance if we are
                            // stepping and have code to insert.
                            if (controller != null) {
                                final PipelineStepRequest request = controller.getRequest();
                                if (request.getCode() != null && request.getCode().size() > 0) {
                                    final String code = request.getCode().get(id);
                                    if (code != null) {
                                        if (elementInstance instanceof SupportsCodeInjection) {
                                            final SupportsCodeInjection supportsCodeInjection =
                                                    (SupportsCodeInjection) elementInstance;
                                            supportsCodeInjection.setInjectedCode(code);
                                        }
                                    }
                                }
                            }
                        }
                    } else {
                        throw new PipelineFactoryException("Unknown param type: " + paramType);
                    }
                }

                method.invoke(elementInstance, obj);

            } catch (final InvocationTargetException | IllegalAccessException e) {
                throw new PipelineFactoryException(e);
            }
        }
    }

    /**
     * Set the pipeline references on the newly created element instance.
     */
    private void setPipelineReferences(final ElementRegistry pipelineElementRegistry,
                                       final String id,
                                       final String elementType,
                                       final Object elementInstance,
                                       final PipelineData pipelineData) {
        // Set the properties on this instance.
        for (final PipelineReference pipelineReference : pipelineData.getPipelineReferences().getAdd()) {
            if (pipelineReference.getElement().equals(id)) {
                setPipelineReference(pipelineElementRegistry, elementType, elementInstance, pipelineReference.getName(),
                        pipelineReference);
            }
        }
    }

    /**
     * Code for pipeline references.
     */
    private void setPipelineReference(final ElementRegistry pipelineElementRegistry,
                                      final String elementType,
                                      final Object elementInstance,
                                      final String propertyName,
                                      final PipelineReference pipelineReference) {
        final Method method = pipelineElementRegistry.getMethod(elementType, propertyName);

        if (method != null) {
            try {
                // Allow this method to be invoked.
                method.setAccessible(true);
                method.invoke(elementInstance, pipelineReference);

            } catch (final InvocationTargetException | IllegalAccessException e) {
                throw new PipelineFactoryException(e);
            }
        }
    }

    /**
     * Link element instances together to form the pipeline.
     */
    private void link(final Map<String, Element> elementInstances,
                      final Map<Element, PipelineElementType> elementTypeMap,
                      final Map<String, Set<String>> linkSets,
                      final SteppingController controller,
                      final Element parentElement,
                      final String parentElementId) {
        // Get the child elements of the supplied 'from' element id that we want
        // to work with.
        final List<Element> childElements = getChildElements(parentElementId, elementInstances, elementTypeMap,
                linkSets, controller);

        // Loop over the child elements and link them to the parent.
        for (final Element childElement : childElements) {
            final String elementId = childElement.getElementId();
            final PipelineElementType elementType = elementTypeMap.get(childElement);

            Fragment fragment = new Fragment(childElement);

            // If we are in stepping mode then insert a recorder before the
            // element and one after. Once this is done add the recorders to an
            // element monitor and register it with the stepping controller.
            // Finally insert a record detector if appropriate for the current
            // element to control stepping.
            if (controller != null) {
                if (parentElement instanceof OutputRecorder) {
                    // If the parent element is already an output recorder used
                    // to replace a destination then reuse the same output recorder
                    // for any downstream elements.
                    fragment = new Fragment(parentElement);
                    addMonitor(elementId, elementType, childElement, fragment, controller);

                } else {
                    fragment = insertRecorder(elementId, elementType, fragment, true, controller);
                    fragment = insertRecorder(elementId, elementType, fragment, false, controller);
                    addMonitor(elementId, elementType, childElement, fragment, controller);
                    fragment = insertRecordDetector(elementType, fragment, true, controller);
                    fragment = insertRecordDetector(elementType, fragment, false, controller);
                }
            }

            // Continue to link the children of this child.
            link(elementInstances, elementTypeMap, linkSets, controller, fragment.getOut(), elementId);

            // Now set the target of the parent element to be the 'wrapped'
            // child to complete the link.
            if (parentElement != null && parentElement != fragment.getIn()) {
                if (!(parentElement instanceof HasTargets)) {
                    throw new PipelineFactoryException(
                            "Attempt to link from an element that cannot target another element: "
                                    + parentElement.getElementId());
                }
                if (!(childElement instanceof Target)) {
                    throw new PipelineFactoryException("Attempt to link to an element that is not a target: "
                            + parentElement.getElementId() + " > " + elementId);
                }

                final HasTargets hasTargets = (HasTargets) parentElement;
                if (fragment.getIn() instanceof Target) {
                    final Target target = (Target) fragment.getIn();
                    hasTargets.addTarget(target);
                }
            }
        }
    }

    /**
     * Get child elements for the given parent or descendants if some
     * intermediate children are to be excluded due to stepping mode being used.
     *
     * @param fromElementId    The id of the element to get children or descendant elements
     *                         for. If this is null then root elements will be returned.
     * @param elementInstances A map of element ids to element instances.
     * @param elementTypeMap   A map of element instances to element types.
     * @param linkSets         A map of links keyed by element ids to link from, to sets of
     *                         element ids that are linked to.
     * @param controller       The stepping controller. Null if we are not stepping.
     * @return A list of immediate child or descendant elements for the supplied
     * parent element id.
     */
    private List<Element> getChildElements(final String fromElementId,
                                           final Map<String, Element> elementInstances,
                                           final Map<Element, PipelineElementType> elementTypeMap,
                                           final Map<String, Set<String>> linkSets,
                                           final SteppingController controller) {
        List<Element> childElements = Collections.emptyList();

        final Set<String> toElementIdSet = linkSets.get(fromElementId);
        if (toElementIdSet != null && toElementIdSet.size() > 0) {
            childElements = new ArrayList<>(toElementIdSet.size());

            for (final String toElementId : toElementIdSet) {
                final Element to = elementInstances.get(toElementId);
                // If the element we are linking to does not exist then we can't
                // link.
                if (to != null) {
                    // If we are stepping then filter the descendants so we only
                    // include ones that are appropriate for stepping.
                    if (controller != null) {
                        final PipelineElementType elementType = elementTypeMap.get(to);
                        if (elementType.hasRole(PipelineElementType.VISABILITY_STEPPING)) {
                            childElements.add(to);
                        } else {
                            childElements.addAll(getChildElements(toElementId, elementInstances, elementTypeMap,
                                    linkSets, controller));
                        }
                    } else {
                        childElements.add(to);
                    }
                }
            }
        }

        return childElements;
    }

    /**
     * Creates an appropriate input or output recorder for the supplied pipeline
     * fragment and modifies the fragment. If it is an input recorder then the
     * supplied fragment input is attached as a target of the recorder. If it is
     * an output recorder it is attached as the target of the supplied fragment
     * output.
     *
     * @param elementId   The id of the element that we might be inserting a recorder
     *                    before or after.
     * @param elementType The type of the element that we might be inserting a recorder
     *                    before or after.
     * @param fragment    The current pipeline fragment we are modifying.
     * @param input       True if we are modifying the input element of the fragment,
     *                    false if we are modifying the output.
     * @param controller  The stepping controller.
     * @return A modified pipeline fragment if a recorder was added or the
     * original if it remains unchanged.
     */
    private Fragment insertRecorder(final String elementId,
                                    final PipelineElementType elementType,
                                    final Fragment fragment,
                                    final boolean input,
                                    final SteppingController controller) {
        Fragment result = fragment;

        // Get any filter settings that might be applied to XML output.
        SteppingFilterSettings steppingFilterSettings = null;
        if (!input) {
            steppingFilterSettings = controller.getRequest().getStepFilterSettings(elementId);
        }

        if (input) {
            final Element in = fragment.getIn();

            if (in instanceof DestinationProvider) {
                // Replace all destination providers.
                final OutputRecorder outputRecorder = elementFactory.getElementInstance(OutputRecorder.class);
                outputRecorder.setElementId(elementId);
                result = new Fragment(outputRecorder);

            } else if (in instanceof AbstractInputElement) {
                final AbstractInputElement filter = (AbstractInputElement) in;
                final ReaderRecorder recorder = new ReaderRecorder();
                recorder.setElementId(elementId);
                recorder.setTarget(filter);
                result = new Fragment(recorder, fragment.getOut());

            } else if (in instanceof AbstractReaderElement) {
                final AbstractReaderElement filter = (AbstractReaderElement) in;
                final ReaderRecorder recorder = new ReaderRecorder();
                recorder.setElementId(elementId);
                recorder.setTarget(filter);
                result = new Fragment(recorder, fragment.getOut());

            } else if (in instanceof AbstractParser) {
                final AbstractParser parser = (AbstractParser) in;
                final ReaderRecorder recorder = new ReaderRecorder();
                recorder.setElementId(elementId);
                recorder.setTarget(parser);
                result = new Fragment(recorder, fragment.getOut());

            } else if (in instanceof XMLFilter && elementType.hasRole(PipelineElementType.ROLE_MUTATOR)) {
                final XMLFilter filter = (XMLFilter) in;

                // Create stepping filter.
                final SAXEventRecorder recorder = elementFactory.getElementInstance(SAXEventRecorder.class);
                recorder.setElementId(elementId);
                recorder.setTarget(filter);

                // Initialise stepping filter settings.
                recorder.setSettings(steppingFilterSettings);

                result = new Fragment(recorder, fragment.getOut());
            }

        } else {
            final Element out = fragment.getOut();

            if (out instanceof DestinationProvider) {
                // Replace all destination providers.
                final OutputRecorder outputRecorder = elementFactory.getElementInstance(OutputRecorder.class);
                outputRecorder.setElementId(elementId);
                result = new Fragment(outputRecorder);

            } else if (out instanceof AbstractInputElement) {
                final AbstractInputElement filter = (AbstractInputElement) out;
                final ReaderRecorder recorder = new ReaderRecorder();
                recorder.setElementId(elementId);
                filter.setTarget(recorder);
                result = new Fragment(fragment.getIn(), recorder);

            } else if (out instanceof AbstractReaderElement) {
                final AbstractReaderElement filter = (AbstractReaderElement) out;
                final ReaderRecorder recorder = new ReaderRecorder();
                recorder.setElementId(elementId);
                filter.setTarget(recorder);
                result = new Fragment(fragment.getIn(), recorder);

            } else if (out instanceof AbstractParser) {
                final AbstractParser parser = (AbstractParser) out;

                // Insert a split filter after the parser to split all XML into
                // single records.
                final SplitFilter splitFilter = elementFactory.getElementInstance(SplitFilter.class);
                splitFilter.setSplitDepth(1);
                splitFilter.setSplitCount(controller.getRequest().getStepSize());
                parser.setTarget(splitFilter);

                // Create SAX event recorder.
                final SAXEventRecorder recorder = elementFactory.getElementInstance(SAXEventRecorder.class);
                recorder.setElementId(elementId);

                splitFilter.setTarget(recorder);

                // Initialise stepping filter settings.
                recorder.setSettings(steppingFilterSettings);

                result = new Fragment(fragment.getIn(), recorder);

            } else if (out instanceof XMLFilter && elementType.hasRole(PipelineElementType.ROLE_WRITER)) {
                final XMLFilter filter = (XMLFilter) out;

                final OutputRecorder outputRecorder = elementFactory.getElementInstance(OutputRecorder.class);
                outputRecorder.setElementId(elementId);
                ((HasTargets) filter).setTarget(outputRecorder);

                result = new Fragment(fragment.getIn(), outputRecorder);

            } else if (out instanceof XMLFilter && (elementType.hasRole(PipelineElementType.ROLE_MUTATOR)
                    || elementType.hasRole(PipelineElementType.ROLE_VALIDATOR))) {
                final XMLFilter filter = (XMLFilter) out;

                // Create stepping filter.
                final SAXEventRecorder recorder = elementFactory.getElementInstance(SAXEventRecorder.class);
                recorder.setElementId(elementId);
                ((HasTargets) filter).setTarget(recorder);

                // Initialise stepping filter settings.
                recorder.setSettings(steppingFilterSettings);

                result = new Fragment(fragment.getIn(), recorder);
            }
        }

        return result;
    }

    /**
     * If we are in stepping mode then this method will register an element
     * monitor using the input and output recorders with the stepping
     * controller.
     *
     * @param elementId   The id of the element that we are monitoring.
     * @param elementType The type of the element that we are monitoring.
     * @param element     The actual element instance that we are monitoring.
     * @param fragment    The pipeline fragment for the element to be monitored that may
     *                    include recorders for input and output.
     * @param controller  The stepping controller.
     */
    private void addMonitor(final String elementId,
                            final PipelineElementType elementType,
                            final Element element,
                            final Fragment fragment,
                            final SteppingController controller) {
        final ElementMonitor elementMonitor = new ElementMonitor(elementId, elementType, element);
        if (fragment.getIn() == fragment.getOut()) {
            // In some cases we replace the input and output elements with the
            // same recorder. In these cases we treat the recorder as an output
            // recorder.
            if (fragment.getOut() != null && fragment.getOut() instanceof Recorder) {
                elementMonitor.setOutputMonitor((Recorder) fragment.getOut());
            }
        } else {
            if (fragment.getIn() != null && fragment.getIn() instanceof Recorder) {
                elementMonitor.setInputMonitor((Recorder) fragment.getIn());
            }
            if (fragment.getOut() != null && fragment.getOut() instanceof Recorder) {
                elementMonitor.setOutputMonitor((Recorder) fragment.getOut());
            }
        }

        if (fragment.getOut() != null && fragment.getOut() instanceof SteppingFilter) {
            elementMonitor.setSteppingFilter((SteppingFilter) fragment.getOut());
        }

        controller.registerMonitor(elementMonitor);
    }

    /**
     * Insert a pipeline element that will notify the controller when the end of
     * a record is detected. For XML this is whenever endDocument() is called.
     * For text it it when a new line character is reached.
     *
     * @param elementType The type of the element that we might be inserting a record
     *                    detector before or after.
     * @param fragment    The current pipeline fragment we are modifying.
     * @param input       True if we are modifying the input element of the fragment,
     *                    false if we are modifying the output.
     * @param controller  The stepping controller.
     * @return A modified pipeline fragment if a record detector was added or
     * the original if it remains unchanged.
     */
    private Fragment insertRecordDetector(final PipelineElementType elementType,
                                          final Fragment fragment,
                                          final boolean input,
                                          final SteppingController controller) {
        Fragment result = fragment;

        if (!input) {
            if (elementType.hasRole(PipelineElementType.ROLE_PARSER)) {
                if (controller.getRecordDetector() == null
                        || !(controller.getRecordDetector() instanceof SAXRecordDetector)) {
                    final SAXRecordDetector recordDetector = elementFactory.getElementInstance(SAXRecordDetector.class);
                    controller.setRecordDetector(recordDetector);
                    ((HasTargets) fragment.getOut()).setTarget(recordDetector);
                    result = new Fragment(fragment.getIn(), recordDetector);
                }

            } else if (elementType.hasRole(PipelineElementType.ROLE_READER)) {
                if (controller.getRecordDetector() == null) {
                    final ReaderRecordDetectorElement recordDetector = elementFactory.getElementInstance(
                            ReaderRecordDetectorElement.class);
                    controller.setRecordDetector(recordDetector);
                    ((HasTargets) fragment.getOut()).setTarget(recordDetector);
                    result = new Fragment(fragment.getIn(), recordDetector);
                }
            }
        }

        return result;
    }

    private static class Fragment {

        private final Element in;
        private final Element out;

        Fragment(final Element in, final Element out) {
            this.in = in;
            this.out = out;
        }

        Fragment(final Element element) {
            this.in = element;
            this.out = element;
        }

        public Element getIn() {
            return in;
        }

        public Element getOut() {
            return out;
        }
    }
}<|MERGE_RESOLUTION|>--- conflicted
+++ resolved
@@ -95,16 +95,6 @@
                            final SteppingController controller) {
         final ElementRegistry pipelineElementRegistry = pipelineElementRegistryFactory.get();
 
-<<<<<<< HEAD
-        final Terminator terminator = () -> {
-            // TODO @AT should this be clearing the interrupt flag
-            if (Thread.currentThread().isInterrupted()) {
-                throw new TerminatedException();
-            }
-        };
-
-=======
->>>>>>> 0259c9bd
         // If we are stepping then we don't want to use the cache.
         // Create an instance of each element.
         final Map<String, Element> elementInstances = new HashMap<>();
