/*
 * Copyright 2018 Crown Copyright
 *
 * Licensed under the Apache License, Version 2.0 (the "License");
 * you may not use this file except in compliance with the License.
 * You may obtain a copy of the License at
 *
 *     http://www.apache.org/licenses/LICENSE-2.0
 *
 * Unless required by applicable law or agreed to in writing, software
 * distributed under the License is distributed on an "AS IS" BASIS,
 * WITHOUT WARRANTIES OR CONDITIONS OF ANY KIND, either express or implied.
 * See the License for the specific language governing permissions and
 * limitations under the License.
 *
 */

package stroom.pipeline.refdata.store.onheapstore;

import stroom.bytebuffer.ByteBufferUtils;
import stroom.pipeline.refdata.store.FastInfosetValue;
import stroom.pipeline.refdata.store.RefDataValue;
import stroom.pipeline.refdata.store.offheapstore.FastInfosetByteBufferConsumer;
import stroom.util.logging.LambdaLogger;
import stroom.util.logging.LambdaLoggerFactory;
import stroom.util.logging.LogUtil;
import stroom.util.shared.NullSafe;

import net.sf.saxon.event.PipelineConfiguration;
import net.sf.saxon.event.Receiver;

import java.nio.ByteBuffer;

public class FastInfosetValueConsumer implements RefDataValueConsumer {

    private static final LambdaLogger LOGGER = LambdaLoggerFactory.getLogger(FastInfosetValueConsumer.class);

    private final FastInfosetByteBufferConsumer fastInfosetByteBufferConsumer;

    public FastInfosetValueConsumer(final Receiver receiver,
                                    final PipelineConfiguration pipelineConfiguration) {
        this.fastInfosetByteBufferConsumer = new FastInfosetByteBufferConsumer(receiver, pipelineConfiguration);
    }

    @Override
    public void consume(final RefDataValue refDataValue) {
<<<<<<< HEAD
        final ByteBuffer valueByteBuffer = ((FastInfosetValue) refDataValue).getByteBuffer();
        LOGGER.trace(() -> LogUtil.message(
                "Consuming {}", ByteBufferUtils.byteBufferInfo(valueByteBuffer)));
=======
        if (refDataValue instanceof FastInfosetValue fastInfosetValue) {
            // Duplicate to save altering the limit/pos for other users of this buffer
            final ByteBuffer valueByteBuffer = fastInfosetValue.getByteBuffer().duplicate();
            LOGGER.trace(() -> LogUtil.message(
                    "Consuming {}", ByteBufferUtils.byteBufferInfo(valueByteBuffer)));
>>>>>>> 652dae8c

            fastInfosetByteBufferConsumer.consumeBytes(valueByteBuffer);
        } else {
            throw new RuntimeException(LogUtil.message("Expecting refDataValue of type {} to be {}",
                    NullSafe.get(refDataValue, Object::getClass, Class::getName),
                    FastInfosetValue.class.getName()));
        }
    }


    // --------------------------------------------------------------------------------


    public static class Factory implements RefDataValueConsumer.Factory {

        @Override
        public RefDataValueConsumer create(final Receiver receiver,
                                           final PipelineConfiguration pipelineConfiguration) {
            return new FastInfosetValueConsumer(receiver, pipelineConfiguration);
        }
    }
}<|MERGE_RESOLUTION|>--- conflicted
+++ resolved
@@ -44,17 +44,11 @@
 
     @Override
     public void consume(final RefDataValue refDataValue) {
-<<<<<<< HEAD
-        final ByteBuffer valueByteBuffer = ((FastInfosetValue) refDataValue).getByteBuffer();
-        LOGGER.trace(() -> LogUtil.message(
-                "Consuming {}", ByteBufferUtils.byteBufferInfo(valueByteBuffer)));
-=======
-        if (refDataValue instanceof FastInfosetValue fastInfosetValue) {
+        if (refDataValue instanceof final FastInfosetValue fastInfosetValue) {
             // Duplicate to save altering the limit/pos for other users of this buffer
             final ByteBuffer valueByteBuffer = fastInfosetValue.getByteBuffer().duplicate();
             LOGGER.trace(() -> LogUtil.message(
                     "Consuming {}", ByteBufferUtils.byteBufferInfo(valueByteBuffer)));
->>>>>>> 652dae8c
 
             fastInfosetByteBufferConsumer.consumeBytes(valueByteBuffer);
         } else {
