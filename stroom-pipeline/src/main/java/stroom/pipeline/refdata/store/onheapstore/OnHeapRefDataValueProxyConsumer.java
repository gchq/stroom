/*
 * Copyright 2018 Crown Copyright
 *
 * Licensed under the Apache License, Version 2.0 (the "License");
 * you may not use this file except in compliance with the License.
 * You may obtain a copy of the License at
 *
 *     http://www.apache.org/licenses/LICENSE-2.0
 *
 * Unless required by applicable law or agreed to in writing, software
 * distributed under the License is distributed on an "AS IS" BASIS,
 * WITHOUT WARRANTIES OR CONDITIONS OF ANY KIND, either express or implied.
 * See the License for the specific language governing permissions and
 * limitations under the License.
 *
 */

package stroom.pipeline.refdata.store.onheapstore;

import stroom.pipeline.refdata.store.AbstractConsumer;
import stroom.pipeline.refdata.store.RefDataValueProxy;
import stroom.pipeline.refdata.store.ValueConsumerId;
import stroom.pipeline.refdata.store.offheapstore.RefDataValueProxyConsumer;
import stroom.util.logging.LambdaLogger;
import stroom.util.logging.LambdaLoggerFactory;
import stroom.util.logging.LogUtil;

import com.google.inject.assistedinject.Assisted;
import jakarta.inject.Inject;
import net.sf.saxon.event.PipelineConfiguration;
import net.sf.saxon.event.Receiver;

import java.util.Map;
import java.util.Objects;

public class OnHeapRefDataValueProxyConsumer
        extends AbstractConsumer
        implements RefDataValueProxyConsumer {

    private static final LambdaLogger LOGGER = LambdaLoggerFactory.getLogger(OnHeapRefDataValueProxyConsumer.class);

    private final Map<ValueConsumerId, RefDataValueConsumer.Factory> typeToRefDataValueConsumerFactoryMap;

    @Inject
    public OnHeapRefDataValueProxyConsumer(
            @Assisted final Receiver receiver,
            @Assisted final PipelineConfiguration pipelineConfiguration,
            final Map<ValueConsumerId, RefDataValueConsumer.Factory> typeToRefDataValueConsumerFactoryMap) {

        super(pipelineConfiguration, receiver);
        this.typeToRefDataValueConsumerFactoryMap = typeToRefDataValueConsumerFactoryMap;
    }

    @Override
    public boolean consume(final RefDataValueProxy refDataValueProxy) {

        return refDataValueProxy.supplyValue()
                .filter(refDataValue -> {
                    // abuse of filter() method, we just want to optionally consume the value

                    // find out what type of value we are dealing with
                    final byte typeId = refDataValue.getTypeId();

                    // work out which byteBufferConsumer to use based on the typeId in the value byteBuffer
                    final RefDataValueConsumer.Factory consumerFactory = typeToRefDataValueConsumerFactoryMap
                            .get(new ValueConsumerId(typeId));

                    Objects.requireNonNull(consumerFactory, () ->
                            LogUtil.message("No factory found for typeId {}", typeId));
                    final RefDataValueConsumer consumer = consumerFactory.create(receiver, pipelineConfiguration);
                    consumer.consume(refDataValue);
<<<<<<< HEAD

                    if (refDataValue.getTypeId() == StringValue.TYPE_ID) {
                        LOGGER.trace("String value");
                        // Do nothing
                    } else if (refDataValue.getTypeId() == FastInfosetValue.TYPE_ID) {

                        final ByteBuffer valueByteBuffer = ((FastInfosetValue) refDataValue).getByteBuffer();
                        LOGGER.trace(() -> LogUtil.message(
                                "Consuming {}", ByteBufferUtils.byteBufferInfo(valueByteBuffer)));

                        fastInfosetByteBufferConsumer.consumeBytes(receiver, valueByteBuffer);
                    }
=======
>>>>>>> 652dae8c
                    // always true because we are not really filtering
                    return true;
                })
                .isPresent();
    }


    // --------------------------------------------------------------------------------


    public interface Factory {

        OnHeapRefDataValueProxyConsumer create(final Receiver receiver,
                                               final PipelineConfiguration pipelineConfiguration);
    }
}<|MERGE_RESOLUTION|>--- conflicted
+++ resolved
@@ -69,21 +69,6 @@
                             LogUtil.message("No factory found for typeId {}", typeId));
                     final RefDataValueConsumer consumer = consumerFactory.create(receiver, pipelineConfiguration);
                     consumer.consume(refDataValue);
-<<<<<<< HEAD
-
-                    if (refDataValue.getTypeId() == StringValue.TYPE_ID) {
-                        LOGGER.trace("String value");
-                        // Do nothing
-                    } else if (refDataValue.getTypeId() == FastInfosetValue.TYPE_ID) {
-
-                        final ByteBuffer valueByteBuffer = ((FastInfosetValue) refDataValue).getByteBuffer();
-                        LOGGER.trace(() -> LogUtil.message(
-                                "Consuming {}", ByteBufferUtils.byteBufferInfo(valueByteBuffer)));
-
-                        fastInfosetByteBufferConsumer.consumeBytes(receiver, valueByteBuffer);
-                    }
-=======
->>>>>>> 652dae8c
                     // always true because we are not really filtering
                     return true;
                 })
