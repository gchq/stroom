/*
 * Copyright 2017 Crown Copyright
 *
 * Licensed under the Apache License, Version 2.0 (the "License");
 * you may not use this file except in compliance with the License.
 * You may obtain a copy of the License at
 *
 *     http://www.apache.org/licenses/LICENSE-2.0
 *
 * Unless required by applicable law or agreed to in writing, software
 * distributed under the License is distributed on an "AS IS" BASIS,
 * WITHOUT WARRANTIES OR CONDITIONS OF ANY KIND, either express or implied.
 * See the License for the specific language governing permissions and
 * limitations under the License.
 *
 */

package stroom.pipeline.refdata;

import stroom.data.shared.StreamTypeNames;
import stroom.docref.DocRef;
import stroom.feed.api.FeedProperties;
import stroom.meta.shared.Meta;
import stroom.pipeline.PipelineStore;
import stroom.pipeline.errorhandler.ErrorReceiverIdDecorator;
import stroom.pipeline.errorhandler.ErrorReceiverProxy;
import stroom.pipeline.errorhandler.LoggedException;
import stroom.pipeline.errorhandler.StoredErrorReceiver;
import stroom.pipeline.errorhandler.TerminatedException;
import stroom.pipeline.factory.Pipeline;
import stroom.pipeline.factory.PipelineDataCache;
import stroom.pipeline.factory.PipelineFactory;
import stroom.pipeline.refdata.store.ProcessingState;
import stroom.pipeline.refdata.store.RefDataStore;
import stroom.pipeline.refdata.store.RefStreamDefinition;
import stroom.pipeline.shared.PipelineDoc;
import stroom.pipeline.shared.data.PipelineData;
import stroom.pipeline.state.FeedHolder;
import stroom.pipeline.state.MetaDataHolder;
import stroom.pipeline.state.MetaHolder;
import stroom.pipeline.task.StreamMetaDataProvider;
import stroom.security.api.SecurityContext;
import stroom.task.api.TaskContext;
import stroom.util.io.BasicStreamCloser;
import stroom.util.io.StreamCloser;
import stroom.util.shared.Severity;

import org.slf4j.Logger;
import org.slf4j.LoggerFactory;

import java.io.IOException;
import java.io.InputStream;
import java.util.Objects;
import javax.inject.Inject;


class ContextDataLoadTaskHandler {

    private static final Logger LOGGER = LoggerFactory.getLogger(ContextDataLoadTaskHandler.class);

    private final PipelineFactory pipelineFactory;
    private final RefDataLoaderHolder refDataLoaderHolder;
    private final FeedHolder feedHolder;
    private final FeedProperties feedProperties;
    private final MetaDataHolder metaDataHolder;
    private final ErrorReceiverProxy errorReceiverProxy;
    private final PipelineStore pipelineStore;
    private final MetaHolder metaHolder;
    private final PipelineDataCache pipelineDataCache;
    private final SecurityContext securityContext;

    private ErrorReceiverIdDecorator errorReceiver;

    @Inject
    ContextDataLoadTaskHandler(final PipelineFactory pipelineFactory,
                               final RefDataLoaderHolder refDataLoaderHolder,
                               final FeedHolder feedHolder,
                               final FeedProperties feedProperties,
                               final MetaDataHolder metaDataHolder,
                               final ErrorReceiverProxy errorReceiverProxy,
                               final PipelineStore pipelineStore,
                               final MetaHolder metaHolder,
                               final PipelineDataCache pipelineDataCache,
                               final SecurityContext securityContext) {
        this.pipelineFactory = pipelineFactory;
        this.refDataLoaderHolder = refDataLoaderHolder;
        this.feedHolder = feedHolder;
        this.feedProperties = feedProperties;
        this.metaDataHolder = metaDataHolder;
        this.errorReceiverProxy = errorReceiverProxy;
        this.pipelineStore = pipelineStore;
        this.metaHolder = metaHolder;
        this.pipelineDataCache = pipelineDataCache;
        this.securityContext = securityContext;
    }

    public void exec(final InputStream inputStream,
                     final Meta meta,
                     final String feedName,
                     final DocRef contextPipeline,
                     final RefStreamDefinition refStreamDefinition,
<<<<<<< HEAD
                     final RefDataStore refDataStore) {
        Objects.requireNonNull(meta);
=======
                     final RefDataStore refDataStore,
                     final TaskContext taskContext) {
>>>>>>> 0259c9bd
        securityContext.secure(() -> {
            // Elevate user permissions so that inherited pipelines that the user only has 'Use'
            // permission on can be read.
            securityContext.useAsRead(() -> {
                final StoredErrorReceiver storedErrorReceiver = new StoredErrorReceiver();
                errorReceiver = new ErrorReceiverIdDecorator(getClass().getSimpleName(), storedErrorReceiver);
                errorReceiverProxy.setErrorReceiver(errorReceiver);

                if (inputStream != null) {
                    final StreamCloser streamCloser = new BasicStreamCloser();
                    streamCloser.add(inputStream);

                    try {
                        String contextIdentifier = null;

                        if (LOGGER.isDebugEnabled()) {
                            final StringBuilder sb = new StringBuilder();
                            sb.append("(feed = ");
                            sb.append(feedName);
                            if (meta != null) {
                                sb.append(", source id = ");
                                sb.append(meta.getId());
                            }
                            sb.append(")");
                            contextIdentifier = sb.toString();
                            LOGGER.debug("Loading context data " + contextIdentifier);
                        }

                        // Create the parser.
                        final PipelineDoc pipelineDoc = pipelineStore.readDocument(contextPipeline);
                        final PipelineData pipelineData = pipelineDataCache.get(pipelineDoc);
                        final Pipeline pipeline = pipelineFactory.create(pipelineData, taskContext);

                        feedHolder.setFeedName(feedName);

                        // Setup the meta data holder.
                        metaDataHolder.setMetaDataProvider(new StreamMetaDataProvider(metaHolder, pipelineStore));

                        // Get the appropriate encoding for the stream type.
                        final String streamTypeName = meta != null
                                ? meta.getTypeName()
                                : null;
                        final String encoding = feedProperties.getEncoding(
                                feedName, streamTypeName, StreamTypeNames.CONTEXT);
//                    mapStoreHolder.setMapStoreBuilder(mapStoreBuilder);

                        // TODO is it always 0 for context streams?
//                    RefStreamDefinition refStreamDefinition = new RefStreamDefinition(
//                            pipelineDoc.getUuid(),
//                            pipelineDoc.getVersion(),
//                            stream.getId());

                        final long effectiveMs = Objects.requireNonNullElseGet(
                                meta.getEffectiveMs(),
                                () -> meta.getCreateMs());

                        refDataStore.doWithLoaderUnlessComplete(
                                refStreamDefinition,
                                effectiveMs,
                                refDataLoader -> {
                                    // set this loader in the holder so it is available to the pipeline filters
                                    refDataLoaderHolder.setRefDataLoader(refDataLoader);
                                    // Process the boundary.
                                    try {
                                        // Parse the stream. The ReferenceDataFilter will process the context data
                                        pipeline.process(inputStream, encoding);

                                    } catch (TerminatedException e) {
                                        // Task terminated
                                        log(Severity.FATAL_ERROR, e.getMessage(), e);
                                        refDataLoader.completeProcessing(ProcessingState.TERMINATED);
                                    } catch (Exception e) {
                                        log(Severity.FATAL_ERROR, e.getMessage(), e);
                                        refDataLoader.completeProcessing(ProcessingState.FAILED);
                                    } finally {
                                        try {
                                            // TODO do we need to end processing if we got an ex above
                                            pipeline.endProcessing();
                                            // TODO this is overriding the status from the catch blocks above
                                            refDataLoader.completeProcessing(ProcessingState.COMPLETE);
                                        } catch (final RuntimeException e) {
                                            log(Severity.FATAL_ERROR, e.getMessage(), e);
                                            refDataLoader.completeProcessing(ProcessingState.FAILED);
                                        }
                                    }
                                });

                        // clear the reference to the loader now we have finished with it
                        refDataLoaderHolder.setRefDataLoader(null);

                        if (LOGGER.isDebugEnabled()) {
                            LOGGER.debug("Finished loading context data " + contextIdentifier);
                        }
                    } catch (final RuntimeException e) {
                        log(Severity.FATAL_ERROR, "Error loading context data: " + e.getMessage(), e);
                    } finally {
                        try {
                            // Close all open streams.
                            streamCloser.close();
                        } catch (final IOException e) {
                            log(Severity.FATAL_ERROR, "Error closing context data stream: " + e.getMessage(), e);
                        }
                    }
                }
//            return loadedRefStreamDefinitions;
            });
        });
    }

    private void log(final Severity severity, final String message, final Throwable e) {
        LOGGER.trace(message, e);

        // LoggedException has already been logged
        if (errorReceiverProxy != null && !(e instanceof LoggedException)) {
            String msg = message;
            if (msg == null) {
                msg = e.toString();
            }
            errorReceiver.log(severity, null, getClass().getSimpleName(), msg, e);
        }
    }
}<|MERGE_RESOLUTION|>--- conflicted
+++ resolved
@@ -26,7 +26,6 @@
 import stroom.pipeline.errorhandler.ErrorReceiverProxy;
 import stroom.pipeline.errorhandler.LoggedException;
 import stroom.pipeline.errorhandler.StoredErrorReceiver;
-import stroom.pipeline.errorhandler.TerminatedException;
 import stroom.pipeline.factory.Pipeline;
 import stroom.pipeline.factory.PipelineDataCache;
 import stroom.pipeline.factory.PipelineFactory;
@@ -41,6 +40,7 @@
 import stroom.pipeline.task.StreamMetaDataProvider;
 import stroom.security.api.SecurityContext;
 import stroom.task.api.TaskContext;
+import stroom.task.api.TaskTerminatedException;
 import stroom.util.io.BasicStreamCloser;
 import stroom.util.io.StreamCloser;
 import stroom.util.shared.Severity;
@@ -99,13 +99,9 @@
                      final String feedName,
                      final DocRef contextPipeline,
                      final RefStreamDefinition refStreamDefinition,
-<<<<<<< HEAD
-                     final RefDataStore refDataStore) {
-        Objects.requireNonNull(meta);
-=======
                      final RefDataStore refDataStore,
                      final TaskContext taskContext) {
->>>>>>> 0259c9bd
+        Objects.requireNonNull(meta);
         securityContext.secure(() -> {
             // Elevate user permissions so that inherited pipelines that the user only has 'Use'
             // permission on can be read.
@@ -173,7 +169,8 @@
                                         // Parse the stream. The ReferenceDataFilter will process the context data
                                         pipeline.process(inputStream, encoding);
 
-                                    } catch (TerminatedException e) {
+                                        refDataLoader.completeProcessing(ProcessingState.COMPLETE);
+                                    } catch (TaskTerminatedException e) {
                                         // Task terminated
                                         log(Severity.FATAL_ERROR, e.getMessage(), e);
                                         refDataLoader.completeProcessing(ProcessingState.TERMINATED);
@@ -182,10 +179,7 @@
                                         refDataLoader.completeProcessing(ProcessingState.FAILED);
                                     } finally {
                                         try {
-                                            // TODO do we need to end processing if we got an ex above
                                             pipeline.endProcessing();
-                                            // TODO this is overriding the status from the catch blocks above
-                                            refDataLoader.completeProcessing(ProcessingState.COMPLETE);
                                         } catch (final RuntimeException e) {
                                             log(Severity.FATAL_ERROR, e.getMessage(), e);
                                             refDataLoader.completeProcessing(ProcessingState.FAILED);
