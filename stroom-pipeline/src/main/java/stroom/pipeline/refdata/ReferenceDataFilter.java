/*
 * Copyright 2016 Crown Copyright
 *
 * Licensed under the Apache License, Version 2.0 (the "License");
 * you may not use this file except in compliance with the License.
 * You may obtain a copy of the License at
 *
 *     http://www.apache.org/licenses/LICENSE-2.0
 *
 * Unless required by applicable law or agreed to in writing, software
 * distributed under the License is distributed on an "AS IS" BASIS,
 * WITHOUT WARRANTIES OR CONDITIONS OF ANY KIND, either express or implied.
 * See the License for the specific language governing permissions and
 * limitations under the License.
 */

package stroom.pipeline.refdata;

import stroom.lmdb.PutOutcome;
import stroom.pipeline.errorhandler.ErrorReceiverProxy;
import stroom.pipeline.factory.ConfigurableElement;
import stroom.pipeline.factory.PipelineProperty;
import stroom.pipeline.filter.AbstractXMLFilter;
import stroom.pipeline.refdata.store.FastInfosetValue;
import stroom.pipeline.refdata.store.MapDefinition;
import stroom.pipeline.refdata.store.NullValue;
import stroom.pipeline.refdata.store.RefDataLoader;
import stroom.pipeline.refdata.store.RefStreamDefinition;
import stroom.pipeline.refdata.store.StagingValueOutputStream;
import stroom.pipeline.refdata.store.StringValue;
import stroom.pipeline.shared.data.PipelineElementType;
import stroom.pipeline.shared.data.PipelineElementType.Category;
import stroom.svg.shared.SvgImage;
import stroom.util.CharBuffer;
import stroom.util.logging.LambdaLogger;
import stroom.util.logging.LambdaLoggerFactory;
import stroom.util.logging.LogUtil;
import stroom.util.shared.NullSafe;
import stroom.util.shared.Range;
import stroom.util.shared.Severity;

import com.sun.xml.fastinfoset.sax.SAXDocumentSerializer;
import jakarta.inject.Inject;
import org.xml.sax.Attributes;
import org.xml.sax.SAXException;

import java.io.IOException;
import java.nio.BufferOverflowException;
import java.util.Collections;
import java.util.HashMap;
import java.util.HashSet;
import java.util.Map;
import java.util.Objects;
import java.util.Set;
import java.util.function.Supplier;
import java.util.regex.Pattern;

/**
 * This XML filter captures XML content that defines key, value maps to be
 * stored as reference data. The key, value map content is likely to have been
 * produced as the result of an XSL transformation of some reference data.
 * <p>
 * This filter will typically fire
 */
@ConfigurableElement(
        type = "ReferenceDataFilter",
        description = """
                Takes XML input (conforming to the reference-data:2 schema) and \
                loads the data into the Reference Data Store.
                Reference data values can be either simple strings or XML fragments.""",
        category = Category.FILTER,
        roles = {
                PipelineElementType.ROLE_TARGET,
                PipelineElementType.ROLE_HAS_TARGETS},
        icon = SvgImage.PIPELINE_REFERENCE_DATA)
public class ReferenceDataFilter extends AbstractXMLFilter {

    private static final LambdaLogger LOGGER = LambdaLoggerFactory.getLogger(ReferenceDataFilter.class);

    private static final Pattern PREFIX_DELIMITER_PATTERN = Pattern.compile(":");

    /*
        Example xml data
        <referenceData xmlns="reference-data:2" xmlns:evt="event-logging:3">
            <reference>
                <map>cityToCountry</map>
                <key>cardiff</key>
                <value>Wales</value>
            </reference>
            <reference>
                <map>countryToCity</map>
                <key>wales</key>
                <value>cardiff</value>
            </reference>
            <reference>
                <map>employeeIdToCountry</map>
                <from>1001</from>
                <to>1700</to>
                <value>UK</value>
            </reference>
            <reference>
                <map>employeeIdToCountry</map>
                <key>1701</key>
                <value>USA</value>
            </reference>
            ...
        </referenceData>

        Note: <Value> can contain either XML or plain string data, e.g.
            <value>
                <evt:Location>
                    <evt:Country>UK></evt:Country>
                </evt:Location>
            </value>
        or
            <value>UK</value>
     */


    /*
    A word about namespaces
    =======================
    The following are all examples of an element inside <value> and how the namespacing is
    treated in the resulting fragment that is stored in the ref store:

        <Location>  =>  <Location xmlns="reference-data:2">  // default ns inherited from above, so it is added in
        <evt:Location>  =>  <Location xmlns:evt="event-logging:3"> // ns prefix defined above, so it is added in
        <evt:Location xmlns:evt="event-logging:3">  =>  <Location xmlns:evt="event-logging:3">
        <Location xmlns="event-logging:3">  =>  <Location xmlns="event-logging:3">

    The following is valid XML, so we don't need to worry about prefix clashes between the ref fragment
    and the XML it is being injected into.

        <root xmlns:evt="event-logging:3">
            <RefFragment xmlns:evt="event-logging:4"></RefFragment>
        </root>
     */

    private static final String REFERENCE_ELEMENT = "reference";
    private static final String MAP_ELEMENT = "map";
    private static final String KEY_ELEMENT = "key";
    private static final String FROM_ELEMENT = "from";
    private static final String TO_ELEMENT = "to";
    private static final String VALUE_ELEMENT = "value";

    private final ErrorReceiverProxy errorReceiverProxy;
    private final RefDataLoaderHolder refDataLoaderHolder;

    private final SAXDocumentSerializer saxDocumentSerializer = new SAXDocumentSerializer();
    //    private final PooledByteBufferOutputStream pooledByteBufferOutputStream;
    private final StagingValueOutputStream stagingValueOutputStream;
    private final CharBuffer content = new CharBuffer();

    private RefStreamDefinition refStreamDefinition;
    private String mapName;
    private String key;
    private boolean insideValueElement;
    private String valueElementUri = null;
    private boolean haveSeenXmlInValueElement = false;
    private Long rangeFrom;
    private Long rangeTo;
    //    private RefDataValue refDataValue;
    private boolean warnOnDuplicateKeys = false;
    private boolean overrideExistingValues = true;

    // Track all prefix=>uri mappings that are in scope in the wrapper xml
    private final Map<String, String> prefixToUriMap = new HashMap<>();
    // Track all prefix=>uri mappings that have been applied to the current scope of the fastInfoset fragment
    private final Map<String, String> appliedPrefixToUriMap = new HashMap<>();

    private final Map<Integer, Set<String>> manuallyAddedLevelToPrefixMap = new HashMap<>();

    private int depthLevel = 0;

    private boolean insideElement = false;
    private boolean isFastInfosetDocStarted = false;
    private String valueXmlDefaultNamespaceUri = null;
    private int valueCount = 0;

    @Inject
    public ReferenceDataFilter(final ErrorReceiverProxy errorReceiverProxy,
                               final RefDataLoaderHolder refDataLoaderHolder,
                               final StagingValueOutputStream stagingValueOutputStream) {

        this.errorReceiverProxy = errorReceiverProxy;
        this.refDataLoaderHolder = refDataLoaderHolder;
        this.stagingValueOutputStream = stagingValueOutputStream;
    }


    @Override
    public void startProcessing() {
        try {
            saxDocumentSerializer.setOutputStream(stagingValueOutputStream);
//        try {
//            saxDocumentSerializer.startDocument();
//        } catch (SAXException e) {
//            throw new RuntimeException(e);
//        }
<<<<<<< HEAD
        final RefDataLoader refDataLoader = refDataLoaderHolder.getRefDataLoader();
        final PutOutcome putOutcome = refDataLoader.initialise(overrideExistingValues);

        refDataLoader.setKeyPutOutcomeHandler(this::validateKeyValuePutSuccess);
        refDataLoader.setRangePutOutcomeHandler(this::validateRangeValuePutSuccess);

        if (!putOutcome.isSuccess()) {
            errorReceiverProxy.log(Severity.ERROR, null, getElementId(),
                    LogUtil.message(
                            "A processing info entry already exists for this reference pipeline {}, " +
                            "version {}, streamId {}",
                            refStreamDefinition.getPipelineDocRef(),
                            refStreamDefinition.getPipelineVersion(),
                            refStreamDefinition.getStreamId()), null);
=======
            final RefDataLoader refDataLoader = refDataLoaderHolder.getRefDataLoader();
            final PutOutcome putOutcome = refDataLoader.initialise(overrideExistingValues);

            refDataLoader.setKeyPutOutcomeHandler(this::validateKeyValuePutSuccess);
            refDataLoader.setRangePutOutcomeHandler(this::validateRangeValuePutSuccess);

            if (!putOutcome.isSuccess()) {
                errorReceiverProxy.log(Severity.ERROR, null, getElementId(),
                        LogUtil.message(
                                "A processing info entry already exists for this reference pipeline {}, " +
                                "version {}, streamId {}",
                                refStreamDefinition.getPipelineDocRef(),
                                refStreamDefinition.getPipelineVersion(),
                                refStreamDefinition.getStreamId()), null);
            }
        } finally {
            super.startProcessing();
>>>>>>> f23c7639
        }
    }

    @Override
    public void startStream() {
        try {
            // Pretty sure startStream is never called by the pipeline processing, so favour startProcessing
            // which is

            // build the definition of the stream that is being processed

            if (refDataLoaderHolder.getRefDataLoader() == null) {
                errorReceiverProxy.log(
                        Severity.FATAL_ERROR,
                        null,
                        getElementId(),
                        "RefDataLoader is missing",
                        null);
            }

            refStreamDefinition = refDataLoaderHolder.getRefDataLoader()
                    .getRefStreamDefinition();

            LOGGER.debug("StartStream called, refStreamDefinition: {}", refStreamDefinition);
        } finally {
            super.startStream();
        }
    }

    @Override
    public void endStream() {
        try {
            if (refDataLoaderHolder.getRefDataLoader() == null) {
                errorReceiverProxy.log(
                        Severity.FATAL_ERROR,
                        null,
                        getElementId(),
                        "RefDataLoader is missing",
                        null);
            }
//        refDataLoaderHolder.getRefDataLoader().completeProcessing();
        } finally {
            super.endStream();
        }
    }

    @Override
    public void startPrefixMapping(final String prefix, final String uri) throws SAXException {
        try {
            LOGGER.trace("startPrefixMapping({}, {})", prefix, uri);

            if (insideValueElement) {
                recordHavingSeenXmlContent();
                fastInfosetStartPrefixMapping(prefix, uri);
            } else {
                // capture all the prefixmappings we encounter before we are in the value and hold them for use later
                addWrapperPrefixMapping(prefix, uri);
            }
        } finally {
            super.startPrefixMapping(prefix, uri);
        }
    }


    @Override
    public void endPrefixMapping(final String prefix) throws SAXException {
        try {
            LOGGER.trace("endPrefixMapping({})", prefix);
            if (insideValueElement) {
                fastInfoSetStartDocumentIfNeeded();

                fastInfosetEndPrefixMapping(prefix);
            } else {
                // TODO @AT do we need to remove the prefix from the map?
                removeWrapperPrefixMapping(prefix);
            }
        } finally {
            super.endPrefixMapping(prefix);
        }
    }

    private void addWrapperPrefixMapping(final String prefix, final String uri) {
        LOGGER.trace("Storing prefix mapping {}:{}, map contains {}", prefix, uri, prefixToUriMap);
        prefixToUriMap.putIfAbsent(prefix, uri);
    }

    private void removeWrapperPrefixMapping(final String prefix) {
        LOGGER.trace("Removing prefix mapping {}, map contains {}", prefix, prefixToUriMap);

        prefixToUriMap.remove(prefix);
//        prefixToUriMap.values()
//                .removeIf(value ->
//                        ((value == null && prefix == null)
//                                || (value != null && value.equals(prefix))));
    }

    /**
     * This method looks for a post processing function. If it finds one it does
     * not output the element. Instead it stores data about the function and
     * sets a flag so that the function can be performed when the corresponding
     * end element is reached.
     *
     * @param uri       The element's Namespace URI, or the empty string.
     * @param localName The element's local name, or the empty string.
     * @param qName     The element's qualified (prefixed) name, or the empty string.
     * @param atts      The element's attributes.
     * @throws org.xml.sax.SAXException The client may throw an exception during processing.
     * @see stroom.pipeline.filter.AbstractXMLFilter#startElement(java.lang.String,
     * java.lang.String, java.lang.String, org.xml.sax.Attributes)
     */
    @Override
    public void startElement(final String uri,
                             final String localName,
                             final String qName,
                             final Attributes atts)
            throws SAXException {

        try {
            // For slowing down a load in testing
//        try {
//            Thread.sleep(2_000);
//            LOGGER.info("Finished sleep");
//        } catch (InterruptedException e) {
//            LOGGER.info("==================INTERRUPTED=======================");
//            Thread.currentThread().interrupt();
//        }

            depthLevel++;
            insideElement = true;
            content.clear();

            LOGGER.trace("startElement {} {} {}, level:{}", uri, localName, qName, depthLevel);

            if (insideValueElement) {
                // We are on an element somewhere inside the /referenceData/reference/value element
                recordHavingSeenXmlContent();

                final String prefix = getPrefix(qName);
                if (!hasUriBeenApplied(prefix, uri)) {
                    // elm has a URI that we have not done a fastInfoSet startPrefixMapping to
                    // so do it now
                    LOGGER.trace("Manually starting prefix mapping {}:{} for element {}", prefix, uri, qName);
                    fastInfosetManuallyAddPrefixMapping(prefix, uri);
                }

                for (int i = 0; i < atts.getLength(); i++) {
                    final String attrQName = atts.getQName(i);
                    final String attrPrefix = getPrefix(attrQName);
                    if (NullSafe.isNonBlankString(attrPrefix) && !hasUriBeenApplied(attrPrefix)) {
                        // attr has a URI that we have not done a fastInfoSet startPrefixMapping
                        // so do it now
                        final String attrUri = prefixToUriMap.get(attrPrefix);
                        if (attrUri != null) {
                            LOGGER.trace("Manually starting prefix mapping {}:{} for attribute {}",
                                    prefix, uri, attrQName);
                            fastInfosetManuallyAddPrefixMapping(attrPrefix, attrUri);
                        }
                    }
                }

                //            LOGGER.trace("appliedUris {}", appliedUris);
                ////            if (!appliedUris.contains(uri) && !uri.equals(valueXmlDefaultNamespaceUri)) {
                //            uriToPrefixMap.c
                //            if (!appliedUris.contains(uri)) {
                //                // we haven't seen this uri before so find its prefix and call startPrefixMapping
                //                // on the
                //                // serializer so it understands them
                //                String prefix = uriToPrefixMap.get(uri);
                //                if (prefix != null) {
                ////                    fastInfosetStartPrefixMapping(prefix, uri);
                //                }
                //                appliedUris.add(uri);
                //            }

                //            if (uri.equals(valueXmlDefaultNamespaceUri)) {
                //                // This is the default namespace so remove it from the element
                ////                newUri = "";
                //                newQName = localName;
                ////                fastInfosetStartPrefixMapping("", uri);
                //            }

                fastInfosetStartElement(localName, uri, qName, atts);
            } else if (VALUE_ELEMENT.equalsIgnoreCase(localName)) {
                // We are no inside /referenceData/reference/value element, so we must be starting
                // the /referenceData/reference/value element.
                insideValueElement = true;
                // Capture the namespace URI of the reference value element in case the value element
                // contains an XML ref value that also contains an element called 'value'
                valueElementUri = uri;
                stagingValueOutputStream.clear();
            }
        } finally {
            super.startElement(uri, localName, qName, atts);
        }
    }


    private void recordHavingSeenXmlContent() throws SAXException {
        // This is an XML element inside the <value></value> element, so we need to treat it as XML content
        // and delegate to the fastInfoset content handler to serialise it.
        if (insideValueElement && !haveSeenXmlInValueElement) {
            // This is the first startElement inside the value element, so we are dealing with XML refdata
            haveSeenXmlInValueElement = true;
            if (LOGGER.isTraceEnabled()) {
                LOGGER.trace("================================================");
                LOGGER.trace("Start of value XML fragment");
                LOGGER.trace("saxDocumentSerializer - reset()");
            }
            fastInfoSetStartDocumentIfNeeded();
        }
    }

    private String getPrefix(final String qName) {
        if (qName == null) {
            return null;
        } else if (!NullSafe.contains(qName, ":")) {
            return "";
        } else {
            final String[] parts = PREFIX_DELIMITER_PATTERN.split(qName);
            return parts[0];
        }
    }

    /**
     * This method applies a post processing function if we are currently within
     * a function element. At this stage we should have details of the function
     * to apply from the corresponding start element and content to apply it to
     * from the characters event.
     *
     * @param uri       The element's Namespace URI, or the empty string.
     * @param localName The element's local name, or the empty string.
     * @param qName     The element's qualified (prefixed) name, or the empty string.
     * @throws org.xml.sax.SAXException The client may throw an exception during processing.
     * @see stroom.pipeline.filter.AbstractXMLFilter#endElement(java.lang.String,
     * java.lang.String, java.lang.String)
     */
    @Override
    public void endElement(final String uri, final String localName, final String qName) throws SAXException {
        try {
            LOGGER.trace("endElement {} {} {} level:{}", uri, localName, qName, depthLevel);

            insideElement = false;
            if (insideValueElement
                && Objects.equals(valueElementUri, uri)
                && Objects.equals(VALUE_ELEMENT, localName)) {
                // The end of /referenceData/reference/value element.
                handleValueEndElement();
            } else if (insideValueElement) {
                // We are somewhere inside the /referenceData/reference/value element
                String newUri = uri;
                String newQName = qName;
                if (uri.equals(valueXmlDefaultNamespaceUri)) {
                    // This is the default namespace so remove it from the element
                    newQName = localName;
                    newUri = "";
                }
                fastInfosetEndElement(localName, newUri, newQName);
            } else {
                if (MAP_ELEMENT.equalsIgnoreCase(localName)) {
                    // capture the name of the map that the subsequent values will belong to. A ref
                    // stream can contain data for multiple maps
                    mapName = content.toString();
                } else if (KEY_ELEMENT.equalsIgnoreCase(localName)) {
                    // the key for the KV pair
                    key = content.toString();
                } else if (FROM_ELEMENT.equalsIgnoreCase(localName)) {
                    // the start key for the key range
                    final String string = content.toString();
                    try {
                        rangeFrom = Long.parseLong(string);
                    } catch (final RuntimeException e) {
                        errorReceiverProxy.log(Severity.ERROR, null, getElementId(),
                                "Unable to parse string \"" + string + "\" as long for range from", e);
                    }
                } else if (TO_ELEMENT.equalsIgnoreCase(localName)) {
                    // the end key for the key range
                    final String string = content.toString();
                    try {
                        rangeTo = Long.parseLong(string);
                    } catch (final RuntimeException e) {
                        errorReceiverProxy.log(Severity.ERROR, null, getElementId(),
                                "Unable to parse string \"" + string + "\" as long for range to", e);
                    }

                } else if (REFERENCE_ELEMENT.equalsIgnoreCase(localName)) {
                    handleReferenceEndElement();
                }
            }

            content.clear();

            // Manually call endPrefixMapping for those prefixes we added
            final Set<String> manuallyAddedPrefixes = manuallyAddedLevelToPrefixMap.getOrDefault(
                    depthLevel,
                    Collections.emptySet());

            if (!manuallyAddedPrefixes.isEmpty()) {
                LOGGER.trace(() ->
                        LogUtil.message("Ending {} manually added prefixes at level {}",
                                manuallyAddedPrefixes.size(),
                                depthLevel));

                // Can't use .forEach() due to the SaxException
                for (final String manuallyAddedPrefix : manuallyAddedPrefixes) {
                    fastInfosetEndPrefixMapping(manuallyAddedPrefix);
                }

                // We are leaving this level so can now delete the prefix mappings for this level
                manuallyAddedLevelToPrefixMap.get(depthLevel)
                        .clear();
            }
            // Leaving this level so
            depthLevel--;
        } finally {
            super.endElement(uri, localName, qName);
        }
    }

    private void handleValueEndElement() throws SAXException {
        insideValueElement = false;
        valueElementUri = null;

        if (haveSeenXmlInValueElement) {
            // Complete the fastInfoSet serialisation to stagingValueOutputStream
            fastInfosetEndDocument();
            stagingValueOutputStream.setTypeId(FastInfosetValue.TYPE_ID);
            LOGGER.trace("End of value XML fragment");
            LOGGER.trace("================================================");
        } else {
            // Simple string value
            final String value = content.toString();
            if (NullSafe.isBlankString(value)) {
                stagingValueOutputStream.setTypeId(NullValue.TYPE_ID);
            } else {
                try {
                    stagingValueOutputStream.setTypeId(StringValue.TYPE_ID);
                    stagingValueOutputStream.write(value);
                } catch (IOException e) {
                    throw new RuntimeException(LogUtil.message(
                            "Error writing string to stagingValueOutputStream: {}\n{}", e.getMessage(), value), e);
                }
            }
            LOGGER.trace("End of simple string value '{}'", value);
        }
    }

    private void handleReferenceEndElement() {
        // end of the ref data item so ensure it is persisted in the store
        valueCount++;
        try {
            if (mapName != null) {
                final RefDataLoader refDataLoader = Objects.requireNonNull(refDataLoaderHolder.getRefDataLoader());
                final MapDefinition mapDefinition = new MapDefinition(refDataLoader.getRefStreamDefinition(), mapName);

                if (key != null) {
                    LOGGER.trace("Putting key {} into map {}", key, mapDefinition);
                    refDataLoaderHolder.getRefDataLoader().put(mapDefinition, key, stagingValueOutputStream);
                } else if (rangeFrom != null && rangeTo != null) {
                    if (rangeFrom > rangeTo) {
                        errorReceiverProxy.log(Severity.ERROR, null, getElementId(),
                                "Range from '" + rangeFrom
                                + "' must be less than or equal to range to '" + rangeTo + "'",
                                null);
                    } else if (rangeFrom < 0) {
                        // negative values cause problems for the ordering of data in LMDB so prevent their use
                        // when using byteBuffer.putLong, -10, 0 & 10 will be stored in LMDB as 0, 10, -10
                        errorReceiverProxy.log(Severity.ERROR, null, getElementId(),
                                LogUtil.message(
                                        "Only non-negative numbers are supported (from: {}, to: {})",
                                        rangeFrom, rangeTo), null);

                    } else {
                        // convert from inclusive rangeTo to exclusive rangeTo
                        // if from==to we still record it as a range
                        final Range<Long> range = new Range<>(rangeFrom, rangeTo + 1);
                        LOGGER.trace("Putting range {} into map {}", range, mapDefinition);
                        refDataLoaderHolder.getRefDataLoader().put(mapDefinition, range, stagingValueOutputStream);
                    }
                }
            }
        } catch (final BufferOverflowException boe) {
            final String msg = LogUtil.message("Value for key '{}' in map '{}' is too big for the buffer",
                    key,
                    mapName);
            errorReceiverProxy.log(Severity.ERROR, null, getElementId(), msg, boe);
            LOGGER.error(msg, boe);
        } catch (final RuntimeException e) {
            errorReceiverProxy.log(Severity.ERROR, null, getElementId(), e.getMessage(), e);
            LOGGER.error("Error putting key '{}' into map '{}': {} {}",
                    key, mapName, e.getClass().getSimpleName(), e.getMessage());
            LOGGER.debug("Error putting key '{}' into map '{}': {}", key, mapName, e.getMessage(), e);
        }

        // Set keys to null.
        mapName = null;
        key = null;
        rangeFrom = null;
        rangeTo = null;
        haveSeenXmlInValueElement = false;
        valueXmlDefaultNamespaceUri = null;
    }

    private String getKeyText(final String key) {
        return LogUtil.message("key '{}'", key);
    }

    private String getRangeText(final Range<Long> range) {
        return LogUtil.message("range '{}' to '{}'", range.getFrom(), range.getTo());
    }

    private void validateRangeValuePutSuccess(final Supplier<MapDefinition> mapDefSupplier,
                                              final Range<Long> range,
                                              final PutOutcome putOutcome) {
        LOGGER.debug(() -> LogUtil.message("PutOutcome {} for {} in map '{}'",
                putOutcome, getRangeText(range), mapDefSupplier.get().getMapName()));
        validatePutSuccess(mapDefSupplier, () -> getRangeText(range), putOutcome);
    }

    private void validateKeyValuePutSuccess(final Supplier<MapDefinition> mapDefSupplier,
                                            final String key,
                                            final PutOutcome putOutcome) {
        LOGGER.debug(() -> LogUtil.message("PutOutcome {} for {} in map '{}'",
                putOutcome, getKeyText(key), mapDefSupplier.get().getMapName()));
        validatePutSuccess(mapDefSupplier, () -> getKeyText(key), putOutcome);
    }

    private void validatePutSuccess(final Supplier<MapDefinition> mapDefSupplier,
                                    final Supplier<String> keyTextSupplier,
                                    final PutOutcome putOutcome) {
        if (warnOnDuplicateKeys) {
            if (overrideExistingValues
                && putOutcome.isSuccess()
                && putOutcome.isDuplicate().orElse(false)) {

                final MapDefinition mapDefinition = mapDefSupplier.get();
                errorReceiverProxy.log(Severity.WARNING, null, getElementId(),
                        LogUtil.message(
<<<<<<< HEAD
                                "Replaced entry for {} in map {} from stream {} as an entry already exists in the " +
                                "store and overrideExistingValues is set to true on the reference " +
=======
                                "Replaced entry for '{}' in map '{}' from stream {} as an entry already " +
                                "exists in the store and overrideExistingValues is set to true on the reference " +
>>>>>>> f23c7639
                                "loader pipeline. Set warnOnDuplicateKeys to false to hide these warnings.",
                                keyTextSupplier.get(),
                                mapDefinition.getMapName(),
                                mapDefinition.getRefStreamDefinition().getStreamId()), null);

            } else if (!overrideExistingValues
                       && putOutcome.isDuplicate().orElse(false)) {
                final MapDefinition mapDefinition = mapDefSupplier.get();
                errorReceiverProxy.log(Severity.WARNING, null, getElementId(),
                        LogUtil.message(
                                "Unable to load entry for {} into map {} from stream {} as an entry already exists " +
                                "in the store and overrideExistingValues is set to false on the reference " +
                                "loader pipeline. Set warnOnDuplicateKeys to false to hide these warnings.",
                                keyTextSupplier.get(),
                                mapDefinition.getMapName(),
                                mapDefinition.getRefStreamDefinition().getStreamId()), null);
            }
        }
    }

//    private RefDataValue getRefDataValueFromBuffers() throws SAXException {
//        final RefDataValue refDataValue;
//        if (haveSeenXmlInValueElement) {
//            //serialize the event list using fastInfoset
//            fastInfosetEndDocument();
////            appliedUris.clear();
//            LOGGER.trace("Serializing fast infoset events");
//            final ByteBuffer fastInfosetBuffer = stagingValueOutputStream.getFullByteBuffer();
//
//            // we are wrapping a reusable buffer up in our RefDataValue object so this refDataValue
//            // MUST not be used after we have finished with this reference xml element else you will
//            // risk mutating data that you did not mean to.
//            refDataValue = FastInfosetValue.wrap(fastInfosetBuffer);
//        } else {
//            // Not seen any XML content so treat as string or null
//            final String content = contentBuffer.toString();
//            // simple string value so use content buffer
//            if (NullSafe.isBlankString(content)) {
//                LOGGER.trace("Null value");
//                refDataValue = NullValue.getInstance();
//            } else {
//                LOGGER.trace("Getting string data");
//                refDataValue = StringValue.of(content);
//                try {
//                    stagingValueOutputStream.write(content.getBytes(StandardCharsets.UTF_8));
//                } catch (IOException e) {
//                    throw new RuntimeException(LogUtil.message(
//                            "Error writing content to stagingValueOutputStream: {}\n{}", e.getMessage(), content), e);
//                }
//            }
//        }
//        return refDataValue;
//    }

    /**
     * @param ch     An array of characters.
     * @param start  The starting position in the array.
     * @param length The number of characters to use from the array.
     * @throws org.xml.sax.SAXException The client may throw an exception during processing.
     * @see stroom.pipeline.filter.AbstractXMLFilter#characters(char[],
     * int, int)
     */
    @Override
    public void characters(final char[] ch, final int start, final int length) throws SAXException {
        try {
            if (LOGGER.isTraceEnabled()) {
                LOGGER.trace(
                        "characters '{}', insideValueElement: {}, haveSeenXmlInValueElement: {}",
                        new String(ch, start, length).trim(), insideValueElement, haveSeenXmlInValueElement);
            }
            if (insideValueElement) {
                if (haveSeenXmlInValueElement) {
                    // This is an XML FastInfoSet value
                    if (insideElement || !isAllWhitespace(ch, start, length)) {
                        // Delegate to the fastInfoset content handler which will write to stagingValueOutputStream
                        fastInfosetCharacters(ch, start, length);
                    }
                } else {
                    content.append(ch, start, length);
                    //                // This is a simple String value
                    //                final String str = new String(ch, start, length);
                    //                try {
                    //                    stagingValueOutputStream.write(str.getBytes(StandardCharsets.UTF_8));
                    //                } catch (IOException e) {
                    //                    throw new RuntimeException(LogUtil.message(
                    //                            "Error writing chars '{}' to stagingValueOutputStream", str), e);
                    //                }
                }
            } else {
                // outside the value element so capture the chars, so we can get keys, map names, etc.
                content.append(ch, start, length);
            }
        } finally {
            super.characters(ch, start, length);
        }
    }

    @Override
    public void endProcessing() {
        LOGGER.debug("Processed {} XML ref data entries for ref stream {}",
                valueCount,
                refStreamDefinition);
        try {
            try {
                refDataLoaderHolder.getRefDataLoader().markPutsComplete();
            } finally {
                // It is critical that this happens else the buffer it uses will not be released back to the pool
                LOGGER.debug("closing stagingValueOutputStream");
                stagingValueOutputStream.close();
            }
        } finally {
            super.endProcessing();
        }
    }

    @SuppressWarnings("unused")
    @PipelineProperty(description = "Warn if there are duplicate keys found in the reference data?",
            defaultValue = "false",
            displayPriority = 1)
    public void setWarnOnDuplicateKeys(final boolean warnOnDuplicateKeys) {
        this.warnOnDuplicateKeys = warnOnDuplicateKeys;
    }

    @SuppressWarnings("unused")
    @PipelineProperty(description = "Allow duplicate keys to override existing values?",
            defaultValue = "true",
            displayPriority = 2)
    public void setOverrideExistingValues(final boolean overrideExistingValues) {
        this.overrideExistingValues = overrideExistingValues;
    }

    private boolean isAllWhitespace(char[] ch, final int start, final int length) {

        boolean isOnlyWhitespace = true;
        for (int i = start; i < start + length; i++) {
            if (!Character.isWhitespace(ch[i])) {
                isOnlyWhitespace = false;
                break;
            }
        }
        // Done like this because isOnlyWhitespace is not final so can't use a lambda
        if (LOGGER.isTraceEnabled()) {
            LOGGER.trace("isOnlyWhitespace(\"{}\") - returning {}",
                    new String(ch, start, length),
                    isOnlyWhitespace);
        }
        return isOnlyWhitespace;
    }

    private void fastInfoSetStartDocumentIfNeeded() throws SAXException {
        if (!isFastInfosetDocStarted) {
            LOGGER.trace("saxDocumentSerializer - startDocument()");
            saxDocumentSerializer.reset();
            stagingValueOutputStream.clear();
            appliedPrefixToUriMap.clear();
            saxDocumentSerializer.startDocument();
            isFastInfosetDocStarted = true;
        }
    }

    private void fastInfosetManuallyAddPrefixMapping(final String prefix, final String uri) throws SAXException {
        manuallyAddedLevelToPrefixMap.computeIfAbsent(depthLevel, key -> new HashSet<>())
                .add(prefix);
        fastInfosetStartPrefixMapping(prefix, uri);
    }

    private void fastInfosetStartPrefixMapping(final String prefix, final String uri) throws SAXException {
        LOGGER.trace("saxDocumentSerializer - startPrefixMapping({}, {})", prefix, uri);
        saxDocumentSerializer.startPrefixMapping(prefix, uri);
        appliedPrefixToUriMap.putIfAbsent(prefix, uri);
    }

    private void fastInfosetEndPrefixMapping(final String prefix) throws SAXException {
        LOGGER.trace("saxDocumentSerializer - endPrefixMapping({}})", prefix);
        saxDocumentSerializer.endPrefixMapping(prefix);
        appliedPrefixToUriMap.remove(prefix);
//        appliedPrefixToUriMap.values()
//                .removeIf(value ->
//                        ((value == null && prefix == null)
//                                || (value != null && value.equals(prefix))));
    }

    private void fastInfosetCharacters(final char[] ch, final int start, final int length) throws SAXException {
        LOGGER.trace(() -> LogUtil.message(
                "saxDocumentSerializer - characters(\"{}\")", new String(ch, start, length).trim()));
        saxDocumentSerializer.characters(ch, start, length);
    }

    private void fastInfosetEndDocument() throws SAXException {
        LOGGER.trace("saxDocumentSerializer - endDocument()");
        saxDocumentSerializer.endDocument();
        isFastInfosetDocStarted = false;
    }

    @Override
    public void startDocument() throws SAXException {
        LOGGER.trace("startDocument");
        super.startDocument();
    }

    @Override
    public void endDocument() throws SAXException {
        LOGGER.trace("endDocument");
        super.endDocument();
    }

    private void fastInfosetEndElement(final String localName,
                                       final String newUri,
                                       final String newQName) throws SAXException {
        LOGGER.trace("saxDocumentSerializer - endElement({}, {}, {})", newUri, localName, newQName);
        saxDocumentSerializer.endElement(newUri, localName, newQName);
    }

    private void fastInfosetStartElement(final String localName,
                                         final String newUri,
                                         final String newQName,
                                         final Attributes atts) throws SAXException {
        LOGGER.trace("saxDocumentSerializer - startElement({}, {}, {})", newUri, localName, newQName);
        saxDocumentSerializer.startElement(newUri, localName, newQName, atts);
    }

    private boolean hasUriBeenApplied(final String prefix, final String uri) {
        return appliedPrefixToUriMap.entrySet()
                .stream()
                .anyMatch(prefixToUriEntry ->
                        Objects.equals(prefixToUriEntry.getKey(), prefix)
                        && Objects.equals(prefixToUriEntry.getValue(), uri));
    }

    private boolean hasUriBeenApplied(final String prefix) {
        return appliedPrefixToUriMap.containsKey(prefix);
    }
}<|MERGE_RESOLUTION|>--- conflicted
+++ resolved
@@ -197,22 +197,6 @@
 //        } catch (SAXException e) {
 //            throw new RuntimeException(e);
 //        }
-<<<<<<< HEAD
-        final RefDataLoader refDataLoader = refDataLoaderHolder.getRefDataLoader();
-        final PutOutcome putOutcome = refDataLoader.initialise(overrideExistingValues);
-
-        refDataLoader.setKeyPutOutcomeHandler(this::validateKeyValuePutSuccess);
-        refDataLoader.setRangePutOutcomeHandler(this::validateRangeValuePutSuccess);
-
-        if (!putOutcome.isSuccess()) {
-            errorReceiverProxy.log(Severity.ERROR, null, getElementId(),
-                    LogUtil.message(
-                            "A processing info entry already exists for this reference pipeline {}, " +
-                            "version {}, streamId {}",
-                            refStreamDefinition.getPipelineDocRef(),
-                            refStreamDefinition.getPipelineVersion(),
-                            refStreamDefinition.getStreamId()), null);
-=======
             final RefDataLoader refDataLoader = refDataLoaderHolder.getRefDataLoader();
             final PutOutcome putOutcome = refDataLoader.initialise(overrideExistingValues);
 
@@ -230,7 +214,6 @@
             }
         } finally {
             super.startProcessing();
->>>>>>> f23c7639
         }
     }
 
@@ -668,13 +651,8 @@
                 final MapDefinition mapDefinition = mapDefSupplier.get();
                 errorReceiverProxy.log(Severity.WARNING, null, getElementId(),
                         LogUtil.message(
-<<<<<<< HEAD
-                                "Replaced entry for {} in map {} from stream {} as an entry already exists in the " +
-                                "store and overrideExistingValues is set to true on the reference " +
-=======
                                 "Replaced entry for '{}' in map '{}' from stream {} as an entry already " +
                                 "exists in the store and overrideExistingValues is set to true on the reference " +
->>>>>>> f23c7639
                                 "loader pipeline. Set warnOnDuplicateKeys to false to hide these warnings.",
                                 keyTextSupplier.get(),
                                 mapDefinition.getMapName(),
