/*
 * Copyright 2024 Crown Copyright
 *
 * Licensed under the Apache License, Version 2.0 (the "License");
 * you may not use this file except in compliance with the License.
 * You may obtain a copy of the License at
 *
 *     http://www.apache.org/licenses/LICENSE-2.0
 *
 * Unless required by applicable law or agreed to in writing, software
 * distributed under the License is distributed on an "AS IS" BASIS,
 * WITHOUT WARRANTIES OR CONDITIONS OF ANY KIND, either express or implied.
 * See the License for the specific language governing permissions and
 * limitations under the License.
 */

package stroom.pipeline.refdata;

import stroom.bytebuffer.ByteBufferPool;
import stroom.data.shared.StreamTypeNames;
import stroom.datasource.api.v2.FindFieldCriteria;
import stroom.datasource.api.v2.QueryField;
import stroom.dictionary.api.WordListProvider;
import stroom.docref.DocRef;
import stroom.docrefinfo.api.DocRefInfoService;
import stroom.entity.shared.ExpressionCriteria;
import stroom.feed.api.FeedStore;
import stroom.node.api.FindNodeCriteria;
import stroom.node.api.NodeService;
import stroom.pipeline.refdata.RefDataLookupRequest.ReferenceLoader;
import stroom.pipeline.refdata.store.ProcessingInfoResponse;
import stroom.pipeline.refdata.store.RefDataStore;
import stroom.pipeline.refdata.store.RefDataStoreFactory;
import stroom.pipeline.refdata.store.RefDataValueConverter;
import stroom.pipeline.refdata.store.RefDataValueProxyConsumerFactory;
import stroom.pipeline.refdata.store.RefDataValueProxyConsumerFactory.Factory;
import stroom.pipeline.refdata.store.RefStoreEntry;
import stroom.pipeline.shared.ReferenceDataFields;
import stroom.pipeline.shared.data.PipelineReference;
import stroom.query.api.v2.ExpressionItem;
import stroom.query.api.v2.ExpressionOperator;
import stroom.query.api.v2.ExpressionOperator.Op;
import stroom.query.api.v2.ExpressionTerm;
import stroom.query.api.v2.ExpressionTerm.Condition;
import stroom.query.common.v2.DateExpressionParser;
import stroom.query.common.v2.FieldInfoResultPageBuilder;
import stroom.query.language.functions.FieldIndex;
import stroom.query.language.functions.Val;
import stroom.query.language.functions.ValDate;
import stroom.query.language.functions.ValInteger;
import stroom.query.language.functions.ValLong;
import stroom.query.language.functions.ValNull;
import stroom.query.language.functions.ValString;
import stroom.query.language.functions.ValuesConsumer;
import stroom.security.api.SecurityContext;
import stroom.security.shared.AppPermission;
import stroom.task.api.TaskContext;
import stroom.task.api.TaskContextFactory;
import stroom.task.api.TaskTerminatedException;
import stroom.util.NullSafe;
import stroom.util.PredicateUtil;
import stroom.util.logging.LambdaLogger;
import stroom.util.logging.LambdaLoggerFactory;
import stroom.util.logging.LogUtil;
import stroom.util.pipeline.scope.PipelineScopeRunnable;
import stroom.util.rest.RestUtil;
import stroom.util.shared.PermissionException;
import stroom.util.shared.ResourcePaths;
import stroom.util.shared.ResultPage;
import stroom.util.time.StroomDuration;

import com.google.common.base.Strings;
import jakarta.inject.Inject;
import jakarta.inject.Provider;
import jakarta.ws.rs.NotFoundException;
import jakarta.ws.rs.client.SyncInvoker;
import net.sf.saxon.Configuration;
import net.sf.saxon.event.PipelineConfiguration;
import net.sf.saxon.event.Receiver;

import java.io.StringWriter;
import java.time.Instant;
import java.util.Collections;
import java.util.List;
import java.util.Map;
import java.util.Objects;
import java.util.Optional;
import java.util.Set;
import java.util.concurrent.CompletableFuture;
import java.util.concurrent.ConcurrentSkipListSet;
import java.util.concurrent.atomic.AtomicLong;
import java.util.concurrent.atomic.AtomicReference;
import java.util.function.BooleanSupplier;
import java.util.function.Function;
import java.util.function.Predicate;
import java.util.function.Supplier;
import java.util.stream.Collectors;

public class ReferenceDataServiceImpl implements ReferenceDataService {

    private static final LambdaLogger LOGGER = LambdaLoggerFactory.getLogger(ReferenceDataServiceImpl.class);
    private static final Map<String, QueryField> FIELD_NAME_TO_FIELD_MAP = ReferenceDataFields.FIELDS.stream()
            .collect(Collectors.toMap(QueryField::getFldName, Function.identity()));

    private static final Map<String, Function<RefStoreEntry, Object>> FIELD_TO_EXTRACTOR_MAP = Map.ofEntries(
            Map.entry(ReferenceDataFields.FEED_NAME_FIELD.getFldName(),
                    RefStoreEntry::getFeedName),
            Map.entry(ReferenceDataFields.KEY_FIELD.getFldName(),
                    RefStoreEntry::getKey),
            Map.entry(ReferenceDataFields.VALUE_FIELD.getFldName(),
                    RefStoreEntry::getValue),
            Map.entry(ReferenceDataFields.VALUE_REF_COUNT_FIELD.getFldName(),
                    RefStoreEntry::getValueReferenceCount),
            Map.entry(ReferenceDataFields.MAP_NAME_FIELD.getFldName(), refStoreEntry ->
                    refStoreEntry.getMapDefinition().getMapName()),
            Map.entry(ReferenceDataFields.CREATE_TIME_FIELD.getFldName(), refStoreEntry ->
                    refStoreEntry.getRefDataProcessingInfo().getCreateTimeEpochMs()),
            Map.entry(ReferenceDataFields.EFFECTIVE_TIME_FIELD.getFldName(), refStoreEntry ->
                    refStoreEntry.getRefDataProcessingInfo().getEffectiveTimeEpochMs()),
            Map.entry(ReferenceDataFields.LAST_ACCESSED_TIME_FIELD.getFldName(), refStoreEntry ->
                    refStoreEntry.getRefDataProcessingInfo().getLastAccessedTimeEpochMs()),
            Map.entry(ReferenceDataFields.PIPELINE_FIELD.getFldName(), refStoreEntry ->
                    refStoreEntry.getMapDefinition().getRefStreamDefinition().getPipelineDocRef()),
            Map.entry(ReferenceDataFields.PROCESSING_STATE_FIELD.getFldName(), refStoreEntry ->
                    refStoreEntry.getRefDataProcessingInfo().getProcessingState().getDisplayName()),
            Map.entry(ReferenceDataFields.STREAM_ID_FIELD.getFldName(), refStoreEntry ->
                    refStoreEntry.getMapDefinition().getRefStreamDefinition().getStreamId()),
            Map.entry(ReferenceDataFields.PART_NO_FIELD.getFldName(), refStoreEntry ->
                    refStoreEntry.getMapDefinition().getRefStreamDefinition().getPartIndex() + 1),
            Map.entry(ReferenceDataFields.PIPELINE_VERSION_FIELD.getFldName(), refStoreEntry ->
                    refStoreEntry.getMapDefinition().getRefStreamDefinition().getPipelineVersion()));

    private final RefDataStore refDataStore;
    private final RefDataStoreFactory refDataStoreFactory;
    private final SecurityContext securityContext;
    private final FeedStore feedStore;
    private final Provider<ReferenceData> referenceDataProvider;
    private final RefDataValueConverter refDataValueConverter;
    private final PipelineScopeRunnable pipelineScopeRunnable;
    private final TaskContextFactory taskContextFactory;
    private final RefDataValueProxyConsumerFactory.Factory refDataValueProxyConsumerFactoryFactory;
    private final ByteBufferPool byteBufferPool;
    private final NodeService nodeService;
    private final WordListProvider wordListProvider;
    private final DocRefInfoService docRefInfoService;

    @Inject
    public ReferenceDataServiceImpl(final RefDataStoreFactory refDataStoreFactory,
                                    final SecurityContext securityContext,
                                    final FeedStore feedStore,
                                    final Provider<ReferenceData> referenceDataProvider,
                                    final RefDataValueConverter refDataValueConverter,
                                    final PipelineScopeRunnable pipelineScopeRunnable,
                                    final TaskContextFactory taskContextFactory,
                                    final Factory refDataValueProxyConsumerFactoryFactory,
                                    final ByteBufferPool byteBufferPool,
                                    final NodeService nodeService,
                                    final WordListProvider wordListProvider,
                                    final DocRefInfoService docRefInfoService) {
        this.refDataStore = refDataStoreFactory.getOffHeapStore();
        this.refDataStoreFactory = refDataStoreFactory;
        this.securityContext = securityContext;
        this.feedStore = feedStore;
        this.referenceDataProvider = referenceDataProvider;
        this.refDataValueConverter = refDataValueConverter;
        this.pipelineScopeRunnable = pipelineScopeRunnable;
        this.taskContextFactory = taskContextFactory;
        this.refDataValueProxyConsumerFactoryFactory = refDataValueProxyConsumerFactoryFactory;
        this.byteBufferPool = byteBufferPool;
        this.nodeService = nodeService;
        this.wordListProvider = wordListProvider;
        this.docRefInfoService = docRefInfoService;
    }

    @Override
    public List<RefStoreEntry> entries(final int limit) {
        return entries(limit, null, null);
    }

    @Override
    public List<RefStoreEntry> entries(final int limit,
                                       final Long refStreamId,
                                       final String mapName) {
        return withPermissionCheck(() -> {
            final List<RefStoreEntry> entries;
            try {
                Predicate<RefStoreEntry> predicate = entry -> true;

                if (refStreamId != null) {
                    predicate = predicate.and(refStoreEntry ->
                            refStoreEntry.getMapDefinition()
                                    .getRefStreamDefinition()
                                    .getStreamId() == refStreamId);
                }

                if (!Strings.isNullOrEmpty(mapName)) {
                    predicate = predicate.and(refStoreEntry ->
                            mapName.equals(refStoreEntry.getMapDefinition().getMapName()));
                }

                entries = refDataStore.list(limit, predicate);
            } catch (Exception e) {
                LOGGER.error("Error listing reference data", e);
                throw e;
            }
            return entries;
        });
    }

    @Override
    public List<ProcessingInfoResponse> refStreamInfo(final int limit) {
        return refStreamInfo(limit, null, null);
    }

    @Override
    public List<ProcessingInfoResponse> refStreamInfo(final int limit,
                                                      final Long refStreamId,
                                                      final String mapName) {

        return withPermissionCheck(() -> {
            final List<ProcessingInfoResponse> entries;
            try {
                Predicate<ProcessingInfoResponse> predicate = entry -> true;

                if (refStreamId != null) {
                    predicate = predicate.and(refStreamProcessingInfo ->
                            refStreamProcessingInfo.getRefStreamDefinition()
                                    .getStreamId() == refStreamId);
                }

                if (!Strings.isNullOrEmpty(mapName)) {
                    predicate = predicate.and(refStreamProcessingInfo ->
                            refStreamProcessingInfo.getMaps().containsKey(mapName));
                }

                entries = refDataStore.listProcessingInfo(limit, predicate);
            } catch (Exception e) {
                LOGGER.error("Error listing ref stream processing info data", e);
                throw e;
            }
            return entries;
        });
    }

    @Override
    public String lookup(final RefDataLookupRequest refDataLookupRequest) {
        if (refDataLookupRequest == null) {
            throw RestUtil.badRequest("Missing request object");
        }

        // TODO @AT ensure user has rights to
        //    use/read each feed
        //    use each pipe

        // TODO @AT This is a lot of cross over between ReferenceData and ReferenceDataServiceImpl

        return securityContext.secureResult(AppPermission.VIEW_DATA_PERMISSION, () ->
                        taskContextFactory.contextResult("Reference Data Lookup (API)",
                                taskContext ->
                                        LOGGER.logDurationIfDebugEnabled(
                                                () ->
                                                        performLookup(refDataLookupRequest),
                                                LogUtil.message("Performing lookup for {}", refDataLookupRequest))))
                .get();
    }

    @Override
    public void purge(final StroomDuration purgeAge, final String nodeName) {

        securityContext.secure(AppPermission.MANAGE_CACHE_PERMISSION, () -> {

            final List<String> nodeNames = getNodeList(nodeName);
            final Set<String> failedNodes = new ConcurrentSkipListSet<>();
            final AtomicReference<Throwable> exception = new AtomicReference<>();

            final String nodeNameStr = nodeNames.size() == 1
                    ? "node " + nodeName
                    : "all nodes";
            final String taskName = "Reference Data Purge on "
                    + nodeNameStr
                    + " (purge age: " + purgeAge.toString() + ")";

            taskContextFactory.context(
                    taskName,
                    parentTaskContext -> {
                        @SuppressWarnings("unchecked") final CompletableFuture<Void>[] futures = nodeNames.stream()
                                .map(nodeName2 -> {

                                    final Runnable runnable = taskContextFactory.childContext(
                                            parentTaskContext,
                                            "Reference Data Purge on node " + nodeName2,
                                            taskContext -> nodeService.remoteRestCall(
                                                    nodeName2,
                                                    () -> ResourcePaths.buildAuthenticatedApiPath(
                                                            ReferenceDataResource.BASE_PATH,
                                                            ReferenceDataResource.PURGE_BY_AGE_SUB_PATH,
                                                            purgeAge.getValueAsStr()),
                                                    () ->
                                                            purgeLocally(purgeAge),
                                                    SyncInvoker::delete,
                                                    Collections.singletonMap(
                                                            ReferenceDataResource.QUERY_PARAM_NODE_NAME,
                                                            nodeName2)));

                                    return CompletableFuture
                                            .runAsync(runnable)
                                            .exceptionally(throwable -> {
                                                failedNodes.add(nodeName2);
                                                exception.set(throwable);
                                                LOGGER.error(
                                                        "Error purging reference data store on node [{}]: {}. " +
                                                                "Enable DEBUG for stacktrace",
                                                        nodeName2,
                                                        throwable.getMessage());
                                                LOGGER.debug("Error purging ref data store on node [{}]",
                                                        nodeName2, throwable);
                                                return null;
                                            });
                                })
                                .toArray(CompletableFuture[]::new);

                        CompletableFuture.allOf(futures).join();

                        if (!failedNodes.isEmpty()) {
                            throw new RuntimeException(LogUtil.message(
                                    "Error puring ref data store ({}) on node(s) [{}]. See logs for details",
                                    purgeAge,
                                    String.join(",", failedNodes)),
                                    exception.get());
                        }
                    }).run();
        });
    }

    @Override
    public void purge(final String feedName,
                      final StroomDuration purgeAge,
                      final String nodeName) {
        securityContext.secure(AppPermission.MANAGE_CACHE_PERMISSION, () -> {

            final List<String> nodeNames = getNodeList(nodeName);
            final Set<String> failedNodes = new ConcurrentSkipListSet<>();
            final AtomicReference<Throwable> exception = new AtomicReference<>();

            final String nodeNameStr = nodeNames.size() == 1
                    ? "node " + nodeName
                    : "all nodes";
            final String taskName = "Reference Data Purge on "
                    + nodeNameStr
                    + " (feed: " + feedName + ", purge age: " + purgeAge.toString() + ")";

            taskContextFactory.context(
                    taskName,
                    parentTaskContext -> {
                        @SuppressWarnings("unchecked") final CompletableFuture<Void>[] futures = nodeNames.stream()
                                .map(nodeName2 -> {

                                    final Runnable runnable = taskContextFactory.childContext(
                                            parentTaskContext,
                                            "Reference Data Purge on node " + nodeName2,
                                            taskContext -> nodeService.remoteRestCall(
                                                    nodeName2,
                                                    () -> ResourcePaths.buildAuthenticatedApiPath(
                                                            ReferenceDataResource.BASE_PATH,
                                                            ReferenceDataResource.PURGE_BY_AGE_SUB_PATH,
                                                            purgeAge.getValueAsStr()),
                                                    () ->
                                                            purgeLocally(feedName, purgeAge),
                                                    SyncInvoker::delete,
                                                    Collections.singletonMap(
                                                            ReferenceDataResource.QUERY_PARAM_NODE_NAME,
                                                            nodeName2)));

                                    return CompletableFuture
                                            .runAsync(runnable)
                                            .exceptionally(throwable -> {
                                                failedNodes.add(nodeName2);
                                                exception.set(throwable);
                                                LOGGER.error(
                                                        "Error purging reference data store on node [{}]: {}. " +
                                                                "Enable DEBUG for stacktrace",
                                                        nodeName2,
                                                        throwable.getMessage());
                                                LOGGER.debug("Error purging ref data store on node [{}]",
                                                        nodeName2, throwable);
                                                return null;
                                            });
                                })
                                .toArray(CompletableFuture[]::new);

                        CompletableFuture.allOf(futures).join();

                        if (!failedNodes.isEmpty()) {
                            throw new RuntimeException(LogUtil.message(
                                    "Error puring ref data store ({}) on node(s) [{}]. See logs for details",
                                    purgeAge,
                                    String.join(",", failedNodes)),
                                    exception.get());
                        }
                    }).run();
        });
    }

    private void purgeLocally(final StroomDuration purgeAge) {
        LOGGER.logDurationIfDebugEnabled(
                () ->
                        refDataStore.purgeOldData(purgeAge),
                LogUtil.message("Performing Purge for entries older than {}", purgeAge));

    }

    private void purgeLocally(final String feedName,
                              final StroomDuration purgeAge) {
        LOGGER.logDurationIfDebugEnabled(
                () -> {
                    final RefDataStore offHeapStore = refDataStoreFactory.getOffHeapStore(feedName);
                    Objects.requireNonNull(offHeapStore, () -> "Null ref store for feed " + feedName);
                    offHeapStore.purgeOldData(purgeAge);
                },
                LogUtil.message("Performing Purge for entries older than {} in feed {}", purgeAge, feedName));
    }

    @Override
    public void purge(final long refStreamId, final String nodeName) {

        securityContext.secure(AppPermission.MANAGE_CACHE_PERMISSION, () -> {
            final List<String> nodeNames = getNodeList(nodeName);
            final Set<String> failedNodes = new ConcurrentSkipListSet<>();
            final AtomicReference<Throwable> exception = new AtomicReference<>();

            final String nodeNameStr = nodeNames.size() == 1
                    ? "node " + nodeName
                    : "all nodes";
            final String taskName = "Reference Data Purge on "
                    + nodeNameStr
                    + " (Stream: " + refStreamId + ")";

            taskContextFactory.context(
                    taskName,
                    parentTaskContext -> {

                        @SuppressWarnings("unchecked") final CompletableFuture<Void>[] futures = nodeNames.stream()
                                .map(nodeName2 -> {

                                    final Runnable runnable = taskContextFactory.childContext(
                                            parentTaskContext,
                                            "Reference Data Purge on node " + nodeName2,
                                            taskContext -> {
                                                nodeService.remoteRestCall(
                                                        nodeName2,
                                                        () -> ResourcePaths.buildAuthenticatedApiPath(
                                                                ReferenceDataResource.BASE_PATH,
                                                                ReferenceDataResource.PURGE_BY_STREAM_SUB_PATH,
                                                                Long.toString(refStreamId)),
                                                        () ->
                                                                purgeLocally(refStreamId),
                                                        SyncInvoker::delete,
                                                        Collections.singletonMap(
                                                                ReferenceDataResource.QUERY_PARAM_NODE_NAME,
                                                                nodeName2));
                                            });

                                    return CompletableFuture
                                            .runAsync(runnable)
                                            .exceptionally(throwable -> {
                                                failedNodes.add(nodeName2);
                                                exception.set(throwable);
                                                LOGGER.error(
                                                        "Error purging reference data store on node [{}]: {}. " +
                                                                "Enable DEBUG for stacktrace",
                                                        nodeName2,
                                                        throwable.getMessage());
                                                LOGGER.debug("Error purging ref data store on node [{}]",
                                                        nodeName2, throwable);
                                                return null;
                                            });
                                })
                                .toArray(CompletableFuture[]::new);

                        CompletableFuture.allOf(futures).join();

                        if (!failedNodes.isEmpty()) {
                            throw new RuntimeException(LogUtil.message(
                                    "Error puring ref data store ({}) on node(s) [{}]. See logs for details",
                                    refStreamId,
                                    String.join(",", failedNodes)),
                                    exception.get());
                        }

                    }).run();
        });
    }

    public void purgeLocally(final long refStreamId) {
        LOGGER.logDurationIfDebugEnabled(
                () -> refDataStore.purge(refStreamId),
                LogUtil.message("Performing Purge for ref stream {}", refStreamId));
    }

    @Override
    public void clearBufferPool(final String nodeName) {
        securityContext.secure(AppPermission.MANAGE_CACHE_PERMISSION, () -> {
            final List<String> nodeNames = getNodeList(nodeName);

            final Set<String> failedNodes = new ConcurrentSkipListSet<>();
            final AtomicReference<Throwable> exception = new AtomicReference<>();

            final String nodeNameStr = nodeNames.size() == 1
                    ? "node " + nodeName
                    : "all nodes";
            final String taskName = "Clearing Byte Buffer Pool on "
                    + nodeNameStr;

            taskContextFactory.context(
                    nodeNameStr,
                    parentTaskContext -> {
                        @SuppressWarnings("unchecked") final CompletableFuture<Void>[] futures = nodeNames.stream()
                                .map(nodeName2 -> {

                                    final Runnable runnable = taskContextFactory.childContext(
                                            parentTaskContext,
                                            "Clearing Byte Buffer Pool on node " + nodeName2,
                                            taskContext -> {
                                                nodeService.remoteRestCall(
                                                        nodeName2,
                                                        () -> ResourcePaths.buildAuthenticatedApiPath(
                                                                ReferenceDataResource.BASE_PATH,
                                                                ReferenceDataResource.CLEAR_BUFFER_POOL_PATH),
                                                        byteBufferPool::clear,
                                                        SyncInvoker::delete,
                                                        Collections.singletonMap(
                                                                ReferenceDataResource.QUERY_PARAM_NODE_NAME,
                                                                nodeName2));
                                            });

                                    return CompletableFuture
                                            .runAsync(runnable)
                                            .exceptionally(throwable -> {
                                                failedNodes.add(nodeName2);
                                                exception.set(throwable);
                                                LOGGER.error(
                                                        "Error clearing byte buffer pool on node [{}]: {}. " +
                                                                "Enable DEBUG for stacktrace",
                                                        nodeName2,
                                                        throwable.getMessage());
                                                LOGGER.debug("Error clearing byte buffer pool on node [{}]",
                                                        nodeName2, throwable);
                                                return null;
                                            });
                                })
                                .toArray(CompletableFuture[]::new);

                        CompletableFuture.allOf(futures).join();

                        if (!failedNodes.isEmpty()) {
                            throw new RuntimeException(LogUtil.message(
                                    "Error clearing byte buffer pool on node(s) [{}]. See logs for details",
                                    String.join(",", failedNodes)), exception.get());
                        }
                    }).run();
        });
    }

    private List<String> getNodeList(final String nodeName) {
        return nodeName == null
                ? nodeService.findNodeNames(new FindNodeCriteria())
                : Collections.singletonList(nodeName);
    }

    private String performLookup(final RefDataLookupRequest refDataLookupRequest) {
        try {
            final LookupIdentifier lookupIdentifier = LookupIdentifier.of(
                    refDataLookupRequest.getMapName(),
                    refDataLookupRequest.getKey(),
                    refDataLookupRequest.getOptEffectiveTimeAsEpochMs()
                            .orElse(Instant.now().toEpochMilli()));

            final List<PipelineReference> pipelineReferences = convertReferenceLoaders(
                    refDataLookupRequest.getReferenceLoaders());

            final ReferenceDataResult referenceDataResult = new ReferenceDataResult(
                    lookupIdentifier);

            LOGGER.logDurationIfDebugEnabled(() ->
                            pipelineScopeRunnable.scopeRunnable(() ->
                                    referenceDataProvider.get().ensureReferenceDataAvailability(
                                            pipelineReferences,
                                            lookupIdentifier,
                                            referenceDataResult)),
                    "Ensuring data availability");

            final Configuration configuration = Configuration.newConfiguration();
            final PipelineConfiguration pipelineConfiguration = configuration.makePipelineConfiguration();
            final StringWriter stringWriter = new StringWriter();
            final Receiver stringReceiver = refDataValueConverter.buildStringReceiver(
                    stringWriter, pipelineConfiguration);

            final RefDataValueProxyConsumerFactory refDataValueProxyConsumerFactory =
                    refDataValueProxyConsumerFactoryFactory.create(stringReceiver, pipelineConfiguration);

            // Do the lookup and consume the value into the StringWriter
            referenceDataResult.getRefDataValueProxy()
                    .ifPresent(refDataValueProxy ->
                            refDataValueProxy.consumeValue(refDataValueProxyConsumerFactory));

            if (stringWriter.getBuffer().length() == 0) {
                throw new NotFoundException(LogUtil.message("No value for map: {}, key: {}, time {}",
                        refDataLookupRequest.getMapName(),
                        refDataLookupRequest.getKey(),
                        refDataLookupRequest.getOptEffectiveTimeAsEpochMs()
                                .map(Instant::ofEpochMilli)
                                .map(Objects::toString)
                                .orElse("null")));
            }

            return stringWriter.toString();
        } catch (Exception e) {
            // Errors for unknown keys are to be expected
            if (!(e instanceof NotFoundException)) {
                LOGGER.error("Error looking up {}", refDataLookupRequest, e);
            }
            throw e;
        }
    }

    private List<PipelineReference> convertReferenceLoaders(final List<ReferenceLoader> referenceLoaders) {
        if (referenceLoaders == null) {
            return Collections.emptyList();
        } else {
            return referenceLoaders.stream()
                    .map(referenceLoader -> {
                        final DocRef feedDocRef = getFeedDocRef(referenceLoader);

                        // TODO validate the stream type name
                        final String streamType = Objects.requireNonNullElse(
                                referenceLoader.getStreamType(),
                                StreamTypeNames.REFERENCE);

                        return new PipelineReference(
                                referenceLoader.getLoaderPipeline(),
                                feedDocRef,
                                streamType);
                    })
                    .collect(Collectors.toList());
        }
    }

    private DocRef getFeedDocRef(final ReferenceLoader referenceLoader) {
        if (referenceLoader == null) {
            throw RestUtil.badRequest("Null referenceLoader");
        } else {
            if (referenceLoader.getReferenceFeed().getUuid() != null
                    && referenceLoader.getReferenceFeed().getName() != null) {

                return referenceLoader.getReferenceFeed();
            } else if (referenceLoader.getReferenceFeed().getName() != null) {
                // Feed names are unique
                return feedStore.findByName(referenceLoader.getReferenceFeed().getName())
                        .stream()
                        .findFirst()
                        .orElseThrow(() ->
                                RestUtil.badRequest("Unknown feed " + referenceLoader.getReferenceFeed()));
            } else {
                throw RestUtil.badRequest(
                        "Need to provide a name or a UUID and name for each referenceLoader referenceFeed");
            }
        }
    }

    private <T> T withPermissionCheck(final Supplier<T> supplier) {
        // TODO @AT Need some kind of fine grained doc permission check on the pipe associated with each entry
        //   but this will do for a first stab
        if (securityContext.isAdmin()) {
            return supplier.get();
        } else {
            throw new PermissionException(securityContext.getUserRef(),
                    "You do not have permission to view reference data");
        }
    }

    private void withPermissionCheck(final Runnable runnable) {
        // TODO @AT Need some kind of fine grained doc permission check on the pipe associated with each entry
        //   but this will do for a first stab
        if (securityContext.isAdmin()) {
            runnable.run();
        } else {
            throw new PermissionException(securityContext.getUserRef(),
                    "You do not have permission to view reference data");
        }
    }

    @Override
    public DocRef getDocRef() {
        return ReferenceDataFields.REF_STORE_PSEUDO_DOC_REF;
    }

    @Override
    public ResultPage<QueryField> getFieldInfo(final FindFieldCriteria criteria) {
<<<<<<< HEAD
        if (!ReferenceDataFields.REF_STORE_PSEUDO_DOC_REF.equals(criteria.getDataSourceRef())) {
            return ResultPage.empty();
        }
        return FieldInfoResultPageBuilder.builder(criteria).addAll(ReferenceDataFields.FIELDS).build();
=======
        return FieldInfoResultPageBuilder.builder(criteria)
                .addAll(getFields())
                .build();
    }

    private List<QueryField> getFields() {
        return ReferenceDataFields.FIELDS;
    }

    @Override
    public int getFieldCount(final DocRef docRef) {
        return NullSafe.size(getFields());
>>>>>>> 6d8a9793
    }

    @Override
    public Optional<String> fetchDocumentation(final DocRef docRef) {
        return Optional.empty();
    }

    @Override
    public QueryField getTimeField() {
        return null;
    }

    @Override
    public void search(final ExpressionCriteria criteria, final FieldIndex fieldIndex, final ValuesConsumer consumer) {
        withPermissionCheck(() -> LOGGER.logDurationIfInfoEnabled(
                () -> taskContextFactory.context("Querying reference data store", taskContext ->
                                doSearch(criteria, fieldIndex, consumer, taskContext))
                        .run(),
                "Querying ref store"));
    }

    private void doSearch(final ExpressionCriteria criteria,
                          final FieldIndex fieldIndex,
                          final ValuesConsumer consumer,
                          final TaskContext taskContext) {
        // TODO @AT This is a temporary very crude impl to see if it works.
        //  The search code ought to be pushed down to the offHeapStore so it can query the many DBs
        //  selectively and in a MUCH more efficient way, e.g. using start/stop keys on the kv store scan.

        // TODO @AT Do we need to do something with param replacement? e.g.:
        //     final Map<String, String> paramMap = ExpressionParamUtil.createParamMap(query.getParams());
        //     expression = ExpressionUtil.replaceExpressionParameters(expression, paramMap);
        //   But we don't have a paramMap.

        // TODO @AT Need to check if we have any common code for this sort of ExpOp, ExpTerm, Val munging

        // TODO @AT Need to run the query as a task so it can be monitored from the UI.

        // TODO @AT need to get rid of the up front limit. Instead we need a method on the refstore to
        //  allow us consume a stream of entries within a read txn. The limit can then be set after the
        //  filtering has happened.
        final Predicate<RefStoreEntry> filter = buildEntryPredicate(criteria);

        final long skipCount = Optional.ofNullable(criteria)
                .flatMap(criteria2 -> Optional.ofNullable(criteria.getPageRequest()))
                .flatMap(pageRequest -> Optional.ofNullable(pageRequest.getOffset()))
                .orElse(0);

        final int limit = Optional.ofNullable(criteria)
                .flatMap(criteria2 -> Optional.ofNullable(criteria.getPageRequest()))
                .flatMap(pageRequest -> Optional.ofNullable(pageRequest.getLength()))
                .orElse(Integer.MAX_VALUE);

        LOGGER.debug("Searching ref entries with criteria {}, skipCount {}, limit {}",
                criteria, skipCount, limit);

        final AtomicLong allItemsCounter = new AtomicLong(0);
        final AtomicLong consumedCounter = new AtomicLong(0);
        final Predicate<RefStoreEntry> takeWhilePredicate = refStoreEntry ->
                consumedCounter.incrementAndGet() <= limit;
        final BooleanSupplier skipTest = skipCount == 0
                ? () -> true
                : () -> allItemsCounter.incrementAndGet() > skipCount;

        refDataStore.consumeEntries(filter, takeWhilePredicate, refStoreEntry -> {
            if (taskContext.isTerminated() || Thread.currentThread().isInterrupted()) {
                throw new TaskTerminatedException();
            }
            if (skipTest.getAsBoolean()) {
                final String[] fields = fieldIndex.getFields();
                final Val[] valArr = new Val[fields.length];

                // Useful for slowing down the search in dev to test termination
                //ThreadUtil.sleepIgnoringInterrupts(50);

                for (int i = 0; i < fields.length; i++) {
                    final String fieldName = fields[i];
                    final QueryField field = FIELD_NAME_TO_FIELD_MAP.get(fieldName);
                    // May be a custom field that we obvs can't extract
                    if (field != null) {
                        final Object value = FIELD_TO_EXTRACTOR_MAP.get(field.getFldName())
                                .apply(refStoreEntry);
                        valArr[i] = convertToVal(value, field);
                    }
                }
                consumer.accept(Val.of(valArr));
            }
        });
    }


    private Predicate<RefStoreEntry> buildEntryPredicate(final ExpressionCriteria expressionCriteria) {
        try {
            if (expressionCriteria != null) {
                final Predicate<RefStoreEntry> predicate = convertExpressionItem(expressionCriteria.getExpression());
                if (predicate == null) {
                    if (expressionCriteria.getExpression() != null
                            && Op.NOT.equals(expressionCriteria.getExpression().op())) {
                        return refStoreEntry -> false;
                    } else {
                        return refStoreEntry -> true;
                    }
                } else {
                    return predicate;
                }
            } else {
                return refStoreEntry -> true;
            }
        } catch (Exception e) {
            LOGGER.error("Error building predicate for {}", expressionCriteria, e);
            throw e;
        }
    }

    private Predicate<RefStoreEntry> convertExpressionItem(final ExpressionItem expressionItem) {
        if (expressionItem != null && expressionItem.enabled()) {
            if (expressionItem instanceof ExpressionOperator) {
                return convertExpressionOperator((ExpressionOperator) expressionItem);
            } else if (expressionItem instanceof ExpressionTerm) {
                return convertExpressionTerm((ExpressionTerm) expressionItem);
            } else {
                throw new RuntimeException("Unknown class " + expressionItem.getClass().getName());
            }
        } else {
            return null;
        }
    }

    private Predicate<RefStoreEntry> convertExpressionOperator(final ExpressionOperator expressionOperator) {
        // Stroom allows NOT {} expressions to have more than one child and so
        // NOT { x=1, y=1 }
        // is treated like an implicit AND, i.e.
        // AND { NOT {x=1}, NOT {y=1}

        if (expressionOperator.getChildren() != null) {
            final List<Predicate<RefStoreEntry>> childPredicates = expressionOperator.getChildren()
                    .stream()
                    .map(this::convertExpressionItem)
                    .collect(Collectors.toList());
            return buildOperatorPredicate(childPredicates, expressionOperator);
        } else {
            return null;
        }
    }

    private <T> Predicate<T> buildOperatorPredicate(
            final List<Predicate<T>> childPredicates,
            final ExpressionOperator expressionOperator) {

        final List<Predicate<T>> effectivePredicates = childPredicates.stream()
                .filter(Objects::nonNull)
                .collect(Collectors.toList());

        if (expressionOperator.op().equals(Op.AND)) {
            return buildAndPredicate(effectivePredicates);
        } else if (expressionOperator.op().equals(Op.OR)) {
            return buildOrPredicate(effectivePredicates);
        } else if (expressionOperator.op().equals(Op.NOT)) {
            return buildNotPredicate(effectivePredicates);
        } else {
            throw new RuntimeException("Unexpected op " + expressionOperator.op());
        }
    }

    private <T> Predicate<T> buildAndPredicate(final List<Predicate<T>> childPredicates) {

        if (childPredicates != null && !childPredicates.isEmpty()) {
            return val -> {
                boolean compoundResult = true;

                // expecting all list items to be non null
                for (final Predicate<T> childPredicate : childPredicates) {
                    boolean testResult = childPredicate.test(val);

                    compoundResult = compoundResult && testResult;

                    // Found one FALSE so drop out early
                    if (!compoundResult) {
                        break;
                    }
                }
                return compoundResult;
            };
        } else {
            // empty AND() so no effectively no predicate
            return null;
        }
    }

    private <T> Predicate<T> buildOrPredicate(final List<Predicate<T>> childPredicates) {

        if (childPredicates != null && !childPredicates.isEmpty()) {
            return val -> {
                boolean compoundResult = false;

                // expecting all list items to be non null
                for (final Predicate<T> childPredicate : childPredicates) {
                    boolean testResult = childPredicate.test(val);

                    compoundResult = compoundResult || testResult;

                    // Found one TRUE so drop out early
                    if (compoundResult) {
                        break;
                    }
                }
                return compoundResult;
            };
        } else {
            // empty AND() so no effectively no predicate
            return null;
        }
    }

    private <T> Predicate<T> buildNotPredicate(final List<Predicate<T>> childPredicates) {

        if (childPredicates != null && !childPredicates.isEmpty()) {
            return val -> {
                Boolean compoundResult = null;

                // expecting all list items to be non null
                for (final Predicate<T> childPredicate : childPredicates) {
                    // treat NOT(x, y) as AND(NOT(x), NOT(y))
                    boolean testResult = !childPredicate.test(val);

                    if (compoundResult == null) {
                        compoundResult = testResult;
                    } else {
                        compoundResult = compoundResult && testResult;
                    }

                    // Found one FALSE so drop out early
                    if (!compoundResult) {
                        break;
                    }
                }
                if (compoundResult != null) {
                    return compoundResult;
                } else {
                    // No children i.e. empty NOT()
                    return false;
                }
            };
        } else {
            // empty AND() so no effectively no predicate
            return null;
        }
    }

    private Predicate<RefStoreEntry> convertExpressionTerm(final ExpressionTerm expressionTerm) {

        // name => field
        // field => fieldType
        QueryField abstractField = FIELD_NAME_TO_FIELD_MAP.get(expressionTerm.getField());

        return switch (abstractField.getFldType()) {
            case TEXT -> buildTextFieldPredicate(expressionTerm, refStoreEntry ->
                    (String) FIELD_TO_EXTRACTOR_MAP.get(expressionTerm.getField()).apply(refStoreEntry));
            case LONG -> buildLongFieldPredicate(expressionTerm, refStoreEntry ->
                    (Long) FIELD_TO_EXTRACTOR_MAP.get(expressionTerm.getField()).apply(refStoreEntry));
            case DATE -> buildDateFieldPredicate(expressionTerm, refStoreEntry ->
                    (Long) FIELD_TO_EXTRACTOR_MAP.get(expressionTerm.getField()).apply(refStoreEntry));
            case DOC_REF -> buildDocRefFieldPredicate(expressionTerm, refStoreEntry ->
                    (DocRef) FIELD_TO_EXTRACTOR_MAP.get(expressionTerm.getField()).apply(refStoreEntry));
            default -> throw new RuntimeException("Unsupported term " + expressionTerm);
        };

//        if (expressionTerm.getField().equals(KEY_FIELD.getName())) {
//            // TODO @AT Implement
//            return buildTextFieldPredicate(expressionTerm, )
//        } else {
//            // TODO @AT Implement
//            return refStoreEntry -> true;
//        }
    }

    private Predicate<RefStoreEntry> buildTextFieldPredicate(final ExpressionTerm expressionTerm,
                                                             final Function<RefStoreEntry, String> valueExtractor) {
        final String termValue = NullSafe.get(expressionTerm.getValue(), String::trim);
        if (termValue == null || termValue.isEmpty()) {
            return val -> false;
        } else {
            final Predicate<String> strPredicate = switch (expressionTerm.getCondition()) {
                case EQUALS -> PredicateUtil.createWildCardedFilterPredicate(
                        termValue, true, true);
                case NOT_EQUALS -> PredicateUtil.createWildCardedFilterPredicate(
                        termValue, true, true).negate();
                case CONTAINS -> PredicateUtil.createWildCardedFilterPredicate(
                        termValue, false, true);
                case IN -> PredicateUtil.createWildCardedInPredicate(termValue, true);
                case IN_DICTIONARY -> {
                    final String[] words = wordListProvider.getWords(expressionTerm.getDocRef());
                    yield PredicateUtil.createWildCardedInPredicate(words, true);
                }
                default -> throw new RuntimeException("Unexpected condition " + expressionTerm.getCondition());
            };
            return rec -> {
                final String entryValue = valueExtractor.apply(rec);
                return strPredicate.test(entryValue);
            };
        }
    }

    private Predicate<RefStoreEntry> buildLongFieldPredicate(final ExpressionTerm expressionTerm,
                                                             final Function<RefStoreEntry, Long> valueExtractor) {
        final Long termValue = Long.valueOf(expressionTerm.getValue());
        return switch (expressionTerm.getCondition()) {
            case EQUALS -> rec ->
                    Objects.equals(valueExtractor.apply(rec), termValue);
            case NOT_EQUALS -> rec ->
                    !Objects.equals(valueExtractor.apply(rec), termValue);
            case GREATER_THAN -> rec ->
                    valueExtractor.apply(rec) > termValue;
            case GREATER_THAN_OR_EQUAL_TO -> rec ->
                    valueExtractor.apply(rec) >= termValue;
            case LESS_THAN -> rec ->
                    valueExtractor.apply(rec) < termValue;
            case LESS_THAN_OR_EQUAL_TO -> rec ->
                    valueExtractor.apply(rec) <= termValue;
            default -> throw new RuntimeException("Unexpected condition " + expressionTerm.getCondition());
        };
    }

    private Predicate<RefStoreEntry> buildDateFieldPredicate(final ExpressionTerm expressionTerm,
                                                             final Function<RefStoreEntry, Long> valueExtractor) {
        // TODO @AT Handle stuff like 'today() -1d'
        // TODO @AT Need to get now() once for the query
        final Long termValue = DateExpressionParser.getMs(expressionTerm.getField(), expressionTerm.getValue());
        return switch (expressionTerm.getCondition()) {
            case EQUALS -> rec ->
                    Objects.equals(valueExtractor.apply(rec), termValue);
            case NOT_EQUALS -> rec ->
                    !Objects.equals(valueExtractor.apply(rec), termValue);
            case GREATER_THAN -> rec ->
                    valueExtractor.apply(rec) > termValue;
            case GREATER_THAN_OR_EQUAL_TO -> rec ->
                    valueExtractor.apply(rec) >= termValue;
            case LESS_THAN -> rec ->
                    valueExtractor.apply(rec) < termValue;
            case LESS_THAN_OR_EQUAL_TO -> rec ->
                    valueExtractor.apply(rec) <= termValue;
            default -> throw new RuntimeException("Unexpected condition " + expressionTerm.getCondition());
        };
    }

    private Predicate<RefStoreEntry> buildDocRefFieldPredicate(final ExpressionTerm expressionTerm,
                                                               final Function<RefStoreEntry, DocRef> valueExtractor) {
        final DocRef termValue = DocRef.builder()
                .uuid(expressionTerm.getValue())
                .build();
        if (expressionTerm.getCondition().equals(Condition.IS_DOC_REF)) {
            return rec -> docRefsEqualOnUuid(valueExtractor.apply(rec), termValue);
        } else if (expressionTerm.getCondition().equals(Condition.EQUALS)) {
            final Predicate<String> namePredicate = PredicateUtil.createWildCardedFilterPredicate(
                    expressionTerm.getValue(), true, true);
            return rec -> {
                // docRef has no name at this point, so we need to find it
                final DocRef docRef = valueExtractor.apply(rec);
                if (docRef == null) {
                    return false;
                } else {
                    return docRefInfoService.name(docRef)
                            .map(namePredicate::test)
                            .orElse(false);
                }
            };
        } else {
            throw new RuntimeException("Unexpected condition " + expressionTerm.getCondition());
        }
    }

    private boolean docRefsEqualOnUuid(final DocRef docRef1, final DocRef docRef2) {
        if (docRef1 == null && docRef2 == null) {
            return false;
        }
        if (docRef1 == null) {
            return false;
        }
        if (docRef2 == null) {
            return false;
        } else {
            return Objects.equals(docRef1.getUuid(), docRef2.getUuid());
        }
    }

    private Val convertToVal(final Object object, final QueryField field) {
        return switch (field.getFldType()) {
            case TEXT -> ValString.create((String) object);
            case INTEGER -> ValInteger.create((Integer) object);
            case LONG, ID -> ValLong.create((long) object);
            case DATE -> ValDate.create((long) object);
            case DOC_REF -> getPipelineNameAsVal((DocRef) object);
            default -> throw new RuntimeException("Unexpected field type " + field.getFldType());
        };
    }

    private Val getPipelineNameAsVal(final DocRef docRef) {
        if (docRef == null) {
            return ValNull.INSTANCE;
        } else {
            String val = docRef.getUuid();
            if (docRefInfoService != null) {
                val = docRefInfoService.name(docRef).orElse(docRef.getUuid());
            }
            return ValString.create(val);
        }
    }
}<|MERGE_RESOLUTION|>--- conflicted
+++ resolved
@@ -696,12 +696,9 @@
 
     @Override
     public ResultPage<QueryField> getFieldInfo(final FindFieldCriteria criteria) {
-<<<<<<< HEAD
         if (!ReferenceDataFields.REF_STORE_PSEUDO_DOC_REF.equals(criteria.getDataSourceRef())) {
             return ResultPage.empty();
         }
-        return FieldInfoResultPageBuilder.builder(criteria).addAll(ReferenceDataFields.FIELDS).build();
-=======
         return FieldInfoResultPageBuilder.builder(criteria)
                 .addAll(getFields())
                 .build();
@@ -714,7 +711,6 @@
     @Override
     public int getFieldCount(final DocRef docRef) {
         return NullSafe.size(getFields());
->>>>>>> 6d8a9793
     }
 
     @Override
