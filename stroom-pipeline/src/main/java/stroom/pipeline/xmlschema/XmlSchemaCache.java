--- conflicted
+++ resolved
@@ -75,7 +75,6 @@
     }
 
     public SchemaSet getSchemaSet(final FindXMLSchemaCriteria criteria) {
-<<<<<<< HEAD
 
         return securityContext.asProcessingUserResult(() -> {
             SchemaSet schemaSet = schemaSets.get(criteria);
@@ -87,8 +86,6 @@
                     final List<String> systemIdList = new ArrayList<>();
 
                     // Get a list of matching schemas.
-                    final List<DocRef> allSchemas = xmlSchemaStore.list();
-
                     final List<XmlSchemaDoc> schemas = xmlSchemaStore.find(criteria).getValues();
                     schemas.forEach(schema -> {
                         addToMap(schemaNameMap, schema.getName(), schema);
@@ -97,30 +94,9 @@
 
                         if (schema.getSystemId() != null) {
                             final String systemId = schema.getSystemId().trim();
-                            if (systemId.length() > 0) {
+                            if (!systemId.isEmpty()) {
                                 systemIdList.add(systemId);
                             }
-=======
-        SchemaSet schemaSet = schemaSets.get(criteria);
-        if (schemaSet == null) {
-            try {
-                final Map<String, List<XmlSchemaDoc>> schemaNameMap = new HashMap<>();
-                final Map<String, List<XmlSchemaDoc>> schemaNamespaceURIMap = new HashMap<>();
-                final Map<String, List<XmlSchemaDoc>> schemaSystemIdMap = new HashMap<>();
-                final List<String> systemIdList = new ArrayList<>();
-
-                // Get a list of matching schemas.
-                final List<XmlSchemaDoc> schemas = xmlSchemaStore.find(criteria).getValues();
-                schemas.forEach(schema -> {
-                    addToMap(schemaNameMap, schema.getName(), schema);
-                    addToMap(schemaNamespaceURIMap, schema.getNamespaceURI(), schema);
-                    addToMap(schemaSystemIdMap, schema.getSystemId(), schema);
-
-                    if (schema.getSystemId() != null) {
-                        final String systemId = schema.getSystemId().trim();
-                        if (!systemId.isEmpty()) {
-                            systemIdList.add(systemId);
->>>>>>> b2957c08
                         }
                     });
 
@@ -131,26 +107,10 @@
                         sb.append(systemId);
                         sb.append("\n");
                     }
-<<<<<<< HEAD
-                    if (sb.length() > 0) {
+                    if (!sb.isEmpty()) {
                         sb.setLength(sb.length() - 1);
                     }
                     final String locations = sb.toString();
-=======
-                });
-
-                // Create location string.
-                Collections.sort(systemIdList);
-                final StringBuilder sb = new StringBuilder();
-                for (final String systemId : systemIdList) {
-                    sb.append(systemId);
-                    sb.append("\n");
-                }
-                if (!sb.isEmpty()) {
-                    sb.setLength(sb.length() - 1);
-                }
-                final String locations = sb.toString();
->>>>>>> b2957c08
 
                     schemaSet = new SchemaSet(schemaNameMap, schemaNamespaceURIMap, schemaSystemIdMap, locations);
 
