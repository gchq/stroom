--- conflicted
+++ resolved
@@ -146,21 +146,6 @@
     @Override
     public void run() {
         try {
-<<<<<<< HEAD
-            StroomProperties.setProperty("stroom.jpaHbm2DdlAuto", "update", Source.TEST);
-
-            StroomProperties.setProperty("stroom.jdbcDriverClassName", "org.hsqldb.jdbcDriver", Source.TEST);
-            StroomProperties.setProperty("stroom.jpaDialect", "org.hibernate.dialect.HSQLDialect", Source.TEST);
-            StroomProperties.setProperty("stroom.jdbcDriverUrl", "jdbc:hsqldb:file:${stroom.temp}/stroom/HSQLDB.DAT;shutdown=true", Source.TEST);
-            StroomProperties.setProperty("stroom.jdbcDriverUsername", "sa", Source.TEST);
-            StroomProperties.setProperty("stroom.jdbcDriverPassword", "", Source.TEST);
-
-            StroomProperties.setProperty("stroom.statistics.sql.jdbcDriverClassName", "org.hsqldb.jdbcDriver", Source.TEST);
-            StroomProperties.setProperty("stroom.statistics.sql.jpaDialect", "org.hibernate.dialect.HSQLDialect", Source.TEST);
-            StroomProperties.setProperty("stroom.statistics.sql.jdbcDriverUrl", "jdbc:hsqldb:file:${stroom.temp}/statistics/HSQLDB.DAT;shutdown=true", Source.TEST);
-            StroomProperties.setProperty("stroom.statistics.sql.jdbcDriverUsername", "sa", Source.TEST);
-            StroomProperties.setProperty("stroom.statistics.sql.jdbcDriverPassword", "", Source.TEST);
-=======
             StroomProperties.setOverrideProperty("stroom.jpaHbm2DdlAuto", "update", Source.TEST);
 
             StroomProperties.setOverrideProperty("stroom.jdbcDriverClassName", "org.hsqldb.jdbcDriver", Source.TEST);
@@ -176,7 +161,6 @@
             StroomProperties.setOverrideProperty("stroom.statistics.sql.jdbcDriverPassword", "", Source.TEST);
 
             StroomProperties.setOverrideProperty("stroom.lifecycle.enabled", "false", Source.TEST);
->>>>>>> f717df19
 
             new TaskScopeRunnable(GenericServerTask.create("Headless Stroom", null)) {
                 @Override
@@ -191,11 +175,8 @@
             }.run();
         } finally {
             StroomProperties.removeOverrides();
-<<<<<<< HEAD
-=======
 
             ExternalShutdownController.shutdown();
->>>>>>> f717df19
         }
     }
 
@@ -310,11 +291,7 @@
     }
 
     private ApplicationContext buildAppContext() {
-<<<<<<< HEAD
-        System.setProperty("spring.profiles.active", StroomSpringProfiles.PROD);
-=======
         System.setProperty("spring.profiles.active", StroomSpringProfiles.PROD + ", Headless");
->>>>>>> f717df19
         final AnnotationConfigApplicationContext context = new AnnotationConfigApplicationContext(
                 ScopeConfiguration.class, PersistenceConfiguration.class,
                 ServerConfiguration.class, PipelineConfiguration.class, HeadlessConfiguration.class);
