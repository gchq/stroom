--- conflicted
+++ resolved
@@ -210,7 +210,6 @@
         for (eventTypeIndex = 0; eventTypeIndex < eventTypeArr.length; eventTypeIndex++) {
             {
                 switch (eventTypeArr[eventTypeIndex]) {
-<<<<<<< HEAD
                     case START_ELEMENT:
                         nameCode = nameCodeArr[nameCodeIndex++];
                         sb.append(START_ELEMENT);
@@ -239,42 +238,9 @@
                         break;
                     case CHARACTERS:
                         final int pos = charPosArr[charPosIndex++];
-                        sb.append(charArr, lastPos, pos);
+                        sb.append(charArr, lastPos, pos - lastPos);
                         lastPos = pos;
                         break;
-=======
-                case START_ELEMENT:
-                    nameCode = nameCodeArr[nameCodeIndex++];
-                    sb.append(START_ELEMENT);
-                    sb.append(namePool.getURI(nameCode));
-                    sb.append(DELIMITER);
-                    sb.append(namePool.getLocalName(nameCode));
-                    sb.append(DELIMITER);
-                    sb.append(namePool.getDisplayName(nameCode));
-                    sb.append(DELIMITER);
-                    break;
-                case START_ELEMENT_WITH_ATTS:
-                    nameCode = nameCodeArr[nameCodeIndex++];
-                    sb.append(START_ELEMENT);
-                    sb.append(namePool.getURI(nameCode));
-                    sb.append(DELIMITER);
-                    sb.append(namePool.getLocalName(nameCode));
-                    sb.append(DELIMITER);
-                    sb.append(namePool.getDisplayName(nameCode));
-                    sb.append(DELIMITER);
-
-                    atts = attsArr[attsIndex++];
-                    sb.append(atts.toString());
-                    break;
-                case END_ELEMENT:
-                    sb.append(END_ELEMENT);
-                    break;
-                case CHARACTERS:
-                    final int pos = charPosArr[charPosIndex++];
-                    sb.append(charArr, lastPos, pos - lastPos);
-                    lastPos = pos;
-                    break;
->>>>>>> 9a4408c9
                 }
             }
         }
