ext.moduleName = 'stroom.pipeline'

dependencies {
    compile project(':stroom-data-meta:stroom-data-meta-api')
    compile project(':stroom-data-store:stroom-data-store-api')
    compile project(':stroom-properties:stroom-properties-api')
    compile project(':stroom-core-server')
    compile project(':stroom-core-shared')
    compile project(':stroom-docstore:stroom-docstore-shared')
    compile project(':stroom-docstore:stroom-docstore-server')
    compile project(':stroom-entity-shared')
    compile project(':stroom-security:stroom-security-api')
    compile project(':stroom-statistics:stroom-statistics-api')
    compile project(':stroom-util')
    compile project(':stroom-util-shared')
    compile project(':stroom-explorer:stroom-explorer-api')
    compile project(':stroom-task:stroom-task-api')

    compile project(':stroom-connectors')

    compile libs.vavr
    compile libs.commons_io
    compile libs.commons_lang
    compile libs.fast_infoset
    compile libs.google_findbugs
    compile libs.guava
    compile libs.guice4
    compile libs.guice_assistedinject
    compile libs.hadoopCommonShaded
    compile libs.hadoopHdfsShaded
    compile(libs.hbase) { transitive = false } //hbase-common is currently only used for its Bytes class, so exclude all its deps
    compile libs.jackson_core
    compile libs.javax_inject
    compile libs.jaxb_api
    compile libs.jersey_client
<<<<<<< HEAD
    compile libs.jetty_http
=======
    compile libs.jsr173_api
    compile libs.kryo
    compile libs.lmdbjava
>>>>>>> 061f7929
    compile libs.saxon_he
    compile libs.slf4j_api
    compile libs.stroomDocRef
    compile libs.stroomQueryApi
    compile libs.ws_rs_api
    compile libs.xml_apis
    compile libs.swagger_annotations
    compile libs.dropwizard_metrics_healthchecks

    testCompile project(':stroom-security:stroom-security-impl-mock')
    testCompile project(':stroom-data-meta:stroom-data-meta-impl-mock')
    testCompile project(':stroom-properties:stroom-properties-impl-mock')
    testCompile project(':stroom-test-common')
    testCompile project(path: ':stroom-util', configuration: 'testArtifacts')
    testCompile project(path: ':stroom-core-server', configuration: 'testArtifacts')

    testCompile libs.commons_io
    testCompile libs.junit
    testCompile libs.mockito_core
    testCompile libs.assertj_core

    //the following logging libs are needed when running junits outside dropwizard
    testRuntime libs.jcl_over_slf4j
    testRuntime libs.jul_to_slf4j
    testRuntime libs.log4j_over_slf4j
    testRuntime libs.logback_classic
    testRuntime libs.logback_core
}<|MERGE_RESOLUTION|>--- conflicted
+++ resolved
@@ -33,13 +33,10 @@
     compile libs.javax_inject
     compile libs.jaxb_api
     compile libs.jersey_client
-<<<<<<< HEAD
     compile libs.jetty_http
-=======
     compile libs.jsr173_api
     compile libs.kryo
     compile libs.lmdbjava
->>>>>>> 061f7929
     compile libs.saxon_he
     compile libs.slf4j_api
     compile libs.stroomDocRef
