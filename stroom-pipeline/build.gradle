ext.moduleName = 'stroom.pipeline'

dependencies {
<<<<<<< HEAD
    implementation project(':stroom-cache:stroom-cache-api')
    implementation project(':stroom-core-shared')
    implementation project(':stroom-data-store:stroom-data-store-api')
    implementation project(':stroom-dictionary:stroom-dictionary-api')
    implementation project(':stroom-docstore:stroom-docstore-api')
    implementation project(':stroom-docstore:stroom-docstore-shared')
    implementation project(':stroom-entity-shared')
    implementation project(':stroom-event-logging:stroom-event-logging-api')
    implementation project(':stroom-explorer:stroom-explorer-api')
    implementation project(':stroom-importexport:stroom-importexport-api')
    implementation project(':stroom-importexport:stroom-importexport-migration')
    implementation project(':stroom-job:stroom-job-api')
    implementation project(':stroom-job:stroom-job-shared')
    implementation project(':stroom-lifecycle:stroom-lifecycle-api')
    implementation project(':stroom-meta:stroom-meta-api')
    implementation project(':stroom-node:stroom-node-api')
    implementation project(':stroom-processor:stroom-processor-api')
    implementation project(':stroom-processor:stroom-processor-shared')
    implementation project(':stroom-security:stroom-security-api')
    implementation project(':stroom-statistics:stroom-statistics-api')
    implementation project(':stroom-task:stroom-task-api')
    implementation project(':stroom-task:stroom-task-cluster-api')
    implementation project(':stroom-task:stroom-task-shared')
    implementation project(':stroom-util')
    implementation project(':stroom-util-shared')

    implementation libs.commons_io
    implementation libs.commons_lang
    implementation libs.commons_text
    implementation libs.dropwizard_metrics_annotation
    implementation libs.dropwizard_metrics_healthchecks
    implementation libs.fast_infoset
    implementation libs.google_findbugs
    implementation libs.guava
    implementation libs.guice4
    implementation libs.guice_assistedinject
    implementation libs.hadoopCommonShaded
    implementation libs.hadoopHdfsShaded
    implementation libs.hibernate_jpa_api
    implementation libs.jackson_annotations
    implementation libs.jackson_core
    implementation libs.javax_inject
    implementation libs.javax_validation
    implementation libs.jaxb_api
    implementation libs.jersey_client
    implementation libs.jetty_http
    implementation libs.jsr173_api
    implementation libs.kryo
    implementation libs.lmdbjava
    implementation libs.saxon_he
    implementation libs.slf4j_api
    implementation libs.stroomDocRef
    implementation libs.stroomQueryApi
    implementation libs.swagger_annotations
    implementation libs.vavr
    implementation libs.ws_rs_api
    implementation libs.xml_apis
    implementation(libs.hbase) { transitive = false } // hbase-common is currently only used for its Bytes class, so exclude all its deps

    testImplementation project(':stroom-cache:stroom-cache-api')
    testImplementation project(':stroom-cache:stroom-cache-impl')
    testImplementation project(':stroom-docstore:stroom-docstore-impl')
    testImplementation project(':stroom-docstore:stroom-docstore-impl-memory')
    testImplementation project(':stroom-meta:stroom-meta-impl-mock')
    testImplementation project(':stroom-security:stroom-security-impl-mock')
    testImplementation project(':stroom-test-common')

    testImplementation libs.assertj_core
    testImplementation libs.commons_io
    testImplementation libs.junit_jupiter_api
    testImplementation libs.mockito_core
    testImplementation libs.mockito_junit_jupiter

=======
    compile project(':stroom-cache:stroom-cache-api')
    compile project(':stroom-meta:stroom-meta-api')
    compile project(':stroom-data:stroom-data-store-api')
    compile project(':stroom-core-shared')
    compile project(':stroom-cluster:stroom-cluster-task-api')
    compile project(':stroom-dictionary:stroom-dictionary-api')
    compile project(':stroom-docstore:stroom-docstore-api')
    compile project(':stroom-event-logging:stroom-event-logging-api')
    compile project(':stroom-feed:stroom-feed-api')
    compile project(':stroom-lifecycle:stroom-lifecycle-api')
    compile project(':stroom-node:stroom-node-api')
    compile project(':stroom-security:stroom-security-api')
    compile project(':stroom-statistics:stroom-statistics-api')
    compile project(':stroom-util')
    compile project(':stroom-util-shared')
    compile project(':stroom-explorer:stroom-explorer-api')
    compile project(':stroom-importexport:stroom-importexport-api')
    compile project(':stroom-importexport:stroom-importexport-migration')
    compile project(':stroom-task:stroom-task-api')
    compile project(':stroom-job:stroom-job-api')

    compile libs.commons_io
    compile libs.commons_lang
    compile libs.commons_text
    compile libs.dropwizard_metrics_annotation
    compile libs.dropwizard_metrics_healthchecks
    compile libs.fast_infoset
    compile libs.google_findbugs
    compile libs.guava
    compile libs.guice4
    compile libs.guice_assistedinject
    compile libs.hadoopCommonShaded
    compile libs.hadoopHdfsShaded
    implementation(libs.hbase) { transitive = false } // hbase-common is currently only used for its Bytes class, so exclude all its deps
    compile libs.hibernate_jpa_api
    compile libs.jackson_annotations
    compile libs.jackson_core
    compile libs.javax_inject
    compile libs.javax_validation
    compile libs.jaxb_api
    compile libs.jersey_client
    compile libs.jetty_http
    compile libs.jsr173_api
    compile libs.kryo
    compile libs.lmdbjava
    compile libs.saxon_he
    compile libs.slf4j_api
    compile libs.stroomDocRef
    compile libs.swagger_annotations
    compile libs.vavr
    compile libs.ws_rs_api
    compile libs.xml_apis

    testCompile project(':stroom-cache:stroom-cache-api')
    testCompile project(':stroom-cache:stroom-cache-impl')
    testCompile project(':stroom-meta:stroom-meta-impl-mock')
    testCompile project(':stroom-data:stroom-data-store-impl-mock')
    testCompile project(':stroom-docstore:stroom-docstore-impl')
    testCompile project(':stroom-docstore:stroom-docstore-impl-memory')
    testCompile project(':stroom-feed:stroom-feed-impl')
    testCompile project(':stroom-security:stroom-security-impl-mock')
    testCompile project(':stroom-test-common')

    testCompile libs.assertj_core
    testCompile libs.commons_io
    testCompile libs.mockito_core
    testCompile libs.mockito_junit_jupiter

    testCompile libs.junit_jupiter_api

>>>>>>> c4a52ac3
    // The following logging libs are needed when running junits outside dropwizard
    testRuntimeOnly libs.javax_activation
    testRuntimeOnly libs.jaxb_runtime
    testRuntimeOnly libs.jcl_over_slf4j
    testRuntimeOnly libs.jul_to_slf4j
    testRuntimeOnly libs.junit_jupiter_engine
    testRuntimeOnly libs.log4j_over_slf4j
    testRuntimeOnly libs.logback_classic
    testRuntimeOnly libs.logback_core
}<|MERGE_RESOLUTION|>--- conflicted
+++ resolved
@@ -1,81 +1,6 @@
 ext.moduleName = 'stroom.pipeline'
 
 dependencies {
-<<<<<<< HEAD
-    implementation project(':stroom-cache:stroom-cache-api')
-    implementation project(':stroom-core-shared')
-    implementation project(':stroom-data-store:stroom-data-store-api')
-    implementation project(':stroom-dictionary:stroom-dictionary-api')
-    implementation project(':stroom-docstore:stroom-docstore-api')
-    implementation project(':stroom-docstore:stroom-docstore-shared')
-    implementation project(':stroom-entity-shared')
-    implementation project(':stroom-event-logging:stroom-event-logging-api')
-    implementation project(':stroom-explorer:stroom-explorer-api')
-    implementation project(':stroom-importexport:stroom-importexport-api')
-    implementation project(':stroom-importexport:stroom-importexport-migration')
-    implementation project(':stroom-job:stroom-job-api')
-    implementation project(':stroom-job:stroom-job-shared')
-    implementation project(':stroom-lifecycle:stroom-lifecycle-api')
-    implementation project(':stroom-meta:stroom-meta-api')
-    implementation project(':stroom-node:stroom-node-api')
-    implementation project(':stroom-processor:stroom-processor-api')
-    implementation project(':stroom-processor:stroom-processor-shared')
-    implementation project(':stroom-security:stroom-security-api')
-    implementation project(':stroom-statistics:stroom-statistics-api')
-    implementation project(':stroom-task:stroom-task-api')
-    implementation project(':stroom-task:stroom-task-cluster-api')
-    implementation project(':stroom-task:stroom-task-shared')
-    implementation project(':stroom-util')
-    implementation project(':stroom-util-shared')
-
-    implementation libs.commons_io
-    implementation libs.commons_lang
-    implementation libs.commons_text
-    implementation libs.dropwizard_metrics_annotation
-    implementation libs.dropwizard_metrics_healthchecks
-    implementation libs.fast_infoset
-    implementation libs.google_findbugs
-    implementation libs.guava
-    implementation libs.guice4
-    implementation libs.guice_assistedinject
-    implementation libs.hadoopCommonShaded
-    implementation libs.hadoopHdfsShaded
-    implementation libs.hibernate_jpa_api
-    implementation libs.jackson_annotations
-    implementation libs.jackson_core
-    implementation libs.javax_inject
-    implementation libs.javax_validation
-    implementation libs.jaxb_api
-    implementation libs.jersey_client
-    implementation libs.jetty_http
-    implementation libs.jsr173_api
-    implementation libs.kryo
-    implementation libs.lmdbjava
-    implementation libs.saxon_he
-    implementation libs.slf4j_api
-    implementation libs.stroomDocRef
-    implementation libs.stroomQueryApi
-    implementation libs.swagger_annotations
-    implementation libs.vavr
-    implementation libs.ws_rs_api
-    implementation libs.xml_apis
-    implementation(libs.hbase) { transitive = false } // hbase-common is currently only used for its Bytes class, so exclude all its deps
-
-    testImplementation project(':stroom-cache:stroom-cache-api')
-    testImplementation project(':stroom-cache:stroom-cache-impl')
-    testImplementation project(':stroom-docstore:stroom-docstore-impl')
-    testImplementation project(':stroom-docstore:stroom-docstore-impl-memory')
-    testImplementation project(':stroom-meta:stroom-meta-impl-mock')
-    testImplementation project(':stroom-security:stroom-security-impl-mock')
-    testImplementation project(':stroom-test-common')
-
-    testImplementation libs.assertj_core
-    testImplementation libs.commons_io
-    testImplementation libs.junit_jupiter_api
-    testImplementation libs.mockito_core
-    testImplementation libs.mockito_junit_jupiter
-
-=======
     compile project(':stroom-cache:stroom-cache-api')
     compile project(':stroom-meta:stroom-meta-api')
     compile project(':stroom-data:stroom-data-store-api')
@@ -109,7 +34,7 @@
     compile libs.guice_assistedinject
     compile libs.hadoopCommonShaded
     compile libs.hadoopHdfsShaded
-    implementation(libs.hbase) { transitive = false } // hbase-common is currently only used for its Bytes class, so exclude all its deps
+    compile(libs.hbase) { transitive = false } // hbase-common is currently only used for its Bytes class, so exclude all its deps
     compile libs.hibernate_jpa_api
     compile libs.jackson_annotations
     compile libs.jackson_core
@@ -141,12 +66,10 @@
 
     testCompile libs.assertj_core
     testCompile libs.commons_io
+    testCompile libs.junit_jupiter_api
     testCompile libs.mockito_core
     testCompile libs.mockito_junit_jupiter
 
-    testCompile libs.junit_jupiter_api
-
->>>>>>> c4a52ac3
     // The following logging libs are needed when running junits outside dropwizard
     testRuntimeOnly libs.javax_activation
     testRuntimeOnly libs.jaxb_runtime
