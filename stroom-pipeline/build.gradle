--- conflicted
+++ resolved
@@ -40,11 +40,7 @@
     implementation libs.eventLogging
     implementation libs.fast_infoset
     implementation libs.guava
-<<<<<<< HEAD
-    implementation libs.guice7
-=======
     implementation libs.guice
->>>>>>> d2116a58
     implementation libs.guice_assistedinject
     implementation libs.hadoopCommonShaded
     implementation libs.hadoopHdfsShaded
@@ -54,11 +50,7 @@
     implementation libs.jackson_databind
     implementation libs.jakarta_servlet_api
     implementation libs.jakarta_validation_api
-<<<<<<< HEAD
-    implementation libs.javax_annotation_api
-=======
     implementation libs.jakarta_annotation_api
->>>>>>> d2116a58
     implementation libs.jakarta_inject
     implementation libs.jaxb_api
     implementation libs.jersey_client
