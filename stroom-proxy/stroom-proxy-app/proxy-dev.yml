server:
  applicationContextPath: /
  adminContextPath: /proxyAdmin
  applicationConnectors:
    - type: http
      port: ${STROOM_PROXY_APP_PORT:-8090}
      useForwardedHeaders: true
  adminConnectors:
    - type: http
      port: ${STROOM_PROXY_ADMIN_PORT:-8091}
      useForwardedHeaders: true

  requestLog:
    appenders:
      - type: file
        currentLogFilename: logs/access/access.log
        threshold: ALL
        queueSize: 2048
        discardingThreshold: 0
        archive: true
        archivedLogFilenamePattern: logs/access/access-%d{yyyy-MM-dd'T'HH:mm}.log
        archivedFileCount: 100
        timeZone: UTC


logging:
  level: ${STROOM_PROXY_LOGGING_LEVEL:- WARN}
  loggers:
    stroom: INFO
    io.dropwizard: INFO
    org.eclipse.jetty: INFO
    org.flywaydb: INFO
    "receive":
      level: INFO
      additive: false
      appenders:
<<<<<<< HEAD
      - type: file
        currentLogFilename: logs/receive/receive.log
        threshold: ALL
        queueSize: 256
        discardingThreshold: 0
        archive: true
        archivedLogFilenamePattern: logs/receive/receive-%d{yyyy-MM-dd'T'HH:mm}.log
        archivedFileCount: 100
        timeZone: UTC
        logFormat: "%-6level [%d{yyyy-MM-dd'T'HH:mm:ss.SSS'Z'}] [%t] %logger - %X{code} %msg %n"
=======
        - type: file
          currentLogFilename: logs/receive/receive.log
          threshold: ALL
          queueSize: 256
          discardingThreshold: 0
          archive: true
          archivedLogFilenamePattern: logs/receive/receive-%d{yyyy-MM-dd'T'HH:mm}.log
          archivedFileCount: 100
          timeZone: UTC
          logFormat: "%-6level [%d{yyyy-MM-dd'T'HH:mm:ss.SSS'Z'}] [%t] %logger - %X{code} %msg %n"
>>>>>>> 9519a1db
    "send":
      level: INFO
      additive: false
      appenders:
<<<<<<< HEAD
      - type: file
        currentLogFilename: logs/send/send.log
        threshold: ALL
        queueSize: 256
        discardingThreshold: 0
        archive: true
        archivedLogFilenamePattern: logs/send/send-%d{yyyy-MM-dd'T'HH:mm}.log
        archivedFileCount: 100
        timeZone: UTC
        logFormat: "%-6level [%d{yyyy-MM-dd'T'HH:mm:ss.SSS'Z'}] [%t] %logger - %X{code} %msg %n"
=======
        - type: file
          currentLogFilename: logs/send/send.log
          threshold: ALL
          queueSize: 256
          discardingThreshold: 0
          archive: true
          archivedLogFilenamePattern: logs/send/send-%d{yyyy-MM-dd'T'HH:mm}.log
          archivedFileCount: 100
          timeZone: UTC
          logFormat: "%-6level [%d{yyyy-MM-dd'T'HH:mm:ss.SSS'Z'}] [%t] %logger - %X{code} %msg %n"
>>>>>>> 9519a1db

  appenders:
    - type: console
      logFormat: "%highlight(%-5level) %d{\"yyyy-MM-dd'T'HH:mm:ss.SSS'Z'\",UTC} %yellow(%thread) %cyan(%-30logger{25}) %msg %n"
      timeZone: UTC
    - type: file
      currentLogFilename: logs/app/app.log
      threshold: ALL
      queueSize: 256
      discardingThreshold: 0
      archive: true
      archivedLogFilenamePattern: logs/app/app-%d{yyyy-MM-dd'T'HH:mm}.log
      archivedFileCount: 100
      timeZone: UTC
      logFormat: "%-6level [%d{\"yyyy-MM-dd'T'HH:mm:ss.SSS'Z'\",UTC}] [%t] %logger - %X{code} %msg %n"


proxyConfig:

  path:
    # Versioned dirs for dev to allow running multiple proxy instances
    home: "${STROOM_PROXY_HOME:-~/.stroom-proxy/v7}"
    temp: "${STROOM_PROXY_TEMP:-/tmp/stroom-proxy/v7}"

  # If you want to use a receipt policy then the RuleSet must exist
  # in Stroom and have the UUID as specified below in receiptPolicyUuid
  receive:
    receiptPolicyUuid:

  repository:
    storingEnabled: true
    #    repoDir: "repo"

  # If we are storing data in a proxy repository we can aggregate it before forwarding.
  aggregator:
    maxItemsPerAggregate: 1000
    maxUncompressedByteSize: "1G"
    maxAggregateAge: 10s
    aggregationFrequency: 10s

  forwardHttpDestinations:
    - enabled: true
      name: "upstream"
      forwardUrl: "http://localhost:8080/stroom/noauth/datafeed"
  #      forwardUrl: "http://127.0.0.1:8090/stroom/noauth/datafeed"

  forwardRetry:
    failedForwardDir: "failures"
    maxRetryDelay: "PT1H"
    maxTries: 2
    retryFrequency: "PT10S"

  logStream:
    metaKeys:
      - "guid"
      - "feed"
      - "system"
      - "environment"
      - "remotehost"
      - "remoteaddress"
      - "remotedn"
      - "remotecertexpiry"

  contentDir: "content"
  #  contentSync:
  #    contentSyncEnabled: false
  #    upstreamUrl:
  #      ReceiveDataRuleSet: "http://localhost/api/ruleset/v1"
  #      Dictionary: "http://localhost/api/dictionary/v1"
  #    syncFrequency: 30000
  #    apiKey: ""

  feedStatus:
    url: "http://localhost:8080/api/feedStatus/v1"

  restClient:
    timeout: 500ms
    connectionTimeout: 500ms
    timeToLive: 1h
    cookiesEnabled: false
    maxConnections: 1024
    maxConnectionsPerRoute: 1024
    keepAlive: 0ms
    retries: 0
    #    userAgent: Stroom-Proxy (Jersey)
    tls:
      protocol: TLSv1.2
      verifyHostname: true
      keyStorePath: "${STROOM_RESOURCES_REPO_DIR:-~/work/stroom-resources}/dev-resources/certs/client/client.jks"
      keyStorePassword: password
      keyStoreType: JKS
      trustStorePath: "${STROOM_RESOURCES_REPO_DIR:-~/work/stroom-resources}/dev-resources/certs/server/ca.jks"
      trustStorePassword: password
      trustStoreType: JKS
      trustSelfSignedCertificates: false
#      supportedProtocols:
#        - TLSv1.1
#        - TLSv1.2
#      supportedCipherSuites:
#        - TLS_ECDHE_ECDSA_WITH_AES_128_CBC_SHA256<|MERGE_RESOLUTION|>--- conflicted
+++ resolved
@@ -34,18 +34,6 @@
       level: INFO
       additive: false
       appenders:
-<<<<<<< HEAD
-      - type: file
-        currentLogFilename: logs/receive/receive.log
-        threshold: ALL
-        queueSize: 256
-        discardingThreshold: 0
-        archive: true
-        archivedLogFilenamePattern: logs/receive/receive-%d{yyyy-MM-dd'T'HH:mm}.log
-        archivedFileCount: 100
-        timeZone: UTC
-        logFormat: "%-6level [%d{yyyy-MM-dd'T'HH:mm:ss.SSS'Z'}] [%t] %logger - %X{code} %msg %n"
-=======
         - type: file
           currentLogFilename: logs/receive/receive.log
           threshold: ALL
@@ -56,23 +44,10 @@
           archivedFileCount: 100
           timeZone: UTC
           logFormat: "%-6level [%d{yyyy-MM-dd'T'HH:mm:ss.SSS'Z'}] [%t] %logger - %X{code} %msg %n"
->>>>>>> 9519a1db
     "send":
       level: INFO
       additive: false
       appenders:
-<<<<<<< HEAD
-      - type: file
-        currentLogFilename: logs/send/send.log
-        threshold: ALL
-        queueSize: 256
-        discardingThreshold: 0
-        archive: true
-        archivedLogFilenamePattern: logs/send/send-%d{yyyy-MM-dd'T'HH:mm}.log
-        archivedFileCount: 100
-        timeZone: UTC
-        logFormat: "%-6level [%d{yyyy-MM-dd'T'HH:mm:ss.SSS'Z'}] [%t] %logger - %X{code} %msg %n"
-=======
         - type: file
           currentLogFilename: logs/send/send.log
           threshold: ALL
@@ -83,7 +58,6 @@
           archivedFileCount: 100
           timeZone: UTC
           logFormat: "%-6level [%d{yyyy-MM-dd'T'HH:mm:ss.SSS'Z'}] [%t] %logger - %X{code} %msg %n"
->>>>>>> 9519a1db
 
   appenders:
     - type: console
