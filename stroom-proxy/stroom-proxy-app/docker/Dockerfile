#**********************************************************************
# Copyright 2018 Crown Copyright
#
# Licensed under the Apache License, Version 2.0 (the "License");
# you may not use this file except in compliance with the License.
# You may obtain a copy of the License at
#
#     http://www.apache.org/licenses/LICENSE-2.0
#
# Unless required by applicable law or agreed to in writing, software
# distributed under the License is distributed on an "AS IS" BASIS,
# WITHOUT WARRANTIES OR CONDITIONS OF ANY KIND, either express or implied.
# See the License for the specific language governing permissions and
# limitations under the License.
#**********************************************************************

# ~~~ stroom base stage ~~~~~~~~~~~~~~~~~~~~~~~~~~~~~~~~~~~~~~~~~~~~~~~

# Intermediate build stage that is common to stroom and proxy to speed up
# the build

# The JDK (rather than JRE) is required for the diagnostic tools like
# jstat/jmap/jcmd/etc.
# Using 'openjdk' on Alpine is not fully supported so using Eclipse Temurin JDK to ensure we have a known jdk version
# See https://github.com/docker-library/docs/blob/master/openjdk/README.md#openjdkversion-alpine
<<<<<<< HEAD
FROM eclipse-temurin:25_36-jdk-alpine-3.22 as stroom-base-stage
=======
FROM eclipse-temurin:21.0.8_9-jdk-alpine AS stroom-base-stage
>>>>>>> a221d0b0

# curl is required for the docker healthcheck
# su-exec required for running stroom as not-root user
# tini required for process control in the entrypoint
RUN echo "http_proxy: $http_proxy" && \
    echo "https_proxy: $https_proxy" && \
    apk add --no-cache \
        curl \
        su-exec \
        tini
# ~~~~~~~~~~~~~~~~~~~~~~~~~~~~~~~~~~~~~~~~~~~~~~~~~~~~~~~~~~~~~~~~~~~~~


# ~~~ Final build stage ~~~~~~~~~~~~~~~~~~~~~~~~~~~~~~~~~~~~~~~~~~~~~~~

FROM stroom-base-stage

# IN_DOCKER tells setup.sh to run Configure without asking for user input, i.e. using defaults.
ENV IN_DOCKER="true"

# This is where stroom will run from and any local data will be
WORKDIR /stroom-proxy

# export 9090/9091 for stroom-proxy to listen on
EXPOSE 8090
EXPOSE 8091

# Create Docker volume to hold all the persistent state (logs, repos, content, config)
# Volumes need to be defined after the mounts have been created and populated
VOLUME /stroom-proxy/config/
VOLUME /stroom-proxy/certs/
VOLUME /stroom-proxy/content/
VOLUME /stroom-proxy/data/
VOLUME /stroom-proxy/logs/
VOLUME /stroom-proxy/failures/
# sqlite_library mounted as tmpfs not a managed volumne

# run entrypoint script inside tini for better unix process handling, 
# see https://github.com/krallin/tini/issues/8
ENTRYPOINT ["/sbin/tini", "--", "/stroom-proxy/docker-entrypoint.sh"]

# start the app, the config file will either be supplied by a bind mount volume
# or a fallback version baked into the image
CMD ["./start.sh"]

# The following line can be used as a temproary hack in dev if the build can't
# resolve alpine's apk repo server.
#RUN echo "151.101.112.249 dl-cdn.alpinelinux.org" >> /etc/hosts && \

# Create a system user/group with no home and no shell and a uid:gid of 1000:1000

# IMPORTANT!!!
# If you add any new dirs here, make sure you also chown them in docker-entrypoint.sh
# IMPORTANT!!!
RUN \
    addgroup -g 1000 -S proxy && \
    adduser -u 1000 -S -s /bin/false -D -G proxy proxy && \
    mkdir -p /stroom-proxy && \
    mkdir -p /stroom-proxy/certs && \
    mkdir -p /stroom-proxy/config && \
    mkdir -p /stroom-proxy/config_fallback && \
    mkdir -p /stroom-proxy/content && \
    mkdir -p /stroom-proxy/logs/access && \
    mkdir -p /stroom-proxy/logs/receive && \
    mkdir -p /stroom-proxy/logs/send && \
    mkdir -p /stroom-proxy/logs/app && \
    mkdir -p /stroom-proxy/data && \
    mkdir -p /stroom-proxy/failures && \
    chown -R proxy:proxy /stroom-proxy

# Copy all the fat jars for the application and connectors

# Order matters for COPY/ADD operations, least likely to change go first so cache is used
COPY --chown=proxy:proxy *.sh /stroom-proxy/

# This config file is a fallback for use in development
# (or when a stack with the config bind mount is not available)
COPY --chown=proxy:proxy build/config.yml /stroom-proxy/config_fallback/config.yml

COPY --chown=proxy:proxy ./build/stroom-proxy-app-all.jar /stroom-proxy/

# Label the image so we can see what commit/tag it came from
ARG GIT_COMMIT=unspecified
ARG GIT_TAG=unspecified
LABEL \
    git_commit="$GIT_COMMIT" \
    git_tag="$GIT_TAG"
# Pass the GIT_TAG through to the running container
# This should not be set at container run time
ENV GIT_TAG=$GIT_TAG<|MERGE_RESOLUTION|>--- conflicted
+++ resolved
@@ -23,11 +23,7 @@
 # jstat/jmap/jcmd/etc.
 # Using 'openjdk' on Alpine is not fully supported so using Eclipse Temurin JDK to ensure we have a known jdk version
 # See https://github.com/docker-library/docs/blob/master/openjdk/README.md#openjdkversion-alpine
-<<<<<<< HEAD
-FROM eclipse-temurin:25_36-jdk-alpine-3.22 as stroom-base-stage
-=======
-FROM eclipse-temurin:21.0.8_9-jdk-alpine AS stroom-base-stage
->>>>>>> a221d0b0
+FROM eclipse-temurin:25_36-jdk-alpine-3.22 AS stroom-base-stage
 
 # curl is required for the docker healthcheck
 # su-exec required for running stroom as not-root user
