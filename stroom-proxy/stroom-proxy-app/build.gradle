--- conflicted
+++ resolved
@@ -10,35 +10,12 @@
 mainClassName = 'stroom.proxy.app.App'
 
 dependencies {
-<<<<<<< HEAD
-    compile project(':stroom-core-shared')
-    compile project(':stroom-data:stroom-data-zip')
-    compile project(':stroom-dictionary:stroom-dictionary-api')
-    compile project(':stroom-dictionary:stroom-dictionary-impl')
-    compile project(':stroom-docstore:stroom-docstore-api')
-    compile project(':stroom-docstore:stroom-docstore-impl-fs')
-    compile project(':stroom-dropwizard-common')
-    compile project(':stroom-explorer:stroom-collection-api')
-    compile project(':stroom-explorer:stroom-collection-mock')
-    compile project(':stroom-meta:stroom-meta-api')
-    compile project(':stroom-legacy:stroom-legacy-impex_6_1')
-    compile project(':stroom-pipeline')
-    compile project(':stroom-proxy:stroom-proxy-remote-api')
-    compile project(':stroom-proxy:stroom-proxy-repo')
-    compile project(':stroom-proxy:stroom-proxy-repo-db-jooq')
-    compile project(':stroom-receive:stroom-receive-common')
-    compile project(':stroom-receive:stroom-receive-rules-impl')
-    compile project(':stroom-security:stroom-security-api')
-    compile project(':stroom-security:stroom-security-mock')
-    compile project(':stroom-task:stroom-task-api')
-    compile project(':stroom-task:stroom-task-impl')
-    compile project(':stroom-util')
-    compile project(':stroom-util-shared')
-=======
     implementation project(':stroom-core-shared')
     implementation project(':stroom-data:stroom-data-zip')
+    implementation project(':stroom-db-util')
     implementation project(':stroom-dictionary:stroom-dictionary-api')
     implementation project(':stroom-dictionary:stroom-dictionary-impl')
+    implementation project(':stroom-docref')
     implementation project(':stroom-docstore:stroom-docstore-api')
     implementation project(':stroom-docstore:stroom-docstore-impl')
     implementation project(':stroom-docstore:stroom-docstore-impl-fs')
@@ -61,7 +38,6 @@
     implementation project(':stroom-task:stroom-task-impl')
     implementation project(':stroom-util')
     implementation project(':stroom-util-shared')
->>>>>>> 1ff9e4a8
     
     implementation(libs.dropwizard_assets) {
         exclude(group: "org.glassfish.web", module: "javax.el")
@@ -69,27 +45,6 @@
     implementation(libs.dropwizard_core) {
         exclude(group: "org.glassfish.web", module: "javax.el")
     }
-<<<<<<< HEAD
-    compile libs.dropwizard_client
-    compile libs.dropwizard_jersey
-    compile libs.dropwizard_jetty
-    compile libs.dropwizard_metrics_healthchecks
-    compile libs.dropwizard_servlets
-    compile libs.dropwizard_metrics_core
-    compile libs.dropwizard_metrics_annotation
-    compile libs.dropwizard_configuration
-    compile libs.guava
-    compile libs.guice5
-    compile libs.jackson_annotations
-    compile libs.jackson_core
-    compile libs.jackson_databind
-    compile libs.javax_inject
-    compile libs.jakarta_servlet_api
-    compile libs.jaxb_api
-    compile libs.jetty_server
-    compile libs.slf4j_api
-    compile project(':stroom-docref')
-=======
     implementation libs.dropwizard_client
     implementation libs.dropwizard_jersey
     implementation libs.dropwizard_jetty
@@ -103,13 +58,11 @@
     implementation libs.jackson_annotations
     implementation libs.jackson_core
     implementation libs.jackson_databind
+    implementation libs.jakarta_servlet_api
     implementation libs.javax_inject
-    implementation libs.javax_servlet_api
     implementation libs.jaxb_api
     implementation libs.jetty_server
     implementation libs.slf4j_api
-    implementation project(':stroom-docref')
->>>>>>> 1ff9e4a8
     
     testImplementation project(':stroom-test-common')
 
