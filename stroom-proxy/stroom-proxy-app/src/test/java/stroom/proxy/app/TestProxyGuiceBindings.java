--- conflicted
+++ resolved
@@ -26,14 +26,9 @@
     public void testAllGuiceBinds() {
         Injector injector = ((MyApp) getDropwizard().getApplication()).getInjector();
 
-<<<<<<< HEAD
         // Test all the constructors to make sure guice can bind them
         // As proxy shares classes with stroom we have no way of knowing which shared classes are used
         // by proxy, so we have to make do with just checking all the non-shared classes.
-=======
-        // test all the constructors to make sure guice can bind them
-        // This assumes all injectable classes live in stroom.proxy which I'm not sure is the case.
->>>>>>> cb46c617
         findConstructors(injector::getProvider, "stroom.proxy", javax.inject.Inject.class);
         findConstructors(injector::getProvider, "stroom.proxy", com.google.inject.Inject.class);
     }
