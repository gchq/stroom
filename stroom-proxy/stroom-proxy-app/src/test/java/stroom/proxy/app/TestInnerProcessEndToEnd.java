package stroom.proxy.app;

import stroom.data.shared.StreamTypeNames;
import stroom.meta.api.AttributeMap;
import stroom.meta.api.StandardHeaderArguments;
import stroom.proxy.app.handler.DirUtil;
import stroom.proxy.app.handler.ForwardFileConfig;
import stroom.proxy.app.handler.ForwardQueueConfig;
import stroom.proxy.app.handler.LocalByteBuffer;
import stroom.proxy.app.handler.MockForwardFileDestination;
import stroom.proxy.app.handler.MockForwardFileDestinationFactory;
import stroom.proxy.app.handler.ReceiverFactory;
import stroom.proxy.app.handler.ZipWriter;
import stroom.proxy.repo.AggregatorConfig;
import stroom.test.common.DirectorySnapshot;
import stroom.test.common.DirectorySnapshot.Snapshot;
import stroom.test.common.util.test.FileSystemTestUtil;
import stroom.util.io.FileUtil;
import stroom.util.logging.LambdaLogger;
import stroom.util.logging.LambdaLoggerFactory;
import stroom.util.time.StroomDuration;

import com.codahale.metrics.MetricRegistry;
import com.codahale.metrics.health.HealthCheckRegistry;
import com.google.common.base.Strings;
import com.google.inject.AbstractModule;
import com.google.inject.Guice;
import com.google.inject.Injector;
import io.dropwizard.core.setup.Environment;
import org.junit.jupiter.api.Test;
import org.mockito.Mockito;

import java.io.ByteArrayInputStream;
import java.io.ByteArrayOutputStream;
import java.io.IOException;
import java.io.InputStream;
import java.io.UncheckedIOException;
import java.nio.charset.StandardCharsets;
import java.nio.file.Files;
import java.nio.file.Path;
import java.time.Instant;
import java.util.concurrent.CompletableFuture;
import java.util.concurrent.CountDownLatch;
import java.util.concurrent.atomic.AtomicInteger;
import java.util.function.Consumer;

import static org.assertj.core.api.Assertions.assertThat;

class TestInnerProcessEndToEnd {

    private static final LambdaLogger LOGGER = LambdaLoggerFactory.getLogger(TestInnerProcessEndToEnd.class);


    @Test
    void testSimple() {
        final String feedName = FileSystemTestUtil.getUniqueTestString();
        test(1, 10_001, 10, receiverFactory ->
                sendSimpleData(receiverFactory, feedName));
    }

    @Test
    void testSimpleZip() {
        final String feedName = FileSystemTestUtil.getUniqueTestString();
        test(1, 10_001, 10, receiverFactory ->
                sendSimpleZip(receiverFactory, feedName, 1));
    }

    @Test
    void testSourceSplitting() {
//        final CompletableFuture[] arr = new CompletableFuture[1000];
//        for (int i = 0; i < arr.length; i++) {
//            final int instanceId = i;
//            final CompletableFuture<?> completableFuture = CompletableFuture.runAsync(() -> {
//                try {
        final String feedName1 = FileSystemTestUtil.getUniqueTestString();
        final String feedName2 = FileSystemTestUtil.getUniqueTestString();
        test(1,
                10001,
                20,
                receiverFactory ->
                        sendComplexZip(receiverFactory, feedName1, feedName2, 1));
//                } catch (final Exception e) {
//                    throw new RuntimeException(e);
//                }
//            });
//            arr[i] = completableFuture;
//        }
//        CompletableFuture.allOf(arr).join();
    }

    @Test
    void testAggregateSplitting() {
        final String feedName = FileSystemTestUtil.getUniqueTestString();
        test(1, 1, 2, receiverFactory ->
                sendSimpleZip(receiverFactory, feedName, 2001));
    }

    @Test
    void testSourceAndAggregateSplitting() {
        final String feedName1 = FileSystemTestUtil.getUniqueTestString();
        final String feedName2 = FileSystemTestUtil.getUniqueTestString();
        test(1, 1, 4, receiverFactory ->
                sendComplexZip(receiverFactory, feedName1, feedName2, 2001));
    }


    private void test(final int threadCount,
                      final int totalStreams,
                      final int expectedOutputStreamCount,
                      final Consumer<ReceiverFactory> sender) {
        try {
            final Path root = Files.createTempDirectory("stroom-proxy");
            LOGGER.info("root: {}", root);
            ProxyLifecycle proxyLifecycle = null;
            try {
                FileUtil.deleteContents(root);

                final Path dataDir = root.resolve("data");
                final Path tempDir = root.resolve("temp");
                final Path homeDir = root.resolve("home");
                Files.createDirectories(tempDir);
                Files.createDirectories(homeDir);

                final ProxyConfig proxyConfig = ProxyConfig.builder()
                        .pathConfig(new ProxyPathConfig(
                                dataDir.toAbsolutePath().toString(),
                                homeDir.toAbsolutePath().toString(),
                                tempDir.toAbsolutePath().toString()))
                        .aggregatorConfig(AggregatorConfig.builder()
                                .maxItemsPerAggregate(1000)
                                .maxUncompressedByteSizeString("1G")
<<<<<<< HEAD
                            .aggregationFrequency(StroomDuration.ofSeconds(5))
=======
                                .maxAggregateAge(StroomDuration.ofSeconds(60))
                                .aggregationFrequency(StroomDuration.ofSeconds(10))
>>>>>>> 2db9c344
                                .build())
                        .addForwardFileDestination(new ForwardFileConfig(true,
                                false,
                                "test",
                                "test",
                                null,
                                new ForwardQueueConfig(),
                                null,
                                null))
                        .build();

                final AbstractModule proxyModule = getModule(proxyConfig);
                final Injector injector = Guice.createInjector(proxyModule);
                injector.injectMembers(this);

                proxyLifecycle = injector.getInstance(ProxyLifecycle.class);
                final ReceiverFactory receiverFactory = injector.getInstance(ReceiverFactory.class);
                final MockForwardFileDestinationFactory forwardFileDestinationFactory = injector.getInstance(
                        MockForwardFileDestinationFactory.class);

                final CountDownLatch countDownLatch = new CountDownLatch(expectedOutputStreamCount);
                forwardFileDestinationFactory.getForwardFileDestination().setCountDownLatch(countDownLatch);
                proxyLifecycle.start();

                final AtomicInteger count = new AtomicInteger();
                final CompletableFuture<?>[] futures = new CompletableFuture[threadCount];
                for (int i = 0; i < threadCount; i++) {
                    futures[i] = CompletableFuture.runAsync(() -> {
                        boolean add = true;
                        while (add) {
                            if (count.incrementAndGet() > totalStreams) {
                                add = false;
                            } else {
                                sender.accept(receiverFactory);
                            }
                        }
                    });
                }

                CompletableFuture.allOf(futures).join();

                // Wait for all data to arrive.
                final MockForwardFileDestination forwardFileDestination =
                        forwardFileDestinationFactory.getForwardFileDestination();
                countDownLatch.await();

                // Examine data.
                final Path storeDir = forwardFileDestination.getStoreDir();
                long maxId = DirUtil.getMaxDirId(storeDir);

                final Snapshot snapshot = DirectorySnapshot.of(storeDir);
                LOGGER.info("snapshot:\n{}", snapshot);

                // Cope with final rolling output (hence +1).
                assertThat(maxId).isGreaterThanOrEqualTo(expectedOutputStreamCount);
                assertThat(maxId).isLessThanOrEqualTo(expectedOutputStreamCount + 1);

            } finally {
                if (proxyLifecycle != null) {
                    proxyLifecycle.stop();
                }
                FileUtil.deleteContents(root);
            }
        } catch (final Exception e) {
            throw new RuntimeException(e);
        }
    }

    private void sendSimpleData(final ReceiverFactory receiverFactory,
                                final String feedName) {
        final AttributeMap attributeMap = new AttributeMap();
        attributeMap.put(StandardHeaderArguments.FEED, feedName);
        attributeMap.put(StandardHeaderArguments.TYPE, StreamTypeNames.RAW_EVENTS);
        final byte[] dataBytes = "test".getBytes(StandardCharsets.UTF_8);
        try (final InputStream inputStream = new ByteArrayInputStream(dataBytes)) {
            receiverFactory.get(attributeMap).receive(
                    Instant.now(),
                    attributeMap,
                    "test",
                    () -> inputStream
            );
        } catch (final IOException e) {
            throw new UncheckedIOException(e);
        }
    }

    private void sendSimpleZip(final ReceiverFactory receiverFactory,
                               final String feedName,
                               final int entryCount) {
        final AttributeMap attributeMap = new AttributeMap();
        attributeMap.put(StandardHeaderArguments.FEED, feedName);
        attributeMap.put(StandardHeaderArguments.TYPE, StreamTypeNames.RAW_EVENTS);
        attributeMap.put(StandardHeaderArguments.COMPRESSION, StandardHeaderArguments.COMPRESSION_ZIP);
        final byte[] dataBytes;

        try (final ByteArrayOutputStream byteArrayOutputStream = new ByteArrayOutputStream()) {
            try (final ZipWriter zipWriter = new ZipWriter(byteArrayOutputStream, LocalByteBuffer.get())) {
                for (int i = 1; i <= entryCount; i++) {
                    final String name = Strings.padStart(Integer.toString(i), 10, '0');
                    zipWriter.writeAttributeMap(name + ".meta", attributeMap);
                    zipWriter.writeString(name + ".dat", "test");
                }
            }

            dataBytes = byteArrayOutputStream.toByteArray();
        } catch (final IOException e) {
            throw new UncheckedIOException(e);
        }

        try (final InputStream inputStream = new ByteArrayInputStream(dataBytes)) {
            receiverFactory.get(attributeMap).receive(
                    Instant.now(),
                    attributeMap,
                    "test",
                    () -> inputStream
            );
        } catch (final IOException e) {
            throw new UncheckedIOException(e);
        }
    }

    private void sendComplexZip(final ReceiverFactory receiverFactory,
                                final String feedName1,
                                final String feedName2,
                                final int entryCount) {
        final byte[] dataBytes;

        try (final ByteArrayOutputStream byteArrayOutputStream = new ByteArrayOutputStream()) {
            try (final ZipWriter zipWriter = new ZipWriter(byteArrayOutputStream, LocalByteBuffer.get())) {
                for (int i = 1; i <= entryCount; i++) {
                    final String name = Strings.padStart(Integer.toString(i), 10, '0');
                    final AttributeMap attributeMap1 = new AttributeMap();
                    attributeMap1.put(StandardHeaderArguments.FEED, feedName1);
                    attributeMap1.put(StandardHeaderArguments.TYPE, StreamTypeNames.RAW_EVENTS);
                    zipWriter.writeAttributeMap(name + "_1.meta", attributeMap1);
                    zipWriter.writeString(name + "_1.dat", "test");

                    final AttributeMap attributeMap2 = new AttributeMap();
                    attributeMap2.put(StandardHeaderArguments.FEED, feedName2);
                    attributeMap2.put(StandardHeaderArguments.TYPE, StreamTypeNames.RAW_EVENTS);
                    zipWriter.writeAttributeMap(name + "_2.meta", attributeMap2);
                    zipWriter.writeString(name + "_2.dat", "test");
                }
            }

            dataBytes = byteArrayOutputStream.toByteArray();
        } catch (final IOException e) {
            throw new UncheckedIOException(e);
        }

        final AttributeMap attributeMap = new AttributeMap();
        attributeMap.put(StandardHeaderArguments.COMPRESSION, StandardHeaderArguments.COMPRESSION_ZIP);
        try (final InputStream inputStream = new ByteArrayInputStream(dataBytes)) {
            receiverFactory.get(attributeMap).receive(
                    Instant.now(),
                    attributeMap,
                    "test",
                    () -> inputStream
            );
        } catch (final IOException e) {
            throw new UncheckedIOException(e);
        }
    }

    private AbstractModule getModule(final ProxyConfig proxyConfig) {
        final Config config = new Config();
        config.setProxyConfig(proxyConfig);

        final Environment environmentMock = Mockito.mock(Environment.class);
        Mockito.when(environmentMock.healthChecks())
                .thenReturn(new HealthCheckRegistry());
        Mockito.when(environmentMock.metrics())
                .thenReturn(new MetricRegistry());

        return new ProxyTestModule(
                config,
                environmentMock,
//                new Environment("TestEnvironment"),
                Path.of("dummy/path/to/config.yml"));
    }
}<|MERGE_RESOLUTION|>--- conflicted
+++ resolved
@@ -129,12 +129,7 @@
                         .aggregatorConfig(AggregatorConfig.builder()
                                 .maxItemsPerAggregate(1000)
                                 .maxUncompressedByteSizeString("1G")
-<<<<<<< HEAD
-                            .aggregationFrequency(StroomDuration.ofSeconds(5))
-=======
-                                .maxAggregateAge(StroomDuration.ofSeconds(60))
-                                .aggregationFrequency(StroomDuration.ofSeconds(10))
->>>>>>> 2db9c344
+                                .aggregationFrequency(StroomDuration.ofSeconds(60))
                                 .build())
                         .addForwardFileDestination(new ForwardFileConfig(true,
                                 false,
