---
proxyConfig:
  aggregator:
    aggregationFrequency: "PT10M"
    enabled: true
    maxItemsPerAggregate: 1000
    maxUncompressedByteSize: "1.0G"
    splitSources: true
  contentDir: "content"
  downstreamHost:
    apiKey: null
<<<<<<< HEAD
    apiKeyVerificationUrl: null
    enabled: true
    hostname: null
    maxCachedKeyAge: "PT10M"
    maxPersistedKeyAge: "P30D"
    noFetchIntervalAfterFailure: "PT30S"
    pathPrefix: null
    persistedKeysHashAlgorithm: "SHA2_512"
    port: null
    scheme: "https"
=======
    contentSyncEnabled: false
    syncFrequency: "PT1M"
    upstreamUrl: null
  dirScanner:
    dirs:
    - "zip_file_ingest"
    enabled: true
    failureDir: "zip_file_ingest_failed"
    scanFrequency: "PT1M"
>>>>>>> a23b786e
  eventStore:
    forwardQueueSize: 1000
    maxAge: "PT1M"
    maxByteCount: 9223372036854775807
    maxEventCount: 9223372036854775807
    openFilesCache:
      expireAfterAccess: null
      expireAfterWrite: null
      maximumSize: 100
      refreshAfterWrite: null
      statisticsMode: "DROPWIZARD_METRICS"
    rollFrequency: "PT10S"
  feedStatus:
    feedStatusCache:
      expireAfterAccess: null
      expireAfterWrite: null
      maximumSize: 1000
      refreshAfterWrite: null
      statisticsMode: "DROPWIZARD_METRICS"
    url: null
  forwardFileDestinations:
  - atomicMoveEnabled: true
    enabled: true
    instant: false
    livenessCheckMode: "READ"
    livenessCheckPath: null
    name: null
    path: null
    queue:
      errorSubPathTemplate:
        enabled: true
        pathTemplate: "${year}${month}${day}/${feed}"
        templatingMode: "REPLACE_UNKNOWN_PARAMS"
      forwardDelay: "PT0S"
      forwardRetryThreadCount: 1
      forwardThreadCount: 5
      livenessCheckInterval: "PT1M"
      maxRetryAge: "P7D"
      maxRetryDelay: "P1D"
      queueAndRetryEnabled: false
      retryDelay: "PT10M"
      retryDelayGrowthFactor: 1.0
    subPathTemplate: null
  forwardHttpDestinations:
  - addOpenIdAccessToken: false
    apiKey: null
    enabled: true
    forwardHeadersAdditionalAllowSet: []
    forwardUrl: null
    httpClient:
      connectionRequestTimeout: "PT1M"
      connectionTimeout: "PT1M"
      cookiesEnabled: false
      keepAlive: "PT0S"
      maxConnections: 1024
      maxConnectionsPerRoute: 1024
      proxy: null
      retries: 0
      timeToLive: "PT1H"
      timeout: "PT1M"
      tls: null
      userAgent: null
      validateAfterInactivityPeriod: "PT0S"
    instant: false
    livenessCheckEnabled: true
    livenessCheckUrl: null
    name: null
    queue:
      errorSubPathTemplate:
        enabled: true
        pathTemplate: "${year}${month}${day}/${feed}"
        templatingMode: "REPLACE_UNKNOWN_PARAMS"
      forwardDelay: "PT0S"
      forwardRetryThreadCount: 1
      forwardThreadCount: 5
      livenessCheckInterval: "PT1M"
      maxRetryAge: "P7D"
      maxRetryDelay: "P1D"
      queueAndRetryEnabled: true
      retryDelay: "PT10M"
      retryDelayGrowthFactor: 1.0
  haltBootOnConfigValidationFailure: true
  logStream:
    metaKeys:
    - "GUID"
    - "ReceiptId"
    - "Feed"
    - "System"
    - "Environment"
    - "RemoteHost"
    - "RemoteAddress"
    - "RemoteDN"
    - "RemoteCertExpiry"
    - "DataReceiptRule"
  path:
    data: "data"
    home: null
    temp: null
  proxyId: null
  receiptPolicy:
    receiveDataRulesUrl: null
    syncFrequency: "PT1M"
  receive:
    allowedCertificateProviders: []
    authenticatedDataFeedKeyCache:
      expireAfterAccess: null
      expireAfterWrite: "PT5M"
      maximumSize: 1000
      refreshAfterWrite: null
      statisticsMode: "DROPWIZARD_METRICS"
    authenticationRequired: true
    dataFeedKeyOwnerMetaKey: "AccountId"
    dataFeedKeysDir: "data_feed_keys"
    enabledAuthenticationTypes:
    - "CERTIFICATE"
    fallbackReceiveAction: "RECEIVE"
    feedNameGenerationEnabled: false
    feedNameGenerationMandatoryHeaders:
    - "AccountId"
    - "Component"
    - "Format"
    - "Schema"
    feedNameTemplate: "${accountid}-${component}-${format}-${schema}"
    maxRequestSize: null
    metaTypes:
    - "Context"
    - "Detections"
    - "Error"
    - "Events"
    - "Meta Data"
    - "Raw Events"
    - "Raw Reference"
    - "Records"
    - "Reference"
    - "Test Events"
    - "Test Reference"
    receiptCheckMode: "FEED_STATUS"
    x509CertificateDnFormat: "LDAP"
    x509CertificateDnHeader: "X-SSL-CLIENT-S-DN"
    x509CertificateHeader: "X-SSL-CERT"
  security:
    authentication:
      authenticationRequired: true
      openId:
        allowedAudiences: []
        audienceClaimRequired: false
        authEndpoint: null
        clientCredentialsScopes:
        - "openid"
        clientId: null
        clientSecret: null
        expectedSignerPrefixes: []
        formTokenRequest: true
        fullNameClaimTemplate: "${name}"
        identityProviderType: "NO_IDP"
        issuer: null
        jwksUri: null
        logoutEndpoint: null
        logoutRedirectParamName: "post_logout_redirect_uri"
        openIdConfigurationEndpoint: null
        publicKeyUriPattern: "https://public-keys.auth.elb.${awsRegion}.amazonaws.com/${keyId}"
        requestScopes:
        - "openid"
        - "email"
        tokenEndpoint: null
        uniqueIdentityClaim: "sub"
        userDisplayNameClaim: "preferred_username"
        validIssuers: []
  sqsConnectors:
  - awsProfileName: null
    awsRegionName: null
    pollFrequency: "PT10S"
    queueName: null
    queueUrl: null
  threads:
    aggregateInputQueueThreadCount: 1
    forwardingInputQueueThreadCount: 1
    preAggregateInputQueueThreadCount: 1
    zipSplittingInputQueueThreadCount: 1<|MERGE_RESOLUTION|>--- conflicted
+++ resolved
@@ -7,9 +7,14 @@
     maxUncompressedByteSize: "1.0G"
     splitSources: true
   contentDir: "content"
+  dirScanner:
+    dirs:
+    - "zip_file_ingest"
+    enabled: true
+    failureDir: "zip_file_ingest_failed"
+    scanFrequency: "PT1M"
   downstreamHost:
     apiKey: null
-<<<<<<< HEAD
     apiKeyVerificationUrl: null
     enabled: true
     hostname: null
@@ -20,17 +25,6 @@
     persistedKeysHashAlgorithm: "SHA2_512"
     port: null
     scheme: "https"
-=======
-    contentSyncEnabled: false
-    syncFrequency: "PT1M"
-    upstreamUrl: null
-  dirScanner:
-    dirs:
-    - "zip_file_ingest"
-    enabled: true
-    failureDir: "zip_file_ingest_failed"
-    scanFrequency: "PT1M"
->>>>>>> a23b786e
   eventStore:
     forwardQueueSize: 1000
     maxAge: "PT1M"
