---
proxyConfig:
  aggregator:
    aggregationFrequency: "PT1M"
    enabled: true
    maxAggregateAge: "PT10M"
    maxItemsPerAggregate: 1000
    maxUncompressedByteSize: "1.0G"
  contentDir: "content"
  contentSync:
    apiKey: null
    contentSyncEnabled: false
    syncFrequency: "PT1M"
    upstreamUrl: null
  db:
    batchSize: 10000000
    cleanupFrequency: "PT1S"
    connectionPragma:
    - "pragma synchronous = normal;"
    - "pragma temp_store = memory;"
    - "pragma mmap_size = 30000000000;"
    dbDir: "db"
    flushFrequency: "PT1S"
    globalPragma:
    - "pragma journal_mode = WAL;"
    maintenancePragma:
    - "pragma wal_checkpoint(truncate);"
    - "pragma vacuum;"
    - "pragma optimize;"
    maintenancePragmaFrequency: "PT1M"
  eventStore:
    forwardQueueSize: 1000
    maxAge: "PT1M"
    maxByteCount: 9223372036854775807
    maxEventCount: 9223372036854775807
    maxOpenFiles: 100
    rollFrequency: "PT10S"
  feedStatus:
    apiKey: null
    feedStatusCache:
      expireAfterAccess: null
      expireAfterWrite: null
      maximumSize: 1000
    url: null
  fileScanners: []
  forwardFileDestinations: []
  forwardHttpDestinations: []
  forwardRetry:
    failedForwardDir: "failures"
    maxRetryDelay: "PT1H"
    maxTries: 10
    retryFrequency: "PT1M"
  haltBootOnConfigValidationFailure: true
  logStream:
    metaKeys:
    - "environment"
    - "feed"
    - "guid"
    - "remoteaddress"
    - "remotecertexpiry"
    - "remotedn"
    - "remotehost"
    - "system"
  path:
    home: null
    temp: null
  proxyId: null
  receive:
    authenticationRequired: true
    certificateAuthenticationEnabled: true
    metaTypes:
    - "Context"
    - "Raw Reference"
    - "Events"
    - "Raw Events"
    - "Reference"
    - "Error"
    - "Test Events"
    - "Test Reference"
    - "Detections"
    - "Meta Data"
    - "Records"
    receiptPolicyUuid: null
    tokenAuthenticationEnabled: false
  repository:
    repoDir: "repo"
    storingEnabled: true
  restClient:
    chunkedEncodingEnabled: true
    connectionRequestTimeout: "PT0.5S"
    connectionTimeout: "PT0.5S"
    cookiesEnabled: false
    gzipEnabled: true
    gzipEnabledForRequests: true
    keepAlive: "PT0S"
    maxConnections: 1024
    maxConnectionsPerRoute: 1024
    maxThreads: 128
    minThreads: 1
    retries: 0
    timeToLive: "PT1H"
    timeout: "PT0.5S"
    tls: null
    userAgent: null
    validateAfterInactivityPeriod: "PT0S"
    workQueueSize: 8
  security:
    authentication:
      authenticationRequired: true
      openId:
        authEndpoint: null
        clientCredentialsScopes:
        - "openid"
        clientId: null
        clientSecret: null
        formTokenRequest: true
        identityProviderType: "NO_IDP"
        issuer: null
        jwksUri: null
        logoutEndpoint: null
        logoutRedirectParamName: "post_logout_redirect_uri"
        openIdConfigurationEndpoint: null
        requestScopes:
        - "openid"
        - "email"
        tokenEndpoint: null
        uniqueIdentityClaim: "sub"
<<<<<<< HEAD
        userDisplayNameClaim: "preferred_username"
=======
        validIssuers: []
>>>>>>> 0dc76f7a
        validateAudience: true
  sqsConnectors: []
  threads:
    examineSourceThreadCount: 3
    forwardRetryThreadCount: 2
    forwardThreadCount: 10<|MERGE_RESOLUTION|>--- conflicted
+++ resolved
@@ -125,11 +125,8 @@
         - "email"
         tokenEndpoint: null
         uniqueIdentityClaim: "sub"
-<<<<<<< HEAD
         userDisplayNameClaim: "preferred_username"
-=======
         validIssuers: []
->>>>>>> 0dc76f7a
         validateAudience: true
   sqsConnectors: []
   threads:
