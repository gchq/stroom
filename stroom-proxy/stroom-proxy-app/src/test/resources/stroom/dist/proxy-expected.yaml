---
proxyConfig:
  aggregator:
    aggregationFrequency: "PT10M"
    enabled: true
    maxItemsPerAggregate: 1000
    maxUncompressedByteSize: "1.0G"
    splitSources: true
  contentDir: "content"
  downstreamHost:
    apiKey: null
    apiKeyVerificationUrl: null
    enabled: true
    hostname: null
    maxCachedKeyAge: "PT10M"
    maxPersistedKeyAge: "P30D"
    noFetchIntervalAfterFailure: "PT30S"
    pathPrefix: null
    persistedKeysHashAlgorithm: "SHA2_512"
    port: null
    scheme: "https"
  eventStore:
    forwardQueueSize: 1000
    maxAge: "PT1M"
    maxByteCount: 9223372036854775807
    maxEventCount: 9223372036854775807
    openFilesCache:
      expireAfterAccess: null
      expireAfterWrite: null
      maximumSize: 100
      refreshAfterWrite: null
      statisticsMode: "DROPWIZARD_METRICS"
    rollFrequency: "PT10S"
  feedStatus:
    feedStatusCache:
      expireAfterAccess: null
      expireAfterWrite: null
      maximumSize: 1000
      refreshAfterWrite: null
      statisticsMode: "DROPWIZARD_METRICS"
    url: null
  forwardFileDestinations:
  - atomicMoveEnabled: true
    enabled: true
    instant: false
    livenessCheckMode: "READ"
    livenessCheckPath: null
    name: null
    path: null
    queue:
      errorSubPathTemplate:
        enabled: true
        pathTemplate: "${year}${month}${day}/${feed}"
        templatingMode: "REPLACE_UNKNOWN_PARAMS"
      forwardDelay: "PT0S"
      forwardRetryThreadCount: 1
      forwardThreadCount: 5
      livenessCheckInterval: "PT1M"
      maxRetryAge: "P7D"
      maxRetryDelay: "P1D"
      queueAndRetryEnabled: false
      retryDelay: "PT10M"
      retryDelayGrowthFactor: 1.0
    subPathTemplate: null
  forwardHttpDestinations:
  - addOpenIdAccessToken: false
    apiKey: null
    enabled: true
    forwardUrl: null
    httpClient:
      connectionRequestTimeout: "PT1M"
      connectionTimeout: "PT1M"
      cookiesEnabled: false
      keepAlive: "PT0S"
      maxConnections: 1024
      maxConnectionsPerRoute: 1024
      proxy: null
      retries: 0
      timeToLive: "PT1H"
      timeout: "PT1M"
      tls: null
      userAgent: null
      validateAfterInactivityPeriod: "PT0S"
    instant: false
    livenessCheckUrl: null
    name: null
    queue:
      errorSubPathTemplate:
        enabled: true
        pathTemplate: "${year}${month}${day}/${feed}"
        templatingMode: "REPLACE_UNKNOWN_PARAMS"
      forwardDelay: "PT0S"
      forwardRetryThreadCount: 1
      forwardThreadCount: 5
      livenessCheckInterval: "PT1M"
      maxRetryAge: "P7D"
      maxRetryDelay: "P1D"
      queueAndRetryEnabled: true
      retryDelay: "PT10M"
      retryDelayGrowthFactor: 1.0
  haltBootOnConfigValidationFailure: true
  logStream:
    metaKeys:
    - "GUID"
    - "ReceiptId"
    - "Feed"
    - "System"
    - "Environment"
    - "RemoteHost"
    - "RemoteAddress"
    - "RemoteDN"
    - "RemoteCertExpiry"
    - "DataReceiptRule"
  path:
    data: "data"
    home: null
    temp: null
  proxyId: null
  receiptPolicy:
    receiveDataRulesUrl: null
    syncFrequency: "PT1M"
  receive:
    allowedCertificateProviders: []
    authenticatedDataFeedKeyCache:
      expireAfterAccess: null
      expireAfterWrite: "PT5M"
      maximumSize: 1000
      refreshAfterWrite: null
      statisticsMode: "DROPWIZARD_METRICS"
    authenticationRequired: true
    dataFeedKeyOwnerMetaKey: "AccountId"
    dataFeedKeysDir: "data_feed_keys"
    enabledAuthenticationTypes:
    - "CERTIFICATE"
    fallbackReceiveAction: "RECEIVE"
    feedNameGenerationEnabled: false
    feedNameGenerationMandatoryHeaders:
    - "AccountId"
    - "Component"
    - "Format"
    - "Schema"
    feedNameTemplate: "${accountid}-${component}-${format}-${schema}"
    metaTypes:
    - "Context"
    - "Detections"
    - "Error"
    - "Events"
    - "Meta Data"
    - "Raw Events"
    - "Raw Reference"
    - "Records"
    - "Reference"
    - "Test Events"
    - "Test Reference"
<<<<<<< HEAD
    receiptCheckMode: "FEED_STATUS"
=======
    receiptPolicyUuid: null
    x509CertificateDnFormat: "LDAP"
>>>>>>> 0e4cb9f4
    x509CertificateDnHeader: "X-SSL-CLIENT-S-DN"
    x509CertificateHeader: "X-SSL-CERT"
  security:
    authentication:
      authenticationRequired: true
      openId:
        authEndpoint: null
        clientCredentialsScopes:
        - "openid"
        clientId: null
        clientSecret: null
        expectedSignerPrefixes: []
        formTokenRequest: true
        identityProviderType: "NO_IDP"
        issuer: null
        jwksUri: null
        logoutEndpoint: null
        logoutRedirectParamName: "post_logout_redirect_uri"
        openIdConfigurationEndpoint: null
        requestScopes:
        - "openid"
        - "email"
        tokenEndpoint: null
        uniqueIdentityClaim: "sub"
        userDisplayNameClaim: "preferred_username"
        validIssuers: []
        validateAudience: true
  sqsConnectors:
  - awsProfileName: null
    awsRegionName: null
    pollFrequency: "PT10S"
    queueName: null
    queueUrl: null
  threads:
    aggregateInputQueueThreadCount: 1
    forwardingInputQueueThreadCount: 1
    preAggregateInputQueueThreadCount: 1
    zipSplittingInputQueueThreadCount: 1<|MERGE_RESOLUTION|>--- conflicted
+++ resolved
@@ -152,12 +152,8 @@
     - "Reference"
     - "Test Events"
     - "Test Reference"
-<<<<<<< HEAD
     receiptCheckMode: "FEED_STATUS"
-=======
-    receiptPolicyUuid: null
     x509CertificateDnFormat: "LDAP"
->>>>>>> 0e4cb9f4
     x509CertificateDnHeader: "X-SSL-CLIENT-S-DN"
     x509CertificateHeader: "X-SSL-CERT"
   security:
