--- conflicted
+++ resolved
@@ -5,11 +5,7 @@
 import stroom.util.shared.AbstractConfig;
 import stroom.util.shared.IsProxyConfig;
 import stroom.util.shared.NotInjectableConfig;
-<<<<<<< HEAD
 import stroom.util.shared.NullSafe;
-import stroom.util.time.StroomDuration;
-=======
->>>>>>> 2b915a43
 
 import com.fasterxml.jackson.annotation.JsonCreator;
 import com.fasterxml.jackson.annotation.JsonIgnore;
@@ -60,34 +56,20 @@
 
     @SuppressWarnings("unused")
     @JsonCreator
-<<<<<<< HEAD
     public ForwardHttpPostConfig(
-            @JsonProperty("enabled") final boolean enabled,
-            @JsonProperty("instant") final boolean instant,
+            @JsonProperty("enabled") final Boolean enabled,
+            @JsonProperty("instant") final Boolean instant,
             @JsonProperty("name") final String name,
             @JsonProperty("forwardUrl") final String forwardUrl,
             @JsonProperty("livenessCheckUrl") final String livenessCheckUrl,
             @JsonProperty("apiKey") final String apiKey,
-            @JsonProperty("addOpenIdAccessToken") final boolean addOpenIdAccessToken,
+            @JsonProperty("addOpenIdAccessToken") final Boolean addOpenIdAccessToken,
             @JsonProperty("httpClient") final HttpClientConfiguration httpClient,
             @JsonProperty("queue") final ForwardHttpQueueConfig forwardQueueConfig,
             @JsonProperty("forwardHeadersAdditionalAllowSet") final Set<String> forwardHeadersAdditionalAllowSet) {
 
-        this.enabled = enabled;
-        this.instant = instant;
-=======
-    public ForwardHttpPostConfig(@JsonProperty("enabled") final Boolean enabled,
-                                 @JsonProperty("instant") final Boolean instant,
-                                 @JsonProperty("name") final String name,
-                                 @JsonProperty("forwardUrl") final String forwardUrl,
-                                 @JsonProperty("livenessCheckUrl") final String livenessCheckUrl,
-                                 @JsonProperty("apiKey") final String apiKey,
-                                 @JsonProperty("addOpenIdAccessToken") final Boolean addOpenIdAccessToken,
-                                 @JsonProperty("httpClient") final HttpClientConfiguration httpClient,
-                                 @JsonProperty("queue") final ForwardHttpQueueConfig forwardQueueConfig) {
         this.enabled = Objects.requireNonNullElse(enabled, DEFAULT_IS_ENABLED);
         this.instant = Objects.requireNonNullElse(instant, DEFAULT_IS_INSTANT);
->>>>>>> 2b915a43
         this.name = name;
         this.forwardUrl = forwardUrl;
         this.livenessCheckUrl = livenessCheckUrl;
