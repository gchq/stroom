--- conflicted
+++ resolved
@@ -82,14 +82,9 @@
     @Inject
     public ZipReceiver(final AttributeMapFilterFactory attributeMapFilterFactory,
                        final DataDirProvider dataDirProvider,
-<<<<<<< HEAD
-                       final LogStream logStream) {
-        this.attributeMapFilterFactory = attributeMapFilterFactory;
-=======
                        final LogStream logStream,
                        final ZipSplitter zipSplitter) {
-        this.attributeMapFilter = attributeMapFilterFactory.create();
->>>>>>> 2023fa28
+        this.attributeMapFilterFactory = attributeMapFilterFactory;
         this.logStream = logStream;
         this.zipSplitter = zipSplitter;
 
@@ -149,22 +144,8 @@
             }
 
             // Check all the feeds are OK.
-<<<<<<< HEAD
-            final Map<FeedKey, List<ZipEntryGroup>> allowed = new HashMap<>();
-            final AttributeMapFilter attributeMapFilter = attributeMapFilterFactory.create();
-            receiveResult.feedGroups.forEach((feedKey, zipEntryGroups) -> {
-                final AttributeMap entryAttributeMap = AttributeMapUtil.cloneAllowable(attributeMap);
-                AttributeMapUtil.addFeedAndType(entryAttributeMap, feedKey.feed(), feedKey.type());
-                // Note this call will throw an exception if any of the feeds are not allowed and will result in the
-                // whole post being rejected. This is what we want to happen.
-                if (attributeMapFilter.filter(entryAttributeMap)) {
-                    allowed.put(feedKey, zipEntryGroups);
-                }
-            });
-=======
             final Map<FeedKey, List<ZipEntryGroup>> allowedEntries = filterAllowedEntries(
                     attributeMap, receiveResult);
->>>>>>> 2023fa28
 
             // Only keep data for allowed feeds.
             if (!allowedEntries.isEmpty()) {
@@ -220,6 +201,7 @@
     private Map<FeedKey, List<ZipEntryGroup>> filterAllowedEntries(final AttributeMap attributeMap,
                                                                    final ReceiveResult receiveResult) {
         final Map<FeedKey, List<ZipEntryGroup>> allowed = new HashMap<>();
+        final AttributeMapFilter attributeMapFilter = attributeMapFilterFactory.create();
         receiveResult.feedGroups.forEach((feedKey, zipEntryGroups) -> {
             final AttributeMap entryAttributeMap = AttributeMapUtil.cloneAllowable(attributeMap);
             AttributeMapUtil.addFeedAndType(entryAttributeMap, feedKey.feed(), feedKey.type());
