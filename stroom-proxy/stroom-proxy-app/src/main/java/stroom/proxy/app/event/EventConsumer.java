--- conflicted
+++ resolved
@@ -2,12 +2,9 @@
 
 import stroom.meta.api.AttributeMap;
 
-<<<<<<< HEAD
-=======
 import java.io.OutputStream;
 import java.util.function.Consumer;
 
->>>>>>> 0bda3e5b
 public interface EventConsumer {
 
     void consume(final AttributeMap attributeMap,
