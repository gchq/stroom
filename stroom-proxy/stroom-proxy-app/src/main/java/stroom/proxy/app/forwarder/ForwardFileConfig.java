--- conflicted
+++ resolved
@@ -22,15 +22,9 @@
     private final String path;
 
     public ForwardFileConfig() {
-<<<<<<< HEAD
-        this.enabled = true;
-        this.name = null;
-        this.path = null;
-=======
         enabled = true;
         name = null;
         path = null;
->>>>>>> 1e09651e
     }
 
     @SuppressWarnings("unused")
