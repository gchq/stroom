--- conflicted
+++ resolved
@@ -10,11 +10,8 @@
 import stroom.proxy.repo.AggregatorConfig;
 import stroom.proxy.repo.LogStreamConfig;
 import stroom.receive.common.ReceiveDataConfig;
-<<<<<<< HEAD
 import stroom.receive.rules.shared.ReceiptCheckMode;
 import stroom.security.openid.api.IdpType;
-=======
->>>>>>> ea46678c
 import stroom.util.config.annotations.RequiresProxyRestart;
 import stroom.util.logging.LambdaLogger;
 import stroom.util.logging.LambdaLoggerFactory;
@@ -249,37 +246,6 @@
         return sqsConnectors;
     }
 
-<<<<<<< HEAD
-    // TOKEN id Oauth or API key, so this validation is wrong
-//    @JsonIgnore
-//    @SuppressWarnings("unused")
-//    @ValidationMethod(message = "identityProviderType must be set to EXTERNAL_IDP if enabledAuthenticationTypes " +
-//                                "contains 'TOKEN'")
-//    public boolean isTokenAuthenticationEnabledValid() {
-//        LOGGER.info("enabledAuthenticationTypes: {}, idpType: {}",
-//                NullSafe.get(receiveDataConfig, ReceiveDataConfig::getEnabledAuthenticationTypes),
-//                NullSafe.get(proxySecurityConfig,
-//                        ProxySecurityConfig::getAuthenticationConfig,
-//                        ProxyAuthenticationConfig::getOpenIdConfig,
-//                        AbstractOpenIdConfig::getIdentityProviderType));
-//
-//        if (NullSafe.test(
-//                receiveDataConfig,
-//                config -> config.isAuthenticationTypeEnabled(AuthenticationType.TOKEN))) {
-//
-//            return NullSafe.test(
-//                    proxySecurityConfig,
-//                    ProxySecurityConfig::getAuthenticationConfig,
-//                    ProxyAuthenticationConfig::getOpenIdConfig,
-//                    AbstractOpenIdConfig::getIdentityProviderType,
-//                    idpType -> idpType == IdpType.EXTERNAL_IDP);
-//        } else {
-//            return true;
-//        }
-//    }
-
-=======
->>>>>>> ea46678c
     @JsonIgnore
     @SuppressWarnings("unused")
     @ValidationMethod(message = "All forwarders must have unique names, ignoring case.")
