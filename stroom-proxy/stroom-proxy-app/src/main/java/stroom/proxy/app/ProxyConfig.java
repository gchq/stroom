package stroom.proxy.app;

import stroom.proxy.app.event.EventStoreConfig;
import stroom.proxy.app.forwarder.ForwardConfig;
import stroom.proxy.app.forwarder.ThreadConfig;
import stroom.proxy.app.handler.FeedStatusConfig;
import stroom.proxy.repo.AggregatorConfig;
import stroom.proxy.repo.FileScannerConfig;
import stroom.proxy.repo.ForwardRetryConfig;
import stroom.proxy.repo.LogStreamConfig;
import stroom.proxy.repo.ProxyDbConfig;
import stroom.proxy.repo.ProxyRepoConfig;
import stroom.util.config.annotations.RequiresProxyRestart;
import stroom.util.shared.AbstractConfig;
import stroom.util.shared.IsProxyConfig;
import stroom.util.shared.PropertyPath;
import stroom.util.shared.validation.ValidationSeverity;

import com.fasterxml.jackson.annotation.JsonCreator;
import com.fasterxml.jackson.annotation.JsonIgnore;
import com.fasterxml.jackson.annotation.JsonProperty;
import com.fasterxml.jackson.annotation.JsonPropertyDescription;
import com.fasterxml.jackson.annotation.JsonPropertyOrder;
import io.dropwizard.validation.ValidationMethod;

import java.util.ArrayList;
import java.util.Collections;
import java.util.List;
import javax.validation.constraints.AssertTrue;

@JsonPropertyOrder(alphabetic = true)
public class ProxyConfig extends AbstractConfig implements IsProxyConfig {

    public static final PropertyPath ROOT_PROPERTY_PATH = PropertyPath.fromParts("proxyConfig");

    public static final String PROP_NAME_USE_DEFAULT_OPENID_CREDENTIALS = "useDefaultOpenIdCredentials";
    public static final String PROP_NAME_HALT_BOOT_ON_CONFIG_VALIDATION_FAILURE = "haltBootOnConfigValidationFailure";
    public static final String PROP_NAME_PROXY_ID = "proxyId";
    public static final String PROP_NAME_CONTENT_DIR = "contentDir";
    public static final String PROP_NAME_PATH = "path";
    public static final String PROP_NAME_DB = "db";
    public static final String PROP_NAME_RECEIVE_DATA_CONFIG = "receiveDataConfig";
    public static final String PROP_NAME_REPOSITORY = "repository";
    public static final String PROP_NAME_EVENT_STORE = "eventStore";
    public static final String PROP_NAME_FILE_SCANNERS = "fileScanners";
    public static final String PROP_NAME_AGGREGATOR = "aggregator";
    public static final String PROP_NAME_FORWARD_DESTINATIONS = "forwardDestinations";
    public static final String PROP_NAME_LOG_STREAM = "logStream";
    public static final String PROP_NAME_CONTENT_SYNC = "contentSync";
    public static final String PROP_NAME_FEED_STATUS = "feedStatus";
    public static final String PROP_NAME_REST_CLIENT = "restClient";
    public static final String PROP_NAME_THREADS = "threads";
    public static final String PROP_NAME_FORWARD_RETRY = "forwardRetry";

    protected static final boolean DEFAULT_USE_DEFAULT_OPEN_ID_CREDENTIALS = false;
    protected static final boolean DEFAULT_HALT_BOOT_ON_CONFIG_VALIDATION_FAILURE = true;
    protected static final String DEFAULT_CONTENT_DIR = "content";

    private final boolean useDefaultOpenIdCredentials;
    private final boolean haltBootOnConfigValidationFailure;
    private final String proxyId;
    private final String contentDir;

    private final ProxyPathConfig pathConfig;
    private final ProxyDbConfig proxyDbConfig;
    private final ReceiveDataConfig receiveDataConfig;
    private final ProxyRepoConfig proxyRepoConfig;
    private final EventStoreConfig eventStoreConfig;
    private final List<FileScannerConfig> fileScanners;
    private final AggregatorConfig aggregatorConfig;
    private final List<ForwardConfig> forwardDestinations;
    private final LogStreamConfig logStreamConfig;
    private final ContentSyncConfig contentSyncConfig;
    private final FeedStatusConfig feedStatusConfig;
    private final RestClientConfig restClientConfig;
    private final ThreadConfig threadConfig;
<<<<<<< HEAD
    private final ForwardRetryConfig forwardRetry;
=======
    private final StroomDuration retryFrequency;
    private final List<SqsConnectorConfig> sqsConnectors;
>>>>>>> cd37079d

    public ProxyConfig() {
        useDefaultOpenIdCredentials = DEFAULT_USE_DEFAULT_OPEN_ID_CREDENTIALS;
        haltBootOnConfigValidationFailure = DEFAULT_HALT_BOOT_ON_CONFIG_VALIDATION_FAILURE;
        proxyId = null;
        contentDir = DEFAULT_CONTENT_DIR;

        pathConfig = new ProxyPathConfig();
        proxyDbConfig = new ProxyDbConfig();
        receiveDataConfig = new ReceiveDataConfig();
        proxyRepoConfig = new ProxyRepoConfig();
        eventStoreConfig = new EventStoreConfig();
        fileScanners = Collections.emptyList();
        aggregatorConfig = new AggregatorConfig();
        forwardDestinations = Collections.emptyList();
        logStreamConfig = new LogStreamConfig();
        contentSyncConfig = new ContentSyncConfig();
        feedStatusConfig = new FeedStatusConfig();
        restClientConfig = new RestClientConfig();
        threadConfig = new ThreadConfig();
<<<<<<< HEAD
        forwardRetry = new ForwardRetryConfig();
=======
        retryFrequency = StroomDuration.ofMinutes(1);
        sqsConnectors = new ArrayList<>();
>>>>>>> cd37079d
    }


    @SuppressWarnings("checkstyle:LineLength")
    @JsonCreator
    public ProxyConfig(
<<<<<<< HEAD
            @JsonProperty(PROP_NAME_USE_DEFAULT_OPENID_CREDENTIALS) final boolean useDefaultOpenIdCredentials,
            @JsonProperty(PROP_NAME_HALT_BOOT_ON_CONFIG_VALIDATION_FAILURE) final boolean haltBootOnConfigValidationFailure,
            @JsonProperty(PROP_NAME_PROXY_ID) final String proxyId,
            @JsonProperty(PROP_NAME_CONTENT_DIR) final String contentDir,
            @JsonProperty(PROP_NAME_PATH) final ProxyPathConfig pathConfig,
            @JsonProperty(PROP_NAME_DB) final ProxyDbConfig proxyDbConfig,
            @JsonProperty(PROP_NAME_RECEIVE_DATA_CONFIG) final ReceiveDataConfig receiveDataConfig,
            @JsonProperty(PROP_NAME_REPOSITORY) final ProxyRepoConfig proxyRepoConfig,
            @JsonProperty(PROP_NAME_EVENT_STORE) final EventStoreConfig eventStoreConfig,
            @JsonProperty(PROP_NAME_FILE_SCANNERS) final List<FileScannerConfig> fileScanners,
            @JsonProperty(PROP_NAME_AGGREGATOR) final AggregatorConfig aggregatorConfig,
            @JsonProperty(PROP_NAME_FORWARD_DESTINATIONS) final List<ForwardConfig> forwardDestinations,
            @JsonProperty(PROP_NAME_LOG_STREAM) final LogStreamConfig logStreamConfig,
            @JsonProperty(PROP_NAME_CONTENT_SYNC) final ContentSyncConfig contentSyncConfig,
            @JsonProperty(PROP_NAME_FEED_STATUS) final FeedStatusConfig feedStatusConfig,
            @JsonProperty(PROP_NAME_REST_CLIENT) final RestClientConfig restClientConfig,
            @JsonProperty(PROP_NAME_THREADS) final ThreadConfig threadConfig,
            @JsonProperty(PROP_NAME_FORWARD_RETRY) final ForwardRetryConfig forwardRetry) {
=======
            @JsonProperty("useDefaultOpenIdCredentials") final boolean useDefaultOpenIdCredentials,
            @JsonProperty("haltBootOnConfigValidationFailure") final boolean haltBootOnConfigValidationFailure,
            @JsonProperty("proxyId") final String proxyId,
            @JsonProperty("contentDir") final String contentDir,
            @JsonProperty("path") final ProxyPathConfig pathConfig,
            @JsonProperty("db") final ProxyDbConfig proxyDbConfig,
            @JsonProperty("receiveDataConfig") final ReceiveDataConfig receiveDataConfig,
            @JsonProperty("repository") final ProxyRepoConfig proxyRepoConfig,
            @JsonProperty("eventStore") final EventStoreConfig eventStoreConfig,
            @JsonProperty("fileScanners") final List<FileScannerConfig> fileScanners,
            @JsonProperty("aggregator") final AggregatorConfig aggregatorConfig,
            @JsonProperty("forwardDestinations") final List<ForwardConfig> forwardDestinations,
            @JsonProperty("logStream") final LogStreamConfig logStreamConfig,
            @JsonProperty("contentSync") final ContentSyncConfig contentSyncConfig,
            @JsonProperty("feedStatus") final FeedStatusConfig feedStatusConfig,
            @JsonProperty("restClient") final RestClientConfig restClientConfig,
            @JsonProperty("threads") final ThreadConfig threadConfig,
            @JsonProperty("retryFrequency") final StroomDuration retryFrequency,
            @JsonProperty("sqsConnectors") final List<SqsConnectorConfig> sqsConnectors) {
>>>>>>> cd37079d

        this.useDefaultOpenIdCredentials = useDefaultOpenIdCredentials;
        this.haltBootOnConfigValidationFailure = haltBootOnConfigValidationFailure;
        this.proxyId = proxyId;
        this.contentDir = contentDir;
        this.pathConfig = pathConfig;
        this.proxyDbConfig = proxyDbConfig;
        this.receiveDataConfig = receiveDataConfig;
        this.proxyRepoConfig = proxyRepoConfig;
        this.eventStoreConfig = eventStoreConfig;
        this.fileScanners = fileScanners;
        this.aggregatorConfig = aggregatorConfig;
        this.forwardDestinations = forwardDestinations;
        this.logStreamConfig = logStreamConfig;
        this.contentSyncConfig = contentSyncConfig;
        this.feedStatusConfig = feedStatusConfig;
        this.restClientConfig = restClientConfig;
        this.threadConfig = threadConfig;
<<<<<<< HEAD
        this.forwardRetry = forwardRetry;
=======
        this.retryFrequency = retryFrequency;
        this.sqsConnectors = sqsConnectors;
>>>>>>> cd37079d
    }

    @AssertTrue(
            message = "proxyConfig." + PROP_NAME_HALT_BOOT_ON_CONFIG_VALIDATION_FAILURE + " is set to false. " +
                    "If there is invalid configuration the system may behave in unexpected ways. This setting is " +
                    "not advised.",
            payload = ValidationSeverity.Warning.class)
    @JsonProperty(PROP_NAME_HALT_BOOT_ON_CONFIG_VALIDATION_FAILURE)
    @JsonPropertyDescription("If true, Stroom-Proxy will halt on start up if any errors are found in the YAML " +
            "configuration file. If false, the errors will simply be logged. Setting this to false is not advised.")

    public boolean isHaltBootOnConfigValidationFailure() {
        return haltBootOnConfigValidationFailure;
    }

    @JsonProperty(PROP_NAME_USE_DEFAULT_OPENID_CREDENTIALS)
    @JsonPropertyDescription("If true, stroom will use a set of default authentication credentials to allow" +
            "API calls from stroom-proxy. For test or demonstration purposes only, set to false for production. " +
            "If API keys are set elsewhere in config then they will override this setting.")
    public boolean isUseDefaultOpenIdCredentials() {
        return useDefaultOpenIdCredentials;
    }

    @JsonProperty
    public String getProxyId() {
        return proxyId;
    }

    @RequiresProxyRestart
    @JsonProperty
    public String getContentDir() {
        return contentDir;
    }

    @JsonProperty(PROP_NAME_PATH)
    public ProxyPathConfig getPathConfig() {
        return pathConfig;
    }

    @JsonProperty(PROP_NAME_DB)
    public ProxyDbConfig getProxyDbConfig() {
        return proxyDbConfig;
    }

    @JsonProperty(PROP_NAME_RECEIVE_DATA_CONFIG)
    public ReceiveDataConfig getReceiveDataConfig() {
        return receiveDataConfig;
    }

    @JsonProperty(PROP_NAME_REPOSITORY)
    public ProxyRepoConfig getProxyRepositoryConfig() {
        return proxyRepoConfig;
    }

    @JsonProperty(PROP_NAME_EVENT_STORE)
    public EventStoreConfig getEventStoreConfig() {
        return eventStoreConfig;
    }

    @JsonProperty(PROP_NAME_FILE_SCANNERS)
    public List<FileScannerConfig> getFileScanners() {
        return fileScanners;
    }

    @JsonProperty(PROP_NAME_AGGREGATOR)
    public AggregatorConfig getAggregatorConfig() {
        return aggregatorConfig;
    }

    @RequiresProxyRestart
    @JsonProperty(PROP_NAME_FORWARD_DESTINATIONS)
    public List<ForwardConfig> getForwardDestinations() {
        return forwardDestinations;
    }

    @JsonProperty(PROP_NAME_LOG_STREAM)
    public LogStreamConfig getLogStreamConfig() {
        return logStreamConfig;
    }

    @JsonProperty(PROP_NAME_CONTENT_SYNC)
    public ContentSyncConfig getContentSyncConfig() {
        return contentSyncConfig;
    }

    @JsonProperty(PROP_NAME_FEED_STATUS)
    public FeedStatusConfig getFeedStatusConfig() {
        return feedStatusConfig;
    }

    @JsonProperty(PROP_NAME_REST_CLIENT)
    public RestClientConfig getRestClientConfig() {
        return restClientConfig;
    }

    @JsonProperty(PROP_NAME_THREADS)
    public ThreadConfig getThreadConfig() {
        return threadConfig;
    }

    @JsonPropertyDescription(PROP_NAME_FORWARD_RETRY)
    @JsonProperty
    public ForwardRetryConfig getForwardRetry() {
        return forwardRetry;
    }

    @JsonIgnore
    @SuppressWarnings("unused")
    @ValidationMethod(message = "If repository.storingEnabled is not true, then forwardDestinations must contain at " +
            "least one destination")
    public boolean isRepoConfigValid() {
        return (proxyRepoConfig != null && proxyRepoConfig.isStoringEnabled())
                || (forwardDestinations != null && !forwardDestinations.isEmpty());
    }

    @JsonPropertyDescription("Configurations for AWS SQS connectors")
    @JsonProperty
    public List<SqsConnectorConfig> getSqsConnectors() {
        return sqsConnectors;
    }

    public static Builder builder() {
        return new Builder();
    }

    /**
     * Builds a {@link PropertyPath} by merging parts onto the root {@link PropertyPath}
     */
    public static PropertyPath buildPath(final String... parts) {
        return ROOT_PROPERTY_PATH.merge(parts);
    }


    // ~~~~~~~~~~~~~~~~~~~~~~~~~~~~~~~~~~~~~~~~~~~~~~~~~~~~~~~~~~~~~~~~~~~~~~~~~~~~~~~~


    public static class Builder {

        private Boolean useDefaultOpenIdCredentials = DEFAULT_USE_DEFAULT_OPEN_ID_CREDENTIALS;
        private Boolean haltBootOnConfigValidationFailure = DEFAULT_HALT_BOOT_ON_CONFIG_VALIDATION_FAILURE;
        private String proxyId;
        private String contentDir = DEFAULT_CONTENT_DIR;

        private ProxyPathConfig pathConfig = new ProxyPathConfig();
        private ProxyDbConfig proxyDbConfig = new ProxyDbConfig();
        private ReceiveDataConfig receiveDataConfig = new ReceiveDataConfig();
        private ProxyRepoConfig proxyRepoConfig = new ProxyRepoConfig();
        private EventStoreConfig eventStoreConfig = new EventStoreConfig();
        private List<FileScannerConfig> fileScanners = new ArrayList<>();
        private AggregatorConfig aggregatorConfig = new AggregatorConfig();
        private List<ForwardConfig> forwardDestinations = new ArrayList<>();
        private LogStreamConfig logStreamConfig = new LogStreamConfig();
        private ContentSyncConfig contentSyncConfig = new ContentSyncConfig();
        private FeedStatusConfig feedStatusConfig = new FeedStatusConfig();
        private RestClientConfig restClientConfig = new RestClientConfig();
        private ThreadConfig threadConfig = new ThreadConfig();
<<<<<<< HEAD
        private ForwardRetryConfig forwardRetry = new ForwardRetryConfig();
=======
        private StroomDuration retryFrequency = StroomDuration.ofMinutes(1);
        private List<SqsConnectorConfig> sqsConnectors = new ArrayList<>();
>>>>>>> cd37079d

        private Builder() {

        }

        public Builder useDefaultOpenIdCredentials(final Boolean useDefaultOpenIdCredentials) {
            this.useDefaultOpenIdCredentials = useDefaultOpenIdCredentials;
            return this;
        }

        public Builder haltBootOnConfigValidationFailure(final Boolean haltBootOnConfigValidationFailure) {
            this.haltBootOnConfigValidationFailure = haltBootOnConfigValidationFailure;
            return this;
        }

        public Builder proxyId(final String proxyId) {
            this.proxyId = proxyId;
            return this;
        }

        public Builder contentDir(final String contentDir) {
            this.contentDir = contentDir;
            return this;
        }

        public Builder pathConfig(final ProxyPathConfig pathConfig) {
            this.pathConfig = pathConfig;
            return this;
        }

        public Builder proxyDbConfig(final ProxyDbConfig proxyDbConfig) {
            this.proxyDbConfig = proxyDbConfig;
            return this;
        }

        public Builder receiveDataConfig(final ReceiveDataConfig receiveDataConfig) {
            this.receiveDataConfig = receiveDataConfig;
            return this;
        }

        public Builder proxyRepoConfig(final ProxyRepoConfig proxyRepoConfig) {
            this.proxyRepoConfig = proxyRepoConfig;
            return this;
        }

        public Builder eventStoreConfig(final EventStoreConfig eventStoreConfig) {
            this.eventStoreConfig = eventStoreConfig;
            return this;
        }

        public Builder addFileScanner(final FileScannerConfig fileScannerConfig) {
            this.fileScanners.add(fileScannerConfig);
            return this;
        }

        public Builder aggregatorConfig(final AggregatorConfig aggregatorConfig) {
            this.aggregatorConfig = aggregatorConfig;
            return this;
        }

        public Builder addForwardDestination(final ForwardConfig forwarderConfig) {
            this.forwardDestinations.add(forwarderConfig);
            return this;
        }

        public Builder logStreamConfig(final LogStreamConfig logStreamConfig) {
            this.logStreamConfig = logStreamConfig;
            return this;
        }

        public Builder contentSyncConfig(final ContentSyncConfig contentSyncConfig) {
            this.contentSyncConfig = contentSyncConfig;
            return this;
        }

        public Builder feedStatusConfig(final FeedStatusConfig feedStatusConfig) {
            this.feedStatusConfig = feedStatusConfig;
            return this;
        }

        public Builder restClientConfig(final RestClientConfig restClientConfig) {
            this.restClientConfig = restClientConfig;
            return this;
        }

        public Builder threadConfig(final ThreadConfig threadConfig) {
            this.threadConfig = threadConfig;
            return this;
        }

        public Builder forwardRetry(final ForwardRetryConfig forwardRetry) {
            this.forwardRetry = forwardRetry;
            return this;
        }

        public Builder addSqsConnector(final SqsConnectorConfig sqsConnector) {
            this.sqsConnectors.add(sqsConnector);
            return this;
        }

        public ProxyConfig build() {
            return new ProxyConfig(
                    useDefaultOpenIdCredentials,
                    haltBootOnConfigValidationFailure,
                    proxyId,
                    contentDir,
                    pathConfig,
                    proxyDbConfig,
                    receiveDataConfig,
                    proxyRepoConfig,
                    eventStoreConfig,
                    fileScanners,
                    aggregatorConfig,
                    forwardDestinations,
                    logStreamConfig,
                    contentSyncConfig,
                    feedStatusConfig,
                    restClientConfig,
                    threadConfig,
<<<<<<< HEAD
                    forwardRetry);
=======
                    retryFrequency,
                    sqsConnectors);
>>>>>>> cd37079d
        }
    }
}<|MERGE_RESOLUTION|>--- conflicted
+++ resolved
@@ -51,6 +51,7 @@
     public static final String PROP_NAME_REST_CLIENT = "restClient";
     public static final String PROP_NAME_THREADS = "threads";
     public static final String PROP_NAME_FORWARD_RETRY = "forwardRetry";
+    public static final String PROP_NAME_SQS_CONNECTORS = "sqsConnectors";
 
     protected static final boolean DEFAULT_USE_DEFAULT_OPEN_ID_CREDENTIALS = false;
     protected static final boolean DEFAULT_HALT_BOOT_ON_CONFIG_VALIDATION_FAILURE = true;
@@ -74,12 +75,8 @@
     private final FeedStatusConfig feedStatusConfig;
     private final RestClientConfig restClientConfig;
     private final ThreadConfig threadConfig;
-<<<<<<< HEAD
     private final ForwardRetryConfig forwardRetry;
-=======
-    private final StroomDuration retryFrequency;
     private final List<SqsConnectorConfig> sqsConnectors;
->>>>>>> cd37079d
 
     public ProxyConfig() {
         useDefaultOpenIdCredentials = DEFAULT_USE_DEFAULT_OPEN_ID_CREDENTIALS;
@@ -100,19 +97,14 @@
         feedStatusConfig = new FeedStatusConfig();
         restClientConfig = new RestClientConfig();
         threadConfig = new ThreadConfig();
-<<<<<<< HEAD
         forwardRetry = new ForwardRetryConfig();
-=======
-        retryFrequency = StroomDuration.ofMinutes(1);
         sqsConnectors = new ArrayList<>();
->>>>>>> cd37079d
     }
 
 
     @SuppressWarnings("checkstyle:LineLength")
     @JsonCreator
     public ProxyConfig(
-<<<<<<< HEAD
             @JsonProperty(PROP_NAME_USE_DEFAULT_OPENID_CREDENTIALS) final boolean useDefaultOpenIdCredentials,
             @JsonProperty(PROP_NAME_HALT_BOOT_ON_CONFIG_VALIDATION_FAILURE) final boolean haltBootOnConfigValidationFailure,
             @JsonProperty(PROP_NAME_PROXY_ID) final String proxyId,
@@ -130,28 +122,8 @@
             @JsonProperty(PROP_NAME_FEED_STATUS) final FeedStatusConfig feedStatusConfig,
             @JsonProperty(PROP_NAME_REST_CLIENT) final RestClientConfig restClientConfig,
             @JsonProperty(PROP_NAME_THREADS) final ThreadConfig threadConfig,
-            @JsonProperty(PROP_NAME_FORWARD_RETRY) final ForwardRetryConfig forwardRetry) {
-=======
-            @JsonProperty("useDefaultOpenIdCredentials") final boolean useDefaultOpenIdCredentials,
-            @JsonProperty("haltBootOnConfigValidationFailure") final boolean haltBootOnConfigValidationFailure,
-            @JsonProperty("proxyId") final String proxyId,
-            @JsonProperty("contentDir") final String contentDir,
-            @JsonProperty("path") final ProxyPathConfig pathConfig,
-            @JsonProperty("db") final ProxyDbConfig proxyDbConfig,
-            @JsonProperty("receiveDataConfig") final ReceiveDataConfig receiveDataConfig,
-            @JsonProperty("repository") final ProxyRepoConfig proxyRepoConfig,
-            @JsonProperty("eventStore") final EventStoreConfig eventStoreConfig,
-            @JsonProperty("fileScanners") final List<FileScannerConfig> fileScanners,
-            @JsonProperty("aggregator") final AggregatorConfig aggregatorConfig,
-            @JsonProperty("forwardDestinations") final List<ForwardConfig> forwardDestinations,
-            @JsonProperty("logStream") final LogStreamConfig logStreamConfig,
-            @JsonProperty("contentSync") final ContentSyncConfig contentSyncConfig,
-            @JsonProperty("feedStatus") final FeedStatusConfig feedStatusConfig,
-            @JsonProperty("restClient") final RestClientConfig restClientConfig,
-            @JsonProperty("threads") final ThreadConfig threadConfig,
-            @JsonProperty("retryFrequency") final StroomDuration retryFrequency,
-            @JsonProperty("sqsConnectors") final List<SqsConnectorConfig> sqsConnectors) {
->>>>>>> cd37079d
+            @JsonProperty(PROP_NAME_FORWARD_RETRY) final ForwardRetryConfig forwardRetry,
+            @JsonProperty(PROP_NAME_SQS_CONNECTORS) final List<SqsConnectorConfig> sqsConnectors) {
 
         this.useDefaultOpenIdCredentials = useDefaultOpenIdCredentials;
         this.haltBootOnConfigValidationFailure = haltBootOnConfigValidationFailure;
@@ -170,12 +142,8 @@
         this.feedStatusConfig = feedStatusConfig;
         this.restClientConfig = restClientConfig;
         this.threadConfig = threadConfig;
-<<<<<<< HEAD
         this.forwardRetry = forwardRetry;
-=======
-        this.retryFrequency = retryFrequency;
         this.sqsConnectors = sqsConnectors;
->>>>>>> cd37079d
     }
 
     @AssertTrue(
@@ -332,12 +300,8 @@
         private FeedStatusConfig feedStatusConfig = new FeedStatusConfig();
         private RestClientConfig restClientConfig = new RestClientConfig();
         private ThreadConfig threadConfig = new ThreadConfig();
-<<<<<<< HEAD
         private ForwardRetryConfig forwardRetry = new ForwardRetryConfig();
-=======
-        private StroomDuration retryFrequency = StroomDuration.ofMinutes(1);
         private List<SqsConnectorConfig> sqsConnectors = new ArrayList<>();
->>>>>>> cd37079d
 
         private Builder() {
 
@@ -457,12 +421,8 @@
                     feedStatusConfig,
                     restClientConfig,
                     threadConfig,
-<<<<<<< HEAD
-                    forwardRetry);
-=======
-                    retryFrequency,
+                    forwardRetry,
                     sqsConnectors);
->>>>>>> cd37079d
         }
     }
 }