package stroom.proxy.app.handler;

import stroom.meta.api.AttributeMap;
import stroom.meta.api.AttributeMapUtil;
import stroom.meta.api.StandardHeaderArguments;
<<<<<<< HEAD
import stroom.proxy.app.DataDirProvider;
import stroom.proxy.repo.ProxyServices;
import stroom.proxy.repo.store.FileStores;
import stroom.util.concurrent.ThreadUtil;
import stroom.util.io.FileUtil;
=======
import stroom.util.NullSafe;
>>>>>>> 2db9c344
import stroom.util.logging.LambdaLogger;
import stroom.util.logging.LambdaLoggerFactory;

import java.io.BufferedInputStream;
import java.io.IOException;
import java.io.InputStream;
import java.io.UncheckedIOException;
import java.nio.file.Files;
import java.nio.file.Path;

public class ForwardHttpPostDestination implements ForwardDestination {

    private static final LambdaLogger LOGGER = LambdaLoggerFactory.getLogger(ForwardHttpPostDestination.class);

<<<<<<< HEAD
    private static final String ERROR_LOG = "error.log";
    public static final int FORWARD_HTTP_ORDER = 50;

=======
>>>>>>> 2db9c344
    private final StreamDestination destination;
    private final CleanupDirQueue cleanupDirQueue;
    private final ForwardHttpPostConfig forwardHttpPostConfig;
    private final String destinationName;

    public ForwardHttpPostDestination(final String destinationName,
                                      final StreamDestination destination,
                                      final CleanupDirQueue cleanupDirQueue,
<<<<<<< HEAD
                                      final StroomDuration retryDelay,
                                      final Integer maxRetries,
                                      final ProxyServices proxyServices,
                                      final DirQueueFactory sequentialDirQueueFactory,
                                      final int forwardThreads,
                                      final int retryThreads,
                                      final DataDirProvider dataDirProvider,
                                      final FileStores fileStores) {
        this.destination = destination;
        this.cleanupDirQueue = cleanupDirQueue;
        this.destinationName = destinationName;
        this.retryDelay = retryDelay;
        this.maxRetries = maxRetries;

        Objects.requireNonNull(retryDelay, "Null retry delay");
        Objects.requireNonNull(maxRetries, "Null max retries");

        final String safeDirName = DirUtil.makeSafeName(destinationName);
        final Path forwardingDir = dataDirProvider.get().resolve(DirNames.FORWARDING).resolve(safeDirName);
        DirUtil.ensureDirExists(forwardingDir);

        forwardQueue = sequentialDirQueueFactory.create(
                forwardingDir.resolve("01_forward"),
                FORWARD_HTTP_ORDER,
                "forward - " + destinationName);
        retryQueue = sequentialDirQueueFactory.create(
                forwardingDir.resolve("02_retry"),
                51,
                "retry - " + destinationName);
        final DirQueueTransfer forwarding = new DirQueueTransfer(forwardQueue::next, this::forwardDir);
        final DirQueueTransfer retrying = new DirQueueTransfer(retryQueue::next, this::retryDir);
        proxyServices.addParallelExecutor(
                "forward - " + destinationName,
                () -> forwarding,
                forwardThreads);
        proxyServices.addParallelExecutor(
                "retry - " + destinationName,
                () -> retrying,
                retryThreads);

        // Create failure destination.
        final Path failureDir = forwardingDir.resolve("03_failure");
        DirUtil.ensureDirExists(failureDir);
        fileStores.add(FORWARD_HTTP_ORDER,
                "forward - " + destinationName + " - failure",
                failureDir);
        failureDestination = new ForwardFileDestinationImpl(failureDir);
    }
=======
                                      final ForwardHttpPostConfig forwardHttpPostConfig) {
        this.destination = destination;
        this.cleanupDirQueue = cleanupDirQueue;
        this.destinationName = destinationName;
        this.forwardHttpPostConfig = forwardHttpPostConfig;
>>>>>>> 2db9c344

        // TODO Add a health URL to check the forward dest every minute or so
        //  If it returns false we stop consuming from the forwardQueue/retryQueue until
        //  it returns true.
    }

    @Override
    public void add(final Path sourceDir) {
        LOGGER.debug("'{}' - add(), dir: {}", destinationName, sourceDir);
        try {
            final FileGroup fileGroup = new FileGroup(sourceDir);
            final AttributeMap attributeMap = new AttributeMap();
            AttributeMapUtil.read(fileGroup.getMeta(), attributeMap);
            // Make sure we tell the destination we are sending zip data.
            attributeMap.put(StandardHeaderArguments.COMPRESSION, StandardHeaderArguments.COMPRESSION_ZIP);

            // Send the data.
            try (final InputStream inputStream =
                    new BufferedInputStream(Files.newInputStream(fileGroup.getZip()))) {
                destination.send(attributeMap, inputStream);
            }

            // We have completed sending so can delete the data.
            cleanupDirQueue.add(sourceDir);
        } catch (IOException e) {
            throw new UncheckedIOException(e);
        }
    }

    @Override
    public boolean hasLivenessCheck() {
        return NullSafe.isNonBlankString(forwardHttpPostConfig.getLivenessCheckUrl());
    }

    @Override
    public boolean performLivenessCheck() throws Exception {
        return !hasLivenessCheck()
               || destination.performLivenessCheck();
    }

    @Override
    public String getName() {
        return forwardHttpPostConfig.getName();
    }

    @Override
    public DestinationType getDestinationType() {
        return DestinationType.HTTP;
    }

    @Override
    public String getDestinationDescription() {
        return forwardHttpPostConfig.getForwardUrl()
               + " (instant=" + forwardHttpPostConfig.isInstant() + ")";
    }

    @Override
    public String toString() {
        return asString();
    }
}<|MERGE_RESOLUTION|>--- conflicted
+++ resolved
@@ -3,15 +3,7 @@
 import stroom.meta.api.AttributeMap;
 import stroom.meta.api.AttributeMapUtil;
 import stroom.meta.api.StandardHeaderArguments;
-<<<<<<< HEAD
-import stroom.proxy.app.DataDirProvider;
-import stroom.proxy.repo.ProxyServices;
-import stroom.proxy.repo.store.FileStores;
-import stroom.util.concurrent.ThreadUtil;
-import stroom.util.io.FileUtil;
-=======
 import stroom.util.NullSafe;
->>>>>>> 2db9c344
 import stroom.util.logging.LambdaLogger;
 import stroom.util.logging.LambdaLoggerFactory;
 
@@ -26,12 +18,6 @@
 
     private static final LambdaLogger LOGGER = LambdaLoggerFactory.getLogger(ForwardHttpPostDestination.class);
 
-<<<<<<< HEAD
-    private static final String ERROR_LOG = "error.log";
-    public static final int FORWARD_HTTP_ORDER = 50;
-
-=======
->>>>>>> 2db9c344
     private final StreamDestination destination;
     private final CleanupDirQueue cleanupDirQueue;
     private final ForwardHttpPostConfig forwardHttpPostConfig;
@@ -40,66 +26,11 @@
     public ForwardHttpPostDestination(final String destinationName,
                                       final StreamDestination destination,
                                       final CleanupDirQueue cleanupDirQueue,
-<<<<<<< HEAD
-                                      final StroomDuration retryDelay,
-                                      final Integer maxRetries,
-                                      final ProxyServices proxyServices,
-                                      final DirQueueFactory sequentialDirQueueFactory,
-                                      final int forwardThreads,
-                                      final int retryThreads,
-                                      final DataDirProvider dataDirProvider,
-                                      final FileStores fileStores) {
-        this.destination = destination;
-        this.cleanupDirQueue = cleanupDirQueue;
-        this.destinationName = destinationName;
-        this.retryDelay = retryDelay;
-        this.maxRetries = maxRetries;
-
-        Objects.requireNonNull(retryDelay, "Null retry delay");
-        Objects.requireNonNull(maxRetries, "Null max retries");
-
-        final String safeDirName = DirUtil.makeSafeName(destinationName);
-        final Path forwardingDir = dataDirProvider.get().resolve(DirNames.FORWARDING).resolve(safeDirName);
-        DirUtil.ensureDirExists(forwardingDir);
-
-        forwardQueue = sequentialDirQueueFactory.create(
-                forwardingDir.resolve("01_forward"),
-                FORWARD_HTTP_ORDER,
-                "forward - " + destinationName);
-        retryQueue = sequentialDirQueueFactory.create(
-                forwardingDir.resolve("02_retry"),
-                51,
-                "retry - " + destinationName);
-        final DirQueueTransfer forwarding = new DirQueueTransfer(forwardQueue::next, this::forwardDir);
-        final DirQueueTransfer retrying = new DirQueueTransfer(retryQueue::next, this::retryDir);
-        proxyServices.addParallelExecutor(
-                "forward - " + destinationName,
-                () -> forwarding,
-                forwardThreads);
-        proxyServices.addParallelExecutor(
-                "retry - " + destinationName,
-                () -> retrying,
-                retryThreads);
-
-        // Create failure destination.
-        final Path failureDir = forwardingDir.resolve("03_failure");
-        DirUtil.ensureDirExists(failureDir);
-        fileStores.add(FORWARD_HTTP_ORDER,
-                "forward - " + destinationName + " - failure",
-                failureDir);
-        failureDestination = new ForwardFileDestinationImpl(failureDir);
-    }
-=======
                                       final ForwardHttpPostConfig forwardHttpPostConfig) {
         this.destination = destination;
         this.cleanupDirQueue = cleanupDirQueue;
         this.destinationName = destinationName;
         this.forwardHttpPostConfig = forwardHttpPostConfig;
->>>>>>> 2db9c344
-
-        // TODO Add a health URL to check the forward dest every minute or so
-        //  If it returns false we stop consuming from the forwardQueue/retryQueue until
-        //  it returns true.
     }
 
     @Override
