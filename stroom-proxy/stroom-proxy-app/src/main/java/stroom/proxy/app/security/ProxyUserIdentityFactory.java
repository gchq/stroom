--- conflicted
+++ resolved
@@ -8,11 +8,8 @@
 import stroom.security.common.impl.JwtContextFactory;
 import stroom.security.common.impl.JwtUtil;
 import stroom.security.common.impl.RefreshManager;
-<<<<<<< HEAD
 import stroom.security.openid.api.IdpType;
 import stroom.security.openid.api.OpenId;
-=======
->>>>>>> 12fa2f9e
 import stroom.security.openid.api.OpenIdConfiguration;
 import stroom.security.openid.api.TokenResponse;
 import stroom.security.shared.VerifyApiKeyRequest;
@@ -22,11 +19,8 @@
 import stroom.util.jersey.JerseyClientFactory;
 import stroom.util.logging.LambdaLogger;
 import stroom.util.logging.LambdaLoggerFactory;
-<<<<<<< HEAD
 import stroom.util.shared.NullSafe;
 import stroom.util.shared.UserDesc;
-=======
->>>>>>> 12fa2f9e
 
 import jakarta.inject.Inject;
 import jakarta.inject.Provider;
@@ -42,10 +36,7 @@
 
     private static final LambdaLogger LOGGER = LambdaLoggerFactory.getLogger(ProxyUserIdentityFactory.class);
 
-<<<<<<< HEAD
     private final Provider<ProxyApiKeyService> proxyApiKeyServiceProvider;
-=======
->>>>>>> 12fa2f9e
     private final Provider<OpenIdConfiguration> openIdConfigurationProvider;
     private final Provider<ReceiveDataConfig> receiveDataConfigProvider;
     private final Provider<CommonSecurityContext> proxySecurityContextProvider;
@@ -58,13 +49,10 @@
                              final ServiceUserFactory serviceUserFactory,
                              final JerseyClientFactory jerseyClientFactory,
                              final RefreshManager refreshManager,
-<<<<<<< HEAD
+                             final SimplePathCreator simplePathCreator,
                              final Provider<ProxyApiKeyService> proxyApiKeyServiceProvider,
                              final Provider<ReceiveDataConfig> receiveDataConfigProvider,
                              final Provider<CommonSecurityContext> proxySecurityContextProvider) {
-=======
-                             final SimplePathCreator simplePathCreator) {
->>>>>>> 12fa2f9e
         super(jwtContextFactory,
                 openIdConfigProvider,
                 defaultOpenIdCredentials,
