package stroom.proxy.app.handler;

import stroom.cache.api.CacheManager;
import stroom.cache.api.LoadingStroomCache;
import stroom.proxy.feed.remote.FeedStatus;
import stroom.proxy.feed.remote.GetFeedStatusRequest;
import stroom.proxy.feed.remote.GetFeedStatusRequestV2;
import stroom.proxy.feed.remote.GetFeedStatusResponse;
import stroom.receive.common.FeedStatusResourceV2;
import stroom.receive.common.FeedStatusService;
import stroom.receive.common.GetFeedStatusRequestAdapter;
import stroom.receive.common.ReceiveDataConfig;
import stroom.security.api.CommonSecurityContext;
import stroom.security.shared.AppPermission;
import stroom.security.shared.AppPermissionSet;
import stroom.util.logging.LambdaLogger;
import stroom.util.logging.LambdaLoggerFactory;

import io.dropwizard.lifecycle.Managed;
import jakarta.inject.Inject;
import jakarta.inject.Provider;
import jakarta.inject.Singleton;

import java.time.Instant;
import java.time.temporal.ChronoUnit;
import java.util.concurrent.CompletableFuture;
import java.util.concurrent.Executor;
import java.util.concurrent.ExecutorService;
import java.util.concurrent.Executors;
import java.util.concurrent.atomic.AtomicBoolean;
import java.util.function.Function;

@Singleton
public class RemoteFeedStatusService implements FeedStatusService, Managed {

    private static final LambdaLogger LOGGER = LambdaLoggerFactory.getLogger(RemoteFeedStatusService.class);

    private static final AppPermissionSet REQUIRED_PERM_SET = AppPermissionSet.oneOf(
            AppPermission.STROOM_PROXY,
            AppPermission.CHECK_RECEIPT_STATUS);

    private static final String CACHE_NAME = "Remote Feed Status Response Cache";
    private static final String GET_FEED_STATUS_PATH_PART = FeedStatusResourceV2.GET_FEED_STATUS_PATH_PART;

    private final LoadingStroomCache<GetFeedStatusRequestV2, FeedStatusUpdater> updaters;
    private final Provider<FeedStatusConfig> feedStatusConfigProvider;
<<<<<<< HEAD
    private final Provider<ReceiveDataConfig> receiveDataConfigProvider;
    private final Provider<CommonSecurityContext> securityContextProvider;
    private final RemoteFeedStatusClient remoteFeedStatusClient;
=======
    private final JerseyClientFactory jerseyClientFactory;
    private final UserIdentityFactory userIdentityFactory;
    private final GetFeedStatusRequestAdapter getFeedStatusRequestAdapter;
>>>>>>> 0e4cb9f4
    private final ExecutorService executorService = Executors.newCachedThreadPool();

    @Inject
    RemoteFeedStatusService(final Provider<FeedStatusConfig> feedStatusConfigProvider,
                            final CacheManager cacheManager,
                            final Provider<ReceiveDataConfig> receiveDataConfigProvider,
                            final Provider<CommonSecurityContext> securityContextProvider,
                            final RemoteFeedStatusClient remoteFeedStatusClient) {
        this.feedStatusConfigProvider = feedStatusConfigProvider;
<<<<<<< HEAD
        this.receiveDataConfigProvider = receiveDataConfigProvider;
        this.securityContextProvider = securityContextProvider;
        this.remoteFeedStatusClient = remoteFeedStatusClient;
=======
        this.jerseyClientFactory = jerseyClientFactory;
        this.userIdentityFactory = userIdentityFactory;
        this.getFeedStatusRequestAdapter = getFeedStatusRequestAdapter;
>>>>>>> 0e4cb9f4
        this.updaters = cacheManager.createLoadingCache(
                CACHE_NAME,
                () -> feedStatusConfigProvider.get().getFeedStatusCache(),
                k -> new FeedStatusUpdater(executorService));
    }

    @Override
    public void start() {
    }

    @Override
    public void stop() {
        executorService.shutdownNow();
    }

    /**
     * @deprecated Use {@link FeedStatusService#getFeedStatus(GetFeedStatusRequestV2)}
     */
    @Deprecated
    public GetFeedStatusResponse getFeedStatus(final GetFeedStatusRequest legacyRequest) {
<<<<<<< HEAD
        return securityContextProvider.get().secureResult(REQUIRED_PERM_SET, () -> {
            final GetFeedStatusRequestV2 request = GetFeedStatusRequestAdapter.mapLegacyRequest(legacyRequest);
            return getFeedStatus(request);
        });
=======
        final GetFeedStatusRequestV2 request = getFeedStatusRequestAdapter.mapLegacyRequest(legacyRequest);
        return getFeedStatus(request);
>>>>>>> 0e4cb9f4
    }

    @Override
    public GetFeedStatusResponse getFeedStatus(final GetFeedStatusRequestV2 request) {
        return securityContextProvider.get().secureResult(REQUIRED_PERM_SET, () -> {
            final FeedStatus defaultFeedStatus = getDefaultFeedStatus();

            // If remote feed status checking is disabled then return the default status.
            if (!remoteFeedStatusClient.isDownstreamEnabled()) {
                // We shouldn't come in here anyway as the feed status filter will not be used
                // if feed status check is not enabled in config.
                return GetFeedStatusResponse.createOKResponse(defaultFeedStatus);
            } else {
                final FeedStatusUpdater feedStatusUpdater = updaters.get(request);
                final CachedResponse cachedResponse = feedStatusUpdater.get(lastResponse -> {
                    CachedResponse result;
                    try {
                        final GetFeedStatusResponse response = remoteFeedStatusClient.callFeedStatus(request);
                        result = new CachedResponse(Instant.now(), response);

                    } catch (final Exception e) {
                        LOGGER.debug("Unable to check remote feed service", e);
                        // Get the last response we received.
                        if (lastResponse != null) {
                            result = new CachedResponse(Instant.now(), lastResponse.getResponse());
                            LOGGER.error(
                                    "Unable to check remote feed service ({}).... will use last response ({}) - {}",
                                    request, result, e.getMessage());

                        } else {
                            // Revert to default behaviour.
                            result = new CachedResponse(Instant.now(),
                                    GetFeedStatusResponse.createOKResponse(defaultFeedStatus));
                            LOGGER.error(
                                    "Unable to check remote feed service ({}).... will assume OK ({}) - {}",
                                    request, result, e.getMessage());
                        }
                    }
                    return result;
                });
                return cachedResponse.getResponse();
            }
        });
    }

//    private boolean isFeedStatusCheckEnabled() {
//        final FeedStatusConfig feedStatusConfig = feedStatusConfigProvider.get();
//        final boolean hasUrl = NullSafe.isNonBlankString(feedStatusConfig.getFeedStatusUrl());
//        if (!hasUrl) {
//            LOGGER.debug("Feed status check requested but property '{}' not configured.",
//                    feedStatusConfig.getFullPath(FeedStatusConfig.PROP_NAME_URL));
//        }
//        return hasUrl;
//    }

    private FeedStatus getDefaultFeedStatus() {
        final ReceiveDataConfig receiveDataConfig = receiveDataConfigProvider.get();
        return switch (receiveDataConfig.getReceiptCheckMode()) {
            case FEED_STATUS, RECEIPT_POLICY -> switch (receiveDataConfig.getFallbackReceiveAction()) {
                case RECEIVE -> FeedStatus.Receive;
                case REJECT -> FeedStatus.Reject;
                case DROP -> FeedStatus.Drop;
                case null -> FeedStatus.Receive;
            };
            case RECEIVE_ALL -> FeedStatus.Receive;
            case REJECT_ALL -> FeedStatus.Reject;
            case DROP_ALL -> FeedStatus.Drop;
            case null, default -> throw new IllegalStateException(
                    "Not expecting receiptCheckMode " + receiveDataConfig.getReceiptCheckMode());
        };
    }


    // --------------------------------------------------------------------------------


    private static class FeedStatusUpdater {

        private final Executor executor;
        private final AtomicBoolean updating = new AtomicBoolean();
        private volatile CachedResponse cachedResponse;

        public FeedStatusUpdater(final Executor executor) {
            this.executor = executor;
        }

        public CachedResponse get(final Function<CachedResponse, CachedResponse> function) {
            if (cachedResponse == null) {
                synchronized (this) {
                    if (cachedResponse == null) {
                        setCachedResponse(function.apply(cachedResponse));
                    }
                }
            }

            if (cachedResponse.isOld()) {
                LOGGER.debug("Response is old {}", cachedResponse);
                if (updating.compareAndSet(false, true)) {
                    CompletableFuture
                            .runAsync(() ->
                                    setCachedResponse(function.apply(cachedResponse)), executor)
                            .whenComplete((v, t) ->
                                    updating.set(false));
                }
            } else {
                LOGGER.debug("Response is fresh {}", cachedResponse);
            }

            return cachedResponse;
        }

        private synchronized void setCachedResponse(final CachedResponse cachedResponse) {
            LOGGER.debug("Setting cachedResponse to {}", cachedResponse);
            this.cachedResponse = cachedResponse;
        }
    }


    // --------------------------------------------------------------------------------


    private static class CachedResponse {

        private final Instant creationTime;
        private final GetFeedStatusResponse response;

        CachedResponse(final Instant creationTime, final GetFeedStatusResponse response) {
            this.creationTime = creationTime;
            this.response = response;
        }

        public boolean isOld() {
            return creationTime.isBefore(Instant.now().minus(1, ChronoUnit.MINUTES));
        }

        public GetFeedStatusResponse getResponse() {
            return response;
        }

        @Override
        public String toString() {
            return "CachedResponse{" +
                   "creationTime=" + creationTime +
                   ", response=" + response +
                   '}';
        }
    }
}<|MERGE_RESOLUTION|>--- conflicted
+++ resolved
@@ -6,7 +6,6 @@
 import stroom.proxy.feed.remote.GetFeedStatusRequest;
 import stroom.proxy.feed.remote.GetFeedStatusRequestV2;
 import stroom.proxy.feed.remote.GetFeedStatusResponse;
-import stroom.receive.common.FeedStatusResourceV2;
 import stroom.receive.common.FeedStatusService;
 import stroom.receive.common.GetFeedStatusRequestAdapter;
 import stroom.receive.common.ReceiveDataConfig;
@@ -40,19 +39,12 @@
             AppPermission.CHECK_RECEIPT_STATUS);
 
     private static final String CACHE_NAME = "Remote Feed Status Response Cache";
-    private static final String GET_FEED_STATUS_PATH_PART = FeedStatusResourceV2.GET_FEED_STATUS_PATH_PART;
 
     private final LoadingStroomCache<GetFeedStatusRequestV2, FeedStatusUpdater> updaters;
-    private final Provider<FeedStatusConfig> feedStatusConfigProvider;
-<<<<<<< HEAD
     private final Provider<ReceiveDataConfig> receiveDataConfigProvider;
     private final Provider<CommonSecurityContext> securityContextProvider;
     private final RemoteFeedStatusClient remoteFeedStatusClient;
-=======
-    private final JerseyClientFactory jerseyClientFactory;
-    private final UserIdentityFactory userIdentityFactory;
     private final GetFeedStatusRequestAdapter getFeedStatusRequestAdapter;
->>>>>>> 0e4cb9f4
     private final ExecutorService executorService = Executors.newCachedThreadPool();
 
     @Inject
@@ -60,17 +52,12 @@
                             final CacheManager cacheManager,
                             final Provider<ReceiveDataConfig> receiveDataConfigProvider,
                             final Provider<CommonSecurityContext> securityContextProvider,
-                            final RemoteFeedStatusClient remoteFeedStatusClient) {
-        this.feedStatusConfigProvider = feedStatusConfigProvider;
-<<<<<<< HEAD
+                            final RemoteFeedStatusClient remoteFeedStatusClient,
+                            final GetFeedStatusRequestAdapter getFeedStatusRequestAdapter) {
         this.receiveDataConfigProvider = receiveDataConfigProvider;
         this.securityContextProvider = securityContextProvider;
         this.remoteFeedStatusClient = remoteFeedStatusClient;
-=======
-        this.jerseyClientFactory = jerseyClientFactory;
-        this.userIdentityFactory = userIdentityFactory;
         this.getFeedStatusRequestAdapter = getFeedStatusRequestAdapter;
->>>>>>> 0e4cb9f4
         this.updaters = cacheManager.createLoadingCache(
                 CACHE_NAME,
                 () -> feedStatusConfigProvider.get().getFeedStatusCache(),
@@ -91,15 +78,10 @@
      */
     @Deprecated
     public GetFeedStatusResponse getFeedStatus(final GetFeedStatusRequest legacyRequest) {
-<<<<<<< HEAD
         return securityContextProvider.get().secureResult(REQUIRED_PERM_SET, () -> {
-            final GetFeedStatusRequestV2 request = GetFeedStatusRequestAdapter.mapLegacyRequest(legacyRequest);
+            final GetFeedStatusRequestV2 request = getFeedStatusRequestAdapter.mapLegacyRequest(legacyRequest);
             return getFeedStatus(request);
         });
-=======
-        final GetFeedStatusRequestV2 request = getFeedStatusRequestAdapter.mapLegacyRequest(legacyRequest);
-        return getFeedStatus(request);
->>>>>>> 0e4cb9f4
     }
 
     @Override
