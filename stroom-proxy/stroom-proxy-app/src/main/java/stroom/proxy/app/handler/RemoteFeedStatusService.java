--- conflicted
+++ resolved
@@ -42,21 +42,7 @@
 import java.util.concurrent.Executors;
 import java.util.concurrent.atomic.AtomicBoolean;
 import java.util.function.Function;
-<<<<<<< HEAD
-=======
 import java.util.function.Predicate;
-import javax.inject.Inject;
-import javax.inject.Provider;
-import javax.inject.Singleton;
-import javax.ws.rs.client.Entity;
-import javax.ws.rs.client.WebTarget;
-import javax.ws.rs.core.MediaType;
-import javax.ws.rs.core.MultivaluedHashMap;
-import javax.ws.rs.core.MultivaluedMap;
-import javax.ws.rs.core.Response;
-import javax.ws.rs.core.Response.Status;
-import javax.ws.rs.core.Response.StatusType;
->>>>>>> b785c7da
 
 @Singleton
 public class RemoteFeedStatusService implements FeedStatusService, HasHealthCheck, Managed {
@@ -158,11 +144,7 @@
     private GetFeedStatusResponse callFeedStatus(final GetFeedStatusRequestV2 request) {
         final FeedStatusConfig feedStatusConfig = feedStatusConfigProvider.get();
         final String url = feedStatusConfig.getFeedStatusUrl();
-<<<<<<< HEAD
-        if (url == null || url.trim().isEmpty()) {
-=======
         if (NullSafe.isBlankString(url)) {
->>>>>>> b785c7da
             throw new RuntimeException("Missing remote status URL in feed status configuration");
         }
 
@@ -243,11 +225,7 @@
         final String url = feedStatusConfig.getFeedStatusUrl();
         resultBuilder.withDetail("url", getFeedStatusWebTarget(feedStatusConfig).getUri().toString());
 
-<<<<<<< HEAD
-        if (url == null || url.trim().isEmpty()) {
-=======
         if (NullSafe.isBlankString(url)) {
->>>>>>> b785c7da
             // If no url is configured then no feed status checking is required so we consider this healthy
             resultBuilder.healthy();
         } else {
