package stroom.proxy.app.handler;

import stroom.proxy.app.ProxyConfig;
import stroom.proxy.feed.remote.FeedStatus;
import stroom.proxy.feed.remote.GetFeedStatusRequest;
import stroom.proxy.feed.remote.GetFeedStatusResponse;
import stroom.receive.common.FeedStatusService;
import stroom.security.api.UserIdentityFactory;
import stroom.util.HasHealthCheck;
import stroom.util.HealthCheckUtils;
import stroom.util.NullSafe;
import stroom.util.cache.CacheConfig;
<<<<<<< HEAD
import stroom.util.logging.LambdaLogger;
import stroom.util.logging.LambdaLoggerFactory;
=======
import stroom.util.jersey.JerseyClientFactory;
import stroom.util.jersey.JerseyClientName;
>>>>>>> 8429948f
import stroom.util.logging.LogUtil;

import com.codahale.metrics.health.HealthCheck;
import com.github.benmanes.caffeine.cache.Caffeine;
import com.github.benmanes.caffeine.cache.LoadingCache;
import io.dropwizard.lifecycle.Managed;

import java.time.Instant;
import java.time.temporal.ChronoUnit;
import java.util.Map;
import java.util.Objects;
import java.util.Optional;
import java.util.concurrent.CompletableFuture;
import java.util.concurrent.Executor;
import java.util.concurrent.ExecutorService;
import java.util.concurrent.Executors;
import java.util.concurrent.atomic.AtomicBoolean;
import java.util.function.Function;
import javax.inject.Inject;
import javax.inject.Provider;
import javax.inject.Singleton;
import javax.ws.rs.client.Entity;
import javax.ws.rs.client.WebTarget;
import javax.ws.rs.core.MediaType;
import javax.ws.rs.core.MultivaluedHashMap;
import javax.ws.rs.core.MultivaluedMap;
import javax.ws.rs.core.Response;
import javax.ws.rs.core.Response.Status;
import javax.ws.rs.core.Response.StatusType;

@Singleton
public class RemoteFeedStatusService implements FeedStatusService, HasHealthCheck, Managed {

    private static final LambdaLogger LOGGER = LambdaLoggerFactory.getLogger(RemoteFeedStatusService.class);

    private static final String GET_FEED_STATUS_PATH = "/getFeedStatus";

    private final LoadingCache<GetFeedStatusRequest, FeedStatusUpdater> updaters;
    private final Provider<FeedStatusConfig> feedStatusConfigProvider;
<<<<<<< HEAD
    private final Provider<Client> jerseyClientProvider;
    private final UserIdentityFactory userIdentityFactory;

    private final ExecutorService executorService = Executors.newCachedThreadPool();

    @Inject
    RemoteFeedStatusService(final Provider<FeedStatusConfig> feedStatusConfigProvider,
                            final Provider<Client> jerseyClientProvider,
                            final UserIdentityFactory userIdentityFactory) {
        this.feedStatusConfigProvider = feedStatusConfigProvider;
        this.jerseyClientProvider = jerseyClientProvider;
        this.userIdentityFactory = userIdentityFactory;
=======
    private final JerseyClientFactory jerseyClientFactory;
    private final ExecutorService executorService = Executors.newCachedThreadPool();

    @Inject
    RemoteFeedStatusService(final Provider<ProxyConfig> proxyConfigProvider,
                            final Provider<FeedStatusConfig> feedStatusConfigProvider,
                            final DefaultOpenIdCredentials defaultOpenIdCredentials,
                            final JerseyClientFactory jerseyClientFactory) {
        this.proxyConfigProvider = proxyConfigProvider;
        this.feedStatusConfigProvider = feedStatusConfigProvider;
        this.defaultOpenIdCredentials = defaultOpenIdCredentials;
        this.jerseyClientFactory = jerseyClientFactory;
>>>>>>> 8429948f

        final FeedStatusConfig feedStatusConfig = feedStatusConfigProvider.get();
        Objects.requireNonNull(feedStatusConfig, "Feed status config is null");

        final CacheConfig cacheConfig = feedStatusConfig.getFeedStatusCache();
        Objects.requireNonNull(cacheConfig, "Feed status cache config is null");
        this.updaters = createFromConfig(cacheConfig).build(k -> new FeedStatusUpdater(executorService));
    }

    private Caffeine createFromConfig(final CacheConfig cacheConfig) {
        final Caffeine cacheBuilder = Caffeine.newBuilder();
        cacheBuilder.recordStats();

        if (cacheConfig.getMaximumSize() != null) {
            cacheBuilder.maximumSize(cacheConfig.getMaximumSize());
        }
        if (cacheConfig.getExpireAfterAccess() != null) {
            cacheBuilder.expireAfterAccess(cacheConfig.getExpireAfterAccess().getDuration());
        }
        if (cacheConfig.getExpireAfterWrite() != null) {
            cacheBuilder.expireAfterWrite(cacheConfig.getExpireAfterWrite().getDuration());
        }
        return cacheBuilder;
    }

    @Override
    public void start() {
    }

    @Override
    public void stop() {
        executorService.shutdownNow();
    }

    @Override
    public GetFeedStatusResponse getFeedStatus(final GetFeedStatusRequest request) {
        final FeedStatusConfig feedStatusConfig = feedStatusConfigProvider.get();
        final FeedStatus defaultFeedStatus = Optional
                .ofNullable(feedStatusConfig.getDefaultStatus()).orElse(FeedStatus.Receive);

        // If remote feed status checking is disabled then return the default status.
        if (feedStatusConfig.getEnabled() != null && !feedStatusConfig.getEnabled()) {
            return GetFeedStatusResponse.createOKResponse(defaultFeedStatus);
        }

        final FeedStatusUpdater feedStatusUpdater = updaters.get(request);
        final CachedResponse cachedResponse = feedStatusUpdater.get(lastResponse -> {
            CachedResponse result;
            try {
                final GetFeedStatusResponse response = callFeedStatus(request);
                result = new CachedResponse(Instant.now(), response);

            } catch (final Exception e) {
                LOGGER.debug("Unable to check remote feed service", e);
                // Get the last response we received.
                if (lastResponse != null) {
                    result = new CachedResponse(Instant.now(), lastResponse.getResponse());
                    LOGGER.error(
                            "Unable to check remote feed service ({}).... will use last response ({}) - {}",
                            request, result, e.getMessage());

                } else {
                    // Revert to default behaviour.
                    result = new CachedResponse(Instant.now(),
                            GetFeedStatusResponse.createOKResponse(defaultFeedStatus));
                    LOGGER.error(
                            "Unable to check remote feed service ({}).... will assume OK ({}) - {}",
                            request, result, e.getMessage());
                }
            }
            return result;
        });

        return cachedResponse.getResponse();
    }

    private GetFeedStatusResponse callFeedStatus(final GetFeedStatusRequest request) {
        final FeedStatusConfig feedStatusConfig = feedStatusConfigProvider.get();
        final String url = feedStatusConfig.getFeedStatusUrl();
        if (url == null || url.trim().length() == 0) {
            throw new RuntimeException("Missing remote status URL in feed status configuration");
        }

        return sendRequest(request, feedStatusConfig, response -> {
            GetFeedStatusResponse feedStatusResponse = null;
            final StatusType statusInfo = response.getStatusInfo();
            if (statusInfo.getStatusCode() != Status.OK.getStatusCode()) {
                LOGGER.error("Error checking feed status for '{}' using url '{}', got response {} - {}",
                        request.getFeedName(), url, statusInfo.getStatusCode(), statusInfo.getReasonPhrase());
            } else {
                feedStatusResponse = response.readEntity(GetFeedStatusResponse.class);
                LOGGER.info("Got feed status '{}' for '{}' using url '{}'",
                        feedStatusResponse.getStatus(), request.getFeedName(), url);
            }
            if (feedStatusResponse == null) {
                // If we can't get a feed status response then we will assume ok.
                feedStatusResponse = GetFeedStatusResponse.createOKReceiveResponse();
            }
            return feedStatusResponse;
        });
    }

    private GetFeedStatusResponse sendRequest(
            final GetFeedStatusRequest request,
            final FeedStatusConfig feedStatusConfig,
            final Function<Response, GetFeedStatusResponse> responseConsumer) {

        LOGGER.debug("Sending request {}", request);

        final WebTarget webTarget = getFeedStatusWebTarget(feedStatusConfig);

        try (final Response response = getFeedStatusResponse(feedStatusConfig, webTarget, request)) {
            LOGGER.debug("Received response {}", response);
            return responseConsumer.apply(response);
        } catch (Exception e) {
            throw new RuntimeException(LogUtil.message(
                    "Error sending request {} to {}{}: {}",
                    request, feedStatusConfig.getFeedStatusUrl(), GET_FEED_STATUS_PATH, e.getMessage()), e);
        }
    }

<<<<<<< HEAD
    private WebTarget getFeedStatusWebTarget(final FeedStatusConfig feedStatusConfig) {
        return jerseyClientProvider.get()
                .target(feedStatusConfig.getFeedStatusUrl())
                .path(GET_FEED_STATUS_PATH);
    }

    private Response getFeedStatusResponse(final FeedStatusConfig feedStatusConfig,
                                           final WebTarget webTarget,
                                           final GetFeedStatusRequest feedStatusRequest) {
        return webTarget
                .request(MediaType.APPLICATION_JSON)
                .headers(getHeaders(feedStatusConfig))
                .post(Entity.json(feedStatusRequest));
    }

    private MultivaluedMap<String, Object> getHeaders(final FeedStatusConfig feedStatusConfig) {
        final Map<String, String> headers;

        if (!NullSafe.isBlankString(feedStatusConfig.getApiKey())) {
            // Intended for when stroom is using its internal IDP. Create the API Key in stroom UI
            // and add it to config.
            LOGGER.debug(() -> LogUtil.message("Using API key from config prop {}",
                    feedStatusConfig.getFullPathStr(FeedStatusConfig.PROP_NAME_API_KEY)));
            headers = userIdentityFactory.getAuthHeaders(feedStatusConfig.getApiKey());
        } else {
            // Use a token from the external IDP
            headers = userIdentityFactory.getServiceUserAuthHeaders();
        }
        return new MultivaluedHashMap<>(headers);
=======
    private WebTarget getFeedStatusWebTarget(final String url) {
        return jerseyClientFactory.createWebTarget(
                JerseyClientName.FEED_STATUS, url)
                .path(GET_FEED_STATUS_PATH);
>>>>>>> 8429948f
    }

    @Override
    public HealthCheck.Result getHealth() {
        LOGGER.debug("getHealth called");
        final HealthCheck.ResultBuilder resultBuilder = HealthCheck.Result.builder();
        final FeedStatusConfig feedStatusConfig = feedStatusConfigProvider.get();
        final String url = feedStatusConfig.getFeedStatusUrl();
        resultBuilder.withDetail("url", getFeedStatusWebTarget(feedStatusConfig).getUri().toString());

        if (url == null || url.trim().length() == 0) {
            // If no url is configured then no feed status checking is required so we consider this healthy
            resultBuilder.healthy();
        } else {
            final GetFeedStatusRequest request = new GetFeedStatusRequest(
                    "DUMMY_FEED",
                    "dummy DN");
            try {
                sendRequest(request, feedStatusConfig, response -> {
                    int responseCode = response.getStatusInfo().getStatusCode();
                    // Even though we have sent a dummy feed we should get back a 200 with something like
                    //{
                    //    "message": "Feed is not defined",
                    //        "status": "Reject",
                    //        "stroomStatusCode": "FEED_IS_NOT_DEFINED"
                    //}
                    final GetFeedStatusResponse feedStatusResponse;
                    if (Status.OK.getStatusCode() == responseCode) {
                        resultBuilder.healthy();
                        feedStatusResponse = null;
                    } else {
                        resultBuilder.withDetail("responseCode", responseCode);
                        feedStatusResponse = response.readEntity(GetFeedStatusResponse.class);
                        resultBuilder
                                .unhealthy()
                                .withDetail("response", HealthCheckUtils.beanToMap(feedStatusResponse));
                    }
                    return feedStatusResponse;
                });
            } catch (Exception e) {
                resultBuilder.unhealthy(e);
            }
        }
        return resultBuilder.build();
    }

    private static class FeedStatusUpdater {

        private final Executor executor;
        private final AtomicBoolean updating = new AtomicBoolean();
        private volatile CachedResponse cachedResponse;

        public FeedStatusUpdater(final Executor executor) {
            this.executor = executor;
        }

        public CachedResponse get(final Function<CachedResponse, CachedResponse> function) {
            if (cachedResponse == null) {
                synchronized (this) {
                    if (cachedResponse == null) {
                        setCachedResponse(function.apply(cachedResponse));
                    }
                }
            }

            if (cachedResponse.isOld()) {
                if (updating.compareAndSet(false, true)) {
                    CompletableFuture
                            .runAsync(() -> setCachedResponse(function.apply(cachedResponse)), executor)
                            .whenComplete((v, t) -> updating.set(false));
                }
            }

            return cachedResponse;
        }

        private synchronized void setCachedResponse(final CachedResponse cachedResponse) {
            this.cachedResponse = cachedResponse;
        }
    }

    private static class CachedResponse {

        private final Instant creationTime;
        private final GetFeedStatusResponse response;

        CachedResponse(final Instant creationTime, final GetFeedStatusResponse response) {
            this.creationTime = creationTime;
            this.response = response;
        }

        public boolean isOld() {
            return creationTime.isBefore(Instant.now().minus(1, ChronoUnit.MINUTES));
        }

        public GetFeedStatusResponse getResponse() {
            return response;
        }
    }
}<|MERGE_RESOLUTION|>--- conflicted
+++ resolved
@@ -1,6 +1,5 @@
 package stroom.proxy.app.handler;
 
-import stroom.proxy.app.ProxyConfig;
 import stroom.proxy.feed.remote.FeedStatus;
 import stroom.proxy.feed.remote.GetFeedStatusRequest;
 import stroom.proxy.feed.remote.GetFeedStatusResponse;
@@ -10,13 +9,10 @@
 import stroom.util.HealthCheckUtils;
 import stroom.util.NullSafe;
 import stroom.util.cache.CacheConfig;
-<<<<<<< HEAD
+import stroom.util.jersey.JerseyClientFactory;
+import stroom.util.jersey.JerseyClientName;
 import stroom.util.logging.LambdaLogger;
 import stroom.util.logging.LambdaLoggerFactory;
-=======
-import stroom.util.jersey.JerseyClientFactory;
-import stroom.util.jersey.JerseyClientName;
->>>>>>> 8429948f
 import stroom.util.logging.LogUtil;
 
 import com.codahale.metrics.health.HealthCheck;
@@ -56,33 +52,17 @@
 
     private final LoadingCache<GetFeedStatusRequest, FeedStatusUpdater> updaters;
     private final Provider<FeedStatusConfig> feedStatusConfigProvider;
-<<<<<<< HEAD
-    private final Provider<Client> jerseyClientProvider;
+    private final JerseyClientFactory jerseyClientFactory;
     private final UserIdentityFactory userIdentityFactory;
-
     private final ExecutorService executorService = Executors.newCachedThreadPool();
 
     @Inject
     RemoteFeedStatusService(final Provider<FeedStatusConfig> feedStatusConfigProvider,
-                            final Provider<Client> jerseyClientProvider,
+                            final JerseyClientFactory jerseyClientFactory,
                             final UserIdentityFactory userIdentityFactory) {
         this.feedStatusConfigProvider = feedStatusConfigProvider;
-        this.jerseyClientProvider = jerseyClientProvider;
+        this.jerseyClientFactory = jerseyClientFactory;
         this.userIdentityFactory = userIdentityFactory;
-=======
-    private final JerseyClientFactory jerseyClientFactory;
-    private final ExecutorService executorService = Executors.newCachedThreadPool();
-
-    @Inject
-    RemoteFeedStatusService(final Provider<ProxyConfig> proxyConfigProvider,
-                            final Provider<FeedStatusConfig> feedStatusConfigProvider,
-                            final DefaultOpenIdCredentials defaultOpenIdCredentials,
-                            final JerseyClientFactory jerseyClientFactory) {
-        this.proxyConfigProvider = proxyConfigProvider;
-        this.feedStatusConfigProvider = feedStatusConfigProvider;
-        this.defaultOpenIdCredentials = defaultOpenIdCredentials;
-        this.jerseyClientFactory = jerseyClientFactory;
->>>>>>> 8429948f
 
         final FeedStatusConfig feedStatusConfig = feedStatusConfigProvider.get();
         Objects.requireNonNull(feedStatusConfig, "Feed status config is null");
@@ -204,10 +184,9 @@
         }
     }
 
-<<<<<<< HEAD
     private WebTarget getFeedStatusWebTarget(final FeedStatusConfig feedStatusConfig) {
-        return jerseyClientProvider.get()
-                .target(feedStatusConfig.getFeedStatusUrl())
+        return jerseyClientFactory.createWebTarget(
+                        JerseyClientName.FEED_STATUS, feedStatusConfig.getFeedStatusUrl())
                 .path(GET_FEED_STATUS_PATH);
     }
 
@@ -234,12 +213,6 @@
             headers = userIdentityFactory.getServiceUserAuthHeaders();
         }
         return new MultivaluedHashMap<>(headers);
-=======
-    private WebTarget getFeedStatusWebTarget(final String url) {
-        return jerseyClientFactory.createWebTarget(
-                JerseyClientName.FEED_STATUS, url)
-                .path(GET_FEED_STATUS_PATH);
->>>>>>> 8429948f
     }
 
     @Override
