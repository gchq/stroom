package stroom.proxy.app.handler;

import stroom.proxy.app.DataDirProvider;
import stroom.proxy.app.ProxyConfig;
import stroom.proxy.repo.ProxyServices;
import stroom.proxy.repo.store.FileStores;
import stroom.util.io.SimplePathCreator;
import stroom.util.logging.LambdaLogger;
import stroom.util.logging.LambdaLoggerFactory;
import stroom.util.logging.LogUtil;

import jakarta.inject.Inject;
import jakarta.inject.Provider;

import java.util.Objects;

public class ForwardHttpPostDestinationFactoryImpl implements ForwardHttpPostDestinationFactory {

    private static final LambdaLogger LOGGER = LambdaLoggerFactory.getLogger(
            ForwardHttpPostDestinationFactoryImpl.class);

    private final CleanupDirQueue cleanupDirQueue;
    private final ProxyServices proxyServices;
    private final DirQueueFactory dirQueueFactory;
    private final Provider<ProxyConfig> proxyConfigProvider;
    private final DataDirProvider dataDirProvider;
    private final SimplePathCreator simplePathCreator;
    private final HttpSenderFactory httpSenderFactory;
    private final FileStores fileStores;

    @Inject
    public ForwardHttpPostDestinationFactoryImpl(final CleanupDirQueue cleanupDirQueue,
                                                 final ProxyServices proxyServices,
                                                 final DirQueueFactory dirQueueFactory,
                                                 final Provider<ProxyConfig> proxyConfigProvider,
                                                 final DataDirProvider dataDirProvider,
                                                 final SimplePathCreator simplePathCreator,
                                                 final HttpSenderFactory httpSenderFactory,
                                                 final FileStores fileStores) {
        this.cleanupDirQueue = cleanupDirQueue;
        this.proxyServices = proxyServices;
        this.dirQueueFactory = dirQueueFactory;
        this.proxyConfigProvider = proxyConfigProvider;
        this.dataDirProvider = dataDirProvider;
        this.simplePathCreator = simplePathCreator;
        this.httpSenderFactory = httpSenderFactory;
        this.fileStores = fileStores;
    }

    @Override
    public ForwardDestination create(final ForwardHttpPostConfig forwardHttpPostConfig) {
        final StreamDestination streamDestination = httpSenderFactory.create(forwardHttpPostConfig);
        final String name = forwardHttpPostConfig.getName();
        final ForwardHttpPostDestination forwardHttpDestination = new ForwardHttpPostDestination(
                name,
                streamDestination,
                cleanupDirQueue,
                forwardHttpPostConfig);

        final ForwardDestination destination = getWrappedForwardDestination(
                forwardHttpPostConfig, forwardHttpDestination);

        LOGGER.info("Created {} '{}' with url '{}'",
                destination.getClass().getSimpleName(),
                name,
                forwardHttpPostConfig.getForwardUrl());

        return destination;
    }

    private ForwardDestination getWrappedForwardDestination(
            final ForwardHttpPostConfig config,
            final ForwardHttpPostDestination forwardHttpPostDestination) {

        final ForwardQueueConfig forwardQueueConfig = config.getForwardQueueConfig();
<<<<<<< HEAD
        final ForwardDestination destination;
        if (forwardQueueConfig != null) {
            // We have queue config so wrap out ultimate destination with some queue/retry logic
            destination = new RetryingForwardDestination(
                    forwardQueueConfig,
                    forwardHttpPostDestination,
                    dataDirProvider,
                    simplePathCreator,
                    dirQueueFactory,
                    proxyServices,
                    fileStores);
        } else {
            destination = forwardHttpPostDestination;
        }
        return destination;
=======
        Objects.requireNonNull(forwardQueueConfig, () -> LogUtil.message(
                "No forwardQueueConfig set for destination '{}'", config.getName()));
        // We have queue config so wrap out ultimate destination with some queue/retry logic
        return new RetryingForwardDestination(
                forwardQueueConfig,
                forwardHttpPostDestination,
                dataDirProvider,
                simplePathCreator,
                dirQueueFactory,
                proxyServices);
>>>>>>> 57576acd
    }
}<|MERGE_RESOLUTION|>--- conflicted
+++ resolved
@@ -73,23 +73,6 @@
             final ForwardHttpPostDestination forwardHttpPostDestination) {
 
         final ForwardQueueConfig forwardQueueConfig = config.getForwardQueueConfig();
-<<<<<<< HEAD
-        final ForwardDestination destination;
-        if (forwardQueueConfig != null) {
-            // We have queue config so wrap out ultimate destination with some queue/retry logic
-            destination = new RetryingForwardDestination(
-                    forwardQueueConfig,
-                    forwardHttpPostDestination,
-                    dataDirProvider,
-                    simplePathCreator,
-                    dirQueueFactory,
-                    proxyServices,
-                    fileStores);
-        } else {
-            destination = forwardHttpPostDestination;
-        }
-        return destination;
-=======
         Objects.requireNonNull(forwardQueueConfig, () -> LogUtil.message(
                 "No forwardQueueConfig set for destination '{}'", config.getName()));
         // We have queue config so wrap out ultimate destination with some queue/retry logic
@@ -99,7 +82,7 @@
                 dataDirProvider,
                 simplePathCreator,
                 dirQueueFactory,
-                proxyServices);
->>>>>>> 57576acd
+                proxyServices,
+                fileStores);
     }
 }