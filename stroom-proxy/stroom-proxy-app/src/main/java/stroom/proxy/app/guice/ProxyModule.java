package stroom.proxy.app.guice;

import stroom.collection.mock.MockCollectionModule;
import stroom.db.util.DbModule;
import stroom.dictionary.impl.DictionaryModule;
import stroom.dictionary.impl.DictionaryStore;
import stroom.docstore.api.DocumentResourceHelper;
import stroom.docstore.api.Serialiser2Factory;
import stroom.docstore.api.StoreFactory;
import stroom.docstore.impl.DocumentResourceHelperImpl;
import stroom.docstore.impl.Persistence;
import stroom.docstore.impl.Serialiser2FactoryImpl;
import stroom.docstore.impl.StoreFactoryImpl;
import stroom.docstore.impl.fs.FSPersistence;
import stroom.dropwizard.common.FilteredHealthCheckServlet;
import stroom.dropwizard.common.LogLevelInspector;
import stroom.dropwizard.common.PermissionExceptionMapper;
import stroom.dropwizard.common.TokenExceptionMapper;
import stroom.importexport.api.ImportConverter;
import stroom.importexport.api.ImportExportActionHandler;
<<<<<<< HEAD
=======
import stroom.importexport.shared.ImportSettings;
import stroom.importexport.shared.ImportState;
import stroom.proxy.app.BufferFactoryImpl;
>>>>>>> 15f4ebd4
import stroom.proxy.app.Config;
import stroom.proxy.app.ContentSyncService;
import stroom.proxy.app.ProxyConfigHealthCheck;
import stroom.proxy.app.ProxyConfigHolder;
import stroom.proxy.app.ProxyLifecycle;
import stroom.proxy.app.RequestAuthenticatorImpl;
import stroom.proxy.app.RestClientConfig;
import stroom.proxy.app.RestClientConfigConverter;
import stroom.proxy.app.event.EventResourceImpl;
import stroom.proxy.app.forwarder.FailureDestinationsImpl;
import stroom.proxy.app.forwarder.ForwarderDestinationsImpl;
import stroom.proxy.app.handler.ProxyId;
import stroom.proxy.app.handler.ProxyRequestHandler;
import stroom.proxy.app.handler.RemoteFeedStatusService;
import stroom.proxy.app.servlet.ProxySecurityFilter;
import stroom.proxy.app.servlet.ProxyStatusServlet;
import stroom.proxy.app.servlet.ProxyWelcomeServlet;
import stroom.proxy.repo.ErrorReceiver;
import stroom.proxy.repo.ErrorReceiverImpl;
import stroom.proxy.repo.FailureDestinations;
import stroom.proxy.repo.ForwarderDestinations;
import stroom.proxy.repo.ProgressLog;
import stroom.proxy.repo.ProgressLogImpl;
import stroom.proxy.repo.ProxyDbModule;
import stroom.proxy.repo.RepoDbDirProvider;
import stroom.proxy.repo.RepoDbDirProviderImpl;
import stroom.proxy.repo.RepoDirProvider;
import stroom.proxy.repo.RepoDirProviderImpl;
import stroom.proxy.repo.Sender;
import stroom.proxy.repo.SenderImpl;
import stroom.receive.common.DataReceiptPolicyAttributeMapFilterFactory;
import stroom.receive.common.DebugServlet;
import stroom.receive.common.FeedStatusResourceImpl;
import stroom.receive.common.FeedStatusService;
import stroom.receive.common.ReceiveDataServlet;
import stroom.receive.common.RemoteFeedModule;
import stroom.receive.common.RequestHandler;
import stroom.receive.rules.impl.DataReceiptPolicyAttributeMapFilterFactoryImpl;
import stroom.receive.rules.impl.ReceiveDataRuleSetResourceImpl;
import stroom.receive.rules.impl.ReceiveDataRuleSetService;
import stroom.receive.rules.impl.ReceiveDataRuleSetServiceImpl;
import stroom.security.api.RequestAuthenticator;
import stroom.security.api.SecurityContext;
import stroom.security.mock.MockSecurityContext;
import stroom.task.impl.TaskContextModule;
import stroom.util.BuildInfoProvider;
import stroom.util.entityevent.EntityEventBus;
import stroom.util.guice.AdminServletBinder;
import stroom.util.guice.FilterBinder;
import stroom.util.guice.FilterInfo;
import stroom.util.guice.GuiceUtil;
import stroom.util.guice.HasHealthCheckBinder;
import stroom.util.guice.RestResourcesBinder;
import stroom.util.guice.ServletBinder;
import stroom.util.io.PathCreator;
import stroom.util.shared.BuildInfo;

import com.codahale.metrics.health.HealthCheckRegistry;
import com.google.inject.AbstractModule;
import com.google.inject.Provides;
import com.google.inject.Singleton;
import io.dropwizard.client.JerseyClientBuilder;
import io.dropwizard.client.JerseyClientConfiguration;
import io.dropwizard.client.ssl.TlsConfiguration;
import io.dropwizard.lifecycle.Managed;
import io.dropwizard.setup.Environment;
import org.glassfish.jersey.logging.LoggingFeature;
import org.slf4j.Logger;
import org.slf4j.LoggerFactory;

import java.io.File;
import java.nio.file.Path;
import java.util.Optional;
import javax.inject.Provider;
import javax.ws.rs.client.Client;
import javax.ws.rs.ext.ExceptionMapper;

public class ProxyModule extends AbstractModule {

    private static final Logger LOGGER = LoggerFactory.getLogger(ProxyModule.class);

    // This name is used by dropwizard metrics
    private static final String PROXY_JERSEY_CLIENT_NAME = "stroom-proxy_jersey_client";
    private static final String PROXY_JERSEY_CLIENT_USER_AGENT_PREFIX = "stroom-proxy/";

    private final Config configuration;
    private final Environment environment;
    private final ProxyConfigHolder proxyConfigHolder;

    public ProxyModule(final Config configuration,
                       final Environment environment,
                       final Path configFile) {
        this.configuration = configuration;
        this.environment = environment;

        proxyConfigHolder = new ProxyConfigHolder(
                configuration.getProxyConfig(),
                configFile);
    }

    @Override
    protected void configure() {
        bind(Config.class).toInstance(configuration);
        bind(Environment.class).toInstance(environment);
        bind(HealthCheckRegistry.class).toInstance(environment.healthChecks());
        bind(ProxyId.class).asEagerSingleton();

        install(new ProxyConfigModule(proxyConfigHolder));
        install(new DbModule());
        install(new ProxyDbModule());
        install(new MockCollectionModule());

        install(new DictionaryModule());
        // Allow discovery of feed status from other proxies.
        install(new RemoteFeedModule());

        install(new TaskContextModule());

        bind(BuildInfo.class).toProvider(BuildInfoProvider.class);
//        bind(BufferFactory.class).to(BufferFactoryImpl.class);
        bind(DataReceiptPolicyAttributeMapFilterFactory.class).to(DataReceiptPolicyAttributeMapFilterFactoryImpl.class);
        bind(DocumentResourceHelper.class).to(DocumentResourceHelperImpl.class);
        bind(ErrorReceiver.class).to(ErrorReceiverImpl.class);
        bind(FeedStatusService.class).to(RemoteFeedStatusService.class);
        bind(RequestAuthenticator.class).to(RequestAuthenticatorImpl.class).asEagerSingleton();
        bind(ReceiveDataRuleSetService.class).to(ReceiveDataRuleSetServiceImpl.class);
        bind(RequestHandler.class).to(ProxyRequestHandler.class);
        bind(SecurityContext.class).to(MockSecurityContext.class);
        bind(Serialiser2Factory.class).to(Serialiser2FactoryImpl.class);
        bind(StoreFactory.class).to(StoreFactoryImpl.class);
        bind(ForwarderDestinations.class).to(ForwarderDestinationsImpl.class);
        bind(FailureDestinations.class).to(FailureDestinationsImpl.class);
        bind(Sender.class).to(SenderImpl.class);
        bind(ProgressLog.class).to(ProgressLogImpl.class);

        bind(RepoDirProvider.class).to(RepoDirProviderImpl.class);
        bind(RepoDbDirProvider.class).to(RepoDbDirProviderImpl.class);

        // Proxy doesn't do import so bind a dummy ImportConverter for the StoreImpl(s) to use
        bind(ImportConverter.class).to(NoOpImportConverter.class);

        HasHealthCheckBinder.create(binder())
                .bind(ContentSyncService.class)
                .bind(FeedStatusResourceImpl.class)
                .bind(LogLevelInspector.class)
                .bind(ProxyConfigHealthCheck.class)
                .bind(RemoteFeedStatusService.class);

        FilterBinder.create(binder())
                .bind(new FilterInfo(ProxySecurityFilter.class.getSimpleName(), "/*"),
                        ProxySecurityFilter.class);

        ServletBinder.create(binder())
                .bind(DebugServlet.class)
                .bind(ProxyStatusServlet.class)
                .bind(ProxyWelcomeServlet.class)
                .bind(ReceiveDataServlet.class);

        AdminServletBinder.create(binder())
                .bind(FilteredHealthCheckServlet.class);

        RestResourcesBinder.create(binder())
                .bind(ReceiveDataRuleSetResourceImpl.class)
                .bind(FeedStatusResourceImpl.class)
                .bind(EventResourceImpl.class);

        GuiceUtil.buildMultiBinder(binder(), Managed.class)
                .addBinding(ContentSyncService.class)
                .addBinding(ProxyLifecycle.class)
                .addBinding(RemoteFeedStatusService.class);

        GuiceUtil.buildMultiBinder(binder(), ExceptionMapper.class)
                .addBinding(PermissionExceptionMapper.class)
                .addBinding(TokenExceptionMapper.class);

        GuiceUtil.buildMultiBinder(binder(), ImportExportActionHandler.class)
                .addBinding(ReceiveDataRuleSetService.class)
                .addBinding(DictionaryStore.class);
    }

    @Provides
    @Singleton
    Persistence providePersistence(final PathCreator pathCreator) {
        final String path = configuration.getProxyConfig().getContentDir();
        return new FSPersistence(pathCreator.toAppPath(path));
    }

    @Provides
    @Singleton
    Client provideJerseyClient(final RestClientConfig restClientConfig,
                               final Environment environment,
                               final Provider<BuildInfo> buildInfoProvider,
                               final PathCreator pathCreator,
                               final RestClientConfigConverter restClientConfigConverter) {

        // RestClientConfig is really just a copy of JerseyClientConfiguration
        // so do the conversion
        final JerseyClientConfiguration jerseyClientConfiguration = restClientConfigConverter.convert(
                restClientConfig);

        // If the userAgent has not been explicitly set in the config then set it based
        // on the build version
        if (jerseyClientConfiguration.getUserAgent().isEmpty()) {
            final String userAgent = PROXY_JERSEY_CLIENT_USER_AGENT_PREFIX
                    + buildInfoProvider.get().getBuildVersion();
            LOGGER.info("Setting rest client user agent string to [{}]", userAgent);
            jerseyClientConfiguration.setUserAgent(Optional.of(userAgent));
        }

        // Mutating the TLS config is not ideal but I'm not sure there is another way.
        // We need to allow for relative paths (relative to proxy home), '~', and other system
        // props in the path. Therefore if path creator produces a different path to what was
        // configured then update the config object.
        final TlsConfiguration tlsConfiguration = jerseyClientConfiguration.getTlsConfiguration();
        if (tlsConfiguration != null) {
            if (tlsConfiguration.getKeyStorePath() != null) {
                final File modifiedKeyStorePath = pathCreator.toAppPath(tlsConfiguration.getKeyStorePath().getPath())
                        .toFile();

                if (!modifiedKeyStorePath.getPath().equals(tlsConfiguration.getKeyStorePath().getPath())) {
                    LOGGER.info("Updating rest client key store path from {} to {}",
                            tlsConfiguration.getKeyStorePath(),
                            modifiedKeyStorePath);
                    tlsConfiguration.setKeyStorePath(modifiedKeyStorePath);
                }
            }

            if (tlsConfiguration.getTrustStorePath() != null) {
                final File modifiedTrustStorePath = pathCreator.toAppPath(
                        tlsConfiguration.getTrustStorePath().getPath()).toFile();

                if (!modifiedTrustStorePath.getPath().equals(tlsConfiguration.getTrustStorePath().getPath())) {
                    LOGGER.info("Updating rest client trust store path from {} to {}",
                            tlsConfiguration.getTrustStorePath(),
                            modifiedTrustStorePath);
                    tlsConfiguration.setTrustStorePath(modifiedTrustStorePath);
                }
            }
        }

        LOGGER.info("Creating jersey rest client {}", PROXY_JERSEY_CLIENT_NAME);
        return new JerseyClientBuilder(environment)
                .using(jerseyClientConfiguration)
                .build(PROXY_JERSEY_CLIENT_NAME)
                .register(LoggingFeature.class);
    }

    @Provides
    EntityEventBus entityEventBus() {
        return event -> {
        };
    }
<<<<<<< HEAD
=======

    private static class NoOpImportConverter implements ImportConverter {

        @Override
        public Map<String, byte[]> convert(final DocRef docRef,
                                           final Map<String, byte[]> dataMap,
                                           final ImportState importState,
                                           final ImportSettings importSettings,
                                           final String userId) {
            throw new UnsupportedOperationException("Import is not supported in proxy.");
        }
    }
>>>>>>> 15f4ebd4
}<|MERGE_RESOLUTION|>--- conflicted
+++ resolved
@@ -4,6 +4,7 @@
 import stroom.db.util.DbModule;
 import stroom.dictionary.impl.DictionaryModule;
 import stroom.dictionary.impl.DictionaryStore;
+import stroom.docref.DocRef;
 import stroom.docstore.api.DocumentResourceHelper;
 import stroom.docstore.api.Serialiser2Factory;
 import stroom.docstore.api.StoreFactory;
@@ -18,12 +19,8 @@
 import stroom.dropwizard.common.TokenExceptionMapper;
 import stroom.importexport.api.ImportConverter;
 import stroom.importexport.api.ImportExportActionHandler;
-<<<<<<< HEAD
-=======
 import stroom.importexport.shared.ImportSettings;
 import stroom.importexport.shared.ImportState;
-import stroom.proxy.app.BufferFactoryImpl;
->>>>>>> 15f4ebd4
 import stroom.proxy.app.Config;
 import stroom.proxy.app.ContentSyncService;
 import stroom.proxy.app.ProxyConfigHealthCheck;
@@ -96,6 +93,7 @@
 
 import java.io.File;
 import java.nio.file.Path;
+import java.util.Map;
 import java.util.Optional;
 import javax.inject.Provider;
 import javax.ws.rs.client.Client;
@@ -276,8 +274,6 @@
         return event -> {
         };
     }
-<<<<<<< HEAD
-=======
 
     private static class NoOpImportConverter implements ImportConverter {
 
@@ -290,5 +286,4 @@
             throw new UnsupportedOperationException("Import is not supported in proxy.");
         }
     }
->>>>>>> 15f4ebd4
 }