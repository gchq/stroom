--- conflicted
+++ resolved
@@ -114,12 +114,9 @@
         bind(ProxyId.class).asEagerSingleton();
 
         install(new ProxyConfigModule(proxyConfigHolder));
-<<<<<<< HEAD
         install(new DbModule());
         install(new ProxyDbModule());
-=======
         install(new DropwizardModule());
->>>>>>> 4c6b26a0
         install(new MockCollectionModule());
 
         install(new DictionaryModule());
