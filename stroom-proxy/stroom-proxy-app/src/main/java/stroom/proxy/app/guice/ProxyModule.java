package stroom.proxy.app.guice;

import stroom.collection.mock.MockCollectionModule;
import stroom.db.util.DbModule;
import stroom.dictionary.impl.DictionaryModule;
import stroom.dictionary.impl.DictionaryStore;
import stroom.docstore.api.DocumentResourceHelper;
import stroom.docstore.api.Serialiser2Factory;
import stroom.docstore.api.StoreFactory;
import stroom.docstore.impl.DocumentResourceHelperImpl;
import stroom.docstore.impl.Persistence;
import stroom.docstore.impl.Serialiser2FactoryImpl;
import stroom.docstore.impl.StoreFactoryImpl;
import stroom.docstore.impl.fs.FSPersistence;
import stroom.dropwizard.common.FilteredHealthCheckServlet;
import stroom.dropwizard.common.LogLevelInspector;
import stroom.dropwizard.common.PermissionExceptionMapper;
import stroom.dropwizard.common.TokenExceptionMapper;
import stroom.importexport.api.ImportConverter;
import stroom.importexport.api.ImportExportActionHandler;
import stroom.proxy.app.Config;
import stroom.proxy.app.ContentSyncService;
import stroom.proxy.app.ProxyConfigHealthCheck;
import stroom.proxy.app.ProxyConfigHolder;
import stroom.proxy.app.ProxyLifecycle;
import stroom.proxy.app.event.EventResourceImpl;
import stroom.proxy.app.forwarder.FailureDestinationsImpl;
import stroom.proxy.app.forwarder.ForwarderDestinationsImpl;
import stroom.proxy.app.handler.ProxyId;
import stroom.proxy.app.handler.ProxyRequestHandler;
import stroom.proxy.app.handler.RemoteFeedStatusService;
<<<<<<< HEAD
import stroom.proxy.app.security.ProxySecurityModule;
import stroom.proxy.app.security.ProxyUserIdentityFactory;
=======
import stroom.proxy.app.jersey.ProxyJerseyModule;
import stroom.proxy.app.servlet.ProxyQueueMonitoringServlet;
>>>>>>> 8429948f
import stroom.proxy.app.servlet.ProxySecurityFilter;
import stroom.proxy.app.servlet.ProxyStatusServlet;
import stroom.proxy.app.servlet.ProxyWelcomeServlet;
import stroom.proxy.repo.ErrorReceiver;
import stroom.proxy.repo.ErrorReceiverImpl;
import stroom.proxy.repo.FailureDestinations;
import stroom.proxy.repo.ForwarderDestinations;
import stroom.proxy.repo.ProgressLog;
import stroom.proxy.repo.ProgressLogImpl;
import stroom.proxy.repo.ProxyDbModule;
import stroom.proxy.repo.RepoDbDirProvider;
import stroom.proxy.repo.RepoDbDirProviderImpl;
import stroom.proxy.repo.RepoDirProvider;
import stroom.proxy.repo.RepoDirProviderImpl;
import stroom.proxy.repo.Sender;
import stroom.proxy.repo.SenderImpl;
import stroom.receive.common.DataReceiptPolicyAttributeMapFilterFactory;
import stroom.receive.common.DebugServlet;
import stroom.receive.common.FeedStatusResourceImpl;
import stroom.receive.common.FeedStatusService;
import stroom.receive.common.ReceiveDataServlet;
import stroom.receive.common.RemoteFeedModule;
import stroom.receive.common.RequestHandler;
import stroom.receive.rules.impl.DataReceiptPolicyAttributeMapFilterFactoryImpl;
import stroom.receive.rules.impl.ReceiveDataRuleSetResourceImpl;
import stroom.receive.rules.impl.ReceiveDataRuleSetService;
import stroom.receive.rules.impl.ReceiveDataRuleSetServiceImpl;
import stroom.security.api.SecurityContext;
import stroom.security.mock.MockSecurityContext;
import stroom.task.impl.TaskContextModule;
import stroom.util.BuildInfoProvider;
import stroom.util.entityevent.EntityEventBus;
import stroom.util.guice.AdminServletBinder;
import stroom.util.guice.FilterBinder;
import stroom.util.guice.FilterInfo;
import stroom.util.guice.GuiceUtil;
import stroom.util.guice.HasHealthCheckBinder;
import stroom.util.guice.RestResourcesBinder;
import stroom.util.guice.ServletBinder;
import stroom.util.io.PathCreator;
import stroom.util.shared.BuildInfo;

import com.codahale.metrics.health.HealthCheckRegistry;
import com.google.inject.AbstractModule;
import com.google.inject.Provides;
import com.google.inject.Singleton;
import io.dropwizard.lifecycle.Managed;
import io.dropwizard.setup.Environment;
import org.slf4j.Logger;
import org.slf4j.LoggerFactory;

import java.nio.file.Path;
import javax.ws.rs.ext.ExceptionMapper;

public class ProxyModule extends AbstractModule {

    private static final Logger LOGGER = LoggerFactory.getLogger(ProxyModule.class);

    private final Config configuration;
    private final Environment environment;
    private final ProxyConfigHolder proxyConfigHolder;

    public ProxyModule(final Config configuration,
                       final Environment environment,
                       final Path configFile) {
        this.configuration = configuration;
        this.environment = environment;

        proxyConfigHolder = new ProxyConfigHolder(
                configuration.getProxyConfig(),
                configFile);
    }

    @Override
    protected void configure() {
        bind(Config.class).toInstance(configuration);
        bind(Environment.class).toInstance(environment);
        bind(HealthCheckRegistry.class).toInstance(environment.healthChecks());
        bind(ProxyId.class).asEagerSingleton();

        install(new ProxyConfigModule(proxyConfigHolder));
        install(new DbModule());
        install(new ProxyDbModule());
        install(new MockCollectionModule());

        install(new DictionaryModule());
        // Allow discovery of feed status from other proxies.
        install(new RemoteFeedModule());

        install(new TaskContextModule());
<<<<<<< HEAD
        install(new ProxySecurityModule());
=======
>>>>>>> 8429948f
        install(new ProxyJerseyModule());

        bind(BuildInfo.class).toProvider(BuildInfoProvider.class);
//        bind(BufferFactory.class).to(BufferFactoryImpl.class);
        bind(DataReceiptPolicyAttributeMapFilterFactory.class).to(DataReceiptPolicyAttributeMapFilterFactoryImpl.class);
        bind(DocumentResourceHelper.class).to(DocumentResourceHelperImpl.class);
        bind(ErrorReceiver.class).to(ErrorReceiverImpl.class);
        bind(FeedStatusService.class).to(RemoteFeedStatusService.class);
//        bind(RequestAuthenticator.class).to(RequestAuthenticatorImpl.class).asEagerSingleton();
        bind(ReceiveDataRuleSetService.class).to(ReceiveDataRuleSetServiceImpl.class);
        bind(RequestHandler.class).to(ProxyRequestHandler.class);
        bind(SecurityContext.class).to(MockSecurityContext.class);
        bind(Serialiser2Factory.class).to(Serialiser2FactoryImpl.class);
        bind(StoreFactory.class).to(StoreFactoryImpl.class);
        bind(ForwarderDestinations.class).to(ForwarderDestinationsImpl.class);
        bind(FailureDestinations.class).to(FailureDestinationsImpl.class);
        bind(Sender.class).to(SenderImpl.class);
        bind(ProgressLog.class).to(ProgressLogImpl.class);

        bind(RepoDirProvider.class).to(RepoDirProviderImpl.class);
        bind(RepoDbDirProvider.class).to(RepoDbDirProviderImpl.class);

        // Proxy doesn't do import so bind a dummy ImportConverter for the StoreImpl(s) to use
        bind(ImportConverter.class).to(NoOpImportConverter.class);

        HasHealthCheckBinder.create(binder())
                .bind(ContentSyncService.class)
                .bind(FeedStatusResourceImpl.class)
                .bind(LogLevelInspector.class)
                .bind(ProxyConfigHealthCheck.class)
                .bind(RemoteFeedStatusService.class);

        FilterBinder.create(binder())
                .bind(new FilterInfo(ProxySecurityFilter.class.getSimpleName(), "/*"),
                        ProxySecurityFilter.class);

        ServletBinder.create(binder())
                .bind(DebugServlet.class)
                .bind(ProxyStatusServlet.class)
                .bind(ProxyQueueMonitoringServlet.class)
                .bind(ProxyWelcomeServlet.class)
                .bind(ReceiveDataServlet.class);

        AdminServletBinder.create(binder())
                .bind(FilteredHealthCheckServlet.class);

        RestResourcesBinder.create(binder())
                .bind(ReceiveDataRuleSetResourceImpl.class)
                .bind(FeedStatusResourceImpl.class)
                .bind(EventResourceImpl.class);

        GuiceUtil.buildMultiBinder(binder(), Managed.class)
                .addBinding(ContentSyncService.class)
                .addBinding(ProxyLifecycle.class)
                .addBinding(RemoteFeedStatusService.class)
                .addBinding(ProxyUserIdentityFactory.class);

        GuiceUtil.buildMultiBinder(binder(), ExceptionMapper.class)
                .addBinding(PermissionExceptionMapper.class)
                .addBinding(TokenExceptionMapper.class);

        GuiceUtil.buildMultiBinder(binder(), ImportExportActionHandler.class)
                .addBinding(ReceiveDataRuleSetService.class)
                .addBinding(DictionaryStore.class);
    }

    @SuppressWarnings("unused")
    @Provides
    @Singleton
    Persistence providePersistence(final PathCreator pathCreator) {
        final String path = configuration.getProxyConfig().getContentDir();
        return new FSPersistence(pathCreator.toAppPath(path));
    }

    @SuppressWarnings("unused")
    @Provides
    EntityEventBus entityEventBus() {
        return event -> {
        };
    }

}<|MERGE_RESOLUTION|>--- conflicted
+++ resolved
@@ -29,13 +29,10 @@
 import stroom.proxy.app.handler.ProxyId;
 import stroom.proxy.app.handler.ProxyRequestHandler;
 import stroom.proxy.app.handler.RemoteFeedStatusService;
-<<<<<<< HEAD
+import stroom.proxy.app.jersey.ProxyJerseyModule;
 import stroom.proxy.app.security.ProxySecurityModule;
 import stroom.proxy.app.security.ProxyUserIdentityFactory;
-=======
-import stroom.proxy.app.jersey.ProxyJerseyModule;
 import stroom.proxy.app.servlet.ProxyQueueMonitoringServlet;
->>>>>>> 8429948f
 import stroom.proxy.app.servlet.ProxySecurityFilter;
 import stroom.proxy.app.servlet.ProxyStatusServlet;
 import stroom.proxy.app.servlet.ProxyWelcomeServlet;
@@ -126,11 +123,8 @@
         install(new RemoteFeedModule());
 
         install(new TaskContextModule());
-<<<<<<< HEAD
+        install(new ProxyJerseyModule());
         install(new ProxySecurityModule());
-=======
->>>>>>> 8429948f
-        install(new ProxyJerseyModule());
 
         bind(BuildInfo.class).toProvider(BuildInfoProvider.class);
 //        bind(BufferFactory.class).to(BufferFactoryImpl.class);
