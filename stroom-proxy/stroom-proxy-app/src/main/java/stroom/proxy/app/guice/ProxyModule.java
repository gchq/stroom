package stroom.proxy.app.guice;

import stroom.collection.mock.MockCollectionModule;
import stroom.db.util.DbModule;
import stroom.dictionary.impl.DictionaryModule;
import stroom.dictionary.impl.DictionaryStore;
import stroom.docstore.api.DocumentResourceHelper;
import stroom.docstore.api.Serialiser2Factory;
import stroom.docstore.api.StoreFactory;
import stroom.docstore.impl.DocumentResourceHelperImpl;
import stroom.docstore.impl.Persistence;
import stroom.docstore.impl.Serialiser2FactoryImpl;
import stroom.docstore.impl.StoreFactoryImpl;
import stroom.docstore.impl.fs.FSPersistence;
import stroom.dropwizard.common.FilteredHealthCheckServlet;
import stroom.dropwizard.common.LogLevelInspector;
import stroom.dropwizard.common.PermissionExceptionMapper;
import stroom.dropwizard.common.TokenExceptionMapper;
import stroom.importexport.api.ImportConverter;
import stroom.importexport.api.ImportExportActionHandler;
import stroom.proxy.app.Config;
import stroom.proxy.app.ContentSyncService;
import stroom.proxy.app.ProxyConfigHealthCheck;
import stroom.proxy.app.ProxyConfigHolder;
import stroom.proxy.app.ProxyLifecycle;
import stroom.proxy.app.event.EventResourceImpl;
import stroom.proxy.app.forwarder.FailureDestinationsImpl;
import stroom.proxy.app.forwarder.ForwarderDestinationsImpl;
import stroom.proxy.app.handler.ProxyId;
import stroom.proxy.app.handler.ProxyRequestHandler;
import stroom.proxy.app.handler.RemoteFeedStatusService;
<<<<<<< HEAD
=======
import stroom.proxy.app.jersey.ProxyJerseyModule;
>>>>>>> 8313e772
import stroom.proxy.app.security.ProxySecurityModule;
import stroom.proxy.app.security.ProxyUserIdentityFactory;
import stroom.proxy.app.servlet.ProxyQueueMonitoringServlet;
import stroom.proxy.app.servlet.ProxySecurityFilter;
import stroom.proxy.app.servlet.ProxyStatusServlet;
import stroom.proxy.app.servlet.ProxyWelcomeServlet;
import stroom.proxy.repo.ErrorReceiver;
import stroom.proxy.repo.ErrorReceiverImpl;
import stroom.proxy.repo.FailureDestinations;
import stroom.proxy.repo.ForwarderDestinations;
import stroom.proxy.repo.ProgressLog;
import stroom.proxy.repo.ProgressLogImpl;
import stroom.proxy.repo.ProxyDbModule;
import stroom.proxy.repo.RepoDbDirProvider;
import stroom.proxy.repo.RepoDbDirProviderImpl;
import stroom.proxy.repo.RepoDirProvider;
import stroom.proxy.repo.RepoDirProviderImpl;
import stroom.proxy.repo.Sender;
import stroom.proxy.repo.SenderImpl;
import stroom.receive.common.DataReceiptPolicyAttributeMapFilterFactory;
import stroom.receive.common.DebugServlet;
import stroom.receive.common.FeedStatusResourceImpl;
import stroom.receive.common.FeedStatusService;
import stroom.receive.common.ReceiveDataServlet;
import stroom.receive.common.RemoteFeedModule;
import stroom.receive.common.RequestHandler;
import stroom.receive.rules.impl.DataReceiptPolicyAttributeMapFilterFactoryImpl;
import stroom.receive.rules.impl.ReceiveDataRuleSetResourceImpl;
import stroom.receive.rules.impl.ReceiveDataRuleSetService;
import stroom.receive.rules.impl.ReceiveDataRuleSetServiceImpl;
import stroom.security.api.SecurityContext;
import stroom.security.mock.MockSecurityContext;
import stroom.task.impl.TaskContextModule;
import stroom.util.BuildInfoProvider;
import stroom.util.entityevent.EntityEventBus;
import stroom.util.guice.AdminServletBinder;
import stroom.util.guice.FilterBinder;
import stroom.util.guice.FilterInfo;
import stroom.util.guice.GuiceUtil;
import stroom.util.guice.HasHealthCheckBinder;
import stroom.util.guice.RestResourcesBinder;
import stroom.util.guice.ServletBinder;
import stroom.util.io.PathCreator;
import stroom.util.shared.BuildInfo;

import com.codahale.metrics.health.HealthCheckRegistry;
import com.google.inject.AbstractModule;
import com.google.inject.Provides;
import com.google.inject.Singleton;
import io.dropwizard.lifecycle.Managed;
import io.dropwizard.setup.Environment;
import org.slf4j.Logger;
import org.slf4j.LoggerFactory;

import java.nio.file.Path;
import javax.ws.rs.ext.ExceptionMapper;

public class ProxyModule extends AbstractModule {

    private static final Logger LOGGER = LoggerFactory.getLogger(ProxyModule.class);

    private final Config configuration;
    private final Environment environment;
    private final ProxyConfigHolder proxyConfigHolder;

    public ProxyModule(final Config configuration,
                       final Environment environment,
                       final Path configFile) {
        this.configuration = configuration;
        this.environment = environment;

        proxyConfigHolder = new ProxyConfigHolder(
                configuration.getProxyConfig(),
                configFile);
    }

    @Override
    protected void configure() {
        bind(Config.class).toInstance(configuration);
        bind(Environment.class).toInstance(environment);
        bind(HealthCheckRegistry.class).toInstance(environment.healthChecks());
        bind(ProxyId.class).asEagerSingleton();

        install(new ProxyConfigModule(proxyConfigHolder));
        install(new DbModule());
        install(new ProxyDbModule());
        install(new MockCollectionModule());

        install(new DictionaryModule());
        // Allow discovery of feed status from other proxies.
        install(new RemoteFeedModule());

        install(new TaskContextModule());
<<<<<<< HEAD
        install(new ProxySecurityModule());
        install(new ProxyJerseyModule());
=======
        install(new ProxyJerseyModule());
        install(new ProxySecurityModule());
>>>>>>> 8313e772

        bind(BuildInfo.class).toProvider(BuildInfoProvider.class);
//        bind(BufferFactory.class).to(BufferFactoryImpl.class);
        bind(DataReceiptPolicyAttributeMapFilterFactory.class).to(DataReceiptPolicyAttributeMapFilterFactoryImpl.class);
        bind(DocumentResourceHelper.class).to(DocumentResourceHelperImpl.class);
        bind(ErrorReceiver.class).to(ErrorReceiverImpl.class);
        bind(FeedStatusService.class).to(RemoteFeedStatusService.class);
//        bind(RequestAuthenticator.class).to(RequestAuthenticatorImpl.class).asEagerSingleton();
        bind(ReceiveDataRuleSetService.class).to(ReceiveDataRuleSetServiceImpl.class);
        bind(RequestHandler.class).to(ProxyRequestHandler.class);
        bind(SecurityContext.class).to(MockSecurityContext.class);
        bind(Serialiser2Factory.class).to(Serialiser2FactoryImpl.class);
        bind(StoreFactory.class).to(StoreFactoryImpl.class);
        bind(ForwarderDestinations.class).to(ForwarderDestinationsImpl.class);
        bind(FailureDestinations.class).to(FailureDestinationsImpl.class);
        bind(Sender.class).to(SenderImpl.class);
        bind(ProgressLog.class).to(ProgressLogImpl.class);

        bind(RepoDirProvider.class).to(RepoDirProviderImpl.class);
        bind(RepoDbDirProvider.class).to(RepoDbDirProviderImpl.class);

        // Proxy doesn't do import so bind a dummy ImportConverter for the StoreImpl(s) to use
        bind(ImportConverter.class).to(NoOpImportConverter.class);

        HasHealthCheckBinder.create(binder())
                .bind(ContentSyncService.class)
                .bind(FeedStatusResourceImpl.class)
                .bind(LogLevelInspector.class)
                .bind(ProxyConfigHealthCheck.class)
                .bind(RemoteFeedStatusService.class);

        FilterBinder.create(binder())
                .bind(new FilterInfo(ProxySecurityFilter.class.getSimpleName(), "/*"),
                        ProxySecurityFilter.class);

        ServletBinder.create(binder())
                .bind(DebugServlet.class)
                .bind(ProxyStatusServlet.class)
                .bind(ProxyQueueMonitoringServlet.class)
                .bind(ProxyWelcomeServlet.class)
                .bind(ReceiveDataServlet.class);

        AdminServletBinder.create(binder())
                .bind(FilteredHealthCheckServlet.class);

        RestResourcesBinder.create(binder())
                .bind(ReceiveDataRuleSetResourceImpl.class)
                .bind(FeedStatusResourceImpl.class)
                .bind(EventResourceImpl.class);

        GuiceUtil.buildMultiBinder(binder(), Managed.class)
                .addBinding(ContentSyncService.class)
                .addBinding(ProxyLifecycle.class)
                .addBinding(RemoteFeedStatusService.class)
                .addBinding(ProxyUserIdentityFactory.class);

        GuiceUtil.buildMultiBinder(binder(), ExceptionMapper.class)
                .addBinding(PermissionExceptionMapper.class)
                .addBinding(TokenExceptionMapper.class);

        GuiceUtil.buildMultiBinder(binder(), ImportExportActionHandler.class)
                .addBinding(ReceiveDataRuleSetService.class)
                .addBinding(DictionaryStore.class);
    }

    @SuppressWarnings("unused")
    @Provides
    @Singleton
    Persistence providePersistence(final PathCreator pathCreator) {
        final String path = configuration.getProxyConfig().getContentDir();
        return new FSPersistence(pathCreator.toAppPath(path));
    }

    @SuppressWarnings("unused")
    @Provides
    EntityEventBus entityEventBus() {
        return event -> {
        };
    }

}<|MERGE_RESOLUTION|>--- conflicted
+++ resolved
@@ -29,10 +29,7 @@
 import stroom.proxy.app.handler.ProxyId;
 import stroom.proxy.app.handler.ProxyRequestHandler;
 import stroom.proxy.app.handler.RemoteFeedStatusService;
-<<<<<<< HEAD
-=======
 import stroom.proxy.app.jersey.ProxyJerseyModule;
->>>>>>> 8313e772
 import stroom.proxy.app.security.ProxySecurityModule;
 import stroom.proxy.app.security.ProxyUserIdentityFactory;
 import stroom.proxy.app.servlet.ProxyQueueMonitoringServlet;
@@ -126,13 +123,8 @@
         install(new RemoteFeedModule());
 
         install(new TaskContextModule());
-<<<<<<< HEAD
-        install(new ProxySecurityModule());
-        install(new ProxyJerseyModule());
-=======
         install(new ProxyJerseyModule());
         install(new ProxySecurityModule());
->>>>>>> 8313e772
 
         bind(BuildInfo.class).toProvider(BuildInfoProvider.class);
 //        bind(BufferFactory.class).to(BufferFactoryImpl.class);
