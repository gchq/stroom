--- conflicted
+++ resolved
@@ -495,12 +495,6 @@
         final Lock lock = feedKeyLock.get(feedKey);
         lock.lock();
         try {
-<<<<<<< HEAD
-            destination.accept(aggregateState.aggregateDir);
-            aggregateStateMap.remove(feedKey);
-            captureAggregateMetrics(aggregateState);
-            LOGGER.debug("Closed aggregate: {}", aggregateState);
-=======
             // Now we hold the feedKey lock, re-check the aggregateStateMap
             if (aggregateStateMap.containsKey(feedKey)) {
                 LOGGER.debug(() -> LogUtil.message("closeAggregate() - feedKey: {}, {}, acquired lock",
@@ -508,6 +502,7 @@
 
                 destination.accept(aggregateState.aggregateDir);
                 aggregateStateMap.remove(feedKey);
+                captureAggregateMetrics(aggregateState);
                 LOGGER.debug(() -> LogUtil.message("closeAggregate() - feedKey: {}, {}, closed aggregate",
                         feedKey, aggregateState));
                 return true;
@@ -518,7 +513,6 @@
                         feedKey, aggregateState));
                 return false;
             }
->>>>>>> da6a290c
         } finally {
             lock.unlock();
         }
@@ -639,19 +633,12 @@
      */
     private synchronized void closeOldAggregates() {
         final AtomicInteger count = new AtomicInteger();
-<<<<<<< HEAD
-        aggregateStateMap.forEach((feedKey, aggregateState) -> {
-            if (aggregateState.isAggregateTooOld()) {
-                // Close the current aggregate.
-                count.incrementAndGet();
-                closeAggregate(feedKey, aggregateState);
-=======
         final Set<FeedKey> feedKeys = aggregateStateMap.keySet();
         for (final FeedKey feedKey : feedKeys) {
             // It's possible another thread may have removed it
             final AggregateState aggregateState = aggregateStateMap.get(feedKey);
             if (aggregateState != null
-                && aggregateState.isAggregateTooOld(aggregatorConfig)) {
+                && aggregateState.isAggregateTooOld()) {
                 // Close the current aggregate, under a feedKey lock, so again,
                 // another thread may beat us
                 final boolean didClose = closeAggregate(feedKey, aggregateState);
@@ -661,7 +648,6 @@
                     LOGGER.debug("closeAggregate() - feedKey: {}, aggregateState: {}, didn't close",
                             feedKey, aggregateState);
                 }
->>>>>>> da6a290c
             }
         }
         if (LOGGER.isDebugEnabled()) {
