package stroom.proxy.app.handler;

import stroom.meta.api.AttributeMap;
import stroom.meta.api.AttributeMapUtil;
import stroom.meta.api.StandardHeaderArguments;
import stroom.proxy.app.DataDirProvider;
import stroom.proxy.repo.AggregatorConfig;
import stroom.proxy.repo.FeedKey;
import stroom.proxy.repo.ProxyServices;
import stroom.util.NullSafe;
import stroom.util.io.FileName;
import stroom.util.io.FileUtil;
import stroom.util.logging.LambdaLogger;
import stroom.util.logging.LambdaLoggerFactory;
import stroom.util.logging.LogUtil;
<<<<<<< HEAD
import stroom.util.metrics.Metrics;

import com.codahale.metrics.Histogram;
=======
import stroom.util.string.StringIdUtil;

import com.google.common.util.concurrent.Striped;
>>>>>>> 2db9c344
import jakarta.inject.Inject;
import jakarta.inject.Provider;
import jakarta.inject.Singleton;
import org.apache.commons.compress.archivers.zip.ZipArchiveEntry;
import org.apache.commons.compress.archivers.zip.ZipArchiveInputStream;

import java.io.BufferedInputStream;
import java.io.BufferedReader;
import java.io.IOException;
import java.io.UncheckedIOException;
import java.io.Writer;
import java.nio.file.Files;
import java.nio.file.Path;
import java.nio.file.StandardCopyOption;
import java.time.Duration;
import java.time.Instant;
import java.util.ArrayList;
import java.util.Collections;
import java.util.List;
import java.util.Map;
import java.util.Objects;
import java.util.concurrent.ConcurrentHashMap;
import java.util.concurrent.atomic.AtomicInteger;
import java.util.concurrent.atomic.AtomicReference;
import java.util.concurrent.locks.Lock;
import java.util.function.Consumer;
import java.util.stream.Stream;

@Singleton
public class PreAggregator {

    private static final LambdaLogger LOGGER = LambdaLoggerFactory.getLogger(PreAggregator.class);
    public static final String AGGREGATE_NAME_PART = "aggregate";

    // TODO How many stripes we have is open to question as we are ultimately IO bound
    //  when adding all the parts
    private static final int FEED_KEY_LOCK_STRIPES = 32;

    private final NumberedDirProvider tempSplittingDirProvider;
    private final Path stagedSplittingDir;
    private final CleanupDirQueue deleteDirQueue;
<<<<<<< HEAD
    private final Provider<AggregatorConfig> aggregatorConfigProvider;
    private final DataDirProvider dataDirProvider;
    private final Metrics metrics;

=======
    private final AggregatorConfig aggregatorConfig;
>>>>>>> 2db9c344
    private final Path aggregatingDir;
    private final Map<FeedKey, AggregateState> aggregateStateMap = new ConcurrentHashMap<>();
    private final Striped<Lock> feedKeyLock = Striped.lock(FEED_KEY_LOCK_STRIPES);

    private final Histogram aggregateItemCountHistogram;
    private final Histogram aggregateByteSizeHistogram;
    private final Histogram aggregateAgeHistogram;

    private Consumer<Path> destination;

    @Inject
    public PreAggregator(final CleanupDirQueue deleteDirQueue,
                         final DataDirProvider dataDirProvider,
                         final ProxyServices proxyServices,
                         final Provider<AggregatorConfig> aggregatorConfigProvider,
                         final Metrics metrics) {
        this.deleteDirQueue = deleteDirQueue;
<<<<<<< HEAD
        this.aggregatorConfigProvider = aggregatorConfigProvider;
        this.dataDirProvider = dataDirProvider;

        // Get or create the aggregating dir.
        aggregatingDir = dataDirProvider.get().resolve(DirNames.PRE_AGGREGATES);
        this.metrics = metrics;
=======
        this.aggregatorConfig = proxyConfigProvider.get().getAggregatorConfig();

        // Get or create the aggregating dir.
        aggregatingDir = dataDirProvider.get().resolve(DirNames.PRE_AGGREGATES);
        LOGGER.info("Initialising PreAggregator with aggregateDir: {}", aggregatingDir);
>>>>>>> 2db9c344
        DirUtil.ensureDirExists(aggregatingDir);

        // Read all the current aggregates and establish the aggregation state.
        initialiseAggregateStateMap();

        // Make splitting dir.
        final Path tempSplittingDir = dataDirProvider.get().resolve(DirNames.PRE_AGGREGATE_SPLITTING);
        DirUtil.ensureDirExists(tempSplittingDir);

        // This is a temporary location and can be cleaned completely on startup.
        if (!FileUtil.deleteContents(tempSplittingDir)) {
            LOGGER.error(() -> "Failed to delete contents of " + FileUtil.getCanonicalPath(tempSplittingDir));
        }
        tempSplittingDirProvider = new NumberedDirProvider(tempSplittingDir);

        // Get or create the post split data dir.
        stagedSplittingDir = dataDirProvider.get().resolve(DirNames.PRE_AGGREGATE_SPLIT_OUTPUT);
        DirUtil.ensureDirExists(stagedSplittingDir);

        // Move any split data from previous proxy usage to the aggregates.
        // We will assume that data has been split appropriately for the current aggregate state.
        final AtomicInteger movedSplitCount = new AtomicInteger();
        final AtomicInteger delCount = new AtomicInteger();
        try (final Stream<Path> stream = Files.list(stagedSplittingDir)) {
            stream.forEach(splitGroup -> {
                final AtomicInteger splitGroupItemCount = new AtomicInteger();
                try (final Stream<Path> fileGroupStream = Files.list(splitGroup)) {
                    fileGroupStream.forEach(dir -> {
                        splitGroupItemCount.incrementAndGet();
                        // No need for locking as we are a single thread as this is a singleton
                        addDirWithoutLocking(dir);
                        movedSplitCount.incrementAndGet();
                    });
                } catch (final IOException e) {
                    LOGGER.error(e::getMessage, e);
                    throw new UncheckedIOException(e);
                }
                if (splitGroupItemCount.get() == 0) {
                    deleteEmptyDir(splitGroup, delCount::incrementAndGet);
                }
            });
            if (delCount.get() > 0) {
                LOGGER.info("Deleted {} empty directories in {}", delCount, stagedSplittingDir);
            }
        } catch (final IOException e) {
            LOGGER.error(e::getMessage, e);
            throw new UncheckedIOException(e);
        }
        LOGGER.info("Found {} existing pre-aggregate splits", movedSplitCount);

        aggregateItemCountHistogram = metrics.registrationBuilder(getClass())
                .addNamePart(AGGREGATE_NAME_PART)
                .addNamePart(Metrics.COUNT)
                .histogram()
                .createAndRegister();
        aggregateByteSizeHistogram = metrics.registrationBuilder(getClass())
                .addNamePart(AGGREGATE_NAME_PART)
                .addNamePart(Metrics.SIZE_IN_BYTES)
                .histogram()
                .createAndRegister();
        aggregateAgeHistogram = metrics.registrationBuilder(getClass())
                .addNamePart(AGGREGATE_NAME_PART)
                .addNamePart(Metrics.AGE_MS)
                .histogram()
                .createAndRegister();

        // Periodically close old aggregates.
        // This need to be started at the end of the ctor, so we know that everything above can
        // run on the assumption that it is the only thread in play
        proxyServices
                .addFrequencyExecutor(
                        "Close Old Aggregates",
                        () -> this::closeOldAggregates,
                        Duration.ofSeconds(10).toMillis());
    }

    private void initialiseAggregateStateMap() {
        LOGGER.info("Initialising the state of existing pre-aggregates");
        // Read all the current aggregates and establish the aggregation state.
        try (final Stream<Path> stream = Files.list(aggregatingDir)) {
            // Look at each aggregate dir.
            stream.forEach(aggregateDir -> {
<<<<<<< HEAD
                final AggregateState aggregateState = new AggregateState(
                        aggregatorConfigProvider.get(), aggregateDir);
=======
                final AggregateState aggregateState = new AggregateState(aggregateDir);
>>>>>>> 2db9c344
                final AtomicReference<FeedKey> feedKeyRef = new AtomicReference<>();

                // Now examine each file group to read state.
                try (final Stream<Path> groupStream = Files.list(aggregateDir)) {
                    // Now read the entries.
                    groupStream.forEach(groupDir -> {
                        final FileGroup fileGroup = new FileGroup(groupDir);
                        final Path entriesFile = fileGroup.getEntries();
                        aggregateState.partCount++;
                        try (final BufferedReader bufferedReader = Files.newBufferedReader(entriesFile)) {
                            String line = bufferedReader.readLine();
                            while (line != null) {
                                final ZipEntryGroup zipEntryGroup = ZipEntryGroup.read(line);
                                final long totalUncompressedSize = zipEntryGroup.getTotalUncompressedSize();
                                aggregateState.addItem(totalUncompressedSize);

                                final FeedKey existingFeedKey = feedKeyRef.get();
                                final FeedKey newFeedKey = new FeedKey(
                                        zipEntryGroup.getFeedName(),
                                        zipEntryGroup.getTypeName());
                                if (existingFeedKey != null) {
                                    if (!existingFeedKey.equals(newFeedKey)) {
                                        LOGGER.error("Unexpected feed key mismatch!!!");
                                    }
                                } else {
                                    feedKeyRef.set(newFeedKey);
                                }

                                line = bufferedReader.readLine();
                            }
                        } catch (final IOException e) {
                            LOGGER.error(e::getMessage, e);
                            throw new UncheckedIOException(e);
                        }
                    });
                } catch (final IOException e) {
                    LOGGER.error(e::getMessage, e);
                    throw new UncheckedIOException(e);
                }

                LOGGER.debug("Initialised aggregateState {}", aggregateState);
                NullSafe.consume(feedKeyRef.get(), feedKey ->
                        aggregateStateMap.put(feedKey, aggregateState));
            });
        } catch (final IOException e) {
            LOGGER.error(e::getMessage, e);
            throw new UncheckedIOException(e);
        }
        LOGGER.info(() ->
                LogUtil.message("Completed initialisation of {} pre-aggregates", aggregateStateMap.size()));
    }

    private FeedKey readFeedKeyFromMeta(final FileGroup fileGroup) throws IOException {
        final AttributeMap attributeMap = new AttributeMap();
        AttributeMapUtil.read(fileGroup.getMeta(), attributeMap);
        final String feed = attributeMap.get(StandardHeaderArguments.FEED);
        final String type = attributeMap.get(StandardHeaderArguments.TYPE);
        return new FeedKey(feed, type);
    }

    public void addDir(final Path dir) {
        LOGGER.trace("addDir '{}'", dir);
        try {
            final AggregatorConfig aggregatorConfig = aggregatorConfigProvider.get();
            final FileGroup fileGroup = new FileGroup(dir);
<<<<<<< HEAD
            final AttributeMap attributeMap = new AttributeMap();
            AttributeMapUtil.read(fileGroup.getMeta(), attributeMap);

            final String feed = attributeMap.get(StandardHeaderArguments.FEED);
            final String type = attributeMap.get(StandardHeaderArguments.TYPE);
            final FeedKey feedKey = new FeedKey(feed, type);

            // TODO : We could use separate threads for each feed key.

            // Calculate where we might want to split the incoming data.
            final List<Part> parts;
            if (aggregatorConfig.isSplitSources()) {
                parts = calculateSplitParts(feedKey, fileGroup, aggregatorConfig);
            } else {
                parts = calculateOverflowingParts(fileGroup);
=======
            final FeedKey feedKey = readFeedKeyFromMeta(fileGroup);

            // Striped lock to ensure calls with the same feedKey block each other, but
            // other feedKeys may not be blocked (depending on stripe count)
            final Lock lock = feedKeyLock.get(feedKey);
            lock.lock();
            try {
                addDir(dir, fileGroup, feedKey);
            } finally {
                lock.unlock();
>>>>>>> 2db9c344
            }
        } catch (final IOException e) {
            LOGGER.error(e::getMessage, e);
        }
    }

    private void addDirWithoutLocking(final Path dir) {
        LOGGER.trace("addDirFromSplit '{}'", dir);
        try {
            // This is only called by the singleton ctor so no feedKey locking needed
            final FileGroup fileGroup = new FileGroup(dir);
            final FeedKey feedKey = readFeedKeyFromMeta(fileGroup);
            addDir(dir, fileGroup, feedKey);
        } catch (final IOException e) {
            LOGGER.error(e::getMessage, e);
        }
    }

    private void addDir(final Path dir, final FileGroup fileGroup, final FeedKey feedKey)
            throws IOException {

        LOGGER.trace("addDir() - dir: '{}', feedKey: {}", dir, feedKey);

        // Calculate where we might want to split the incoming data.
        final List<Part> parts;
        if (aggregatorConfig.isSplitSources()) {
            parts = calculateSplitParts(feedKey, fileGroup);
        } else {
            parts = calculateOverflowingParts(fileGroup);
        }

        // If there is only one part then just add directly to the aggregate.
        if (parts.size() == 1) {
            // Just add the single part to the current aggregate.
            LOGGER.trace("Single part, dir: {}", dir);
            addPartToAggregate(feedKey, dir, parts.get(0));
        } else {
            LOGGER.trace(() -> LogUtil.message("Multiple parts, dir: {}, count: {}", dir, parts.size()));
            // Split the data.
            final PartDirs partDirSet = split(dir, parts);
            final List<PartDir> partDirs = partDirSet.children();

            // Assert that we have created matching splits.
            if (parts.size() != partDirs.size()) {
                throw new RuntimeException("Unexpected split dir count");
            }

            // Prepare destination for staged split data.
            final Path splitStaging = stagedSplittingDir.resolve(partDirSet.parent.getFileName());

            // Atomically move the temporary split data into the split staging area.
            final Path source = partDirSet.parent;
            LOGGER.trace("Moving {} => {}", source, splitStaging);
            Files.move(source, splitStaging, StandardCopyOption.ATOMIC_MOVE);

            // NOTE : If we get failure here before we delete the source then we will end up duplicating data, but
            // we can't do much about that.

            // Delete source file set as we have split and duplicated.
            LOGGER.debug("Sending {} to deleteDirQueue", dir);
            deleteDirQueue.add(dir);

            // Create complete aggregates from all parts except the last one.
            for (int i = 0; i < partDirs.size() - 1; i++) {
                final PartDir partDir = partDirs.get(i);
                final Path splitDir = splitStaging.resolve(partDir.dir.getFileName());
                final AggregateState aggregateState = addPartToAggregate(feedKey, splitDir, partDir.part);
                LOGGER.trace("Split idx: {}, partDir: {}, splitDir: {}, aggregateState: {}",
                        i, partDir, splitDir, aggregateState);

<<<<<<< HEAD
            // If we have an aggregate we can close now then do so.
            final AggregateState aggregateState = aggregateStateMap
                    .computeIfAbsent(feedKey, this::createAggregate);
            if (aggregateState.isTooBig()) {
                closeAggregate(feedKey, aggregateState);
            }
        } catch (final IOException e) {
            LOGGER.error(e::getMessage, e);
=======
                // Close the aggregate.
                closeAggregate(feedKey, aggregateState);
            }

            // Add final part as new aggregate.
            final PartDir partDir = partDirs.get(partDirs.size() - 1);
            final Path splitDir = splitStaging.resolve(partDir.dir.getFileName());
            final AggregateState aggregateState = addPartToAggregate(feedKey, splitDir, partDir.part);
            LOGGER.trace("Final split, partDir: {}, splitDir: {}, aggregateState: {}",
                    partDir, splitDir, aggregateState);

            // We have moved all the splits, so get rid of the empty parent
            deleteEmptyDir(splitStaging, null);
        }

        // If we have an aggregate we can close now then do so.
        final AggregateState aggregateState = aggregateStateMap.computeIfAbsent(feedKey, this::createAggregate);
        if (aggregateState.isReadyToClose(aggregatorConfig)) {
            closeAggregate(feedKey, aggregateState);
        }
    }

    private void deleteEmptyDir(final Path dir, final Runnable onSuccessfulDelete) {
        Objects.requireNonNull(dir);
        try {
            Files.delete(dir);
            LOGGER.debug("Deleted empty dir {}", dir);
            NullSafe.run(onSuccessfulDelete);
        } catch (IOException e) {
            LOGGER.error("Unable to delete empty dir {}", dir, e);
>>>>>>> 2db9c344
        }
    }

    /**
     * Add a part to the current aggregate by moving its source dir to the aggregate
     * output dir and incrementing the item count and total bytes for the aggregate.
     * <p>
     * MUST be called under the feedKeyLock.
     * </p>
     *
     * @param feedKey The feed key of the aggregate to add to.
     * @param dir     The source dir to add.
     * @param part    The part details associated with the source.
     * @return The updated aggregate state.
     * @throws IOException Could be thrown when moving the source dir to the aggregate.
     */
    private AggregateState addPartToAggregate(final FeedKey feedKey,
                                              final Path dir,
                                              final Part part) throws IOException {
        final AggregateState aggregateState = aggregateStateMap
                .computeIfAbsent(feedKey, this::createAggregate);
<<<<<<< HEAD
        Files.move(
                dir,
                aggregateState.aggregateDir.resolve(dir.getFileName()),
                StandardCopyOption.ATOMIC_MOVE);
        aggregateState.add(part);
=======
        final long newPartCount = aggregateState.partCount + 1;
        final Path destDir = aggregateState.aggregateDir.resolve(StringIdUtil.idToString(newPartCount));
        Files.move(dir, destDir, StandardCopyOption.ATOMIC_MOVE);
        aggregateState.addPart(part);
        LOGGER.debug(() -> LogUtil.message("addPartToAggregate() - feedKey: {}, dir: {}, part: {}, " +
                                           "destDir: {}, itemCount: {}, totalBytes: {}",
                feedKey, dir, part, destDir, aggregateState.itemCount, aggregateState.totalBytes));
>>>>>>> 2db9c344
        return aggregateState;
    }

    /**
     * Calculate the number of logical parts the source zip will need to be split into
     * in order to fit output aggregates without them exceeding the size and item
     * count constraints.
     *
     * <p>
     * MUST be called under feedKeyLock.
     * </p>
     *
     * @param feedKey          The feed
     * @param fileGroup        the file group to examine.
     * @param aggregatorConfig
     * @return A list of parts to split the zip data by.
     * @throws IOException Could be throws when reading entries.
     */
    private List<Part> calculateSplitParts(final FeedKey feedKey,
                                           final FileGroup fileGroup,
                                           final AggregatorConfig aggregatorConfig) throws IOException {
        // Determine if we need to split this data into parts.
        final List<Part> parts = new ArrayList<>();
        AggregateState aggregateState = aggregateStateMap.computeIfAbsent(feedKey, this::createAggregate);

        // Calculate where we might want to split the incoming data.
        final long maxItemsPerAggregate = aggregatorConfig.getMaxItemsPerAggregate();
        final long maxUncompressedByteSize = aggregatorConfig.getMaxUncompressedByteSize();
        long currentAggregateItemCount = aggregateState.itemCount;
        long currentAggregateBytes = aggregateState.totalBytes;
        long partItems = 0;
        long partBytes = 0;
        final List<ZipEntryGroup> partEntries = new ArrayList<>();
        boolean firstEntry = true;

        try (final BufferedReader bufferedReader = Files.newBufferedReader(fileGroup.getEntries())) {
            String line = bufferedReader.readLine();
            while (line != null) {
                final ZipEntryGroup zipEntryGroup = ZipEntryGroup.read(line);
                final long totalUncompressedSize = zipEntryGroup.getTotalUncompressedSize();

                // If the current aggregate has items then we might want to close and start a new one.
                if (currentAggregateItemCount > 0 &&
                    (currentAggregateItemCount + 1 > maxItemsPerAggregate ||
                     currentAggregateBytes + totalUncompressedSize > maxUncompressedByteSize)) {
                    if (firstEntry) {
                        // If the first entry immediately causes the current aggregate to exceed the required bounds
                        // then close it and create a new one.

                        // Close the current aggregate.
                        closeAggregate(feedKey, aggregateState);

                        // Create a new aggregate.
                        aggregateState = aggregateStateMap
                                .computeIfAbsent(feedKey, this::createAggregate);
                    } else {
<<<<<<< HEAD
                        // Split.
                        parts.add(new Part(partItems, partBytes));
=======
                        // Split. Copy the list as the source is about to be cleared
                        final Part part = new Part(partItems, partBytes, List.copyOf(partEntries));
                        parts.add(part);
>>>>>>> 2db9c344
                    }

                    // Reset.
                    currentAggregateItemCount = 0;
                    currentAggregateBytes = 0;
                    partItems = 0;
                    partBytes = 0;
                    partEntries.clear();
                }

                // Add to the aggregate.
                currentAggregateItemCount++;
                currentAggregateBytes += totalUncompressedSize;
                partItems++;
                partBytes += totalUncompressedSize;
                partEntries.add(zipEntryGroup);

                line = bufferedReader.readLine();
                firstEntry = false;
            }
            // Add final part.
            parts.add(new Part(partItems, partBytes, List.copyOf(partEntries)));
        }
        return parts;
    }

    /**
     * Just get a single part for the entire file group.
     *
     * @param fileGroup The file group to get the zip item count and total uncompressed size from.
     * @return A single part to add to teh current aggregate.
     * @throws IOException Could be throws when reading entries.
     */
    private List<Part> calculateOverflowingParts(final FileGroup fileGroup) throws IOException {
        long partItems = 0;
        long partBytes = 0;
        final List<ZipEntryGroup> partEntries = new ArrayList<>();
        try (final BufferedReader bufferedReader = Files.newBufferedReader(fileGroup.getEntries())) {
            String line = bufferedReader.readLine();
            while (line != null) {
                final ZipEntryGroup zipEntryGroup = ZipEntryGroup.read(line);
                final long totalUncompressedSize = zipEntryGroup.getTotalUncompressedSize();
                partItems++;
                partBytes += totalUncompressedSize;
                partEntries.add(zipEntryGroup);
                line = bufferedReader.readLine();
            }
        }
        return Collections.singletonList(new Part(partItems, partBytes, List.copyOf(partEntries)));
    }

<<<<<<< HEAD
    private synchronized void closeAggregate(final FeedKey feedKey,
                                             final AggregateState aggregateState) {
        LOGGER.debug(() -> "Closing aggregate: " + FileUtil.getCanonicalPath(aggregateState.aggregateDir));
        destination.accept(aggregateState.aggregateDir);
        aggregateStateMap.remove(feedKey);
        captureAggregateMetrics(aggregateState);
        LOGGER.debug(() -> "Closed aggregate: " + FileUtil.getCanonicalPath(aggregateState.aggregateDir));
=======
    private void closeAggregate(final FeedKey feedKey,
                                final AggregateState aggregateState) {
        LOGGER.debug("Closing aggregate: {}", aggregateState);
        final Lock lock = feedKeyLock.get(feedKey);
        lock.lock();
        try {
            destination.accept(aggregateState.aggregateDir);
            aggregateStateMap.remove(feedKey);
            LOGGER.debug("Closed aggregate: {}", aggregateState);
        } finally {
            lock.unlock();
        }
>>>>>>> 2db9c344
    }

    private void captureAggregateMetrics(final AggregateState aggregateState) {
        try {
            aggregateItemCountHistogram.update(aggregateState.itemCount);
            aggregateByteSizeHistogram.update(aggregateState.totalBytes);
            aggregateAgeHistogram.update(aggregateState.getAge().toMillis());
        } catch (Exception e) {
            LOGGER.error("Error capturing aggregate stats: {}", LogUtil.exceptionMessage(e), e);
        }
    }

    private PartDirs split(final Path dir, final List<Part> parts) throws IOException {
        LOGGER.debug(() -> LogUtil.message("split() - dir: {}, parts count: {}", dir, parts.size()));
        final String inputDirName = dir.getFileName().toString();
        final FileGroup fileGroup = new FileGroup(dir);
        // Get a buffer to help us transfer data.
        final byte[] buffer = LocalByteBuffer.get();

        final Path parentDir = tempSplittingDirProvider.get();
        final List<PartDir> partDirs = new ArrayList<>();
        try (final ZipArchiveInputStream zipArchiveInputStream =
                new ZipArchiveInputStream(new BufferedInputStream(Files.newInputStream(fileGroup.getZip())))) {
            ZipArchiveEntry entry = zipArchiveInputStream.getNextEntry();
            if (entry == null) {
                throw new RuntimeException("Unexpected empty zip file");
            }

            int partNo = 1;
            for (final Part part : parts) {
                final String outputDirName = inputDirName + "_part_" + partNo++;
                final Path outputDir = parentDir.resolve(outputDirName);
                LOGGER.trace("Creating outputDir: {}", outputDir);
                Files.createDirectory(outputDir);
                partDirs.add(new PartDir(part, outputDir));
                final FileGroup outputFileGroup = new FileGroup(outputDir);

                // Write the zip.
                try (final ProxyZipWriter zipWriter = new ProxyZipWriter(outputFileGroup.getZip(), buffer)) {
                    String lastBaseName = null;
                    int count = 0;
                    String baseNameOut = null;
                    boolean add = true;

                    while (entry != null && add) {
                        final FileName fileName = FileName.parse(entry.getName());
                        if (!Objects.equals(fileName.getBaseName(), lastBaseName)) {
                            count++;
                            if (count <= part.items) {
                                baseNameOut = NumericFileNameUtil.create(count);
                                lastBaseName = fileName.getBaseName();
                            } else {
                                add = false;
                            }
                        }

                        if (add) {
                            final String entryName = baseNameOut + "." + fileName.getExtension();
                            zipWriter.writeStream(entryName, zipArchiveInputStream);
                            entry = zipArchiveInputStream.getNextEntry();
                        }
                    }
                }
                // Write the entries for this split part
                final Path outputEntriesFile = outputFileGroup.getEntries();
                try (final Writer entryWriter = Files.newBufferedWriter(outputEntriesFile)) {
                    for (final ZipEntryGroup outputZipEntryGroup : part.zipEntryGroups) {
                        outputZipEntryGroup.write(entryWriter);
                    }
                }
                // Copy the meta from the split source
                LOGGER.trace(() ->
                        LogUtil.message("Copy {} => {}", fileGroup.getMeta(), outputFileGroup.getMeta()));
                Files.copy(fileGroup.getMeta(), outputFileGroup.getMeta());
            }
        }

        return new PartDirs(parentDir, partDirs);
    }

    private AggregateState createAggregate(final FeedKey feedKey) {
        try {
            // Make a dir name.
            final StringBuilder sb = new StringBuilder();
            if (feedKey.feed() != null) {
                sb.append(DirUtil.makeSafeName(feedKey.feed()));
            }
            sb.append("__");
            if (feedKey.type() != null) {
                sb.append(DirUtil.makeSafeName(feedKey.type()));
            }

            // Get or create the aggregate dir.
            final Path aggregateDir = aggregatingDir.resolve(sb.toString());
            LOGGER.debug(() -> "Creating aggregate: " + FileUtil.getCanonicalPath(aggregateDir));

            // Ensure the dir exists.
            Files.createDirectories(aggregateDir);

            LOGGER.debug(() -> "Created aggregate: " + FileUtil.getCanonicalPath(aggregateDir));
<<<<<<< HEAD
            return new AggregateState(aggregatorConfigProvider.get(), aggregateDir);
=======
            return new AggregateState(aggregateDir);
>>>>>>> 2db9c344

        } catch (final IOException e) {
            LOGGER.error(e::getMessage, e);
            throw new UncheckedIOException(e);
        }
    }

    /**
     * Synchronised to stop closeOldAggregates being called concurrently (which
     * shouldn't really happen with the frequency executor), but
     * closeAggregate() will still happen under the striped lock to protect it
     * from other threads working on aggregates
     */
    private synchronized void closeOldAggregates() {
<<<<<<< HEAD
        aggregateStateMap.forEach((feedKey, aggregateState) -> {
            if (aggregateState.isTooOld()) {
                // Close the current aggregate.
=======
        final AtomicInteger count = new AtomicInteger();
        aggregateStateMap.forEach((feedKey, aggregateState) -> {
            if (aggregateState.isAggregateTooOld(aggregatorConfig)) {
                // Close the current aggregate.
                count.incrementAndGet();
>>>>>>> 2db9c344
                closeAggregate(feedKey, aggregateState);
            }
        });
        if (LOGGER.isDebugEnabled()) {
            if (count.get() > 0) {
                LOGGER.debug("closeOldAggregates() - closed {} old aggregates", count);
            }
        }
    }

    public void setDestination(final Consumer<Path> destination) {
        this.destination = destination;
    }


    // --------------------------------------------------------------------------------


<<<<<<< HEAD
=======
    /**
     * NOT thread safe
     */
>>>>>>> 2db9c344
    private static class AggregateState {

        final Instant createTime;
        final Instant aggregateAfter;
        final long maxItemsPerAggregate;
        final long maxUncompressedByteSize;
        final Path aggregateDir;
        long partCount;
        long itemCount;
        long totalBytes;

<<<<<<< HEAD
        public AggregateState(final AggregatorConfig aggregatorConfig,
                              final Path aggregateDir) {
            this.createTime = Instant.now();
            this.aggregateAfter = createTime.plus(aggregatorConfig.getAggregationFrequency().getDuration());
            this.maxItemsPerAggregate = aggregatorConfig.getMaxItemsPerAggregate();
            this.maxUncompressedByteSize = aggregatorConfig.getMaxUncompressedByteSize();
            this.aggregateDir = aggregateDir;
        }

        void add(final Part part) {
=======
        private AggregateState(final Path aggregateDir) {
            this.createTime = Instant.now();
            this.aggregateDir = aggregateDir;
        }

        private AggregateState(final Instant createTime, final Path aggregateDir) {
            this.createTime = createTime;
            this.aggregateDir = aggregateDir;
        }

        private void addItem(final long uncompressedSize) {
            itemCount++;
            totalBytes += uncompressedSize;
        }

        private void addPart(final Part part) {
            partCount++;
>>>>>>> 2db9c344
            itemCount += part.items;
            totalBytes += part.bytes;
        }

<<<<<<< HEAD
        /**
         * @return True if the aggregate's agg is greater than the configured aggregationFrequency
         */
        boolean isTooOld() {
            return Instant.now().isAfter(aggregateAfter);
        }

        boolean isTooBig() {
            return itemCount >= maxItemsPerAggregate
                   || totalBytes >= maxUncompressedByteSize;
        }

        /**
         * @return Current age of the aggregate, i.e. time between its creation time and now
         */
        Duration getAge() {
            return Duration.between(createTime, Instant.now());
=======
        private boolean isAggregateTooOld(final AggregatorConfig aggregatorConfig) {
            final Instant aggregateAfter = createTime.plus(aggregatorConfig.getAggregationFrequency().getDuration());
            final boolean isTooOld = aggregateAfter.isBefore(Instant.now());
            LOGGER.trace("createTime {}, aggregateAfter: {}, isTooOld: {}", createTime, aggregateAfter, isTooOld);
            return isTooOld;
        }

        private boolean isReadyToClose(final AggregatorConfig aggregatorConfig) {
            final boolean isReadyToClose;
            if (itemCount >= aggregatorConfig.getMaxItemsPerAggregate()) {
                LOGGER.trace(() -> LogUtil.message("Item count {} reached/passed limit {}, aggregateDir: {}",
                        itemCount, aggregatorConfig.getMaxItemsPerAggregate(), aggregateDir));
                isReadyToClose = true;
            } else if (totalBytes >= aggregatorConfig.getMaxUncompressedByteSize()) {
                LOGGER.trace(() -> LogUtil.message("Aggregate size {} reached/passed limit {}, aggregateDir: {}",
                        itemCount, aggregatorConfig.getMaxItemsPerAggregate(), aggregateDir));
                isReadyToClose = true;
            } else if (isAggregateTooOld(aggregatorConfig)) {
                isReadyToClose = true;
            } else {
                LOGGER.trace("Not ready to close, itemCount: {}, totalBytes: {}, createTime: {}, aggregateDir: {}",
                        itemCount, totalBytes, createTime, aggregateDir);
                isReadyToClose = false;
            }
            return isReadyToClose;
        }

        @Override
        public String toString() {
            return "AggregateState{" +
                   "createTime=" + createTime +
                   ", aggregateDir=" + aggregateDir +
                   ", partCount=" + partCount +
                   ", itemCount=" + itemCount +
                   ", totalBytes=" + totalBytes +
                   '}';
>>>>>>> 2db9c344
        }
    }


    // --------------------------------------------------------------------------------


    /**
     * Record of a part items and total byte size.
     *
     * @param items The number of items.
     * @param bytes The total byte size of the part.
     */
<<<<<<< HEAD
    record Part(long items, long bytes) {

        static Part ZERO = new Part(0, 0);

        Part addItem(final long bytes) {
            return new Part(
                    this.items + 1,
                    this.bytes + bytes);
        }
=======
    private record Part(long items, long bytes, List<ZipEntryGroup> zipEntryGroups) {

        private static final Part EMPTY = new Part(0, 0, Collections.emptyList());

//        private Part addItem(final long bytes) {
//            return new Part(
//                    this.items + 1,
//                    this.bytes + bytes);
//        }
>>>>>>> 2db9c344
    }


    // --------------------------------------------------------------------------------


    /**
     * Associate a dir with a part.
     *
     * @param part The part.
     * @param dir  The associated dir that the part describes.
     */
    private record PartDir(Part part, Path dir) {

    }


    // --------------------------------------------------------------------------------


    /**
     * Output of a split operation.
     *
     * @param parent   The parent dir of the split output.
     * @param children The child part dirs of the split output.
     */
    private record PartDirs(Path parent, List<PartDir> children) {

    }
}
<|MERGE_RESOLUTION|>--- conflicted
+++ resolved
@@ -13,15 +13,11 @@
 import stroom.util.logging.LambdaLogger;
 import stroom.util.logging.LambdaLoggerFactory;
 import stroom.util.logging.LogUtil;
-<<<<<<< HEAD
 import stroom.util.metrics.Metrics;
+import stroom.util.string.StringIdUtil;
 
 import com.codahale.metrics.Histogram;
-=======
-import stroom.util.string.StringIdUtil;
-
 import com.google.common.util.concurrent.Striped;
->>>>>>> 2db9c344
 import jakarta.inject.Inject;
 import jakarta.inject.Provider;
 import jakarta.inject.Singleton;
@@ -63,14 +59,9 @@
     private final NumberedDirProvider tempSplittingDirProvider;
     private final Path stagedSplittingDir;
     private final CleanupDirQueue deleteDirQueue;
-<<<<<<< HEAD
     private final Provider<AggregatorConfig> aggregatorConfigProvider;
-    private final DataDirProvider dataDirProvider;
     private final Metrics metrics;
 
-=======
-    private final AggregatorConfig aggregatorConfig;
->>>>>>> 2db9c344
     private final Path aggregatingDir;
     private final Map<FeedKey, AggregateState> aggregateStateMap = new ConcurrentHashMap<>();
     private final Striped<Lock> feedKeyLock = Striped.lock(FEED_KEY_LOCK_STRIPES);
@@ -88,20 +79,12 @@
                          final Provider<AggregatorConfig> aggregatorConfigProvider,
                          final Metrics metrics) {
         this.deleteDirQueue = deleteDirQueue;
-<<<<<<< HEAD
         this.aggregatorConfigProvider = aggregatorConfigProvider;
-        this.dataDirProvider = dataDirProvider;
-
-        // Get or create the aggregating dir.
-        aggregatingDir = dataDirProvider.get().resolve(DirNames.PRE_AGGREGATES);
         this.metrics = metrics;
-=======
-        this.aggregatorConfig = proxyConfigProvider.get().getAggregatorConfig();
 
         // Get or create the aggregating dir.
         aggregatingDir = dataDirProvider.get().resolve(DirNames.PRE_AGGREGATES);
         LOGGER.info("Initialising PreAggregator with aggregateDir: {}", aggregatingDir);
->>>>>>> 2db9c344
         DirUtil.ensureDirExists(aggregatingDir);
 
         // Read all the current aggregates and establish the aggregation state.
@@ -181,15 +164,11 @@
     private void initialiseAggregateStateMap() {
         LOGGER.info("Initialising the state of existing pre-aggregates");
         // Read all the current aggregates and establish the aggregation state.
+        final AggregatorConfig aggregatorConfig = aggregatorConfigProvider.get();
         try (final Stream<Path> stream = Files.list(aggregatingDir)) {
             // Look at each aggregate dir.
             stream.forEach(aggregateDir -> {
-<<<<<<< HEAD
-                final AggregateState aggregateState = new AggregateState(
-                        aggregatorConfigProvider.get(), aggregateDir);
-=======
-                final AggregateState aggregateState = new AggregateState(aggregateDir);
->>>>>>> 2db9c344
+                final AggregateState aggregateState = new AggregateState(aggregatorConfig, aggregateDir);
                 final AtomicReference<FeedKey> feedKeyRef = new AtomicReference<>();
 
                 // Now examine each file group to read state.
@@ -253,25 +232,7 @@
     public void addDir(final Path dir) {
         LOGGER.trace("addDir '{}'", dir);
         try {
-            final AggregatorConfig aggregatorConfig = aggregatorConfigProvider.get();
             final FileGroup fileGroup = new FileGroup(dir);
-<<<<<<< HEAD
-            final AttributeMap attributeMap = new AttributeMap();
-            AttributeMapUtil.read(fileGroup.getMeta(), attributeMap);
-
-            final String feed = attributeMap.get(StandardHeaderArguments.FEED);
-            final String type = attributeMap.get(StandardHeaderArguments.TYPE);
-            final FeedKey feedKey = new FeedKey(feed, type);
-
-            // TODO : We could use separate threads for each feed key.
-
-            // Calculate where we might want to split the incoming data.
-            final List<Part> parts;
-            if (aggregatorConfig.isSplitSources()) {
-                parts = calculateSplitParts(feedKey, fileGroup, aggregatorConfig);
-            } else {
-                parts = calculateOverflowingParts(fileGroup);
-=======
             final FeedKey feedKey = readFeedKeyFromMeta(fileGroup);
 
             // Striped lock to ensure calls with the same feedKey block each other, but
@@ -282,7 +243,6 @@
                 addDir(dir, fileGroup, feedKey);
             } finally {
                 lock.unlock();
->>>>>>> 2db9c344
             }
         } catch (final IOException e) {
             LOGGER.error(e::getMessage, e);
@@ -305,11 +265,12 @@
             throws IOException {
 
         LOGGER.trace("addDir() - dir: '{}', feedKey: {}", dir, feedKey);
+        final AggregatorConfig aggregatorConfig = aggregatorConfigProvider.get();
 
         // Calculate where we might want to split the incoming data.
         final List<Part> parts;
         if (aggregatorConfig.isSplitSources()) {
-            parts = calculateSplitParts(feedKey, fileGroup);
+            parts = calculateSplitParts(feedKey, fileGroup, aggregatorConfig);
         } else {
             parts = calculateOverflowingParts(fileGroup);
         }
@@ -318,7 +279,7 @@
         if (parts.size() == 1) {
             // Just add the single part to the current aggregate.
             LOGGER.trace("Single part, dir: {}", dir);
-            addPartToAggregate(feedKey, dir, parts.get(0));
+            addPartToAggregate(feedKey, dir, parts.get(0), aggregatorConfig);
         } else {
             LOGGER.trace(() -> LogUtil.message("Multiple parts, dir: {}, count: {}", dir, parts.size()));
             // Split the data.
@@ -349,20 +310,11 @@
             for (int i = 0; i < partDirs.size() - 1; i++) {
                 final PartDir partDir = partDirs.get(i);
                 final Path splitDir = splitStaging.resolve(partDir.dir.getFileName());
-                final AggregateState aggregateState = addPartToAggregate(feedKey, splitDir, partDir.part);
+                final AggregateState aggregateState = addPartToAggregate(
+                        feedKey, splitDir, partDir.part, aggregatorConfig);
                 LOGGER.trace("Split idx: {}, partDir: {}, splitDir: {}, aggregateState: {}",
                         i, partDir, splitDir, aggregateState);
 
-<<<<<<< HEAD
-            // If we have an aggregate we can close now then do so.
-            final AggregateState aggregateState = aggregateStateMap
-                    .computeIfAbsent(feedKey, this::createAggregate);
-            if (aggregateState.isTooBig()) {
-                closeAggregate(feedKey, aggregateState);
-            }
-        } catch (final IOException e) {
-            LOGGER.error(e::getMessage, e);
-=======
                 // Close the aggregate.
                 closeAggregate(feedKey, aggregateState);
             }
@@ -370,7 +322,8 @@
             // Add final part as new aggregate.
             final PartDir partDir = partDirs.get(partDirs.size() - 1);
             final Path splitDir = splitStaging.resolve(partDir.dir.getFileName());
-            final AggregateState aggregateState = addPartToAggregate(feedKey, splitDir, partDir.part);
+            final AggregateState aggregateState = addPartToAggregate(
+                    feedKey, splitDir, partDir.part, aggregatorConfig);
             LOGGER.trace("Final split, partDir: {}, splitDir: {}, aggregateState: {}",
                     partDir, splitDir, aggregateState);
 
@@ -379,8 +332,9 @@
         }
 
         // If we have an aggregate we can close now then do so.
-        final AggregateState aggregateState = aggregateStateMap.computeIfAbsent(feedKey, this::createAggregate);
-        if (aggregateState.isReadyToClose(aggregatorConfig)) {
+        final AggregateState aggregateState = aggregateStateMap.computeIfAbsent(feedKey, k ->
+                createAggregate(k, aggregatorConfig));
+        if (aggregateState.isReadyToClose()) {
             closeAggregate(feedKey, aggregateState);
         }
     }
@@ -393,7 +347,6 @@
             NullSafe.run(onSuccessfulDelete);
         } catch (IOException e) {
             LOGGER.error("Unable to delete empty dir {}", dir, e);
->>>>>>> 2db9c344
         }
     }
 
@@ -412,16 +365,10 @@
      */
     private AggregateState addPartToAggregate(final FeedKey feedKey,
                                               final Path dir,
-                                              final Part part) throws IOException {
+                                              final Part part,
+                                              final AggregatorConfig aggregatorConfig) throws IOException {
         final AggregateState aggregateState = aggregateStateMap
-                .computeIfAbsent(feedKey, this::createAggregate);
-<<<<<<< HEAD
-        Files.move(
-                dir,
-                aggregateState.aggregateDir.resolve(dir.getFileName()),
-                StandardCopyOption.ATOMIC_MOVE);
-        aggregateState.add(part);
-=======
+                .computeIfAbsent(feedKey, k -> createAggregate(k, aggregatorConfig));
         final long newPartCount = aggregateState.partCount + 1;
         final Path destDir = aggregateState.aggregateDir.resolve(StringIdUtil.idToString(newPartCount));
         Files.move(dir, destDir, StandardCopyOption.ATOMIC_MOVE);
@@ -429,7 +376,6 @@
         LOGGER.debug(() -> LogUtil.message("addPartToAggregate() - feedKey: {}, dir: {}, part: {}, " +
                                            "destDir: {}, itemCount: {}, totalBytes: {}",
                 feedKey, dir, part, destDir, aggregateState.itemCount, aggregateState.totalBytes));
->>>>>>> 2db9c344
         return aggregateState;
     }
 
@@ -453,7 +399,8 @@
                                            final AggregatorConfig aggregatorConfig) throws IOException {
         // Determine if we need to split this data into parts.
         final List<Part> parts = new ArrayList<>();
-        AggregateState aggregateState = aggregateStateMap.computeIfAbsent(feedKey, this::createAggregate);
+        AggregateState aggregateState = aggregateStateMap.computeIfAbsent(feedKey,
+                k -> createAggregate(k, aggregatorConfig));
 
         // Calculate where we might want to split the incoming data.
         final long maxItemsPerAggregate = aggregatorConfig.getMaxItemsPerAggregate();
@@ -484,16 +431,11 @@
 
                         // Create a new aggregate.
                         aggregateState = aggregateStateMap
-                                .computeIfAbsent(feedKey, this::createAggregate);
+                                .computeIfAbsent(feedKey, k -> createAggregate(k, aggregatorConfig));
                     } else {
-<<<<<<< HEAD
-                        // Split.
-                        parts.add(new Part(partItems, partBytes));
-=======
                         // Split. Copy the list as the source is about to be cleared
                         final Part part = new Part(partItems, partBytes, List.copyOf(partEntries));
                         parts.add(part);
->>>>>>> 2db9c344
                     }
 
                     // Reset.
@@ -545,15 +487,6 @@
         return Collections.singletonList(new Part(partItems, partBytes, List.copyOf(partEntries)));
     }
 
-<<<<<<< HEAD
-    private synchronized void closeAggregate(final FeedKey feedKey,
-                                             final AggregateState aggregateState) {
-        LOGGER.debug(() -> "Closing aggregate: " + FileUtil.getCanonicalPath(aggregateState.aggregateDir));
-        destination.accept(aggregateState.aggregateDir);
-        aggregateStateMap.remove(feedKey);
-        captureAggregateMetrics(aggregateState);
-        LOGGER.debug(() -> "Closed aggregate: " + FileUtil.getCanonicalPath(aggregateState.aggregateDir));
-=======
     private void closeAggregate(final FeedKey feedKey,
                                 final AggregateState aggregateState) {
         LOGGER.debug("Closing aggregate: {}", aggregateState);
@@ -562,11 +495,11 @@
         try {
             destination.accept(aggregateState.aggregateDir);
             aggregateStateMap.remove(feedKey);
+            captureAggregateMetrics(aggregateState);
             LOGGER.debug("Closed aggregate: {}", aggregateState);
         } finally {
             lock.unlock();
         }
->>>>>>> 2db9c344
     }
 
     private void captureAggregateMetrics(final AggregateState aggregateState) {
@@ -647,7 +580,8 @@
         return new PartDirs(parentDir, partDirs);
     }
 
-    private AggregateState createAggregate(final FeedKey feedKey) {
+    private AggregateState createAggregate(final FeedKey feedKey,
+                                           final AggregatorConfig aggregatorConfig) {
         try {
             // Make a dir name.
             final StringBuilder sb = new StringBuilder();
@@ -667,11 +601,7 @@
             Files.createDirectories(aggregateDir);
 
             LOGGER.debug(() -> "Created aggregate: " + FileUtil.getCanonicalPath(aggregateDir));
-<<<<<<< HEAD
-            return new AggregateState(aggregatorConfigProvider.get(), aggregateDir);
-=======
-            return new AggregateState(aggregateDir);
->>>>>>> 2db9c344
+            return new AggregateState(aggregatorConfig, aggregateDir);
 
         } catch (final IOException e) {
             LOGGER.error(e::getMessage, e);
@@ -686,17 +616,11 @@
      * from other threads working on aggregates
      */
     private synchronized void closeOldAggregates() {
-<<<<<<< HEAD
-        aggregateStateMap.forEach((feedKey, aggregateState) -> {
-            if (aggregateState.isTooOld()) {
-                // Close the current aggregate.
-=======
         final AtomicInteger count = new AtomicInteger();
         aggregateStateMap.forEach((feedKey, aggregateState) -> {
-            if (aggregateState.isAggregateTooOld(aggregatorConfig)) {
+            if (aggregateState.isAggregateTooOld()) {
                 // Close the current aggregate.
                 count.incrementAndGet();
->>>>>>> 2db9c344
                 closeAggregate(feedKey, aggregateState);
             }
         });
@@ -715,43 +639,32 @@
     // --------------------------------------------------------------------------------
 
 
-<<<<<<< HEAD
-=======
     /**
      * NOT thread safe
      */
->>>>>>> 2db9c344
     private static class AggregateState {
 
-        final Instant createTime;
-        final Instant aggregateAfter;
-        final long maxItemsPerAggregate;
-        final long maxUncompressedByteSize;
-        final Path aggregateDir;
-        long partCount;
-        long itemCount;
-        long totalBytes;
-
-<<<<<<< HEAD
-        public AggregateState(final AggregatorConfig aggregatorConfig,
-                              final Path aggregateDir) {
-            this.createTime = Instant.now();
-            this.aggregateAfter = createTime.plus(aggregatorConfig.getAggregationFrequency().getDuration());
-            this.maxItemsPerAggregate = aggregatorConfig.getMaxItemsPerAggregate();
-            this.maxUncompressedByteSize = aggregatorConfig.getMaxUncompressedByteSize();
-            this.aggregateDir = aggregateDir;
-        }
-
-        void add(final Part part) {
-=======
-        private AggregateState(final Path aggregateDir) {
-            this.createTime = Instant.now();
-            this.aggregateDir = aggregateDir;
-        }
-
-        private AggregateState(final Instant createTime, final Path aggregateDir) {
+        private final Instant createTime;
+        private final Instant aggregateAfter;
+        // Bake the config in when the aggregate is started
+        private final AggregatorConfig aggregatorConfig;
+        private final Path aggregateDir;
+        private long partCount;
+        private long itemCount;
+        private long totalBytes;
+
+        private AggregateState(final AggregatorConfig aggregatorConfig,
+                               final Path aggregateDir) {
+            this(aggregatorConfig, Instant.now(), aggregateDir);
+        }
+
+        private AggregateState(final AggregatorConfig aggregatorConfig,
+                               final Instant createTime,
+                               final Path aggregateDir) {
             this.createTime = createTime;
             this.aggregateDir = aggregateDir;
+            this.aggregatorConfig = aggregatorConfig;
+            this.aggregateAfter = createTime.plus(aggregatorConfig.getAggregationFrequency());
         }
 
         private void addItem(final long uncompressedSize) {
@@ -761,38 +674,17 @@
 
         private void addPart(final Part part) {
             partCount++;
->>>>>>> 2db9c344
             itemCount += part.items;
             totalBytes += part.bytes;
         }
 
-<<<<<<< HEAD
-        /**
-         * @return True if the aggregate's agg is greater than the configured aggregationFrequency
-         */
-        boolean isTooOld() {
-            return Instant.now().isAfter(aggregateAfter);
-        }
-
-        boolean isTooBig() {
-            return itemCount >= maxItemsPerAggregate
-                   || totalBytes >= maxUncompressedByteSize;
-        }
-
-        /**
-         * @return Current age of the aggregate, i.e. time between its creation time and now
-         */
-        Duration getAge() {
-            return Duration.between(createTime, Instant.now());
-=======
-        private boolean isAggregateTooOld(final AggregatorConfig aggregatorConfig) {
-            final Instant aggregateAfter = createTime.plus(aggregatorConfig.getAggregationFrequency().getDuration());
-            final boolean isTooOld = aggregateAfter.isBefore(Instant.now());
+        private boolean isAggregateTooOld() {
+            final boolean isTooOld = Instant.now().isAfter(aggregateAfter);
             LOGGER.trace("createTime {}, aggregateAfter: {}, isTooOld: {}", createTime, aggregateAfter, isTooOld);
             return isTooOld;
         }
 
-        private boolean isReadyToClose(final AggregatorConfig aggregatorConfig) {
+        private boolean isReadyToClose() {
             final boolean isReadyToClose;
             if (itemCount >= aggregatorConfig.getMaxItemsPerAggregate()) {
                 LOGGER.trace(() -> LogUtil.message("Item count {} reached/passed limit {}, aggregateDir: {}",
@@ -802,7 +694,7 @@
                 LOGGER.trace(() -> LogUtil.message("Aggregate size {} reached/passed limit {}, aggregateDir: {}",
                         itemCount, aggregatorConfig.getMaxItemsPerAggregate(), aggregateDir));
                 isReadyToClose = true;
-            } else if (isAggregateTooOld(aggregatorConfig)) {
+            } else if (isAggregateTooOld()) {
                 isReadyToClose = true;
             } else {
                 LOGGER.trace("Not ready to close, itemCount: {}, totalBytes: {}, createTime: {}, aggregateDir: {}",
@@ -810,6 +702,13 @@
                 isReadyToClose = false;
             }
             return isReadyToClose;
+        }
+
+        /**
+         * @return Current age of the aggregate, i.e. time between its creation time and now
+         */
+        private Duration getAge() {
+            return Duration.between(createTime, Instant.now());
         }
 
         @Override
@@ -821,7 +720,6 @@
                    ", itemCount=" + itemCount +
                    ", totalBytes=" + totalBytes +
                    '}';
->>>>>>> 2db9c344
         }
     }
 
@@ -835,18 +733,7 @@
      * @param items The number of items.
      * @param bytes The total byte size of the part.
      */
-<<<<<<< HEAD
-    record Part(long items, long bytes) {
-
-        static Part ZERO = new Part(0, 0);
-
-        Part addItem(final long bytes) {
-            return new Part(
-                    this.items + 1,
-                    this.bytes + bytes);
-        }
-=======
-    private record Part(long items, long bytes, List<ZipEntryGroup> zipEntryGroups) {
+    record Part(long items, long bytes, List<ZipEntryGroup> zipEntryGroups) {
 
         private static final Part EMPTY = new Part(0, 0, Collections.emptyList());
 
@@ -855,7 +742,6 @@
 //                    this.items + 1,
 //                    this.bytes + bytes);
 //        }
->>>>>>> 2db9c344
     }
 
 
