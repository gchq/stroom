package stroom.proxy.app;

import stroom.docref.DocRef;
import stroom.importexport.api.DocumentData;
import stroom.importexport.api.ImportExportActionHandler;
import stroom.importexport.shared.ImportSettings;
import stroom.importexport.shared.ImportState;
import stroom.proxy.app.handler.FeedStatusConfig;
import stroom.security.api.UserIdentityFactory;
import stroom.util.HasHealthCheck;
import stroom.util.NullSafe;
import stroom.util.authentication.DefaultOpenIdCredentials;
<<<<<<< HEAD
=======
import stroom.util.jersey.JerseyClientFactory;
import stroom.util.jersey.JerseyClientName;
>>>>>>> 8313e772
import stroom.util.logging.LambdaLogger;
import stroom.util.logging.LambdaLoggerFactory;
import stroom.util.logging.LogUtil;

import com.codahale.metrics.health.HealthCheck;
import io.dropwizard.lifecycle.Managed;

import java.util.HashMap;
import java.util.Map;
import java.util.Set;
import java.util.concurrent.ConcurrentHashMap;
import java.util.concurrent.Executors;
import java.util.concurrent.ScheduledExecutorService;
import java.util.concurrent.TimeUnit;
import java.util.concurrent.atomic.AtomicBoolean;
import java.util.function.Function;
import java.util.stream.Collectors;
import javax.inject.Inject;
import javax.inject.Provider;
import javax.inject.Singleton;
import javax.ws.rs.client.Entity;
import javax.ws.rs.client.Invocation;
import javax.ws.rs.core.GenericType;
import javax.ws.rs.core.MediaType;
import javax.ws.rs.core.MultivaluedHashMap;
import javax.ws.rs.core.MultivaluedMap;
import javax.ws.rs.core.Response;
import javax.ws.rs.core.Response.Status;

@Singleton
public class ContentSyncService implements Managed, HasHealthCheck {

    private static final LambdaLogger LOGGER = LambdaLoggerFactory.getLogger(ContentSyncService.class);

    private final Provider<ProxyConfig> proxyConfigProvider;
    private final Provider<ContentSyncConfig> contentSyncConfigProvider;
    private final DefaultOpenIdCredentials defaultOpenIdCredentials;
    private final Set<ImportExportActionHandler> importExportActionHandlers;
<<<<<<< HEAD
    private final Provider<Client> jerseyClientProvider;
=======
    private final JerseyClientFactory jerseyClientFactory;
>>>>>>> 8313e772
    private final UserIdentityFactory userIdentityFactory;

    private volatile ScheduledExecutorService scheduledExecutorService;

    @Inject
    public ContentSyncService(final Provider<ProxyConfig> proxyConfigProvider,
                              final Provider<ContentSyncConfig> contentSyncConfigProvider,
                              final DefaultOpenIdCredentials defaultOpenIdCredentials,
                              final Set<ImportExportActionHandler> importExportActionHandlers,
<<<<<<< HEAD
                              final Provider<Client> jerseyClientProvider,
                              final UserIdentityFactory userIdentityFactory) {
        this.contentSyncConfigProvider = contentSyncConfigProvider;
        this.importExportActionHandlers = importExportActionHandlers;
        this.jerseyClientProvider = jerseyClientProvider;
=======
                              final JerseyClientFactory jerseyClientFactory,
                              final UserIdentityFactory userIdentityFactory) {
        this.contentSyncConfigProvider = contentSyncConfigProvider;
        this.importExportActionHandlers = importExportActionHandlers;
        this.jerseyClientFactory = jerseyClientFactory;
>>>>>>> 8313e772
        this.proxyConfigProvider = proxyConfigProvider;
        this.userIdentityFactory = userIdentityFactory;
        contentSyncConfigProvider.get().validateConfiguration();
        this.defaultOpenIdCredentials = defaultOpenIdCredentials;
    }

    @Override
    public synchronized void start() {
        final ContentSyncConfig contentSyncConfig = contentSyncConfigProvider.get();
        if (contentSyncConfig.isContentSyncEnabled()) {
            if (scheduledExecutorService == null) {
                scheduledExecutorService = Executors.newSingleThreadScheduledExecutor();
                scheduledExecutorService.scheduleWithFixedDelay(
                        this::sync,
                        0,
                        contentSyncConfig.getSyncFrequency().toMillis(),
                        TimeUnit.MILLISECONDS);
            }
        }
    }

    @Override
    public synchronized void stop() {
        if (contentSyncConfigProvider.get().isContentSyncEnabled()) {
            if (scheduledExecutorService != null) {
                scheduledExecutorService.shutdown();
                scheduledExecutorService = null;
            }
        }
    }

    private void sync() {
        final Map<String, ImportExportActionHandler> typeToHandlerMap = importExportActionHandlers.stream()
                .collect(Collectors.toMap(ImportExportActionHandler::getType, Function.identity()));

        final ContentSyncConfig contentSyncConfig = contentSyncConfigProvider.get();

        if (NullSafe.hasEntries(contentSyncConfig, ContentSyncConfig::getUpstreamUrl)) {
            contentSyncConfig.getUpstreamUrl().forEach((type, url) -> {
                final ImportExportActionHandler importHandler = typeToHandlerMap.get(type);
                if (importHandler == null) {
                    String knownHandlers = importExportActionHandlers.stream()
                            .map(handler -> handler.getType() + "(" + handler.getClass().getSimpleName() + ")")
                            .collect(Collectors.joining(", "));
                    LOGGER.error("No import handler found for type {} with url {}. Known handlers {}",
                            type, url, knownHandlers);
                } else {
                    try {
                        if (url != null) {
                            LOGGER.info("Syncing content from '" + url + "'");
                            final Response response = createClient(url, "/list", contentSyncConfig).get();
                            if (response.getStatusInfo().getStatusCode() != Status.OK.getStatusCode()) {
                                LOGGER.error(response.getStatusInfo().getReasonPhrase());
                            } else {
                                final Set<DocRef> docRefs = response.readEntity(new GenericType<Set<DocRef>>() {
                                });
                                docRefs.forEach(docRef ->
                                        importDocument(url, docRef, importHandler, contentSyncConfig));
                                LOGGER.info("Synced {} documents", docRefs.size());
                            }
                        }
                    } catch (Exception e) {
                        LOGGER.error("Error syncing content of type {}", type, e);
                    }
                }
            });
        }
    }

    private void importDocument(final String url,
                                final DocRef docRef,
                                final ImportExportActionHandler importExportActionHandler,
                                final ContentSyncConfig contentSyncConfig) {
        LOGGER.info("Fetching " + docRef.getType() + " " + docRef.getName() + " " + docRef.getUuid());
        final Response response = createClient(url, "/export", contentSyncConfig).post(Entity.json(docRef));
        if (response.getStatusInfo().getStatusCode() != Status.OK.getStatusCode()) {
            LOGGER.error(response.getStatusInfo().getReasonPhrase());
        } else {
            final DocumentData documentData = response.readEntity(DocumentData.class);
            final ImportState importState = new ImportState(
                    documentData.getDocRef(),
                    documentData.getDocRef().getName());
            importExportActionHandler.importDocument(
                    documentData.getDocRef(),
                    documentData.getDataMap(),
                    importState,
                    ImportSettings.auto());
        }
    }

    private Invocation.Builder createClient(final String url,
                                            final String path,
                                            final ContentSyncConfig contentSyncConfig) {
<<<<<<< HEAD
        return jerseyClientProvider.get()
                .target(url)
                .path(path)
                .request(MediaType.APPLICATION_JSON)
                .headers(getHeaders(contentSyncConfig));
=======
        return jerseyClientFactory.createWebTarget(JerseyClientName.CONTENT_SYNC, url)
                .path(path)
                .request(MediaType.APPLICATION_JSON)
                .headers(getHeaders(contentSyncConfig));
//        final Invocation.Builder invocationBuilder = webTarget.request(MediaType.APPLICATION_JSON);
//        ClientSecurityUtil.addAuthorisationHeader(invocationBuilder, getApiKey());
//
//        return invocationBuilder;
>>>>>>> 8313e772
    }

    private MultivaluedMap<String, Object> getHeaders(final ContentSyncConfig contentSyncConfig) {
        final Map<String, String> headers;

        if (!NullSafe.isBlankString(contentSyncConfig.getApiKey())) {
            // Intended for when stroom is using its internal IDP. Create the API Key in stroom UI
            // and add it to config.
            LOGGER.debug(() -> LogUtil.message("Using API key from config prop {}",
                    contentSyncConfig.getFullPathStr(FeedStatusConfig.PROP_NAME_API_KEY)));

            headers = userIdentityFactory.getAuthHeaders(contentSyncConfig.getApiKey());
        } else {
            // Use a token from the external IDP
            headers = userIdentityFactory.getServiceUserAuthHeaders();
        }
        return new MultivaluedHashMap<>(headers);
    }

    @Override
    public HealthCheck.Result getHealth() {
        HealthCheck.ResultBuilder resultBuilder = HealthCheck.Result.builder();

        final AtomicBoolean allHealthy = new AtomicBoolean(true);
        final Map<String, Object> postResults = new ConcurrentHashMap<>();
        final String path = "/list";
        final ContentSyncConfig contentSyncConfig = contentSyncConfigProvider.get();

        // parallelStream so we can hit multiple URLs concurrently
        if (contentSyncConfig.isContentSyncEnabled()
                && NullSafe.hasEntries(contentSyncConfig.getUpstreamUrl())) {

            contentSyncConfig.getUpstreamUrl()
                    .entrySet()
                    .parallelStream()
                    .filter(entry ->
                            entry.getValue() != null)
                    .forEach(entry -> {
                        final String url = entry.getValue();
                        final String msg = validatePost(url, path, contentSyncConfig);

                        if (!"200".equals(msg)) {
                            allHealthy.set(false);
                        }
                        Map<String, String> detailMap = new HashMap<>();
                        detailMap.put("type", entry.getKey());
                        detailMap.put("url", entry.getValue() + path);
                        detailMap.put("result", msg);
                        postResults.put(url, detailMap);
                    });
        }
        resultBuilder.withDetail("upstreamUrls", postResults);
        if (allHealthy.get()) {
            resultBuilder.healthy();
        } else {
            resultBuilder.unhealthy();
        }
        return resultBuilder.build();
    }

    private String validatePost(final String url,
                                final String path,
                                final ContentSyncConfig contentSyncConfig) {
        final Response response;
        try {
            response = createClient(url, path, contentSyncConfig).get();
            if (response.getStatusInfo().getStatusCode() == Status.OK.getStatusCode()) {
                return String.valueOf(Status.OK.getStatusCode());
            } else {
                LOGGER.error(response.getStatusInfo().getReasonPhrase());
                return LogUtil.message("Error: [{}] [{}]",
                        response.getStatusInfo().getStatusCode(),
                        response.getStatusInfo().getReasonPhrase());
            }
        } catch (Exception e) {
            return LogUtil.message("Error: [{}]", e.getMessage());
        }
    }
}<|MERGE_RESOLUTION|>--- conflicted
+++ resolved
@@ -10,11 +10,8 @@
 import stroom.util.HasHealthCheck;
 import stroom.util.NullSafe;
 import stroom.util.authentication.DefaultOpenIdCredentials;
-<<<<<<< HEAD
-=======
 import stroom.util.jersey.JerseyClientFactory;
 import stroom.util.jersey.JerseyClientName;
->>>>>>> 8313e772
 import stroom.util.logging.LambdaLogger;
 import stroom.util.logging.LambdaLoggerFactory;
 import stroom.util.logging.LogUtil;
@@ -53,11 +50,7 @@
     private final Provider<ContentSyncConfig> contentSyncConfigProvider;
     private final DefaultOpenIdCredentials defaultOpenIdCredentials;
     private final Set<ImportExportActionHandler> importExportActionHandlers;
-<<<<<<< HEAD
-    private final Provider<Client> jerseyClientProvider;
-=======
     private final JerseyClientFactory jerseyClientFactory;
->>>>>>> 8313e772
     private final UserIdentityFactory userIdentityFactory;
 
     private volatile ScheduledExecutorService scheduledExecutorService;
@@ -67,19 +60,11 @@
                               final Provider<ContentSyncConfig> contentSyncConfigProvider,
                               final DefaultOpenIdCredentials defaultOpenIdCredentials,
                               final Set<ImportExportActionHandler> importExportActionHandlers,
-<<<<<<< HEAD
-                              final Provider<Client> jerseyClientProvider,
-                              final UserIdentityFactory userIdentityFactory) {
-        this.contentSyncConfigProvider = contentSyncConfigProvider;
-        this.importExportActionHandlers = importExportActionHandlers;
-        this.jerseyClientProvider = jerseyClientProvider;
-=======
                               final JerseyClientFactory jerseyClientFactory,
                               final UserIdentityFactory userIdentityFactory) {
         this.contentSyncConfigProvider = contentSyncConfigProvider;
         this.importExportActionHandlers = importExportActionHandlers;
         this.jerseyClientFactory = jerseyClientFactory;
->>>>>>> 8313e772
         this.proxyConfigProvider = proxyConfigProvider;
         this.userIdentityFactory = userIdentityFactory;
         contentSyncConfigProvider.get().validateConfiguration();
@@ -173,13 +158,6 @@
     private Invocation.Builder createClient(final String url,
                                             final String path,
                                             final ContentSyncConfig contentSyncConfig) {
-<<<<<<< HEAD
-        return jerseyClientProvider.get()
-                .target(url)
-                .path(path)
-                .request(MediaType.APPLICATION_JSON)
-                .headers(getHeaders(contentSyncConfig));
-=======
         return jerseyClientFactory.createWebTarget(JerseyClientName.CONTENT_SYNC, url)
                 .path(path)
                 .request(MediaType.APPLICATION_JSON)
@@ -188,7 +166,6 @@
 //        ClientSecurityUtil.addAuthorisationHeader(invocationBuilder, getApiKey());
 //
 //        return invocationBuilder;
->>>>>>> 8313e772
     }
 
     private MultivaluedMap<String, Object> getHeaders(final ContentSyncConfig contentSyncConfig) {
