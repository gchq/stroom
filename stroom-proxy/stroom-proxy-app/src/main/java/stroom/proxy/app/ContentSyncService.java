--- conflicted
+++ resolved
@@ -112,7 +112,6 @@
 //        }
     }
 
-<<<<<<< HEAD
     private void sync() {
 //        final Map<String, ImportExportActionHandler> typeToHandlerMap = importExportActionHandlers.stream()
 //                .collect(Collectors.toMap(ImportExportActionHandler::getType, Function.identity()));
@@ -150,46 +149,12 @@
 //                }
 //            });
 //        }
-=======
-        if (NullSafe.hasEntries(contentSyncConfig, ContentSyncConfig::getUpstreamUrl)) {
-            contentSyncConfig.getUpstreamUrl().forEach((type, url) -> {
-                final ImportExportActionHandler importHandler = typeToHandlerMap.get(type);
-                if (importHandler == null) {
-                    final String knownHandlers = importExportActionHandlers.stream()
-                            .map(handler -> handler.getType() + "(" + handler.getClass().getSimpleName() + ")")
-                            .collect(Collectors.joining(", "));
-                    LOGGER.error("No import handler found for type {} with url {}. Known handlers {}",
-                            type, url, knownHandlers);
-                } else {
-                    try {
-                        if (url != null) {
-                            LOGGER.info("Syncing content from '" + url + "'");
-                            try (final Response response = createClient(url, "/list", contentSyncConfig).get()) {
-                                if (response.getStatusInfo().getStatusCode() != Status.OK.getStatusCode()) {
-                                    LOGGER.error(response.getStatusInfo().getReasonPhrase());
-                                } else {
-                                    final Set<DocRef> docRefs = response.readEntity(new GenericType<Set<DocRef>>() {
-                                    });
-                                    docRefs.forEach(docRef ->
-                                            importDocument(url, docRef, importHandler, contentSyncConfig));
-                                    LOGGER.info("Synced {} documents", docRefs.size());
-                                }
-                            }
-                        }
-                    } catch (final Exception e) {
-                        LOGGER.error("Error syncing content of type {}", type, e);
-                    }
-                }
-            });
-        }
->>>>>>> 87e90873
     }
 
     private void importDocument(final String url,
                                 final DocRef docRef,
                                 final ImportExportActionHandler importExportActionHandler,
                                 final ContentSyncConfig contentSyncConfig) {
-<<<<<<< HEAD
 //        LOGGER.info("Fetching " + docRef.getType() + " " + docRef.getName() + " " + docRef.getUuid());
 //        try (Response response = createClient(url, "/export", contentSyncConfig).post(Entity.json(docRef))) {
 //            if (response.getStatusInfo().getStatusCode() != Status.OK.getStatusCode()) {
@@ -206,24 +171,6 @@
 //                        ImportSettings.auto());
 //            }
 //        }
-=======
-        LOGGER.info("Fetching " + docRef.getType() + " " + docRef.getName() + " " + docRef.getUuid());
-        try (final Response response = createClient(url, "/export", contentSyncConfig).post(Entity.json(docRef))) {
-            if (response.getStatusInfo().getStatusCode() != Status.OK.getStatusCode()) {
-                LOGGER.error(response.getStatusInfo().getReasonPhrase());
-            } else {
-                final DocumentData documentData = response.readEntity(DocumentData.class);
-                final ImportState importState = new ImportState(
-                        documentData.getDocRef(),
-                        documentData.getDocRef().getName());
-                importExportActionHandler.importDocument(
-                        documentData.getDocRef(),
-                        documentData.getDataMap(),
-                        importState,
-                        ImportSettings.auto());
-            }
-        }
->>>>>>> 87e90873
     }
 
     private Invocation.Builder createClient(final String url,
@@ -258,7 +205,6 @@
 
     @Override
     public HealthCheck.Result getHealth() {
-<<<<<<< HEAD
 //        HealthCheck.ResultBuilder resultBuilder = HealthCheck.Result.builder();
 //
 //        final AtomicBoolean allHealthy = new AtomicBoolean(true);
@@ -297,45 +243,6 @@
 //        }
 //        return resultBuilder.build();
         return null;
-=======
-        final HealthCheck.ResultBuilder resultBuilder = HealthCheck.Result.builder();
-
-        final AtomicBoolean allHealthy = new AtomicBoolean(true);
-        final Map<String, Object> postResults = new ConcurrentHashMap<>();
-        final String path = "/list";
-        final ContentSyncConfig contentSyncConfig = contentSyncConfigProvider.get();
-
-        // parallelStream so we can hit multiple URLs concurrently
-        if (contentSyncConfig.isContentSyncEnabled()
-            && NullSafe.hasEntries(contentSyncConfig.getUpstreamUrl())) {
-
-            contentSyncConfig.getUpstreamUrl()
-                    .entrySet()
-                    .parallelStream()
-                    .filter(entry ->
-                            entry.getValue() != null)
-                    .forEach(entry -> {
-                        final String url = entry.getValue();
-                        final String msg = validatePost(url, path, contentSyncConfig);
-
-                        if (!"200".equals(msg)) {
-                            allHealthy.set(false);
-                        }
-                        final Map<String, String> detailMap = new HashMap<>();
-                        detailMap.put("type", entry.getKey());
-                        detailMap.put("url", entry.getValue() + path);
-                        detailMap.put("result", msg);
-                        postResults.put(url, detailMap);
-                    });
-        }
-        resultBuilder.withDetail("upstreamUrls", postResults);
-        if (allHealthy.get()) {
-            resultBuilder.healthy();
-        } else {
-            resultBuilder.unhealthy();
-        }
-        return resultBuilder.build();
->>>>>>> 87e90873
     }
 
     private String validatePost(final String url,
