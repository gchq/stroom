package stroom.proxy.app.handler;

import stroom.meta.api.AttributeMap;
import stroom.meta.api.AttributeMapUtil;
import stroom.meta.api.StandardHeaderArguments;
import stroom.proxy.StroomStatusCode;
import stroom.proxy.repo.LogStream;
import stroom.proxy.repo.LogStream.EventType;
import stroom.proxy.repo.ProxyServices;
import stroom.receive.common.StroomStreamException;
import stroom.security.api.UserIdentityFactory;
import stroom.util.io.ByteCountInputStream;
import stroom.util.io.ByteSize;
import stroom.util.logging.DurationTimer;
import stroom.util.logging.LambdaLogger;
import stroom.util.logging.LambdaLoggerFactory;
import stroom.util.logging.LogUtil;
import stroom.util.metrics.Metrics;
import stroom.util.shared.NullSafe;

import com.codahale.metrics.Timer;
import org.apache.commons.io.IOUtils;
import org.apache.hc.client5.http.classic.HttpClient;
import org.apache.hc.client5.http.classic.methods.HttpGet;
import org.apache.hc.client5.http.classic.methods.HttpPost;
import org.apache.hc.core5.http.ClassicHttpResponse;
import org.apache.hc.core5.http.ContentType;
import org.apache.hc.core5.http.Header;
import org.apache.hc.core5.http.HttpStatus;
import org.apache.hc.core5.http.ProtocolException;
import org.apache.hc.core5.http.io.entity.BasicHttpEntity;
import org.apache.hc.core5.http.message.BasicHttpRequest;
import org.slf4j.Logger;
import org.slf4j.LoggerFactory;

import java.io.IOException;
import java.io.InputStream;
import java.nio.charset.StandardCharsets;
import java.time.Duration;
import java.util.AbstractMap.SimpleEntry;
import java.util.EnumSet;
import java.util.Map;
import java.util.Map.Entry;
import java.util.Objects;
import java.util.Set;
import java.util.UUID;
import java.util.function.LongSupplier;
import java.util.stream.Collectors;

/**
 * Handler class that forwards the request to a URL.
 */
public class HttpSender implements StreamDestination {

    private static final LambdaLogger LOGGER = LambdaLoggerFactory.getLogger(HttpSender.class);
    private static final Logger SEND_LOG = LoggerFactory.getLogger("send");
    private static final int ONE_SECOND = 1_000;

    // TODO Consider whether a UNKNOWN_ERROR(500) is recoverable or not
    private static final Set<StroomStatusCode> NON_RECOVERABLE_STATUS_CODES = EnumSet.of(
            StroomStatusCode.FEED_IS_NOT_SET_TO_RECEIVE_DATA,
            StroomStatusCode.UNEXPECTED_DATA_TYPE,
            StroomStatusCode.FEED_MUST_BE_SPECIFIED);

    private final LogStream logStream;
    private final ForwardHttpPostConfig config;
    private final String userAgent;
    private final UserIdentityFactory userIdentityFactory;
    private final HttpClient httpClient;
    private final String forwardUrl;
    private final String forwarderName;
    private final ProxyServices proxyServices;
    private final Timer sendTimer;

    public HttpSender(final LogStream logStream,
                      final ForwardHttpPostConfig config,
                      final String userAgent,
                      final UserIdentityFactory userIdentityFactory,
                      final HttpClient httpClient,
                      final Metrics metrics,
                      final ProxyServices proxyServices) {
        this.logStream = logStream;
        this.config = config;
        this.userAgent = userAgent;
        this.userIdentityFactory = userIdentityFactory;
        this.httpClient = httpClient;
        this.forwardUrl = config.getForwardUrl();
        this.forwarderName = config.getName();
        this.proxyServices = proxyServices;
        this.sendTimer = metrics.registrationBuilder(getClass())
                .addNamePart(forwarderName)
                .addNamePart("send")
                .timer()
                .createAndRegister();
    }

    @Override
    public void send(final AttributeMap attributeMap,
                     final InputStream inputStream) throws ForwardException {
        if (NullSafe.isEmptyString(attributeMap.get(StandardHeaderArguments.FEED))) {
            throw new StroomStreamException(StroomStatusCode.FEED_MUST_BE_SPECIFIED, attributeMap);
        }

        // We need to add the authentication token to our headers
        final Map<String, String> authHeaders = userIdentityFactory.getServiceUserAuthHeaders();
        attributeMap.putAll(authHeaders);

        attributeMap.computeIfAbsent(StandardHeaderArguments.GUID, k -> UUID.randomUUID().toString());

        LOGGER.debug(() -> LogUtil.message(
                "'{}' - Opening connection, forwardUrl: {}, userAgent: {}, attributeMap (" +
                "values truncated):\n{}",
                forwarderName, forwardUrl, userAgent, formatAttributeMapLogging(attributeMap)));

        final HttpPost httpPost = createHttpPost(attributeMap);

        final ByteCountInputStream byteCountInputStream = new ByteCountInputStream(inputStream);
        httpPost.setEntity(new BasicHttpEntity(
                byteCountInputStream,
                ContentType.create("application/audit"),
                true));

        // Execute and get the response.
<<<<<<< HEAD
        final ResponseStatus responseStatus = sendTimer.timeSupplier(() ->
                post(httpPost, startTime, attributeMap, byteCountInputStream::getCount));
=======
        final ResponseStatus responseStatus = post(
                httpPost, attributeMap, byteCountInputStream::getCount);
>>>>>>> 09fa868f
        LOGGER.debug("responseStatus: {}", responseStatus);
    }

    @Override
    public boolean performLivenessCheck() throws Exception {
        final String url = config.getLivenessCheckUrl();
        boolean isLive;

        if (NullSafe.isNonBlankString(url)) {
            final HttpGet httpGet = new HttpGet(url);
            httpGet.addHeader("User-Agent", userAgent);
            addAuthHeaders(httpGet);

            try {
                final int responseCode = httpClient.execute(httpGet, response -> {
                    final int code = response.getCode();
                    LOGGER.debug("Liveness check, code: {}, response: '{}'", code, response);
                    consumeAndCloseResponseContent(response);
                    return code;
                });

                isLive = responseCode == HttpStatus.SC_OK;
                if (!isLive) {
                    throw new Exception(LogUtil.message("Got response code {} from livenessCheckUrl '{}'",
                            responseCode, url));
                }
            } catch (IOException e) {
                final String msg = LogUtil.message("Error calling livenessCheckUrl '{}': {}",
                        url, LogUtil.exceptionMessage(e));
                LOGGER.debug(msg, e);
                // Consider it not live
                throw new Exception(msg, e);
            }
        } else {
            isLive = true;
        }
        return isLive;
    }

    private HttpPost createHttpPost(final AttributeMap attributeMap) {
        final HttpPost httpPost = new HttpPost(forwardUrl);
        httpPost.addHeader("User-Agent", userAgent);
        httpPost.addHeader("Content-Type", "application/audit");

        addAuthHeaders(httpPost);

        final AttributeMap sendHeader = AttributeMapUtil.cloneAllowable(attributeMap);
        for (Entry<String, String> entry : sendHeader.entrySet()) {
            httpPost.addHeader(entry.getKey(), entry.getValue());
        }

        // We may be doing an instant forward so need to pass on the compression type.
        // If it is a forward after a store/agg then the caller should have set it in
        // the attr map
        final String compression = attributeMap.get(StandardHeaderArguments.COMPRESSION);
        if (NullSafe.isNonBlankString(compression)) {
            httpPost.addHeader(StandardHeaderArguments.COMPRESSION, compression);
        }

        return httpPost;
    }

    private void addAuthHeaders(final BasicHttpRequest request) {
        Objects.requireNonNull(request);
        final String apiKey = config.getApiKey();
        if (NullSafe.isNonBlankString(apiKey)) {
            request.addHeader("Authorization", "Bearer " + apiKey.trim());
        }

        // Allows sending to systems on the same OpenId realm as us using an access token
        if (config.isAddOpenIdAccessToken()) {
            LOGGER.debug(() -> LogUtil.message(
                    "'{}' - Setting request props (values truncated):\n{}",
                    forwarderName,
                    userIdentityFactory.getServiceUserAuthHeaders()
                            .entrySet()
                            .stream()
                            .sorted(Entry.comparingByKey())
                            .map(entry ->
                                    "  " + String.join(":",
                                            entry.getKey(),
                                            LogUtil.truncateUnless(
                                                    entry.getValue(),
                                                    50,
                                                    LOGGER.isTraceEnabled())))
                            .collect(Collectors.joining("\n"))));

            userIdentityFactory.getServiceUserAuthHeaders()
                    .forEach(request::addHeader);
        }
    }

    private ResponseStatus post(final HttpPost httpPost,
                                final AttributeMap attributeMap,
                                final LongSupplier contentLengthSupplier) throws ForwardException {
        // Execute and get the response.
        final DurationTimer timer = DurationTimer.start();
        try {
            final ResponseStatus responseStatus = httpClient.execute(httpPost, response -> {
                LOGGER.debug(() -> LogUtil.message(
                        "'{}' - Closing stream, response header fields:\n{}",
                        forwarderName, formatHeaderEntryListForLogging(response.getHeaders())));
                return logResponseToSendLog(timer.get(), response, attributeMap, contentLengthSupplier);
            });

            LOGGER.debug("'{}' - responseStatus: {}, duration: {}", forwarderName, responseStatus, timer);

            // There is no point retrying with these
            final StroomStatusCode stroomStatusCode = responseStatus.stroomStatusCode;
            if (stroomStatusCode == StroomStatusCode.OK) {
                return responseStatus;
            } else if (NON_RECOVERABLE_STATUS_CODES.contains(stroomStatusCode)) {
                throw ForwardException.nonRecoverable(responseStatus, attributeMap);
            } else {
                throw ForwardException.recoverable(responseStatus, attributeMap);
            }
        } catch (final ForwardException e) {
            // Created above so we will have already logged
            throw e;
        } catch (final Exception e) {
            final Duration duration = timer.get();
            final long byteCount = LogUtil.swallowExceptions(contentLengthSupplier)
                    .orElse(0);
            // Have to assume that any exception is recoverable
            final String msg = LogUtil.message("Error during HTTP POST, data sent: {}, duration: {}, error: {}",
                    ByteSize.ofBytes(byteCount), duration, LogUtil.exceptionMessage(e));
            logErrorToSendLog(duration, e, msg, attributeMap);
            throw ForwardException.recoverable(
                    StroomStatusCode.UNKNOWN_ERROR, attributeMap, msg, e);
        }
    }

    private String formatHeaderEntryListForLogging(final Header[] headers) {
        return NullSafe.stream(headers)
                .map(header -> new SimpleEntry<>(
                        Objects.requireNonNullElse(header.getName(), "null"),
                        header.getValue())
                )
                .sorted(Entry.comparingByKey())
                .map(entry -> "  " + String.join(
                        ":",
                        NullSafe.string(entry.getKey()),
                        NullSafe.stream(entry.getValue())
                                .filter(Objects::nonNull)
                                .map(val -> "'" + val + "'")
                                .collect(Collectors.joining(", "))))
                .collect(Collectors.joining("\n"));
    }

    private String formatAttributeMapLogging(final AttributeMap attributeMap) {
        return attributeMap
                .entrySet()
                .stream()
                .map(entry -> new SimpleEntry<>(
                        Objects.requireNonNullElse(entry.getKey(), "null"),
                        entry.getValue())
                )
                .sorted(Entry.comparingByKey())
                .map(entry -> "  " + String.join(
                        ":",
                        NullSafe.string(entry.getKey()),
                        LogUtil.truncateUnless(entry.getValue(), 50, LOGGER.isTraceEnabled())))
                .collect(Collectors.joining("\n"));
    }

    private void logErrorToSendLog(final Duration duration,
                                   final Exception e,
                                   final String exceptionMessage,
                                   final AttributeMap attributeMap) {
        LOGGER.debug(() -> LogUtil.message("'{}' - {}", forwarderName, exceptionMessage, e));
        logStream.log(
                SEND_LOG,
                attributeMap,
                EventType.ERROR,
                forwardUrl,
                StroomStatusCode.UNKNOWN_ERROR,
                null,
                0,
                duration.toMillis(),
                LogUtil.exceptionMessage(e));
    }

    private ResponseStatus logResponseToSendLog(final Duration duration,
                                                final ClassicHttpResponse response,
                                                final AttributeMap attributeMap,
                                                final LongSupplier contentLengthSupplier) {
//        StroomStatusCode stroomStatusCode;
//        String receiptId;
////        String errorMsg = null;
//        EventType eventType = EventType.SEND;
        final long contentLength = contentLengthSupplier.getAsLong();
        try {
            final ResponseStatus responseStatus = checkConnectionResponse(response, attributeMap);
            final StroomStatusCode stroomStatusCode = responseStatus.stroomStatusCode;
            final String receiptId = responseStatus.receiptId;
            LOGGER.debug("'{}' - stroomStatusCode: {}, receiptId {}, contentLength: {}",
                    forwarderName, stroomStatusCode, receiptId, contentLength);

            final EventType eventType = stroomStatusCode == StroomStatusCode.OK
                    ? EventType.SEND
                    : EventType.ERROR;

            logStream.log(
                    SEND_LOG,
                    attributeMap,
                    eventType,
                    forwardUrl,
                    stroomStatusCode,
                    receiptId,
                    contentLength,
                    duration.toMillis());

            return responseStatus;
//        } catch (StroomStreamException e) {
//            LOGGER.debug(() -> LogUtil.message("'{}' - stroomStatusCode: {}",
//                    forwarderName, e.getStroomStreamStatus().getStroomStatusCode()));
//            stroomStatusCode = e.getStroomStreamStatus().getStroomStatusCode();
//            if (stroomStatusCode == StroomStatusCode.FEED_IS_NOT_SET_TO_RECEIVE_DATA) {
//                LOGGER.debug("stroomStatusCode: {}, rejected by destination, so no point in retrying",
//                        stroomStatusCode);
//            } else {
//                errorMsg = e.getMessage();
//                throw e;
//            }
        } catch (Exception e) {
            LOGGER.debug(() ->
                    LogUtil.message("'{}' - Exception reading response {}",
                            forwarderName, LogUtil.exceptionMessage(e), e));
//            eventType = EventType.ERROR;
//            errorMsg = e.getMessage();
            throw e;
//        } finally {
//            final Duration duration = Duration.between(startTime, Instant.now());
//            if (stroomStatusCode == null) {
//                stroomStatusCode = StroomStatusCode.fromHttpCode(response.getCode());
//            }
////            switch (stroomStatusCode) {
////                case OK -> EventType.SEND;
////                case FEED_IS_NOT_SET_TO_RECEIVE_DATA -> EventType.REJECT
////            }
//            logStream.log(
//                    SEND_LOG,
//                    attributeMap,
//                    eventType,
//                    forwardUrl,
//                    stroomStatusCode,
//                    receiptId,
//                    contentLength,
//                    Duration.between(startTime, Instant.now()).toMillis(),
//                    errorMsg);
        }
    }

    private String getHeader(final ClassicHttpResponse response,
                             final String headerName) {
        try {
            final Header header = response.getHeader(headerName);
            return NullSafe.get(header, Header::getValue);
        } catch (final ProtocolException e) {
            LOGGER.error("Error getting header '{}': {}", headerName, LogUtil.exceptionMessage(e), e);
        }
        return null;
    }

    private int getHeaderInt(final ClassicHttpResponse response,
                             final String headerName,
                             final int def) {
        try {
            final String value = getHeader(response, headerName);
            if (value != null) {
                return Integer.parseInt(value);
            }
        } catch (NumberFormatException e) {
            LOGGER.error(e::getMessage, e);
        }
        return def;
    }

    private StroomStatusCode getStroomStatusCode(
            final ClassicHttpResponse response) {
        final String header = StandardHeaderArguments.STROOM_STATUS;
        final String value = getHeader(response, header);
        try {
            if (value != null) {
                final int code = Integer.parseInt(value);
                return StroomStatusCode.fromCode(code);
            }
        } catch (NumberFormatException e) {
            LOGGER.error("Error parsing stroom status code from header '{}' with value '{}': {}",
                    header, value, LogUtil.exceptionMessage(e), e);
        }
        return null;
    }

    /**
     * Checks the response code and stroom status for the connection and attributeMap.
     * Either returns 200 or throws a {@link StroomStreamException}.
     *
     * @return The HTTP response code
     * @throws StroomStreamException if a non-200 response is received
     */
    public ResponseStatus checkConnectionResponse(final ClassicHttpResponse response,
                                                  final AttributeMap attributeMap) {
        StroomStatusCode stroomStatusCode;
        int httpResponseCode;
        String receiptId;
        String responseMessage;
        try {
            httpResponseCode = response.getCode();
            responseMessage = NullSafe.nonBlankStringElseGet(
                    getHeader(response, StandardHeaderArguments.STROOM_ERROR),
                    response::getReasonPhrase);

            stroomStatusCode = getStroomStatusCode(response);
            if (stroomStatusCode == null) {
                stroomStatusCode = StroomStatusCode.fromHttpCode(httpResponseCode);
                LOGGER.debug("Null stroomStatusCode, httpResponseCode: {}, responseMessage: '{}'",
                        httpResponseCode, responseMessage);
            }

            // Response payload should be a plain text receipt ID
            // TODO Should we get receiptId from content or from a resp header?
            receiptId = readResponseContent(response);

            LOGGER.debug("httpResponseCode: {}, stroomStatusCode: {}, receiptId: {}, responseMessage: {}",
                    httpResponseCode, stroomStatusCode, receiptId, responseMessage);

            if (httpResponseCode == 200) {
                if (httpResponseCode != stroomStatusCode.getHttpCode()) {
                    // Shouldn't really happen but warn if it does
                    LOGGER.warn("httpResponseCode {} is different to the stroomStatusCode.httpCode {}, " +
                                "(stroomStatusCode.code {}, stroomStatusCode.message '{}')",
                            httpResponseCode,
                            stroomStatusCode.getHttpCode(),
                            stroomStatusCode.getCode(),
                            stroomStatusCode.getMessage());
                }
            }
            return new ResponseStatus(stroomStatusCode, receiptId, responseMessage, httpResponseCode);
        } catch (final Exception ioEx) {
            LOGGER.debug(() -> LogUtil.message("Error sending to forwardUrl '{}': {}",
                    forwardUrl, LogUtil.exceptionMessage(ioEx)));
            throw ioEx;
//            throw new StroomStreamException(
//                    StroomStatusCode.UNKNOWN_ERROR,
//                    attributeMap,
//                    LogUtil.exceptionMessage(ioEx));
        }
    }

    private void consumeAndCloseResponseContent(final ClassicHttpResponse response) {
        final byte[] buffer = new byte[1024];
        try (final InputStream inputStream = response.getEntity().getContent()) {
            if (inputStream != null) {
                //noinspection StatementWithEmptyBody
                while (inputStream.read(buffer) > 0) {
                }
            }
        } catch (final IOException ioex) {
            LOGGER.debug(ioex.getMessage(), ioex);
        }
    }

    private String readResponseContent(final ClassicHttpResponse response) {

        try (final InputStream inputStream = response.getEntity().getContent()) {
            if (inputStream != null) {
                return IOUtils.toString(inputStream, StandardCharsets.UTF_8);
            }
        } catch (final IOException ioex) {
            LOGGER.debug(ioex.getMessage(), ioex);
        }
        return "";
    }


    // --------------------------------------------------------------------------------


    public record ResponseStatus(StroomStatusCode stroomStatusCode,
                                 String receiptId,
                                 String message,
                                 int httpResponseCode) {

    }
}<|MERGE_RESOLUTION|>--- conflicted
+++ resolved
@@ -121,13 +121,8 @@
                 true));
 
         // Execute and get the response.
-<<<<<<< HEAD
         final ResponseStatus responseStatus = sendTimer.timeSupplier(() ->
-                post(httpPost, startTime, attributeMap, byteCountInputStream::getCount));
-=======
-        final ResponseStatus responseStatus = post(
-                httpPost, attributeMap, byteCountInputStream::getCount);
->>>>>>> 09fa868f
+                post(httpPost, attributeMap, byteCountInputStream::getCount));
         LOGGER.debug("responseStatus: {}", responseStatus);
     }
 
