--- conflicted
+++ resolved
@@ -14,15 +14,10 @@
 import stroom.util.logging.LambdaLogger;
 import stroom.util.logging.LambdaLoggerFactory;
 import stroom.util.logging.LogUtil;
-<<<<<<< HEAD
 import stroom.util.metrics.Metrics;
-import stroom.util.time.StroomDuration;
 
 import com.codahale.metrics.Timer;
-=======
-
 import org.apache.commons.io.IOUtils;
->>>>>>> 2db9c344
 import org.apache.hc.client5.http.classic.HttpClient;
 import org.apache.hc.client5.http.classic.methods.HttpGet;
 import org.apache.hc.client5.http.classic.methods.HttpPost;
@@ -73,22 +68,16 @@
     private final HttpClient httpClient;
     private final String forwardUrl;
     private final String forwarderName;
-<<<<<<< HEAD
+    private final ProxyServices proxyServices;
     private final Timer sendTimer;
-=======
-    private final ProxyServices proxyServices;
->>>>>>> 2db9c344
 
     public HttpSender(final LogStream logStream,
                       final ForwardHttpPostConfig config,
                       final String userAgent,
                       final UserIdentityFactory userIdentityFactory,
                       final HttpClient httpClient,
-<<<<<<< HEAD
-                      final Metrics metrics) {
-=======
+                      final Metrics metrics,
                       final ProxyServices proxyServices) {
->>>>>>> 2db9c344
         this.logStream = logStream;
         this.config = config;
         this.userAgent = userAgent;
@@ -96,15 +85,12 @@
         this.httpClient = httpClient;
         this.forwardUrl = config.getForwardUrl();
         this.forwarderName = config.getName();
-<<<<<<< HEAD
+        this.proxyServices = proxyServices;
         this.sendTimer = metrics.registrationBuilder(getClass())
                 .addNamePart(forwarderName)
                 .addNamePart("send")
                 .timer()
                 .createAndRegister();
-=======
-        this.proxyServices = proxyServices;
->>>>>>> 2db9c344
     }
 
     @Override
@@ -136,8 +122,8 @@
                 true));
 
         // Execute and get the response.
-        final ResponseStatus responseStatus = post(
-                httpPost, startTime, attributeMap, byteCountInputStream::getCount);
+        final ResponseStatus responseStatus = sendTimer.timeSupplier(() ->
+                post(httpPost, startTime, attributeMap, byteCountInputStream::getCount));
         LOGGER.debug("responseStatus: {}", responseStatus);
     }
 
@@ -226,22 +212,7 @@
                             .collect(Collectors.joining("\n"))));
 
             userIdentityFactory.getServiceUserAuthHeaders()
-<<<<<<< HEAD
-                    .forEach(httpPost::addHeader);
-        }
-
-        httpPost.setEntity(new BasicHttpEntity(inputStream, ContentType.create("application/audit"), true));
-
-        // Execute and get the response.
-        final int code = sendTimer.timeSupplier(() ->
-                post(httpPost, startTime, attributeMap));
-
-        if (code != 200) {
-            // We technically shouldn't get here but put here to be extra safe.
-            throw new RuntimeException("Bad response");
-=======
                     .forEach(request::addHeader);
->>>>>>> 2db9c344
         }
     }
 
