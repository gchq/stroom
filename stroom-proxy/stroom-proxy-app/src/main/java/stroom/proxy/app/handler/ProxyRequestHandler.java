package stroom.proxy.app.handler;

import stroom.meta.api.AttributeMap;
import stroom.meta.api.AttributeMapUtil;
import stroom.meta.api.StandardHeaderArguments;
import stroom.proxy.StroomStatusCode;
import stroom.receive.common.DataReceiptMetrics;
import stroom.receive.common.ReceiptIdGenerator;
import stroom.receive.common.RequestAuthenticator;
import stroom.receive.common.RequestHandler;
import stroom.receive.common.StroomStreamException;
import stroom.util.cert.CertificateExtractor;
import stroom.util.concurrent.UniqueId;
import stroom.util.logging.LambdaLogger;
import stroom.util.logging.LambdaLoggerFactory;
import stroom.util.logging.LogUtil;
import stroom.util.net.HostNameUtil;
import stroom.util.shared.NullSafe;

import jakarta.inject.Inject;
import jakarta.servlet.http.HttpServletRequest;
import jakarta.servlet.http.HttpServletResponse;
import org.apache.hc.core5.http.HttpStatus;

import java.io.IOException;
import java.io.PrintWriter;
import java.time.Duration;
import java.time.Instant;
import java.util.Objects;

/**
 * Main entry point to handling proxy requests.
 * <p>
 * This class used the main context and forwards the request on to our
 * dynamic mini proxy.
 */
public class ProxyRequestHandler implements RequestHandler {

    private static final LambdaLogger LOGGER = LambdaLoggerFactory.getLogger(ProxyRequestHandler.class);
    private static final String ZERO_CONTENT = "0";

    private final RequestAuthenticator requestAuthenticator;
    private final CertificateExtractor certificateExtractor;
    private final ReceiverFactory receiverFactory;
    private final ReceiptIdGenerator receiptIdGenerator;
    private final DataReceiptMetrics dataReceiptMetrics;
    private final String hostName;

    @Inject
    public ProxyRequestHandler(final RequestAuthenticator requestAuthenticator,
                               final CertificateExtractor certificateExtractor,
                               final ReceiverFactory receiverFactory,
                               final ReceiptIdGenerator receiptIdGenerator,
                               final DataReceiptMetrics dataReceiptMetrics) {
        this.requestAuthenticator = requestAuthenticator;
        this.certificateExtractor = certificateExtractor;
        this.receiverFactory = receiverFactory;
        this.receiptIdGenerator = receiptIdGenerator;
        this.dataReceiptMetrics = dataReceiptMetrics;
        this.hostName = HostNameUtil.determineHostName();
    }

    @Override
    public void handle(final HttpServletRequest request, final HttpServletResponse response) {
        dataReceiptMetrics.timeRequest(() -> {
            doHandle(request, response);
        });
    }

    private void doHandle(final HttpServletRequest request, final HttpServletResponse response) {
        try {
            final Instant receiveTime = Instant.now();

            // Create a new proxy id for the request, so we can track progress of the stream
            // through the various proxies and into stroom and report back the ID to the sender,
            final UniqueId receiptId = receiptIdGenerator.generateId();

            // Create attribute map from headers.
            final AttributeMap attributeMap = AttributeMapUtil.create(
                    request,
                    certificateExtractor,
                    receiveTime,
                    receiptId);

            LOGGER.debug(() -> LogUtil.message(
                    "handle() - requestUri: {}, remoteHost/Addr: {}, attributeMap: {}, ",
                    request.getRequestURI(),
                    Objects.requireNonNullElseGet(
                            request.getRemoteHost(),
                            request::getRemoteAddr),
                    attributeMap));

            // Authorise request.
            requestAuthenticator.authenticate(request, attributeMap);

            // Treat differently depending on compression type.
            final String compression = AttributeMapUtil.validateAndNormaliseCompression(
                    attributeMap,
                    compressionVal -> new StroomStreamException(
                            StroomStatusCode.UNKNOWN_COMPRESSION, attributeMap, compressionVal));

            final Receiver receiver;
            final String contentLength = attributeMap.get(StandardHeaderArguments.CONTENT_LENGTH);
            dataReceiptMetrics.recordContentLength(contentLength);
            if (ZERO_CONTENT.equals(contentLength)) {
                LOGGER.warn("process() - Skipping Zero Content " + attributeMap);
                receiver = null;
            } else {
                receiver = receiverFactory.get(attributeMap);
<<<<<<< HEAD
                receiver.receive(
                        startTime,
                        attributeMap,
                        request.getRequestURI(),
                        request::getInputStream);
=======
                receiver.receive(receiveTime, attributeMap, request.getRequestURI(), request::getInputStream);
>>>>>>> 2023fa28
            }

            response.setStatus(HttpStatus.SC_OK);

            LOGGER.debug(() -> LogUtil.message(
                    "Writing proxy receipt id {} to response. Receiver: {}, duration: {}, compression: '{}'",
                    receiptId,
                    NullSafe.get(receiver, Object::getClass, Class::getSimpleName),
                    Duration.between(receiveTime, Instant.now()),
                    compression));
            try (final PrintWriter writer = response.getWriter()) {
                writer.println(receiptId);
            } catch (final IOException e) {
                LOGGER.error(e.getMessage(), e);
            }
        } catch (final StroomStreamException e) {
            e.sendErrorResponse(response);
        }
    }
}<|MERGE_RESOLUTION|>--- conflicted
+++ resolved
@@ -107,15 +107,11 @@
                 receiver = null;
             } else {
                 receiver = receiverFactory.get(attributeMap);
-<<<<<<< HEAD
                 receiver.receive(
-                        startTime,
+                        receiveTime,
                         attributeMap,
                         request.getRequestURI(),
                         request::getInputStream);
-=======
-                receiver.receive(receiveTime, attributeMap, request.getRequestURI(), request::getInputStream);
->>>>>>> 2023fa28
             }
 
             response.setStatus(HttpStatus.SC_OK);
