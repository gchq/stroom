--- conflicted
+++ resolved
@@ -20,27 +20,13 @@
 import stroom.meta.api.StandardHeaderArguments;
 import stroom.proxy.repo.dao.ForwardAggregateDao;
 import stroom.receive.common.StreamHandlers;
-<<<<<<< HEAD
-import stroom.util.io.ByteCountInputStream;
-=======
->>>>>>> ff481500
 import stroom.util.logging.LambdaLogger;
 import stroom.util.logging.LambdaLoggerFactory;
 import stroom.util.net.HostNameUtil;
 
 import java.util.List;
 import java.util.Map;
-<<<<<<< HEAD
-import java.util.Map.Entry;
-import java.util.Objects;
-import java.util.concurrent.CompletableFuture;
-import java.util.concurrent.CopyOnWriteArrayList;
-import java.util.concurrent.ExecutorService;
-import java.util.concurrent.Executors;
-import java.util.concurrent.ThreadFactory;
-=======
 import java.util.Optional;
->>>>>>> ff481500
 import java.util.concurrent.TimeUnit;
 import java.util.concurrent.atomic.AtomicBoolean;
 import java.util.concurrent.atomic.AtomicLong;
@@ -53,16 +39,6 @@
 
     private static final LambdaLogger LOGGER = LambdaLoggerFactory.getLogger(AggregateForwarder.class);
     private static final String PROXY_FORWARD_ID = "ProxyForwardId";
-<<<<<<< HEAD
-    private static final int BATCH_SIZE = 1000000;
-
-    private final ThreadFactory threadFactory = new CustomThreadFactory(
-            "Forward Data",
-            StroomThreadGroup.instance(),
-            Thread.NORM_PRIORITY - 1);
-    private final ExecutorService executor = Executors.newCachedThreadPool(threadFactory);
-=======
->>>>>>> ff481500
 
     private final Aggregator aggregator;
     private final ForwardAggregateDao forwardAggregateDao;
