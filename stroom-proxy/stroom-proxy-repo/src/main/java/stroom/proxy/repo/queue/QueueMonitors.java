package stroom.proxy.repo.queue;

import stroom.util.NullSafe;
import stroom.util.metrics.Metrics;

import jakarta.inject.Inject;
import jakarta.inject.Singleton;

import java.util.Comparator;
import java.util.List;
import java.util.Map;
import java.util.Map.Entry;
import java.util.concurrent.ConcurrentHashMap;
import java.util.function.Function;

@Singleton
public class QueueMonitors {

    private final Map<Key, QueueMonitorImpl> queueMonitorMap = new ConcurrentHashMap<>();
    private final Metrics metrics;

    @Inject
    public QueueMonitors(final Metrics metrics) {
        this.metrics = metrics;
    }

//    private final Queue<NamedMetric> unregisteredMetrics = new ConcurrentLinkedQueue<>();
//    private volatile Consumer<NamedMetric> metricConsumer;

    public synchronized String log() {
        final StringBuilder sb = new StringBuilder();
        sb.append("<table>");
        sb.append("<tr>");
        sb.append("<th>Queue Name</th>");
        sb.append("<th>Write</th>");
        sb.append("<th>Read</th>");
        sb.append("<th>Diff</th>");
        sb.append("<th>Buffer</th>");
        sb.append("<th>Buffer Size</th>");
        sb.append("</tr>");
        queueMonitorMap.entrySet()
                .stream()
                .sorted(Comparator
                        .comparing((Entry<Key, QueueMonitorImpl> e) -> e.getKey().order())
                        .thenComparing(e -> e.getKey().name()))
                .forEach(e -> {
                    final String name = e.getKey().name;
                    final QueueMonitorImpl monitor = e.getValue();

                    sb.append("<tr>");
                    sb.append("<td>");
                    sb.append(name);
                    sb.append("</td>");
                    sb.append("<td>");
                    final long write = monitor.writePos;
                    sb.append(write);
                    sb.append("</td>");
                    sb.append("<td>");
                    final long read = monitor.readPos;
                    sb.append(read);
                    sb.append("</td>");
                    sb.append("<td>");
                    sb.append(write - read);
                    sb.append("</td>");
                    sb.append("<td>");
                    final long buffer = monitor.bufferPos;
                    if (buffer > 0) {
                        sb.append(buffer);
                    }
                    sb.append("</td>");
                    sb.append("<td>");
                    if (buffer > 0) {
                        sb.append(buffer - read);
                    }
                    sb.append("</td>");
                    sb.append("</tr>");
                });
        sb.append("</table>");

        return sb.toString();
    }

    public QueueMonitor create(final int order, final String name) {
        final QueueMonitorImpl queueMonitor = new QueueMonitorImpl();
        final Key key = new Key(order, name);
        final QueueMonitorImpl prevVal = queueMonitorMap.put(key, queueMonitor);
        if (prevVal == null) {
            registerMetrics(key);
        }
        return queueMonitor;
    }

<<<<<<< HEAD
    private void registerMetrics(final Key key) {
        NullSafe.consume(key, queueMonitorMap::get, queueMonitor -> {
            registerMetric(
                    List.of(key.name(), Metrics.WRITE, Metrics.POSITION),
                    queueMonitor,
                    QueueMonitorImpl::getWritePos);
            registerMetric(
                    List.of(key.name(), Metrics.READ, Metrics.POSITION),
                    queueMonitor,
                    QueueMonitorImpl::getReadPos);
            registerMetric(
                    List.of(key.name(), Metrics.DELTA),
                    queueMonitor,
                    QueueMonitorImpl::getReadWriteDelta);
            registerMetric(
                    List.of(key.name(), "buffer", Metrics.POSITION),
                    queueMonitor,
                    QueueMonitorImpl::getBufferPos);
            registerMetric(
                    List.of(key.name(), "buffer", Metrics.SIZE),
                    queueMonitor,
                    QueueMonitorImpl::getBufferSize);
        });
    }

    private void registerMetric(final List<String> nameParts,
                                final QueueMonitorImpl queueMonitor,
                                final Function<QueueMonitorImpl, Long> valueFunc) {
        metrics.registrationBuilder(getClass())
                .withNameParts(nameParts)
                .gauge(() ->
                        valueFunc.apply(queueMonitor))
                .register();
    }
=======
>>>>>>> 2db9c344

    // --------------------------------------------------------------------------------


    private record Key(int order, String name) {

    }


    // --------------------------------------------------------------------------------


    public static class QueueMonitorImpl implements QueueMonitor {

        private volatile long writePos;
        private volatile long readPos;
        private volatile long bufferPos;

        @Override
        public void setWritePos(final long writePos) {
            this.writePos = writePos;
        }

        @Override
        public void setReadPos(final long readPos) {
            this.readPos = readPos;
        }

        @Override
        public void setBufferPos(final long bufferPos) {
            this.bufferPos = bufferPos;
        }

<<<<<<< HEAD
        public long getWritePos() {
            return writePos;
        }

        public long getReadPos() {
            return readPos;
        }

        public long getReadWriteDelta() {
            return writePos - readPos;
        }

        public long getBufferPos() {
            return bufferPos;
        }

        public long getBufferSize() {
            return bufferPos > 0
                    ? bufferPos - readPos
                    : 0;
=======
        @Override
        public String toString() {
            return "QueueMonitorImpl{" +
                   "writePos=" + writePos +
                   ", readPos=" + readPos +
                   ", bufferPos=" + bufferPos +
                   '}';
>>>>>>> 2db9c344
        }
    }
}<|MERGE_RESOLUTION|>--- conflicted
+++ resolved
@@ -90,7 +90,6 @@
         return queueMonitor;
     }
 
-<<<<<<< HEAD
     private void registerMetrics(final Key key) {
         NullSafe.consume(key, queueMonitorMap::get, queueMonitor -> {
             registerMetric(
@@ -125,8 +124,6 @@
                         valueFunc.apply(queueMonitor))
                 .register();
     }
-=======
->>>>>>> 2db9c344
 
     // --------------------------------------------------------------------------------
 
@@ -160,7 +157,6 @@
             this.bufferPos = bufferPos;
         }
 
-<<<<<<< HEAD
         public long getWritePos() {
             return writePos;
         }
@@ -181,7 +177,8 @@
             return bufferPos > 0
                     ? bufferPos - readPos
                     : 0;
-=======
+        }
+
         @Override
         public String toString() {
             return "QueueMonitorImpl{" +
@@ -189,7 +186,6 @@
                    ", readPos=" + readPos +
                    ", bufferPos=" + bufferPos +
                    '}';
->>>>>>> 2db9c344
         }
     }
 }