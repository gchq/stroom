package stroom.proxy.repo;


import stroom.data.zip.StroomZipFile;
import stroom.data.zip.StroomZipFileType;
import stroom.data.zip.StroomZipOutputStream;
import stroom.data.zip.StroomZipOutputStreamImpl;
import stroom.meta.api.AttributeMap;
import stroom.proxy.StroomStatusCode;
import stroom.receive.common.ProgressHandler;
import stroom.receive.common.StreamHandler;
import stroom.receive.common.StroomStreamException;
import stroom.receive.common.StroomStreamProcessor;
import stroom.receive.common.StroomStreamStatus;
import stroom.util.io.StreamUtil;
import stroom.util.zip.ZipUtil;

import org.apache.commons.compress.archivers.zip.ZipArchiveEntry;
import org.apache.commons.compress.archivers.zip.ZipArchiveOutputStream;
import org.apache.commons.compress.compressors.gzip.GzipCompressorOutputStream;
import org.junit.jupiter.api.Test;

import java.io.ByteArrayInputStream;
import java.io.ByteArrayOutputStream;
import java.io.IOException;
import java.io.InputStream;
import java.io.OutputStream;
import java.io.UncheckedIOException;
import java.nio.file.Files;
import java.nio.file.Path;
<<<<<<< HEAD
import java.util.zip.GZIPOutputStream;
import java.util.zip.ZipEntry;
import java.util.zip.ZipOutputStream;
=======
import java.util.ArrayList;
import java.util.List;
>>>>>>> 2fc1a156

import static org.assertj.core.api.Assertions.assertThat;
import static org.assertj.core.api.Assertions.fail;

class TestStroomStreamProcessor {

    @Test
    void testSimple() throws IOException {
        final ByteArrayInputStream byteArrayInputStream = new ByteArrayInputStream(
                "Sample Data".getBytes(StreamUtil.DEFAULT_CHARSET));

        final AttributeMap attributeMap = new AttributeMap();
        attributeMap.put("TEST", "VALUE");

        final Path zipFile = Files.createTempFile("test", "zip");

<<<<<<< HEAD
        final StroomZipOutputStream stroomZipOutputStream = new StroomZipOutputStreamImpl(zipFile);
        final StreamHandler handler = createStroomStreamHandler(stroomZipOutputStream);
        final StroomStreamProcessor stroomStreamProcessor = new StroomStreamProcessor(
                attributeMap,
                handler,
                new ProgressHandler("Test"));

        stroomStreamProcessor.processInputStream(byteArrayInputStream, "");
=======
        try (final StroomZipOutputStream stroomZipOutputStream = new StroomZipOutputStreamImpl(zipFile)) {
            final List<StroomStreamHandler> list = new ArrayList<>();
            list.add(StroomStreamHandlerUtil.createStroomStreamHandler(stroomZipOutputStream));
            final StroomStreamProcessor stroomStreamProcessor = new StroomStreamProcessor(attributeMap,
                    list,
                    buffer,
                    "test");
>>>>>>> 2fc1a156

            stroomStreamProcessor.process(byteArrayInputStream, "");
        }

<<<<<<< HEAD
        final StroomZipFile stroomZipFile = new StroomZipFile(zipFile);
        assertThat(StreamUtil.streamToString(stroomZipFile.getInputStream("001", StroomZipFileType.META)))
                .isEqualTo("StreamSize:11\nTEST:VALUE\n");
        assertThat(StreamUtil.streamToString(stroomZipFile.getInputStream("001", StroomZipFileType.DATA)))
                .isEqualTo("Sample Data");
        stroomZipFile.close();
=======
        try (final StroomZipFile stroomZipFile = new StroomZipFile(zipFile)) {
            assertThat(StreamUtil.streamToString(stroomZipFile.getInputStream("001", StroomZipFileType.Meta)))
                    .isEqualTo("StreamSize:11\nTEST:VALUE\n");
            assertThat(StreamUtil.streamToString(stroomZipFile.getInputStream("001", StroomZipFileType.Data)))
                    .isEqualTo("Sample Data");
        }
>>>>>>> 2fc1a156
    }

    @Test
    void testGZIPErrorSimple() throws IOException {
        final ByteArrayOutputStream byteArrayOutputStream = new ByteArrayOutputStream();
        try (final GzipCompressorOutputStream gzipOutputStream =
                new GzipCompressorOutputStream(byteArrayOutputStream)) {
            gzipOutputStream.write("Sample Data".getBytes(StreamUtil.DEFAULT_CHARSET));
        }
        final byte[] fullData = byteArrayOutputStream.toByteArray();

        final ByteArrayInputStream byteArrayInputStream = new ByteArrayInputStream(
                fullData, 0, fullData.length - 10);

        final AttributeMap attributeMap = new AttributeMap();
        attributeMap.put("TEST", "VALUE");
        attributeMap.put("Compression", "GZIP");

        final Path zipFile = Files.createTempFile("test", "zip");

        final StroomZipOutputStream stroomZipOutputStream = new StroomZipOutputStreamImpl(zipFile);
        final StreamHandler handler = createStroomStreamHandler(stroomZipOutputStream);
        final StroomStreamProcessor stroomStreamProcessor = new StroomStreamProcessor(
                attributeMap,
                handler,
                new ProgressHandler("Test"));

        try {
            stroomStreamProcessor.processInputStream(byteArrayInputStream, "");
            stroomZipOutputStream.close();
            final StroomZipFile stroomZipFile = new StroomZipFile(zipFile);
            final String msg = StreamUtil.streamToString(stroomZipFile.getInputStream(
                    "001", StroomZipFileType.META));

            stroomZipFile.close();
            fail("expecting error but wrote - " + msg);
        } catch (final StroomStreamException e) {
            final StroomStreamStatus status = e.getStroomStreamStatus();
            assertThat(status.getStroomStatusCode())
                    .isEqualTo(StroomStatusCode.COMPRESSED_STREAM_INVALID);
        }
    }

    @Test
    void testZIPErrorSimple() throws IOException {
        final ByteArrayOutputStream byteArrayOutputStream = new ByteArrayOutputStream();
        try (final ZipArchiveOutputStream zipOutputStream = ZipUtil.createOutputStream(byteArrayOutputStream)) {
            zipOutputStream.putArchiveEntry(new ZipArchiveEntry("001.hdr"));
            zipOutputStream.write("Feed:FEED".getBytes(StreamUtil.DEFAULT_CHARSET));
            zipOutputStream.closeArchiveEntry();
            zipOutputStream.putArchiveEntry(new ZipArchiveEntry("001.dat"));
            zipOutputStream.write("Sample Data".getBytes(StreamUtil.DEFAULT_CHARSET));
            zipOutputStream.closeArchiveEntry();
        }
        final byte[] fullData = byteArrayOutputStream.toByteArray();

        final ByteArrayInputStream byteArrayInputStream = new ByteArrayInputStream(
                fullData, 0, fullData.length / 2);

        final AttributeMap attributeMap = new AttributeMap();
        attributeMap.put("TEST", "VALUE");
        attributeMap.put("Compression", "ZIP");

        final Path zipFile = Files.createTempFile("test", "zip");

        final StroomZipOutputStream stroomZipOutputStream = new StroomZipOutputStreamImpl(zipFile);
        final StreamHandler handler = createStroomStreamHandler(stroomZipOutputStream);
        final StroomStreamProcessor stroomStreamProcessor = new StroomStreamProcessor(
                attributeMap,
                handler,
                new ProgressHandler("Test"));

        try {
            stroomStreamProcessor.processInputStream(byteArrayInputStream, "");
            stroomZipOutputStream.close();

            final StroomZipFile stroomZipFile = new StroomZipFile(zipFile);
            final String msg = StreamUtil.streamToString(stroomZipFile.getInputStream(
<<<<<<< HEAD
                    "001", StroomZipFileType.DATA));

            stroomZipFile.close();
=======
                    "001", StroomZipFileType.Data));
>>>>>>> 2fc1a156
            fail("expecting error but wrote - " + msg);
        } catch (final StroomStreamException e) {
            final StroomStreamStatus status = e.getStroomStreamStatus();
            assertThat(status.getStroomStatusCode())
                    .isEqualTo(StroomStatusCode.COMPRESSED_STREAM_INVALID);
        }
    }

    @Test
    void testZIPNoEntries() throws IOException {
        final InputStream inputStream = getClass().getClassLoader().getResourceAsStream(
                "stroom/proxy/repo/BlankZip.zip");
        final byte[] fullData = StreamUtil.streamToBytes(inputStream);

        final ByteArrayInputStream byteArrayInputStream = new ByteArrayInputStream(
                fullData, 0, fullData.length / 2);

        final AttributeMap attributeMap = new AttributeMap();
        attributeMap.put("TEST", "VALUE");
        attributeMap.put("Compression", "ZIP");

        final Path zipFile = Files.createTempFile("test", "zip");

<<<<<<< HEAD
        final StroomZipOutputStream stroomZipOutputStream = new StroomZipOutputStreamImpl(zipFile);
        final StreamHandler handler = createStroomStreamHandler(stroomZipOutputStream);
        final StroomStreamProcessor stroomStreamProcessor = new StroomStreamProcessor(
                attributeMap,
                handler,
                new ProgressHandler("Test"));

        stroomStreamProcessor.processInputStream(byteArrayInputStream, "");
        stroomZipOutputStream.close();
=======
        try (final StroomZipOutputStream stroomZipOutputStream = new StroomZipOutputStreamImpl(zipFile)) {
            final List<StroomStreamHandler> list = new ArrayList<>();
            list.add(StroomStreamHandlerUtil.createStroomStreamHandler(stroomZipOutputStream));
            final StroomStreamProcessor stroomStreamProcessor = new StroomStreamProcessor(attributeMap,
                    list,
                    buffer,
                    "test");

            stroomStreamProcessor.process(byteArrayInputStream, "");
        }
>>>>>>> 2fc1a156

        assertThat(Files.isRegularFile(zipFile))
                .as("Blank zips should get ignored")
                .isFalse();
    }

    @Test
    void testOrder1() throws IOException {
        final ByteArrayOutputStream byteArrayOutputStream = new ByteArrayOutputStream();
        try (final ZipArchiveOutputStream zipOutputStream = ZipUtil.createOutputStream(byteArrayOutputStream)) {
            for (int i = 1; i <= 10; i++) {
                zipOutputStream.putArchiveEntry(new ZipArchiveEntry(i + ".txt"));
                zipOutputStream.write("data".getBytes(StreamUtil.DEFAULT_CHARSET));
                zipOutputStream.closeArchiveEntry();
            }
        }

        final Path zipFile = Files.createTempFile("test", "zip");
        doCheckOrder(byteArrayOutputStream, zipFile);

<<<<<<< HEAD
        final StroomZipFile stroomZipFile = new StroomZipFile(zipFile);
        assertThat(StreamUtil.streamToString(stroomZipFile.getInputStream("1.txt", StroomZipFileType.DATA)))
                .isEqualTo("data");
        assertMeta(stroomZipFile, "1.txt", "TEST:VALUE");
        assertThat(StreamUtil.streamToString(stroomZipFile.getInputStream("2.txt", StroomZipFileType.DATA)))
                .isEqualTo("data");
        assertMeta(stroomZipFile, "2.txt", "TEST:VALUE");

        assertMeta(stroomZipFile, "2.txt", "TEST:VALUE");

        stroomZipFile.close();
=======
        try (final StroomZipFile stroomZipFile = new StroomZipFile(zipFile)) {
            assertThat(StreamUtil
                    .streamToString(stroomZipFile.getInputStream("1.txt", StroomZipFileType.Data)))
                    .isEqualTo("data");
            assertMeta(stroomZipFile, "1.txt", "TEST:VALUE");
            assertThat(StreamUtil
                    .streamToString(stroomZipFile.getInputStream("2.txt", StroomZipFileType.Data)))
                    .isEqualTo("data");
            assertMeta(stroomZipFile, "2.txt", "TEST:VALUE");

            assertMeta(stroomZipFile, "2.txt", "TEST:VALUE");
        }
>>>>>>> 2fc1a156
    }

    @Test
    void testOrder2() throws IOException {
        final ByteArrayOutputStream byteArrayOutputStream = new ByteArrayOutputStream();
        try (final ZipArchiveOutputStream zipOutputStream = ZipUtil.createOutputStream(byteArrayOutputStream)) {
            for (int i = 1; i <= 10; i++) {
                zipOutputStream.putArchiveEntry(new ZipArchiveEntry(i + ".txt"));
                zipOutputStream.write("data".getBytes(StreamUtil.DEFAULT_CHARSET));
                zipOutputStream.closeArchiveEntry();

                zipOutputStream.putArchiveEntry(new ZipArchiveEntry(i + ".meta"));
                zipOutputStream.write(("META:VALUE" + i).getBytes(StreamUtil.DEFAULT_CHARSET));
                zipOutputStream.closeArchiveEntry();
            }
        }

        final Path zipFile = Files.createTempFile("test", "zip");
        doCheckOrder(byteArrayOutputStream, zipFile);

<<<<<<< HEAD
        final StroomZipFile stroomZipFile = new StroomZipFile(zipFile);
        assertThat(StreamUtil.streamToString(stroomZipFile.getInputStream("1", StroomZipFileType.DATA)))
                .isEqualTo("data");
        assertMeta(stroomZipFile, "1", "META:VALUE1");
        assertMeta(stroomZipFile, "1", "TEST:VALUE");
        assertThat(StreamUtil.streamToString(stroomZipFile.getInputStream("2", StroomZipFileType.DATA)))
                .isEqualTo("data");
        assertMeta(stroomZipFile, "2", "META:VALUE2");
        assertMeta(stroomZipFile, "2", "TEST:VALUE");

        stroomZipFile.close();
=======
        try (final StroomZipFile stroomZipFile = new StroomZipFile(zipFile)) {
            assertThat(StreamUtil.streamToString(stroomZipFile.getInputStream("1", StroomZipFileType.Data)))
                    .isEqualTo("data");
            assertMeta(stroomZipFile, "1", "META:VALUE1");
            assertMeta(stroomZipFile, "1", "TEST:VALUE");
            assertThat(StreamUtil.streamToString(stroomZipFile.getInputStream("2", StroomZipFileType.Data)))
                    .isEqualTo("data");
            assertMeta(stroomZipFile, "2", "META:VALUE2");
            assertMeta(stroomZipFile, "2", "TEST:VALUE");
        }
>>>>>>> 2fc1a156
    }

    @Test
    void testOrder3() throws IOException {
        final ByteArrayOutputStream byteArrayOutputStream = new ByteArrayOutputStream();
        try (final ZipArchiveOutputStream zipOutputStream = ZipUtil.createOutputStream(byteArrayOutputStream)) {
            for (int i = 1; i <= 10; i++) {
                zipOutputStream.putArchiveEntry(new ZipArchiveEntry(i + ".txt"));
                zipOutputStream.write("data".getBytes(StreamUtil.DEFAULT_CHARSET));
                zipOutputStream.closeArchiveEntry();

                zipOutputStream.putArchiveEntry(new ZipArchiveEntry(i + ".hdr"));
                zipOutputStream.write(("META:VALUE" + i).getBytes(StreamUtil.DEFAULT_CHARSET));
                zipOutputStream.closeArchiveEntry();
            }
        }

        final Path zipFile = Files.createTempFile("test", "zip");
        doCheckOrder(byteArrayOutputStream, zipFile);

<<<<<<< HEAD
        final StroomZipFile stroomZipFile = new StroomZipFile(zipFile);
        assertThat(StreamUtil.streamToString(stroomZipFile.getInputStream("1", StroomZipFileType.DATA)))
                .isEqualTo("data");
        assertMeta(stroomZipFile, "1", "META:VALUE1");
        assertMeta(stroomZipFile, "1", "TEST:VALUE");
        assertThat(StreamUtil.streamToString(stroomZipFile.getInputStream("2", StroomZipFileType.DATA)))
                .isEqualTo("data");
        assertMeta(stroomZipFile, "2", "META:VALUE2");
        assertMeta(stroomZipFile, "2", "TEST:VALUE");

        stroomZipFile.close();
=======
        try (final StroomZipFile stroomZipFile = new StroomZipFile(zipFile)) {
            assertThat(StreamUtil.streamToString(stroomZipFile.getInputStream("1", StroomZipFileType.Data)))
                    .isEqualTo("data");
            assertMeta(stroomZipFile, "1", "META:VALUE1");
            assertMeta(stroomZipFile, "1", "TEST:VALUE");
            assertThat(StreamUtil.streamToString(stroomZipFile.getInputStream("2", StroomZipFileType.Data)))
                    .isEqualTo("data");
            assertMeta(stroomZipFile, "2", "META:VALUE2");
            assertMeta(stroomZipFile, "2", "TEST:VALUE");
        }
>>>>>>> 2fc1a156
    }

    @Test
    void testOrder4() throws IOException {
        final ByteArrayOutputStream byteArrayOutputStream = new ByteArrayOutputStream();
        try (final ZipArchiveOutputStream zipOutputStream = ZipUtil.createOutputStream(byteArrayOutputStream)) {
            for (int i = 10; i > 0; i--) {
                zipOutputStream.putArchiveEntry(new ZipArchiveEntry(i + ".hdr"));
                zipOutputStream.write(("META:VALUE" + i).getBytes(StreamUtil.DEFAULT_CHARSET));
                zipOutputStream.closeArchiveEntry();

                zipOutputStream.putArchiveEntry(new ZipArchiveEntry(i + ".txt"));
                zipOutputStream.write("data".getBytes(StreamUtil.DEFAULT_CHARSET));
                zipOutputStream.closeArchiveEntry();
            }
        }

        final Path zipFile = Files.createTempFile("test", "zip");
        doCheckOrder(byteArrayOutputStream, zipFile);

<<<<<<< HEAD
        final StroomZipFile stroomZipFile = new StroomZipFile(zipFile);
        assertThat(StreamUtil.streamToString(stroomZipFile.getInputStream("1", StroomZipFileType.DATA)))
                .isEqualTo("data");
        assertMeta(stroomZipFile, "1", "META:VALUE1");
        assertMeta(stroomZipFile, "1", "TEST:VALUE");
        assertThat(StreamUtil.streamToString(stroomZipFile.getInputStream("2", StroomZipFileType.DATA)))
                .isEqualTo("data");
        assertMeta(stroomZipFile, "2", "META:VALUE2");
        assertMeta(stroomZipFile, "2", "TEST:VALUE");

        stroomZipFile.close();
=======
        try (final StroomZipFile stroomZipFile = new StroomZipFile(zipFile)) {
            assertThat(StreamUtil.streamToString(stroomZipFile.getInputStream("1", StroomZipFileType.Data)))
                    .isEqualTo("data");
            assertMeta(stroomZipFile, "1", "META:VALUE1");
            assertMeta(stroomZipFile, "1", "TEST:VALUE");
            assertThat(StreamUtil.streamToString(stroomZipFile.getInputStream("2", StroomZipFileType.Data)))
                    .isEqualTo("data");
            assertMeta(stroomZipFile, "2", "META:VALUE2");
            assertMeta(stroomZipFile, "2", "TEST:VALUE");
        }
>>>>>>> 2fc1a156
    }

    @Test
    void testOrder5_Pass() throws IOException {
        final ByteArrayOutputStream byteArrayOutputStream = new ByteArrayOutputStream();
        try (final ZipArchiveOutputStream zipOutputStream = ZipUtil.createOutputStream(byteArrayOutputStream)) {
            for (int i = 10; i > 0; i--) {
                zipOutputStream.putArchiveEntry(new ZipArchiveEntry(i + ".hdr"));
                zipOutputStream.write(("META:VALUE" + i).getBytes(StreamUtil.DEFAULT_CHARSET));
                zipOutputStream.closeArchiveEntry();
            }
            for (int i = 10; i > 0; i--) {
                zipOutputStream.putArchiveEntry(new ZipArchiveEntry(i + ".txt"));
                zipOutputStream.write("data".getBytes(StreamUtil.DEFAULT_CHARSET));
                zipOutputStream.closeArchiveEntry();
            }
        }

        final Path zipFile = Files.createTempFile("test", "zip");
        doCheckOrder(byteArrayOutputStream, zipFile);

<<<<<<< HEAD
        final StroomZipFile stroomZipFile = new StroomZipFile(zipFile);
        assertThat(StreamUtil.streamToString(stroomZipFile.getInputStream("1", StroomZipFileType.DATA)))
                .isEqualTo("data");
        assertMeta(stroomZipFile, "1", "META:VALUE1");
        assertMeta(stroomZipFile, "1", "TEST:VALUE");
        assertThat(StreamUtil.streamToString(stroomZipFile.getInputStream("2", StroomZipFileType.DATA)))
                .isEqualTo("data");
        assertMeta(stroomZipFile, "2", "META:VALUE2");
        assertMeta(stroomZipFile, "2", "TEST:VALUE");

        stroomZipFile.close();
=======
        try (final StroomZipFile stroomZipFile = new StroomZipFile(zipFile)) {
            assertThat(StreamUtil.streamToString(stroomZipFile.getInputStream("1", StroomZipFileType.Data)))
                    .isEqualTo("data");
            assertMeta(stroomZipFile, "1", "META:VALUE1");
            assertMeta(stroomZipFile, "1", "TEST:VALUE");
            assertThat(StreamUtil.streamToString(stroomZipFile.getInputStream("2", StroomZipFileType.Data)))
                    .isEqualTo("data");
            assertMeta(stroomZipFile, "2", "META:VALUE2");
            assertMeta(stroomZipFile, "2", "TEST:VALUE");
        }
>>>>>>> 2fc1a156
    }

    @Test
    void testOrder5_PassDueToHeaderBuffer() throws IOException {
        final ByteArrayOutputStream byteArrayOutputStream = new ByteArrayOutputStream();
        try (final ZipArchiveOutputStream zipOutputStream = ZipUtil.createOutputStream(byteArrayOutputStream)) {
            for (int i = 10; i > 0; i--) {
                zipOutputStream.putArchiveEntry(new ZipArchiveEntry(i + ".hdr"));
                zipOutputStream.write(("META:VALUE" + i).getBytes(StreamUtil.DEFAULT_CHARSET));
                zipOutputStream.closeArchiveEntry();
            }
            for (int i = 1; i <= 10; i++) {
                zipOutputStream.putArchiveEntry(new ZipArchiveEntry(i + ".txt"));
                zipOutputStream.write("data".getBytes(StreamUtil.DEFAULT_CHARSET));
                zipOutputStream.closeArchiveEntry();
            }
        }

        final Path zipFile = Files.createTempFile("test", "zip");

        doCheckOrder(byteArrayOutputStream, zipFile);

<<<<<<< HEAD
        final StroomZipFile stroomZipFile = new StroomZipFile(zipFile);
        assertThat(StreamUtil.streamToString(stroomZipFile.getInputStream("1", StroomZipFileType.DATA)))
                .isEqualTo("data");
        assertMeta(stroomZipFile, "1", "META:VALUE1");
        assertMeta(stroomZipFile, "1", "TEST:VALUE");
        assertThat(StreamUtil.streamToString(stroomZipFile.getInputStream("2", StroomZipFileType.DATA)))
                .isEqualTo("data");
        assertMeta(stroomZipFile, "2", "META:VALUE2");
        assertMeta(stroomZipFile, "2", "TEST:VALUE");

        stroomZipFile.close();
    }

//    @Test
//    void testOrder5_FailDueToHeaderBufferNotUsed() throws IOException {
//        final ByteArrayOutputStream byteArrayOutputStream = new ByteArrayOutputStream();
//        final ZipOutputStream zipOutputStream = new ZipOutputStream(byteArrayOutputStream);
//        for (int i = 10; i > 0; i--) {
//            zipOutputStream.putNextEntry(new ZipEntry(i + ".hdr"));
//            zipOutputStream.write(("streamSize:1\nMETA:VALUE" + i).getBytes(StreamUtil.DEFAULT_CHARSET));
//            zipOutputStream.closeEntry();
//        }
//        for (int i = 1; i <= 10; i++) {
//            zipOutputStream.putNextEntry(new ZipEntry(i + ".txt"));
//            zipOutputStream.write("data".getBytes(StreamUtil.DEFAULT_CHARSET));
//            zipOutputStream.closeEntry();
//
//        }
//        zipOutputStream.close();
//
//        final Path zipFile = Files.createTempFile("test", "zip");
//
//        doCheckOrder(byteArrayOutputStream, zipFile, true);
//    }
=======
        try (final StroomZipFile stroomZipFile = new StroomZipFile(zipFile)) {
            assertThat(StreamUtil.streamToString(stroomZipFile.getInputStream("1", StroomZipFileType.Data)))
                    .isEqualTo("data");
            assertMeta(stroomZipFile, "1", "META:VALUE1");
            assertMeta(stroomZipFile, "1", "TEST:VALUE");
            assertThat(StreamUtil.streamToString(stroomZipFile.getInputStream("2", StroomZipFileType.Data)))
                    .isEqualTo("data");
            assertMeta(stroomZipFile, "2", "META:VALUE2");
            assertMeta(stroomZipFile, "2", "TEST:VALUE");
        }
    }

    @Test
    void testOrder5_FailDueToHeaderBufferNotUsed() throws IOException {
        final ByteArrayOutputStream byteArrayOutputStream = new ByteArrayOutputStream();
        try (final ZipArchiveOutputStream zipOutputStream = ZipUtil.createOutputStream(byteArrayOutputStream)) {
            for (int i = 10; i > 0; i--) {
                zipOutputStream.putArchiveEntry(new ZipArchiveEntry(i + ".hdr"));
                zipOutputStream.write(("streamSize:1\nMETA:VALUE" + i).getBytes(StreamUtil.DEFAULT_CHARSET));
                zipOutputStream.closeArchiveEntry();
            }
            for (int i = 1; i <= 10; i++) {
                zipOutputStream.putArchiveEntry(new ZipArchiveEntry(i + ".txt"));
                zipOutputStream.write("data".getBytes(StreamUtil.DEFAULT_CHARSET));
                zipOutputStream.closeArchiveEntry();
            }
        }

        final Path zipFile = Files.createTempFile("test", "zip");

        doCheckOrder(byteArrayOutputStream, zipFile, true);
    }
>>>>>>> 2fc1a156

    void assertMeta(final StroomZipFile stroomZipFile, final String baseName, final String expectedMeta)
            throws IOException {
        final String fullMeta = StreamUtil.streamToString(stroomZipFile.getInputStream(baseName,
                StroomZipFileType.META));
        assertThat(fullMeta.contains(expectedMeta))
                .as("Expecting " + expectedMeta + " in " + fullMeta)
                .isTrue();

    }

    private void doCheckOrder(final ByteArrayOutputStream byteArrayOutputStream, final Path zipFile)
            throws IOException {
        doCheckOrder(byteArrayOutputStream, zipFile, false);
    }

    private void doCheckOrder(final ByteArrayOutputStream byteArrayOutputStream,
                              final Path zipFile,
                              final boolean fail)
            throws IOException {
        final AttributeMap attributeMap = new AttributeMap();
        attributeMap.put("TEST", "VALUE");
        attributeMap.put("Compression", "ZIP");

        final ByteArrayInputStream byteArrayInputStream = new ByteArrayInputStream(byteArrayOutputStream.toByteArray());
<<<<<<< HEAD
        final StroomZipOutputStream stroomZipOutputStream = new StroomZipOutputStreamImpl(zipFile);
        final StreamHandler handler = createStroomStreamHandler(stroomZipOutputStream);

        try {
            final StroomStreamProcessor stroomStreamProcessor = new StroomStreamProcessor(
                    attributeMap,
                    handler,
                    new ProgressHandler("Test"));

            stroomStreamProcessor.processInputStream(byteArrayInputStream, "");
            if (fail) {
                fail("Expecting a fail");
            }
        } catch (final RuntimeException e) {
            if (!fail) {
                throw e;
=======

        try (final StroomZipOutputStream stroomZipOutputStream = new StroomZipOutputStreamImpl(zipFile)) {
            final List<StroomStreamHandler> list = new ArrayList<>();
            list.add(StroomStreamHandlerUtil.createStroomStreamHandler(stroomZipOutputStream));
            list.add(StroomStreamHandlerUtil.createStroomStreamOrderCheck());

            try {
                final StroomStreamProcessor stroomStreamProcessor = new StroomStreamProcessor(attributeMap,
                        list,
                        buffer,
                        "test");

                stroomStreamProcessor.process(byteArrayInputStream, "");
                if (fail) {
                    fail("Expecting a fail");
                }
            } catch (final RuntimeException e) {
                if (!fail) {
                    throw e;
                }
>>>>>>> 2fc1a156
            }
        }
    }

    public static StreamHandler createStroomStreamHandler(final StroomZipOutputStream stroomZipOutputStream) {
        return (entry, inputStream, progressHandler) -> {
            try (final OutputStream outputStream = stroomZipOutputStream.addEntry(entry)) {
                return StreamUtil.streamToStream(
                        inputStream,
                        outputStream,
                        new byte[StreamUtil.BUFFER_SIZE],
                        progressHandler);
            } catch (final IOException e) {
                throw new UncheckedIOException(e);
            }
        };
    }
}<|MERGE_RESOLUTION|>--- conflicted
+++ resolved
@@ -28,14 +28,6 @@
 import java.io.UncheckedIOException;
 import java.nio.file.Files;
 import java.nio.file.Path;
-<<<<<<< HEAD
-import java.util.zip.GZIPOutputStream;
-import java.util.zip.ZipEntry;
-import java.util.zip.ZipOutputStream;
-=======
-import java.util.ArrayList;
-import java.util.List;
->>>>>>> 2fc1a156
 
 import static org.assertj.core.api.Assertions.assertThat;
 import static org.assertj.core.api.Assertions.fail;
@@ -52,7 +44,42 @@
 
         final Path zipFile = Files.createTempFile("test", "zip");
 
-<<<<<<< HEAD
+        try (final StroomZipOutputStream stroomZipOutputStream = new StroomZipOutputStreamImpl(zipFile)) {
+            final StreamHandler handler = createStroomStreamHandler(stroomZipOutputStream);
+            final StroomStreamProcessor stroomStreamProcessor = new StroomStreamProcessor(
+                    attributeMap,
+                    handler,
+                    new ProgressHandler("Test"));
+
+            stroomStreamProcessor.processInputStream(byteArrayInputStream, "");
+        }
+
+        try (final StroomZipFile stroomZipFile = new StroomZipFile(zipFile)) {
+            assertThat(StreamUtil.streamToString(stroomZipFile.getInputStream("001", StroomZipFileType.META)))
+                    .isEqualTo("StreamSize:11\nTEST:VALUE\n");
+            assertThat(StreamUtil.streamToString(stroomZipFile.getInputStream("001", StroomZipFileType.DATA)))
+                    .isEqualTo("Sample Data");
+        }
+    }
+
+    @Test
+    void testGZIPErrorSimple() throws IOException {
+        final ByteArrayOutputStream byteArrayOutputStream = new ByteArrayOutputStream();
+        try (final GzipCompressorOutputStream gzipOutputStream =
+                new GzipCompressorOutputStream(byteArrayOutputStream)) {
+            gzipOutputStream.write("Sample Data".getBytes(StreamUtil.DEFAULT_CHARSET));
+        }
+        final byte[] fullData = byteArrayOutputStream.toByteArray();
+
+        final ByteArrayInputStream byteArrayInputStream = new ByteArrayInputStream(
+                fullData, 0, fullData.length - 10);
+
+        final AttributeMap attributeMap = new AttributeMap();
+        attributeMap.put("TEST", "VALUE");
+        attributeMap.put("Compression", "GZIP");
+
+        final Path zipFile = Files.createTempFile("test", "zip");
+
         final StroomZipOutputStream stroomZipOutputStream = new StroomZipOutputStreamImpl(zipFile);
         final StreamHandler handler = createStroomStreamHandler(stroomZipOutputStream);
         final StroomStreamProcessor stroomStreamProcessor = new StroomStreamProcessor(
@@ -60,52 +87,41 @@
                 handler,
                 new ProgressHandler("Test"));
 
-        stroomStreamProcessor.processInputStream(byteArrayInputStream, "");
-=======
-        try (final StroomZipOutputStream stroomZipOutputStream = new StroomZipOutputStreamImpl(zipFile)) {
-            final List<StroomStreamHandler> list = new ArrayList<>();
-            list.add(StroomStreamHandlerUtil.createStroomStreamHandler(stroomZipOutputStream));
-            final StroomStreamProcessor stroomStreamProcessor = new StroomStreamProcessor(attributeMap,
-                    list,
-                    buffer,
-                    "test");
->>>>>>> 2fc1a156
-
-            stroomStreamProcessor.process(byteArrayInputStream, "");
-        }
-
-<<<<<<< HEAD
-        final StroomZipFile stroomZipFile = new StroomZipFile(zipFile);
-        assertThat(StreamUtil.streamToString(stroomZipFile.getInputStream("001", StroomZipFileType.META)))
-                .isEqualTo("StreamSize:11\nTEST:VALUE\n");
-        assertThat(StreamUtil.streamToString(stroomZipFile.getInputStream("001", StroomZipFileType.DATA)))
-                .isEqualTo("Sample Data");
-        stroomZipFile.close();
-=======
-        try (final StroomZipFile stroomZipFile = new StroomZipFile(zipFile)) {
-            assertThat(StreamUtil.streamToString(stroomZipFile.getInputStream("001", StroomZipFileType.Meta)))
-                    .isEqualTo("StreamSize:11\nTEST:VALUE\n");
-            assertThat(StreamUtil.streamToString(stroomZipFile.getInputStream("001", StroomZipFileType.Data)))
-                    .isEqualTo("Sample Data");
-        }
->>>>>>> 2fc1a156
-    }
-
-    @Test
-    void testGZIPErrorSimple() throws IOException {
-        final ByteArrayOutputStream byteArrayOutputStream = new ByteArrayOutputStream();
-        try (final GzipCompressorOutputStream gzipOutputStream =
-                new GzipCompressorOutputStream(byteArrayOutputStream)) {
-            gzipOutputStream.write("Sample Data".getBytes(StreamUtil.DEFAULT_CHARSET));
+        try {
+            stroomStreamProcessor.processInputStream(byteArrayInputStream, "");
+            stroomZipOutputStream.close();
+            final StroomZipFile stroomZipFile = new StroomZipFile(zipFile);
+            final String msg = StreamUtil.streamToString(stroomZipFile.getInputStream(
+                    "001", StroomZipFileType.META));
+
+            stroomZipFile.close();
+            fail("expecting error but wrote - " + msg);
+        } catch (final StroomStreamException e) {
+            final StroomStreamStatus status = e.getStroomStreamStatus();
+            assertThat(status.getStroomStatusCode())
+                    .isEqualTo(StroomStatusCode.COMPRESSED_STREAM_INVALID);
+        }
+    }
+
+    @Test
+    void testZIPErrorSimple() throws IOException {
+        final ByteArrayOutputStream byteArrayOutputStream = new ByteArrayOutputStream();
+        try (final ZipArchiveOutputStream zipOutputStream = ZipUtil.createOutputStream(byteArrayOutputStream)) {
+            zipOutputStream.putArchiveEntry(new ZipArchiveEntry("001.hdr"));
+            zipOutputStream.write("Feed:FEED".getBytes(StreamUtil.DEFAULT_CHARSET));
+            zipOutputStream.closeArchiveEntry();
+            zipOutputStream.putArchiveEntry(new ZipArchiveEntry("001.dat"));
+            zipOutputStream.write("Sample Data".getBytes(StreamUtil.DEFAULT_CHARSET));
+            zipOutputStream.closeArchiveEntry();
         }
         final byte[] fullData = byteArrayOutputStream.toByteArray();
 
         final ByteArrayInputStream byteArrayInputStream = new ByteArrayInputStream(
-                fullData, 0, fullData.length - 10);
+                fullData, 0, fullData.length / 2);
 
         final AttributeMap attributeMap = new AttributeMap();
         attributeMap.put("TEST", "VALUE");
-        attributeMap.put("Compression", "GZIP");
+        attributeMap.put("Compression", "ZIP");
 
         final Path zipFile = Files.createTempFile("test", "zip");
 
@@ -119,12 +135,12 @@
         try {
             stroomStreamProcessor.processInputStream(byteArrayInputStream, "");
             stroomZipOutputStream.close();
-            final StroomZipFile stroomZipFile = new StroomZipFile(zipFile);
-            final String msg = StreamUtil.streamToString(stroomZipFile.getInputStream(
-                    "001", StroomZipFileType.META));
-
-            stroomZipFile.close();
-            fail("expecting error but wrote - " + msg);
+
+            try (final StroomZipFile stroomZipFile = new StroomZipFile(zipFile)) {
+                final String msg = StreamUtil.streamToString(stroomZipFile.getInputStream(
+                        "001", StroomZipFileType.DATA));
+                fail("expecting error but wrote - " + msg);
+            }
         } catch (final StroomStreamException e) {
             final StroomStreamStatus status = e.getStroomStreamStatus();
             assertThat(status.getStroomStatusCode())
@@ -133,56 +149,6 @@
     }
 
     @Test
-    void testZIPErrorSimple() throws IOException {
-        final ByteArrayOutputStream byteArrayOutputStream = new ByteArrayOutputStream();
-        try (final ZipArchiveOutputStream zipOutputStream = ZipUtil.createOutputStream(byteArrayOutputStream)) {
-            zipOutputStream.putArchiveEntry(new ZipArchiveEntry("001.hdr"));
-            zipOutputStream.write("Feed:FEED".getBytes(StreamUtil.DEFAULT_CHARSET));
-            zipOutputStream.closeArchiveEntry();
-            zipOutputStream.putArchiveEntry(new ZipArchiveEntry("001.dat"));
-            zipOutputStream.write("Sample Data".getBytes(StreamUtil.DEFAULT_CHARSET));
-            zipOutputStream.closeArchiveEntry();
-        }
-        final byte[] fullData = byteArrayOutputStream.toByteArray();
-
-        final ByteArrayInputStream byteArrayInputStream = new ByteArrayInputStream(
-                fullData, 0, fullData.length / 2);
-
-        final AttributeMap attributeMap = new AttributeMap();
-        attributeMap.put("TEST", "VALUE");
-        attributeMap.put("Compression", "ZIP");
-
-        final Path zipFile = Files.createTempFile("test", "zip");
-
-        final StroomZipOutputStream stroomZipOutputStream = new StroomZipOutputStreamImpl(zipFile);
-        final StreamHandler handler = createStroomStreamHandler(stroomZipOutputStream);
-        final StroomStreamProcessor stroomStreamProcessor = new StroomStreamProcessor(
-                attributeMap,
-                handler,
-                new ProgressHandler("Test"));
-
-        try {
-            stroomStreamProcessor.processInputStream(byteArrayInputStream, "");
-            stroomZipOutputStream.close();
-
-            final StroomZipFile stroomZipFile = new StroomZipFile(zipFile);
-            final String msg = StreamUtil.streamToString(stroomZipFile.getInputStream(
-<<<<<<< HEAD
-                    "001", StroomZipFileType.DATA));
-
-            stroomZipFile.close();
-=======
-                    "001", StroomZipFileType.Data));
->>>>>>> 2fc1a156
-            fail("expecting error but wrote - " + msg);
-        } catch (final StroomStreamException e) {
-            final StroomStreamStatus status = e.getStroomStreamStatus();
-            assertThat(status.getStroomStatusCode())
-                    .isEqualTo(StroomStatusCode.COMPRESSED_STREAM_INVALID);
-        }
-    }
-
-    @Test
     void testZIPNoEntries() throws IOException {
         final InputStream inputStream = getClass().getClassLoader().getResourceAsStream(
                 "stroom/proxy/repo/BlankZip.zip");
@@ -197,28 +163,15 @@
 
         final Path zipFile = Files.createTempFile("test", "zip");
 
-<<<<<<< HEAD
-        final StroomZipOutputStream stroomZipOutputStream = new StroomZipOutputStreamImpl(zipFile);
-        final StreamHandler handler = createStroomStreamHandler(stroomZipOutputStream);
-        final StroomStreamProcessor stroomStreamProcessor = new StroomStreamProcessor(
-                attributeMap,
-                handler,
-                new ProgressHandler("Test"));
-
-        stroomStreamProcessor.processInputStream(byteArrayInputStream, "");
-        stroomZipOutputStream.close();
-=======
         try (final StroomZipOutputStream stroomZipOutputStream = new StroomZipOutputStreamImpl(zipFile)) {
-            final List<StroomStreamHandler> list = new ArrayList<>();
-            list.add(StroomStreamHandlerUtil.createStroomStreamHandler(stroomZipOutputStream));
-            final StroomStreamProcessor stroomStreamProcessor = new StroomStreamProcessor(attributeMap,
-                    list,
-                    buffer,
-                    "test");
-
-            stroomStreamProcessor.process(byteArrayInputStream, "");
-        }
->>>>>>> 2fc1a156
+            final StreamHandler handler = createStroomStreamHandler(stroomZipOutputStream);
+            final StroomStreamProcessor stroomStreamProcessor = new StroomStreamProcessor(
+                    attributeMap,
+                    handler,
+                    new ProgressHandler("Test"));
+
+            stroomStreamProcessor.processInputStream(byteArrayInputStream, "");
+        }
 
         assertThat(Files.isRegularFile(zipFile))
                 .as("Blank zips should get ignored")
@@ -239,32 +192,16 @@
         final Path zipFile = Files.createTempFile("test", "zip");
         doCheckOrder(byteArrayOutputStream, zipFile);
 
-<<<<<<< HEAD
-        final StroomZipFile stroomZipFile = new StroomZipFile(zipFile);
-        assertThat(StreamUtil.streamToString(stroomZipFile.getInputStream("1.txt", StroomZipFileType.DATA)))
-                .isEqualTo("data");
-        assertMeta(stroomZipFile, "1.txt", "TEST:VALUE");
-        assertThat(StreamUtil.streamToString(stroomZipFile.getInputStream("2.txt", StroomZipFileType.DATA)))
-                .isEqualTo("data");
-        assertMeta(stroomZipFile, "2.txt", "TEST:VALUE");
-
-        assertMeta(stroomZipFile, "2.txt", "TEST:VALUE");
-
-        stroomZipFile.close();
-=======
-        try (final StroomZipFile stroomZipFile = new StroomZipFile(zipFile)) {
-            assertThat(StreamUtil
-                    .streamToString(stroomZipFile.getInputStream("1.txt", StroomZipFileType.Data)))
+        try (final StroomZipFile stroomZipFile = new StroomZipFile(zipFile)) {
+            assertThat(StreamUtil.streamToString(stroomZipFile.getInputStream("1.txt", StroomZipFileType.DATA)))
                     .isEqualTo("data");
             assertMeta(stroomZipFile, "1.txt", "TEST:VALUE");
-            assertThat(StreamUtil
-                    .streamToString(stroomZipFile.getInputStream("2.txt", StroomZipFileType.Data)))
+            assertThat(StreamUtil.streamToString(stroomZipFile.getInputStream("2.txt", StroomZipFileType.DATA)))
                     .isEqualTo("data");
             assertMeta(stroomZipFile, "2.txt", "TEST:VALUE");
 
             assertMeta(stroomZipFile, "2.txt", "TEST:VALUE");
         }
->>>>>>> 2fc1a156
     }
 
     @Test
@@ -285,30 +222,16 @@
         final Path zipFile = Files.createTempFile("test", "zip");
         doCheckOrder(byteArrayOutputStream, zipFile);
 
-<<<<<<< HEAD
-        final StroomZipFile stroomZipFile = new StroomZipFile(zipFile);
-        assertThat(StreamUtil.streamToString(stroomZipFile.getInputStream("1", StroomZipFileType.DATA)))
-                .isEqualTo("data");
-        assertMeta(stroomZipFile, "1", "META:VALUE1");
-        assertMeta(stroomZipFile, "1", "TEST:VALUE");
-        assertThat(StreamUtil.streamToString(stroomZipFile.getInputStream("2", StroomZipFileType.DATA)))
-                .isEqualTo("data");
-        assertMeta(stroomZipFile, "2", "META:VALUE2");
-        assertMeta(stroomZipFile, "2", "TEST:VALUE");
-
-        stroomZipFile.close();
-=======
-        try (final StroomZipFile stroomZipFile = new StroomZipFile(zipFile)) {
-            assertThat(StreamUtil.streamToString(stroomZipFile.getInputStream("1", StroomZipFileType.Data)))
+        try (final StroomZipFile stroomZipFile = new StroomZipFile(zipFile)) {
+            assertThat(StreamUtil.streamToString(stroomZipFile.getInputStream("1", StroomZipFileType.DATA)))
                     .isEqualTo("data");
             assertMeta(stroomZipFile, "1", "META:VALUE1");
             assertMeta(stroomZipFile, "1", "TEST:VALUE");
-            assertThat(StreamUtil.streamToString(stroomZipFile.getInputStream("2", StroomZipFileType.Data)))
+            assertThat(StreamUtil.streamToString(stroomZipFile.getInputStream("2", StroomZipFileType.DATA)))
                     .isEqualTo("data");
             assertMeta(stroomZipFile, "2", "META:VALUE2");
             assertMeta(stroomZipFile, "2", "TEST:VALUE");
         }
->>>>>>> 2fc1a156
     }
 
     @Test
@@ -329,30 +252,16 @@
         final Path zipFile = Files.createTempFile("test", "zip");
         doCheckOrder(byteArrayOutputStream, zipFile);
 
-<<<<<<< HEAD
-        final StroomZipFile stroomZipFile = new StroomZipFile(zipFile);
-        assertThat(StreamUtil.streamToString(stroomZipFile.getInputStream("1", StroomZipFileType.DATA)))
-                .isEqualTo("data");
-        assertMeta(stroomZipFile, "1", "META:VALUE1");
-        assertMeta(stroomZipFile, "1", "TEST:VALUE");
-        assertThat(StreamUtil.streamToString(stroomZipFile.getInputStream("2", StroomZipFileType.DATA)))
-                .isEqualTo("data");
-        assertMeta(stroomZipFile, "2", "META:VALUE2");
-        assertMeta(stroomZipFile, "2", "TEST:VALUE");
-
-        stroomZipFile.close();
-=======
-        try (final StroomZipFile stroomZipFile = new StroomZipFile(zipFile)) {
-            assertThat(StreamUtil.streamToString(stroomZipFile.getInputStream("1", StroomZipFileType.Data)))
+        try (final StroomZipFile stroomZipFile = new StroomZipFile(zipFile)) {
+            assertThat(StreamUtil.streamToString(stroomZipFile.getInputStream("1", StroomZipFileType.DATA)))
                     .isEqualTo("data");
             assertMeta(stroomZipFile, "1", "META:VALUE1");
             assertMeta(stroomZipFile, "1", "TEST:VALUE");
-            assertThat(StreamUtil.streamToString(stroomZipFile.getInputStream("2", StroomZipFileType.Data)))
+            assertThat(StreamUtil.streamToString(stroomZipFile.getInputStream("2", StroomZipFileType.DATA)))
                     .isEqualTo("data");
             assertMeta(stroomZipFile, "2", "META:VALUE2");
             assertMeta(stroomZipFile, "2", "TEST:VALUE");
         }
->>>>>>> 2fc1a156
     }
 
     @Test
@@ -373,30 +282,16 @@
         final Path zipFile = Files.createTempFile("test", "zip");
         doCheckOrder(byteArrayOutputStream, zipFile);
 
-<<<<<<< HEAD
-        final StroomZipFile stroomZipFile = new StroomZipFile(zipFile);
-        assertThat(StreamUtil.streamToString(stroomZipFile.getInputStream("1", StroomZipFileType.DATA)))
-                .isEqualTo("data");
-        assertMeta(stroomZipFile, "1", "META:VALUE1");
-        assertMeta(stroomZipFile, "1", "TEST:VALUE");
-        assertThat(StreamUtil.streamToString(stroomZipFile.getInputStream("2", StroomZipFileType.DATA)))
-                .isEqualTo("data");
-        assertMeta(stroomZipFile, "2", "META:VALUE2");
-        assertMeta(stroomZipFile, "2", "TEST:VALUE");
-
-        stroomZipFile.close();
-=======
-        try (final StroomZipFile stroomZipFile = new StroomZipFile(zipFile)) {
-            assertThat(StreamUtil.streamToString(stroomZipFile.getInputStream("1", StroomZipFileType.Data)))
+        try (final StroomZipFile stroomZipFile = new StroomZipFile(zipFile)) {
+            assertThat(StreamUtil.streamToString(stroomZipFile.getInputStream("1", StroomZipFileType.DATA)))
                     .isEqualTo("data");
             assertMeta(stroomZipFile, "1", "META:VALUE1");
             assertMeta(stroomZipFile, "1", "TEST:VALUE");
-            assertThat(StreamUtil.streamToString(stroomZipFile.getInputStream("2", StroomZipFileType.Data)))
+            assertThat(StreamUtil.streamToString(stroomZipFile.getInputStream("2", StroomZipFileType.DATA)))
                     .isEqualTo("data");
             assertMeta(stroomZipFile, "2", "META:VALUE2");
             assertMeta(stroomZipFile, "2", "TEST:VALUE");
         }
->>>>>>> 2fc1a156
     }
 
     @Test
@@ -418,30 +313,16 @@
         final Path zipFile = Files.createTempFile("test", "zip");
         doCheckOrder(byteArrayOutputStream, zipFile);
 
-<<<<<<< HEAD
-        final StroomZipFile stroomZipFile = new StroomZipFile(zipFile);
-        assertThat(StreamUtil.streamToString(stroomZipFile.getInputStream("1", StroomZipFileType.DATA)))
-                .isEqualTo("data");
-        assertMeta(stroomZipFile, "1", "META:VALUE1");
-        assertMeta(stroomZipFile, "1", "TEST:VALUE");
-        assertThat(StreamUtil.streamToString(stroomZipFile.getInputStream("2", StroomZipFileType.DATA)))
-                .isEqualTo("data");
-        assertMeta(stroomZipFile, "2", "META:VALUE2");
-        assertMeta(stroomZipFile, "2", "TEST:VALUE");
-
-        stroomZipFile.close();
-=======
-        try (final StroomZipFile stroomZipFile = new StroomZipFile(zipFile)) {
-            assertThat(StreamUtil.streamToString(stroomZipFile.getInputStream("1", StroomZipFileType.Data)))
+        try (final StroomZipFile stroomZipFile = new StroomZipFile(zipFile)) {
+            assertThat(StreamUtil.streamToString(stroomZipFile.getInputStream("1", StroomZipFileType.DATA)))
                     .isEqualTo("data");
             assertMeta(stroomZipFile, "1", "META:VALUE1");
             assertMeta(stroomZipFile, "1", "TEST:VALUE");
-            assertThat(StreamUtil.streamToString(stroomZipFile.getInputStream("2", StroomZipFileType.Data)))
+            assertThat(StreamUtil.streamToString(stroomZipFile.getInputStream("2", StroomZipFileType.DATA)))
                     .isEqualTo("data");
             assertMeta(stroomZipFile, "2", "META:VALUE2");
             assertMeta(stroomZipFile, "2", "TEST:VALUE");
         }
->>>>>>> 2fc1a156
     }
 
     @Test
@@ -464,18 +345,16 @@
 
         doCheckOrder(byteArrayOutputStream, zipFile);
 
-<<<<<<< HEAD
-        final StroomZipFile stroomZipFile = new StroomZipFile(zipFile);
-        assertThat(StreamUtil.streamToString(stroomZipFile.getInputStream("1", StroomZipFileType.DATA)))
-                .isEqualTo("data");
-        assertMeta(stroomZipFile, "1", "META:VALUE1");
-        assertMeta(stroomZipFile, "1", "TEST:VALUE");
-        assertThat(StreamUtil.streamToString(stroomZipFile.getInputStream("2", StroomZipFileType.DATA)))
-                .isEqualTo("data");
-        assertMeta(stroomZipFile, "2", "META:VALUE2");
-        assertMeta(stroomZipFile, "2", "TEST:VALUE");
-
-        stroomZipFile.close();
+        try (final StroomZipFile stroomZipFile = new StroomZipFile(zipFile)) {
+            assertThat(StreamUtil.streamToString(stroomZipFile.getInputStream("1", StroomZipFileType.DATA)))
+                    .isEqualTo("data");
+            assertMeta(stroomZipFile, "1", "META:VALUE1");
+            assertMeta(stroomZipFile, "1", "TEST:VALUE");
+            assertThat(StreamUtil.streamToString(stroomZipFile.getInputStream("2", StroomZipFileType.DATA)))
+                    .isEqualTo("data");
+            assertMeta(stroomZipFile, "2", "META:VALUE2");
+            assertMeta(stroomZipFile, "2", "TEST:VALUE");
+        }
     }
 
 //    @Test
@@ -499,40 +378,6 @@
 //
 //        doCheckOrder(byteArrayOutputStream, zipFile, true);
 //    }
-=======
-        try (final StroomZipFile stroomZipFile = new StroomZipFile(zipFile)) {
-            assertThat(StreamUtil.streamToString(stroomZipFile.getInputStream("1", StroomZipFileType.Data)))
-                    .isEqualTo("data");
-            assertMeta(stroomZipFile, "1", "META:VALUE1");
-            assertMeta(stroomZipFile, "1", "TEST:VALUE");
-            assertThat(StreamUtil.streamToString(stroomZipFile.getInputStream("2", StroomZipFileType.Data)))
-                    .isEqualTo("data");
-            assertMeta(stroomZipFile, "2", "META:VALUE2");
-            assertMeta(stroomZipFile, "2", "TEST:VALUE");
-        }
-    }
-
-    @Test
-    void testOrder5_FailDueToHeaderBufferNotUsed() throws IOException {
-        final ByteArrayOutputStream byteArrayOutputStream = new ByteArrayOutputStream();
-        try (final ZipArchiveOutputStream zipOutputStream = ZipUtil.createOutputStream(byteArrayOutputStream)) {
-            for (int i = 10; i > 0; i--) {
-                zipOutputStream.putArchiveEntry(new ZipArchiveEntry(i + ".hdr"));
-                zipOutputStream.write(("streamSize:1\nMETA:VALUE" + i).getBytes(StreamUtil.DEFAULT_CHARSET));
-                zipOutputStream.closeArchiveEntry();
-            }
-            for (int i = 1; i <= 10; i++) {
-                zipOutputStream.putArchiveEntry(new ZipArchiveEntry(i + ".txt"));
-                zipOutputStream.write("data".getBytes(StreamUtil.DEFAULT_CHARSET));
-                zipOutputStream.closeArchiveEntry();
-            }
-        }
-
-        final Path zipFile = Files.createTempFile("test", "zip");
-
-        doCheckOrder(byteArrayOutputStream, zipFile, true);
-    }
->>>>>>> 2fc1a156
 
     void assertMeta(final StroomZipFile stroomZipFile, final String baseName, final String expectedMeta)
             throws IOException {
@@ -558,37 +403,16 @@
         attributeMap.put("Compression", "ZIP");
 
         final ByteArrayInputStream byteArrayInputStream = new ByteArrayInputStream(byteArrayOutputStream.toByteArray());
-<<<<<<< HEAD
-        final StroomZipOutputStream stroomZipOutputStream = new StroomZipOutputStreamImpl(zipFile);
-        final StreamHandler handler = createStroomStreamHandler(stroomZipOutputStream);
-
-        try {
-            final StroomStreamProcessor stroomStreamProcessor = new StroomStreamProcessor(
-                    attributeMap,
-                    handler,
-                    new ProgressHandler("Test"));
-
-            stroomStreamProcessor.processInputStream(byteArrayInputStream, "");
-            if (fail) {
-                fail("Expecting a fail");
-            }
-        } catch (final RuntimeException e) {
-            if (!fail) {
-                throw e;
-=======
-
         try (final StroomZipOutputStream stroomZipOutputStream = new StroomZipOutputStreamImpl(zipFile)) {
-            final List<StroomStreamHandler> list = new ArrayList<>();
-            list.add(StroomStreamHandlerUtil.createStroomStreamHandler(stroomZipOutputStream));
-            list.add(StroomStreamHandlerUtil.createStroomStreamOrderCheck());
+            final StreamHandler handler = createStroomStreamHandler(stroomZipOutputStream);
 
             try {
-                final StroomStreamProcessor stroomStreamProcessor = new StroomStreamProcessor(attributeMap,
-                        list,
-                        buffer,
-                        "test");
-
-                stroomStreamProcessor.process(byteArrayInputStream, "");
+                final StroomStreamProcessor stroomStreamProcessor = new StroomStreamProcessor(
+                        attributeMap,
+                        handler,
+                        new ProgressHandler("Test"));
+
+                stroomStreamProcessor.processInputStream(byteArrayInputStream, "");
                 if (fail) {
                     fail("Expecting a fail");
                 }
@@ -596,7 +420,6 @@
                 if (!fail) {
                     throw e;
                 }
->>>>>>> 2fc1a156
             }
         }
     }
