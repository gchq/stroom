/*
 * Copyright 2017 Crown Copyright
 *
 * Licensed under the Apache License, Version 2.0 (the "License");
 * you may not use this file except in compliance with the License.
 * You may obtain a copy of the License at
 *
 *     http://www.apache.org/licenses/LICENSE-2.0
 *
 * Unless required by applicable law or agreed to in writing, software
 * distributed under the License is distributed on an "AS IS" BASIS,
 * WITHOUT WARRANTIES OR CONDITIONS OF ANY KIND, either express or implied.
 * See the License for the specific language governing permissions and
 * limitations under the License.
 *
 */

package stroom.search;

import org.slf4j.Logger;
import org.slf4j.LoggerFactory;
import stroom.dictionary.DictionaryStore;
import stroom.index.IndexStore;
import stroom.index.LuceneVersionUtil;
import stroom.index.shared.IndexDoc;
import stroom.index.shared.IndexFieldsMap;
import stroom.node.NodeCache;
import stroom.node.shared.ClientProperties;
import stroom.node.shared.Node;
import stroom.properties.StroomPropertyService;
import stroom.query.api.v2.ExpressionOperator;
import stroom.query.api.v2.Query;
import stroom.query.api.v2.SearchRequest;
import stroom.query.common.v2.CompletionState;
import stroom.query.common.v2.CoprocessorSettingsMap;
import stroom.query.common.v2.SearchResultHandler;
import stroom.query.common.v2.Store;
import stroom.query.common.v2.StoreFactory;
import stroom.query.common.v2.StoreSize;
import stroom.search.SearchExpressionQueryBuilder.SearchExpressionQuery;
import stroom.security.Security;
import stroom.security.SecurityContext;
import stroom.security.UserTokenUtil;

import javax.inject.Inject;
import java.util.Arrays;
import java.util.Collections;
import java.util.List;
import java.util.Set;
import java.util.stream.Collectors;

public class LuceneSearchStoreFactory implements StoreFactory {
    private static final Logger LOGGER = LoggerFactory.getLogger(LuceneSearchStoreFactory.class);
    private static final int SEND_INTERACTIVE_SEARCH_RESULT_FREQUENCY = 500;
    private static final int DEFAULT_MAX_BOOLEAN_CLAUSE_COUNT = 1024;

    private final IndexStore indexStore;
    private final DictionaryStore dictionaryStore;
    private final StroomPropertyService stroomPropertyService;
    private final NodeCache nodeCache;
    private final int maxBooleanClauseCount;
    private final SecurityContext securityContext;
    private final Security security;
    private final ClusterSearchResultCollectorFactory clusterSearchResultCollectorFactory;

    @Inject
    public LuceneSearchStoreFactory(final IndexStore indexStore,
                                    final DictionaryStore dictionaryStore,
                                    final StroomPropertyService stroomPropertyService,
                                    final NodeCache nodeCache,
                                    final StroomPropertyService propertyService,
                                    final SecurityContext securityContext,
                                    final Security security,
                                    final ClusterSearchResultCollectorFactory clusterSearchResultCollectorFactory) {
        this.indexStore = indexStore;
        this.dictionaryStore = dictionaryStore;
        this.stroomPropertyService = stroomPropertyService;
        this.nodeCache = nodeCache;
        this.maxBooleanClauseCount = propertyService.getIntProperty("stroom.search.maxBooleanClauseCount", DEFAULT_MAX_BOOLEAN_CLAUSE_COUNT);
        this.securityContext = securityContext;
        this.security = security;
        this.clusterSearchResultCollectorFactory = clusterSearchResultCollectorFactory;
    }

    public Store create(final SearchRequest searchRequest) {
        // Get the current time in millis since epoch.
        final long nowEpochMilli = System.currentTimeMillis();

        // Get the search.
        final Query query = searchRequest.getQuery();

        // Load the index.
<<<<<<< HEAD
        final IndexDoc index = indexStore.readDocument(query.getDataSource());
=======
        final Index index = security.useAsReadResult(() -> indexService.loadByUuid(query.getDataSource().getUuid()));
>>>>>>> 7dc0957d

        // Extract highlights.
        final Set<String> highlights = getHighlights(index, query.getExpression(), searchRequest.getDateTimeLocale(), nowEpochMilli);

        // This is a new search so begin a new asynchronous search.
        final Node node = nodeCache.getDefaultNode();

        // Create a coprocessor settings map.
        final CoprocessorSettingsMap coprocessorSettingsMap = CoprocessorSettingsMap.create(searchRequest);

        // Create an asynchronous search task.
        final String userToken = UserTokenUtil.create(securityContext.getUserId(), null);
        final String searchName = "Search '" + searchRequest.getKey().toString() + "'";
        final AsyncSearchTask asyncSearchTask = new AsyncSearchTask(
                null,
                userToken,
                searchName,
                query,
                node,
                SEND_INTERACTIVE_SEARCH_RESULT_FREQUENCY,
                coprocessorSettingsMap.getMap(),
                searchRequest.getDateTimeLocale(),
                nowEpochMilli);

        // Create a handler for search results.
        final StoreSize storeSize = new StoreSize(getStoreSizes());
        final CompletionState completionState = new CompletionState();
        final List<Integer> defaultMaxResultsSizes = getDefaultMaxResultsSizes();
        final SearchResultHandler resultHandler = new SearchResultHandler(
                completionState,
                coprocessorSettingsMap,
                defaultMaxResultsSizes,
                storeSize);

        // Create the search result collector.
        final ClusterSearchResultCollector searchResultCollector = clusterSearchResultCollectorFactory.create(
                asyncSearchTask,
                node,
                highlights,
                resultHandler,
                defaultMaxResultsSizes,
                storeSize,
                completionState);

        // Tell the task where results will be collected.
        asyncSearchTask.setResultCollector(searchResultCollector);

        // Start asynchronous search execution.
        searchResultCollector.start();

        return searchResultCollector;
    }

    private List<Integer> getDefaultMaxResultsSizes() {
        final String value = stroomPropertyService.getProperty(ClientProperties.DEFAULT_MAX_RESULTS);
        return extractValues(value);
    }

    private List<Integer> getStoreSizes() {
        final String value = stroomPropertyService.getProperty(ClusterSearchResultCollector.PROP_KEY_STORE_SIZE);
        return extractValues(value);
    }

    private List<Integer> extractValues(String value) {
        if (value != null) {
            try {
                return Arrays.stream(value.split(","))
                        .map(String::trim)
                        .map(Integer::valueOf)
                        .collect(Collectors.toList());
            } catch (final RuntimeException e) {
                LOGGER.warn(e.getMessage());
            }
        }
        return Collections.emptyList();
    }

    /**
     * Compiles the query, extracts terms and then returns them for use in hit
     * highlighting.
     */
    private Set<String> getHighlights(final IndexDoc index, final ExpressionOperator expression, final String timeZoneId, final long nowEpochMilli) {
        Set<String> highlights = Collections.emptySet();

        try {
            // Create a map of index fields keyed by name.
            final IndexFieldsMap indexFieldsMap = new IndexFieldsMap(index.getIndexFields());
            // Parse the query.
            final SearchExpressionQueryBuilder searchExpressionQueryBuilder = new SearchExpressionQueryBuilder(
                    dictionaryStore, indexFieldsMap, maxBooleanClauseCount, timeZoneId, nowEpochMilli);
            final SearchExpressionQuery query = searchExpressionQueryBuilder
                    .buildQuery(LuceneVersionUtil.CURRENT_LUCENE_VERSION, expression);

            highlights = query.getTerms();
        } catch (final RuntimeException e) {
            LOGGER.debug(e.getMessage(), e);
        }

        return highlights;
    }
}<|MERGE_RESOLUTION|>--- conflicted
+++ resolved
@@ -90,11 +90,7 @@
         final Query query = searchRequest.getQuery();
 
         // Load the index.
-<<<<<<< HEAD
-        final IndexDoc index = indexStore.readDocument(query.getDataSource());
-=======
-        final Index index = security.useAsReadResult(() -> indexService.loadByUuid(query.getDataSource().getUuid()));
->>>>>>> 7dc0957d
+        final IndexDoc index = security.useAsReadResult(() -> indexStore.readDocument(query.getDataSource()));
 
         // Extract highlights.
         final Set<String> highlights = getHighlights(index, query.getExpression(), searchRequest.getDateTimeLocale(), nowEpochMilli);
