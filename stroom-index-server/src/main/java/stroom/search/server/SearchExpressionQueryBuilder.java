--- conflicted
+++ resolved
@@ -332,11 +332,7 @@
                 case IN_DICTIONARY:
                     return getDictionary(fieldName, dictionary, indexField, matchVersion, terms);
                 case IS_DOC_REF:
-<<<<<<< HEAD
-                    return getDocRef(fieldName, docRef, indexField, matchVersion, terms);
-=======
                     return getSubQuery(matchVersion, indexField, docRef.getUuid(), terms, false);
->>>>>>> 08408721
                 default:
                     throw new SearchException("Unexpected condition '" + condition.getDisplayValue() + "' for "
                             + indexField.getFieldType().getDisplayValue() + " field type");
