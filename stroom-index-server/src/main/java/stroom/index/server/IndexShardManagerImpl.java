/*
 * Copyright 2017 Crown Copyright
 *
 * Licensed under the Apache License, Version 2.0 (the "License");
 * you may not use this file except in compliance with the License.
 * You may obtain a copy of the License at
 *
 *     http://www.apache.org/licenses/LICENSE-2.0
 *
 * Unless required by applicable law or agreed to in writing, software
 * distributed under the License is distributed on an "AS IS" BASIS,
 * WITHOUT WARRANTIES OR CONDITIONS OF ANY KIND, either express or implied.
 * See the License for the specific language governing permissions and
 * limitations under the License.
 */

package stroom.index.server;

import org.springframework.stereotype.Component;
import stroom.index.shared.FindIndexShardCriteria;
import stroom.index.shared.Index;
import stroom.index.shared.IndexShard;
import stroom.index.shared.IndexShard.IndexShardStatus;
import stroom.jobsystem.server.JobTrackedSchedule;
import stroom.node.server.NodeCache;
import stroom.node.shared.Node;
import stroom.security.Insecure;
import stroom.security.Secured;
import stroom.streamstore.server.fs.FileSystemUtil;
import stroom.task.server.GenericServerTask;
import stroom.task.server.TaskManager;
import stroom.util.logging.LambdaLogger;
import stroom.util.logging.LambdaLoggerFactory;
import stroom.util.logging.LogExecutionTime;
import stroom.util.shared.ModelStringUtil;
import stroom.util.spring.StroomFrequencySchedule;
import stroom.util.spring.StroomSimpleCronSchedule;

import javax.inject.Inject;
import javax.inject.Provider;
import java.nio.file.Files;
import java.nio.file.Path;
import java.time.ZoneOffset;
import java.time.ZonedDateTime;
import java.util.Arrays;
import java.util.Collections;
import java.util.HashMap;
import java.util.HashSet;
import java.util.Iterator;
import java.util.List;
import java.util.Map;
import java.util.Set;
import java.util.concurrent.Executors;
import java.util.concurrent.ScheduledExecutorService;
import java.util.concurrent.TimeUnit;
import java.util.concurrent.atomic.AtomicBoolean;
import java.util.concurrent.atomic.AtomicInteger;
import java.util.concurrent.atomic.AtomicLong;
import java.util.concurrent.locks.Lock;

/**
 * Pool API into open index shards.
 */
@Component
@Secured(IndexShard.MANAGE_INDEX_SHARDS_PERMISSION)
public class IndexShardManagerImpl implements IndexShardManager {
    private static final LambdaLogger LOGGER = LambdaLoggerFactory.getLogger(IndexShardManagerImpl.class);

    private final IndexShardService indexShardService;
    private final Provider<IndexShardWriterCache> indexShardWriterCacheProvider;
    private final NodeCache nodeCache;
    private final TaskManager taskManager;

    private final StripedLock shardUpdateLocks = new StripedLock();
    private final AtomicBoolean deletingShards = new AtomicBoolean();

    private final Map<IndexShardStatus, Set<IndexShardStatus>> allowedStateTransitions = new HashMap<>();


    @Inject
    IndexShardManagerImpl(final IndexShardService indexShardService, final Provider<IndexShardWriterCache> indexShardWriterCacheProvider, final NodeCache nodeCache, final TaskManager taskManager) {
        this.indexShardService = indexShardService;
        this.indexShardWriterCacheProvider = indexShardWriterCacheProvider;
        this.nodeCache = nodeCache;
        this.taskManager = taskManager;

        allowedStateTransitions.put(IndexShardStatus.CLOSED, new HashSet<>(Arrays.asList(IndexShardStatus.OPEN, IndexShardStatus.DELETED, IndexShardStatus.CORRUPT)));
        allowedStateTransitions.put(IndexShardStatus.OPEN, new HashSet<>(Arrays.asList(IndexShardStatus.CLOSED, IndexShardStatus.DELETED, IndexShardStatus.CORRUPT)));
        allowedStateTransitions.put(IndexShardStatus.DELETED, Collections.emptySet());
        allowedStateTransitions.put(IndexShardStatus.CORRUPT, Collections.singleton(IndexShardStatus.DELETED));
    }

    /**
     * Delete anything that has been marked to delete
     */
    @StroomSimpleCronSchedule(cron = "0 0 *")
    @JobTrackedSchedule(jobName = "Index Shard Delete", description = "Job to delete index shards from disk that have been marked as deleted")
    @Override
    public void deleteFromDisk() {
        if (deletingShards.compareAndSet(false, true)) {
            try {
                final IndexShardWriterCache indexShardWriterCache = indexShardWriterCacheProvider.get();

                final FindIndexShardCriteria criteria = new FindIndexShardCriteria();
                criteria.getNodeIdSet().add(nodeCache.getDefaultNode());
                criteria.getFetchSet().add(Index.ENTITY_TYPE);
                criteria.getFetchSet().add(Node.ENTITY_TYPE);
                criteria.getIndexShardStatusSet().add(IndexShardStatus.DELETED);
                final List<IndexShard> shards = indexShardService.find(criteria);

                final GenericServerTask task = GenericServerTask.create("Delete Logically Deleted Shards", "Deleting Logically Deleted Shards...");
                final Runnable runnable = () -> {
                    try {
                        final LogExecutionTime logExecutionTime = new LogExecutionTime();
                        final Iterator<IndexShard> iter = shards.iterator();
                        while (!task.isTerminated() && iter.hasNext()) {
                            final IndexShard shard = iter.next();
                            final IndexShardWriter writer = indexShardWriterCache.getWriterByShardId(shard.getId());
                            try {
                                if (writer != null) {
                                    LOGGER.debug(() -> "deleteLogicallyDeleted() - Unable to delete index shard " + shard.getId() + " as it is currently in use");
                                } else {
                                    deleteFromDisk(shard);
                                }
                            } catch (final Exception e) {
                                LOGGER.error(e::getMessage, e);
                            }
                        }
                        LOGGER.debug(() -> "deleteLogicallyDeleted() - Completed in " + logExecutionTime);
                    } finally {
                        deletingShards.set(false);
                    }
                };

                // In tests we don't have a task manager.
                if (taskManager == null) {
                    runnable.run();
                } else {
                    task.setRunnable(runnable);
                    taskManager.execAsync(task);
                }

            } catch (final Exception e) {
                LOGGER.error(e::getMessage, e);
                deletingShards.set(false);
            }
        }
    }

    private void deleteFromDisk(final IndexShard shard) {
        try {
            // Find the index shard dir.
            final Path dir = IndexShardUtil.getIndexPath(shard);

            // See if there are any files in the directory.
            if (!Files.isDirectory(dir) || FileSystemUtil.deleteDirectory(dir)) {
                // The directory either doesn't exist or we have
                // successfully deleted it so delete this index
                // shard from the database.
                if (indexShardService != null) {
                    indexShardService.delete(shard);
                }
            }
        } catch (final Throwable t) {
            LOGGER.error(t::getMessage, t);
        }
    }

    /**
     * This is called by the node command service and is a result of a user
     * interaction. The map is synchronised so no writers will be created or
     * destroyed while this is called.
     */
    @Override
    public Long findFlush(final FindIndexShardCriteria criteria) {
        return performAction(criteria, IndexShardAction.FLUSH);
    }

//    /**
//     * This is called when a user wants to close some index shards or during shutdown.
//     * This method returns the number of index shard writers that have been closed.
//     */
//    @Override
//    public Long findClose(final FindIndexShardCriteria criteria) {
//        return performAction(criteria, IndexShardAction.CLOSE);
//    }

    /**
     * This is called by the node command service and is a result of a user
     * interaction. The map is synchronised so no writers will be created or
     * destroyed while this is called.
     */
    @Override
    public Long findDelete(final FindIndexShardCriteria criteria) {
        return performAction(criteria, IndexShardAction.DELETE);
    }

    private Long performAction(final FindIndexShardCriteria criteria, final IndexShardAction action) {
        final List<IndexShard> shards = indexShardService.find(criteria);
        return performAction(shards, action);
    }

    private long performAction(final List<IndexShard> shards, final IndexShardAction action) {
        final AtomicLong shardCount = new AtomicLong();

        if (shards.size() > 0) {
            final IndexShardWriterCache indexShardWriterCache = indexShardWriterCacheProvider.get();

            // Create an atomic integer to count the number of index shard writers yet to complete the specified action.
            final AtomicInteger remaining = new AtomicInteger(shards.size());

            // Create a scheduled executor for us to continually log index shard writer action progress.
            final ScheduledExecutorService executor = Executors.newSingleThreadScheduledExecutor();
            // Start logging action progress.
            executor.scheduleAtFixedRate(() -> LOGGER.info(() -> "Waiting for " + remaining.get() + " index shards to " + action.getName()), 10, 10, TimeUnit.SECONDS);

            // Perform action on all of the index shard writers in parallel.
<<<<<<< HEAD
            shards.parallelStream().forEach(shard -> {
                try {
                    switch (action) {
                        case FLUSH:
                            final IndexShardWriter indexShardWriter = indexShardWriterCache.getWriterByShardId(shard.getId());
                            if (indexShardWriter != null) {
                                LOGGER.debug(() -> action.getActivity() + " index shard " + shard.getId());
                                shardCount.incrementAndGet();
                                indexShardWriter.flush();
                            }
                            break;
//                                case CLOSE:
//                                    indexShardWriter.close();
//                                    break;
                        case DELETE:
                            shardCount.incrementAndGet();
                            setStatus(shard.getId(), IndexShardStatus.DELETED);
                            break;
=======
            shards.parallelStream().forEach(shard -> new ThreadScopeRunnable() {
                @Override
                protected void exec() {
                    try {
                        switch (action) {
                            case FLUSH:
                                shardCount.incrementAndGet();
                                indexShardWriterCache.flush(shard.getId());
                                break;
//                                case CLOSE:
//                                    indexShardWriter.close();
//                                    break;
                            case DELETE:
                                shardCount.incrementAndGet();
                                indexShardWriterCache.delete(shard.getId());
                                break;
                        }
                    } catch (final Exception e) {
                        LOGGER.error(e::getMessage, e);
>>>>>>> 2b2616a1
                    }
                } catch (final Exception e) {
                    LOGGER.error(e::getMessage, e);
                }

                remaining.getAndDecrement();
            });

            // Shut down the progress logging executor.
            executor.shutdown();

            LOGGER.info(() -> "Finished " + action.getActivity() + " index shards");
        }

        return shardCount.get();
    }

    @StroomFrequencySchedule("10m")
    @JobTrackedSchedule(jobName = "Index Shard Retention", description = "Job to set index shards to have a status of deleted that have past their retention period")
    @Override
    public void checkRetention() {
        final FindIndexShardCriteria criteria = new FindIndexShardCriteria();
        criteria.getNodeIdSet().add(nodeCache.getDefaultNode());
        criteria.getFetchSet().add(Index.ENTITY_TYPE);
        criteria.getFetchSet().add(Node.ENTITY_TYPE);
        final List<IndexShard> shards = indexShardService.find(criteria);
        for (final IndexShard shard : shards) {
            checkRetention(shard);
        }
    }

    private void checkRetention(final IndexShard shard) {
        try {
            // Delete this shard if it is older than the retention age.
            final Index index = shard.getIndex();
            if (index.getRetentionDayAge() != null && shard.getPartitionToTime() != null) {
                // See if this index shard is older than the index retention
                // period.
                final long retentionTime = ZonedDateTime.now(ZoneOffset.UTC).minusDays(index.getRetentionDayAge()).toInstant().toEpochMilli();
                final long shardAge = shard.getPartitionToTime();

                if (shardAge < retentionTime) {
                    setStatus(shard.getId(), IndexShardStatus.DELETED);
                }
            }
        } catch (final Throwable t) {
            LOGGER.error(t::getMessage, t);
        }
    }

    @Override
    public IndexShard load(final long indexShardId) {
        // Allow the thing to run without a service (e.g. benchmark mode)
        if (indexShardService != null) {
            final Lock lock = shardUpdateLocks.getLockForKey(indexShardId);
            lock.lock();
            try {
                return indexShardService.loadById(indexShardId);
            } finally {
                lock.unlock();
            }
        }

        return null;
    }

    @Insecure
    @Override
    public void setStatus(final long indexShardId, final IndexShardStatus status) {
        // Allow the thing to run without a service (e.g. benchmark mode)
        if (indexShardService != null) {
            final Lock lock = shardUpdateLocks.getLockForKey(indexShardId);
            lock.lock();
            try {
                final IndexShard indexShard = indexShardService.loadById(indexShardId);

                // Only allow certain state transitions.
                final Set<IndexShardStatus> allowed = allowedStateTransitions.get(indexShard.getStatus());
                if (allowed.contains(status)) {
                    indexShard.setStatus(status);
                    indexShardService.save(indexShard);
                }
            } finally {
                lock.unlock();
            }
        }
    }

    @Insecure
    @Override
    public void update(final long indexShardId, final Integer documentCount, final Long commitDurationMs, final Long commitMs, final Long fileSize) {
        // Allow the thing to run without a service (e.g. benchmark mode)
        if (indexShardService != null) {
            final Lock lock = shardUpdateLocks.getLockForKey(indexShardId);
            lock.lock();
            try {
                final IndexShard indexShard = indexShardService.loadById(indexShardId);

                if (documentCount != null) {
                    indexShard.setDocumentCount(documentCount);
                    indexShard.setCommitDocumentCount(documentCount - indexShard.getDocumentCount());

                    // Output some debug so we know how long commits are taking.
                    LOGGER.debug(() -> {
                        final String durationString = ModelStringUtil.formatDurationString(commitDurationMs);
                        return "Documents written since last update " + (documentCount - indexShard.getDocumentCount()) + " ("
                                + durationString + ")";
                    });
                }
                if (commitDurationMs != null) {
                    indexShard.setCommitDurationMs(commitDurationMs);
                }
                if (commitMs != null) {
                    indexShard.setCommitMs(commitMs);
                }
                if (fileSize != null) {
                    indexShard.setFileSize(fileSize);
                }

                indexShardService.save(indexShard);
            } finally {
                lock.unlock();
            }
        }
    }

    private enum IndexShardAction {
        FLUSH("flush", "flushing"), DELETE("delete", "deleting");

        private final String name;
        private final String activity;

        IndexShardAction(final String name, final String activity) {
            this.name = name;
            this.activity = activity;
        }

        public String getName() {
            return name;
        }

        public String getActivity() {
            return activity;
        }
    }
}<|MERGE_RESOLUTION|>--- conflicted
+++ resolved
@@ -215,46 +215,20 @@
             executor.scheduleAtFixedRate(() -> LOGGER.info(() -> "Waiting for " + remaining.get() + " index shards to " + action.getName()), 10, 10, TimeUnit.SECONDS);
 
             // Perform action on all of the index shard writers in parallel.
-<<<<<<< HEAD
             shards.parallelStream().forEach(shard -> {
                 try {
                     switch (action) {
                         case FLUSH:
-                            final IndexShardWriter indexShardWriter = indexShardWriterCache.getWriterByShardId(shard.getId());
-                            if (indexShardWriter != null) {
-                                LOGGER.debug(() -> action.getActivity() + " index shard " + shard.getId());
-                                shardCount.incrementAndGet();
-                                indexShardWriter.flush();
-                            }
+                            shardCount.incrementAndGet();
+                            indexShardWriterCache.flush(shard.getId());
                             break;
 //                                case CLOSE:
 //                                    indexShardWriter.close();
 //                                    break;
                         case DELETE:
                             shardCount.incrementAndGet();
-                            setStatus(shard.getId(), IndexShardStatus.DELETED);
+                            indexShardWriterCache.delete(shard.getId());
                             break;
-=======
-            shards.parallelStream().forEach(shard -> new ThreadScopeRunnable() {
-                @Override
-                protected void exec() {
-                    try {
-                        switch (action) {
-                            case FLUSH:
-                                shardCount.incrementAndGet();
-                                indexShardWriterCache.flush(shard.getId());
-                                break;
-//                                case CLOSE:
-//                                    indexShardWriter.close();
-//                                    break;
-                            case DELETE:
-                                shardCount.incrementAndGet();
-                                indexShardWriterCache.delete(shard.getId());
-                                break;
-                        }
-                    } catch (final Exception e) {
-                        LOGGER.error(e::getMessage, e);
->>>>>>> 2b2616a1
                     }
                 } catch (final Exception e) {
                     LOGGER.error(e::getMessage, e);
