--- conflicted
+++ resolved
@@ -32,15 +32,11 @@
 import stroom.index.shared.IndexField;
 import stroom.index.shared.IndexField.AnalyzerType;
 import stroom.index.shared.IndexShard;
-<<<<<<< HEAD
-import stroom.index.shared.IndexShard.IndexShardStatus;
-import stroom.util.io.FileUtil;
-=======
 import stroom.index.shared.IndexShardKey;
 import stroom.util.io.FileUtil;
 import stroom.util.logging.LambdaLogger;
 import stroom.util.logging.LambdaLoggerFactory;
->>>>>>> 26a73eb2
+import stroom.util.io.FileUtil;
 import stroom.util.logging.LoggerPrintStream;
 import stroom.util.shared.ModelStringUtil;
 
@@ -141,75 +137,11 @@
                 throw new IndexException("Unable to find any index shard data in directory: " + path);
             }
 
-<<<<<<< HEAD
-                try {
-                    final long startMs = System.currentTimeMillis();
-
-                    // Ensure all shards are checked before they are opened.
-                    if (LOGGER.isDebugEnabled()) {
-                        LOGGER.debug("Checking index - " + indexShard);
-                    }
-                    // Mark the index as closed.
-                    setStatus(indexShardId, IndexShardStatus.CLOSED);
-
-                    if (LOGGER.isDebugEnabled()) {
-                        LOGGER.debug("Opening " + indexShard);
-                    }
-
-                    // If we don't have a directory then then that the index shard hasn't been deleted and ensure all required dirs can be created,
-                    if (!Files.isDirectory(dir)) {
-                        // Make sure the index hasn't been deleted.
-                        if (indexShard.getDocumentCount() > 0) {
-                            throw new IndexException("Unable to find index shard data in directory: " + FileUtil.getCanonicalPath(dir));
-                        }
-
-                        // Try and make all required directories.
-                        try {
-                            Files.createDirectories(dir);
-                        } catch (final IOException e) {
-                            throw new IndexException("Unable to create directories for new index in \"" + FileUtil.getCanonicalPath(dir) + "\"", e);
-                        }
-                    }
-
-                    // Make sure there are index files.
-                    if (indexShard.getDocumentCount() > 0) {
-                        try (final Stream<Path> stream = Files.list(dir)) {
-                            if (stream.count() == 0) {
-                                throw new IndexException("Unable to find index shard data in directory: " + FileUtil.getCanonicalPath(dir));
-                            }
-                        }
-                    }
-
-                    // Ensure the index shard is not locked for writing.
-                    final Path writeLock = dir.resolve(IndexWriter.WRITE_LOCK_NAME);
-                    Files.deleteIfExists(writeLock);
-
-                    // Create the index writer config.
-                    // Setup the field analyzers.
-                    final Analyzer defaultAnalyzer = AnalyzerFactory.create(AnalyzerType.ALPHA_NUMERIC, false);
-                    final PerFieldAnalyzerWrapper analyzerWrapper = new PerFieldAnalyzerWrapper(defaultAnalyzer, fieldAnalyzers);
-                    final IndexWriterConfig indexWriterConfig = new IndexWriterConfig(analyzerWrapper);
-
-                    // In debug mode we do extra trace in LUCENE and we also count
-                    // certain logging info like merge and flush
-                    // counts, so you can get this later using the trace method.
-                    if (LOGGER.isDebugEnabled()) {
-                        final LoggerPrintStream loggerPrintStream = new LoggerPrintStream(LOGGER);
-                        for (final String term : LOG_WATCH_TERMS.values()) {
-                            loggerPrintStream.addWatchTerm(term);
-                        }
-                        indexWriterConfig.setInfoStream(loggerPrintStream);
-                    }
-
-                    // Create lucene directory object.
-                    directory = new NIOFSDirectory(dir, SimpleFSLockFactory.INSTANCE);
-=======
         } else {
             // Make sure the index hasn't been deleted.
             if (indexShard.getDocumentCount() > 0) {
                 throw new IndexException("Unable to find any index shard data in directory: " + path);
             }
->>>>>>> 26a73eb2
 
             // Try and make all required directories.
             try {
