--- conflicted
+++ resolved
@@ -33,14 +33,11 @@
     private final String textColor;
     @JsonProperty("enabled")
     private final boolean enabled;
-<<<<<<< HEAD
 
     @JsonProperty("style")
     private final ConditionalFormattingStyle style;
     @JsonProperty("customStyle")
     private final Boolean customStyle;
-=======
->>>>>>> 91558ead
 
     @JsonCreator
     public ConditionalFormattingRule(@JsonProperty("id") final String id,
@@ -85,7 +82,6 @@
         return enabled;
     }
 
-<<<<<<< HEAD
     public ConditionalFormattingStyle getStyle() {
         return style;
     }
@@ -99,8 +95,6 @@
         return customStyle != Boolean.FALSE;
     }
 
-=======
->>>>>>> 91558ead
     @Override
     public boolean equals(final Object o) {
         if (this == o) {
@@ -111,21 +105,13 @@
         }
         final ConditionalFormattingRule that = (ConditionalFormattingRule) o;
         return hide == that.hide &&
-<<<<<<< HEAD
-                enabled == that.enabled &&
-                Objects.equals(id, that.id) &&
-                Objects.equals(expression, that.expression) &&
-                Objects.equals(backgroundColor, that.backgroundColor) &&
-                Objects.equals(textColor, that.textColor) &&
-                Objects.equals(style, that.style) &&
-                Objects.equals(customStyle, that.customStyle);
-=======
                enabled == that.enabled &&
                Objects.equals(id, that.id) &&
                Objects.equals(expression, that.expression) &&
                Objects.equals(backgroundColor, that.backgroundColor) &&
-               Objects.equals(textColor, that.textColor);
->>>>>>> 91558ead
+               Objects.equals(textColor, that.textColor) &&
+               Objects.equals(style, that.style) &&
+               Objects.equals(customStyle, that.customStyle);
     }
 
     @Override
@@ -136,25 +122,15 @@
     @Override
     public String toString() {
         return "ConditionalFormattingRule{" +
-<<<<<<< HEAD
-                "id='" + id + '\'' +
-                ", expression=" + expression +
-                ", hide=" + hide +
-                ", backgroundColor='" + backgroundColor + '\'' +
-                ", textColor='" + textColor + '\'' +
-                ", enabled=" + enabled +
-                ", styleName=" + style +
-                ", customStyle=" + customStyle +
-                '}';
-=======
                "id='" + id + '\'' +
                ", expression=" + expression +
                ", hide=" + hide +
                ", backgroundColor='" + backgroundColor + '\'' +
                ", textColor='" + textColor + '\'' +
                ", enabled=" + enabled +
+               ", styleName=" + style +
+               ", customStyle=" + customStyle +
                '}';
->>>>>>> 91558ead
     }
 
     public static Builder builder() {
