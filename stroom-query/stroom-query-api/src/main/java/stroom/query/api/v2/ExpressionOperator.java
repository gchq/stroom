/*
 * Copyright 2017 Crown Copyright
 *
 * Licensed under the Apache License, Version 2.0 (the "License");
 * you may not use this file except in compliance with the License.
 * You may obtain a copy of the License at
 *
 *     http://www.apache.org/licenses/LICENSE-2.0
 *
 * Unless required by applicable law or agreed to in writing, software
 * distributed under the License is distributed on an "AS IS" BASIS,
 * WITHOUT WARRANTIES OR CONDITIONS OF ANY KIND, either express or implied.
 * See the License for the specific language governing permissions and
 * limitations under the License.
 */

package stroom.query.api.v2;

import stroom.datasource.api.v2.BooleanField;
import stroom.datasource.api.v2.DateField;
import stroom.datasource.api.v2.DocRefField;
import stroom.datasource.api.v2.DoubleField;
import stroom.datasource.api.v2.FloatField;
import stroom.datasource.api.v2.IdField;
import stroom.datasource.api.v2.IntegerField;
import stroom.datasource.api.v2.LongField;
import stroom.datasource.api.v2.TextField;
import stroom.docref.DocRef;
import stroom.docref.HasDisplayValue;
import stroom.query.api.v2.ExpressionTerm.Condition;

import com.fasterxml.jackson.annotation.JsonCreator;
import com.fasterxml.jackson.annotation.JsonIgnore;
import com.fasterxml.jackson.annotation.JsonInclude;
import com.fasterxml.jackson.annotation.JsonInclude.Include;
import com.fasterxml.jackson.annotation.JsonProperty;
import com.fasterxml.jackson.annotation.JsonPropertyOrder;
import io.swagger.v3.oas.annotations.media.Schema;

import java.util.ArrayList;
import java.util.Arrays;
import java.util.Collection;
import java.util.Collections;
import java.util.List;
import java.util.Objects;
import java.util.function.Predicate;
import java.util.stream.Collectors;
import javax.xml.bind.annotation.XmlAccessType;
import javax.xml.bind.annotation.XmlAccessorType;
import javax.xml.bind.annotation.XmlElement;
import javax.xml.bind.annotation.XmlElementWrapper;
import javax.xml.bind.annotation.XmlElements;
import javax.xml.bind.annotation.XmlType;

@JsonPropertyOrder({"op", "children"})
@JsonInclude(Include.NON_NULL)
@XmlType(name = "ExpressionOperator", propOrder = {"op", "children"})
@XmlAccessorType(XmlAccessType.FIELD)
@Schema(name = "ExpressionOperator",
        description = "A logical addOperator term in a query expression tree")
public final class ExpressionOperator extends ExpressionItem {

    @XmlElement(name = "op")
    @Schema(description = "The logical addOperator type",
            required = true)
    @JsonProperty
    private Op op; // TODO : XML serialisation still requires no-arg constructor and mutable fields

    @XmlElementWrapper(name = "children")
    @XmlElements({
            @XmlElement(name = "operator", type = ExpressionOperator.class),
            @XmlElement(name = "term", type = ExpressionTerm.class)
    })
    @JsonProperty
    // TODO : XML serialisation still requires no-arg constructor and mutable fields
    private List<ExpressionItem> children;

    public ExpressionOperator() {
        // TODO : XML serialisation still requires no-arg constructor and mutable fields
    }

    @Override
    public boolean containsField(final String... fields) {
        if (children != null) {
            for (final ExpressionItem child : children) {
                if (child.containsField(fields)) {
                    // Found a match so break out
                    return true;
                }
            }
        }
        return false;
    }

    @Override
    public boolean containsTerm(final Predicate<ExpressionTerm> predicate) {
        if (children != null) {
            for (final ExpressionItem child : children) {
                if (child.containsTerm(predicate)) {
                    // Found a match so break out
                    return true;
                }
            }
        }
        return false;
    }

    @JsonCreator
    public ExpressionOperator(@JsonProperty("enabled") final Boolean enabled,
                              @JsonProperty("op") final Op op,
                              @JsonProperty("children") final List<ExpressionItem> children) {
        super(enabled);
        this.op = op;
        this.children = children;
    }

    public Op getOp() {
        return op;
    }

    public Op op() {
        if (op == null) {
            return Op.AND;
        }
        return op;
    }

    /**
     * @return All children enabled or not
     */
    public List<ExpressionItem> getChildren() {
        return children;
    }

<<<<<<< HEAD
    public boolean hasChildren() {
        return children != null && children.size() > 0;
=======
    /**
     * @return All enabled children
     */
    @JsonIgnore
    public List<ExpressionItem> getEnabledChildren() {
        return children != null
                ? children.stream()
                .filter(Objects::nonNull)
                .filter(ExpressionItem::enabled)
                .collect(Collectors.toList())
                : Collections.emptyList();
    }

    /**
     * @return True if it has at least one child that is enabled
     */
    public boolean hasEnabledChildren() {
        return children != null
                && children.stream()
                .anyMatch(expressionItem ->
                        expressionItem != null && expressionItem.enabled());
>>>>>>> ab0e8985
    }

    @Override
    public boolean equals(Object o) {
        if (this == o) {
            return true;
        }
        if (o == null || getClass() != o.getClass()) {
            return false;
        }
        if (!super.equals(o)) {
            return false;
        }
        ExpressionOperator that = (ExpressionOperator) o;
        return op == that.op &&
                Objects.equals(children, that.children);
    }

    @Override
    public int hashCode() {
        return Objects.hash(super.hashCode(), op, children);
    }

    @Override
    void append(final StringBuilder sb, final String pad, final boolean singleLine) {
        if (enabled()) {
            if (!singleLine && sb.length() > 0) {
                sb.append("\n");
                sb.append(pad);
            }

            sb.append(op());
            if (singleLine) {
                sb.append(" {");
            }

            if (children != null) {
                final String padding = pad + "  ";
                boolean firstItem = true;
                for (final ExpressionItem expressionItem : children) {
                    if (expressionItem.enabled()) {
                        if (singleLine && !firstItem) {
                            sb.append(", ");
                        }

                        expressionItem.append(sb, padding, singleLine);
                        firstItem = false;
                    }
                }
            }

            if (singleLine) {
                sb.append("}");
            }
        }
    }

    public enum Op implements HasDisplayValue {
        AND("AND"),
        OR("OR"),
        NOT("NOT");

        private final String displayValue;

        Op(final String displayValue) {
            this.displayValue = displayValue;
        }

        @Override
        public String getDisplayValue() {
            return displayValue;
        }
    }

    public static Builder builder() {
        return new Builder();
    }

    public Builder copy() {
        return new Builder(this);
    }

    /**
     * Builder for constructing a {@link ExpressionOperator}
     */
    public static final class Builder extends ExpressionItem.Builder<ExpressionOperator, Builder> {

        private Op op;
        private final List<ExpressionItem> children = new ArrayList<>();

        private Builder() {
        }

        private Builder(final ExpressionOperator expressionOperator) {
            super(expressionOperator);
            this.op = expressionOperator.op;
            if (expressionOperator.children != null) {
                this.children.addAll(expressionOperator.children);
            }
        }

        /**
         * Changes the operator of this builder
         *
         * @param op The operator to set for this builder
         * @return The {@link Builder}, enabling method chaining
         */
        public Builder op(final Op op) {
            this.op = op;
            return this;
        }

        public Builder children(final List<ExpressionItem> children) {
            this.children.clear();
            if (children != null) {
                this.children.addAll(children);
            }
            return this;
        }

        /**
         * Adds an {@link ExpressionOperator} to this builder
         *
         * @param item The expression item to add as children
         * @return The {@link Builder}, enabling method chaining
         */
        public Builder addOperator(ExpressionOperator item) {
            return addOperators(item);
        }

        /**
         * Adds an {@link ExpressionOperator} to this builder
         *
         * @param items The expression items to add as children
         * @return The {@link Builder}, enabling method chaining
         */
        public Builder addOperators(ExpressionOperator... items) {
            return addOperators(Arrays.asList(items));
        }

        /**
         * Adds an {@link ExpressionOperator} to this builder
         *
         * @param items The expression items to add as children
         * @return The {@link Builder}, enabling method chaining
         */
        public Builder addOperators(Collection<ExpressionOperator> items) {
            this.children.addAll(items);
            return this;
        }

        /**
         * Adds an {@link ExpressionTerm} to this builder
         *
         * @param item The expression item to add as children
         * @return The {@link Builder}, enabling method chaining
         */
        public Builder addTerm(ExpressionTerm item) {
            return addTerms(item);
        }

        /**
         * Adds an {@link ExpressionTerm} to this builder
         *
         * @param items The expression items to add as children
         * @return The {@link Builder}, enabling method chaining
         */
        public Builder addTerms(ExpressionTerm... items) {
            return addTerms(Arrays.asList(items));
        }

        /**
         * Adds an {@link ExpressionTerm} to this builder
         *
         * @param items The expression items to add as children
         * @return The {@link Builder}, enabling method chaining
         */
        public Builder addTerms(Collection<ExpressionTerm> items) {
            this.children.addAll(items);
            return this;
        }

        /**
         * A convenience function for adding terms in one go, the parameters should read fairly clearly
         *
         * @param field     The field name
         * @param condition The condition to apply to the value
         * @param value     The value
         * @return this builder, with the completed term added.
         */
        public Builder addTerm(final String field,
                               final ExpressionTerm.Condition condition,
                               final String value) {
            return addTerm(ExpressionTerm.builder()
                    .field(field)
                    .condition(condition)
                    .value(value)
                    .build());
        }

        /**
         * A convenience function for adding terms in one go, the parameters should read fairly clearly
         *
         * @param field     The field name
         * @param condition The condition to apply to the value
         * @param value     The value
         * @return this builder, with the completed term added.
         */
        public Builder addTerm(final BooleanField field,
                               final ExpressionTerm.Condition condition,
                               final boolean value) {
            return addTerm(ExpressionTerm.builder()
                    .field(field.getName())
                    .condition(condition)
                    .value(String.valueOf(value))
                    .build());
        }

        public Builder addTerm(final DateField field,
                               final ExpressionTerm.Condition condition,
                               final String value) {
            return addTerm(ExpressionTerm.builder()
                    .field(field.getName())
                    .condition(condition)
                    .value(value)
                    .build());
        }

        public Builder addTerm(final DocRefField field,
                               final ExpressionTerm.Condition condition,
                               final String value) {
            return addTerm(ExpressionTerm.builder()
                    .field(field.getName())
                    .condition(condition)
                    .value(value)
                    .build());
        }

        public Builder addTerm(final DocRefField field,
                               final ExpressionTerm.Condition condition,
                               final DocRef docRef) {
            if (!Condition.IS_DOC_REF.equals(condition) &&
                    !Condition.IN_FOLDER.equals(condition)) {
                throw new RuntimeException("Unexpected condition used for doc ref :" + condition);
            }

            return addTerm(ExpressionTerm.builder()
                    .field(field.getName())
                    .condition(condition)
                    .docRef(docRef)
                    .build());
        }

        public Builder addTerm(final IdField field,
                               final ExpressionTerm.Condition condition,
                               final long value) {
            return addTerm(ExpressionTerm.builder()
                    .field(field.getName())
                    .condition(condition)
                    .value(String.valueOf(value))
                    .build());
        }

        public Builder addTerm(final IntegerField field,
                               final ExpressionTerm.Condition condition,
                               final int value) {
            return addTerm(ExpressionTerm.builder()
                    .field(field.getName())
                    .condition(condition)
                    .value(String.valueOf(value))
                    .build());
        }

        public Builder addTerm(final LongField field,
                               final ExpressionTerm.Condition condition,
                               final long value) {
            return addTerm(ExpressionTerm.builder()
                    .field(field.getName())
                    .condition(condition)
                    .value(String.valueOf(value))
                    .build());
        }

        public Builder addTerm(final FloatField field,
                               final ExpressionTerm.Condition condition,
                               final float value) {
            return addTerm(ExpressionTerm.builder()
                    .field(field.getName())
                    .condition(condition)
                    .value(String.valueOf(value))
                    .build());
        }

        public Builder addTerm(final DoubleField field,
                               final ExpressionTerm.Condition condition,
                               final double value) {
            return addTerm(ExpressionTerm.builder()
                    .field(field.getName())
                    .condition(condition)
                    .value(String.valueOf(value))
                    .build());
        }

        public Builder addTerm(final TextField field,
                               final ExpressionTerm.Condition condition,
                               final String value) {
            return addTerm(ExpressionTerm.builder()
                    .field(field.getName())
                    .condition(condition)
                    .value(value)
                    .build());
        }

        public Builder addTerm(final String field,
                               final ExpressionTerm.Condition condition,
                               final DocRef docRef) {
            return addTerm(ExpressionTerm.builder()
                    .field(field)
                    .condition(condition)
                    .docRef(docRef)
                    .build());
        }

        @Override
        ExpressionOperator.Builder self() {
            return this;
        }

        @Override
        public ExpressionOperator build() {
            Boolean enabled = this.enabled;
            if (Boolean.TRUE.equals(enabled)) {
                enabled = null;
            }

            Op op = this.op;
            if (Op.AND.equals(op)) {
                op = null;
            }

            List<ExpressionItem> children = this.children;
            if (children.size() == 0) {
                children = null;
            } else {
                children = Collections.unmodifiableList(children);
            }

            return new ExpressionOperator(enabled, op, children);
        }
    }
}<|MERGE_RESOLUTION|>--- conflicted
+++ resolved
@@ -132,10 +132,10 @@
         return children;
     }
 
-<<<<<<< HEAD
     public boolean hasChildren() {
         return children != null && children.size() > 0;
-=======
+    }
+
     /**
      * @return All enabled children
      */
@@ -157,7 +157,6 @@
                 && children.stream()
                 .anyMatch(expressionItem ->
                         expressionItem != null && expressionItem.enabled());
->>>>>>> ab0e8985
     }
 
     @Override
