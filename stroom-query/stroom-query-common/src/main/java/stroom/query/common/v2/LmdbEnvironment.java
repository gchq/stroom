package stroom.query.common.v2;

import stroom.util.io.FileUtil;
import stroom.util.logging.LambdaLogger;
import stroom.util.logging.LambdaLoggerFactory;
import stroom.util.logging.LogUtil;

import org.lmdbjava.Dbi;
import org.lmdbjava.DbiFlags;
import org.lmdbjava.Env;
import org.lmdbjava.Txn;

import java.nio.ByteBuffer;
import java.nio.charset.StandardCharsets;
import java.nio.file.Path;
<<<<<<< HEAD
import java.util.Objects;
import java.util.stream.Collectors;
import javax.inject.Inject;
import javax.inject.Singleton;
=======
>>>>>>> 2558717c

public class LmdbEnvironment {

    private static final LambdaLogger LOGGER = LambdaLoggerFactory.getLogger(LmdbEnvironment.class);

    private final Path path;
    private final Env<ByteBuffer> env;

    public LmdbEnvironment(final Path path,
                           final Env<ByteBuffer> env) {
        this.path = path;
        this.env = env;
    }

<<<<<<< HEAD
    private Env<ByteBuffer> createEnvironment(final LmdbConfig lmdbConfig) {
        LOGGER.info(
                "Creating RefDataOffHeapStore environment with [maxSize: {}, maxDbs: {}, dbDir {}, maxReaders {}, " +
                        "maxPutsBeforeCommit {}, isReadAheadEnabled {}]",
                maxSize,
                lmdbConfig.getMaxDbs(),
                FileUtil.getCanonicalPath(dbDir),
                maxReaders,
                maxPutsBeforeCommit,
                lmdbConfig.isReadAheadEnabled());

        // By default LMDB opens with readonly mmaps so you cannot mutate the bytebuffers inside a txn.
        // Instead you need to create a new bytebuffer for the value and put that. If you want faster writes
        // then you can use EnvFlags.MDB_WRITEMAP in the open() call to allow mutation inside a txn but that
        // comes with greater risk of corruption.

        // NOTE on setMapSize() from LMDB author found on https://groups.google.com/forum/#!topic/caffe-users/0RKsTTYRGpQ
        // On Windows the OS sets the filesize equal to the mapsize. (MacOS requires that too, and allocates
        // all of the physical space up front, it doesn't support sparse files.) The mapsize should not be
        // hardcoded into software, it needs to be reconfigurable. On Windows and MacOS you really shouldn't
        // set it larger than the amount of free space on the filesystem.

        final EnvFlags[] envFlags;
        if (lmdbConfig.isReadAheadEnabled()) {
            envFlags = new EnvFlags[0];
        } else {
            envFlags = new EnvFlags[]{EnvFlags.MDB_NORDAHEAD};
        }

        final String lmdbSystemLibraryPath = lmdbConfig.getLmdbSystemLibraryPath();

        if (lmdbSystemLibraryPath != null) {
            // javax.validation should ensure the path is valid if set
            System.setProperty(LMDB_NATIVE_LIB_PROP, lmdbSystemLibraryPath);
            LOGGER.info("Using provided LMDB system library file " + lmdbSystemLibraryPath);
        } else {
            // Set the location to extract the bundled LMDB binary to
            System.setProperty(LMDB_EXTRACT_DIR_PROP, dbDir.toAbsolutePath().toString());
            LOGGER.info("Extracting bundled LMDB binary to " + dbDir);
        }

        return Env.create()
                .setMaxReaders(maxReaders)
                .setMapSize(maxSize.getBytes())
                .setMaxDbs(lmdbConfig.getMaxDbs())
                .open(dbDir.toFile(), envFlags);
    }

    void list() {
        LOGGER.info("Existing databases: \n\t{}",
                lmdbEnvironment.getDbiNames()
                        .stream()
                        .map(this::toString)
                        .collect(Collectors.joining("\n\t")));
    }

    private Path getStoreDir() {
        String storeDirStr = lmdbConfig.getLocalDir();
        Path storeDir;
        if (storeDirStr == null || storeDirStr.isBlank()) {
            LOGGER.info("Off heap store dir is not set, falling back to {}", tempDirProvider.get());
            storeDir = tempDirProvider.get();
            Objects.requireNonNull(storeDir, "Temp dir is not set");
            storeDir = storeDir.resolve(DEFAULT_STORE_SUB_DIR_NAME);
        } else {
            storeDir = pathCreator.toAppPath(storeDirStr);
        }

        try {
            LOGGER.debug("Ensuring directory {}", storeDir);
            Files.createDirectories(storeDir);
        } catch (IOException e) {
            throw new RuntimeException(LogUtil.message("Error ensuring store directory {} exists", storeDirStr), e);
        }

        return storeDir;
    }

    Dbi<ByteBuffer> openDbi(final String queryKey, final String instanceId) {
        final String name = queryKey + "_" + instanceId;
        LOGGER.debug("Opening LMDB database with name: {}", name);
=======
    public Dbi<ByteBuffer> openDbi(final String name) {
        LOGGER.debug(() -> "Opening LMDB database with name: " + name);
        final byte[] nameBytes = toBytes(name);
>>>>>>> 2558717c
        try {
            final Dbi<ByteBuffer> dbi = env.openDbi(nameBytes, DbiFlags.MDB_CREATE);
            return dbi;
        } catch (final Exception e) {
            final String message = LogUtil.message("Error opening LMDB database '{}' in '{}' ({})",
                    name,
                    FileUtil.getCanonicalPath(path),
                    e.getMessage());

            LOGGER.error(message, e);
            throw new RuntimeException(message, e);
        }
    }

    Txn<ByteBuffer> txnWrite() {
        return env.txnWrite();
    }

    Txn<ByteBuffer> txnRead() {
        return env.txnRead();
    }

    void close() {
        env.close();
    }

    void delete() {
        if (!FileUtil.deleteDir(path)) {
            throw new RuntimeException("Unable to delete dir: " + FileUtil.getCanonicalPath(path));
        }
    }

    private byte[] toBytes(final String string) {
        return string.getBytes(StandardCharsets.UTF_8);
    }
}<|MERGE_RESOLUTION|>--- conflicted
+++ resolved
@@ -13,13 +13,6 @@
 import java.nio.ByteBuffer;
 import java.nio.charset.StandardCharsets;
 import java.nio.file.Path;
-<<<<<<< HEAD
-import java.util.Objects;
-import java.util.stream.Collectors;
-import javax.inject.Inject;
-import javax.inject.Singleton;
-=======
->>>>>>> 2558717c
 
 public class LmdbEnvironment {
 
@@ -34,93 +27,9 @@
         this.env = env;
     }
 
-<<<<<<< HEAD
-    private Env<ByteBuffer> createEnvironment(final LmdbConfig lmdbConfig) {
-        LOGGER.info(
-                "Creating RefDataOffHeapStore environment with [maxSize: {}, maxDbs: {}, dbDir {}, maxReaders {}, " +
-                        "maxPutsBeforeCommit {}, isReadAheadEnabled {}]",
-                maxSize,
-                lmdbConfig.getMaxDbs(),
-                FileUtil.getCanonicalPath(dbDir),
-                maxReaders,
-                maxPutsBeforeCommit,
-                lmdbConfig.isReadAheadEnabled());
-
-        // By default LMDB opens with readonly mmaps so you cannot mutate the bytebuffers inside a txn.
-        // Instead you need to create a new bytebuffer for the value and put that. If you want faster writes
-        // then you can use EnvFlags.MDB_WRITEMAP in the open() call to allow mutation inside a txn but that
-        // comes with greater risk of corruption.
-
-        // NOTE on setMapSize() from LMDB author found on https://groups.google.com/forum/#!topic/caffe-users/0RKsTTYRGpQ
-        // On Windows the OS sets the filesize equal to the mapsize. (MacOS requires that too, and allocates
-        // all of the physical space up front, it doesn't support sparse files.) The mapsize should not be
-        // hardcoded into software, it needs to be reconfigurable. On Windows and MacOS you really shouldn't
-        // set it larger than the amount of free space on the filesystem.
-
-        final EnvFlags[] envFlags;
-        if (lmdbConfig.isReadAheadEnabled()) {
-            envFlags = new EnvFlags[0];
-        } else {
-            envFlags = new EnvFlags[]{EnvFlags.MDB_NORDAHEAD};
-        }
-
-        final String lmdbSystemLibraryPath = lmdbConfig.getLmdbSystemLibraryPath();
-
-        if (lmdbSystemLibraryPath != null) {
-            // javax.validation should ensure the path is valid if set
-            System.setProperty(LMDB_NATIVE_LIB_PROP, lmdbSystemLibraryPath);
-            LOGGER.info("Using provided LMDB system library file " + lmdbSystemLibraryPath);
-        } else {
-            // Set the location to extract the bundled LMDB binary to
-            System.setProperty(LMDB_EXTRACT_DIR_PROP, dbDir.toAbsolutePath().toString());
-            LOGGER.info("Extracting bundled LMDB binary to " + dbDir);
-        }
-
-        return Env.create()
-                .setMaxReaders(maxReaders)
-                .setMapSize(maxSize.getBytes())
-                .setMaxDbs(lmdbConfig.getMaxDbs())
-                .open(dbDir.toFile(), envFlags);
-    }
-
-    void list() {
-        LOGGER.info("Existing databases: \n\t{}",
-                lmdbEnvironment.getDbiNames()
-                        .stream()
-                        .map(this::toString)
-                        .collect(Collectors.joining("\n\t")));
-    }
-
-    private Path getStoreDir() {
-        String storeDirStr = lmdbConfig.getLocalDir();
-        Path storeDir;
-        if (storeDirStr == null || storeDirStr.isBlank()) {
-            LOGGER.info("Off heap store dir is not set, falling back to {}", tempDirProvider.get());
-            storeDir = tempDirProvider.get();
-            Objects.requireNonNull(storeDir, "Temp dir is not set");
-            storeDir = storeDir.resolve(DEFAULT_STORE_SUB_DIR_NAME);
-        } else {
-            storeDir = pathCreator.toAppPath(storeDirStr);
-        }
-
-        try {
-            LOGGER.debug("Ensuring directory {}", storeDir);
-            Files.createDirectories(storeDir);
-        } catch (IOException e) {
-            throw new RuntimeException(LogUtil.message("Error ensuring store directory {} exists", storeDirStr), e);
-        }
-
-        return storeDir;
-    }
-
-    Dbi<ByteBuffer> openDbi(final String queryKey, final String instanceId) {
-        final String name = queryKey + "_" + instanceId;
-        LOGGER.debug("Opening LMDB database with name: {}", name);
-=======
     public Dbi<ByteBuffer> openDbi(final String name) {
         LOGGER.debug(() -> "Opening LMDB database with name: " + name);
         final byte[] nameBytes = toBytes(name);
->>>>>>> 2558717c
         try {
             final Dbi<ByteBuffer> dbi = env.openDbi(nameBytes, DbiFlags.MDB_CREATE);
             return dbi;
