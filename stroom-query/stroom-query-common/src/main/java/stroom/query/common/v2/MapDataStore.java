--- conflicted
+++ resolved
@@ -477,9 +477,6 @@
         }
 
         @Override
-<<<<<<< HEAD
-        @NotNull
-=======
         public Item get(final int index) {
             return copy().get(index);
         }
@@ -490,8 +487,7 @@
         }
 
         @Override
-        @Nonnull
->>>>>>> e006e9b4
+        @NotNull
         public Iterator<Item> iterator() {
             return copy().iterator();
         }
