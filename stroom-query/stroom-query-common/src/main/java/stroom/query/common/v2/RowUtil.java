--- conflicted
+++ resolved
@@ -23,7 +23,7 @@
         return formatters;
     }
 
-    static ValueFunctionFactories<Values> createColumnNameValExtractor(final List<Column> newColumns) {
+    public static ValueFunctionFactories<Values> createColumnNameValExtractor(final List<Column> newColumns) {
         // Create the field position map for the new columns.
         final Map<String, ValueFunctionFactory<Values>> fieldPositionMap = new HashMap<>();
         for (int i = 0; i < newColumns.size(); i++) {
@@ -32,70 +32,4 @@
         }
         return fieldPositionMap::get;
     }
-<<<<<<< HEAD
-=======
-
-    public static ValueFunctionFactories<Val[]> createColumnNameValExtractor(final List<Column> newColumns) {
-        // Create the field position map for the new columns.
-        final Map<String, ValueFunctionFactory<Val[]>> fieldPositionMap = new HashMap<>();
-        for (int i = 0; i < newColumns.size(); i++) {
-            final Column column = newColumns.get(i);
-            fieldPositionMap.put(column.getName(), new ValArrayFunctionFactory(column, i));
-        }
-        return fieldPositionMap::get;
-    }
-
-    static Val[] createValuesArray(final Item item,
-                                   final int[] columnIndexMapping) {
-        final Val[] values = new Val[columnIndexMapping.length];
-        for (int i = 0; i < values.length; i++) {
-            final int index = columnIndexMapping[i];
-            final Val val;
-            if (index != -1) {
-                val = item.getValue(index);
-            } else {
-                val = ValNull.INSTANCE;
-            }
-            values[i] = val;
-        }
-        return values;
-    }
-
-    static List<String> convertValues(final Val[] values,
-                                      final Formatter[] columnFormatters) {
-        final List<String> stringValues = new ArrayList<>(values.length);
-        for (int i = 0; i < values.length; i++) {
-            try {
-                final Val val = values[i];
-                stringValues.add(columnFormatters[i].format(val));
-            } catch (final RuntimeException e) {
-                LOGGER.error(LogUtil.message("Error getting column value for column index {}", i), e);
-                throw e;
-            }
-        }
-        return stringValues;
-    }
-
-    static List<String> convertValuesDirectly(final Item item,
-                                              final int[] columnIndexMapping,
-                                              final Formatter[] columnFormatters) {
-        final List<String> stringValues = new ArrayList<>(columnIndexMapping.length);
-        for (int i = 0; i < columnIndexMapping.length; i++) {
-            try {
-                final int index = columnIndexMapping[i];
-                final Val val;
-                if (index != -1) {
-                    val = item.getValue(index);
-                } else {
-                    val = ValNull.INSTANCE;
-                }
-                stringValues.add(columnFormatters[i].format(val));
-            } catch (final RuntimeException e) {
-                LOGGER.error(LogUtil.message("Error getting column value for column index {}", i), e);
-                throw e;
-            }
-        }
-        return stringValues;
-    }
->>>>>>> 5858676c
 }