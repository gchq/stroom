--- conflicted
+++ resolved
@@ -1713,14 +1713,9 @@
         }
     }
 
-<<<<<<< HEAD
-    public static String makePattern(final String value) {
-        int index = 0;
-=======
     public static String replaceWildcards(final String value) {
         boolean escaped = false;
 
->>>>>>> b4629e68
         final char[] chars = value.toCharArray();
         final StringBuilder sb = new StringBuilder();
         for (int i = 0; i < chars.length; i++) {
