/*
 * Copyright 2018 Crown Copyright
 *
 * Licensed under the Apache License, Version 2.0 (the "License");
 * you may not use this file except in compliance with the License.
 * You may obtain a copy of the License at
 *
 *     http://www.apache.org/licenses/LICENSE-2.0
 *
 * Unless required by applicable law or agreed to in writing, software
 * distributed under the License is distributed on an "AS IS" BASIS,
 * WITHOUT WARRANTIES OR CONDITIONS OF ANY KIND, either express or implied.
 * See the License for the specific language governing permissions and
 * limitations under the License.
 *
 */

package stroom.query.common.v2;

import stroom.dashboard.expression.v1.Any.AnySelector;
import stroom.dashboard.expression.v1.Bottom.BottomSelector;
import stroom.dashboard.expression.v1.Expression;
import stroom.dashboard.expression.v1.FieldIndex;
import stroom.dashboard.expression.v1.Generator;
import stroom.dashboard.expression.v1.Last.LastSelector;
import stroom.dashboard.expression.v1.Nth.NthSelector;
import stroom.dashboard.expression.v1.Selection;
import stroom.dashboard.expression.v1.Selector;
import stroom.dashboard.expression.v1.Top.TopSelector;
import stroom.dashboard.expression.v1.Val;
import stroom.dashboard.expression.v1.ValNull;
import stroom.dashboard.expression.v1.ValSerialiser;
import stroom.lmdb.LmdbEnv;
import stroom.lmdb.LmdbEnv.BatchingWriteTxn;
import stroom.lmdb.LmdbEnvFactory;
import stroom.query.api.v2.QueryKey;
import stroom.query.api.v2.TableSettings;
import stroom.query.common.v2.SearchProgressLog.SearchPhase;
import stroom.util.concurrent.CompleteException;
import stroom.util.logging.LambdaLogger;
import stroom.util.logging.LambdaLoggerFactory;
import stroom.util.logging.LogUtil;
import stroom.util.logging.Metrics;

import com.esotericsoftware.kryo.io.Input;
import com.esotericsoftware.kryo.io.Output;
import com.esotericsoftware.kryo.unsafe.UnsafeByteBufferInput;
import com.esotericsoftware.kryo.unsafe.UnsafeByteBufferOutput;
import org.lmdbjava.CursorIterable;
import org.lmdbjava.CursorIterable.KeyVal;
import org.lmdbjava.Dbi;
import org.lmdbjava.EnvFlags;
import org.lmdbjava.KeyRange;
import org.lmdbjava.PutFlags;
import org.lmdbjava.Txn;

import java.io.IOException;
import java.nio.ByteBuffer;
import java.util.Arrays;
import java.util.Iterator;
import java.util.Map;
import java.util.UUID;
import java.util.concurrent.CountDownLatch;
import java.util.concurrent.Executor;
import java.util.concurrent.TimeUnit;
import java.util.concurrent.atomic.AtomicBoolean;
import java.util.concurrent.atomic.AtomicLong;
<<<<<<< HEAD
import java.util.function.Consumer;
import javax.annotation.Nonnull;
=======
>>>>>>> 8284d706
import javax.inject.Provider;
import javax.validation.constraints.NotNull;

public class LmdbDataStore implements DataStore {

    private static final LambdaLogger LOGGER = LambdaLoggerFactory.getLogger(LmdbDataStore.class);

    private static final long COMMIT_FREQUENCY_MS = 1000;

    private final LmdbEnv lmdbEnv;
    private final ResultStoreConfig resultStoreConfig;
    private final int minValueSize;
    private final int maxValueSize;
    private final Dbi<ByteBuffer> dbi;

    private final CompiledField[] compiledFields;
    private final CompiledSorter<HasGenerators>[] compiledSorters;
    private final CompiledDepths compiledDepths;
    private final Sizes maxResults;
    private final AtomicLong totalResultCount = new AtomicLong();
    private final boolean limitResultCount;
    private final AtomicLong resultCount = new AtomicLong();

    private final AtomicBoolean hasEnoughData = new AtomicBoolean();
    private final AtomicBoolean shutdown = new AtomicBoolean();

    private final LmdbKVQueue queue;
    private final CountDownLatch complete = new CountDownLatch(1);
    private final CompletionState completionState = new CompletionStateImpl(this, complete);
    private final AtomicLong uniqueKey = new AtomicLong();
    private final QueryKey queryKey;
    private final String componentId;
    private final boolean producePayloads;
    private final ErrorConsumer errorConsumer;
    private final LmdbPayloadCreator payloadCreator;

    private final LmdbKey rootParentRowKey;
    private final TransferState transferState = new TransferState();

    LmdbDataStore(final LmdbEnvFactory lmdbEnvFactory,
                  final ResultStoreConfig resultStoreConfig,
                  final QueryKey queryKey,
                  final String componentId,
                  final TableSettings tableSettings,
                  final FieldIndex fieldIndex,
                  final Map<String, String> paramMap,
                  final Sizes maxResults,
                  final boolean producePayloads,
                  final Provider<Executor> executorProvider,
                  final ErrorConsumer errorConsumer) {
        this.resultStoreConfig = resultStoreConfig;
        this.maxResults = maxResults;
        this.queryKey = queryKey;
        this.componentId = componentId;
        this.producePayloads = producePayloads;
        this.errorConsumer = errorConsumer;

        queue = new LmdbKVQueue(resultStoreConfig.getValueQueueSize());
        minValueSize = (int) resultStoreConfig.getMinValueSize().getBytes();
        maxValueSize = (int) resultStoreConfig.getMaxValueSize().getBytes();
        compiledFields = CompiledFields.create(tableSettings.getFields(), fieldIndex, paramMap);
        compiledDepths = new CompiledDepths(compiledFields, tableSettings.showDetail());
        compiledSorters = CompiledSorter.create(compiledDepths.getMaxDepth(), compiledFields);
        payloadCreator = new LmdbPayloadCreator(queryKey, this, compiledFields, resultStoreConfig);

        rootParentRowKey = new LmdbKey.Builder()
                .keyBytes(Key.root().getBytes())
                .build();

        final String uuid = (queryKey + "_" + componentId + "_" + UUID.randomUUID());
        // Make safe for the file system.
        final String dirName = uuid.replaceAll("[^A-Za-z0-9]", "_");
        this.lmdbEnv = lmdbEnvFactory.builder(resultStoreConfig.getLmdbConfig())
                .withMaxDbCount(1)
                .withSubDirectory(dirName)
                .addEnvFlag(EnvFlags.MDB_NOTLS)
                .build();
        this.dbi = lmdbEnv.openDbi(uuid);

        // Find out if we have any sorting.
        boolean hasSort = false;
        for (final CompiledSorter<HasGenerators> sorter : compiledSorters) {
            if (sorter != null) {
                hasSort = true;
                break;
            }
        }

        // Determine if we are going to limit the result count.
        limitResultCount = maxResults != null && !hasSort && !compiledDepths.hasGroup();

        // Start transfer loop.
        // TODO : Use provided executor and allow it to be terminated by search termination.
        executorProvider.get().execute(this::transfer);
    }

    /**
     * Add some values to the data store.
     *
     * @param values The values to add to the store.
     */
    @Override
    public void add(final Val[] values) {
        SearchProgressLog.increment(queryKey, SearchPhase.LMDB_DATA_STORE_ADD);
        LOGGER.trace(() -> LogUtil.message("add() called for {} values", values.length));
        final int[] groupSizeByDepth = compiledDepths.getGroupSizeByDepth();
        final boolean[][] groupIndicesByDepth = compiledDepths.getGroupIndicesByDepth();
        final boolean[][] valueIndicesByDepth = compiledDepths.getValueIndicesByDepth();

        Key key = Key.root();
        LmdbKey parentRowKey = rootParentRowKey;

        for (int depth = 0; depth < groupIndicesByDepth.length; depth++) {
            final LmdbKey.Builder rowKeyBuilder = new LmdbKey.Builder();
            final Generator[] generators = new Generator[compiledFields.length];

            final int groupSize = groupSizeByDepth[depth];
            final boolean[] groupIndices = groupIndicesByDepth[depth];
            final boolean[] valueIndices = valueIndicesByDepth[depth];

            Val[] groupValues = ValSerialiser.EMPTY_VALUES;
            if (groupSize > 0) {
                groupValues = new Val[groupSize];
            }

            int groupIndex = 0;
            for (int fieldIndex = 0; fieldIndex < compiledFields.length; fieldIndex++) {
                final CompiledField compiledField = compiledFields[fieldIndex];

                final Expression expression = compiledField.getExpression();
                if (expression != null) {
                    Generator generator = null;
                    Val value = null;

                    // If this is the first level then check if we should filter out this data.
                    if (depth == 0) {
                        final CompiledFilter compiledFilter = compiledField.getCompiledFilter();
                        if (compiledFilter != null) {
                            generator = expression.createGenerator();
                            generator.set(values);

                            // If we are filtering then we need to evaluate this field
                            // now so that we can filter the resultant value.
                            value = generator.eval();

                            if (!compiledFilter.match(value.toString())) {
                                // We want to exclude this item so get out of this method ASAP.
                                return;
                            }
                        }
                    }

                    // If we are grouping at this level then evaluate the expression and add to the group values.
                    if (groupIndices[fieldIndex]) {
                        // If we haven't already created the generator then do so now.
                        if (value == null) {
                            generator = expression.createGenerator();
                            generator.set(values);
                            value = generator.eval();
                        }
                        groupValues[groupIndex++] = value;
                    }

                    // If we need a value at this level then evaluate the expression and add the value.
                    if (valueIndices[fieldIndex]) {
                        // If we haven't already created the generator then do so now.
                        if (generator == null) {
                            generator = expression.createGenerator();
                            generator.set(values);
                        }
                        generators[fieldIndex] = generator;
                    }
                }
            }

            final boolean grouped = depth <= compiledDepths.getMaxGroupDepth();
            final byte[] keyBytes;
            if (grouped) {
                // This is a grouped item.
                key = key.resolve(groupValues);
                keyBytes = key.getBytes();

                final LmdbKey rowKey = rowKeyBuilder
                        .depth(depth)
                        .parentRowKey(parentRowKey)
                        .keyBytes(keyBytes)
                        .group(true)
                        .build();
                final LmdbValue rowValue = new LmdbValue(
                        keyBytes,
                        new Generators(compiledFields, generators));
                parentRowKey = rowKey;
                put(new LmdbKV(rowKey, rowValue));

            } else {
                // This item will not be grouped.
                final long uniqueId = getUniqueId();
                key = key.resolve(uniqueId);
                keyBytes = key.getBytes();

                final LmdbKey rowKey = rowKeyBuilder
                        .depth(depth)
                        .parentRowKey(parentRowKey)
                        .uniqueId(uniqueId)
                        .group(false)
                        .build();
                final LmdbValue rowValue = new LmdbValue(
                        keyBytes,
                        new Generators(compiledFields, generators));
                put(new LmdbKV(rowKey, rowValue));
            }
        }
    }

    long getUniqueId() {
        return uniqueKey.incrementAndGet();
    }

    void put(final LmdbKV queueItem) {
        LOGGER.trace(() -> "put");
        SearchProgressLog.increment(queryKey, SearchPhase.LMDB_DATA_STORE_PUT);

        // Some searches can be terminated early if the user is not sorting or grouping.
        boolean allow = true;
        if (limitResultCount) {
            // No sorting or grouping, so we can stop the search as soon as we have the number of results requested by
            // the client
            allow = !hasEnoughData.get();
            if (allow) {
                final long currentResultCount = totalResultCount.getAndIncrement();
                if (currentResultCount >= maxResults.size(0)) {
                    allow = false;

                    // If we have enough data then we can stop transferring data and complete.
                    if (hasEnoughData.compareAndSet(false, true)) {
                        completionState.signalComplete();
                    }
                }
            }
        }

        if (allow) {
            doPut(queueItem);
        }
    }

    private void doPut(final LmdbKV queueItem) {
        try {
            queue.put(queueItem);
        } catch (final InterruptedException e) {
            LOGGER.trace(e.getMessage(), e);
            // Keep interrupting this thread.
            Thread.currentThread().interrupt();
        }
    }

    private void transfer() {
        Metrics.measure("Transfer", () -> {
            transferState.setThread(Thread.currentThread());

            final int maxPutsBeforeCommit = resultStoreConfig.getMaxPutsBeforeCommit();
            try (final BatchingWriteTxn batchingWriteTxn = lmdbEnv.openBatchingWriteTxn(maxPutsBeforeCommit)) {
                long lastCommitMs = System.currentTimeMillis();
                long uncommittedCount = 0;

                try {
                    while (!transferState.isTerminated()) {
                        LOGGER.trace("Transferring");
                        SearchProgressLog.increment(queryKey, SearchPhase.LMDB_DATA_STORE_QUEUE_POLL);
                        final LmdbKV lmdbKV = queue.poll(1, TimeUnit.SECONDS);

                        if (lmdbKV != null) {
                            insert(batchingWriteTxn, dbi, lmdbKV);
                            uncommittedCount++;
                        }

                        if (producePayloads && payloadCreator.isEmpty()) {
                            // Commit
                            LOGGER.debug(() -> "Committing for new payload");
                            batchingWriteTxn.commit();
                            lastCommitMs = System.currentTimeMillis();
                            uncommittedCount = 0;

                            // Create payload and clear the DB.
                            payloadCreator.addPayload(batchingWriteTxn, dbi, false);

                        } else if (uncommittedCount > 0) {
                            if (uncommittedCount >= maxPutsBeforeCommit ||
                                    lastCommitMs < System.currentTimeMillis() - COMMIT_FREQUENCY_MS) {

                                // Commit
                                LOGGER.debug(() -> "Committing for elapsed time");
                                batchingWriteTxn.commit();
                                lastCommitMs = System.currentTimeMillis();
                                uncommittedCount = 0;
                            }
                        }
                    }
                } catch (final InterruptedException e) {
                    LOGGER.trace(e::getMessage, e);
                    // Keep interrupting this thread.
                    Thread.currentThread().interrupt();
                } catch (final CompleteException e) {
                    LOGGER.debug(() -> "Complete");
                    LOGGER.trace(e::getMessage, e);
                }

                if (!transferState.isTerminated() && uncommittedCount > 0) {
                    LOGGER.debug(() -> "Final commit");
                    batchingWriteTxn.commit();
                }

                // Create final payloads and ensure they are all delivered before we complete.
                if (!transferState.isTerminated() && producePayloads) {
                    LOGGER.debug(() -> "Producing final payloads");
                    // Create payload and clear the DB.
                    boolean finalPayload = false;
                    while (!finalPayload) {
                        finalPayload = payloadCreator.addPayload(batchingWriteTxn, dbi, true);
                    }
                    // Make sure we end with an empty payload to indicate completion.
                    // Adding a final empty payload to the queue ensures that a consuming node will have to request the
                    // payload from the queue before we complete.
                    LOGGER.debug(() -> "Final payload");
                    payloadCreator.finalPayload();
                }

            } catch (final RuntimeException e) {
                LOGGER.error(e.getMessage(), e);
                errorConsumer.add(e);
            } finally {
                // Ensure we complete.
                complete.countDown();
                LOGGER.debug("Finished transfer while loop");
                transferState.setThread(null);
            }
        });
    }

    private void insert(final BatchingWriteTxn batchingWriteTxn,
                        final Dbi<ByteBuffer> dbi,
                        final LmdbKV queueItem) {
        SearchProgressLog.increment(queryKey, SearchPhase.LMDB_DATA_STORE_INSERT);
        Metrics.measure("Insert", () -> {
            try {
                LOGGER.trace(() -> "insert");

                final LmdbKey rowKey = queueItem.getRowKey();
                final LmdbValue rowValue = queueItem.getRowValue();

                // Just try to put first.
                final boolean success = put(
                        batchingWriteTxn,
                        dbi,
                        rowKey.getByteBuffer(),
                        rowValue.getByteBuffer(),
                        PutFlags.MDB_NOOVERWRITE);
                if (success) {
                    resultCount.incrementAndGet();

                } else if (rowKey.isGroup()) {
                    // Get the existing entry for this key.
                    final ByteBuffer existingValueBuffer = dbi.get(batchingWriteTxn.getTxn(), rowKey.getByteBuffer());

                    final int minValSize = Math.max(minValueSize, existingValueBuffer.remaining());
                    try (final UnsafeByteBufferOutput output =
                            new UnsafeByteBufferOutput(minValSize, maxValueSize)) {
                        boolean merged = false;

                        try (final UnsafeByteBufferInput input = new UnsafeByteBufferInput(existingValueBuffer)) {
                            while (!input.end()) {
                                final LmdbValue existingRowValue = LmdbValue.read(compiledFields, input);

                                // If this is the same value the update it and reinsert.
                                if (existingRowValue.getKey().equals(rowValue.getKey())) {
                                    final Generator[] generators = existingRowValue.getGenerators().getGenerators();
                                    final Generator[] newValue = rowValue.getGenerators().getGenerators();
                                    final Generator[] combined = combine(generators, newValue);

                                    LOGGER.trace("Merging combined value to output");
                                    final LmdbValue combinedValue = new LmdbValue(
                                            existingRowValue.getKey().getBytes(),
                                            new Generators(compiledFields, combined));
                                    combinedValue.write(output);

                                    // Copy any remaining values.
                                    if (!input.end()) {
                                        final byte[] remainingBytes = input.readAllBytes();
                                        output.writeBytes(remainingBytes, 0, remainingBytes.length);
                                    }

                                    merged = true;

                                } else {
                                    LOGGER.debug("Copying value to output");
                                    existingRowValue.write(output);
                                }
                            }
                        }

                        // Append if we didn't merge.
                        if (!merged) {
                            LOGGER.debug("Appending value to output");
                            rowValue.write(output);
                            resultCount.incrementAndGet();
                        }

                        final ByteBuffer newValue = output.getByteBuffer().flip();
                        final boolean ok = put(batchingWriteTxn, dbi, rowKey.getByteBuffer(), newValue);
                        if (!ok) {
                            LOGGER.debug("Unable to update");
                            throw new RuntimeException("Unable to update");
                        }
                    }

                } else {
                    // We do not expect a key collision here.
                    LOGGER.debug("Unexpected collision");
                    throw new RuntimeException("Unexpected collision");
                }

            } catch (final RuntimeException | IOException e) {
                LOGGER.debug("Error putting " + queueItem + " (" + e.getMessage() + ")", e);
                errorConsumer.add(new RuntimeException("Error putting " + queueItem + " (" + e.getMessage() + ")", e));

                // Treat all errors as fatal so complete.
                completionState.signalComplete();
            }
        });
    }

    private boolean put(final BatchingWriteTxn batchingWriteTxn,
                        final Dbi<ByteBuffer> dbi,
                        final ByteBuffer key,
                        final ByteBuffer val,
                        final PutFlags... flags) {
        try {
            SearchProgressLog.increment(queryKey, SearchPhase.LMDB_DATA_STORE_DBI_PUT);
            final boolean didPutSucceed = dbi.put(batchingWriteTxn.getTxn(), key, val, flags);
            if (didPutSucceed) {
                batchingWriteTxn.commitIfRequired();
            }
            return didPutSucceed;
        } catch (final Exception e) {
            LOGGER.debug(e.getMessage(), e);
            errorConsumer.add(e);
            throw new RuntimeException(e.getMessage(), e);
        }
    }

    private Generator[] combine(final Generator[] existing, final Generator[] value) {
        SearchProgressLog.increment(queryKey, SearchPhase.LMDB_DATA_STORE_COMBINE);
        return Metrics.measure("Combine", () -> {
            // Combine the new item into the original item.
            for (int i = 0; i < existing.length; i++) {
                Generator existingGenerator = existing[i];
                Generator newGenerator = value[i];
                if (newGenerator != null) {
                    if (existingGenerator == null) {
                        existing[i] = newGenerator;
                    } else {
                        existingGenerator.merge(newGenerator);
                    }
                }
            }

            return existing;
        });
    }

    /**
     * Get data from the store
     * Synchronised with clear to prevent a shutdown happening while reads are going on.
     *
     * @param consumer Consumer for the data.
     */
    @Override
    public synchronized void getData(final Consumer<Data> consumer) {
        SearchProgressLog.increment(queryKey, SearchPhase.LMDB_DATA_STORE_GET);
        LOGGER.trace("getData()");

        if (lmdbEnv.isClosed()) {
            // If we query LMDB after the env has been closed then we are likely to crash the JVM
            // see https://github.com/lmdbjava/lmdbjava/issues/185
            throw new RuntimeException(LogUtil.message(
                    "getData() called (queryKey ={}, componentId={}) after store has been shut down",
                    queryKey, componentId));
        }

        lmdbEnv.doWithReadTxn(readTxn ->
                Metrics.measure("getData", () ->
                        consumer.accept(new LmdbData(
                                dbi,
                                readTxn,
                                compiledFields,
                                compiledSorters,
                                maxResults,
                                queryKey))));
    }

<<<<<<< HEAD
    private static class LmdbData implements Data {

        private static final LambdaLogger LOGGER = LambdaLoggerFactory.getLogger(LmdbData.class);

        private final Dbi<ByteBuffer> dbi;
        private final Txn<ByteBuffer> readTxn;
        private final CompiledField[] compiledFields;
        private final CompiledSorter<HasGenerators>[] compiledSorters;
        private final Sizes maxResults;
        private final QueryKey queryKey;

        public LmdbData(final Dbi<ByteBuffer> dbi,
                        final Txn<ByteBuffer> readTxn,
                        final CompiledField[] compiledFields,
                        final CompiledSorter<HasGenerators>[] compiledSorters,
                        final Sizes maxResults,
                        final QueryKey queryKey) {
            this.dbi = dbi;
            this.readTxn = readTxn;
            this.compiledFields = compiledFields;
            this.compiledSorters = compiledSorters;
            this.maxResults = maxResults;
            this.queryKey = queryKey;
        }
=======
            return new Items() {
                @Override
                @NotNull
                public Iterator<Item> iterator() {
                    return new Iterator<>() {
                        private int pos = 0;
>>>>>>> 8284d706

        /**
         * Get root items from the data store.
         *
         * @return Root items.
         */
        @Override
        public Items get() {
            LOGGER.trace("get() called");
            return get(Key.root());
        }

        /**
         * Get child items from the data store for the provided parent key.
         * Synchronised with clear to prevent a shutdown happening while reads are going on.
         *
         * @param parentKey The parent key to get child items for.
         * @return The child items for the parent key.
         */
        @Override
        public Items get(final Key parentKey) {
            SearchProgressLog.increment(queryKey, SearchPhase.LMDB_DATA_STORE_GET);
            LOGGER.trace("get() called for parentKey: {}", parentKey);

            return Metrics.measure("get", () -> {
                final int depth = parentKey.size();
                final int trimmedSize = maxResults.size(depth);

                final ItemArrayList list = getChildren(parentKey, depth, trimmedSize, true, false);

                return new Items() {
                    @Override
                    @Nonnull
                    public Iterator<Item> iterator() {
                        return new Iterator<>() {
                            private int pos = 0;

                            @Override
                            public boolean hasNext() {
                                return list.size > pos;
                            }

                            @Override
                            public Item next() {
                                return list.array[pos++];
                            }
                        };
                    }

                    @Override
                    public int size() {
                        return list.size();
                    }
                };
            });
        }

        private ItemArrayList getChildren(final Key parentKey,
                                          final int depth,
                                          final int trimmedSize,
                                          final boolean allowSort,
                                          final boolean trimTop) {
            SearchProgressLog.increment(queryKey, SearchPhase.LMDB_DATA_STORE_GET_CHILDREN);
            // If we don't have any children at the requested depth then return an empty list.
            if (compiledSorters.length <= depth) {
                return ItemArrayList.EMPTY;
            }

            final ItemArrayList list = new ItemArrayList(10);

            final ByteBuffer start = LmdbKey.createKeyStem(depth, parentKey);
            final KeyRange<ByteBuffer> keyRange = KeyRange.atLeast(start);

            final int maxSize;
            if (trimmedSize < Integer.MAX_VALUE / 2) {
                maxSize = Math.max(1000, trimmedSize * 2);
            } else {
                maxSize = Integer.MAX_VALUE;
            }
            final CompiledSorter<HasGenerators> sorter = compiledSorters[depth];

            final AtomicBoolean trimmed = new AtomicBoolean(true);
            final AtomicBoolean inRange = new AtomicBoolean(true);

            try (final CursorIterable<ByteBuffer> cursorIterable = dbi.iterate(readTxn, keyRange)) {
                final Iterator<KeyVal<ByteBuffer>> iterator = cursorIterable.iterator();

                while (iterator.hasNext()
                        && inRange.get()
                        && !Thread.currentThread().isInterrupted()) {

                    final KeyVal<ByteBuffer> keyVal = iterator.next();

                    // Make sure the first part of the row key matches the start key we are looking for.
                    boolean match = true;
                    for (int i = 0; i < start.remaining() && match; i++) {
                        if (start.get(i) != keyVal.key().get(i)) {
                            match = false;
                        }
                    }

                    if (match) {
                        final ByteBuffer valueBuffer = keyVal.val();
                        try (final UnsafeByteBufferInput input = new UnsafeByteBufferInput(valueBuffer)) {
                            while (!input.end() && inRange.get()) {
                                final LmdbValue rowValue = LmdbValue.read(compiledFields, input);
                                final Key key = rowValue.getKey();
                                if (key.getParent().equals(parentKey)) {
                                    final Generator[] generators = rowValue.getGenerators().getGenerators();
                                    list.add(new ItemImpl(this, key, generators));
                                    if (!allowSort && list.size >= trimmedSize) {
                                        // Stop without sorting etc.
                                        inRange.set(false);

                                    } else {
                                        trimmed.set(false);
                                        if (list.size() > maxSize) {
                                            list.sortAndTrim(sorter, trimmedSize, trimTop);
                                            trimmed.set(true);
                                        }
                                    }
                                }
                            }
                        }
                    } else {
                        inRange.set(false);
                    }
                }
            }

            if (!trimmed.get()) {
                list.sortAndTrim(sorter, trimmedSize, trimTop);
            }

            return list;
        }
    }

    /**
     * Clear the data store.
     * Synchronised with get() to prevent a shutdown happening while reads are going on.
     */
    @Override
    public synchronized void clear() {
        LOGGER.debug("clear called");
        if (shutdown.compareAndSet(false, true)) {
            SearchProgressLog.increment(queryKey, SearchPhase.LMDB_DATA_STORE_CLEAR);

            // Let the transfer loop know it should stop ASAP.
            transferState.terminate();

            // Clear the queue.
            queue.clear();

            // If the transfer loop is waiting on new queue items ensure it loops once more.
            completionState.signalComplete();

            // Wait for transferring to stop.
            try {
                LOGGER.debug("Waiting for transfer to stop");
                completionState.awaitCompletion();
            } catch (final InterruptedException e) {
                LOGGER.trace(e.getMessage(), e);
                // Keep interrupting this thread.
                Thread.currentThread().interrupt();
            }

            try {
                try {
                    dbi.close();
                } catch (final RuntimeException e) {
                    LOGGER.error(e.getMessage(), e);
                    errorConsumer.add(e);
                }

                try {
                    lmdbEnv.close();
                } catch (final RuntimeException e) {
                    LOGGER.error(e.getMessage(), e);
                    errorConsumer.add(e);
                }

                try {
                    lmdbEnv.delete();
                } catch (final RuntimeException e) {
                    LOGGER.error(e.getMessage(), e);
                    errorConsumer.add(e);
                }
            } finally {
                resultCount.set(0);
                totalResultCount.set(0);
            }
        }
    }

    /**
     * Get the completion state associated with receiving all search results and having added them to the store
     * successfully.
     *
     * @return The search completion state for the data store.
     */
    @Override
    public CompletionState getCompletionState() {
        return completionState;
    }

    /**
     * Read items from the supplied input and transfer them to the data store.
     *
     * @param input The input to read.
     */
    @Override
    public void readPayload(final Input input) {
        // Return false if we aren't happy to accept any more data.
        payloadCreator.readPayload(input);
    }

    /**
     * Write data from the data store to an output removing them from the datastore as we go as they will be transferred
     * to another store.
     *
     * @param output The output to write to.
     */
    @Override
    public void writePayload(final Output output) {
        if (!producePayloads) {
            throw new RuntimeException("Not producing payloads");
        }
        payloadCreator.writePayload(output);
    }

    private static class ItemArrayList {

        private static final ItemArrayList EMPTY = new ItemArrayList(0);

        private final int minArraySize;
        private ItemImpl[] array;
        private int size;

        public ItemArrayList(final int minArraySize) {
            this.minArraySize = minArraySize;
            array = new ItemImpl[minArraySize];
        }

        void sortAndTrim(final CompiledSorter<HasGenerators> sorter,
                         final int trimmedSize,
                         final boolean trimTop) {
            if (sorter != null && size > 0) {
                Arrays.sort(array, 0, size, sorter);
            }
            if (size > trimmedSize) {
                final int len = Math.max(minArraySize, trimmedSize);
                final ItemImpl[] newArray = new ItemImpl[len];
                if (trimTop) {
                    System.arraycopy(array, size - trimmedSize, newArray, 0, trimmedSize);
                } else {
                    System.arraycopy(array, 0, newArray, 0, trimmedSize);
                }
                array = newArray;
                size = trimmedSize;
            }
        }

        void add(final ItemImpl item) {
            if (array.length <= size) {
                final ItemImpl[] newArray = new ItemImpl[size * 2];
                System.arraycopy(array, 0, newArray, 0, array.length);
                array = newArray;
            }
            array[size++] = item;
        }

        ItemImpl get(final int index) {
            return array[index];
        }

        int size() {
            return size;
        }
    }

    public static class ItemImpl implements Item, HasGenerators {

        private final LmdbData data;
        private final Key key;
        private final Generator[] generators;

        public ItemImpl(final LmdbData data,
                        final Key key,
                        final Generator[] generators) {
            this.data = data;
            this.key = key;
            this.generators = generators;
        }

        @Override
        public Key getKey() {
            return key;
        }

        @Override
        public Val getValue(final int index) {
            Val val = null;

            final Generator generator = generators[index];
            if (generator instanceof Selector) {
                if (key.isGrouped()) {
                    int maxRows = 1;
                    boolean sort = true;
                    boolean trimTop = false;

                    if (generator instanceof AnySelector) {
                        sort = false;
//                    } else if (generator instanceof FirstSelector) {
                    } else if (generator instanceof LastSelector) {
                        trimTop = true;
                    } else if (generator instanceof TopSelector) {
                        maxRows = ((TopSelector) generator).getLimit();
                    } else if (generator instanceof BottomSelector) {
                        maxRows = ((BottomSelector) generator).getLimit();
                        trimTop = true;
                    } else if (generator instanceof NthSelector) {
                        maxRows = ((NthSelector) generator).getPos() + 1;
                    }

                    final ItemArrayList items = data.getChildren(
                            key,
                            key.size(),
                            maxRows,
                            sort,
                            trimTop);

                    final Selector selector = (Selector) generator;
                    val = selector.select(new Selection<>() {
                        @Override
                        public int size() {
                            return items.size;
                        }

                        @Override
                        public Val get(final int pos) {
                            if (pos < items.size) {
                                return items.get(pos).generators[index].eval();
                            }
                            return ValNull.INSTANCE;
                        }
                    });

                } else {
                    val = generator.eval();
                }
            } else if (generator != null) {
                val = generator.eval();
            }

            return val;
        }

        @Override
        public Generator[] getGenerators() {
            return generators;
        }
    }

    private static class CompletionStateImpl implements CompletionState {

        private final LmdbDataStore lmdbDataStore;
        private final CountDownLatch complete;

        public CompletionStateImpl(final LmdbDataStore lmdbDataStore,
                                   final CountDownLatch complete) {
            this.lmdbDataStore = lmdbDataStore;
            this.complete = complete;
        }

        @Override
        public void signalComplete() {
            if (!isComplete()) {
                // Add an empty item to the transfer queue.
                lmdbDataStore.queue.complete();
            }
        }

        @Override
        public boolean isComplete() {
            boolean complete = true;

            try {
                complete = this.complete.await(0, TimeUnit.MILLISECONDS);
            } catch (final InterruptedException e) {
                LOGGER.trace(e.getMessage(), e);
                // Keep interrupting this thread.
                Thread.currentThread().interrupt();
            }
            return complete;
        }

        @Override
        public void awaitCompletion() throws InterruptedException {
            complete.await();
        }

        @Override
        public boolean awaitCompletion(final long timeout, final TimeUnit unit) throws InterruptedException {
            return complete.await(timeout, unit);
        }
    }

    private static class TransferState {

        private final AtomicBoolean terminated = new AtomicBoolean();
        private volatile Thread thread;

        public boolean isTerminated() {
            return terminated.get();
        }

        public synchronized void terminate() {
            terminated.set(true);
            if (thread != null) {
                thread.interrupt();
            }
        }

        public synchronized void setThread(final Thread thread) {
            this.thread = thread;
            if (terminated.get()) {
                if (thread != null) {
                    thread.interrupt();
                } else if (Thread.interrupted()) {
                    LOGGER.debug("Cleared interrupt state");
                }
            }
        }
    }
}<|MERGE_RESOLUTION|>--- conflicted
+++ resolved
@@ -65,11 +65,7 @@
 import java.util.concurrent.TimeUnit;
 import java.util.concurrent.atomic.AtomicBoolean;
 import java.util.concurrent.atomic.AtomicLong;
-<<<<<<< HEAD
 import java.util.function.Consumer;
-import javax.annotation.Nonnull;
-=======
->>>>>>> 8284d706
 import javax.inject.Provider;
 import javax.validation.constraints.NotNull;
 
@@ -570,7 +566,6 @@
                                 queryKey))));
     }
 
-<<<<<<< HEAD
     private static class LmdbData implements Data {
 
         private static final LambdaLogger LOGGER = LambdaLoggerFactory.getLogger(LmdbData.class);
@@ -595,14 +590,6 @@
             this.maxResults = maxResults;
             this.queryKey = queryKey;
         }
-=======
-            return new Items() {
-                @Override
-                @NotNull
-                public Iterator<Item> iterator() {
-                    return new Iterator<>() {
-                        private int pos = 0;
->>>>>>> 8284d706
 
         /**
          * Get root items from the data store.
@@ -635,7 +622,7 @@
 
                 return new Items() {
                     @Override
-                    @Nonnull
+                    @NotNull
                     public Iterator<Item> iterator() {
                         return new Iterator<>() {
                             private int pos = 0;
