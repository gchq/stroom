/*
 * Copyright 2017 Crown Copyright
 *
 * Licensed under the Apache License, Version 2.0 (the "License");
 * you may not use this file except in compliance with the License.
 * You may obtain a copy of the License at
 *
 *    http://www.apache.org/licenses/LICENSE-2.0
 *
 * Unless required by applicable law or agreed to in writing, software
 * distributed under the License is distributed on an "AS IS" BASIS,
 * WITHOUT WARRANTIES OR CONDITIONS OF ANY KIND, either express or implied.
 * See the License for the specific language governing permissions and
 * limitations under the License.
 */

package stroom.query.common.v2;

import stroom.query.api.v2.Column;
import stroom.query.api.v2.OffsetRange;
import stroom.query.api.v2.Result;
import stroom.query.api.v2.ResultRequest;
import stroom.query.api.v2.ResultRequest.Fetch;
import stroom.query.api.v2.Row;
import stroom.query.api.v2.TableResult;
import stroom.query.api.v2.TableResultBuilder;
import stroom.query.api.v2.TableSettings;
import stroom.query.common.v2.format.ColumnFormatter;
import stroom.query.language.functions.ref.ErrorConsumer;
import stroom.util.concurrent.UncheckedInterruptedException;
import stroom.util.logging.LambdaLogger;
import stroom.util.logging.LambdaLoggerFactory;

import java.util.Collections;
import java.util.List;
import java.util.Optional;
import java.util.Set;
import java.util.concurrent.atomic.AtomicLong;

public class TableResultCreator implements ResultCreator {

    private static final LambdaLogger LOGGER = LambdaLoggerFactory.getLogger(TableResultCreator.class);

    private final ColumnFormatter columnFormatter;

    private final ErrorConsumer errorConsumer = new ErrorConsumerImpl();
    private final boolean cacheLastResult;
    private TableResult lastResult;

    public TableResultCreator(final ColumnFormatter columnFormatter) {
        this(columnFormatter, false);
    }

    public TableResultCreator(final ColumnFormatter columnFormatter,
                              final boolean cacheLastResult) {
        this.columnFormatter = columnFormatter;
        this.cacheLastResult = cacheLastResult;
    }

    public TableResultBuilder createTableResultBuilder() {
        return TableResult.builder();
    }

    @Override
    public Result create(final DataStore dataStore, final ResultRequest resultRequest) {
        final Fetch fetch = resultRequest.getFetch();
        if (Fetch.NONE.equals(fetch)) {
            return null;
        }

        final TableResultBuilder resultBuilder = createTableResultBuilder();
        final KeyFactory keyFactory = dataStore.getKeyFactory();
        final AtomicLong pageLength = new AtomicLong();
        final OffsetRange range = resultRequest.getRequestedRange();

        try {
            // What is the interaction between the paging and the maxResults? The assumption is that
            // maxResults defines the max number of records to come back and the paging can happen up to
            // that maxResults threshold
<<<<<<< HEAD
            final TableSettings tableSettings = resultRequest.getMappings().get(0);
            final List<Column> columns = WindowSupport.modifyColumns(tableSettings);
=======
            final List<Column> columns = dataStore.getColumns();
            TableSettings tableSettings = resultRequest.getMappings().getFirst();

>>>>>>> 91351842
            resultBuilder.columns(columns);

            // Create the row creator.
            Optional<ItemMapper<Row>> optionalRowCreator = Optional.empty();
            if (tableSettings != null) {
                optionalRowCreator = ConditionalFormattingRowCreator.create(
                        dataStore.getColumns(),
                        columns,
                        columnFormatter,
                        keyFactory,
                        tableSettings.getAggregateFilter(),
                        tableSettings.getConditionalFormattingRules(),
                        dataStore.getDateTimeSettings(),
                        errorConsumer);
                if (optionalRowCreator.isEmpty()) {
                    optionalRowCreator = FilteredRowCreator.create(
                            dataStore.getColumns(),
                            columns,
                            columnFormatter,
                            keyFactory,
                            tableSettings.getAggregateFilter(),
                            dataStore.getDateTimeSettings(),
                            errorConsumer);
                }
            }

            if (optionalRowCreator.isEmpty()) {
                optionalRowCreator = SimpleRowCreator.create(
                        dataStore.getColumns(),
                        columns,
                        columnFormatter,
                        keyFactory,
                        errorConsumer);
            }

            final ItemMapper<Row> rowCreator = optionalRowCreator.orElse(null);
            final Set<Key> openGroups = keyFactory.decodeSet(resultRequest.getOpenGroups());
            dataStore.fetch(
                    columns,
                    range,
                    new OpenGroupsImpl(openGroups),
                    resultRequest.getTimeFilter(),
                    rowCreator,
                    row -> {
                        resultBuilder.addRow(row);
                        pageLength.incrementAndGet();
                    },
                    resultBuilder::totalResults);
        } catch (final UncheckedInterruptedException e) {
            LOGGER.debug(e.getMessage(), e);
            errorConsumer.add(e);
        } catch (final RuntimeException e) {
            LOGGER.error(e.getMessage(), e);
            errorConsumer.add(e);
        }

        long offset = 0;
        if (range != null) {
            offset = range.getOffset();
        }

        resultBuilder.componentId(resultRequest.getComponentId());
        resultBuilder.errors(errorConsumer.getErrors());
        resultBuilder.resultRange(new OffsetRange(offset, pageLength.get()));
        TableResult result = resultBuilder.build();

        if (cacheLastResult) {
            if (Fetch.CHANGES.equals(fetch)) {
                // See if we have delivered an identical result before, so we
                // don't send more data to the client than we need to.
                if (result.equals(lastResult)) {
                    result = null;
                } else {
                    lastResult = result;
                }
            } else {
                lastResult = result;
            }
        }

        LOGGER.debug("Delivering {} for {}", result, resultRequest.getComponentId());
        return result;
    }
}<|MERGE_RESOLUTION|>--- conflicted
+++ resolved
@@ -31,7 +31,6 @@
 import stroom.util.logging.LambdaLogger;
 import stroom.util.logging.LambdaLoggerFactory;
 
-import java.util.Collections;
 import java.util.List;
 import java.util.Optional;
 import java.util.Set;
@@ -77,14 +76,8 @@
             // What is the interaction between the paging and the maxResults? The assumption is that
             // maxResults defines the max number of records to come back and the paging can happen up to
             // that maxResults threshold
-<<<<<<< HEAD
-            final TableSettings tableSettings = resultRequest.getMappings().get(0);
+            final TableSettings tableSettings = resultRequest.getMappings().getFirst();
             final List<Column> columns = WindowSupport.modifyColumns(tableSettings);
-=======
-            final List<Column> columns = dataStore.getColumns();
-            TableSettings tableSettings = resultRequest.getMappings().getFirst();
-
->>>>>>> 91351842
             resultBuilder.columns(columns);
 
             // Create the row creator.
