--- conflicted
+++ resolved
@@ -27,8 +27,6 @@
 import stroom.util.logging.LambdaLoggerFactory;
 import stroom.util.shared.string.CIKey;
 
-import com.google.common.base.Predicates;
-
 import java.util.ArrayList;
 import java.util.HashMap;
 import java.util.List;
@@ -40,14 +38,14 @@
 
     private static final LambdaLogger LOGGER = LambdaLoggerFactory.getLogger(FilteredRowCreator.class);
 
-    private final Predicate<Map<String, Object>> rowFilter;
+    private final Predicate<Map<CIKey, Object>> rowFilter;
 
     FilteredRowCreator(final List<Column> originalColumns,
-                               final List<Column> newColumns,
-                               final ColumnFormatter columnFormatter,
-                               final KeyFactory keyFactory,
-                               final Predicate<Map<String, Object>> rowFilter,
-                               final ErrorConsumer errorConsumer) {
+                       final List<Column> newColumns,
+                       final ColumnFormatter columnFormatter,
+                       final KeyFactory keyFactory,
+                       final Predicate<Map<CIKey, Object>> rowFilter,
+                       final ErrorConsumer errorConsumer) {
         super(originalColumns, newColumns, columnFormatter, keyFactory, errorConsumer);
 
         this.rowFilter = rowFilter;
@@ -61,11 +59,11 @@
                                                    final DateTimeSettings dateTimeSettings,
                                                    final ErrorConsumer errorConsumer) {
         if (ExpressionUtil.hasTerms(rowFilterExpression)) {
-            final Optional<RowExpressionMatcher> optionalRowExpressionMatcher =
+            final Optional<RowExpressionMatcher> optRowExpressionMatcher =
                     RowExpressionMatcher.create(newColumns, dateTimeSettings, rowFilterExpression);
-            final Predicate<Map<String, Object>> rowFilter = optionalRowExpressionMatcher
-                    .map(orem -> (Predicate<Map<String, Object>>) orem)
-                    .orElse(Predicates.alwaysTrue());
+            final Predicate<Map<CIKey, Object>> rowFilter = optRowExpressionMatcher
+                    .map(orem -> (Predicate<Map<CIKey, Object>>) orem)
+                    .orElse(RowExpressionMatcher.ALWAYS_TRUE_PREDICATE);
 
             return Optional.of(new FilteredRowCreator(
                     originalColumns,
@@ -79,13 +77,8 @@
     }
 
     @Override
-<<<<<<< HEAD
-    public Row create(final Item item) {
+    public final Row create(final Item item) {
         final Map<CIKey, Object> fieldIdToValueMap = new HashMap<>();
-=======
-    public final Row create(final Item item) {
-        final Map<String, Object> fieldIdToValueMap = new HashMap<>();
->>>>>>> bee79e4b
         final List<String> stringValues = new ArrayList<>(functions.size());
         functions.forEach(f -> {
             final String string = f.apply(item);
