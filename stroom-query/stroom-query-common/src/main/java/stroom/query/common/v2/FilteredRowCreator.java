--- conflicted
+++ resolved
@@ -23,62 +23,33 @@
 
     private static final LambdaLogger LOGGER = LambdaLoggerFactory.getLogger(FilteredRowCreator.class);
 
-<<<<<<< HEAD
-    private final ExpressionOperator rowFilter;
-    private final ColumnExpressionMatcher expressionMatcher;
+    private final Predicate<Map<String, Object>> rowFilter;
 
     FilteredRowCreator(final List<Column> originalColumns,
-                       final List<Column> newColumns,
-                       final ColumnFormatter columnFormatter,
-                       final KeyFactory keyFactory,
-                       final ExpressionOperator rowFilter,
-                       final ColumnExpressionMatcher expressionMatcher,
-                       final ErrorConsumer errorConsumer) {
+                               final List<Column> newColumns,
+                               final ColumnFormatter columnFormatter,
+                               final KeyFactory keyFactory,
+                               final Predicate<Map<String, Object>> rowFilter,
+                               final ErrorConsumer errorConsumer) {
         super(originalColumns, newColumns, columnFormatter, keyFactory, errorConsumer);
 
         this.rowFilter = rowFilter;
-        this.expressionMatcher = expressionMatcher;
-=======
-    private final ColumnFormatter columnFormatter;
-    private final KeyFactory keyFactory;
-    private final Predicate<Map<String, Object>> rowFilter;
-    private final ErrorConsumer errorConsumer;
-
-    private FilteredRowCreator(final ColumnFormatter columnFormatter,
-                               final KeyFactory keyFactory,
-                               final Predicate<Map<String, Object>> rowFilter,
-                               final ErrorConsumer errorConsumer) {
-        this.columnFormatter = columnFormatter;
-        this.keyFactory = keyFactory;
-        this.rowFilter = rowFilter;
-        this.errorConsumer = errorConsumer;
->>>>>>> 91351842
     }
 
     public static Optional<ItemMapper<Row>> create(final List<Column> originalColumns,
                                                    final List<Column> newColumns,
                                                    final ColumnFormatter columnFormatter,
                                                    final KeyFactory keyFactory,
-<<<<<<< HEAD
-                                                   final ExpressionOperator rowFilter,
-                                                   final DateTimeSettings dateTimeSettings,
-                                                   final ErrorConsumer errorConsumer) {
-        if (rowFilter != null) {
-            final ColumnExpressionMatcher expressionMatcher =
-                    new ColumnExpressionMatcher(newColumns, dateTimeSettings);
-=======
                                                    final ExpressionOperator rowFilterExpression,
-                                                   final List<Column> columns,
                                                    final DateTimeSettings dateTimeSettings,
                                                    final ErrorConsumer errorConsumer) {
         if (ExpressionUtil.hasTerms(rowFilterExpression)) {
             final Optional<RowExpressionMatcher> optionalRowExpressionMatcher =
-                    RowExpressionMatcher.create(columns, dateTimeSettings, rowFilterExpression);
+                    RowExpressionMatcher.create(newColumns, dateTimeSettings, rowFilterExpression);
             final Predicate<Map<String, Object>> rowFilter = optionalRowExpressionMatcher
                     .map(orem -> (Predicate<Map<String, Object>>) orem)
                     .orElse(Predicates.alwaysTrue());
 
->>>>>>> 91351842
             return Optional.of(new FilteredRowCreator(
                     originalColumns,
                     newColumns,
@@ -91,10 +62,10 @@
     }
 
     @Override
-    public Row create(final Item item) {
+    public final Row create(final Item item) {
         final Map<String, Object> fieldIdToValueMap = new HashMap<>();
         final List<String> stringValues = new ArrayList<>(functions.size());
-        functions.stream().forEach(f -> {
+        functions.forEach(f -> {
             final String string = f.apply(item);
             stringValues.add(string);
             fieldIdToValueMap.put(f.column.getId(), string);
