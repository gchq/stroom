/*
 * Copyright 2024 Crown Copyright
 *
 * Licensed under the Apache License, Version 2.0 (the "License");
 * you may not use this file except in compliance with the License.
 * You may obtain a copy of the License at
 *
 *     http://www.apache.org/licenses/LICENSE-2.0
 *
 * Unless required by applicable law or agreed to in writing, software
 * distributed under the License is distributed on an "AS IS" BASIS,
 * WITHOUT WARRANTIES OR CONDITIONS OF ANY KIND, either express or implied.
 * See the License for the specific language governing permissions and
 * limitations under the License.
 */

package stroom.query.common.v2;

import stroom.expression.api.DateTimeSettings;
import stroom.query.api.v2.Column;
import stroom.query.api.v2.ExpressionOperator;
import stroom.query.api.v2.Row;
import stroom.query.common.v2.format.ColumnFormatter;
import stroom.query.language.functions.ref.ErrorConsumer;
import stroom.util.logging.LambdaLogger;
import stroom.util.logging.LambdaLoggerFactory;
import stroom.util.shared.string.CIKey;

import java.util.ArrayList;
import java.util.HashMap;
import java.util.List;
import java.util.Map;
import java.util.Optional;

public class FilteredRowCreator extends SimpleRowCreator {

    private static final LambdaLogger LOGGER = LambdaLoggerFactory.getLogger(FilteredRowCreator.class);

    private final ExpressionOperator rowFilter;
    private final ColumnExpressionMatcher expressionMatcher;

    FilteredRowCreator(final List<Column> originalColumns,
                       final List<Column> newColumns,
                       final ColumnFormatter columnFormatter,
                       final KeyFactory keyFactory,
                       final ExpressionOperator rowFilter,
                       final ColumnExpressionMatcher expressionMatcher,
                       final ErrorConsumer errorConsumer) {
        super(originalColumns, newColumns, columnFormatter, keyFactory, errorConsumer);

        this.rowFilter = rowFilter;
        this.expressionMatcher = expressionMatcher;
    }

    public static Optional<ItemMapper<Row>> create(final List<Column> originalColumns,
                                                   final List<Column> newColumns,
                                                   final ColumnFormatter columnFormatter,
                                                   final KeyFactory keyFactory,
                                                   final ExpressionOperator rowFilter,
                                                   final DateTimeSettings dateTimeSettings,
                                                   final ErrorConsumer errorConsumer) {
        if (rowFilter != null) {
            final ColumnExpressionMatcher expressionMatcher =
                    new ColumnExpressionMatcher(newColumns, dateTimeSettings);
            return Optional.of(new FilteredRowCreator(
                    originalColumns,
                    newColumns,
                    columnFormatter,
                    keyFactory,
                    rowFilter,
                    expressionMatcher,
                    errorConsumer));
        }
        return Optional.empty();
    }

    @Override
<<<<<<< HEAD
    public Row create(final List<Column> columns,
                      final Item item) {
        Row row = null;

        final Map<CIKey, Object> fieldIdToValueMap = new HashMap<>();
        final List<String> stringValues = new ArrayList<>(columns.size());
        int i = 0;
        for (final Column column : columns) {
            final Val val = item.getValue(i);
            final String string = columnFormatter.format(column, val);
            stringValues.add(string);
            fieldIdToValueMap.put(column.getIdAsCIKey(), string);
            fieldIdToValueMap.put(column.getNameAsCIKey(), string);
            i++;
        }
=======
    public Row create(final Item item) {
        final Map<String, Object> fieldIdToValueMap = new HashMap<>();
        final List<String> stringValues = new ArrayList<>(functions.size());
        functions.stream().forEach(f -> {
            final String string = f.apply(item);
            stringValues.add(string);
            fieldIdToValueMap.put(f.column.getId(), string);
            fieldIdToValueMap.put(f.column.getName(), string);
        });
>>>>>>> a63d1f0b

        return create(item, stringValues, fieldIdToValueMap);
    }

    public Row create(final Item item,
                      final List<String> stringValues,
                      final Map<String, Object> fieldIdToValueMap) {
        Row row = null;
        try {
            // See if we can exit early by applying row filter.
            if (!expressionMatcher.match(fieldIdToValueMap, rowFilter)) {
                return null;
            }

            row = Row.builder()
                    .groupKey(keyFactory.encode(item.getKey(), errorConsumer))
                    .values(stringValues)
                    .depth(item.getKey().getDepth())
                    .build();
        } catch (final RuntimeException e) {
            LOGGER.debug(e.getMessage(), e);
            errorConsumer.add(e);
        }

        return row;
    }

    @Override
    public boolean hidesRows() {
        return true;
    }
}<|MERGE_RESOLUTION|>--- conflicted
+++ resolved
@@ -75,40 +75,22 @@
     }
 
     @Override
-<<<<<<< HEAD
-    public Row create(final List<Column> columns,
-                      final Item item) {
-        Row row = null;
-
+    public Row create(final Item item) {
         final Map<CIKey, Object> fieldIdToValueMap = new HashMap<>();
-        final List<String> stringValues = new ArrayList<>(columns.size());
-        int i = 0;
-        for (final Column column : columns) {
-            final Val val = item.getValue(i);
-            final String string = columnFormatter.format(column, val);
-            stringValues.add(string);
-            fieldIdToValueMap.put(column.getIdAsCIKey(), string);
-            fieldIdToValueMap.put(column.getNameAsCIKey(), string);
-            i++;
-        }
-=======
-    public Row create(final Item item) {
-        final Map<String, Object> fieldIdToValueMap = new HashMap<>();
         final List<String> stringValues = new ArrayList<>(functions.size());
-        functions.stream().forEach(f -> {
+        functions.forEach(f -> {
             final String string = f.apply(item);
             stringValues.add(string);
-            fieldIdToValueMap.put(f.column.getId(), string);
-            fieldIdToValueMap.put(f.column.getName(), string);
+            fieldIdToValueMap.put(f.column.getIdAsCIKey(), string);
+            fieldIdToValueMap.put(f.column.getNameAsCIKey(), string);
         });
->>>>>>> a63d1f0b
 
         return create(item, stringValues, fieldIdToValueMap);
     }
 
     public Row create(final Item item,
                       final List<String> stringValues,
-                      final Map<String, Object> fieldIdToValueMap) {
+                      final Map<CIKey, Object> fieldIdToValueMap) {
         Row row = null;
         try {
             // See if we can exit early by applying row filter.
