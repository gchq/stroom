--- conflicted
+++ resolved
@@ -48,28 +48,11 @@
     }
 
     @Override
-<<<<<<< HEAD
-    public Function<Val, BigDecimal> createNumberExtractor() {
-=======
-    public Function<Val[], Double> createNumberExtractor() {
->>>>>>> fae54227
+    public Function<Val, Double> createNumberExtractor() {
         return values -> {
             try {
-<<<<<<< HEAD
-                if (Type.LONG.equals(values.type())) {
-                    return BigDecimal.valueOf(values.toLong());
-                } else if (Type.INTEGER.equals(values.type())) {
-                    return BigDecimal.valueOf(values.toInteger());
-                } else if (Type.DOUBLE.equals(values.type())) {
-                    return BigDecimal.valueOf(values.toDouble());
-                } else if (Type.FLOAT.equals(values.type())) {
-                    return BigDecimal.valueOf(values.toFloat());
-                }
-                return new BigDecimal(values.toString());
-=======
-                return val.toDouble();
->>>>>>> fae54227
-            } catch (final NumberFormatException e) {
+                return values.toDouble();
+            } catch (final RuntimeException e) {
                 return null;
             }
         };
