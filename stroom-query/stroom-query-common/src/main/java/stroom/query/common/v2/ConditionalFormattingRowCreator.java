package stroom.query.common.v2;

import stroom.expression.api.DateTimeSettings;
import stroom.query.api.v2.Column;
import stroom.query.api.v2.ConditionalFormattingRule;
import stroom.query.api.v2.ExpressionOperator;
import stroom.query.api.v2.Row;
import stroom.query.common.v2.format.ColumnFormatter;
import stroom.query.language.functions.ref.ErrorConsumer;
import stroom.util.logging.LambdaLogger;
import stroom.util.logging.LambdaLoggerFactory;

<<<<<<< HEAD
=======
import com.google.common.base.Predicates;

import java.util.ArrayList;
import java.util.HashMap;
>>>>>>> 91351842
import java.util.List;
import java.util.Map;
import java.util.Optional;
import java.util.function.Predicate;

public class ConditionalFormattingRowCreator extends FilteredRowCreator {

    private static final LambdaLogger LOGGER = LambdaLoggerFactory.getLogger(ConditionalFormattingRowCreator.class);

<<<<<<< HEAD
    private final ExpressionOperator rowFilter;
    private final List<ConditionalFormattingRule> rules;
    private final ColumnExpressionMatcher expressionMatcher;
=======
    private final ColumnFormatter fieldFormatter;
    private final KeyFactory keyFactory;
    private final Predicate<Map<String, Object>> rowFilter;
    private final List<RuleAndMatcher> rules;
    private final ErrorConsumer errorConsumer;
>>>>>>> 91351842

    private ConditionalFormattingRowCreator(final List<Column> originalColumns,
                                            final List<Column> newColumns,
                                            final ColumnFormatter columnFormatter,
                                            final KeyFactory keyFactory,
                                            final Predicate<Map<String, Object>> rowFilter,
                                            final List<RuleAndMatcher> rules,
                                            final ErrorConsumer errorConsumer) {
        super(originalColumns, newColumns, columnFormatter, keyFactory, rowFilter, expressionMatcher, errorConsumer);

        this.rowFilter = rowFilter;
        this.rules = rules;
<<<<<<< HEAD
        this.expressionMatcher = expressionMatcher;
=======
        this.errorConsumer = errorConsumer;
>>>>>>> 91351842
    }

    public static Optional<ItemMapper<Row>> create(final List<Column> originalColumns,
                                                   final List<Column> newColumns,
                                                   final ColumnFormatter columnFormatter,
                                                   final KeyFactory keyFactory,
                                                   final ExpressionOperator rowFilterExpression,
                                                   final List<ConditionalFormattingRule> rules,
                                                   final DateTimeSettings dateTimeSettings,
                                                   final ErrorConsumer errorConsumer) {
        // Create conditional formatting expression matcher.
        if (rules != null) {
            final List<ConditionalFormattingRule> activeRules = rules
                    .stream()
                    .filter(ConditionalFormattingRule::isEnabled)
<<<<<<< HEAD
                    .collect(Collectors.toList());
            if (activeRules.size() > 0) {
                final ColumnExpressionMatcher expressionMatcher =
                        new ColumnExpressionMatcher(newColumns, dateTimeSettings);
                return Optional.of(new ConditionalFormattingRowCreator(
                        originalColumns,
                        newColumns,
                        columnFormatter,
                        keyFactory,
                        rowFilter,
                        activeRules,
                        expressionMatcher,
                        errorConsumer));
=======
                    .toList();
            if (!activeRules.isEmpty()) {
                final Optional<RowExpressionMatcher> optionalRowExpressionMatcher =
                        RowExpressionMatcher.create(columns, dateTimeSettings, rowFilterExpression);
                final Predicate<Map<String, Object>> rowFilter = optionalRowExpressionMatcher
                        .map(orem -> (Predicate<Map<String, Object>>) orem)
                        .orElse(Predicates.alwaysTrue());

                final List<RuleAndMatcher> ruleAndMatchers = new ArrayList<>();
                for (final ConditionalFormattingRule rule : rules) {
                    final Optional<RowExpressionMatcher> optionalRuleFilter =
                            RowExpressionMatcher.create(columns, dateTimeSettings, rule.getExpression());
                    optionalRuleFilter.ifPresent(columnExpressionMatcher ->
                            ruleAndMatchers.add(new RuleAndMatcher(rule, columnExpressionMatcher)));
                }

                if (optionalRowExpressionMatcher.isPresent() || !ruleAndMatchers.isEmpty()) {
                    return Optional.of(new ConditionalFormattingRowCreator(
                            fieldFormatter,
                            keyFactory,
                            rowFilter,
                            ruleAndMatchers,
                            errorConsumer));

                }
>>>>>>> 91351842
            }
        }

        return Optional.empty();
    }

    @Override
    public Row create(final Item item,
                      final List<String> stringValues,
                      final Map<String, Object> fieldIdToValueMap) {
        Row row = null;

        // Find a matching rule.
        ConditionalFormattingRule matchingRule = null;

        try {
            // See if we can exit early by applying row filter.
            if (!rowFilter.test(fieldIdToValueMap)) {
                return null;
            }

            for (final RuleAndMatcher ruleAndMatcher : rules) {
                try {
                    final boolean match = ruleAndMatcher.matcher.test(fieldIdToValueMap);
                    if (match) {
                        matchingRule = ruleAndMatcher.rule;
                        break;
                    }
                } catch (final RuntimeException e) {
                    final RuntimeException exception = new RuntimeException(
                            "Error applying conditional formatting rule: " +
                                    ruleAndMatcher.rule.toString() +
                                    " - " +
                                    e.getMessage());
                    LOGGER.debug(exception.getMessage(), exception);
                    errorConsumer.add(exception);
                }
            }
        } catch (final RuntimeException e) {
            LOGGER.debug(e.getMessage(), e);
            errorConsumer.add(e);
        }

        if (matchingRule != null) {
            if (!matchingRule.isHide()) {
                final Row.Builder builder = Row.builder()
                        .groupKey(keyFactory.encode(item.getKey(), errorConsumer))
                        .values(stringValues)
                        .depth(item.getKey().getDepth());

                if (matchingRule.getBackgroundColor() != null
                        && !matchingRule.getBackgroundColor().isEmpty()) {
                    builder.backgroundColor(matchingRule.getBackgroundColor());
                }
                if (matchingRule.getTextColor() != null
                        && !matchingRule.getTextColor().isEmpty()) {
                    builder.textColor(matchingRule.getTextColor());
                }

                row = builder.build();
            }
        } else {
            row = Row.builder()
                    .groupKey(keyFactory.encode(item.getKey(), errorConsumer))
                    .values(stringValues)
                    .depth(item.getKey().getDepth())
                    .build();
        }

        return row;
    }

    @Override
    public boolean hidesRows() {
        return true;
    }

    private record RuleAndMatcher(ConditionalFormattingRule rule, RowExpressionMatcher matcher) {

    }
}<|MERGE_RESOLUTION|>--- conflicted
+++ resolved
@@ -10,13 +10,9 @@
 import stroom.util.logging.LambdaLogger;
 import stroom.util.logging.LambdaLoggerFactory;
 
-<<<<<<< HEAD
-=======
 import com.google.common.base.Predicates;
 
 import java.util.ArrayList;
-import java.util.HashMap;
->>>>>>> 91351842
 import java.util.List;
 import java.util.Map;
 import java.util.Optional;
@@ -26,17 +22,9 @@
 
     private static final LambdaLogger LOGGER = LambdaLoggerFactory.getLogger(ConditionalFormattingRowCreator.class);
 
-<<<<<<< HEAD
-    private final ExpressionOperator rowFilter;
-    private final List<ConditionalFormattingRule> rules;
-    private final ColumnExpressionMatcher expressionMatcher;
-=======
-    private final ColumnFormatter fieldFormatter;
-    private final KeyFactory keyFactory;
     private final Predicate<Map<String, Object>> rowFilter;
     private final List<RuleAndMatcher> rules;
     private final ErrorConsumer errorConsumer;
->>>>>>> 91351842
 
     private ConditionalFormattingRowCreator(final List<Column> originalColumns,
                                             final List<Column> newColumns,
@@ -45,15 +33,11 @@
                                             final Predicate<Map<String, Object>> rowFilter,
                                             final List<RuleAndMatcher> rules,
                                             final ErrorConsumer errorConsumer) {
-        super(originalColumns, newColumns, columnFormatter, keyFactory, rowFilter, expressionMatcher, errorConsumer);
+        super(originalColumns, newColumns, columnFormatter, keyFactory, rowFilter, errorConsumer);
 
         this.rowFilter = rowFilter;
         this.rules = rules;
-<<<<<<< HEAD
-        this.expressionMatcher = expressionMatcher;
-=======
         this.errorConsumer = errorConsumer;
->>>>>>> 91351842
     }
 
     public static Optional<ItemMapper<Row>> create(final List<Column> originalColumns,
@@ -69,25 +53,10 @@
             final List<ConditionalFormattingRule> activeRules = rules
                     .stream()
                     .filter(ConditionalFormattingRule::isEnabled)
-<<<<<<< HEAD
-                    .collect(Collectors.toList());
-            if (activeRules.size() > 0) {
-                final ColumnExpressionMatcher expressionMatcher =
-                        new ColumnExpressionMatcher(newColumns, dateTimeSettings);
-                return Optional.of(new ConditionalFormattingRowCreator(
-                        originalColumns,
-                        newColumns,
-                        columnFormatter,
-                        keyFactory,
-                        rowFilter,
-                        activeRules,
-                        expressionMatcher,
-                        errorConsumer));
-=======
                     .toList();
             if (!activeRules.isEmpty()) {
                 final Optional<RowExpressionMatcher> optionalRowExpressionMatcher =
-                        RowExpressionMatcher.create(columns, dateTimeSettings, rowFilterExpression);
+                        RowExpressionMatcher.create(newColumns, dateTimeSettings, rowFilterExpression);
                 final Predicate<Map<String, Object>> rowFilter = optionalRowExpressionMatcher
                         .map(orem -> (Predicate<Map<String, Object>>) orem)
                         .orElse(Predicates.alwaysTrue());
@@ -95,21 +64,21 @@
                 final List<RuleAndMatcher> ruleAndMatchers = new ArrayList<>();
                 for (final ConditionalFormattingRule rule : rules) {
                     final Optional<RowExpressionMatcher> optionalRuleFilter =
-                            RowExpressionMatcher.create(columns, dateTimeSettings, rule.getExpression());
+                            RowExpressionMatcher.create(newColumns, dateTimeSettings, rule.getExpression());
                     optionalRuleFilter.ifPresent(columnExpressionMatcher ->
                             ruleAndMatchers.add(new RuleAndMatcher(rule, columnExpressionMatcher)));
                 }
 
                 if (optionalRowExpressionMatcher.isPresent() || !ruleAndMatchers.isEmpty()) {
                     return Optional.of(new ConditionalFormattingRowCreator(
-                            fieldFormatter,
+                            originalColumns,
+                            newColumns,
+                            columnFormatter,
                             keyFactory,
                             rowFilter,
                             ruleAndMatchers,
                             errorConsumer));
-
                 }
->>>>>>> 91351842
             }
         }
 
@@ -182,11 +151,6 @@
         return row;
     }
 
-    @Override
-    public boolean hidesRows() {
-        return true;
-    }
-
     private record RuleAndMatcher(ConditionalFormattingRule rule, RowExpressionMatcher matcher) {
 
     }
