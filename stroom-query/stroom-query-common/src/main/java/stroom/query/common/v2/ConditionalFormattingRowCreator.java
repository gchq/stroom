/*
 * Copyright 2024 Crown Copyright
 *
 * Licensed under the Apache License, Version 2.0 (the "License");
 * you may not use this file except in compliance with the License.
 * You may obtain a copy of the License at
 *
 *     http://www.apache.org/licenses/LICENSE-2.0
 *
 * Unless required by applicable law or agreed to in writing, software
 * distributed under the License is distributed on an "AS IS" BASIS,
 * WITHOUT WARRANTIES OR CONDITIONS OF ANY KIND, either express or implied.
 * See the License for the specific language governing permissions and
 * limitations under the License.
 */

package stroom.query.common.v2;

import stroom.expression.api.DateTimeSettings;
import stroom.query.api.v2.Column;
import stroom.query.api.v2.ConditionalFormattingRule;
import stroom.query.api.v2.ExpressionOperator;
import stroom.query.api.v2.Row;
import stroom.query.common.v2.format.ColumnFormatter;
import stroom.query.language.functions.ref.ErrorConsumer;
import stroom.util.logging.LambdaLogger;
import stroom.util.logging.LambdaLoggerFactory;
import stroom.util.shared.string.CIKey;

import java.util.List;
import java.util.Map;
import java.util.Optional;
import java.util.stream.Collectors;

public class ConditionalFormattingRowCreator extends FilteredRowCreator {

    private static final LambdaLogger LOGGER = LambdaLoggerFactory.getLogger(ConditionalFormattingRowCreator.class);

    private final ExpressionOperator rowFilter;
    private final List<ConditionalFormattingRule> rules;
    private final ColumnExpressionMatcher expressionMatcher;

    private ConditionalFormattingRowCreator(final List<Column> originalColumns,
                                            final List<Column> newColumns,
                                            final ColumnFormatter columnFormatter,
                                            final KeyFactory keyFactory,
                                            final ExpressionOperator rowFilter,
                                            final List<ConditionalFormattingRule> rules,
                                            final ColumnExpressionMatcher expressionMatcher,
                                            final ErrorConsumer errorConsumer) {
        super(originalColumns, newColumns, columnFormatter, keyFactory, rowFilter, expressionMatcher, errorConsumer);

        this.rowFilter = rowFilter;
        this.rules = rules;
        this.expressionMatcher = expressionMatcher;
    }

    public static Optional<ItemMapper<Row>> create(final List<Column> originalColumns,
                                                   final List<Column> newColumns,
                                                   final ColumnFormatter columnFormatter,
                                                   final KeyFactory keyFactory,
                                                   final ExpressionOperator rowFilter,
                                                   final List<ConditionalFormattingRule> rules,
                                                   final DateTimeSettings dateTimeSettings,
                                                   final ErrorConsumer errorConsumer) {
        // Create conditional formatting expression matcher.
        if (rules != null) {
            final List<ConditionalFormattingRule> activeRules = rules
                    .stream()
                    .filter(ConditionalFormattingRule::isEnabled)
                    .collect(Collectors.toList());
            if (activeRules.size() > 0) {
                final ColumnExpressionMatcher expressionMatcher =
                        new ColumnExpressionMatcher(newColumns, dateTimeSettings);
                return Optional.of(new ConditionalFormattingRowCreator(
                        originalColumns,
                        newColumns,
                        columnFormatter,
                        keyFactory,
                        rowFilter,
                        activeRules,
                        expressionMatcher,
                        errorConsumer));
            }
        }

        return Optional.empty();
    }

    @Override
    public Row create(final Item item,
                      final List<String> stringValues,
                      final Map<String, Object> fieldIdToValueMap) {
        Row row = null;

<<<<<<< HEAD
        final Map<CIKey, Object> fieldIdToValueMap = new HashMap<>();
        final List<String> stringValues = new ArrayList<>(columns.size());
        int i = 0;
        for (final Column column : columns) {
            final Val val = item.getValue(i);
            final String string = fieldFormatter.format(column, val);
            stringValues.add(string);
            fieldIdToValueMap.put(column.getIdAsCIKey(), string);
            fieldIdToValueMap.put(column.getNameAsCIKey(), string);
            i++;
        }

=======
>>>>>>> a63d1f0b
        // Find a matching rule.
        ConditionalFormattingRule matchingRule = null;

        try {
            // See if we can exit early by applying row filter.
            if (rowFilter != null) {
                if (!expressionMatcher.match(fieldIdToValueMap, rowFilter)) {
                    return null;
                }
            }

            for (final ConditionalFormattingRule rule : rules) {
                try {
                    final ExpressionOperator operator = rule.getExpression();
                    final boolean match = expressionMatcher.match(fieldIdToValueMap, operator);
                    if (match) {
                        matchingRule = rule;
                        break;
                    }
                } catch (final RuntimeException e) {
                    final RuntimeException exception = new RuntimeException(
                            "Error applying conditional formatting rule: " +
                                    rule.toString() +
                                    " - " +
                                    e.getMessage());
                    LOGGER.debug(exception.getMessage(), exception);
                    errorConsumer.add(exception);
                }
            }
        } catch (final RuntimeException e) {
            LOGGER.debug(e.getMessage(), e);
            errorConsumer.add(e);
        }

        if (matchingRule != null) {
            if (!matchingRule.isHide()) {
                final Row.Builder builder = Row.builder()
                        .groupKey(keyFactory.encode(item.getKey(), errorConsumer))
                        .values(stringValues)
                        .depth(item.getKey().getDepth());

                if (matchingRule.getBackgroundColor() != null
                        && !matchingRule.getBackgroundColor().isEmpty()) {
                    builder.backgroundColor(matchingRule.getBackgroundColor());
                }
                if (matchingRule.getTextColor() != null
                        && !matchingRule.getTextColor().isEmpty()) {
                    builder.textColor(matchingRule.getTextColor());
                }

                row = builder.build();
            }
        } else {
            row = Row.builder()
                    .groupKey(keyFactory.encode(item.getKey(), errorConsumer))
                    .values(stringValues)
                    .depth(item.getKey().getDepth())
                    .build();
        }

        return row;
    }

    @Override
    public boolean hidesRows() {
        return true;
    }
}<|MERGE_RESOLUTION|>--- conflicted
+++ resolved
@@ -93,21 +93,19 @@
                       final Map<String, Object> fieldIdToValueMap) {
         Row row = null;
 
-<<<<<<< HEAD
-        final Map<CIKey, Object> fieldIdToValueMap = new HashMap<>();
-        final List<String> stringValues = new ArrayList<>(columns.size());
-        int i = 0;
-        for (final Column column : columns) {
-            final Val val = item.getValue(i);
-            final String string = fieldFormatter.format(column, val);
-            stringValues.add(string);
-            fieldIdToValueMap.put(column.getIdAsCIKey(), string);
-            fieldIdToValueMap.put(column.getNameAsCIKey(), string);
-            i++;
-        }
+        // Removed in 7.5
+//        final Map<String, Object> fieldIdToValueMap = new HashMap<>();
+//        final List<String> stringValues = new ArrayList<>(columns.size());
+//        int i = 0;
+//        for (final Column column : columns) {
+//            final Val val = item.getValue(i);
+//            final String string = fieldFormatter.format(column, val);
+//            stringValues.add(string);
+//            fieldIdToValueMap.put(column.getId(), string);
+//            fieldIdToValueMap.put(column.getName(), string);
+//            i++;
+//        }
 
-=======
->>>>>>> a63d1f0b
         // Find a matching rule.
         ConditionalFormattingRule matchingRule = null;
 
