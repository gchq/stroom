--- conflicted
+++ resolved
@@ -1,11 +1,7 @@
 package stroom.query.common.v2;
 
-<<<<<<< HEAD
 import stroom.query.api.v2.Column;
-=======
-import stroom.query.api.v2.Field;
 import stroom.query.api.v2.Format;
->>>>>>> 75c281f4
 import stroom.query.api.v2.Format.Type;
 import stroom.query.language.functions.Val;
 import stroom.query.language.functions.ValComparators;
@@ -19,21 +15,14 @@
     private ComparatorFactory() {
     }
 
-<<<<<<< HEAD
-    public static Comparator<Val> create(final Column column) {
-        if (column != null &&
-                column.getFormat() != null &&
-                Type.TEXT.equals(column.getFormat().getType())) {
-            return new AlphaNumericComparator();
-=======
-    public static Comparator<Val> create(final CompiledField compiledField) {
-        Objects.requireNonNull(compiledField);
+    public static Comparator<Val> create(final CompiledColumn compiledColumn) {
+        Objects.requireNonNull(compiledColumn);
         // We use case-insensitive comparators for sorting, but case-sensitive
         // ones for the boolean condition funcs like >, <, =, !=, etc.
         // Not sure this makes sense, but it is how it is.
         final Format.Type formatType = NullSafe.get(
-                compiledField.getField(),
-                Field::getFormat,
+                compiledColumn.getColumn(),
+                Column::getFormat,
                 Format::getType);
         // Format type trumps commonReturnType, but we may not have either
         if (Type.TEXT == formatType) {
@@ -47,9 +36,8 @@
             // Even if we have numbers mixed in with words, we want the numbers
             // sorted numerically, i.e. 3, 20, 100, foo
             // rather than 100, 20, 3, foo
-            return ValComparators.getSortComparator(compiledField.getCommonReturnType())
+            return ValComparators.getSortComparator(compiledColumn.getCommonReturnType())
                     .orElse(ValComparators.AS_DOUBLE_THEN_CASE_INSENSITIVE_STRING_COMPARATOR);
->>>>>>> 75c281f4
         }
     }
 }