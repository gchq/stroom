/*
<<<<<<< HEAD
 * Copyright 2024 Crown Copyright
=======
 * Copyright 2017-2024 Crown Copyright
>>>>>>> bee79e4b
 *
 * Licensed under the Apache License, Version 2.0 (the "License");
 * you may not use this file except in compliance with the License.
 * You may obtain a copy of the License at
 *
 *     http://www.apache.org/licenses/LICENSE-2.0
 *
 * Unless required by applicable law or agreed to in writing, software
 * distributed under the License is distributed on an "AS IS" BASIS,
 * WITHOUT WARRANTIES OR CONDITIONS OF ANY KIND, either express or implied.
 * See the License for the specific language governing permissions and
 * limitations under the License.
 */

package stroom.query.common.v2;

import stroom.query.api.v2.Column;
import stroom.query.api.v2.FlatResult;
import stroom.query.api.v2.FlatResultBuilder;
import stroom.query.api.v2.Format;
import stroom.query.api.v2.Format.Type;
import stroom.query.api.v2.OffsetRange;
import stroom.query.api.v2.QueryKey;
import stroom.query.api.v2.Result;
import stroom.query.api.v2.ResultRequest;
import stroom.query.api.v2.ResultRequest.Fetch;
import stroom.query.api.v2.SearchRequest;
import stroom.query.api.v2.SearchRequestSource;
import stroom.query.api.v2.TableSettings;
import stroom.query.api.v2.TimeFilter;
import stroom.query.common.v2.format.ColumnFormatter;
import stroom.query.language.functions.ExpressionContext;
import stroom.query.language.functions.FieldIndex;
import stroom.query.language.functions.Val;
import stroom.query.language.functions.ref.ErrorConsumer;
import stroom.util.NullSafe;
import stroom.util.concurrent.UncheckedInterruptedException;
import stroom.util.logging.LambdaLogger;
import stroom.util.logging.LambdaLoggerFactory;
import stroom.util.logging.LogUtil;
import stroom.util.shared.string.CIKey;

import java.util.ArrayList;
import java.util.Collections;
import java.util.HashMap;
import java.util.List;
import java.util.Map;
import java.util.Objects;

public class FlatResultCreator implements ResultCreator {

    private static final LambdaLogger LOGGER = LambdaLoggerFactory.getLogger(FlatResultCreator.class);

    private final ColumnFormatter columnFormatter;
    private final List<Mapper> mappers;
    private final List<Column> columns;
    private final ErrorConsumer errorConsumer = new ErrorConsumerImpl();
    private final boolean cacheLastResult;
    private FlatResult lastResult;

    public FlatResultCreator(final DataStoreFactory dataStoreFactory,
                             final SearchRequest searchRequest,
                             final String componentId,
                             final ExpressionContext expressionContext,
                             final ResultRequest resultRequest,
                             final Map<CIKey, String> paramMap,
                             final ColumnFormatter columnFormatter,
                             final Sizes defaultMaxResultsSizes,
                             final boolean cacheLastResult) {
        this.columnFormatter = columnFormatter;
        this.cacheLastResult = cacheLastResult;

        // User may have added a vis pane but not defined the vis
        final List<TableSettings> tableSettings = resultRequest.getMappings()
                .stream()
                .filter(Objects::nonNull)
                .toList();

        if (tableSettings.size() > 1) {
            mappers = new ArrayList<>(tableSettings.size() - 1);
            for (int i = 0; i < tableSettings.size() - 1; i++) {
                final TableSettings parent = tableSettings.get(i);
                final TableSettings child = tableSettings.get(i + 1);

                final Sizes maxResults;
                if (child != null && child.getMaxResults() != null && child.getMaxResults().size() > 0) {
                    maxResults = Sizes.create(child.getMaxResults());
                } else {
                    maxResults = defaultMaxResultsSizes;
                }

                final DataStoreSettings dataStoreSettings = DataStoreSettings
                        .createBasicSearchResultStoreSettings()
                        .copy()
                        .maxResults(maxResults)
                        .build();

                mappers.add(new Mapper(
                        dataStoreFactory,
                        dataStoreSettings,
                        searchRequest.getSearchRequestSource(),
                        expressionContext,
                        searchRequest.getKey(),
                        componentId,
                        parent,
                        child,
                        paramMap,
                        errorConsumer));
            }
        } else {
            LOGGER.debug(() -> LogUtil.message(
                    "Invalid non-null tableSettings count ({}) for search: {} and componentId: {}",
                    tableSettings.size(),
                    searchRequest.getKey(),
                    componentId));
            errorConsumer.add(() -> LogUtil.message(
                    "Component with ID: '{}' has not been configured correctly so will not show any data.",
                    componentId));
            mappers = Collections.emptyList();
        }

        final TableSettings child = tableSettings.getLast();

        columns = child != null
                ? child.getColumns()
                : Collections.emptyList();
    }

    private List<Object> toNodeKey(final Map<Integer, List<Column>> groupColumns, final Key key) {
        if (key == null || key.getKeyParts().isEmpty()) {
            return null;
        }

        if (!key.isGrouped()) {
            return null;
        }

        int depth = 0;
        final List<Object> result = new ArrayList<>(key.getKeyParts().size());
        for (final KeyPart keyPart : key.getKeyParts()) {
            final Val[] values = keyPart.getGroupValues();

            if (values.length == 0) {
                result.add(null);
            } else if (values.length == 1) {
                final Val val = values[0];
                if (val == null) {
                    result.add(null);
                } else {
                    Column column = null;

                    final List<Column> columns = groupColumns.get(depth);
                    if (columns != null) {
                        column = columns.get(0);
                    }

                    result.add(convert(column, val));
                }

            } else {
                final StringBuilder sb = new StringBuilder();
                for (Val val : values) {
                    if (val != null) {
                        sb.append(val);
                    }
                    sb.append("|");
                }
                sb.setLength(sb.length() - 1);
                result.add(sb.toString());
            }

            depth++;
        }

        return result;
    }

    @Override
    public Result create(final DataStore dataStore,
                         final ResultRequest resultRequest) {
        final Fetch fetch = resultRequest.getFetch();
        if (Fetch.NONE.equals(fetch)) {
            return null;
        }

        final FlatResultBuilder resultBuilder = FlatResult.builder();
        if (!errorConsumer.hasErrors()) {
            try {
                // Map data.
                DataStore mappedDataStore = dataStore;
                for (final Mapper mapper : mappers) {
                    mappedDataStore = mapper.map(mappedDataStore, resultRequest.getTimeFilter());
                }

                final Map<Integer, List<Column>> groupFields = new HashMap<>();
                for (final Column column : columns) {
                    if (column.getGroup() != null) {
                        groupFields.computeIfAbsent(column.getGroup(), k ->
                                        new ArrayList<>())
                                .add(column);
                    }
                }

                // Get top level items.
                mappedDataStore.fetch(
                        mappedDataStore.getColumns(),
                        resultRequest.getRequestedRange(),
                        OpenGroups.ALL,
                        resultRequest.getTimeFilter(),
                        IdentityItemMapper.INSTANCE,
                        item -> {
                            final List<Object> resultList = new ArrayList<>(columns.size() + 3);

                            final Key key = item.getKey();
                            if (key != null) {
                                resultList.add(toNodeKey(groupFields, key.getParent()));
                                resultList.add(toNodeKey(groupFields, key));
                                resultList.add(key.getDepth());
                            } else {
                                resultList.add(null);
                                resultList.add(null);
                                resultList.add(0);
                            }

                            // Convert all list into fully resolved objects evaluating
                            // functions where necessary.
                            int i = 0;
                            for (final Column col : columns) {
                                final Val val = item.getValue(i);
                                Object result = null;
                                if (val != null) {
                                    Column column = col;

                                    // Ensure a column has a format if none explicitly set.
                                    if (val.type().isValue() && (column.getFormat() == null ||
                                            column.getFormat().getType() == Type.GENERAL)) {
                                        if (stroom.query.language.functions.Type.DATE.equals(val.type())) {
                                            column = column.copy().format(Format.DATE_TIME).build();
                                        } else if (val.type().isNumber()) {
                                            column = column.copy().format(Format.NUMBER).build();
                                        } else {
                                            column = column.copy().format(Format.TEXT).build();
                                        }

                                        columns.set(i, column);
                                    }

                                    // Convert all list into fully resolved
                                    // objects evaluating functions where necessary.
                                    if (columnFormatter != null) {
                                        result = columnFormatter.format(column, val);
                                    } else {
                                        result = convert(column, val);
                                    }
                                }

                                resultList.add(result);
                                i++;
                            }

                            // Add the values.
                            resultBuilder.addValues(resultList);
                        },
                        resultBuilder::totalResults);

                final List<Column> structure = new ArrayList<>();
                structure.add(Column.builder().name(":ParentKey").build());
                structure.add(Column.builder().name(":Key").build());
                structure.add(Column.builder().name(":Depth").build());
                structure.addAll(this.columns);

                resultBuilder
                        .componentId(resultRequest.getComponentId())
                        .errors(errorConsumer.getErrors())
                        .structure(structure);

            } catch (final UncheckedInterruptedException e) {
                LOGGER.debug(e::getMessage, e);
            } catch (final Exception e) {
                LOGGER.error(() ->
                        LogUtil.message(
                                "Error creating result for resultRequest {}", resultRequest.getComponentId()), e);
                errorConsumer.add(e);
            }
        }

        resultBuilder
                .componentId(resultRequest.getComponentId())
                .errors(errorConsumer.getErrors());
        FlatResult result = resultBuilder.build();

        if (cacheLastResult) {
            if (Fetch.CHANGES.equals(fetch)) {
                // See if we have delivered an identical result before, so we
                // don't send more data to the client than we need to.
                if (result.equals(lastResult)) {
                    result = null;
                } else {
                    lastResult = result;
                }
            } else {
                lastResult = result;
            }
        }

        LOGGER.debug("Delivering {} for {}", result, resultRequest.getComponentId());
        return result;
    }

    private Object convert(final Column column, final Val val) {
        final Format format = NullSafe.getOrElse(column, Column::getFormat, Format.GENERAL);
        final Type type = NullSafe.getOrElse(format, Format::getType, Type.GENERAL);
        if (Type.NUMBER.equals(type) || Type.DATE_TIME.equals(type)) {
            return val.toDouble();
        } else if (Type.TEXT.equals(type)) {
            return val.toString();
        }

        return val.unwrap();
    }

    private static class Mapper {

        private final DataStoreFactory dataStoreFactory;
        private final DataStoreSettings dataStoreSettings;
        private final SearchRequestSource searchRequestSource;
        private final ExpressionContext expressionContext;
        private final QueryKey queryKey;
        private final String componentId;
        private final TableSettings child;
        private final Map<CIKey, String> paramMap;
        private final ErrorConsumer errorConsumer;
        private final FieldIndex childFieldIndex;

        private final int[] parentFieldIndices;

        Mapper(final DataStoreFactory dataStoreFactory,
               final DataStoreSettings dataStoreSettings,
               final SearchRequestSource searchRequestSource,
               final ExpressionContext expressionContext,
               final QueryKey queryKey,
               final String componentId,
               final TableSettings parent,
               final TableSettings child,
               final Map<CIKey, String> paramMap,
               final ErrorConsumer errorConsumer) {
            this.dataStoreFactory = dataStoreFactory;
            this.dataStoreSettings = dataStoreSettings;
            this.searchRequestSource = searchRequestSource;
            this.expressionContext = expressionContext;
            this.queryKey = queryKey;
            this.componentId = componentId;
            this.child = child;
            this.paramMap = paramMap;
            this.errorConsumer = errorConsumer;

            final FieldIndex parentFieldIndex = new FieldIndex();

            // Parent fields are now table column names.
            for (final Column column : parent.getColumns()) {
                parentFieldIndex.create(column.getNameAsCIKey());
            }

            // Extract child fields from expressions.
            childFieldIndex = new FieldIndex();
            final List<Column> childFields = child != null
                    ? child.getColumns()
                    : Collections.emptyList();
            CompiledColumns.create(expressionContext, childFields, childFieldIndex, paramMap);

            // Create the index mapping.
            parentFieldIndices = new int[childFieldIndex.size()];
            for (int i = 0; i < childFieldIndex.size(); i++) {
                final String childField = childFieldIndex.getField(i);
                final Integer parentIndex = parentFieldIndex.getPos(childField);
                parentFieldIndices[i] = Objects.requireNonNullElse(parentIndex, -1);
            }
        }

        public DataStore map(final DataStore dataStore,
                             final TimeFilter timeFilter) {
            // Create a set of max result sizes that are determined by the supplied max results or default to integer
            // max value.
            final DataStore childDataStore = dataStoreFactory.create(
                    expressionContext,
                    searchRequestSource,
                    queryKey,
                    componentId,
                    child,
                    childFieldIndex,
                    paramMap,
                    dataStoreSettings,
                    errorConsumer);

            // Get top level items.
            // TODO : Add an option to get detail level items rather than root level items.
            dataStore.fetch(
                    dataStore.getColumns(),
                    OffsetRange.UNBOUNDED,
                    OpenGroups.NONE,
                    timeFilter,
                    IdentityItemMapper.INSTANCE,
                    item -> {
                        final Val[] values = new Val[parentFieldIndices.length];
                        for (int i = 0; i < parentFieldIndices.length; i++) {
                            final int index = parentFieldIndices[i];
                            if (index != -1) {
                                // TODO : @66 Currently evaluating more values than will be needed.
                                final Val val = item.getValue(index);
                                values[i] = val;
                            }
                        }
                        childDataStore.accept(Val.of(values));
                    },
                    null);

            return childDataStore;
        }
    }
}<|MERGE_RESOLUTION|>--- conflicted
+++ resolved
@@ -1,9 +1,5 @@
 /*
-<<<<<<< HEAD
- * Copyright 2024 Crown Copyright
-=======
  * Copyright 2017-2024 Crown Copyright
->>>>>>> bee79e4b
  *
  * Licensed under the Apache License, Version 2.0 (the "License");
  * you may not use this file except in compliance with the License.
