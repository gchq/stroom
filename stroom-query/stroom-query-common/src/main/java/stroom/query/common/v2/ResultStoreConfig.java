package stroom.query.common.v2;

import stroom.util.io.ByteSize;
import stroom.util.shared.AbstractConfig;
import stroom.util.shared.IsStroomConfig;

import com.fasterxml.jackson.annotation.JsonCreator;
import com.fasterxml.jackson.annotation.JsonProperty;
import com.fasterxml.jackson.annotation.JsonPropertyDescription;
import com.fasterxml.jackson.annotation.JsonPropertyOrder;

import javax.validation.constraints.Min;

<<<<<<< HEAD
@Singleton
public class ResultStoreConfig extends AbstractConfig implements IsStroomConfig {
=======
@JsonPropertyOrder(alphabetic = true)
public class ResultStoreConfig extends AbstractConfig {
>>>>>>> 8d849d62

    private final int maxPutsBeforeCommit;
    private final boolean offHeapResults;

    private final int valueQueueSize;
    private final ByteSize minValueSize;
    private final ByteSize maxValueSize;
    private final ByteSize minPayloadSize;
    private final ByteSize maxPayloadSize;

    private final ResultStoreLmdbConfig lmdbConfig;

    public ResultStoreConfig() {
        maxPutsBeforeCommit = 100_000;
        offHeapResults = true;

        valueQueueSize = 1_000_000;
        minValueSize = ByteSize.ofKibibytes(1);
        maxValueSize = ByteSize.ofMebibytes(1);
        minPayloadSize = ByteSize.ofMebibytes(1);
        maxPayloadSize = ByteSize.ofGibibytes(1);

        lmdbConfig = new ResultStoreLmdbConfig();
    }

    @SuppressWarnings("unused")
    @JsonCreator
    public ResultStoreConfig(@JsonProperty("maxPutsBeforeCommit") final int maxPutsBeforeCommit,
                             @JsonProperty("offHeapResults") final boolean offHeapResults,
                             @JsonProperty("minValueSize") final ByteSize minValueSize,
                             @JsonProperty("maxValueSize") final ByteSize maxValueSize,
                             @JsonProperty("minPayloadSize") final ByteSize minPayloadSize,
                             @JsonProperty("maxPayloadSize") final ByteSize maxPayloadSize,
                             @JsonProperty("valueQueueSize") final int valueQueueSize,
                             @JsonProperty("lmdb") final ResultStoreLmdbConfig lmdbConfig) {
        this.maxPutsBeforeCommit = maxPutsBeforeCommit;
        this.offHeapResults = offHeapResults;
        this.minValueSize = minValueSize;
        this.maxValueSize = maxValueSize;
        this.minPayloadSize = minPayloadSize;
        this.maxPayloadSize = maxPayloadSize;
        this.valueQueueSize = valueQueueSize;
        this.lmdbConfig = lmdbConfig;
    }

    @Min(0)
    @JsonPropertyDescription("The maximum number of puts into the store (in a single load) before the " +
            "transaction is committed. There is only one write transaction available at a time so reducing " +
            "this value allows multiple loads to potentially each load a chunk at a time. However, load times " +
            "increase rapidly with values below around 2,000. For maximum performance of a single load set this " +
            "value to 0 to only commit at the very end of the load.")
    public int getMaxPutsBeforeCommit() {
        return maxPutsBeforeCommit;
    }

    @JsonPropertyDescription("Should search results be stored off heap (experimental feature).")
    @JsonProperty("offHeapResults")
    public boolean isOffHeapResults() {
        return offHeapResults;
    }

    @JsonPropertyDescription("The minimum byte size of a value byte buffer.")
    public ByteSize getMinValueSize() {
        return minValueSize;
    }

    @JsonPropertyDescription("The maximum byte size of a value byte buffer.")
    public ByteSize getMaxValueSize() {
        return maxValueSize;
    }

    @JsonPropertyDescription("The minimum byte size of a payload buffer.")
    public ByteSize getMinPayloadSize() {
        return minPayloadSize;
    }

    @JsonPropertyDescription("The maximum byte size of a payload buffer.")
    public ByteSize getMaxPayloadSize() {
        return maxPayloadSize;
    }

    @JsonPropertyDescription("The size of the value queue.")
    @JsonProperty("valueQueueSize")
    public int getValueQueueSize() {
        return valueQueueSize;
    }

    @JsonProperty("lmdb")
    public ResultStoreLmdbConfig getLmdbConfig() {
        return lmdbConfig;
    }

    @Override
    public String toString() {
        return "ResultStoreConfig{" +
                "maxPutsBeforeCommit=" + maxPutsBeforeCommit +
                ", offHeapResults=" + offHeapResults +
                ", minValueSize=" + minValueSize +
                ", maxValueSize=" + maxValueSize +
                ", minPayloadSize=" + minPayloadSize +
                ", maxPayloadSize=" + maxPayloadSize +
                ", lmdbConfig=" + lmdbConfig +
                '}';
    }
}<|MERGE_RESOLUTION|>--- conflicted
+++ resolved
@@ -11,13 +11,8 @@
 
 import javax.validation.constraints.Min;
 
-<<<<<<< HEAD
-@Singleton
+@JsonPropertyOrder(alphabetic = true)
 public class ResultStoreConfig extends AbstractConfig implements IsStroomConfig {
-=======
-@JsonPropertyOrder(alphabetic = true)
-public class ResultStoreConfig extends AbstractConfig {
->>>>>>> 8d849d62
 
     private final int maxPutsBeforeCommit;
     private final boolean offHeapResults;
