package stroom.query.common.v2;

import stroom.util.io.ByteSize;
import stroom.util.shared.AbstractConfig;

import com.fasterxml.jackson.annotation.JsonCreator;
import com.fasterxml.jackson.annotation.JsonProperty;
import com.fasterxml.jackson.annotation.JsonPropertyDescription;
import com.fasterxml.jackson.annotation.JsonPropertyOrder;

import javax.validation.constraints.Min;

@JsonPropertyOrder(alphabetic = true)
public class ResultStoreConfig extends AbstractConfig {

    private final int maxPutsBeforeCommit;
    private final boolean offHeapResults;

<<<<<<< HEAD
    private final ByteSize minValueSize;
    private final ByteSize maxValueSize;
    private final ByteSize minPayloadSize;
    private final ByteSize maxPayloadSize;
=======
    private int valueQueueSize = 1_000_000;
    private ByteSize minValueSize = ByteSize.ofKibibytes(1);
    private ByteSize maxValueSize = ByteSize.ofMebibytes(1);
    private ByteSize minPayloadSize = ByteSize.ofMebibytes(1);
    private ByteSize maxPayloadSize = ByteSize.ofGibibytes(1);
>>>>>>> 31ae74f0

    private final ResultStoreLmdbConfig lmdbConfig;

    public ResultStoreConfig() {
        maxPutsBeforeCommit = 100_000;
        offHeapResults = true;

        minValueSize = ByteSize.ofKibibytes(1);
        maxValueSize = ByteSize.ofMebibytes(1);
        minPayloadSize = ByteSize.ofMebibytes(1);
        maxPayloadSize = ByteSize.ofGibibytes(1);

        lmdbConfig = new ResultStoreLmdbConfig();
    }

    @SuppressWarnings("unused")
    @JsonCreator
    public ResultStoreConfig(@JsonProperty("maxPutsBeforeCommit") final int maxPutsBeforeCommit,
                             @JsonProperty("offHeapResults") final boolean offHeapResults,
                             @JsonProperty("minValueSize") final ByteSize minValueSize,
                             @JsonProperty("maxValueSize") final ByteSize maxValueSize,
                             @JsonProperty("minPayloadSize") final ByteSize minPayloadSize,
                             @JsonProperty("maxPayloadSize") final ByteSize maxPayloadSize,
                             @JsonProperty("lmdb") final ResultStoreLmdbConfig lmdbConfig) {
        this.maxPutsBeforeCommit = maxPutsBeforeCommit;
        this.offHeapResults = offHeapResults;
        this.minValueSize = minValueSize;
        this.maxValueSize = maxValueSize;
        this.minPayloadSize = minPayloadSize;
        this.maxPayloadSize = maxPayloadSize;
        this.lmdbConfig = lmdbConfig;
    }

    @Min(0)
    @JsonPropertyDescription("The maximum number of puts into the store (in a single load) before the " +
            "transaction is committed. There is only one write transaction available at a time so reducing " +
            "this value allows multiple loads to potentially each load a chunk at a time. However, load times " +
            "increase rapidly with values below around 2,000. For maximum performance of a single load set this " +
            "value to 0 to only commit at the very end of the load.")
    public int getMaxPutsBeforeCommit() {
        return maxPutsBeforeCommit;
    }

    @JsonPropertyDescription("Should search results be stored off heap (experimental feature).")
    @JsonProperty("offHeapResults")
    public boolean isOffHeapResults() {
        return offHeapResults;
    }

<<<<<<< HEAD
=======
    @SuppressWarnings("unused")
    public void setOffHeapResults(final boolean offHeapResults) {
        this.offHeapResults = offHeapResults;
    }

    @JsonPropertyDescription("The size of the value queue.")
    @JsonProperty("valueQueueSize")
    public int getValueQueueSize() {
        return valueQueueSize;
    }

    public void setValueQueueSize(final int valueQueueSize) {
        this.valueQueueSize = valueQueueSize;
    }

>>>>>>> 31ae74f0
    @JsonPropertyDescription("The minimum byte size of a value byte buffer.")
    public ByteSize getMinValueSize() {
        return minValueSize;
    }

    @JsonPropertyDescription("The maximum byte size of a value byte buffer.")
    public ByteSize getMaxValueSize() {
        return maxValueSize;
    }

    @JsonPropertyDescription("The minimum byte size of a payload buffer.")
    public ByteSize getMinPayloadSize() {
        return minPayloadSize;
    }

    @JsonPropertyDescription("The maximum byte size of a payload buffer.")
    public ByteSize getMaxPayloadSize() {
        return maxPayloadSize;
    }

    @JsonProperty("lmdb")
    public ResultStoreLmdbConfig getLmdbConfig() {
        return lmdbConfig;
    }

    @Override
    public String toString() {
        return "ResultStoreConfig{" +
                "maxPutsBeforeCommit=" + maxPutsBeforeCommit +
                ", offHeapResults=" + offHeapResults +
                ", minValueSize=" + minValueSize +
                ", maxValueSize=" + maxValueSize +
                ", minPayloadSize=" + minPayloadSize +
                ", maxPayloadSize=" + maxPayloadSize +
                ", lmdbConfig=" + lmdbConfig +
                '}';
    }
}<|MERGE_RESOLUTION|>--- conflicted
+++ resolved
@@ -16,18 +16,11 @@
     private final int maxPutsBeforeCommit;
     private final boolean offHeapResults;
 
-<<<<<<< HEAD
+    private final int valueQueueSize;
     private final ByteSize minValueSize;
     private final ByteSize maxValueSize;
     private final ByteSize minPayloadSize;
     private final ByteSize maxPayloadSize;
-=======
-    private int valueQueueSize = 1_000_000;
-    private ByteSize minValueSize = ByteSize.ofKibibytes(1);
-    private ByteSize maxValueSize = ByteSize.ofMebibytes(1);
-    private ByteSize minPayloadSize = ByteSize.ofMebibytes(1);
-    private ByteSize maxPayloadSize = ByteSize.ofGibibytes(1);
->>>>>>> 31ae74f0
 
     private final ResultStoreLmdbConfig lmdbConfig;
 
@@ -35,6 +28,7 @@
         maxPutsBeforeCommit = 100_000;
         offHeapResults = true;
 
+        valueQueueSize = 1_000_000;
         minValueSize = ByteSize.ofKibibytes(1);
         maxValueSize = ByteSize.ofMebibytes(1);
         minPayloadSize = ByteSize.ofMebibytes(1);
@@ -51,6 +45,7 @@
                              @JsonProperty("maxValueSize") final ByteSize maxValueSize,
                              @JsonProperty("minPayloadSize") final ByteSize minPayloadSize,
                              @JsonProperty("maxPayloadSize") final ByteSize maxPayloadSize,
+                             @JsonProperty("valueQueueSize") final int valueQueueSize,
                              @JsonProperty("lmdb") final ResultStoreLmdbConfig lmdbConfig) {
         this.maxPutsBeforeCommit = maxPutsBeforeCommit;
         this.offHeapResults = offHeapResults;
@@ -58,6 +53,7 @@
         this.maxValueSize = maxValueSize;
         this.minPayloadSize = minPayloadSize;
         this.maxPayloadSize = maxPayloadSize;
+        this.valueQueueSize = valueQueueSize;
         this.lmdbConfig = lmdbConfig;
     }
 
@@ -77,24 +73,6 @@
         return offHeapResults;
     }
 
-<<<<<<< HEAD
-=======
-    @SuppressWarnings("unused")
-    public void setOffHeapResults(final boolean offHeapResults) {
-        this.offHeapResults = offHeapResults;
-    }
-
-    @JsonPropertyDescription("The size of the value queue.")
-    @JsonProperty("valueQueueSize")
-    public int getValueQueueSize() {
-        return valueQueueSize;
-    }
-
-    public void setValueQueueSize(final int valueQueueSize) {
-        this.valueQueueSize = valueQueueSize;
-    }
-
->>>>>>> 31ae74f0
     @JsonPropertyDescription("The minimum byte size of a value byte buffer.")
     public ByteSize getMinValueSize() {
         return minValueSize;
@@ -115,6 +93,12 @@
         return maxPayloadSize;
     }
 
+    @JsonPropertyDescription("The size of the value queue.")
+    @JsonProperty("valueQueueSize")
+    public int getValueQueueSize() {
+        return valueQueueSize;
+    }
+
     @JsonProperty("lmdb")
     public ResultStoreLmdbConfig getLmdbConfig() {
         return lmdbConfig;
