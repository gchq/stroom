package stroom.query.common.v2;

import stroom.util.io.ByteSize;
import stroom.util.shared.AbstractConfig;

import com.fasterxml.jackson.annotation.JsonCreator;
import com.fasterxml.jackson.annotation.JsonProperty;
import com.fasterxml.jackson.annotation.JsonPropertyDescription;
import com.fasterxml.jackson.annotation.JsonPropertyOrder;

import javax.validation.constraints.Min;

@JsonPropertyOrder(alphabetic = true)
public class ResultStoreConfig extends AbstractConfig {

<<<<<<< HEAD
    private final int maxPutsBeforeCommit;
    private final boolean offHeapResults;
    private final ByteSize payloadLimit;
=======
    private int maxPutsBeforeCommit = 100_000;
    private boolean offHeapResults = true;
>>>>>>> 79dadedd

    private final ByteSize minValueSize;
    private final ByteSize maxValueSize;
    private final ByteSize minPayloadSize;
    private final ByteSize maxPayloadSize;

    private final ResultStoreLmdbConfig lmdbConfig;

    public ResultStoreConfig() {
        maxPutsBeforeCommit = 100_000;
        offHeapResults = true;
        payloadLimit = ByteSize.ofMebibytes(0);

        minValueSize = ByteSize.ofKibibytes(1);
        maxValueSize = ByteSize.ofMebibytes(1);
        minPayloadSize = ByteSize.ofMebibytes(1);
        maxPayloadSize = ByteSize.ofGibibytes(1);

        lmdbConfig = new ResultStoreLmdbConfig();
    }

    @SuppressWarnings("unused")
    @JsonCreator
    public ResultStoreConfig(@JsonProperty("maxPutsBeforeCommit") final int maxPutsBeforeCommit,
                             @JsonProperty("offHeapResults") final boolean offHeapResults,
                             @JsonProperty("payloadLimit") final ByteSize payloadLimit,
                             @JsonProperty("minValueSize") final ByteSize minValueSize,
                             @JsonProperty("maxValueSize") final ByteSize maxValueSize,
                             @JsonProperty("minPayloadSize") final ByteSize minPayloadSize,
                             @JsonProperty("maxPayloadSize") final ByteSize maxPayloadSize,
                             @JsonProperty("lmdb") final ResultStoreLmdbConfig lmdbConfig) {
        this.maxPutsBeforeCommit = maxPutsBeforeCommit;
        this.offHeapResults = offHeapResults;
        this.payloadLimit = payloadLimit;
        this.minValueSize = minValueSize;
        this.maxValueSize = maxValueSize;
        this.minPayloadSize = minPayloadSize;
        this.maxPayloadSize = maxPayloadSize;
        this.lmdbConfig = lmdbConfig;
    }

    @Min(0)
    @JsonPropertyDescription("The maximum number of puts into the store (in a single load) before the " +
            "transaction is committed. There is only one write transaction available at a time so reducing " +
            "this value allows multiple loads to potentially each load a chunk at a time. However, load times " +
            "increase rapidly with values below around 2,000. For maximum performance of a single load set this " +
            "value to 0 to only commit at the very end of the load.")
    public int getMaxPutsBeforeCommit() {
        return maxPutsBeforeCommit;
    }

    @JsonPropertyDescription("Should search results be stored off heap (experimental feature).")
    @JsonProperty("offHeapResults")
    public boolean isOffHeapResults() {
        return offHeapResults;
    }

<<<<<<< HEAD
    @JsonPropertyDescription("Do we want to limit the size of payloads (0 by default means no limit).")
    @JsonProperty("payloadLimit")
    public ByteSize getPayloadLimit() {
        return payloadLimit;
=======
    @SuppressWarnings("unused")
    public void setOffHeapResults(final boolean offHeapResults) {
        this.offHeapResults = offHeapResults;
>>>>>>> 79dadedd
    }

    @JsonPropertyDescription("The minimum byte size of a value byte buffer.")
    public ByteSize getMinValueSize() {
        return minValueSize;
    }

    @JsonPropertyDescription("The maximum byte size of a value byte buffer.")
    public ByteSize getMaxValueSize() {
        return maxValueSize;
    }

    @JsonPropertyDescription("The minimum byte size of a payload buffer.")
    public ByteSize getMinPayloadSize() {
        return minPayloadSize;
    }

    @JsonPropertyDescription("The maximum byte size of a payload buffer.")
    public ByteSize getMaxPayloadSize() {
        return maxPayloadSize;
    }

    @JsonProperty("lmdb")
    public ResultStoreLmdbConfig getLmdbConfig() {
        return lmdbConfig;
    }

    @Override
    public String toString() {
        return "ResultStoreConfig{" +
                "maxPutsBeforeCommit=" + maxPutsBeforeCommit +
                ", offHeapResults=" + offHeapResults +
                ", minValueSize=" + minValueSize +
                ", maxValueSize=" + maxValueSize +
                ", minPayloadSize=" + minPayloadSize +
                ", maxPayloadSize=" + maxPayloadSize +
                ", lmdbConfig=" + lmdbConfig +
                '}';
    }
}<|MERGE_RESOLUTION|>--- conflicted
+++ resolved
@@ -13,14 +13,8 @@
 @JsonPropertyOrder(alphabetic = true)
 public class ResultStoreConfig extends AbstractConfig {
 
-<<<<<<< HEAD
     private final int maxPutsBeforeCommit;
     private final boolean offHeapResults;
-    private final ByteSize payloadLimit;
-=======
-    private int maxPutsBeforeCommit = 100_000;
-    private boolean offHeapResults = true;
->>>>>>> 79dadedd
 
     private final ByteSize minValueSize;
     private final ByteSize maxValueSize;
@@ -32,7 +26,6 @@
     public ResultStoreConfig() {
         maxPutsBeforeCommit = 100_000;
         offHeapResults = true;
-        payloadLimit = ByteSize.ofMebibytes(0);
 
         minValueSize = ByteSize.ofKibibytes(1);
         maxValueSize = ByteSize.ofMebibytes(1);
@@ -46,7 +39,6 @@
     @JsonCreator
     public ResultStoreConfig(@JsonProperty("maxPutsBeforeCommit") final int maxPutsBeforeCommit,
                              @JsonProperty("offHeapResults") final boolean offHeapResults,
-                             @JsonProperty("payloadLimit") final ByteSize payloadLimit,
                              @JsonProperty("minValueSize") final ByteSize minValueSize,
                              @JsonProperty("maxValueSize") final ByteSize maxValueSize,
                              @JsonProperty("minPayloadSize") final ByteSize minPayloadSize,
@@ -54,7 +46,6 @@
                              @JsonProperty("lmdb") final ResultStoreLmdbConfig lmdbConfig) {
         this.maxPutsBeforeCommit = maxPutsBeforeCommit;
         this.offHeapResults = offHeapResults;
-        this.payloadLimit = payloadLimit;
         this.minValueSize = minValueSize;
         this.maxValueSize = maxValueSize;
         this.minPayloadSize = minPayloadSize;
@@ -76,18 +67,6 @@
     @JsonProperty("offHeapResults")
     public boolean isOffHeapResults() {
         return offHeapResults;
-    }
-
-<<<<<<< HEAD
-    @JsonPropertyDescription("Do we want to limit the size of payloads (0 by default means no limit).")
-    @JsonProperty("payloadLimit")
-    public ByteSize getPayloadLimit() {
-        return payloadLimit;
-=======
-    @SuppressWarnings("unused")
-    public void setOffHeapResults(final boolean offHeapResults) {
-        this.offHeapResults = offHeapResults;
->>>>>>> 79dadedd
     }
 
     @JsonPropertyDescription("The minimum byte size of a value byte buffer.")
