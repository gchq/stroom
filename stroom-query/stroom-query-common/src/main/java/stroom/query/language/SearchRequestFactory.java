--- conflicted
+++ resolved
@@ -57,7 +57,6 @@
 import stroom.util.logging.LambdaLogger;
 import stroom.util.logging.LambdaLoggerFactory;
 import stroom.util.shared.query.FieldNames;
-import stroom.util.shared.string.CIKey;
 
 import jakarta.inject.Inject;
 
@@ -68,7 +67,6 @@
 import java.util.HashSet;
 import java.util.LinkedList;
 import java.util.List;
-import java.util.Locale;
 import java.util.Map;
 import java.util.Objects;
 import java.util.Optional;
@@ -84,9 +82,15 @@
     public static final String TABLE_COMPONENT_ID = "table";
     public static final String VIS_COMPONENT_ID = "vis";
 
+    private static final String COLUMN_ID_PREFIX = "column-";
+    // Cache cols 0-9
+//    private static final CIKey[] COLUMN_ID_CACHE = IntStream.range(0, 10)
+//            .mapToObj(SearchRequestFactory::createColumnId)
+//            .map(CIKey::ofStaticKey)
+//            .toArray(CIKey[]::new);
+
     private final VisualisationTokenConsumer visualisationTokenConsumer;
     private final DocResolver docResolver;
-
 
     @Inject
     public SearchRequestFactory(final VisualisationTokenConsumer visualisationTokenConsumer,
@@ -117,8 +121,8 @@
 
         private ExpressionContext expressionContext;
         private final FieldIndex fieldIndex;
-        private final Map<CIKey, Expression> expressionMap;
-        private final Set<CIKey> addedFields = new HashSet<>();
+        private final Map<String, Expression> expressionMap;
+        private final Set<String> addedFields = new HashSet<>();
         private final List<AbstractToken> additionalFields = new ArrayList<>();
         private boolean inHaving;
         private Optional<CompiledWindow> optionalCompiledWindow = Optional.empty();
@@ -134,7 +138,6 @@
         void extractDataSourceOnly(final String string, final Consumer<DocRef> consumer) {
             // Get a list of tokens.
             final List<Token> tokens = Tokeniser.parse(string);
-
 
             if (tokens.isEmpty()) {
                 throw new TokenException(null, "No tokens");
@@ -808,19 +811,24 @@
 
             // Ensure StreamId and EventId fields exist if there is no grouping.
             if (groupDepth == 0) {
-                if (!addedFields.contains(FieldNames.FALLBACK_STREAM_ID_FIELD_KEY)) {
-                    tableSettingsBuilder.addColumns(buildSpecialColumn(FieldNames.FALLBACK_STREAM_ID_FIELD_KEY));
-                }
-                if (!addedFields.contains(FieldNames.FALLBACK_EVENT_ID_FIELD_KEY)) {
-                    tableSettingsBuilder.addColumns(buildSpecialColumn(FieldNames.FALLBACK_EVENT_ID_FIELD_KEY));
+                if (!addedFields.contains(FieldNames.FALLBACK_STREAM_ID_FIELD_KEY.get())) {
+                    tableSettingsBuilder.addColumns(buildSpecialColumn(FieldNames.FALLBACK_STREAM_ID_FIELD_KEY.get()));
+                }
+                if (!addedFields.contains(FieldNames.FALLBACK_EVENT_ID_FIELD_KEY.get())) {
+                    tableSettingsBuilder.addColumns(buildSpecialColumn(FieldNames.FALLBACK_EVENT_ID_FIELD_KEY.get()));
                 }
             }
 
             // Add missing fields if needed.
             for (final AbstractToken token : additionalFields) {
+//                final CIKey fieldName = CIKey.of(token.getUnescapedText());
                 final String fieldName = token.getUnescapedText();
-                if (!addedFields.contains(CIKey.of(fieldName))) {
+                if (!addedFields.contains(fieldName)) {
+//                    final CIKey id = CIKey.of("__"
+//                            + fieldName.get().replaceAll("\\s", "_")
+//                            + "__");
                     final String id = "__" + fieldName.replaceAll("\\s", "_") + "__";
+
                     tableSettingsBuilder.addColumns(createColumn(token,
                             id,
                             fieldName,
@@ -861,9 +869,9 @@
             }
         }
 
-        public Column buildSpecialColumn(final CIKey caseInsensitiveName) {
-            addedFields.add(caseInsensitiveName);
-            final String name = caseInsensitiveName.get();
+        public Column buildSpecialColumn(final String name) {
+            addedFields.add(name);
+//            final String name = caseInsensitiveName.get();
             return Column.builder()
                     .id(name)
                     .name(name)
@@ -896,8 +904,8 @@
             final int byIndex = getTokenIndex(children, token -> TokenType.BY.equals(token.getTokenType()));
             if (byIndex == -1) {
                 throw new TokenException(keywordGroup, "Syntax exception, expected by");
-            } else if (children.size() > byIndex  + 1) {
-                final AbstractToken token = children.get(byIndex  + 1);
+            } else if (children.size() > byIndex + 1) {
+                final AbstractToken token = children.get(byIndex + 1);
                 if (!TokenType.DURATION.equals(token.getTokenType())) {
                     throw new TokenException(token, "Syntax exception, expected valid window duration");
                 }
@@ -906,7 +914,7 @@
                 hoppingWindowBuilder.advanceSize(durationString);
 
                 // We found the duration so remove the tokens.
-                children.remove(byIndex  + 1);
+                children.remove(byIndex + 1);
                 children.remove(byIndex);
             } else {
                 throw new TokenException(children.get(byIndex), "Syntax exception, expected window duration");
@@ -996,7 +1004,7 @@
             final ExpressionParser expressionParser = new ExpressionParser(new ParamFactory(expressionMap));
             try {
                 final Expression expression = expressionParser.parse(expressionContext, fieldIndex, expressionTokens);
-                expressionMap.put(CIKey.of(variable), expression);
+                expressionMap.put(variable, expression);
             } catch (final ParseException e) {
                 throw new TokenException(keywordGroup, e.getMessage());
             }
@@ -1068,7 +1076,8 @@
                 } else if (TokenType.COMMA.equals(token.getTokenType())) {
                     if (fieldToken != null) {
                         columnCount++;
-                        final String columnId = "column-" + columnCount;
+//                        final CIKey columnId = getColumnId(columnCount);
+                        final String columnId = createColumnId(columnCount);
                         columns.add(createColumn(
                                 fieldToken,
                                 columnId,
@@ -1082,7 +1091,8 @@
 
                     } else if (fieldExpression != null) {
                         columnCount++;
-                        final String columnId = "column-" + columnCount;
+//                        final CIKey columnId = getColumnId(columnCount);
+                        final String columnId = createColumnId(columnCount);
                         columns.add(createColumn(
                                 columnId,
                                 fieldExpression,
@@ -1105,7 +1115,8 @@
             // Add final field if we have one.
             if (fieldToken != null) {
                 columnCount++;
-                final String columnId = "column-" + columnCount;
+//                final CIKey columnId = getColumnId(columnCount);
+                final String columnId = createColumnId(columnCount);
                 columns.add(createColumn(
                         fieldToken,
                         columnId,
@@ -1119,7 +1130,8 @@
 
             } else if (fieldExpression != null) {
                 columnCount++;
-                final String columnId = "column-" + columnCount;
+//                final CIKey columnId = getColumnId(columnCount);
+                final String columnId = createColumnId(columnCount);
                 columns.add(createColumn(
                         columnId,
                         fieldExpression,
@@ -1135,21 +1147,6 @@
             tableSettingsBuilder.addColumns(modifiedColumns);
         }
 
-<<<<<<< HEAD
-        private void addField(final AbstractToken token,
-                              final String id,
-                              final String fieldName,
-                              final String columnName,
-                              final boolean visible,
-                              final boolean special,
-                              final Map<String, Sort> sortMap,
-                              final Map<String, Integer> groupMap,
-                              final Map<String, Filter> filterMap,
-                              final TableSettings.Builder tableSettingsBuilder) {
-            final CIKey caseInsensitiveFieldName = CIKey.of(fieldName);
-            addedFields.add(caseInsensitiveFieldName);
-            Expression expression = expressionMap.get(caseInsensitiveFieldName);
-=======
         private Column createColumn(final AbstractToken token,
                                     final String id,
                                     final String fieldName,
@@ -1161,7 +1158,6 @@
                                     final Map<String, Filter> filterMap) {
             addedFields.add(fieldName);
             Expression expression = expressionMap.get(fieldName);
->>>>>>> bee79e4b
             if (expression == null) {
                 ExpressionParser expressionParser = new ExpressionParser(new ParamFactory(expressionMap));
                 try {
@@ -1237,18 +1233,10 @@
                         if (fieldName == null) {
                             fieldName = t.getUnescapedText();
                         } else if (direction == null) {
-                            try {
-                                if (t.getUnescapedText().toLowerCase(Locale.ROOT).equalsIgnoreCase("asc")) {
-                                    direction = SortDirection.ASCENDING;
-                                } else if (t.getUnescapedText().toLowerCase(Locale.ROOT).equalsIgnoreCase("desc")) {
-                                    direction = SortDirection.DESCENDING;
-                                } else {
-                                    direction = SortDirection.valueOf(t.getUnescapedText());
-                                }
-                            } catch (final IllegalArgumentException e) {
-                                throw new TokenException(t,
-                                        "Syntax exception, expected sort direction 'asc' or 'desc'");
-                            }
+                            direction = SortDirection.fromShortForm(t.getUnescapedText())
+                                    .orElseThrow(() ->
+                                            new TokenException(t,
+                                                    "Syntax exception, expected sort direction 'asc' or 'desc'"));
                         }
                     } else if (TokenType.COMMA.equals(t.getTokenType())) {
                         if (fieldName == null) {
@@ -1369,4 +1357,18 @@
         }
         return -1;
     }
+
+    private static String createColumnId(final int colIdx) {
+        return COLUMN_ID_PREFIX + colIdx;
+    }
+
+//    private static CIKey getColumnId(final int colIdx) {
+//        if (colIdx < 0) {
+//            throw new IllegalArgumentException("Sub-zero column ID index");
+//        } else if (colIdx < COLUMN_ID_CACHE.length) {
+//            return COLUMN_ID_CACHE[colIdx];
+//        } else {
+//            return CIKey.of(createColumnId(colIdx));
+//        }
+//    }
 }