package stroom.query.language;

import stroom.expression.api.DateTimeSettings;
import stroom.query.api.v2.Query;
import stroom.query.api.v2.QueryKey;
import stroom.query.api.v2.ResultRequest;
import stroom.query.api.v2.SearchRequest;
import stroom.query.language.functions.ExpressionContext;
import stroom.query.language.token.AbstractQueryTest;
import stroom.security.mock.MockSecurityContext;
import stroom.util.json.JsonUtil;

import java.nio.file.Files;
import java.nio.file.Path;
import java.nio.file.Paths;
import java.util.ArrayList;
import java.util.List;

public class TestSearchRequestFactory extends AbstractQueryTest {

    @Override
    protected Path getTestDir() {
        final Path dir = Paths.get("../stroom-query-common/src/test/resources/TestSearchRequestFactory");
        if (!Files.isDirectory(dir)) {
            throw new RuntimeException("Test data directory not found: " + dir.toAbsolutePath());
        }
        return dir;
    }

    @Override
    protected String convert(final String input) {
        try {
            final List<ResultRequest> resultRequests = new ArrayList<>(0);
            final QueryKey queryKey = new QueryKey("test");
            final Query query = Query.builder().build();
            final DateTimeSettings dateTimeSettings = DateTimeSettings.builder().referenceTime(0L).build();
            SearchRequest searchRequest = new SearchRequest(
                    null,
                    queryKey,
                    query,
                    resultRequests,
                    dateTimeSettings,
                    false);
            final ExpressionContext expressionContext = ExpressionContext
                    .builder()
                    .dateTimeSettings(dateTimeSettings)
                    .maxStringLength(100)
                    .build();
            searchRequest = new SearchRequestFactory(
                    (keywordGroup, parentTableSettings) -> null,
<<<<<<< HEAD
                    new MockDocResolver(),
                    () -> criteria -> null)
=======
                    MockDocResolver.getInstance(),
                    MockSecurityContext.getInstance())
>>>>>>> 48c5fd61
                    .create(input, searchRequest, expressionContext);
            return JsonUtil.writeValueAsString(searchRequest);

        } catch (final RuntimeException e) {
            return e.toString();
        }
    }
}<|MERGE_RESOLUTION|>--- conflicted
+++ resolved
@@ -48,13 +48,9 @@
                     .build();
             searchRequest = new SearchRequestFactory(
                     (keywordGroup, parentTableSettings) -> null,
-<<<<<<< HEAD
-                    new MockDocResolver(),
-                    () -> criteria -> null)
-=======
                     MockDocResolver.getInstance(),
+                    () -> criteria -> null,
                     MockSecurityContext.getInstance())
->>>>>>> 48c5fd61
                     .create(input, searchRequest, expressionContext);
             return JsonUtil.writeValueAsString(searchRequest);
 
