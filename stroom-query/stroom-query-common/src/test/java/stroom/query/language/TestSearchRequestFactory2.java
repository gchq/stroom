--- conflicted
+++ resolved
@@ -48,13 +48,9 @@
                 """;
         final SearchRequestFactory searchRequestFactory = new SearchRequestFactory(
                 (keywordGroup, parentTableSettings) -> null,
-<<<<<<< HEAD
-                new MockDocResolver(),
-                () -> criteria -> null);
-=======
                 MockDocResolver.getInstance(),
+                () -> criteria -> null,
                 MockSecurityContext.getInstance());
->>>>>>> 48c5fd61
         for (int i = 0; i < 2; i++) {
             searchRequest = searchRequestFactory.create(input, searchRequest, expressionContext);
             final String out = JsonUtil.writeValueAsString(searchRequest);
@@ -94,8 +90,9 @@
                 QueryField.createText("Field2")));
         final SearchRequestFactory searchRequestFactory = new SearchRequestFactory(
                 (keywordGroup, parentTableSettings) -> null,
-                new MockDocResolver(),
-                () -> criteria -> resultPage);
+                MockDocResolver.getInstance(),
+                () -> criteria -> resultPage,
+                MockSecurityContext.getInstance());
         final Map<String, String> expressionMap = new HashMap<>();
         searchRequest = searchRequestFactory.create(input, searchRequest, expressionContext);
         searchRequest.getResultRequests().forEach(rr ->
