--- conflicted
+++ resolved
@@ -91,13 +91,8 @@
                 Collections.emptyMap(),
                 maxResults,
                 false,
-<<<<<<< HEAD
                 () -> executorService,
-                new ErrorConsumerImpl());
-=======
-                () -> executor,
                 errorConsumer);
->>>>>>> 1ba6633b
     }
 
     @Test
