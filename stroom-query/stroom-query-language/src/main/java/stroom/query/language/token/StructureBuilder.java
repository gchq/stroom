--- conflicted
+++ resolved
@@ -92,29 +92,10 @@
                     index = createStructure(tokens, group, index + 1);
                     currentGroup.add(group.build());
                 }
-<<<<<<< HEAD
             } else if (TokenType.ALL_KEYWORDS.contains(tokenType)) {
-                if (ignoreNextAnd && TokenType.AND.equals(tokenType)) {
-                    final Token betweenAnd = new Token.Builder(token).tokenType(TokenType.BETWEEN_AND).build();
-                    currentGroup.end(betweenAnd.getEnd());
-                    currentGroup.add(betweenAnd);
-
-                } else {
-                    if (currentGroup != null && currentGroup != out) {
-                        out.add(currentGroup.build());
-                    }
-
-                    currentGroup = new KeywordGroup.Builder()
-                            .tokenType(tokenType)
-                            .chars(token.getChars())
-                            .start(token.getStart())
-                            .end(token.getEnd());
-=======
-            } else if (TokenType.KEYWORDS.contains(tokenType)) {
                 Objects.requireNonNull(out);
                 if (currentGroup != null && currentGroup != out) {
                     out.add(currentGroup.build());
->>>>>>> 246674c3
                 }
 
                 currentGroup = new KeywordGroup.Builder()
