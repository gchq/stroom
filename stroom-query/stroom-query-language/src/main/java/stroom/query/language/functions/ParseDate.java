--- conflicted
+++ resolved
@@ -151,18 +151,6 @@
         return super.requiresChildData();
     }
 
-<<<<<<< HEAD
-    @Override
-    public Type getCommonReturnType() {
-        return Type.DATE;
-    }
-
-
-    // --------------------------------------------------------------------------------
-
-
-=======
->>>>>>> def50f81
     private static final class Gen extends AbstractSingleChildGenerator {
 
         private final String pattern;
