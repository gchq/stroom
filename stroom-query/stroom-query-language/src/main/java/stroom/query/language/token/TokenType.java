/*
 * Copyright 2024 Crown Copyright
 *
 * Licensed under the Apache License, Version 2.0 (the "License");
 * you may not use this file except in compliance with the License.
 * You may obtain a copy of the License at
 *
 *     http://www.apache.org/licenses/LICENSE-2.0
 *
 * Unless required by applicable law or agreed to in writing, software
 * distributed under the License is distributed on an "AS IS" BASIS,
 * WITHOUT WARRANTIES OR CONDITIONS OF ANY KIND, either express or implied.
 * See the License for the specific language governing permissions and
 * limitations under the License.
 */

package stroom.query.language.token;

import stroom.util.NullSafe;
import stroom.util.logging.LambdaLogger;
import stroom.util.logging.LambdaLoggerFactory;
import stroom.util.logging.LogUtil;

import java.util.Collections;
import java.util.EnumMap;
import java.util.EnumSet;
import java.util.HashMap;
import java.util.HashSet;
import java.util.List;
import java.util.Map;
import java.util.Map.Entry;
import java.util.Objects;
import java.util.Set;
import java.util.stream.Collectors;

public enum TokenType {
    // Uncategorized content.
    UNKNOWN,

    OPEN_BRACKET,
    CLOSE_BRACKET,

    // Structure
    TOKEN_GROUP,
    FUNCTION_GROUP,
    FUNCTION_NAME,

    // Strings
    WHITESPACE,
    SINGLE_QUOTED_STRING,
    DOUBLE_QUOTED_STRING,
    STRING,
    PARAM,

    DATE_TIME,
    DURATION,
    NUMBER,


    COMMA,

    // Numeric operators
    ORDER,
    DIVISION,
    MULTIPLICATION,
    MODULUS,
    PLUS,
    MINUS,

    // Conditions
    EQUALS,
    NOT_EQUALS,
    GREATER_THAN,
    GREATER_THAN_OR_EQUAL_TO,
    LESS_THAN,
    LESS_THAN_OR_EQUAL_TO,
    IS_NULL,
    IS_NOT_NULL,
    IN,
    DICTIONARY,

    // Logic
    AND,
    OR,
    NOT,

    // Other keywords
    FROM,
    WHERE,
    EVAL,
    SELECT,
    SORT,
    GROUP,
    FILTER,
    WINDOW,
    LIMIT,
    HAVING,
    SHOW,

    // Additional tokens
    BY,
    AS,
    BETWEEN,
    BETWEEN_AND,


    // Comments
    COMMENT,
    BLOCK_COMMENT;

    private static final LambdaLogger LOGGER = LambdaLoggerFactory.getLogger(TokenType.class);

    public static final Set<TokenType> ALL_KEYWORDS = Collections.unmodifiableSet(EnumSet.of(
            FROM,
            WHERE,
            FILTER,
            EVAL,
            SELECT,
            SORT,
            GROUP,
            WINDOW,
            LIMIT,
            HAVING,
            SHOW));

<<<<<<< HEAD
    public static final Set<TokenType> ALL_CONDITIONS = Collections.unmodifiableSet(EnumSet.of(
=======
    public static final Set<TokenType> EXPRESSION_KEYWORD = Set.of(
            WHERE,
            FILTER,
            HAVING);

    public static final Set<TokenType> CONDITIONS = Set.of(
>>>>>>> 246674c3
            EQUALS,
            NOT_EQUALS,
            GREATER_THAN,
            GREATER_THAN_OR_EQUAL_TO,
            LESS_THAN,
            LESS_THAN_OR_EQUAL_TO,
            IS_NULL,
            IS_NOT_NULL,
            IN,
            BETWEEN));

    public static final Set<TokenType> ALL_BODMAS = Collections.unmodifiableSet(EnumSet.of(
            ORDER,
            DIVISION,
            MULTIPLICATION,
            MODULUS,
            PLUS,
            MINUS));

    public static final Set<TokenType> ALL_VALUES = Collections.unmodifiableSet(EnumSet.of(
            SINGLE_QUOTED_STRING,
            DOUBLE_QUOTED_STRING,
            STRING,
            NUMBER));

    public static final Set<TokenType> ALL_STRINGS = Collections.unmodifiableSet(EnumSet.of(
            SINGLE_QUOTED_STRING,
            DOUBLE_QUOTED_STRING,
            STRING,
            PARAM));

    public static final Set<TokenType> ALL_LOGICAL_OPERATORS = Collections.unmodifiableSet(EnumSet.of(
            AND,
            OR,
            NOT));

    public static final Set<TokenType> ALL = Collections.unmodifiableSet(EnumSet.allOf(TokenType.class));

    public static final Set<TokenType> EMPTY = Collections.unmodifiableSet(EnumSet.noneOf(TokenType.class));

    /**
     * WHERE => Set(FROM) means FROM **must** appear before WHERE.
     */
    public static final Map<TokenType, Set<TokenType>> KEYWORDS_REQUIRED_BEFORE = Collections.unmodifiableMap(
            new EnumMap<>(Map.ofEntries(
                    entry(FROM, Collections.emptySet()),
                    entry(WHERE, EnumSet.of(FROM)),
                    entry(AND, EnumSet.of(FROM)),
                    entry(OR, EnumSet.of(FROM)),
                    entry(NOT, EnumSet.of(FROM)),
                    entry(EVAL, EnumSet.of(FROM)),
                    entry(WINDOW, EnumSet.of(FROM)),
                    entry(FILTER, EnumSet.of(FROM)),
                    entry(SORT, EnumSet.of(FROM)),
                    entry(GROUP, EnumSet.of(FROM)),
                    entry(HAVING, EnumSet.of(FROM)),
                    entry(LIMIT, EnumSet.of(FROM)),
                    entry(SELECT, EnumSet.of(FROM)),
                    entry(SHOW, EnumSet.of(FROM, SELECT)))));

    /**
     * EVAL => Set(FROM, WHERE) means FROM and/or WHERE are valid to appear before EVAL.
     */
    public static final Map<TokenType, Set<TokenType>> KEYWORDS_VALID_BEFORE = Collections.unmodifiableMap(
            new EnumMap<>(Map.ofEntries(
                    entry(FROM, Collections.emptySet()),
                    entry(WHERE, EnumSet.of(FROM)),
                    // AND/OR/NOT can appear after WHERE, FILTER and HAVING
                    entry(AND, EnumSet.of(FROM, WHERE, EVAL, WINDOW, FILTER, SORT, GROUP, HAVING)),
                    entry(OR, EnumSet.of(FROM, WHERE, EVAL, WINDOW, FILTER, SORT, GROUP, HAVING)),
                    entry(NOT, EnumSet.of(FROM, WHERE, EVAL, WINDOW, FILTER, SORT, GROUP, HAVING)),
                    entry(EVAL, EnumSet.of(FROM, WHERE, AND, OR, NOT, EVAL)),
                    entry(WINDOW, EnumSet.of(FROM, WHERE, AND, OR, NOT, EVAL)),
                    entry(FILTER, EnumSet.of(FROM, WHERE, AND, OR, NOT, EVAL, WINDOW)),
                    entry(SORT, EnumSet.of(FROM, WHERE, AND, OR, NOT, EVAL, WINDOW, FILTER, GROUP)),
                    // Multiple 'group by's are allowed for nested grouping
                    entry(GROUP, EnumSet.of(FROM, WHERE, AND, OR, NOT, EVAL, WINDOW, FILTER, SORT, GROUP)),
                    entry(HAVING, EnumSet.of(FROM, WHERE, AND, OR, NOT, EVAL, WINDOW, FILTER, SORT, GROUP)),
                    entry(LIMIT, EnumSet.of(FROM, WHERE, AND, OR, NOT, EVAL, WINDOW, FILTER, SORT, GROUP, HAVING)),
                    entry(SELECT, EnumSet.of(FROM, WHERE, AND, OR, NOT, EVAL,
                            WINDOW, FILTER, SORT, GROUP, HAVING, LIMIT)),
                    entry(SHOW, EnumSet.of(FROM, WHERE, AND, OR, NOT, EVAL,
                            WINDOW, FILTER, SORT, GROUP, HAVING, SELECT, LIMIT))
            )));

    /**
     * SELECT => Set(LIMIT, SHOW) means LIMIT and/or SHOW are valid to appear after SELECT.
     */
    public static final Map<TokenType, Set<TokenType>> KEYWORDS_VALID_AFTER;

    static {
        // Essentially loop over VALID_PRIOR_KEYWORDS, reversing the associations
        final Map<TokenType, Set<TokenType>> validNextKeywords = new HashMap<>(KEYWORDS_VALID_BEFORE.size());
        KEYWORDS_VALID_BEFORE.forEach((tokenType, validPriorTokens) -> {
            validNextKeywords.computeIfAbsent(tokenType, k -> EnumSet.noneOf(TokenType.class));
            for (final TokenType priorType : validPriorTokens) {
                if (KEYWORDS_VALID_BEFORE.containsKey(priorType)) {
                    validNextKeywords.computeIfAbsent(priorType, k -> EnumSet.noneOf(TokenType.class))
                            .add(tokenType);
                }
            }
        });

        validNextKeywords.forEach((tokenType, tokenTypes) -> {
            validNextKeywords.put(tokenType, set(tokenTypes));
        });
        KEYWORDS_VALID_AFTER = Collections.unmodifiableMap(new EnumMap<>(validNextKeywords));

        LOGGER.debug("KEYWORDS:\n{}",
                ALL_KEYWORDS.stream()
                        .map(keyword -> {
                            return LogUtil.message("""
                                            {}
                                              Required before: {}
                                              Valid before:    {}
                                              Valid after:     {}""",
                                    keyword,
                                    KEYWORDS_REQUIRED_BEFORE.get(keyword),
                                    KEYWORDS_VALID_BEFORE.get(keyword),
                                    KEYWORDS_VALID_AFTER.get(keyword));
                        })
                        .collect(Collectors.joining("\n")));
    }

    public static boolean isKeyword(final TokenType tokenType) {
        return tokenType != null && ALL_KEYWORDS.contains(tokenType);
    }

    /**
     * @return A set of {@link TokenType}s that MUST appear in the query before tokenType.
     */
    public static Set<TokenType> getKeywordsRequiredBefore(final TokenType tokenType) {
        if (tokenType == null) {
            return Collections.emptySet();
        } else {
            return Objects.requireNonNullElseGet(KEYWORDS_REQUIRED_BEFORE.get(tokenType), Collections::emptySet);
        }
    }

    /**
     * @return A set of {@link TokenType}s that are valid to appear in the query before tokenType.
     */
    public static Set<TokenType> getKeywordsValidBefore(final TokenType tokenType) {
        if (tokenType == null) {
            return Collections.emptySet();
        } else {
            return Objects.requireNonNullElseGet(KEYWORDS_VALID_BEFORE.get(tokenType), Collections::emptySet);
        }
    }

    /**
     * @return A set of {@link TokenType}s that are valid to appear in the query after tokenType.
     */
    public static Set<TokenType> getKeywordsValidAfter(final TokenType tokenType) {
        if (tokenType == null) {
            return Collections.emptySet();
        } else {
            return Objects.requireNonNullElseGet(KEYWORDS_VALID_AFTER.get(tokenType), Collections::emptySet);
        }
    }

    public static boolean isString(AbstractToken token) {
        return token != null
                && ALL_STRINGS.contains(token.getTokenType());
    }

    public static Set<TokenType> exclude(final Set<TokenType> fullSet,
                                         final TokenType... excludedTypes) {
        final Set<TokenType> filteredSet = new HashSet<>(fullSet);
        NullSafe.asList(excludedTypes).forEach(filteredSet::remove);
        return set(filteredSet);
    }

    /**
     * @param contiguous If true, tokenTypes must be seen as a contiguous block rather
     *                   than separated by other {@link TokenType}s.
     * @return True if tokenTypes have been seen in order in lastKeywordSequence
     */
    public static boolean haveSeen(final List<TokenType> tokenTypeSequence,
                                   final boolean contiguous,
                                   final TokenType... tokenTypes) {
        if (NullSafe.isEmptyCollection(tokenTypeSequence)) {
            return false;
        } else if (NullSafe.isEmptyArray(tokenTypes)) {
            return false;
        } else if (tokenTypeSequence.size() < tokenTypes.length) {
            return false;
        } else {
            int startIdx = 0;
            int seenCount = 0;
            for (final TokenType requiredType : tokenTypes) {
                Objects.requireNonNull(requiredType);
                boolean foundType = false;
                for (int j = startIdx; j < tokenTypeSequence.size(); j++) {
                    final TokenType seenType = tokenTypeSequence.get(j);
                    if (requiredType == seenType) {
                        foundType = true;
                        startIdx = j + 1;
                        seenCount++;
                        break;
                    } else if (contiguous && seenCount > 0 && tokenTypes.length > 1) {
                        break;
                    }
                }
                if (!foundType) {
                    return false;
                }
            }
            return true;
        }
    }

    /**
     * @return True if tokenTypes are the last contiguous sequence of {@link TokenType}s
     * seen at the end of tokenTypeSequence.
     */
    public static boolean haveSeenLast(final List<TokenType> tokenTypeSequence,
                                       final TokenType... tokenTypes) {
        if (NullSafe.isEmptyCollection(tokenTypeSequence)) {
            return false;
        } else if (NullSafe.isEmptyArray(tokenTypes)) {
            return true;
        } else if (tokenTypeSequence.size() < tokenTypes.length) {
            return false;
        } else {
            int seqIdx = tokenTypeSequence.size() - 1;
            for (int i = tokenTypes.length - 1; i >= 0; i--) {
                if (tokenTypeSequence.get(seqIdx--) != tokenTypes[i]) {
                    return false;
                }
            }
            return true;
        }
    }

    private static Entry<TokenType, Set<TokenType>> entry(final TokenType tokenType,
                                                          final Set<TokenType> set) {
        return Map.entry(tokenType, set(set));
    }

    private static Set<TokenType> set(final Set<TokenType> set) {
        if (NullSafe.isEmptyCollection(set)) {
            return Collections.emptySet();
        } else if (set instanceof EnumSet<TokenType>) {
            return Collections.unmodifiableSet(set);
        } else {
            return Collections.unmodifiableSet(EnumSet.copyOf(set));
        }
    }
}<|MERGE_RESOLUTION|>--- conflicted
+++ resolved
@@ -123,16 +123,12 @@
             HAVING,
             SHOW));
 
-<<<<<<< HEAD
-    public static final Set<TokenType> ALL_CONDITIONS = Collections.unmodifiableSet(EnumSet.of(
-=======
-    public static final Set<TokenType> EXPRESSION_KEYWORD = Set.of(
+    public static final Set<TokenType> EXPRESSION_KEYWORDS = Set.of(
             WHERE,
             FILTER,
             HAVING);
 
-    public static final Set<TokenType> CONDITIONS = Set.of(
->>>>>>> 246674c3
+    public static final Set<TokenType> ALL_CONDITIONS = Collections.unmodifiableSet(EnumSet.of(
             EQUALS,
             NOT_EQUALS,
             GREATER_THAN,
