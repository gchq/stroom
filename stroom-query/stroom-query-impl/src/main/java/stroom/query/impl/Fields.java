package stroom.query.impl;

import stroom.datasource.api.v2.FindFieldCriteria;
import stroom.datasource.api.v2.QueryField;
import stroom.docref.DocRef;
import stroom.docref.StringMatch.MatchType;
import stroom.query.shared.CompletionItem;
import stroom.query.shared.CompletionValue;
import stroom.query.shared.CompletionsRequest;
import stroom.query.shared.InsertType;
import stroom.query.shared.QueryHelpDetail;
import stroom.query.shared.QueryHelpField;
import stroom.query.shared.QueryHelpRequest;
import stroom.query.shared.QueryHelpRow;
import stroom.query.shared.QueryHelpType;
import stroom.util.shared.PageRequest;
import stroom.util.shared.ResultPage;
import stroom.util.shared.ResultPage.ResultConsumer;
import stroom.util.string.StringMatcher;

import jakarta.inject.Inject;
import jakarta.inject.Provider;
import jakarta.inject.Singleton;

import java.util.Collections;
import java.util.List;
import java.util.Optional;

@Singleton
public class Fields {

    public static final String FIELDS_ID = "fields";
    public static final String FIELDS_PARENT = FIELDS_ID + ".";

    private static final QueryHelpRow ROOT = QueryHelpRow.builder()
            .type(QueryHelpType.TITLE)
            .id(FIELDS_ID)
            .hasChildren(true)
            .title("Fields")
            .build();
    private final Provider<QueryService> queryServiceProvider;

    @Inject
    Fields(final Provider<QueryService> queryServiceProvider) {
        this.queryServiceProvider = queryServiceProvider;
    }

    public void addRows(final QueryHelpRequest request,
                        final ResultConsumer<QueryHelpRow> resultConsumer) {
        final PageRequest pageRequest = request.getPageRequest();
        if (pageRequest.getLength() > 0) {
            final QueryService queryService = queryServiceProvider.get();
            final Optional<DocRef> optional = Optional.ofNullable(request.getDataSourceRef())
                    .or(() -> queryService.getReferencedDataSource(request.getQuery()));

            if (request.getParentPath().isBlank()) {
                // Figure out if there are children.
                boolean hasChildren = false;
                if (optional.isPresent()) {
<<<<<<< HEAD
                    final FindFieldInfoCriteria criteria = new FindFieldInfoCriteria(
                            PageRequest.oneRow(),
=======
                    final FindFieldCriteria criteria = new FindFieldCriteria(
                            new PageRequest(0, 1),
>>>>>>> 0dec8491
                            Collections.emptyList(),
                            optional.get(),
                            request.getStringMatch(),
                            null);
                    hasChildren = queryService.findFields(criteria).size() > 0;
                }

                final StringMatcher stringMatcher = new StringMatcher(request.getStringMatch());
                if (hasChildren ||
                        MatchType.ANY.equals(stringMatcher.getMatchType()) ||
                        stringMatcher.match(ROOT.getTitle()).isPresent()) {
                    resultConsumer.add(ROOT.copy().hasChildren(hasChildren).build());
                }

            } else if (request.getParentPath().startsWith(FIELDS_PARENT) && optional.isPresent()) {
                // Figure out if there are children.
                final FindFieldCriteria criteria = new FindFieldCriteria(
                        new PageRequest(request.getPageRequest().getOffset(),
                                request.getPageRequest().getLength() + 1),
                        request.getSortList(),
                        optional.get(),
                        request.getStringMatch(),
                        null);
                final ResultPage<QueryField> resultPage = queryService.findFields(criteria);
                resultConsumer.skip(resultPage.getPageStart());
                resultPage.getValues().forEach(fieldInfo -> {
                    final QueryHelpRow row = new QueryHelpRow(
                            QueryHelpType.FIELD,
                            "fields." + fieldInfo.getFldName(),
                            false,
                            null,
                            fieldInfo.getFldName(),
                            new QueryHelpField(fieldInfo));
                    resultConsumer.add(row);
                });
            }
        }
    }

    public void addCompletions(final CompletionsRequest request,
                               final PageRequest pageRequest,
                               final List<CompletionItem> resultList) {
        final QueryService queryService = queryServiceProvider.get();
        final Optional<DocRef> optional = Optional.ofNullable(request.getDataSourceRef())
                .or(() -> queryService.getReferencedDataSource(request.getText()));
        optional.ifPresent(docRef -> {
            final FindFieldCriteria criteria = new FindFieldCriteria(
                    pageRequest,
                    request.getSortList(),
                    docRef,
                    request.getStringMatch(),
                    null);

            final ResultPage<QueryField> resultPage = queryService.findFields(criteria);
            resultPage.getValues().forEach(fieldInfo -> resultList.add(createCompletionValue(fieldInfo)));
        });
    }

    private CompletionValue createCompletionValue(final QueryField fieldInfo) {
        final String insertText = getInsertText(fieldInfo.getFldName());
        final String tooltip = getDetail(fieldInfo);
        return new CompletionValue(
                fieldInfo.getFldName(),
                insertText,
                300,
                "Field",
                tooltip);
    }

    private String getDetail(final QueryField fieldInfo) {
        final DetailBuilder detail = new DetailBuilder();
        detail.title(fieldInfo.getFldName());
        detail.description(description -> addFieldDetails(description, fieldInfo));
        return detail.build();
    }

    private String getInsertText(final String fieldName) {
        return fieldName.contains(" ")
                ? "${" + fieldName + "}"
                : fieldName;
    }

    private void addFieldDetails(final DetailBuilder detail, final QueryField field) {
        final String fieldName = field.getFldName();
        final String fieldType = field.getFldType().getDisplayValue();
        final String supportedConditions = field.getConditionSet().toString();

        detail.table(table -> table.appendKVRow("Name:", fieldName)
                .appendKVRow("Type:", fieldType)
                .appendKVRow("Supported Conditions:", supportedConditions)
                .appendKVRow("Is queryable:", asDisplayValue(field.queryable()))
                .appendKVRow("Is numeric:", asDisplayValue(field.getFldType().isNumeric())));
    }

    private String asDisplayValue(final boolean bool) {
        return bool
                ? "True"
                : "False";
    }

    public Optional<QueryHelpDetail> fetchDetail(final QueryHelpRow row) {
        if (FIELDS_ID.equals(row.getId())) {
            final InsertType insertType = InsertType.NOT_INSERTABLE;
            final String documentation = "A list of the fields available to 'select' from the specified data source. " +
                    "The fields will only become available one the data source has been " +
                    "specified using the 'from' keyword.";
            return Optional.of(new QueryHelpDetail(insertType, null, documentation));

        } else if (row.getId().startsWith(FIELDS_ID + ".") && row.getData() instanceof
                final QueryHelpField queryHelpField) {
            final QueryField fieldInfo = queryHelpField.getField();
            final InsertType insertType = InsertType.plainText(row.getTitle());
            final String insertText = getInsertText(row.getTitle());
            final String documentation = getDetail(fieldInfo);
            return Optional.of(new QueryHelpDetail(insertType, insertText, documentation));
        }

        return Optional.empty();
    }
}<|MERGE_RESOLUTION|>--- conflicted
+++ resolved
@@ -57,13 +57,8 @@
                 // Figure out if there are children.
                 boolean hasChildren = false;
                 if (optional.isPresent()) {
-<<<<<<< HEAD
-                    final FindFieldInfoCriteria criteria = new FindFieldInfoCriteria(
+                    final FindFieldCriteria criteria = new FindFieldCriteria(
                             PageRequest.oneRow(),
-=======
-                    final FindFieldCriteria criteria = new FindFieldCriteria(
-                            new PageRequest(0, 1),
->>>>>>> 0dec8491
                             Collections.emptyList(),
                             optional.get(),
                             request.getStringMatch(),
