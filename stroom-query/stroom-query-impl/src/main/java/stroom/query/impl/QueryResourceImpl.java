/*
 * Copyright 2024 Crown Copyright
 *
 * Licensed under the Apache License, Version 2.0 (the "License");
 * you may not use this file except in compliance with the License.
 * You may obtain a copy of the License at
 *
 *     http://www.apache.org/licenses/LICENSE-2.0
 *
 * Unless required by applicable law or agreed to in writing, software
 * distributed under the License is distributed on an "AS IS" BASIS,
 * WITHOUT WARRANTIES OR CONDITIONS OF ANY KIND, either express or implied.
 * See the License for the specific language governing permissions and
 * limitations under the License.
 */

package stroom.query.impl;

import stroom.dashboard.shared.ColumnValues;
import stroom.dashboard.shared.DashboardSearchResponse;
import stroom.dashboard.shared.ValidateExpressionResult;
import stroom.docref.DocRef;
import stroom.event.logging.rs.api.AutoLogged;
import stroom.event.logging.rs.api.AutoLogged.OperationType;
import stroom.node.api.NodeService;
import stroom.query.common.v2.ExpressionPredicateFactory;
import stroom.query.shared.CompletionItem;
import stroom.query.shared.CompletionsRequest;
import stroom.query.shared.CompletionsRequest.TextType;
import stroom.query.shared.DownloadQueryResultsRequest;
import stroom.query.shared.QueryColumnValuesRequest;
import stroom.query.shared.QueryDoc;
import stroom.query.shared.QueryHelpDetail;
import stroom.query.shared.QueryHelpRequest;
import stroom.query.shared.QueryHelpRow;
import stroom.query.shared.QueryHelpType;
import stroom.query.shared.QueryResource;
import stroom.query.shared.QuerySearchRequest;
import stroom.util.logging.LambdaLogger;
import stroom.util.logging.LambdaLoggerFactory;
import stroom.util.resultpage.ResultPageBuilder;
import stroom.util.shared.EntityServiceException;
import stroom.util.shared.PageRequest;
import stroom.util.shared.ResourceGeneration;
import stroom.util.shared.ResourcePaths;
import stroom.util.shared.ResultPage;

import jakarta.inject.Inject;
import jakarta.inject.Provider;
import jakarta.ws.rs.client.Entity;

import java.util.ArrayList;
import java.util.Collections;
import java.util.List;
import java.util.Optional;
import java.util.Set;
import java.util.concurrent.atomic.AtomicInteger;
import java.util.function.Predicate;

@AutoLogged
class QueryResourceImpl implements QueryResource {

    private static final LambdaLogger LOGGER = LambdaLoggerFactory.getLogger(QueryResourceImpl.class);

    private final Provider<NodeService> nodeServiceProvider;
    private final Provider<QueryService> queryServiceProvider;
    private final Provider<DataSources> dataSourcesProvider;
    private final Provider<Structures> structuresProvider;
    private final Provider<Fields> fieldsProvider;
    private final Provider<Functions> functionsProvider;
    private final Provider<Visualisations> visualisationProvider;
    private final Provider<Dictionaries> dictionariesProvider;
    private final Provider<ExpressionPredicateFactory> expressionPredicateFactoryProvider;

    @Inject
    QueryResourceImpl(final Provider<NodeService> nodeServiceProvider,
                      final Provider<QueryService> dashboardServiceProvider,
                      final Provider<DataSources> dataSourcesProvider,
                      final Provider<Structures> structuresProvider,
                      final Provider<Fields> fieldsProvider,
                      final Provider<Functions> functionsProvider,
                      final Provider<Visualisations> visualisationProvider,
                      final Provider<Dictionaries> dictionariesProvider,
                      final Provider<ExpressionPredicateFactory> expressionPredicateFactoryProvider) {
        this.nodeServiceProvider = nodeServiceProvider;
        this.queryServiceProvider = dashboardServiceProvider;
        this.dataSourcesProvider = dataSourcesProvider;
        this.structuresProvider = structuresProvider;
        this.fieldsProvider = fieldsProvider;
        this.functionsProvider = functionsProvider;
        this.visualisationProvider = visualisationProvider;
        this.dictionariesProvider = dictionariesProvider;
        this.expressionPredicateFactoryProvider = expressionPredicateFactoryProvider;
    }

    @Override
    public QueryDoc fetch(final String uuid) {
        return queryServiceProvider.get().read(getDocRef(uuid));
    }

    @Override
    public DocRef fetchQueryDataSource(final DocRef queryDocRef) {
        final QueryDoc doc = queryServiceProvider.get().read(queryDocRef);
        try {
            final Optional<DocRef> optional = queryServiceProvider.get().getReferencedDataSource(doc.getQuery());
            return optional.orElse(null);
        } catch (final RuntimeException e) {
            LOGGER.debug(e::getMessage, e);
        }
        return null;
    }

    @Override
    public DocRef fetchDataSourceFromQueryString(final String query) {
        try {
            final Optional<DocRef> optional = queryServiceProvider.get().getReferencedDataSource(query);
            return optional.orElse(null);
        } catch (final RuntimeException e) {
            LOGGER.debug(e::getMessage, e);
        }
        return null;
    }

    @Override
    public QueryDoc update(final String uuid, final QueryDoc doc) {
        if (doc.getUuid() == null || !doc.getUuid().equals(uuid)) {
            throw new EntityServiceException("The document UUID must match the update UUID");
        }
        return queryServiceProvider.get().update(doc);
    }

    private DocRef getDocRef(final String uuid) {
        return DocRef.builder()
                .uuid(uuid)
                .type(QueryDoc.TYPE)
                .build();
    }

    @Override
    @AutoLogged(OperationType.UNLOGGED)
    public ValidateExpressionResult validateQuery(final String query) {
        return queryServiceProvider.get().validateQuery(query);
    }

    @AutoLogged(OperationType.MANUALLY_LOGGED)
    @Override
    public ResourceGeneration downloadSearchResults(final String nodeName, final DownloadQueryResultsRequest request) {
        try {
            // If the client doesn't specify a node then execute locally.
            if (nodeName == null || nodeName.equals("null")) {
                return queryServiceProvider.get().downloadSearchResults(request);
            }

            return nodeServiceProvider.get()
                    .remoteRestResult(
                            nodeName,
                            ResourceGeneration.class,
                            () -> ResourcePaths.buildAuthenticatedApiPath(
                                    QueryResource.BASE_PATH,
                                    QueryResource.DOWNLOAD_SEARCH_RESULTS_PATH_PATH,
                                    nodeName),
                            () -> queryServiceProvider.get().downloadSearchResults(request),
                            builder -> builder.post(Entity.json(request)));
        } catch (final RuntimeException e) {
            LOGGER.debug(e.getMessage(), e);
            throw e;
        }
    }

    @AutoLogged(OperationType.MANUALLY_LOGGED)
    @Override
    public DashboardSearchResponse search(final String nodeName, final QuerySearchRequest request) {
        try {
            // If the client doesn't specify a node then execute locally.
            if (nodeName == null || nodeName.equals("null")) {
                return queryServiceProvider.get().search(request);
            }

            return nodeServiceProvider.get()
                    .remoteRestResult(
                            nodeName,
                            DashboardSearchResponse.class,
                            () -> ResourcePaths.buildAuthenticatedApiPath(
                                    QueryResource.BASE_PATH,
                                    QueryResource.SEARCH_PATH_PART,
                                    nodeName),
                            () -> queryServiceProvider.get().search(request),
                            builder -> builder.post(Entity.json(request)));
        } catch (final RuntimeException e) {
            LOGGER.debug(e.getMessage(), e);
            throw e;
        }
    }

    @Override
    @AutoLogged(OperationType.UNLOGGED)
    public List<String> fetchTimeZones() {
        return queryServiceProvider.get().fetchTimeZones();
    }

    @AutoLogged(OperationType.UNLOGGED) // Called on each keystroke and has little audit value
    @Override
    public ResultPage<QueryHelpRow> fetchQueryHelpItems(final QueryHelpRequest request) {
        final String parentPath = request.getParentPath();

        final Predicate<String> predicate = expressionPredicateFactoryProvider.get().create(request.getFilter());
        final ResultPageBuilder<QueryHelpRow> resultPageBuilder =
                new ResultPageBuilder<>(request.getPageRequest());
        PageRequest pageRequest = request.getPageRequest();
        if (request.isTypeIncluded(QueryHelpType.DATA_SOURCE)) {
            dataSourcesProvider.get().addRows(pageRequest, parentPath, predicate, resultPageBuilder);
            pageRequest = reducePageRequest(pageRequest, resultPageBuilder.size());
        }
        if (request.isTypeIncluded(QueryHelpType.STRUCTURE)) {
            structuresProvider.get().addRows(pageRequest, parentPath, predicate, resultPageBuilder);
            pageRequest = reducePageRequest(pageRequest, resultPageBuilder.size());
        }
        request.setPageRequest(pageRequest);
        if (request.isTypeIncluded(QueryHelpType.FIELD)) {
            fieldsProvider.get().addRows(request, resultPageBuilder);
            pageRequest = reducePageRequest(pageRequest, resultPageBuilder.size());
        }
        if (request.isTypeIncluded(QueryHelpType.FUNCTION)) {
            functionsProvider.get().addRows(pageRequest, parentPath, predicate, resultPageBuilder);
            pageRequest = reducePageRequest(pageRequest, resultPageBuilder.size());
        }
        if (request.isTypeIncluded(QueryHelpType.VISUALISATION)) {
            visualisationProvider.get().addRows(pageRequest, parentPath, predicate, resultPageBuilder);
            pageRequest = reducePageRequest(pageRequest, resultPageBuilder.size());
        }
        if (request.isTypeIncluded(QueryHelpType.DICTIONARY)) {
            dictionariesProvider.get().addRows(pageRequest, parentPath, predicate, resultPageBuilder);
        }
        return resultPageBuilder.build();
    }

    @Override
    @AutoLogged(OperationType.UNLOGGED)
    public ResultPage<CompletionItem> fetchCompletions(final CompletionsRequest request) {
        final List<CompletionItem> list = new ArrayList<>();
        final ContextualQueryHelp contextualQueryHelp;
        final Set<QueryHelpType> contextualHelpTypes;
        final Set<String> applicableStructureItems;

        if (TextType.EXPRESSION == request.getTextType()) {
            // An expression on its own doesn't have keywords, so can't determine contextual items,
            // at least not in the same way
            contextualQueryHelp = null;
            contextualHelpTypes = request.getIncludedTypes();
            applicableStructureItems = Collections.emptySet();
        } else {
            contextualQueryHelp = queryServiceProvider.get()
                    .getQueryHelpContext(request.getText(), request.getRow(), request.getColumn());
            contextualHelpTypes = contextualQueryHelp.queryHelpTypes();
            applicableStructureItems = contextualQueryHelp.applicableStructureItems();
        }

        LOGGER.debug("\n  request: {}, \n  contextualQueryHelp: {}", request, contextualQueryHelp);
        // Only return the types asked for by the client and that are appropriate for the context
        final AtomicInteger maxCompletions = new AtomicInteger(request.getMaxCompletions());
        if (isTypeIncluded(request, contextualHelpTypes, QueryHelpType.DATA_SOURCE)) {
            dataSourcesProvider.get().addCompletions(request, reduceMaxCompletions(maxCompletions, list), list);
        }
        if (isTypeIncluded(request, contextualHelpTypes, QueryHelpType.STRUCTURE)) {
            structuresProvider.get().addCompletions(
                    request,
                    reduceMaxCompletions(maxCompletions, list),
                    list,
                    applicableStructureItems);
        }
        if (isTypeIncluded(request, contextualHelpTypes, QueryHelpType.FIELD)) {
            fieldsProvider.get().addCompletions(request, reduceMaxCompletions(maxCompletions, list), list);
        }
        if (isTypeIncluded(request, contextualHelpTypes, QueryHelpType.FUNCTION)) {
            functionsProvider.get().addCompletions(request, reduceMaxCompletions(maxCompletions, list), list);
        }
        if (isTypeIncluded(request, contextualHelpTypes, QueryHelpType.VISUALISATION)) {
            visualisationProvider.get().addCompletions(request, reduceMaxCompletions(maxCompletions, list), list);
        }
        if (isTypeIncluded(request, contextualHelpTypes, QueryHelpType.DICTIONARY)) {
            dictionariesProvider.get().addCompletions(request, reduceMaxCompletions(maxCompletions, list), list);
        }

        return ResultPage.createUnboundedList(list);
    }

    private boolean isTypeIncluded(final CompletionsRequest request,
                                   final Set<QueryHelpType> contextualHelpTypes,
                                   final QueryHelpType queryHelpType) {
<<<<<<< HEAD
        return request.isTypeIncluded(queryHelpType) &&
               contextualHelpTypes.contains(queryHelpType);
=======
        return request.isTypeIncluded(queryHelpType)
               && contextualHelpTypes.contains(queryHelpType);
>>>>>>> cf4ebe26
    }

    @Override
    @AutoLogged(OperationType.UNLOGGED)
    public QueryHelpDetail fetchDetail(final QueryHelpRow row) {
        if (row == null) {
            return null;
        }

        Optional<QueryHelpDetail> result = Optional.empty();
        result = result.or(() -> dataSourcesProvider.get().fetchDetail(row));
        result = result.or(() -> structuresProvider.get().fetchDetail(row));
        result = result.or(() -> fieldsProvider.get().fetchDetail(row));
        result = result.or(() -> functionsProvider.get().fetchDetail(row));
        result = result.or(() -> visualisationProvider.get().fetchDetail(row));
        result = result.or(() -> dictionariesProvider.get().fetchDetail(row));

        return result.orElse(null);
    }

    private PageRequest reducePageRequest(final PageRequest pageRequest, final int size) {
        return new PageRequest(pageRequest.getOffset(), pageRequest.getLength() - size);
    }

    private int reduceMaxCompletions(final AtomicInteger maxCompletions, final List<?> list) {
        final int newVal = maxCompletions.addAndGet(list.size() * -1);
        return Math.max(0, newVal);
    }

    @AutoLogged(OperationType.UNLOGGED)
    @Override
    public ColumnValues getColumnValues(final String nodeName,
                                        final QueryColumnValuesRequest request) {
        try {
            // If the client doesn't specify a node then execute locally.
            if (nodeName == null || nodeName.equals("null")) {
                return queryServiceProvider.get().getColumnValues(request);
            }

            return nodeServiceProvider.get()
                    .remoteRestResult(
                            nodeName,
                            ColumnValues.class,
                            () -> ResourcePaths.buildAuthenticatedApiPath(
                                    QueryResource.BASE_PATH,
                                    QueryResource.COLUMN_VALUES_PATH_PART,
                                    nodeName),
                            () -> queryServiceProvider.get().getColumnValues(request),
                            builder -> builder.post(Entity.json(request)));
        } catch (final RuntimeException e) {
            LOGGER.debug(e.getMessage(), e);
            throw e;
        }
    }
}<|MERGE_RESOLUTION|>--- conflicted
+++ resolved
@@ -287,13 +287,8 @@
     private boolean isTypeIncluded(final CompletionsRequest request,
                                    final Set<QueryHelpType> contextualHelpTypes,
                                    final QueryHelpType queryHelpType) {
-<<<<<<< HEAD
         return request.isTypeIncluded(queryHelpType) &&
                contextualHelpTypes.contains(queryHelpType);
-=======
-        return request.isTypeIncluded(queryHelpType)
-               && contextualHelpTypes.contains(queryHelpType);
->>>>>>> cf4ebe26
     }
 
     @Override
