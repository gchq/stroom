/*
 * Copyright 2017 Crown Copyright
 *
 * Licensed under the Apache License, Version 2.0 (the "License");
 * you may not use this file except in compliance with the License.
 * You may obtain a copy of the License at
 *
 *    http://www.apache.org/licenses/LICENSE-2.0
 *
 * Unless required by applicable law or agreed to in writing, software
 * distributed under the License is distributed on an "AS IS" BASIS,
 * WITHOUT WARRANTIES OR CONDITIONS OF ANY KIND, either express or implied.
 * See the License for the specific language governing permissions and
 * limitations under the License.
 */

package stroom.dashboard.expression.v1;

import java.text.ParseException;
import java.util.HashMap;
import java.util.Map;
import java.util.Objects;

@SuppressWarnings("unused") //Used by FunctionFactory
@FunctionDef(
        name = CurrentUser.NAME,
        commonCategory = FunctionCategory.VALUE,
        commonReturnType = ValString.class,
        commonReturnDescription = "Display name of the logged in user.",
        signatures = {
                @FunctionSignature(
                        description = "Returns the display name of the current logged in user.",
                        args = {}),
                @FunctionSignature(
                        description = "Returns the name of the current logged in user in the form of the " +
                                "supplied nameType.",
                        args = {
                                @FunctionArg(
                                        name = "nameType",
                                        description =
                                                "The type of name to return. One of ('display'|'full'|'subject'). "
                                                        + "'display' returns the display name of the user. " +
                                                        "'full' returns the full name of the user. " +
                                                        "'subject returns the unique identity of the user.",
                                        argType = ValString.class)
                        })
        })
class CurrentUser extends AbstractFunction {

    static final String NAME = "currentUser";

    private Generator gen = Null.GEN;
    private Param[] params = null;

    public CurrentUser(final String name) {
        super(name, 0, 1);
    }

    @Override
    public void setParams(final Param[] params) throws ParseException {
        super.setParams(params);
        this.params = params;
    }

    @Override
    public void setStaticMappedValues(final Map<String, String> staticMappedValues) {
        final String v = switch (getNameType()) {
            case DISPLAY_NAME -> staticMappedValues.get(ParamKeys.CURRENT_USER);
            case SUBJECT_ID -> staticMappedValues.get(ParamKeys.CURRENT_USER_SUBJECT_ID);
            case FULL_NAME -> staticMappedValues.get(ParamKeys.CURRENT_USER_FULL_NAME);
        };
        if (v != null) {
            gen = new StaticValueGen(ValString.create(v));
        }
    }

    @Override
    public Generator createGenerator() {
        return gen;
    }

    @Override
    public boolean hasAggregate() {
        return false;
    }

<<<<<<< HEAD
    @Override
    public Type getCommonReturnType() {
        return Type.STRING;
=======
    private NameType getNameType() {
        if (params == null || params.length == 0) {
            return NameType.DEFAULT;
        } else {
            return NameType.fromString(params[0].toString());
        }
    }


    // --------------------------------------------------------------------------------


    private enum NameType {
        DISPLAY_NAME("display"),
        SUBJECT_ID("subject"),
        FULL_NAME("full"),
        ;
        private static final Map<String, NameType> STR_TO_ENUM_MAP = new HashMap<>(3);
        private static final NameType DEFAULT = DISPLAY_NAME;

        static {
            for (final NameType nameType : NameType.values()) {
                STR_TO_ENUM_MAP.put(nameType.paramVal, nameType);
            }
        }

        private final String paramVal;

        NameType(final String paramVal) {
            this.paramVal = paramVal;
        }

        static NameType fromString(final String type) {
            return type != null
                    ? Objects.requireNonNullElse(STR_TO_ENUM_MAP.get(type), DEFAULT)
                    : DEFAULT;
        }
>>>>>>> a8e08b32
    }
}<|MERGE_RESOLUTION|>--- conflicted
+++ resolved
@@ -84,11 +84,6 @@
         return false;
     }
 
-<<<<<<< HEAD
-    @Override
-    public Type getCommonReturnType() {
-        return Type.STRING;
-=======
     private NameType getNameType() {
         if (params == null || params.length == 0) {
             return NameType.DEFAULT;
@@ -126,6 +121,10 @@
                     ? Objects.requireNonNullElse(STR_TO_ENUM_MAP.get(type), DEFAULT)
                     : DEFAULT;
         }
->>>>>>> a8e08b32
+    }
+
+    @Override
+    public Type getCommonReturnType() {
+        return Type.STRING;
     }
 }