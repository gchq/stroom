--- conflicted
+++ resolved
@@ -35,17 +35,14 @@
 import stroom.util.shared.EntityServiceException;
 import stroom.util.shared.Message;
 
-<<<<<<< HEAD
 import jakarta.inject.Inject;
 import jakarta.inject.Provider;
 import jakarta.inject.Singleton;
 
 import java.io.IOException;
-=======
 import java.nio.charset.Charset;
 import java.util.ArrayList;
 import java.util.Collections;
->>>>>>> b785c7da
 import java.util.List;
 import java.util.Map;
 import java.util.Set;
@@ -54,9 +51,8 @@
 @Singleton
 public class FeedStoreImpl implements FeedStore {
 
-<<<<<<< HEAD
     private static final LambdaLogger LOGGER = LambdaLoggerFactory.getLogger(FeedStoreImpl.class);
-=======
+
     private static final List<String> SUPPORTED_ENCODINGS;
 
     static {
@@ -70,7 +66,6 @@
         list.addAll(Charset.availableCharsets().keySet());
         SUPPORTED_ENCODINGS = Collections.unmodifiableList(list);
     }
->>>>>>> b785c7da
 
     private final Store<FeedDoc> store;
     private final FeedNameValidator feedNameValidator;
