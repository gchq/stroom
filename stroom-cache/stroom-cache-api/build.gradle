ext.moduleName = 'stroom.cache.api'

dependencies {
<<<<<<< HEAD
    implementation project(':stroom-util')
=======
    compile project(':stroom-core-shared')
    compile project(':stroom-util')
>>>>>>> b9f71158

//    implementation libs.guava
//    implementation libs.slf4j_api
}<|MERGE_RESOLUTION|>--- conflicted
+++ resolved
@@ -1,12 +1,9 @@
 ext.moduleName = 'stroom.cache.api'
 
 dependencies {
-<<<<<<< HEAD
+    implementation project(':stroom-core-shared')
     implementation project(':stroom-util')
-=======
-    compile project(':stroom-core-shared')
-    compile project(':stroom-util')
->>>>>>> b9f71158
+    implementation project(':stroom-util-shared')
 
 //    implementation libs.guava
 //    implementation libs.slf4j_api
