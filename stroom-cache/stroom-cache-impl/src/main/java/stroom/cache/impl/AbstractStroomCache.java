package stroom.cache.impl;

import stroom.cache.api.StroomCache;
import stroom.cache.shared.CacheInfo;
import stroom.util.NullSafe;
import stroom.util.cache.CacheConfig;
import stroom.util.logging.LambdaLogger;
import stroom.util.logging.LambdaLoggerFactory;
import stroom.util.logging.LogUtil;
import stroom.util.shared.ModelStringUtil;
import stroom.util.shared.PropertyPath;
import stroom.util.time.StroomDuration;

import com.github.benmanes.caffeine.cache.Cache;
import com.github.benmanes.caffeine.cache.Caffeine;
import com.github.benmanes.caffeine.cache.RemovalCause;
import com.github.benmanes.caffeine.cache.RemovalListener;

import java.util.Arrays;
import java.util.Collection;
import java.util.Collections;
import java.util.HashMap;
import java.util.List;
import java.util.Map;
import java.util.Objects;
import java.util.Optional;
import java.util.Set;
import java.util.concurrent.ConcurrentMap;
import java.util.function.BiConsumer;
import java.util.function.BiPredicate;
import java.util.function.Function;
import java.util.function.Supplier;
import java.util.stream.Collectors;

abstract class AbstractStroomCache<K, V> implements StroomCache<K, V> {

    private static final LambdaLogger LOGGER = LambdaLoggerFactory.getLogger(AbstractStroomCache.class);

    private final String name;
    private final Supplier<CacheConfig> cacheConfigSupplier;
    private final BiConsumer<K, V> removalNotificationConsumer;

    protected volatile CacheHolder<K, V> cacheHolder = null;

    public AbstractStroomCache(final String name,
                               final Supplier<CacheConfig> cacheConfigSupplier,
                               final BiConsumer<K, V> removalNotificationConsumer) {

        Objects.requireNonNull(name);
        Objects.requireNonNull(cacheConfigSupplier);

        LOGGER.debug(() -> LogUtil.message("Creating cache {} from config {} ({}), " +
                        "(has removalNotificationConsumer: {})",
                name,
                NullSafe.getOrElseGet(
                        cacheConfigSupplier.get(),
                        CacheConfig::getBasePath,
                        PropertyPath::blank),
                cacheConfigSupplier.get(),
                removalNotificationConsumer != null));

        // Note: when a rebuild happens, both the old and new cache instances will have the
        // same removalNotificationConsumer so it may get called more than expected
        this.removalNotificationConsumer = removalNotificationConsumer;
        this.name = name;
        this.cacheConfigSupplier = cacheConfigSupplier;
    }

    /**
     * Subclasses should implement this method to add to the cacheBuilder as required
     * and return a cache built from cacheBuilder. The builder already has a
     * removalNotificationConsumer if applicable and recordStats has been set.
     */
    abstract Cache<K, V> createCacheFromBuilder(final Caffeine<K, V> cacheBuilder);

    @Override
    public synchronized void rebuild() {
        LOGGER.trace(() -> buildMessage("rebuild"));

        final CacheHolder<K, V> existingCacheHolder = this.cacheHolder;
        final CacheConfig newCacheConfig = cacheConfigSupplier.get();

        if (existingCacheHolder != null
                && Objects.equals(existingCacheHolder.getCacheConfig(), newCacheConfig)) {
            LOGGER.info("Clearing cache '{}' (Property path: '{}'). No config changed.",
                    name, getBasePropertyPath());
            CacheUtil.clear(getCache());
        } else {
            if (existingCacheHolder != null) {
                // Don't log initial cache creation, only explicit rebuilds
                LOGGER.info("Rebuilding cache '{}' from config (Property path: '{}'). newCacheConfig: {}.",
                        name, getBasePropertyPath(), newCacheConfig);
            }
            final Caffeine newCacheBuilder = Caffeine.newBuilder();
            newCacheBuilder.recordStats();

            NullSafe.consume(newCacheConfig.getMaximumSize(), newCacheBuilder::maximumSize);
            NullSafe.consume(
                    newCacheConfig.getExpireAfterAccess(),
                    StroomDuration::getDuration,
                    newCacheBuilder::expireAfterAccess);
            NullSafe.consume(
                    newCacheConfig.getExpireAfterWrite(),
                    StroomDuration::getDuration,
                    newCacheBuilder::expireAfterWrite);

            if (removalNotificationConsumer != null) {
                final RemovalListener<K, V> removalListener = createRemovalListener();
                newCacheBuilder.removalListener(removalListener);
            }

            final Cache<K, V> newCache = createCacheFromBuilder(newCacheBuilder);

            final CacheHolder<K, V> newCacheHolder = new CacheHolder<>(newCache, newCacheBuilder, newCacheConfig);
            LOGGER.debug("Assigning new cacheHolder instance");
            this.cacheHolder = newCacheHolder;
        }
    }

    protected Cache<K, V> getCache() {
        return cacheHolder.getCache();
    }

<<<<<<< HEAD
            // Now create and set the cache
            this.cache = newCache;
        });
=======
    private Caffeine<K, V> getCacheBuilder() {
        return cacheHolder.getCacheBuilder();
>>>>>>> f6fbba22
    }

    private RemovalListener<K, V> createRemovalListener() {
        // Wrap the supplied removalNotificationConsumer with a RemovalListener that
        // logs the reason for the removal
        return (key, value, cause) -> {
            final Supplier<String> messageSupplier = () -> "Removal notification for cache '" +
                    name +
                    "' (key=" +
                    key +
                    ", value=" +
                    value +
                    ", cause=" +
                    cause + ")";

            if (cause == RemovalCause.SIZE) {
                LOGGER.warn(() -> "Cache reached size limit '" + name + "'");
                LOGGER.debug(messageSupplier);
            } else {
                LOGGER.trace(messageSupplier);
            }
            removalNotificationConsumer.accept(key, value);
        };
    }

    @Override
    public String name() {
        return name;
    }

    @Override
    public V get(final K key) {
        LOGGER.trace(() -> buildMessage("get", key));
        return getCache().getIfPresent(key);
    }

    @Override
    public V get(final K key, final Function<K, V> valueProvider) {
        LOGGER.trace(() -> buildMessage("get", key));
        return getCache().get(key, valueProvider);
    }

    @Override
    public void put(final K key, final V value) {
        LOGGER.trace(() -> buildMessage("put", key));

        // A read lock as we are not modifying the cache reference, just the innards
        // of the cache
        getCache().put(key, value);
    }

    @Override
    public Optional<V> getIfPresent(final K key) {
        LOGGER.trace(() -> buildMessage("getOptional", key));
        return Optional.ofNullable(getCache().getIfPresent(key));
    }


    @Override
    public boolean containsKey(final K key) {
        LOGGER.trace(() -> buildMessage("containsKey", key));
        // Can't use asMap().containsKey() as that will call the loadfunc
        return getCache().asMap().containsKey(key);
    }

    @Override
    public Set<K> keySet() {
        // Defensive copy
        return Collections.unmodifiableSet(getCache().asMap().keySet());
    }

    @Override
    public Collection<V> values() {
        // Defensive copy
        return Collections.unmodifiableCollection(getCache().asMap().values());
    }

    @Override
    public Map<K, V> asMap() {
        return Collections.unmodifiableMap(getCache().asMap());
    }

    @Override
    public void forEach(final BiConsumer<K, V> entryConsumer) {
        LOGGER.trace(() -> buildMessage("invalidateEntries"));
        Objects.requireNonNull(entryConsumer);
        // Use a full read lock as we don't really know what consumer will do,
        // so we don't really want it running twice.
        getCache().asMap().forEach(entryConsumer);
    }

    @Override
    public void invalidate(final K key) {
        LOGGER.trace(() -> buildMessage("invalidate", key));
        getCache().invalidate(key);
    }

    @Override
    public void invalidateEntries(final BiPredicate<K, V> entryPredicate) {
        LOGGER.trace(() -> buildMessage("invalidateEntries"));
        Objects.requireNonNull(entryPredicate);

        final Cache<K, V> cache = getCache();
        final ConcurrentMap<K, V> cacheAsMap = cache.asMap();

        final List<K> keysToRemove = cacheAsMap.entrySet()
                .stream()
                .filter(entry -> {
                    LOGGER.info("invalidateEntries ID {}", System.identityHashCode(getCache()));
                    return entryPredicate.test(entry.getKey(), entry.getValue());
                })
                .map(entry -> {
                    LOGGER.trace(() -> buildMessage("invalidateEntries", entry.getKey()));
                    return entry.getKey();
                })
                .collect(Collectors.toList());

        // Doing the remove on the cacheAsMap means if rebuild was called we are still operating on
        // the old cache
        keysToRemove.forEach(cacheAsMap::remove);
    }

    @Override
    public void remove(final K key) {
        LOGGER.trace(() -> buildMessage("remove", key));
        // Get local copy in case rebuild is called
        final Cache<K, V> cache = getCache();
        cache.invalidate(key);
        cache.cleanUp();
    }

    @Override
    public void evictExpiredElements() {
        LOGGER.trace(() -> buildMessage("evictExpiredElements"));
        getCache().cleanUp();
    }

    @Override
    public long size() {
        return getCache().estimatedSize();
    }

    @Override
    public void clear() {
        LOGGER.trace(() -> buildMessage("clear"));

        // Read lock as we are not changing the reference to the cache.
        // The cache has its own concurrency protection at the entry level.
        CacheUtil.clear(getCache());
    }

    @Override
    public CacheInfo getCacheInfo() {
        final PropertyPath basePropertyPath = getBasePropertyPath();

        final Map<String, String> map = new HashMap<>();
        // Local copy in case rebuild is called
        final CacheHolder<K, V> localCacheHolder = this.cacheHolder;
        final Cache<K, V> cache = localCacheHolder.getCache();
        map.put("Entries", String.valueOf(cache.estimatedSize()));
        // The lock covers cacheBuilder too
        addEntries(map, getCacheBuilder().toString());
        addEntries(map, cache.stats().toString());

        map.forEach((k, v) -> {
            if (k.startsWith("Expire") || k.equals("TotalLoadTime")) {
                convertNanosToDuration(map, k, v);
            }
        });

        // We don't make use of Weighers in the cache so the weight stats are meaningless
        map.remove("EvictionWeight");

        return new CacheInfo(name, basePropertyPath, map);
    }

    private void convertNanosToDuration(final Map<String, String> map,
                                        final String k,
                                        final String v) {
        try {
            final long nanos = Long.parseLong(v);
            map.put(k, ModelStringUtil.formatDurationString(
                    nanos / 1_000_000, true));

        } catch (final RuntimeException e) {
            // Ignore.
        }
    }

    private void addEntries(final Map<String, String> map, String string) {
        if (string != null && !string.isEmpty()) {

            string = string.replaceAll("^[^{]*\\{", "");
            string = string.replaceAll("}.*", "");

            Arrays.stream(string.split(",")).forEach(pair -> {
                final String[] kv = pair.split("=");
                if (kv.length == 2) {
                    String key = kv[0].replaceAll("\\W", "");
                    String value = kv[1].replaceAll("\\D", "");
                    if (key.length() > 0) {
                        final char[] chars = key.toCharArray();
                        chars[0] = Character.toUpperCase(chars[0]);
                        key = new String(chars, 0, chars.length);
                    }

                    map.put(key, value);
                }
            });
        }
    }

    String buildMessage(final String methodName) {
        return methodName + "() - cache: '" + name + "'";
    }

    String buildMessage(final String methodName, final K key) {
        return methodName + "() - cache: '" + name + "', key: " + key;
    }

    @Override
    public PropertyPath getBasePropertyPath() {
        // Don't need to do this under lock
        return NullSafe.getOrElseGet(
                cacheConfigSupplier.get(),
                CacheConfig::getBasePath,
                PropertyPath::blank);
    }

    @Override
    public String toString() {
        return "AbstractICache{" +
                "name='" + name + "', " +
                "basePath='" + getBasePropertyPath() + '\'' +
                '}';
    }
}<|MERGE_RESOLUTION|>--- conflicted
+++ resolved
@@ -121,14 +121,8 @@
         return cacheHolder.getCache();
     }
 
-<<<<<<< HEAD
-            // Now create and set the cache
-            this.cache = newCache;
-        });
-=======
     private Caffeine<K, V> getCacheBuilder() {
         return cacheHolder.getCacheBuilder();
->>>>>>> f6fbba22
     }
 
     private RemovalListener<K, V> createRemovalListener() {
