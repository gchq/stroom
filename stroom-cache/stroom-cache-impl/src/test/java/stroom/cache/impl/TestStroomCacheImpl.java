--- conflicted
+++ resolved
@@ -12,6 +12,7 @@
 import stroom.util.shared.PropertyPath;
 import stroom.util.time.StroomDuration;
 
+import org.assertj.core.api.Assertions;
 import org.junit.jupiter.api.BeforeEach;
 import org.junit.jupiter.api.Test;
 
@@ -203,11 +204,7 @@
 
     @Test
     void testPut() {
-<<<<<<< HEAD
         Assertions.assertThat(cache.getIfPresent(999))
-=======
-        assertThat(cache.getOptional(999))
->>>>>>> f6fbba22
                 .isEmpty();
 
         assertThat(cache.size())
@@ -217,11 +214,7 @@
         assertThat(cache.size())
                 .isEqualTo(13);
 
-<<<<<<< HEAD
         Assertions.assertThat(cache.getIfPresent(999))
-=======
-        assertThat(cache.getOptional(999))
->>>>>>> f6fbba22
                 .hasValue("foo");
     }
 
@@ -231,22 +224,14 @@
         assertThat(cache.size())
                 .isEqualTo(ALL_MONTHS_COUNT);
 
-<<<<<<< HEAD
         Assertions.assertThat(cache.getIfPresent(5))
-=======
-        assertThat(cache.getOptional(5))
->>>>>>> f6fbba22
                 .hasValue("May");
 
         cache.put(5, "NewMay");
         assertThat(cache.size())
                 .isEqualTo(ALL_MONTHS_COUNT);
 
-<<<<<<< HEAD
         Assertions.assertThat(cache.getIfPresent(5))
-=======
-        assertThat(cache.getOptional(5))
->>>>>>> f6fbba22
                 .hasValue("NewMay");
     }
 
@@ -602,11 +587,7 @@
                 .collect(Collectors.toList()));
 
         // Touch an entry so its access time is later than the others and won't be evicted
-<<<<<<< HEAD
         Assertions.assertThat(cache.getIfPresent(5))
-=======
-        assertThat(cache.getOptional(5))
->>>>>>> f6fbba22
                 .hasValue("May");
 
         ThreadUtil.sleepIgnoringInterrupts(200);
@@ -622,11 +603,7 @@
         assertThat(cache.size())
                 .isEqualTo(1);
 
-<<<<<<< HEAD
         Assertions.assertThat(cache.getIfPresent(5))
-=======
-        assertThat(cache.getOptional(5))
->>>>>>> f6fbba22
                 .hasValue("May");
 
         // Wait for > expiry time
