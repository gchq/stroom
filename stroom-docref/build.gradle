--- conflicted
+++ resolved
@@ -9,9 +9,6 @@
 
     testImplementation libs.assertj_core
     testImplementation libs.junit_jupiter_api
-<<<<<<< HEAD
-=======
     testImplementation libs.junit_jupiter_params
     testImplementation libs.vavr
->>>>>>> bee79e4b
 }