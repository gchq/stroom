--- conflicted
+++ resolved
@@ -3,12 +3,8 @@
   <component name="CheckStyle-IDEA">
     <option name="configuration">
       <map>
-<<<<<<< HEAD
-        <entry key="checkstyle-version" value="8.39" />
-=======
         <entry key="active-configuration" value="PROJECT_RELATIVE:$PROJECT_DIR$/config/checkstyle/checkstyle.xml:Stroom" />
         <entry key="checkstyle-version" value="8.41" />
->>>>>>> 9744f5b5
         <entry key="copy-libs" value="false" />
         <entry key="location-0" value="BUNDLED:(bundled):Sun Checks" />
         <entry key="location-1" value="BUNDLED:(bundled):Google Checks" />
