--- conflicted
+++ resolved
@@ -14,12 +14,7 @@
 
     implementation libs.guice
     implementation libs.jackson_annotations
-<<<<<<< HEAD
     implementation libs.jakarta_inject
-    implementation libs.lucene_core
-=======
-    implementation libs.javax_inject
->>>>>>> ecea074c
 
     testImplementation project(':stroom-test-common')
 
