/*
 * Copyright 2017 Crown Copyright
 *
 * Licensed under the Apache License, Version 2.0 (the "License");
 * you may not use this file except in compliance with the License.
 * You may obtain a copy of the License at
 *
 *     http://www.apache.org/licenses/LICENSE-2.0
 *
 * Unless required by applicable law or agreed to in writing, software
 * distributed under the License is distributed on an "AS IS" BASIS,
 * WITHOUT WARRANTIES OR CONDITIONS OF ANY KIND, either express or implied.
 * See the License for the specific language governing permissions and
 * limitations under the License.
 *
 */

package stroom.index.mock;

import stroom.datasource.api.v2.FindFieldCriteria;
import stroom.datasource.api.v2.IndexField;
import stroom.docref.DocRef;
import stroom.docref.StringMatch;
import stroom.index.impl.IndexFieldService;
import stroom.index.impl.IndexStore;
import stroom.index.shared.LuceneIndexDoc;
import stroom.util.NullSafe;
import stroom.util.logging.LambdaLogger;
import stroom.util.logging.LambdaLoggerFactory;
import stroom.util.shared.PageRequest;
import stroom.util.shared.ResultPage;
import stroom.util.string.StringMatcher;

import jakarta.inject.Inject;
import jakarta.inject.Provider;
import jakarta.inject.Singleton;

import java.util.Collection;
import java.util.Collections;
import java.util.List;
import java.util.Map;
import java.util.Set;
import java.util.concurrent.ConcurrentHashMap;

@Singleton
public class MockIndexFieldService implements IndexFieldService {

    private static final LambdaLogger LOGGER = LambdaLoggerFactory.getLogger(MockIndexFieldService.class);

    private final Provider<IndexStore> indexStoreProvider;
    private final Map<DocRef, Set<IndexField>> map = new ConcurrentHashMap<>();

    private final Set<DocRef> loadedIndexes = Collections.newSetFromMap(new ConcurrentHashMap<>());

    @Inject
    MockIndexFieldService(final Provider<IndexStore> indexStoreProvider) {
        this.indexStoreProvider = indexStoreProvider;
    }

    @Override
    public void addFields(final DocRef docRef, final Collection<IndexField> fields) {
        map.computeIfAbsent(docRef, k -> Collections.newSetFromMap(new ConcurrentHashMap<>())).addAll(fields);
    }

    @Override
    public ResultPage<IndexField> findFields(final FindFieldCriteria criteria) {
        if (criteria.getDataSourceRef() != null && !loadedIndexes.contains(criteria.getDataSourceRef())) {
            transferFieldsToDB(criteria.getDataSourceRef());
            loadedIndexes.add(criteria.getDataSourceRef());
        }

        final StringMatcher stringMatcher = new StringMatcher(criteria.getStringMatch());
        final Set<IndexField> set = map.get(criteria.getDataSourceRef());
        final List<IndexField> filtered = set
                .stream()
                .filter(field -> {
                    if (criteria.getQueryable() == null || criteria.getQueryable().equals(field.isIndexed())) {
                        return stringMatcher.match(field.getFldName()).isPresent();
                    }
                    return false;
                })
                .toList();
        return ResultPage.createPageLimitedList(filtered, criteria.getPageRequest());
    }

    @Override
    public void transferFieldsToDB(final DocRef docRef) {
        try {
            // Load fields.
            final IndexStore indexStore = indexStoreProvider.get();
            final LuceneIndexDoc index = indexStore.readDocument(docRef);
            if (index != null) {
                final List<IndexField> fields = NullSafe.list(index.getFields())
                        .stream()
                        .map(field -> (IndexField) field)
                        .toList();
                addFields(docRef, fields);
            }
        } catch (final RuntimeException e) {
            LOGGER.error(e::getMessage, e);
        }
    }

    @Override
    public IndexField getIndexField(final DocRef docRef, final String fieldName) {
<<<<<<< HEAD
        final FindIndexFieldCriteria findIndexFieldCriteria = new FindIndexFieldCriteria(
                PageRequest.oneRow(),
=======
        final FindFieldCriteria findIndexFieldCriteria = new FindFieldCriteria(
                new PageRequest(0, 1),
>>>>>>> 0dec8491
                null,
                docRef,
                StringMatch.equals(fieldName),
                null);
        final ResultPage<IndexField> resultPage = findFields(findIndexFieldCriteria);
        if (resultPage.size() > 0) {
            return resultPage.getFirst();
        }
        return null;
    }

    @Override
    public String getType() {
        return LuceneIndexDoc.DOCUMENT_TYPE;
    }
}<|MERGE_RESOLUTION|>--- conflicted
+++ resolved
@@ -103,13 +103,8 @@
 
     @Override
     public IndexField getIndexField(final DocRef docRef, final String fieldName) {
-<<<<<<< HEAD
-        final FindIndexFieldCriteria findIndexFieldCriteria = new FindIndexFieldCriteria(
+        final FindFieldCriteria findIndexFieldCriteria = new FindFieldCriteria(
                 PageRequest.oneRow(),
-=======
-        final FindFieldCriteria findIndexFieldCriteria = new FindFieldCriteria(
-                new PageRequest(0, 1),
->>>>>>> 0dec8491
                 null,
                 docRef,
                 StringMatch.equals(fieldName),
