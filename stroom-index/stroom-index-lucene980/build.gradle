ext.moduleName = 'stroom.index.lucene980'

dependencies {
    implementation project(':stroom-analytics:stroom-analytics-api')
    implementation project(':stroom-config:stroom-config-common')
    implementation project(':stroom-core-shared')
    implementation project(':stroom-dictionary:stroom-dictionary-api')
    implementation project(':stroom-docref')
    implementation project(':stroom-docstore:stroom-docstore-api')
    implementation project(':stroom-explorer:stroom-explorer-api')
    implementation project(':stroom-index:stroom-index-impl')
    implementation project(':stroom-importexport:stroom-importexport-api')
    implementation project(':stroom-meta:stroom-meta-api')
    implementation project(':stroom-node:stroom-node-api')
    implementation project(':stroom-query:stroom-query-api')
    implementation project(':stroom-query:stroom-query-common')
    implementation project(':stroom-query:stroom-query-language')
    implementation project(':stroom-query:stroom-query-language-api')
    implementation project(':stroom-search:stroom-search-extraction')
    implementation project(':stroom-search:stroom-search-impl')
    implementation project(':stroom-security:stroom-security-api')
    implementation project(':stroom-task:stroom-task-api')
    implementation project(':stroom-util')
    implementation project(':stroom-util-shared')

    implementation project(path: ":stroom-index:lucene980-shaded", configuration: 'shadow') // Use shadow JAR
<<<<<<< HEAD
    implementation libs.guice7
=======
    implementation libs.guice
>>>>>>> d2116a58
    implementation libs.slf4j_api
    implementation libs.vavr
    implementation libs.ws_rs_api

    testImplementation project(':stroom-index:stroom-index-mock')
    testImplementation project(':stroom-test-common')

    testImplementation libs.assertj_core
    testImplementation libs.junit_jupiter_api
    testImplementation libs.mockito_core
    testImplementation libs.mockito_junit_jupiter

    testRuntimeOnly libs.jakarta_activation
    testRuntimeOnly libs.jaxb_impl
    testRuntimeOnly libs.jcl_over_slf4j
    testRuntimeOnly libs.jul_to_slf4j
    testRuntimeOnly libs.junit_jupiter_engine
    testRuntimeOnly libs.log4j_over_slf4j
    testRuntimeOnly libs.logback_classic
    testRuntimeOnly libs.logback_core
}<|MERGE_RESOLUTION|>--- conflicted
+++ resolved
@@ -24,11 +24,7 @@
     implementation project(':stroom-util-shared')
 
     implementation project(path: ":stroom-index:lucene980-shaded", configuration: 'shadow') // Use shadow JAR
-<<<<<<< HEAD
-    implementation libs.guice7
-=======
     implementation libs.guice
->>>>>>> d2116a58
     implementation libs.slf4j_api
     implementation libs.vavr
     implementation libs.ws_rs_api
