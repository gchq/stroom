package stroom.index.impl.db;

import stroom.db.util.GenericDao;
import stroom.db.util.JooqUtil;
import stroom.docref.DocRef;
import stroom.index.impl.IndexStore;
import stroom.index.impl.IndexVolumeGroupDao;
import stroom.index.impl.db.jooq.tables.records.IndexVolumeGroupRecord;
import stroom.index.shared.IndexVolumeGroup;
import stroom.index.shared.LuceneIndexDoc;

import jakarta.inject.Inject;
import jakarta.inject.Provider;
import org.jooq.DSLContext;
import org.jooq.Record;
import org.jooq.exception.DataAccessException;
import org.slf4j.Logger;
import org.slf4j.LoggerFactory;

import java.sql.SQLIntegrityConstraintViolationException;
import java.util.List;
import java.util.Objects;
import java.util.Optional;
import java.util.function.BiFunction;
import java.util.function.Function;

import static stroom.index.impl.db.jooq.Tables.INDEX_VOLUME_GROUP;

class IndexVolumeGroupDaoImpl implements IndexVolumeGroupDao {

    private static final Logger LOGGER = LoggerFactory.getLogger(IndexVolumeGroupDaoImpl.class);

    static final Function<Record, IndexVolumeGroup> RECORD_TO_INDEX_VOLUME_GROUP_MAPPER = record -> {
        final IndexVolumeGroup indexVolumeGroup = new IndexVolumeGroup();
        indexVolumeGroup.setId(record.get(INDEX_VOLUME_GROUP.ID));
        indexVolumeGroup.setVersion(record.get(INDEX_VOLUME_GROUP.VERSION));
        indexVolumeGroup.setCreateTimeMs(record.get(INDEX_VOLUME_GROUP.CREATE_TIME_MS));
        indexVolumeGroup.setCreateUser(record.get(INDEX_VOLUME_GROUP.CREATE_USER));
        indexVolumeGroup.setUpdateTimeMs(record.get(INDEX_VOLUME_GROUP.UPDATE_TIME_MS));
        indexVolumeGroup.setUpdateUser(record.get(INDEX_VOLUME_GROUP.UPDATE_USER));
        indexVolumeGroup.setName(record.get(INDEX_VOLUME_GROUP.NAME));
        indexVolumeGroup.setUuid(record.get(INDEX_VOLUME_GROUP.UUID));
        indexVolumeGroup.setDefaultVolume(record.get(INDEX_VOLUME_GROUP.IS_DEFAULT));
        return indexVolumeGroup;
    };

    @SuppressWarnings("checkstyle:LineLength")
    private static final BiFunction<IndexVolumeGroup, IndexVolumeGroupRecord, IndexVolumeGroupRecord> INDEX_VOLUME_GROUP_TO_RECORD_MAPPER =
            (indexVolumeGroup, record) -> {
                record.from(indexVolumeGroup);
                record.set(INDEX_VOLUME_GROUP.ID, indexVolumeGroup.getId());
                record.set(INDEX_VOLUME_GROUP.VERSION, indexVolumeGroup.getVersion());
                record.set(INDEX_VOLUME_GROUP.CREATE_TIME_MS, indexVolumeGroup.getCreateTimeMs());
                record.set(INDEX_VOLUME_GROUP.CREATE_USER, indexVolumeGroup.getCreateUser());
                record.set(INDEX_VOLUME_GROUP.UPDATE_TIME_MS, indexVolumeGroup.getUpdateTimeMs());
                record.set(INDEX_VOLUME_GROUP.UPDATE_USER, indexVolumeGroup.getUpdateUser());
                record.set(INDEX_VOLUME_GROUP.NAME, indexVolumeGroup.getName());
                record.set(INDEX_VOLUME_GROUP.UUID, indexVolumeGroup.getUuid());
                record.set(INDEX_VOLUME_GROUP.IS_DEFAULT, getDbIsDefaultValue(indexVolumeGroup));
                return record;
            };

    private final IndexDbConnProvider indexDbConnProvider;
    private final Provider<IndexStore> indexStoreProvider;
    private final GenericDao<IndexVolumeGroupRecord, IndexVolumeGroup, Integer> genericDao;

    @Inject
    IndexVolumeGroupDaoImpl(final IndexDbConnProvider indexDbConnProvider,
                            final Provider<IndexStore> indexStoreProvider) {
        this.indexDbConnProvider = indexDbConnProvider;
        this.indexStoreProvider = indexStoreProvider;
        genericDao = new GenericDao<>(
                indexDbConnProvider,
                INDEX_VOLUME_GROUP,
                INDEX_VOLUME_GROUP.ID,
                INDEX_VOLUME_GROUP_TO_RECORD_MAPPER,
                RECORD_TO_INDEX_VOLUME_GROUP_MAPPER);
    }

    @Override
    public IndexVolumeGroup getOrCreate(final IndexVolumeGroup indexVolumeGroup) {
        Optional<Integer> optional = JooqUtil.contextResult(indexDbConnProvider, context -> context
                        .insertInto(INDEX_VOLUME_GROUP,
                                INDEX_VOLUME_GROUP.VERSION,
                                INDEX_VOLUME_GROUP.CREATE_USER,
                                INDEX_VOLUME_GROUP.CREATE_TIME_MS,
                                INDEX_VOLUME_GROUP.UPDATE_USER,
                                INDEX_VOLUME_GROUP.UPDATE_TIME_MS,
                                INDEX_VOLUME_GROUP.NAME,
                                INDEX_VOLUME_GROUP.UUID,
                                INDEX_VOLUME_GROUP.IS_DEFAULT)
                        .values(1,
                                indexVolumeGroup.getCreateUser(),
                                indexVolumeGroup.getCreateTimeMs(),
                                indexVolumeGroup.getUpdateUser(),
                                indexVolumeGroup.getUpdateTimeMs(),
                                indexVolumeGroup.getName(),
                                indexVolumeGroup.getUuid(),
                                indexVolumeGroup.isDefaultVolume())
                        .onDuplicateKeyIgnore()
                        .returning(INDEX_VOLUME_GROUP.ID)
                        .fetchOptional())
                .map(IndexVolumeGroupRecord::getId);

        return optional.map(id -> {
            indexVolumeGroup.setId(id);
            indexVolumeGroup.setVersion(1);
            return indexVolumeGroup;
        }).orElse(get(indexVolumeGroup.getName()));
    }

    @Override
    public IndexVolumeGroup update(IndexVolumeGroup indexVolumeGroup) {
        return JooqUtil.transactionResultWithOptimisticLocking(indexDbConnProvider, context -> {
            final IndexVolumeGroup saved;
            try {
                if (indexVolumeGroup.isDefaultVolume()) {
                    // Can only have one that is default
                    setAllOthersNonDefault(indexVolumeGroup, context);
                }
<<<<<<< HEAD
                saved = genericDao.update(indexVolumeGroup);
            } catch (DataAccessException e) {
                if (e.getCause() != null
                        && e.getCause() instanceof SQLIntegrityConstraintViolationException) {
                    final var sqlEx = (SQLIntegrityConstraintViolationException) e.getCause();
                    if (sqlEx.getErrorCode() == 1062
                            && sqlEx.getMessage().contains("Duplicate entry")
                            && sqlEx.getMessage().contains("key")
                            && sqlEx.getMessage().contains(INDEX_VOLUME_GROUP.NAME.getName())) {
                        throw new RuntimeException("An index volume group already exists with name '"
                                + indexVolumeGroup.getName() + "'");
=======
            }
            throw e;
        }

        // If the group name has changed then update indexes to point to the new group name.
        if (currentGroupName != null && !currentGroupName.equals(saved.getName())) {
            final IndexStore indexStore = indexStoreProvider.get();
            if (indexStore != null) {
                final List<DocRef> indexes = indexStore.list();
                for (final DocRef docRef : indexes) {
                    final LuceneIndexDoc indexDoc = indexStore.readDocument(docRef);
                    if (indexDoc.getVolumeGroupName() != null &&
                            indexDoc.getVolumeGroupName().equals(currentGroupName)) {
                        indexDoc.setVolumeGroupName(saved.getName());
                        LOGGER.info("Updating index {} ({}) to change volume group name from {} to {}",
                                indexDoc.getName(),
                                indexDoc.getUuid(),
                                currentGroupName,
                                saved.getName());
                        indexStore.writeDocument(indexDoc);
>>>>>>> ae1e6022
                    }
                }
                throw e;
            }
            return saved;
        });
    }

    @Override
    public IndexVolumeGroup get(final int id) {
        return JooqUtil.contextResult(indexDbConnProvider, context -> context
                        .select()
                        .from(INDEX_VOLUME_GROUP)
                        .where(INDEX_VOLUME_GROUP.ID.eq(id))
                        .fetchOptional())
                .map(RECORD_TO_INDEX_VOLUME_GROUP_MAPPER)
                .orElse(null);
    }

    @Override
    public IndexVolumeGroup get(final String name) {
        return JooqUtil.contextResult(indexDbConnProvider, context -> context
                        .select()
                        .from(INDEX_VOLUME_GROUP)
                        .where(INDEX_VOLUME_GROUP.NAME.eq(name))
                        .fetchOptional())
                .map(RECORD_TO_INDEX_VOLUME_GROUP_MAPPER)
                .orElse(null);
    }

    @Override
    public IndexVolumeGroup get(final DocRef docRef) {
        if (docRef != null) {
            Objects.requireNonNull(docRef.getUuid());
            return JooqUtil.contextResult(indexDbConnProvider, context -> context
                            .select()
                            .from(INDEX_VOLUME_GROUP)
                            .where(INDEX_VOLUME_GROUP.UUID.eq(docRef.getUuid()))
                            .fetchOptional())
                    .map(RECORD_TO_INDEX_VOLUME_GROUP_MAPPER)
                    .orElse(null);
        } else {
            return null;
        }
    }

    @Override
    public IndexVolumeGroup getDefaultVolumeGroup() {
        return JooqUtil.contextResult(indexDbConnProvider, context -> context
                        .select()
                        .from(INDEX_VOLUME_GROUP)
                        .where(INDEX_VOLUME_GROUP.IS_DEFAULT.eq(true))
                        .fetchOptional())
                .map(RECORD_TO_INDEX_VOLUME_GROUP_MAPPER)
                .orElse(null);
    }

    @Override
    public List<String> getNames() {
        return JooqUtil.contextResult(indexDbConnProvider, context -> context
                .select(INDEX_VOLUME_GROUP.NAME)
                .from(INDEX_VOLUME_GROUP)
                .orderBy(INDEX_VOLUME_GROUP.NAME)
                .fetch(INDEX_VOLUME_GROUP.NAME));
    }

    @Override
    public List<IndexVolumeGroup> getAll() {
        return JooqUtil.contextResult(indexDbConnProvider, context -> context
                        .select()
                        .from(INDEX_VOLUME_GROUP)
                        .orderBy(INDEX_VOLUME_GROUP.NAME)
                        .fetch())
                .map(RECORD_TO_INDEX_VOLUME_GROUP_MAPPER::apply);
    }

    @Override
    public void delete(final String name) {
        final var indexVolumeGroupToDelete = get(name);
        genericDao.delete(indexVolumeGroupToDelete.getId());
    }

    @Override
    public void delete(int id) {
        genericDao.delete(id);
    }


    private static Boolean getDbIsDefaultValue(final IndexVolumeGroup indexVolumeGroup) {
        return indexVolumeGroup.isDefaultVolume()
                ? Boolean.TRUE
                : null;
    }

    private void setAllOthersNonDefault(final IndexVolumeGroup indexVolumeGroup, final DSLContext context) {
        context.update(INDEX_VOLUME_GROUP)
                .set(INDEX_VOLUME_GROUP.IS_DEFAULT, getDbIsDefaultValue(indexVolumeGroup))
                .where(INDEX_VOLUME_GROUP.ID.notEqual(indexVolumeGroup.getId()))
                .execute();
    }
}<|MERGE_RESOLUTION|>--- conflicted
+++ resolved
@@ -118,7 +118,6 @@
                     // Can only have one that is default
                     setAllOthersNonDefault(indexVolumeGroup, context);
                 }
-<<<<<<< HEAD
                 saved = genericDao.update(indexVolumeGroup);
             } catch (DataAccessException e) {
                 if (e.getCause() != null
@@ -130,32 +129,32 @@
                             && sqlEx.getMessage().contains(INDEX_VOLUME_GROUP.NAME.getName())) {
                         throw new RuntimeException("An index volume group already exists with name '"
                                 + indexVolumeGroup.getName() + "'");
-=======
-            }
-            throw e;
-        }
-
-        // If the group name has changed then update indexes to point to the new group name.
-        if (currentGroupName != null && !currentGroupName.equals(saved.getName())) {
-            final IndexStore indexStore = indexStoreProvider.get();
-            if (indexStore != null) {
-                final List<DocRef> indexes = indexStore.list();
-                for (final DocRef docRef : indexes) {
-                    final LuceneIndexDoc indexDoc = indexStore.readDocument(docRef);
-                    if (indexDoc.getVolumeGroupName() != null &&
-                            indexDoc.getVolumeGroupName().equals(currentGroupName)) {
-                        indexDoc.setVolumeGroupName(saved.getName());
-                        LOGGER.info("Updating index {} ({}) to change volume group name from {} to {}",
-                                indexDoc.getName(),
-                                indexDoc.getUuid(),
-                                currentGroupName,
-                                saved.getName());
-                        indexStore.writeDocument(indexDoc);
->>>>>>> ae1e6022
                     }
                 }
                 throw e;
             }
+
+        // If the group name has changed then update indexes to point to the new group name.
+//        if (currentGroupName != null && !currentGroupName.equals(saved.getName())) {
+//            final IndexStore indexStore = indexStoreProvider.get();
+//            if (indexStore != null) {
+//                final List<DocRef> indexes = indexStore.list();
+//                for (final DocRef docRef : indexes) {
+//                    final IndexDoc indexDoc = indexStore.readDocument(docRef);
+//                    if (indexDoc.getVolumeGroupName() != null &&
+//                            indexDoc.getVolumeGroupName().equals(currentGroupName)) {
+//                        indexDoc.setVolumeGroupName(saved.getName());
+//                        LOGGER.info("Updating index {} ({}) to change volume group name from {} to {}",
+//                                indexDoc.getName(),
+//                                indexDoc.getUuid(),
+//                                currentGroupName,
+//                                saved.getName());
+//                        indexStore.writeDocument(indexDoc);
+//                    }
+//                }
+//            }
+//        }
+
             return saved;
         });
     }
