--- conflicted
+++ resolved
@@ -86,18 +86,8 @@
         this.queryDatasourceDbConnProvider = queryDatasourceDbConnProvider;
         expressionMapper = expressionMapperFactory.create();
         expressionMapper.map(IndexFieldFields.NAME_FIELD, INDEX_FIELD.NAME, string -> string);
-<<<<<<< HEAD
         expressionMapper.map(IndexFieldFields.TYPE_FIELD, INDEX_FIELD.TYPE, string ->
                 NullSafe.get(FieldType.fromDisplayValue(string), FieldType::getPrimitiveValue));
-=======
-        expressionMapper.map(IndexFieldFields.TYPE_FIELD, INDEX_FIELD.TYPE, string -> {
-            final FieldType fieldType = FieldType.fromDisplayValue(string);
-            if (fieldType == null) {
-                return null;
-            }
-            return fieldType.getPrimitiveValue();
-        });
->>>>>>> 403cb7a8
         expressionMapper.map(IndexFieldFields.STORE_FIELD, INDEX_FIELD.STORED, Boolean::valueOf);
         expressionMapper.map(IndexFieldFields.INDEX_FIELD, INDEX_FIELD.INDEXED, Boolean::valueOf);
         expressionMapper.map(IndexFieldFields.POSITIONS_FIELD, INDEX_FIELD.TERM_POSITIONS, Boolean::valueOf);
@@ -195,11 +185,7 @@
                             if (!existingFieldNames.contains(field.getFldName())) {
                                 c = c.values(
                                         fieldSourceId,
-<<<<<<< HEAD
-                                        (byte) field.getFldType().getTypeId(),
-=======
                                         field.getFldType().getPrimitiveValue(),
->>>>>>> 403cb7a8
                                         field.getFldName(),
                                         field.getAnalyzerType().getDisplayValue(),
                                         field.isIndexed(),
