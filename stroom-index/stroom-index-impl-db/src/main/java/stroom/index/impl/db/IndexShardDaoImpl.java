--- conflicted
+++ resolved
@@ -26,23 +26,16 @@
 import stroom.index.impl.db.jooq.tables.records.IndexShardRecord;
 import stroom.index.impl.selection.VolumeConfig;
 import stroom.index.shared.FindIndexShardCriteria;
-<<<<<<< HEAD
-=======
 import stroom.index.shared.IndexDoc;
-import stroom.index.shared.IndexException;
->>>>>>> 6b24f193
 import stroom.index.shared.IndexShard;
 import stroom.index.shared.IndexShard.IndexShardStatus;
 import stroom.index.shared.IndexShardKey;
 import stroom.index.shared.IndexVolume;
-<<<<<<< HEAD
+import stroom.query.api.v2.ExpressionItem;
+import stroom.query.api.v2.ExpressionUtil;
 import stroom.util.logging.LambdaLogger;
 import stroom.util.logging.LambdaLoggerFactory;
-=======
-import stroom.query.api.v2.ExpressionItem;
-import stroom.query.api.v2.ExpressionUtil;
 import stroom.util.shared.PageRequest;
->>>>>>> 6b24f193
 import stroom.util.shared.ResultPage;
 import stroom.util.shared.Selection;
 
@@ -69,10 +62,7 @@
 import java.util.regex.Pattern;
 import java.util.stream.Collectors;
 import javax.inject.Inject;
-<<<<<<< HEAD
 import javax.inject.Provider;
-=======
->>>>>>> 6b24f193
 import javax.inject.Singleton;
 
 import static stroom.index.impl.db.jooq.Tables.INDEX_SHARD;
@@ -151,33 +141,23 @@
     private final IndexVolumeGroupService indexVolumeGroupService;
     private final Provider<VolumeConfig> volumeConfigProvider;
     private final GenericDao<IndexShardRecord, IndexShard, Long> genericDao;
-<<<<<<< HEAD
-=======
-    private final RoundRobinVolumeSelector volumeSelector = new RoundRobinVolumeSelector();
     private final IndexShardValueMapper indexShardValueMapper;
     private final IndexShardExpressionMapper indexShardExpressionMapper;
->>>>>>> 6b24f193
 
     @Inject
     IndexShardDaoImpl(final IndexDbConnProvider indexDbConnProvider,
                       final IndexVolumeDao indexVolumeDao,
                       final IndexVolumeGroupService indexVolumeGroupService,
-<<<<<<< HEAD
-                      final Provider<VolumeConfig> volumeConfigProvider) {
+                      final Provider<VolumeConfig> volumeConfigProvider,
+                      final IndexShardValueMapper indexShardValueMapper,
+                      final IndexShardExpressionMapper indexShardExpressionMapper) {
+
         this.indexDbConnProvider = indexDbConnProvider;
         this.indexVolumeDao = indexVolumeDao;
         this.indexVolumeGroupService = indexVolumeGroupService;
         this.volumeConfigProvider = volumeConfigProvider;
-=======
-                      final IndexShardValueMapper indexShardValueMapper,
-                      final IndexShardExpressionMapper indexShardExpressionMapper) {
-        this.indexDbConnProvider = indexDbConnProvider;
-        this.indexVolumeDao = indexVolumeDao;
-        this.indexVolumeGroupService = indexVolumeGroupService;
         this.indexShardValueMapper = indexShardValueMapper;
         this.indexShardExpressionMapper = indexShardExpressionMapper;
-
->>>>>>> 6b24f193
         genericDao = new GenericDao<>(
                 indexDbConnProvider,
                 INDEX_SHARD,
@@ -395,26 +375,6 @@
                 .execute());
     }
 
-<<<<<<< HEAD
-//    private HasCapacitySelector getVolumeSelector() {
-//        HasCapacitySelector volumeSelector = null;
-//
-//        try {
-//            final String value = volumeConfigProvider.get().getVolumeSelector();
-//            if (value != null) {
-//                volumeSelector = VOLUME_SELECTOR_MAP.get(value);
-//            }
-//        } catch (final RuntimeException e) {
-//            LOGGER.debug(e::getMessage);
-//        }
-//
-//        if (volumeSelector == null) {
-//            volumeSelector = DEFAULT_VOLUME_SELECTOR;
-//        }
-//
-//        return volumeSelector;
-//    }
-=======
     private boolean isUsed(final Set<AbstractField> fieldSet,
                            final List<AbstractField> resultFields,
                            final ExpressionCriteria criteria) {
@@ -575,5 +535,4 @@
             return expressionMapper.apply(expressionItem);
         }
     }
->>>>>>> 6b24f193
 }