--- conflicted
+++ resolved
@@ -79,20 +79,20 @@
         return new WordListProvider() {
 
             @Override
-            public List<DocRef> findByName(final String name) {
-                return List.of();
+            public Set<DocRef> listDocuments() {
+                return null;
             }
 
             @Override
-<<<<<<< HEAD
             public List<DocRef> findByNames(final List<String> names,
                                             final boolean allowWildCards,
                                             final boolean isCaseSensitive) {
-                return Collections.emptyList();
-=======
+                return null;
+            }
+
+            @Override
             public Optional<DocRef> findByUuid(final String uuid) {
                 return Optional.empty();
->>>>>>> bee79e4b
             }
 
             @Override
