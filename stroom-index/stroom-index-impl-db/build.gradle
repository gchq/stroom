ext.moduleName = 'stroom.index.impl.db'

dependencies {
    implementation project(':stroom-config:stroom-config-common')
    implementation project(':stroom-core-shared')
    implementation project(':stroom-db-util')
    implementation project(':stroom-dictionary:stroom-dictionary-api')
    implementation project(':stroom-docref')
    implementation project(':stroom-docstore:stroom-docstore-api')
    implementation project(':stroom-explorer:stroom-collection-api')
    implementation project(':stroom-explorer:stroom-docrefinfo-api')
    implementation project(':stroom-explorer:stroom-explorer-api')
    implementation project(':stroom-importexport:stroom-importexport-api')
    implementation project(':stroom-index:stroom-index-impl')
    implementation project(':stroom-index:stroom-index-impl-db-jooq')
    implementation project(':stroom-query:stroom-query-api')
    implementation project(':stroom-security:stroom-security-api')
    implementation project(':stroom-util')
    implementation project(':stroom-util-shared')

    implementation libs.flyway_core
    implementation libs.guice5
    implementation libs.hikari
    implementation libs.jackson_annotations
    implementation libs.javax_inject
    implementation libs.jooq
    implementation libs.slf4j_api

    runtimeOnly libs.mysql_connector_java

    testImplementation project(':stroom-test-common')
    testImplementation project(':stroom-index:stroom-index-mock')

<<<<<<< HEAD
    testImplementation libs.assertj_core
    testImplementation libs.junit_jupiter_api
    testImplementation libs.mockito_core
=======
    testCompile project(':stroom-explorer:stroom-docrefinfo-mock')
    testCompile project(':stroom-test-common')
    testCompile project(':stroom-index:stroom-index-mock')

    testCompile libs.assertj_core
    testCompile libs.junit_jupiter_api
    testCompile libs.mockito_core
>>>>>>> 033d1ac1

    testRuntimeOnly libs.junit_jupiter_engine
}<|MERGE_RESOLUTION|>--- conflicted
+++ resolved
@@ -28,22 +28,13 @@
 
     runtimeOnly libs.mysql_connector_java
 
+    testImplementation project(':stroom-explorer:stroom-docrefinfo-mock')
     testImplementation project(':stroom-test-common')
     testImplementation project(':stroom-index:stroom-index-mock')
 
-<<<<<<< HEAD
     testImplementation libs.assertj_core
     testImplementation libs.junit_jupiter_api
     testImplementation libs.mockito_core
-=======
-    testCompile project(':stroom-explorer:stroom-docrefinfo-mock')
-    testCompile project(':stroom-test-common')
-    testCompile project(':stroom-index:stroom-index-mock')
-
-    testCompile libs.assertj_core
-    testCompile libs.junit_jupiter_api
-    testCompile libs.mockito_core
->>>>>>> 033d1ac1
 
     testRuntimeOnly libs.junit_jupiter_engine
 }