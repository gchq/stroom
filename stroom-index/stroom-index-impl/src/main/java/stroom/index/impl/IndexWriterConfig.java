--- conflicted
+++ resolved
@@ -8,13 +8,8 @@
 import com.fasterxml.jackson.annotation.JsonPropertyOrder;
 
 
-<<<<<<< HEAD
-@Singleton
+@JsonPropertyOrder(alphabetic = true)
 public class IndexWriterConfig extends AbstractConfig implements IsStroomConfig {
-=======
-@JsonPropertyOrder(alphabetic = true)
-public class IndexWriterConfig extends AbstractConfig {
->>>>>>> 8d849d62
 
     private final IndexCacheConfig indexCacheConfig;
 
