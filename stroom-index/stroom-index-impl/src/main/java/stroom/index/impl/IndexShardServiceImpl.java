/*
 * Copyright 2024 Crown Copyright
 *
 * Licensed under the Apache License, Version 2.0 (the "License");
 * you may not use this file except in compliance with the License.
 * You may obtain a copy of the License at
 *
 *     http://www.apache.org/licenses/LICENSE-2.0
 *
 * Unless required by applicable law or agreed to in writing, software
 * distributed under the License is distributed on an "AS IS" BASIS,
 * WITHOUT WARRANTIES OR CONDITIONS OF ANY KIND, either express or implied.
 * See the License for the specific language governing permissions and
 * limitations under the License.
 */

package stroom.index.impl;

import stroom.datasource.api.v2.FindFieldCriteria;
import stroom.datasource.api.v2.QueryField;
import stroom.docref.DocRef;
import stroom.entity.shared.ExpressionCriteria;
import stroom.index.shared.FindIndexShardCriteria;
import stroom.index.shared.IndexShard;
import stroom.index.shared.IndexShardFields;
import stroom.query.common.v2.FieldInfoResultPageBuilder;
import stroom.query.language.functions.FieldIndex;
import stroom.query.language.functions.ValuesConsumer;
import stroom.searchable.api.Searchable;
import stroom.security.api.SecurityContext;
<<<<<<< HEAD
import stroom.security.shared.AppPermission;
=======
import stroom.security.shared.PermissionNames;
import stroom.util.NullSafe;
>>>>>>> 6d8a9793
import stroom.util.shared.ResultPage;

import jakarta.inject.Inject;
import jakarta.inject.Singleton;

import java.util.List;
import java.util.Optional;

@Singleton
public class IndexShardServiceImpl implements IndexShardService, Searchable {

    private final SecurityContext securityContext;
    private final IndexShardDao indexShardDao;

    @Inject
    IndexShardServiceImpl(final SecurityContext securityContext,
                          final IndexShardDao indexShardDao) {
        this.securityContext = securityContext;
        this.indexShardDao = indexShardDao;
    }

    @Override
    public ResultPage<IndexShard> find(final FindIndexShardCriteria criteria) {
        return securityContext.secureResult(AppPermission.MANAGE_INDEX_SHARDS_PERMISSION,
                () -> indexShardDao.find(criteria));
    }

    @Override
    public DocRef getDocRef() {
        return IndexShardFields.INDEX_SHARDS_PSEUDO_DOC_REF;
    }

    @Override
    public ResultPage<QueryField> getFieldInfo(final FindFieldCriteria criteria) {
<<<<<<< HEAD
        if (!IndexShardFields.INDEX_SHARDS_PSEUDO_DOC_REF.equals(criteria.getDataSourceRef())) {
            return ResultPage.empty();
        }
        return FieldInfoResultPageBuilder.builder(criteria).addAll(IndexShardFields.getFields()).build();
=======
        return FieldInfoResultPageBuilder.builder(criteria).addAll(getFields()).build();
    }

    private List<QueryField> getFields() {
        return IndexShardFields.getFields();
    }

    @Override
    public int getFieldCount(final DocRef docRef) {
        return NullSafe.size(getFields());
>>>>>>> 6d8a9793
    }

    @Override
    public Optional<String> fetchDocumentation(final DocRef docRef) {
        return Optional.empty();
    }

    @Override
    public QueryField getTimeField() {
        return null;
    }

    @Override
    public void search(final ExpressionCriteria criteria,
                       final FieldIndex fieldIndex,
                       final ValuesConsumer consumer) {
        securityContext.secure(AppPermission.MANAGE_INDEX_SHARDS_PERMISSION, () ->
                indexShardDao.search(criteria, fieldIndex, consumer));
    }
}<|MERGE_RESOLUTION|>--- conflicted
+++ resolved
@@ -28,12 +28,8 @@
 import stroom.query.language.functions.ValuesConsumer;
 import stroom.searchable.api.Searchable;
 import stroom.security.api.SecurityContext;
-<<<<<<< HEAD
 import stroom.security.shared.AppPermission;
-=======
-import stroom.security.shared.PermissionNames;
 import stroom.util.NullSafe;
->>>>>>> 6d8a9793
 import stroom.util.shared.ResultPage;
 
 import jakarta.inject.Inject;
@@ -68,12 +64,9 @@
 
     @Override
     public ResultPage<QueryField> getFieldInfo(final FindFieldCriteria criteria) {
-<<<<<<< HEAD
         if (!IndexShardFields.INDEX_SHARDS_PSEUDO_DOC_REF.equals(criteria.getDataSourceRef())) {
             return ResultPage.empty();
         }
-        return FieldInfoResultPageBuilder.builder(criteria).addAll(IndexShardFields.getFields()).build();
-=======
         return FieldInfoResultPageBuilder.builder(criteria).addAll(getFields()).build();
     }
 
@@ -84,7 +77,6 @@
     @Override
     public int getFieldCount(final DocRef docRef) {
         return NullSafe.size(getFields());
->>>>>>> 6d8a9793
     }
 
     @Override
