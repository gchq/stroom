--- conflicted
+++ resolved
@@ -67,16 +67,7 @@
 
     @Override
     public ResultPage<IndexField> findFields(final FindFieldCriteria criteria) {
-<<<<<<< HEAD
-        if (criteria.getDataSourceRef() != null
-                && !loadedIndexes.contains(criteria.getDataSourceRef())) {
-            transferFieldsToDB(criteria.getDataSourceRef());
-            loadedIndexes.add(criteria.getDataSourceRef());
-        }
-
-=======
         ensureLoaded(criteria.getDataSourceRef());
->>>>>>> bee79e4b
         return indexFieldDao.findFields(criteria);
     }
 
@@ -116,17 +107,13 @@
     }
 
     @Override
-<<<<<<< HEAD
-    public IndexFieldMap getIndexFields(final DocRef docRef, final CIKey fieldName) {
-=======
     public int getFieldCount(final DocRef docRef) {
         ensureLoaded(docRef);
         return indexFieldDao.getFieldCount(docRef);
     }
 
     @Override
-    public IndexField getIndexField(final DocRef docRef, final String fieldName) {
->>>>>>> bee79e4b
+    public IndexFieldMap getIndexFields(final DocRef docRef, final CIKey fieldName) {
         return securityContext.useAsReadResult(() -> {
 
             // Check for read permission.
@@ -145,7 +132,7 @@
             // Get all fields regardless of case
             final ResultPage<IndexField> resultPage = findFields(findIndexFieldCriteria);
 
-            if (resultPage.size() > 0) {
+            if (!resultPage.isEmpty()) {
                 return IndexFieldMap.fromFieldList(fieldName, resultPage.getValues());
             } else {
                 return null;
