--- conflicted
+++ resolved
@@ -2,9 +2,5 @@
 
 dependencies {
     implementation project(':stroom-cluster:stroom-cluster-lock-api')
-<<<<<<< HEAD
-    implementation libs.guice7
-=======
     implementation libs.guice
->>>>>>> d2116a58
 }