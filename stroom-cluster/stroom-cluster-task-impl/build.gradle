ext.moduleName = 'stroom.cluster.task.impl'

dependencies {
//    implementation project(':stroom-cache:stroom-cache-api')
    implementation project(':stroom-cluster:stroom-cluster-api')
    implementation project(':stroom-cluster:stroom-cluster-task-api')
    implementation project(':stroom-core-shared')
//    implementation project(':stroom-event-logging:stroom-event-logging-api')
//    implementation project(':stroom-lifecycle:stroom-lifecycle-api')
    implementation project(':stroom-node:stroom-node-api')
    implementation project(':stroom-security:stroom-security-api')
    implementation project(':stroom-task:stroom-task-api')
//    implementation project(':stroom-task:stroom-task-impl')
    implementation project(':stroom-util-shared')
//    implementation project(':stroom-util')

//    implementation project(':stroom-docref')
<<<<<<< HEAD
    
    implementation libs.guice7
=======

    implementation libs.guice
>>>>>>> d2116a58
    implementation libs.jakarta_inject
    implementation libs.restygwt
    implementation libs.slf4j_api
}<|MERGE_RESOLUTION|>--- conflicted
+++ resolved
@@ -15,13 +15,8 @@
 //    implementation project(':stroom-util')
 
 //    implementation project(':stroom-docref')
-<<<<<<< HEAD
-    
-    implementation libs.guice7
-=======
 
     implementation libs.guice
->>>>>>> d2116a58
     implementation libs.jakarta_inject
     implementation libs.restygwt
     implementation libs.slf4j_api
