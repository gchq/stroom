--- conflicted
+++ resolved
@@ -9,12 +9,9 @@
 
     implementation libs.assertj_core
     implementation libs.commons_lang
+    implementation libs.dropwizard_jersey
     implementation libs.dropwizard_testing
-<<<<<<< HEAD
-    implementation libs.dropwizard_jersey
-=======
     implementation libs.flyway_core
->>>>>>> 4b9d6985
     implementation libs.guava
     implementation libs.guice5
     implementation libs.hikari
