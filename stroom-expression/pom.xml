<!--
  ~ /*
  ~  * Copyright 2017 Crown Copyright
  ~  *
  ~  * Licensed under the Apache License, Version 2.0 (the "License");
  ~  * you may not use this file except in compliance with the License.
  ~  * You may obtain a copy of the License at
  ~  *
  ~  *     http://www.apache.org/licenses/LICENSE-2.0
  ~  *
  ~  * Unless required by applicable law or agreed to in writing, software
  ~  * distributed under the License is distributed on an "AS IS" BASIS,
  ~  * WITHOUT WARRANTIES OR CONDITIONS OF ANY KIND, either express or implied.
  ~  * See the License for the specific language governing permissions and
  ~  * limitations under the License.
  ~  */
  -->

<project xmlns="http://maven.apache.org/POM/4.0.0" xmlns:xsi="http://www.w3.org/2001/XMLSchema-instance"
  xsi:schemaLocation="http://maven.apache.org/POM/4.0.0 http://maven.apache.org/xsd/maven-4.0.0.xsd">
  <!--
  ~ Copyright 2016 Crown Copyright
  ~
  ~ Licensed under the Apache License, Version 2.0 (the "License");
  ~ you may not use this file except in compliance with the License.
  ~ You may obtain a copy of the License at
  ~
  ~     http://www.apache.org/licenses/LICENSE-2.0
  ~
  ~ Unless required by applicable law or agreed to in writing, software
  ~ distributed under the License is distributed on an "AS IS" BASIS,
  ~ WITHOUT WARRANTIES OR CONDITIONS OF ANY KIND, either express or implied.
  ~ See the License for the specific language governing permissions and
  ~ limitations under the License.
  -->
  <modelVersion>4.0.0</modelVersion>

  <parent>
    <groupId>stroom</groupId>
    <artifactId>stroom</artifactId>
<<<<<<< HEAD
    <version>5.0-beta.59</version>
=======
    <version>5.0-beta.56-guavacache</version>
>>>>>>> b3639bbf
  </parent>

  <artifactId>stroom-expression</artifactId>

  <dependencies>
    <dependency>
      <groupId>stroom</groupId>
      <artifactId>stroom-util</artifactId>
      <version>${project.version}</version>
    </dependency>
    <dependency>
      <groupId>javax.validation</groupId>
      <artifactId>validation-api</artifactId>
      <version>${validation-api.version}</version>
    </dependency>
    <dependency>
      <groupId>stroom</groupId>
      <artifactId>stroom-test-common</artifactId>
      <version>${project.version}</version>
      <type>test-jar</type>
      <scope>test</scope>
    </dependency>
    <dependency>
      <groupId>stroom</groupId>
      <artifactId>stroom-util</artifactId>
      <version>${project.version}</version>
      <type>test-jar</type>
      <scope>test</scope>
    </dependency>
  </dependencies>

</project><|MERGE_RESOLUTION|>--- conflicted
+++ resolved
@@ -38,11 +38,7 @@
   <parent>
     <groupId>stroom</groupId>
     <artifactId>stroom</artifactId>
-<<<<<<< HEAD
-    <version>5.0-beta.59</version>
-=======
     <version>5.0-beta.56-guavacache</version>
->>>>>>> b3639bbf
   </parent>
 
   <artifactId>stroom-expression</artifactId>
