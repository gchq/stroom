/*
 * Copyright 2017 Crown Copyright
 *
 * Licensed under the Apache License, Version 2.0 (the "License");
 * you may not use this file except in compliance with the License.
 * You may obtain a copy of the License at
 *
 *     http://www.apache.org/licenses/LICENSE-2.0
 *
 * Unless required by applicable law or agreed to in writing, software
 * distributed under the License is distributed on an "AS IS" BASIS,
 * WITHOUT WARRANTIES OR CONDITIONS OF ANY KIND, either express or implied.
 * See the License for the specific language governing permissions and
 * limitations under the License.
 */

package stroom.dashboard.server;

import com.fasterxml.jackson.annotation.JsonInclude.Include;
import com.fasterxml.jackson.databind.DeserializationFeature;
import com.fasterxml.jackson.databind.JsonNode;
import com.fasterxml.jackson.databind.ObjectMapper;
import com.fasterxml.jackson.databind.SerializationFeature;
import org.springframework.stereotype.Component;
import stroom.dashboard.server.vis.VisSettings;
import stroom.dashboard.server.vis.VisSettings.Control;
import stroom.dashboard.server.vis.VisSettings.Nest;
import stroom.dashboard.server.vis.VisSettings.Structure;
import stroom.dashboard.server.vis.VisSettings.Tab;
import stroom.dashboard.shared.ComponentResultRequest;
import stroom.dashboard.shared.DashboardQueryKey;
import stroom.dashboard.shared.DateTimeFormatSettings;
import stroom.dashboard.shared.Field;
import stroom.dashboard.shared.Filter;
import stroom.dashboard.shared.Format;
import stroom.dashboard.shared.FormatSettings;
import stroom.dashboard.shared.NumberFormatSettings;
import stroom.dashboard.shared.Sort;
import stroom.dashboard.shared.TableComponentSettings;
import stroom.dashboard.shared.TableResultRequest;
import stroom.dashboard.shared.TimeZone;
import stroom.dashboard.shared.VisComponentSettings;
import stroom.dashboard.shared.VisResultRequest;
import stroom.query.api.v2.DateTimeFormat;
import stroom.query.api.v2.DocRef;
import stroom.query.api.v2.FieldBuilder;
import stroom.query.api.v2.Format.Type;
import stroom.query.api.v2.NumberFormat;
import stroom.query.api.v2.Param;
import stroom.query.api.v2.Query;
import stroom.query.api.v2.QueryKey;
import stroom.query.api.v2.ResultRequest;
import stroom.query.api.v2.ResultRequest.ResultStyle;
import stroom.query.api.v2.Sort.SortDirection;
import stroom.query.api.v2.TableSettings;
import stroom.query.api.v2.TableSettingsBuilder;
import stroom.query.api.v2.TimeZone.Use;
import stroom.util.shared.OffsetRange;
import stroom.visualisation.shared.Visualisation;
import stroom.visualisation.shared.VisualisationService;

import javax.inject.Inject;
import java.io.IOException;
import java.util.ArrayList;
import java.util.Arrays;
import java.util.Collection;
import java.util.Collections;
import java.util.HashMap;
import java.util.Iterator;
import java.util.List;
import java.util.Map;
import java.util.Map.Entry;

@Component
public class SearchRequestMapper {
    private final VisualisationService visualisationService;

    @Inject
    public SearchRequestMapper(final VisualisationService visualisationService) {
        this.visualisationService = visualisationService;
    }

<<<<<<< HEAD
    public stroom.query.api.v2.SearchRequest mapRequest(final DashboardQueryKey queryKey, final stroom.dashboard.shared.SearchRequest searchRequest) {
=======
    public stroom.query.api.v1.SearchRequest mapRequest(final DashboardQueryKey queryKey,
                                                        final stroom.dashboard.shared.SearchRequest searchRequest) {
>>>>>>> b525fcf8
        if (searchRequest == null) {
            return null;
        }

<<<<<<< HEAD
        final stroom.query.api.v2.SearchRequest copy = new stroom.query.api.v2.SearchRequest(new QueryKey(queryKey.getUuid()), mapQuery(searchRequest), mapResultRequests(searchRequest), searchRequest.getDateTimeLocale(), searchRequest.getSearch().isIncremental());
=======
        final stroom.query.api.v1.SearchRequest copy = new stroom.query.api.v1.SearchRequest(
                new QueryKey(queryKey.getUuid()),
                mapQuery(searchRequest),
                mapResultRequests(searchRequest),
                searchRequest.getDateTimeLocale(),
                searchRequest.getSearch().isIncremental());
>>>>>>> b525fcf8

        return copy;
    }

    private Query mapQuery(final stroom.dashboard.shared.SearchRequest searchRequest) {
        if (searchRequest.getSearch() == null) {
            return null;
        }

        List<Param> params = null;
        if (searchRequest.getSearch().getParamMap() != null && searchRequest.getSearch().getParamMap().size() > 0) {
            params = new ArrayList<>(searchRequest.getSearch().getParamMap().size());
            for (final Entry<String, String> entry : searchRequest.getSearch().getParamMap().entrySet()) {
                final Param param = new Param(entry.getKey(), entry.getValue());
                params.add(param);
            }
        }

        return new Query(searchRequest.getSearch().getDataSourceRef(), searchRequest.getSearch().getExpression(), params);
    }

    private List<ResultRequest> mapResultRequests(final stroom.dashboard.shared.SearchRequest searchRequest) {
        if (searchRequest.getComponentResultRequests() == null || searchRequest.getComponentResultRequests().size() == 0) {
            return null;
        }

        final List<ResultRequest> resultRequests = new ArrayList<>(searchRequest.getComponentResultRequests().size());
        for (final Entry<String, ComponentResultRequest> entry : searchRequest.getComponentResultRequests().entrySet()) {
            final String componentId = entry.getKey();
            final ComponentResultRequest componentResultRequest = entry.getValue();
            if (componentResultRequest instanceof TableResultRequest) {
                final TableResultRequest tableResultRequest = (TableResultRequest) componentResultRequest;

                final TableSettings tableSettings = mapTableSettings(tableResultRequest.getTableSettings());

                final stroom.query.api.v2.ResultRequest copy = new stroom.query.api.v2.ResultRequest(componentId, Collections.singletonList(tableSettings), mapOffsetRange(tableResultRequest.getRequestedRange()), mapCollection(String.class, tableResultRequest.getOpenGroups()), ResultStyle.TABLE, tableResultRequest.getFetch());
                resultRequests.add(copy);

            } else if (componentResultRequest instanceof VisResultRequest) {
                final VisResultRequest visResultRequest = (VisResultRequest) componentResultRequest;

                final TableSettings parentTableSettings = mapTableSettings(visResultRequest.getVisDashboardSettings().getTableSettings());
                final TableSettings childTableSettings = mapVisSettingsToTableSettings(visResultRequest.getVisDashboardSettings(), parentTableSettings);

                final stroom.query.api.v2.ResultRequest copy = new stroom.query.api.v2.ResultRequest(componentId, Arrays.asList(parentTableSettings, childTableSettings), null, null, ResultStyle.FLAT, visResultRequest.getFetch());
                resultRequests.add(copy);

//
//
//
//
//
//
//
//
//
//                final VisResultRequest visResultRequest = (VisResultRequest) componentResultRequest;
//                final stroom.query.api.VisResultRequest copy = new stroom.query.api.VisResultRequest();
//                copy.setComponentId(componentId);
//                copy.setFetchData(visResultRequest.wantsData());
//                copy.setMappings(mapTableSettings(visResultRequest.getVisDashboardSettings().getMappings()));
//                copy.setStructure(mapStructure(visResultRequest.getVisDashboardSettings()));
//                resultRequests[i++] = copy;
            }
        }

        return resultRequests;
    }

    private TableSettings mapTableSettings(final TableComponentSettings tableComponentSettings) {
        if (tableComponentSettings == null) {
            return null;
        }

        final TableSettings tableSettings = new TableSettingsBuilder()
                .queryId(tableComponentSettings.getQueryId())
                .fields(mapFields(tableComponentSettings.getFields()))
                .extractValues(tableComponentSettings.extractValues())
                .extractionPipeline(tableComponentSettings.getExtractionPipeline())
                .maxResults(mapIntArray(tableComponentSettings.getMaxResults()))
                .showDetail(tableComponentSettings.getShowDetail())
                .build();

        return tableSettings;
    }

    private List<stroom.query.api.v2.Field> mapFields(final List<Field> fields) {
        if (fields == null || fields.size() == 0) {
            return null;
        }

        final List<stroom.query.api.v2.Field> list = new ArrayList<>(fields.size());
        for (final Field field : fields) {
            final FieldBuilder builder = new FieldBuilder()
                    .name(field.getName())
                    .expression(field.getExpression())
                    .sort(mapSort(field.getSort()))
                    .filter(mapFilter(field.getFilter()))
                    .format(mapFormat(field.getFormat()))
                    .group(field.getGroup());

            list.add(builder.build());
        }

        return list;
    }

    private List<Integer> mapIntArray(final int[] arr) {
        if (arr == null || arr.length == 0) {
            return null;
        }

        final List<Integer> copy = new ArrayList<>(arr.length);
        for (int i = 0; i < arr.length; i++) {
            copy.add(arr[i]);
        }

        return copy;
    }

    private <T> List<T> mapCollection(final Class<T> clazz, final Collection<T> collection) {
        if (collection == null || collection.size() == 0) {
            return null;
        }

        @SuppressWarnings("unchecked")
        List<T> copy = new ArrayList<>(collection.size());
        int i = 0;
        for (final T t : collection) {
            copy.add(t);
        }

        return copy;
    }

    private stroom.query.api.v2.OffsetRange mapOffsetRange(final OffsetRange<Integer> offsetRange) {
        if (offsetRange == null) {
            return null;
        }

        return new stroom.query.api.v2.OffsetRange(offsetRange.getOffset(), offsetRange.getLength());
    }

    private stroom.query.api.v2.Sort mapSort(final Sort sort) {
        if (sort == null) {
            return null;
        }

        SortDirection sortDirection = null;
        if (sort.getDirection() != null) {
            sortDirection = SortDirection.valueOf(sort.getDirection().name());
        }

        return new stroom.query.api.v2.Sort(sort.getOrder(), sortDirection);
    }

    private stroom.query.api.v2.Filter mapFilter(final Filter filter) {
        if (filter == null) {
            return null;
        }

        return new stroom.query.api.v2.Filter(filter.getIncludes(), filter.getExcludes());
    }

    private stroom.query.api.v2.Format mapFormat(final Format format) {
        if (format == null) {
            return null;
        }

        Type type = null;

        if (format.getType() != null) {
            type = Type.valueOf(format.getType().name());
        }

        return new stroom.query.api.v2.Format(type, mapNumberFormat(format.getSettings()), mapDateTimeFormat(format.getSettings()));
    }

    private stroom.query.api.v2.NumberFormat mapNumberFormat(final FormatSettings formatSettings) {
        if (formatSettings == null || !(formatSettings instanceof NumberFormatSettings)) {
            return null;
        }

        final NumberFormatSettings numberFormatSettings = (NumberFormatSettings) formatSettings;

        return new NumberFormat(numberFormatSettings.getDecimalPlaces(), numberFormatSettings.getUseSeparator());
    }

    private stroom.query.api.v2.DateTimeFormat mapDateTimeFormat(final FormatSettings formatSettings) {
        if (formatSettings == null || !(formatSettings instanceof DateTimeFormatSettings)) {
            return null;
        }

        final DateTimeFormatSettings dateTimeFormatSettings = (DateTimeFormatSettings) formatSettings;

        return new DateTimeFormat(dateTimeFormatSettings.getPattern(), mapTimeZone(dateTimeFormatSettings.getTimeZone()));
    }

    private stroom.query.api.v2.TimeZone mapTimeZone(final TimeZone timeZone) {
        if (timeZone == null) {
            return null;
        }

        return new stroom.query.api.v2.TimeZone(Use.valueOf(timeZone.getUse().name()), timeZone.getId(), timeZone.getOffsetHours(), timeZone.getOffsetMinutes());
    }

//    private TableSettings visStructureToTableSettings(final VisStructure visStructure, final TableSettings parentTableSettings) {
//        final Map<String, stroom.query.api.v2.Format> formatMap = new HashMap<>();
//        if (parentTableSettings.getFields() != null) {
//            for (final stroom.query.api.v2.Field field : parentTableSettings.getFields()) {
//                if (field != null) {
//                    formatMap.put(field.getName(), field.getFormat());
//                }
//            }
//        }
//
//        List<stroom.query.api.v2.Field> fields = new ArrayList<>();
//        List<Integer> limits = new ArrayList<>();
//
//        VisNest nest = visStructure.getNest();
//        VisValues values = visStructure.getValues();
//
//        int group = 0;
//        while (nest != null) {
//            stroom.query.api.v2.Field field = convertField(nest.getKey(), formatMap);
//            field.setGroup(group++);
//
//            fields.add(field);
//
//            // Get limit from nest.
//            Integer limit = null;
//            if (nest.getLimit() != null) {
//                limit = nest.getLimit().getSize();
//            }
//            limits.add(limit);
//
//            values = nest.getValues();
//            nest = nest.getNest();
//        }
//
//        if (values != null) {
//            // Get limit from values.
//            Integer limit = null;
//            if (values.getLimit() != null) {
//                limit = values.getLimit().getSize();
//            }
//            limits.add(limit);
//
//            if (values.getFields() != null) {
//                for (final VisField visField : values.getFields()) {
//                    fields.add(convertField(visField, formatMap));
//                }
//            }
//        }
//
//        final TableSettings tableSettings = new TableSettings();
//        tableSettings.setFields(fields.toArray(new stroom.query.api.v2.Field[fields.size()]));
//        tableSettings.setMaxResults(limits.toArray(new Integer[limits.size()]));
//        tableSettings.setShowDetail(true);
//
//        return tableSettings;
//    }

    private FieldBuilder convertField(final VisField visField, final Map<String, stroom.query.api.v2.Format> formatMap) {
        final FieldBuilder builder = new FieldBuilder();

        builder.format(Type.GENERAL);

        if (visField.getId() != null) {
            final stroom.query.api.v2.Format format = formatMap.get(visField.getId());
            if (format != null) {
                builder.format(format);
            }

            builder.expression("${" + visField.getId() + "}");
        }
        builder.sort(visField.getSort());

        return builder;
    }


    private stroom.query.api.v2.TableSettings mapVisSettingsToTableSettings(final VisComponentSettings visComponentSettings, final TableSettings parentTableSettings) {
        DocRef docRef = visComponentSettings.getVisualisation();
        TableSettings tableSettings = null;

        try {
            if (docRef == null) {
                return null;
            }

            final Visualisation visualisation = visualisationService.loadByUuid(docRef.getUuid());

            if (visualisation == null || visualisation.getSettings() == null || visualisation.getSettings().length() == 0) {
                return null;
            }

            ObjectMapper mapper = new ObjectMapper();
            mapper.configure(DeserializationFeature.FAIL_ON_UNKNOWN_PROPERTIES, false);
            mapper.configure(SerializationFeature.WRITE_NULL_MAP_VALUES, false);
            mapper.setSerializationInclusion(Include.NON_NULL);

            final VisSettings visSettings = mapper.readValue(visualisation.getSettings(), VisSettings.class);
            if (visSettings != null && visSettings.getData() != null) {
                final SettingResolver settingResolver = new SettingResolver(visSettings, visComponentSettings.getJSON());
                final Structure structure = visSettings.getData().getStructure();
                if (structure != null) {

                    final Map<String, stroom.query.api.v2.Format> formatMap = new HashMap<>();
                    if (parentTableSettings.getFields() != null) {
                        for (final stroom.query.api.v2.Field field : parentTableSettings.getFields()) {
                            if (field != null) {
                                formatMap.put(field.getName(), field.getFormat());
                            }
                        }
                    }

                    List<stroom.query.api.v2.Field> fields = new ArrayList<>();
                    List<Integer> limits = new ArrayList<>();

                    VisNest nest = mapNest(structure.getNest(), settingResolver);
                    VisValues values = mapVisValues(structure.getValues(), settingResolver);

                    int group = 0;
                    while (nest != null) {
                        final FieldBuilder builder = convertField(nest.getKey(), formatMap);
                        builder.group(group++);

                        fields.add(builder.build());

                        // Get limit from nest.
                        Integer limit = null;
                        if (nest.getLimit() != null) {
                            limit = nest.getLimit().getSize();
                        }
                        limits.add(limit);

                        values = nest.getValues();
                        nest = nest.getNest();
                    }

                    if (values != null) {
                        // Get limit from values.
                        Integer limit = null;
                        if (values.getLimit() != null) {
                            limit = values.getLimit().getSize();
                        }
                        limits.add(limit);

                        if (values.getFields() != null) {
                            for (final VisField visField : values.getFields()) {
                                fields.add(convertField(visField, formatMap).build());
                            }
                        }
                    }

                    tableSettings = new TableSettingsBuilder()
                            .fields(fields)
                            .maxResults(limits)
                            .showDetail(true)
                            .build();
                }
            }

        } catch (final IOException e) {
            throw new RuntimeException(e.getMessage(), e);
        }

        return tableSettings;
    }


//    private VisStructure mapStructure(final VisComponentSettings visComponentSettings) {
//        DocRef docRef = visComponentSettings.getVisualisation();
//        VisStructure copy = null;
//
//        try {
//            if (docRef == null) {
//                return null;
//            }
//
//            final Visualisation visualisation = visualisationService.loadByUuid(docRef.getUuid());
//
//            if (visualisation == null || visualisation.getSettings() == null || visualisation.getSettings().length() == 0) {
//                return null;
//            }
//
//            ObjectMapper mapper = new ObjectMapper();
//            mapper.configure(DeserializationFeature.FAIL_ON_UNKNOWN_PROPERTIES, false);
//            mapper.configure(SerializationFeature.WRITE_NULL_MAP_VALUES, false);
//            mapper.setSerializationInclusion(Include.NON_NULL);
//
//            final VisSettings visSettings = mapper.readValue(visualisation.getSettings(), VisSettings.class);
//            if (visSettings != null && visSettings.getData() != null) {
//                final SettingResolver settingResolver = new SettingResolver(visSettings, visComponentSettings.getJSON());
//                final Structure structure = visSettings.getData().getStructure();
//                if (structure != null) {
//                    copy = new VisStructure();
//                    copy.setNest(mapNest(structure.getNest(), settingResolver));
//                    copy.setValues(mapVisValues(structure.getValues(), settingResolver));
//                }
//            }
//
//        } catch (final IOException e) {
//            throw new RuntimeException(e.getMessage(), e);
//        }
//
//        return copy;
//    }

    private VisNest mapNest(final Nest nest, final SettingResolver settingResolver) {
        if (nest == null) {
            return null;
        }

        final VisNest copy = new VisNest();
        copy.setKey(mapVisField(nest.getKey(), settingResolver));
        copy.setNest(mapNest(nest.getNest(), settingResolver));
        copy.setValues(mapVisValues(nest.getValues(), settingResolver));
        copy.setLimit(mapVisLimit(nest.getLimit(), settingResolver));

        return copy;
    }

    private VisField mapVisField(final VisSettings.Field field, final SettingResolver settingResolver) {
        if (field == null) {
            return null;
        }

        final VisField copy = new VisField();
        copy.setId(settingResolver.resolveField(field.getId()));
        copy.setSort(mapVisSort(field.getSort(), settingResolver));

        return copy;
    }

    private stroom.query.api.v2.Sort mapVisSort(final VisSettings.Sort sort, final SettingResolver settingResolver) {
        if (sort == null) {
            return null;
        }

        Boolean enabled = settingResolver.resolveBoolean(sort.getEnabled());
        if (enabled != null && enabled) {
            SortDirection direction = SortDirection.ASCENDING;

            String dir = settingResolver.resolveString(sort.getDirection());
            if (dir != null) {
                if (dir.equalsIgnoreCase(SortDirection.DESCENDING.getDisplayValue())) {
                    direction = SortDirection.DESCENDING;
                }
            }

            return new stroom.query.api.v2.Sort(settingResolver.resolveInteger(sort.getPriority()), direction);
        }

        return null;
    }

    private VisValues mapVisValues(final VisSettings.Values values, final SettingResolver settingResolver) {
        if (values == null) {
            return null;
        }

        VisField[] fields = null;
        if (values.getFields() != null) {
            fields = new VisField[values.getFields().length];
            for (int i = 0; i < values.getFields().length; i++) {
                fields[i] = mapVisField(values.getFields()[i], settingResolver);
            }
        }

        final VisValues copy = new VisValues();
        copy.setFields(fields);
        copy.setLimit(mapVisLimit(values.getLimit(), settingResolver));

        return copy;
    }

    private VisLimit mapVisLimit(final VisSettings.Limit limit, final SettingResolver settingResolver) {
        if (limit != null) {
            Boolean enabled = settingResolver.resolveBoolean(limit.getEnabled());
            if (enabled == null || enabled) {
                final VisLimit copy = new VisLimit();
                copy.setSize(settingResolver.resolveInteger(limit.getSize()));
                return copy;
            }
        }

        return null;
    }

    private static class SettingResolver {
        private final Map<String, Control> controls = new HashMap<>();
        private final Map<String, String> dashboardSettings;

        public SettingResolver(final VisSettings visSettings, final String json) {
            dashboardSettings = getDashboardSettingsMap(json);

            // Create a map of controls.
            if (visSettings.getTabs() != null) {
                for (final Tab tab : visSettings.getTabs()) {
                    if (tab.getControls() != null) {
                        for (final Control control : tab.getControls()) {
                            if (control.getId() != null && control != null) {
                                controls.put(control.getId(), control);
                            }
                        }
                    }
                }
            }
        }

        public String resolveField(final String value) {
            if (value == null) {
                throw new RuntimeException("Structure element with missing field name");
            }

            return resolveString(value);
        }

        public String resolveString(final String value) {
            String val = value;
            if (val != null) {
                if (isReference(val)) {
                    final String controlId = getReference(val);
                    val = dashboardSettings.get(controlId);

                    if (val == null) {
                        final Control control = controls.get(controlId);
                        if (control != null) {
                            val = control.getDefaultValue();
                        } else {
//                            throw new RuntimeException("No control found with id = '" + controlId + "'");
                        }
                    }
                }
            }

            return val;
        }

        public Boolean resolveBoolean(final String value) {
            String str = resolveString(value);
            if (str == null) {
                return null;
            }
            return Boolean.valueOf(str);
        }

        public Integer resolveInteger(final String value) {
            String str = resolveString(value);
            if (str == null) {
                return null;
            }
            return Integer.valueOf(str);
        }

        public Long resolveLong(final String value) {
            String str = resolveString(value);
            if (str == null) {
                return null;
            }
            return Long.valueOf(str);
        }

        private boolean isReference(final String value) {
            if (value != null) {
                return value.startsWith("${") && value.endsWith("}");
            }

            return false;
        }

        private String getReference(final String value) {
            String ref = value;
            ref = ref.substring(2);
            ref = ref.substring(0, ref.length() - 1);
            return ref;
        }

        private Map<String, String> getDashboardSettingsMap(final String json) {
            Map<String, String> map = new HashMap<>();

            try {
                if (json != null && json.length() > 0) {
                    ObjectMapper objectMapper = new ObjectMapper();
                    final JsonNode node = objectMapper.readTree(json);

                    Iterator<Entry<String, JsonNode>> iterator = node.fields();
                    while (iterator.hasNext()) {
                        Entry<String, JsonNode> entry = iterator.next();
                        JsonNode val = entry.getValue();
                        if (val != null) {
                            final String str = val.textValue();
                            if (str != null) {
                                map.put(entry.getKey(), str);
                            }
                        }
                    }
                }
            } catch (final IOException e) {
                throw new RuntimeException(e.getMessage(), e);
            }

            return map;
        }
    }
}<|MERGE_RESOLUTION|>--- conflicted
+++ resolved
@@ -80,26 +80,18 @@
         this.visualisationService = visualisationService;
     }
 
-<<<<<<< HEAD
-    public stroom.query.api.v2.SearchRequest mapRequest(final DashboardQueryKey queryKey, final stroom.dashboard.shared.SearchRequest searchRequest) {
-=======
-    public stroom.query.api.v1.SearchRequest mapRequest(final DashboardQueryKey queryKey,
+    public stroom.query.api.v2.SearchRequest mapRequest(final DashboardQueryKey queryKey,
                                                         final stroom.dashboard.shared.SearchRequest searchRequest) {
->>>>>>> b525fcf8
         if (searchRequest == null) {
             return null;
         }
 
-<<<<<<< HEAD
-        final stroom.query.api.v2.SearchRequest copy = new stroom.query.api.v2.SearchRequest(new QueryKey(queryKey.getUuid()), mapQuery(searchRequest), mapResultRequests(searchRequest), searchRequest.getDateTimeLocale(), searchRequest.getSearch().isIncremental());
-=======
-        final stroom.query.api.v1.SearchRequest copy = new stroom.query.api.v1.SearchRequest(
+        final stroom.query.api.v2.SearchRequest copy = new stroom.query.api.v2.SearchRequest(
                 new QueryKey(queryKey.getUuid()),
                 mapQuery(searchRequest),
                 mapResultRequests(searchRequest),
                 searchRequest.getDateTimeLocale(),
                 searchRequest.getSearch().isIncremental());
->>>>>>> b525fcf8
 
         return copy;
     }
