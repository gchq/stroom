/*
 * Copyright 2016 Crown Copyright
 *
 * Licensed under the Apache License, Version 2.0 (the "License");
 * you may not use this file except in compliance with the License.
 * You may obtain a copy of the License at
 *
 *     http://www.apache.org/licenses/LICENSE-2.0
 *
 * Unless required by applicable law or agreed to in writing, software
 * distributed under the License is distributed on an "AS IS" BASIS,
 * WITHOUT WARRANTIES OR CONDITIONS OF ANY KIND, either express or implied.
 * See the License for the specific language governing permissions and
 * limitations under the License.
 */

package stroom.dashboard.server;

import org.junit.Test;
import org.junit.runner.RunWith;
import org.mockito.InjectMocks;
import org.mockito.Mock;
import org.mockito.runners.MockitoJUnitRunner;
import stroom.dashboard.shared.ComponentResultRequest;
import stroom.dashboard.shared.DashboardQueryKey;
import stroom.dashboard.shared.Search;
import stroom.dashboard.shared.TableResultRequest;
<<<<<<< HEAD
import stroom.query.api.Query;
import stroom.query.api.ResultRequest;
import stroom.visualisation.shared.VisualisationService;
=======
import stroom.dashboard.shared.TimeZone;
import stroom.entity.shared.SharedDocRef;
import stroom.query.api.DocRef;
import stroom.query.api.ExpressionBuilder;
import stroom.query.api.ExpressionOperator.Op;
import stroom.query.api.ExpressionTerm.Condition;
>>>>>>> fb85ae1f

import java.util.Map;

<<<<<<< HEAD
import static org.hamcrest.CoreMatchers.equalTo;
import static org.hamcrest.MatcherAssert.assertThat;
=======
public class TestSearchRequestMapper {
    private static SearchRequest getSearchRequest() {
        DocRef docRef = new DocRef("docRefType", "docRefUuid", "docRefName");

        ExpressionBuilder expressionOperator = new ExpressionBuilder(Op.AND);
        expressionOperator.addTerm("field1", Condition.EQUALS, "value1");
        expressionOperator.addOperator(Op.AND);
        expressionOperator.addTerm("field2", Condition.BETWEEN, "value2");

        TableComponentSettings tableSettings = new TableComponentSettings();
        tableSettings.setQueryId("someQueryId");
        tableSettings.addField(new Field("name1", "expression1",
                new Sort(1, Sort.SortDirection.ASCENDING),
                new Filter("include1", "exclude1"),
                new Format(Type.NUMBER, new NumberFormatSettings(1, false)), 1, 200, true));
        tableSettings.addField(new Field("name2", "expression2",
                new Sort(2, Sort.SortDirection.DESCENDING),
                new Filter("include2", "exclude2"),
                new Format(Type.DATE_TIME, createDateTimeFormat()), 2, 200, true));
        tableSettings.setExtractValues(false);
        tableSettings.setExtractionPipeline(new SharedDocRef("docRefType2", "docRefUuid2", "docRefName2"));
        tableSettings.setMaxResults(new int[]{1, 2});
        tableSettings.setShowDetail(false);

        Map<String, ComponentSettings> componentSettingsMap = new HashMap<>();
        componentSettingsMap.put("componentSettingsMapKey", tableSettings);

        Map<String, String> paramMap = new HashMap<>();
        paramMap.put("param1", "val1");
        paramMap.put("param2", "val2");
>>>>>>> fb85ae1f

@RunWith(MockitoJUnitRunner.class)
public class TestSearchRequestMapper {

    @Mock
    private VisualisationService visualisationService;

    @InjectMocks
    private SearchRequestMapper searchRequestMapper;

    @Test
<<<<<<< HEAD
    public void testSearchRequestMapper() {
        // Given
        stroom.dashboard.shared.SearchRequest dashboardSearchRequest = SearchRequestTestData.dashboardSearchRequest();

        // When
        stroom.query.api.SearchRequest mappedApiSearchRequest = searchRequestMapper.mapRequest(new DashboardQueryKey("test", 1), dashboardSearchRequest);

        // Then
        verify_Search_to_Query_mapping(
                dashboardSearchRequest.getSearch(),
                mappedApiSearchRequest.getQuery());
        verify_componentResultRequest_to_ResultRequest_mappings(
                dashboardSearchRequest.getComponentResultRequests(),
                mappedApiSearchRequest.getResultRequests());
        //TODO many more properties to check
    }

    private static void verify_Search_to_Query_mapping(Search search, Query query){
        assertThat(search.getDataSourceRef(), equalTo(query.getDataSource()));
        assertThat(search.getExpression(), equalTo(query.getExpression()));
        assertThat(search.getParamMap().size(), equalTo(query.getParams().length));
        assertThat(search.getParamMap().get("param1"), equalTo(query.getParams()[0].getValue())); // 'param1' is the key from SearchRequestTestData.dashboardSearchRequest()
=======
    public void testRequest() throws Exception {
        final SearchRequestMapper mapper = new SearchRequestMapper(new MockVisualisationService());
        final stroom.query.api.SearchRequest result = mapper.mapRequest(new DashboardQueryKey("test", 1), getSearchRequest());

        test(result, stroom.query.api.SearchRequest.class, "testRequest");
    }

    private <T> void test(final T objIn, final Class<T> type, final String testName) throws IOException, JAXBException {
        testJSON(objIn, type, testName);
        testXML(objIn, type, testName);
    }

    private <T> void testJSON(final T objIn, final Class<T> type, final String testName) throws IOException, JAXBException {
        ObjectMapper mapper = createMapper(true);

        final Path dir = TestFileUtil.getTestResourcesDir().resolve("TestSearchRequestMapper");
        Path expectedFile = dir.resolve(testName + "-JSON.expected.json");
        Path actualFile = dir.resolve(testName + "-JSON.actual.json");

        String serialisedIn = mapper.writeValueAsString(objIn);
        System.out.println(serialisedIn);

        if (!Files.isRegularFile(expectedFile)) {
            StreamUtil.stringToFile(serialisedIn, expectedFile);
        }
        StreamUtil.stringToFile(serialisedIn, actualFile);

        final String expected = StreamUtil.fileToString(expectedFile);
        assertEqualsIgnoreWhitespace(expected, serialisedIn);

        T objOut = mapper.readValue(serialisedIn, type);
        String serialisedOut = mapper.writeValueAsString(objOut);
        System.out.println(serialisedOut);

        assertEqualsIgnoreWhitespace(serialisedIn, serialisedOut);
        Assert.assertEquals(objIn, objOut);
>>>>>>> fb85ae1f
    }

    private static void verify_componentResultRequest_to_ResultRequest_mappings(
            Map<String, ComponentResultRequest> componentResultRequestMap,
            ResultRequest[] resultRequests){

        assertThat(componentResultRequestMap.size(), equalTo(resultRequests.length));
        assertThat("componentSettingsMapKey", equalTo(resultRequests[0].getComponentId()));
        assertThat(componentResultRequestMap.get("componentSettingsMapKey").wantsData(), equalTo(resultRequests[0].getFetchData()));

        TableResultRequest tableResultRequest = ((TableResultRequest)componentResultRequestMap.get("componentSettingsMapKey"));
        ResultRequest resultRequest = resultRequests[0];
        assertThat(tableResultRequest.getRequestedRange().getOffset().toString(), equalTo(resultRequest.getRequestedRange().getOffset().toString()));
        assertThat(tableResultRequest.getRequestedRange().getLength().toString(), equalTo(resultRequest.getRequestedRange().getLength().toString()));
        assertThat(tableResultRequest.getOpenGroups(), equalTo(resultRequest.getOpenGroups())); // No test data for this at the moment
        //TODO many more properties to check
    }

<<<<<<< HEAD
=======
    private ObjectMapper createMapper(final boolean indent) {
//        final SimpleModule module = new SimpleModule();
//        module.addSerializer(Double.class, new MyDoubleSerialiser());

        final ObjectMapper mapper = new ObjectMapper();
//        mapper.registerModule(module);
        mapper.configure(DeserializationFeature.FAIL_ON_UNKNOWN_PROPERTIES, false);
        mapper.configure(SerializationFeature.WRITE_NULL_MAP_VALUES, false);
        mapper.configure(SerializationFeature.INDENT_OUTPUT, indent);
        mapper.setSerializationInclusion(JsonInclude.Include.NON_NULL);

        // Enabling default typing adds type information where it would otherwise be ambiguous, i.e. for abstract classes
//        mapper.enableDefaultTyping();

        return mapper;
    }

    private void assertEqualsIgnoreWhitespace(final String expected, final String actual) {
        final String str1 = removeWhitespace(expected);
        final String str2 = removeWhitespace(actual);
        Assert.assertEquals(str1, str2);
    }

    private String removeWhitespace(final String in) {
        return in.replaceAll("\\s", "");
    }
>>>>>>> fb85ae1f
}<|MERGE_RESOLUTION|>--- conflicted
+++ resolved
@@ -16,34 +16,45 @@
 
 package stroom.dashboard.server;
 
+import com.fasterxml.jackson.annotation.JsonInclude;
+import com.fasterxml.jackson.databind.DeserializationFeature;
+import com.fasterxml.jackson.databind.ObjectMapper;
+import com.fasterxml.jackson.databind.SerializationFeature;
+import org.junit.Assert;
 import org.junit.Test;
-import org.junit.runner.RunWith;
-import org.mockito.InjectMocks;
-import org.mockito.Mock;
-import org.mockito.runners.MockitoJUnitRunner;
 import stroom.dashboard.shared.ComponentResultRequest;
+import stroom.dashboard.shared.ComponentSettings;
 import stroom.dashboard.shared.DashboardQueryKey;
+import stroom.dashboard.shared.DateTimeFormatSettings;
+import stroom.dashboard.shared.Field;
+import stroom.dashboard.shared.Filter;
+import stroom.dashboard.shared.Format;
+import stroom.dashboard.shared.Format.Type;
+import stroom.dashboard.shared.NumberFormatSettings;
 import stroom.dashboard.shared.Search;
+import stroom.dashboard.shared.SearchRequest;
+import stroom.dashboard.shared.Sort;
+import stroom.dashboard.shared.TableComponentSettings;
 import stroom.dashboard.shared.TableResultRequest;
-<<<<<<< HEAD
-import stroom.query.api.Query;
-import stroom.query.api.ResultRequest;
-import stroom.visualisation.shared.VisualisationService;
-=======
 import stroom.dashboard.shared.TimeZone;
 import stroom.entity.shared.SharedDocRef;
 import stroom.query.api.DocRef;
 import stroom.query.api.ExpressionBuilder;
 import stroom.query.api.ExpressionOperator.Op;
 import stroom.query.api.ExpressionTerm.Condition;
->>>>>>> fb85ae1f
-
+
+import javax.xml.bind.JAXBContext;
+import javax.xml.bind.JAXBException;
+import javax.xml.bind.Marshaller;
+import java.io.IOException;
+import java.io.StringReader;
+import java.io.StringWriter;
+import java.nio.file.Files;
+import java.nio.file.Path;
+import java.util.HashMap;
 import java.util.Map;
-
-<<<<<<< HEAD
-import static org.hamcrest.CoreMatchers.equalTo;
-import static org.hamcrest.MatcherAssert.assertThat;
-=======
+import java.util.Map.Entry;
+
 public class TestSearchRequestMapper {
     private static SearchRequest getSearchRequest() {
         DocRef docRef = new DocRef("docRefType", "docRefUuid", "docRefName");
@@ -74,42 +85,33 @@
         Map<String, String> paramMap = new HashMap<>();
         paramMap.put("param1", "val1");
         paramMap.put("param2", "val2");
->>>>>>> fb85ae1f
-
-@RunWith(MockitoJUnitRunner.class)
-public class TestSearchRequestMapper {
-
-    @Mock
-    private VisualisationService visualisationService;
-
-    @InjectMocks
-    private SearchRequestMapper searchRequestMapper;
+
+        final Search search = new Search(docRef, expressionOperator.build(), componentSettingsMap, paramMap, true);
+
+        final Map<String, ComponentResultRequest> componentResultRequestMap = new HashMap<>();
+        for (final Entry<String, ComponentSettings> entry : componentSettingsMap.entrySet()) {
+            TableResultRequest tableResultRequest = new TableResultRequest();
+            tableResultRequest.setTableSettings((TableComponentSettings) entry.getValue());
+            tableResultRequest.setWantsData(true);
+            componentResultRequestMap.put(entry.getKey(), tableResultRequest);
+        }
+
+        SearchRequest searchRequest = new SearchRequest(search, componentResultRequestMap, "en-gb");
+
+        return searchRequest;
+    }
+
+    private static DateTimeFormatSettings createDateTimeFormat() {
+        final TimeZone timeZone = TimeZone.fromOffset(2, 30);
+
+        final DateTimeFormatSettings dateTimeFormat = new DateTimeFormatSettings();
+        dateTimeFormat.setPattern("yyyy-MM-dd'T'HH:mm:ss");
+        dateTimeFormat.setTimeZone(timeZone);
+
+        return dateTimeFormat;
+    }
 
     @Test
-<<<<<<< HEAD
-    public void testSearchRequestMapper() {
-        // Given
-        stroom.dashboard.shared.SearchRequest dashboardSearchRequest = SearchRequestTestData.dashboardSearchRequest();
-
-        // When
-        stroom.query.api.SearchRequest mappedApiSearchRequest = searchRequestMapper.mapRequest(new DashboardQueryKey("test", 1), dashboardSearchRequest);
-
-        // Then
-        verify_Search_to_Query_mapping(
-                dashboardSearchRequest.getSearch(),
-                mappedApiSearchRequest.getQuery());
-        verify_componentResultRequest_to_ResultRequest_mappings(
-                dashboardSearchRequest.getComponentResultRequests(),
-                mappedApiSearchRequest.getResultRequests());
-        //TODO many more properties to check
-    }
-
-    private static void verify_Search_to_Query_mapping(Search search, Query query){
-        assertThat(search.getDataSourceRef(), equalTo(query.getDataSource()));
-        assertThat(search.getExpression(), equalTo(query.getExpression()));
-        assertThat(search.getParamMap().size(), equalTo(query.getParams().length));
-        assertThat(search.getParamMap().get("param1"), equalTo(query.getParams()[0].getValue())); // 'param1' is the key from SearchRequestTestData.dashboardSearchRequest()
-=======
     public void testRequest() throws Exception {
         final SearchRequestMapper mapper = new SearchRequestMapper(new MockVisualisationService());
         final stroom.query.api.SearchRequest result = mapper.mapRequest(new DashboardQueryKey("test", 1), getSearchRequest());
@@ -146,27 +148,51 @@
 
         assertEqualsIgnoreWhitespace(serialisedIn, serialisedOut);
         Assert.assertEquals(objIn, objOut);
->>>>>>> fb85ae1f
-    }
-
-    private static void verify_componentResultRequest_to_ResultRequest_mappings(
-            Map<String, ComponentResultRequest> componentResultRequestMap,
-            ResultRequest[] resultRequests){
-
-        assertThat(componentResultRequestMap.size(), equalTo(resultRequests.length));
-        assertThat("componentSettingsMapKey", equalTo(resultRequests[0].getComponentId()));
-        assertThat(componentResultRequestMap.get("componentSettingsMapKey").wantsData(), equalTo(resultRequests[0].getFetchData()));
-
-        TableResultRequest tableResultRequest = ((TableResultRequest)componentResultRequestMap.get("componentSettingsMapKey"));
-        ResultRequest resultRequest = resultRequests[0];
-        assertThat(tableResultRequest.getRequestedRange().getOffset().toString(), equalTo(resultRequest.getRequestedRange().getOffset().toString()));
-        assertThat(tableResultRequest.getRequestedRange().getLength().toString(), equalTo(resultRequest.getRequestedRange().getLength().toString()));
-        assertThat(tableResultRequest.getOpenGroups(), equalTo(resultRequest.getOpenGroups())); // No test data for this at the moment
-        //TODO many more properties to check
-    }
-
-<<<<<<< HEAD
-=======
+    }
+
+    private <T> void testXML(final T objIn, final Class<T> type, final String testName) throws IOException, JAXBException {
+        final JAXBContext context = JAXBContext.newInstance(type);
+
+        final Path dir = TestFileUtil.getTestResourcesDir().resolve("TestSearchRequestMapper");
+        Path expectedFile = dir.resolve(testName + "-XML.expected.xml");
+        Path actualFile = dir.resolve(testName + "-XML.actual.xml");
+
+        final StringWriter stringWriterIn = new StringWriter();
+        getMarshaller(context).marshal(objIn, stringWriterIn);
+
+        String serialisedIn = stringWriterIn.toString();
+        System.out.println(serialisedIn);
+
+        if (!Files.isRegularFile(expectedFile)) {
+            StreamUtil.stringToFile(serialisedIn, expectedFile);
+        }
+        StreamUtil.stringToFile(serialisedIn, actualFile);
+
+        final String expected = StreamUtil.fileToString(expectedFile);
+        Assert.assertEquals(expected, serialisedIn);
+
+        Object objOut = context.createUnmarshaller().unmarshal(new StringReader(serialisedIn));
+
+        final StringWriter stringWriterOut = new StringWriter();
+        getMarshaller(context).marshal(objOut, stringWriterOut);
+
+        String serialisedOut = stringWriterOut.toString();
+        System.out.println(serialisedOut);
+
+        Assert.assertEquals(serialisedIn, serialisedOut);
+        Assert.assertEquals(objIn, objOut);
+    }
+
+    private Marshaller getMarshaller(final JAXBContext context) {
+        try {
+            Marshaller marshaller = context.createMarshaller();
+            marshaller.setProperty(Marshaller.JAXB_FORMATTED_OUTPUT, true);
+            return marshaller;
+        } catch (final Exception e) {
+            throw new RuntimeException(e.getMessage(), e);
+        }
+    }
+
     private ObjectMapper createMapper(final boolean indent) {
 //        final SimpleModule module = new SimpleModule();
 //        module.addSerializer(Double.class, new MyDoubleSerialiser());
@@ -193,5 +219,4 @@
     private String removeWhitespace(final String in) {
         return in.replaceAll("\\s", "");
     }
->>>>>>> fb85ae1f
 }