package stroom.security.impl;

import stroom.event.logging.rs.api.AutoLogged;
import stroom.event.logging.rs.api.AutoLogged.OperationType;
import stroom.security.api.SecurityContext;
import stroom.security.api.UserIdentity;
import stroom.security.common.impl.UserIdentitySessionUtil;
import stroom.security.shared.SessionListResponse;
import stroom.security.shared.SessionResource;
import stroom.security.shared.UrlResponse;
import stroom.util.logging.LambdaLogger;
import stroom.util.logging.LambdaLoggerFactory;
import stroom.util.logging.LogUtil;
import stroom.util.servlet.SessionUtil;
import stroom.util.shared.NullSafe;

import jakarta.inject.Inject;
import jakarta.inject.Provider;
import jakarta.servlet.http.HttpServletRequest;
import jakarta.servlet.http.HttpSession;

@AutoLogged(OperationType.MANUALLY_LOGGED)
class SessionResourceImpl implements SessionResource {

    private static final LambdaLogger LOGGER = LambdaLoggerFactory.getLogger(SessionResourceImpl.class);

    private final Provider<OpenIdManager> openIdManagerProvider;
    private final Provider<HttpServletRequest> httpServletRequestProvider;
    private final Provider<AuthenticationEventLog> authenticationEventLogProvider;
    private final Provider<SessionListService> sessionListService;
    private final Provider<StroomUserIdentityFactory> stroomUserIdentityFactoryProvider;
    private final Provider<SecurityContext> securityContextProvider;

    @Inject
    SessionResourceImpl(final Provider<OpenIdManager> openIdManagerProvider,
                        final Provider<HttpServletRequest> httpServletRequestProvider,
                        final Provider<AuthenticationEventLog> authenticationEventLogProvider,
                        final Provider<SessionListService> sessionListService,
                        final Provider<StroomUserIdentityFactory> stroomUserIdentityFactoryProvider,
                        final Provider<SecurityContext> securityContextProvider) {
        this.openIdManagerProvider = openIdManagerProvider;
        this.httpServletRequestProvider = httpServletRequestProvider;
        this.authenticationEventLogProvider = authenticationEventLogProvider;
        this.sessionListService = sessionListService;
        this.stroomUserIdentityFactoryProvider = stroomUserIdentityFactoryProvider;
<<<<<<< HEAD
    }

    @Override
    @AutoLogged(OperationType.UNLOGGED)
    public ValidateSessionResponse validateSession(final String postAuthRedirectUri) {
        final OpenIdManager openIdManager = openIdManagerProvider.get();
        final HttpServletRequest request = httpServletRequestProvider.get();
        Optional<UserIdentity> userIdentity = openIdManager.loginWithRequestToken(request);
        userIdentity = openIdManager.getOrSetSessionUser(request, userIdentity);
        if (userIdentity.isPresent()) {
            return new ValidateSessionResponse(true, userIdentity.get().subjectId(), null);
        }

        // If the session doesn't have a user ref then attempt login.
        try {
            LOGGER.debug("Using postAuthRedirectUri: {}", postAuthRedirectUri);

            // We might have completed the back channel authentication now so see if we have a user session.
            userIdentity = UserIdentitySessionUtil.get(request.getSession(false));
            return userIdentity
                    .map(identity ->
                            createValidResponse(identity.subjectId()))
                    .orElseGet(() -> createRedirectResponse(request, postAuthRedirectUri));

        } catch (final RuntimeException e) {
            LOGGER.error(e.getMessage(), e);
            throw e;
        }
    }

    private ValidateSessionResponse createValidResponse(final String userId) {
        return new ValidateSessionResponse(true, userId, null);
    }

    private ValidateSessionResponse createRedirectResponse(final HttpServletRequest request, final String url) {
        final OpenIdManager openIdManager = openIdManagerProvider.get();
        final String code = getParam(url, OpenId.CODE);
        final String stateId = getParam(url, OpenId.STATE);
        final String redirectUri = openIdManager.redirect(request, code, stateId, url);
        return new ValidateSessionResponse(false, null, redirectUri);
    }

    private String getParam(final String url, final String param) {
        int start = url.indexOf(param + "=");
        if (start != -1) {
            start += param.length() + 1;
            final int end = url.indexOf("&", start);
            if (end != -1) {
                return URLDecoder.decode(url.substring(start, end), StandardCharsets.UTF_8);
            }
            return URLDecoder.decode(url.substring(start), StandardCharsets.UTF_8);
        }
        return null;
=======
        this.securityContextProvider = securityContextProvider;
>>>>>>> 3501994d
    }

    @Override
    @AutoLogged(OperationType.MANUALLY_LOGGED)
    public UrlResponse logout(final String redirectUri) {
        final HttpServletRequest request = httpServletRequestProvider.get();

        // Get the session.
        final HttpSession session = SessionUtil.getExistingSession(request);
        if (session != null) {
            final UserIdentity userIdentity = UserIdentitySessionUtil.getUserFromSession(session)
                    .orElse(null);
            LOGGER.info(() -> LogUtil.message(
                    "logout() - Logout called for {}, userIdentity: {} {} ({}), session: {}, redirectUri: {}",
                    securityContextProvider.get().getUserRef(),
                    NullSafe.get(userIdentity, UserIdentity::getSubjectId),
                    NullSafe.get(userIdentity, UserIdentity::getDisplayName),
                    NullSafe.get(userIdentity, identity -> identity.getFullName().orElse("-")),
                    SessionUtil.getSessionId(session),
                    redirectUri));
            if (userIdentity != null) {
                // Record the logoff event.
                stroomUserIdentityFactoryProvider.get().logoutUser(userIdentity);
                // Create an event for logout
<<<<<<< HEAD
                authenticationEventLogProvider.get().logoff(userIdentity.subjectId());
            });

            // Remove the user identity from the current session.
            UserIdentitySessionUtil.set(session, null);
=======
                authenticationEventLogProvider.get().logoff(userIdentity.getSubjectId());
                // Remove the user identity from the current session.
                UserIdentitySessionUtil.setUserInSession(session, null);
            }
            session.invalidate();
        } else {
            LOGGER.info(() -> LogUtil.message(
                    "logout() - Logout called for {} but no active session, redirectUri: {}",
                    securityContextProvider.get().getUserRef(),
                    redirectUri));
>>>>>>> 3501994d
        }

        final String url = openIdManagerProvider.get().logout(redirectUri);
        LOGGER.debug("Returning url: {}", url);
        return new UrlResponse(url);
    }

    @Override
    @AutoLogged(OperationType.VIEW)
    public SessionListResponse list(final String nodeName) {
        LOGGER.debug("list({}) called", nodeName);
        if (nodeName != null) {
            return sessionListService.get().listSessions(nodeName);
        } else {
            return sessionListService.get().listSessions();
        }
    }
}<|MERGE_RESOLUTION|>--- conflicted
+++ resolved
@@ -43,64 +43,61 @@
         this.authenticationEventLogProvider = authenticationEventLogProvider;
         this.sessionListService = sessionListService;
         this.stroomUserIdentityFactoryProvider = stroomUserIdentityFactoryProvider;
-<<<<<<< HEAD
+        this.securityContextProvider = securityContextProvider;
     }
 
-    @Override
-    @AutoLogged(OperationType.UNLOGGED)
-    public ValidateSessionResponse validateSession(final String postAuthRedirectUri) {
-        final OpenIdManager openIdManager = openIdManagerProvider.get();
-        final HttpServletRequest request = httpServletRequestProvider.get();
-        Optional<UserIdentity> userIdentity = openIdManager.loginWithRequestToken(request);
-        userIdentity = openIdManager.getOrSetSessionUser(request, userIdentity);
-        if (userIdentity.isPresent()) {
-            return new ValidateSessionResponse(true, userIdentity.get().subjectId(), null);
-        }
-
-        // If the session doesn't have a user ref then attempt login.
-        try {
-            LOGGER.debug("Using postAuthRedirectUri: {}", postAuthRedirectUri);
-
-            // We might have completed the back channel authentication now so see if we have a user session.
-            userIdentity = UserIdentitySessionUtil.get(request.getSession(false));
-            return userIdentity
-                    .map(identity ->
-                            createValidResponse(identity.subjectId()))
-                    .orElseGet(() -> createRedirectResponse(request, postAuthRedirectUri));
-
-        } catch (final RuntimeException e) {
-            LOGGER.error(e.getMessage(), e);
-            throw e;
-        }
-    }
-
-    private ValidateSessionResponse createValidResponse(final String userId) {
-        return new ValidateSessionResponse(true, userId, null);
-    }
-
-    private ValidateSessionResponse createRedirectResponse(final HttpServletRequest request, final String url) {
-        final OpenIdManager openIdManager = openIdManagerProvider.get();
-        final String code = getParam(url, OpenId.CODE);
-        final String stateId = getParam(url, OpenId.STATE);
-        final String redirectUri = openIdManager.redirect(request, code, stateId, url);
-        return new ValidateSessionResponse(false, null, redirectUri);
-    }
-
-    private String getParam(final String url, final String param) {
-        int start = url.indexOf(param + "=");
-        if (start != -1) {
-            start += param.length() + 1;
-            final int end = url.indexOf("&", start);
-            if (end != -1) {
-                return URLDecoder.decode(url.substring(start, end), StandardCharsets.UTF_8);
-            }
-            return URLDecoder.decode(url.substring(start), StandardCharsets.UTF_8);
-        }
-        return null;
-=======
-        this.securityContextProvider = securityContextProvider;
->>>>>>> 3501994d
-    }
+//    @Override
+//    @AutoLogged(OperationType.UNLOGGED)
+//    public ValidateSessionResponse validateSession(final String postAuthRedirectUri) {
+//        final OpenIdManager openIdManager = openIdManagerProvider.get();
+//        final HttpServletRequest request = httpServletRequestProvider.get();
+//        Optional<UserIdentity> userIdentity = openIdManager.loginWithRequestToken(request);
+//        userIdentity = openIdManager.getOrSetSessionUser(request, userIdentity);
+//        if (userIdentity.isPresent()) {
+//            return new ValidateSessionResponse(true, userIdentity.get().subjectId(), null);
+//        }
+//
+//        // If the session doesn't have a user ref then attempt login.
+//        try {
+//            LOGGER.debug("Using postAuthRedirectUri: {}", postAuthRedirectUri);
+//
+//            // We might have completed the back channel authentication now so see if we have a user session.
+//            userIdentity = UserIdentitySessionUtil.get(request.getSession(false));
+//            return userIdentity
+//                    .map(identity ->
+//                            createValidResponse(identity.subjectId()))
+//                    .orElseGet(() -> createRedirectResponse(request, postAuthRedirectUri));
+//
+//        } catch (final RuntimeException e) {
+//            LOGGER.error(e.getMessage(), e);
+//            throw e;
+//        }
+//    }
+//
+//    private ValidateSessionResponse createValidResponse(final String userId) {
+//        return new ValidateSessionResponse(true, userId, null);
+//    }
+//
+//    private ValidateSessionResponse createRedirectResponse(final HttpServletRequest request, final String url) {
+//        final OpenIdManager openIdManager = openIdManagerProvider.get();
+//        final String code = getParam(url, OpenId.CODE);
+//        final String stateId = getParam(url, OpenId.STATE);
+//        final String redirectUri = openIdManager.redirect(request, code, stateId, url);
+//        return new ValidateSessionResponse(false, null, redirectUri);
+//    }
+//
+//    private String getParam(final String url, final String param) {
+//        int start = url.indexOf(param + "=");
+//        if (start != -1) {
+//            start += param.length() + 1;
+//            final int end = url.indexOf("&", start);
+//            if (end != -1) {
+//                return URLDecoder.decode(url.substring(start, end), StandardCharsets.UTF_8);
+//            }
+//            return URLDecoder.decode(url.substring(start), StandardCharsets.UTF_8);
+//        }
+//        return null;
+//    }
 
     @Override
     @AutoLogged(OperationType.MANUALLY_LOGGED)
@@ -115,7 +112,7 @@
             LOGGER.info(() -> LogUtil.message(
                     "logout() - Logout called for {}, userIdentity: {} {} ({}), session: {}, redirectUri: {}",
                     securityContextProvider.get().getUserRef(),
-                    NullSafe.get(userIdentity, UserIdentity::getSubjectId),
+                    NullSafe.get(userIdentity, UserIdentity::subjectId),
                     NullSafe.get(userIdentity, UserIdentity::getDisplayName),
                     NullSafe.get(userIdentity, identity -> identity.getFullName().orElse("-")),
                     SessionUtil.getSessionId(session),
@@ -124,14 +121,7 @@
                 // Record the logoff event.
                 stroomUserIdentityFactoryProvider.get().logoutUser(userIdentity);
                 // Create an event for logout
-<<<<<<< HEAD
                 authenticationEventLogProvider.get().logoff(userIdentity.subjectId());
-            });
-
-            // Remove the user identity from the current session.
-            UserIdentitySessionUtil.set(session, null);
-=======
-                authenticationEventLogProvider.get().logoff(userIdentity.getSubjectId());
                 // Remove the user identity from the current session.
                 UserIdentitySessionUtil.setUserInSession(session, null);
             }
@@ -141,7 +131,6 @@
                     "logout() - Logout called for {} but no active session, redirectUri: {}",
                     securityContextProvider.get().getUserRef(),
                     redirectUri));
->>>>>>> 3501994d
         }
 
         final String url = openIdManagerProvider.get().logout(redirectUri);
