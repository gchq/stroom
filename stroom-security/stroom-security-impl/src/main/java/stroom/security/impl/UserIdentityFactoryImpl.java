package stroom.security.impl;

import stroom.config.common.UriFactory;
import stroom.security.api.ProcessingUserIdentityProvider;
import stroom.security.api.UserIdentity;
import stroom.security.impl.exception.AuthenticationException;
import stroom.security.openid.api.OpenId;
import stroom.security.openid.api.TokenRequest;
import stroom.security.openid.api.TokenResponse;
import stroom.security.shared.User;
import stroom.util.authentication.DefaultOpenIdCredentials;
import stroom.util.jersey.JerseyClientFactory;
import stroom.util.jersey.JerseyClientName;
import stroom.util.logging.LambdaLogger;
import stroom.util.logging.LambdaLoggerFactory;
import stroom.util.logging.LogUtil;

import com.fasterxml.jackson.databind.DeserializationFeature;
import com.fasterxml.jackson.databind.ObjectMapper;
import org.jose4j.jwt.JwtClaims;
import org.jose4j.jwt.MalformedClaimException;
import org.jose4j.jwt.NumericDate;
import org.jose4j.jwt.consumer.JwtContext;

import java.nio.charset.StandardCharsets;
import java.util.Base64;
import java.util.Map;
import java.util.Optional;
import java.util.UUID;
import javax.inject.Inject;
import javax.inject.Singleton;
import javax.servlet.http.HttpServletRequest;
import javax.servlet.http.HttpServletResponse;
import javax.servlet.http.HttpSession;
import javax.ws.rs.client.Client;
import javax.ws.rs.client.Entity;
import javax.ws.rs.client.Invocation.Builder;
import javax.ws.rs.client.WebTarget;
import javax.ws.rs.core.Form;
import javax.ws.rs.core.HttpHeaders;
import javax.ws.rs.core.MediaType;
import javax.ws.rs.core.MultivaluedHashMap;
import javax.ws.rs.core.Response;

@Singleton
class UserIdentityFactoryImpl implements UserIdentityFactory {

    private static final LambdaLogger LOGGER = LambdaLoggerFactory.getLogger(UserIdentityFactoryImpl.class);

    private final ProcessingUserIdentityProvider processingUserIdentityProvider;
    private final InternalJwtContextFactory internalJwtContextFactory;
    private final StandardJwtContextFactory standardJwtContextFactory;
    private final OpenIdConfig openIdConfig;
    private final OpenIdManager openIdManager;
    private final ResolvedOpenIdConfig resolvedOpenIdConfig;
    private final DefaultOpenIdCredentials defaultOpenIdCredentials;
    private final UserCache userCache;
    private final JerseyClientFactory jerseyClientFactory;

    @Inject
    UserIdentityFactoryImpl(final ProcessingUserIdentityProvider processingUserIdentityProvider,
                            final InternalJwtContextFactory internalJwtContextFactory,
                            final StandardJwtContextFactory standardJwtContextFactory,
                            final OpenIdConfig openIdConfig,
                            final OpenIdManager openIdManager,
                            final ResolvedOpenIdConfig resolvedOpenIdConfig,
                            final DefaultOpenIdCredentials defaultOpenIdCredentials,
                            final UserCache userCache,
                            final JerseyClientFactory jerseyClientFactory) {
        this.processingUserIdentityProvider = processingUserIdentityProvider;
        this.internalJwtContextFactory = internalJwtContextFactory;
        this.standardJwtContextFactory = standardJwtContextFactory;
        this.openIdConfig = openIdConfig;
        this.openIdManager = openIdManager;
        this.resolvedOpenIdConfig = resolvedOpenIdConfig;
        this.defaultOpenIdCredentials = defaultOpenIdCredentials;
        this.userCache = userCache;
        this.jerseyClientFactory = jerseyClientFactory;
    }

    private boolean useExternalIdentityProvider() {
        return !openIdConfig.isUseInternal();
    }

    @Override
    public Optional<UserIdentity> getApiUserIdentity(final HttpServletRequest request) {
        Optional<UserIdentity> optionalUserIdentity = Optional.empty();

        // See if we can login with a token if one is supplied.
        try {
            // Always try the internal context factory first.
            Optional<JwtContext> optionalContext = internalJwtContextFactory.getJwtContext(request);
            if (optionalContext.isPresent()) {
                optionalUserIdentity = getProcessingUser(optionalContext.get());
            } else if (useExternalIdentityProvider()) {
                optionalContext = standardJwtContextFactory.getJwtContext(request);
            }

            if (optionalContext.isEmpty()) {
                LOGGER.debug(() -> "No JWS found in headers in request to " + request.getRequestURI());

            } else if (optionalUserIdentity.isEmpty()) {
                optionalUserIdentity = getUserIdentity(request, optionalContext.get());
            }

        } catch (final RuntimeException e) {
            LOGGER.debug(e::getMessage, e);
        }

        if (optionalUserIdentity.isEmpty()) {
            LOGGER.debug(() -> "Cannot get a valid JWS for API request to " + request.getRequestURI() + ". " +
                    "This may be due to Stroom being left open in a browser after Stroom was restarted.");
        }

        return optionalUserIdentity;
    }

    @Override
    public Optional<UserIdentity> getAuthFlowUserIdentity(final HttpServletRequest request,
                                                          final String code,
                                                          final AuthenticationState state) {
        final HttpSession session = request.getSession(false);

        final ObjectMapper mapper = getMapper();
        final String tokenEndpoint = resolvedOpenIdConfig.getTokenEndpoint();
<<<<<<< HEAD
        final String redirectUri = openIdManager.getRedirectUri(state.getUri());
        final HttpPost httpPost = new HttpPost(tokenEndpoint);
=======
>>>>>>> c04ea53c

        final TokenResponse tokenResponse;
        // AWS requires form content and not a JSON object.
        if (resolvedOpenIdConfig.isFormTokenRequest()) {
<<<<<<< HEAD
            final List<NameValuePair> nvps = new ArrayList<>();
            nvps.add(new BasicNameValuePair(OpenId.CODE, code));
            nvps.add(new BasicNameValuePair(OpenId.GRANT_TYPE, OpenId.GRANT_TYPE__AUTHORIZATION_CODE));
            nvps.add(new BasicNameValuePair(OpenId.CLIENT_ID, resolvedOpenIdConfig.getClientId()));
            nvps.add(new BasicNameValuePair(OpenId.CLIENT_SECRET, resolvedOpenIdConfig.getClientSecret()));
            nvps.add(new BasicNameValuePair(OpenId.REDIRECT_URI, redirectUri));
            setFormParams(httpPost, nvps);

=======
            final Map<String, String> formParams = Map.of(
                    OpenId.CODE, code,
                    OpenId.GRANT_TYPE, OpenId.GRANT_TYPE__AUTHORIZATION_CODE,
                    OpenId.CLIENT_ID, resolvedOpenIdConfig.getClientId(),
                    OpenId.CLIENT_SECRET, resolvedOpenIdConfig.getClientSecret(),
                    OpenId.REDIRECT_URI, state.getUri());

            tokenResponse = getTokenResponse(mapper, tokenEndpoint, formParams);
>>>>>>> c04ea53c
        } else {
            try {
                final TokenRequest tokenRequest = TokenRequest.builder()
                        .code(code)
                        .grantType(OpenId.GRANT_TYPE__AUTHORIZATION_CODE)
                        .clientId(resolvedOpenIdConfig.getClientId())
                        .clientSecret(resolvedOpenIdConfig.getClientSecret())
                        .redirectUri(redirectUri)
                        .build();
                tokenResponse = getTokenResponse(mapper, tokenEndpoint, tokenRequest);
            } catch (final Exception e) {
                throw new AuthenticationException(e.getMessage(), e);
            }
        }

        // Always try the internal context factory first.
        Optional<JwtContext> optionalContext = internalJwtContextFactory.getJwtContext(tokenResponse.getIdToken());
        if (optionalContext.isEmpty() && useExternalIdentityProvider()) {
            optionalContext = standardJwtContextFactory.getJwtContext(tokenResponse.getIdToken());
        }

        final JwtClaims jwtClaims = optionalContext
                .map(JwtContext::getJwtClaims)
                .orElseThrow(() -> new RuntimeException("Unable to extract JWT claims"));

        return createUserIdentity(
                session,
                state,
                tokenResponse,
                jwtClaims);
    }

    @Override
    public void refresh(final UserIdentity userIdentity) {
        if (userIdentity instanceof UserIdentityImpl) {
            final UserIdentityImpl identity = (UserIdentityImpl) userIdentity;

            // Check to see if the user needs a token refresh.
            if (hasTokenExpired(identity)) {
                identity.getLock().lock();
                try {
                    if (hasTokenExpired(identity)) {
                        doRefresh(identity);
                    }
                } finally {
                    identity.getLock().unlock();
                }
            }
        }
    }

    private void doRefresh(final UserIdentityImpl identity) {
        TokenResponse tokenResponse = null;
        JwtClaims jwtClaims = null;

        try {
            LOGGER.debug("Refreshing token " + identity);

            if (identity.getTokenResponse() == null ||
                    identity.getTokenResponse().getRefreshToken() == null) {
                throw new NullPointerException("Unable to refresh token as no refresh token is available");
            }

            final ObjectMapper mapper = getMapper();
            final String tokenEndpoint = resolvedOpenIdConfig.getTokenEndpoint();

            // AWS requires form content and not a JSON object.
            if (resolvedOpenIdConfig.isFormTokenRequest()) {
                final Map<String, String> formParams = Map.of(
                        OpenId.GRANT_TYPE, OpenId.REFRESH_TOKEN,
                        OpenId.REFRESH_TOKEN, identity.getTokenResponse().getRefreshToken(),
                        OpenId.CLIENT_ID, resolvedOpenIdConfig.getClientId(),
                        OpenId.CLIENT_SECRET, resolvedOpenIdConfig.getClientSecret());
                tokenResponse = getTokenResponse(mapper, tokenEndpoint, formParams);
            } else {
                throw new UnsupportedOperationException("JSON not supported for token refresh");
            }

            // Always try the internal context factory first.
            Optional<JwtContext> optionalContext =
                    internalJwtContextFactory.getJwtContext(tokenResponse.getIdToken());
            if (optionalContext.isEmpty() && useExternalIdentityProvider()) {
                optionalContext = standardJwtContextFactory.getJwtContext(tokenResponse.getIdToken());
            }

            jwtClaims = optionalContext
                    .map(JwtContext::getJwtClaims)
                    .orElseThrow(() -> new RuntimeException("Unable to extract JWT claims"));

        } catch (final RuntimeException e) {
            LOGGER.error(e.getMessage(), e);
            identity.invalidateSession();
            throw e;

        } finally {
            // Some IDPs don't seem to send updated refresh tokens so keep the existing refresh token.
            if (tokenResponse != null && tokenResponse.getRefreshToken() == null) {
                tokenResponse = tokenResponse
                        .copy()
                        .refreshToken(identity.getTokenResponse().getRefreshToken())
                        .build();
            }

            identity.setTokenResponse(tokenResponse);
            identity.setJwtClaims(jwtClaims);
        }
    }

    private boolean hasTokenExpired(final UserIdentityImpl userIdentity) {
        try {
            final JwtClaims jwtClaims = userIdentity.getJwtClaims();
            if (jwtClaims == null) {
                throw new NullPointerException("User identity has null claims");
            }
            if (jwtClaims.getExpirationTime() == null) {
                throw new NullPointerException("User identity has null expiration time");
            }

            final NumericDate expirationTime = jwtClaims.getExpirationTime();
            expirationTime.addSeconds(10);
            final NumericDate now = NumericDate.now();
            return expirationTime.isBefore(now);
        } catch (final MalformedClaimException e) {
            LOGGER.error(e.getMessage(), e);
        }
        return false;
    }

    private WebTarget createWebTarget(final String endpoint) {
        final Client client = jerseyClientFactory.getNamedClient(JerseyClientName.OPEN_ID);
        return client.target(endpoint);
    }

    private TokenResponse getTokenResponse(final ObjectMapper mapper,
                                           final String tokenEndpoint,
                                           final Map<String, String> formParams) {
        TokenResponse tokenResponse = null;

        final WebTarget webTarget = createWebTarget(tokenEndpoint);
        final Form form = new Form(new MultivaluedHashMap<>(formParams));
        final Builder request = webTarget.request();

        String authorization = resolvedOpenIdConfig.getClientId() + ":" + resolvedOpenIdConfig.getClientSecret();
        authorization = Base64.getEncoder().encodeToString(authorization.getBytes(StandardCharsets.UTF_8));
        authorization = "Basic " + authorization;
        request.header(HttpHeaders.AUTHORIZATION, authorization);
        request.header(HttpHeaders.ACCEPT, "*/*");
        request.header(HttpHeaders.CONTENT_TYPE, MediaType.APPLICATION_FORM_URLENCODED);

        try (Response response = request.post(Entity.form(form), Response.class)) {
            if (HttpServletResponse.SC_OK == response.getStatus()) {
                final String msg = getMessage(response);
                tokenResponse = mapper.readValue(msg, TokenResponse.class);
            } else {
                throw new AuthenticationException(LogUtil.message("Received status {} from {}",
                        response.getStatus(), tokenEndpoint));
            }
        } catch (Exception e) {
            LOGGER.debug(e::getMessage, e);
        }

        if (tokenResponse == null || tokenResponse.getIdToken() == null) {
            throw new AuthenticationException("'" +
                    OpenId.ID_TOKEN +
                    "' not provided in response");
        }
        return tokenResponse;
    }

    private TokenResponse getTokenResponse(final ObjectMapper mapper,
                                           final String tokenEndpoint,
                                           final TokenRequest tokenRequest) {
        TokenResponse tokenResponse = null;

        final WebTarget webTarget = createWebTarget(tokenEndpoint);
        final Builder request = webTarget.request(MediaType.APPLICATION_JSON_TYPE);

        try (Response response = request.post(Entity.json(tokenRequest), Response.class)) {
            if (HttpServletResponse.SC_OK == response.getStatus()) {
                final String msg = getMessage(response);
                tokenResponse = mapper.readValue(msg, TokenResponse.class);
            } else {
                throw new AuthenticationException(LogUtil.message("Received status {} from {}",
                        response.getStatus(), tokenEndpoint));
            }
        } catch (Exception e) {
            LOGGER.debug(e::getMessage, e);
        }

        if (tokenResponse == null || tokenResponse.getIdToken() == null) {
            throw new AuthenticationException("'" +
                    OpenId.ID_TOKEN +
                    "' not provided in response");
        }

        return tokenResponse;
    }

    private String getMessage(final Response response) {
        String msg = "";
        try {
            msg = response.readEntity(String.class);
        } catch (final RuntimeException e) {
            LOGGER.error(e.getMessage(), e);
        }
        return msg;
    }

    private ObjectMapper getMapper() {
        final ObjectMapper mapper = new ObjectMapper();
        mapper.configure(DeserializationFeature.FAIL_ON_UNKNOWN_PROPERTIES, false);
        return mapper;
    }

    private Optional<UserIdentity> getUserIdentity(final HttpServletRequest request,
                                                   final JwtContext jwtContext) {
        LOGGER.debug(() -> "Getting user identity from jwtContext=" + jwtContext);

        String sessionId = null;
        final HttpSession session = request.getSession(false);
        if (session != null) {
            sessionId = session.getId();
        }

        try {
            final String userId = getUserId(jwtContext.getJwtClaims());
            final User user;
            if (jwtContext.getJwtClaims().getAudience().contains(defaultOpenIdCredentials.getOauth2ClientId())
                    && userId.equals(defaultOpenIdCredentials.getApiKeyUserEmail())) {
                LOGGER.warn(() ->
                        "Authenticating using default API key. DO NOT USE IN PRODUCTION!");
                // Using default creds so just fake a user
                // TODO Not sure if this is enough info in the user
                user = new User();
                user.setName(userId);
                user.setUuid(UUID.randomUUID().toString());
            } else {
                user = userCache.get(userId).orElseThrow(() ->
                        new AuthenticationException("Unable to find user: " + userId));
            }

            return Optional.of(new ApiUserIdentity(user.getUuid(),
                    userId,
                    sessionId,
                    jwtContext));

        } catch (final MalformedClaimException e) {
            LOGGER.error(() -> "Error extracting claims from token in request " + request.getRequestURI());
            return Optional.empty();
        }
    }

    private Optional<UserIdentity> createUserIdentity(final HttpSession session,
                                                      final AuthenticationState state,
                                                      final TokenResponse tokenResponse,
                                                      final JwtClaims jwtClaims) {
        Optional<UserIdentity> optional = Optional.empty();

        final String nonce = (String) jwtClaims.getClaimsMap().get(OpenId.NONCE);
        final boolean match = nonce != null && nonce.equals(state.getNonce());
        if (match) {
            final String userId = getUserId(jwtClaims);
            final String sessionId = session.getId();
            LOGGER.info(() -> "User " + userId + " is authenticated for sessionId " + sessionId);
            final Optional<User> optionalUser = userCache.get(userId);
            final User user = optionalUser.orElseThrow(() ->
                    new AuthenticationException("Unable to find user: " + userId));
            optional = Optional.of(new UserIdentityImpl(user.getUuid(), userId, session, tokenResponse, jwtClaims));

        } else {
            // If the nonces don't match we need to redirect to log in again.
            // Maybe the request uses an out-of-date stroomSessionId?
            LOGGER.info(() -> "Received a bad nonce!");
        }

        return optional;
    }

    private String getUserId(final JwtClaims jwtClaims) {
        LOGGER.trace("getUserId");
        String userId = JwtUtil.getEmail(jwtClaims);
        if (userId == null) {
            userId = JwtUtil.getUserIdFromIdentities(jwtClaims);
        }
        if (userId == null) {
            userId = JwtUtil.getUserName(jwtClaims);
        }
        if (userId == null) {
            userId = JwtUtil.getSubject(jwtClaims);
        }

        return userId;
    }

    private Optional<UserIdentity> getProcessingUser(final JwtContext jwtContext) {
        try {
            final JwtClaims jwtClaims = jwtContext.getJwtClaims();
            final UserIdentity processingUser = processingUserIdentityProvider.get();
            if (processingUser.getId().equals(jwtClaims.getSubject())) {
                return Optional.of(processingUserIdentityProvider.get());
            }
        } catch (final MalformedClaimException e) {
            LOGGER.debug(e.getMessage(), e);
        }
        return Optional.empty();
    }
}<|MERGE_RESOLUTION|>--- conflicted
+++ resolved
@@ -123,34 +123,20 @@
 
         final ObjectMapper mapper = getMapper();
         final String tokenEndpoint = resolvedOpenIdConfig.getTokenEndpoint();
-<<<<<<< HEAD
         final String redirectUri = openIdManager.getRedirectUri(state.getUri());
         final HttpPost httpPost = new HttpPost(tokenEndpoint);
-=======
->>>>>>> c04ea53c
 
         final TokenResponse tokenResponse;
         // AWS requires form content and not a JSON object.
         if (resolvedOpenIdConfig.isFormTokenRequest()) {
-<<<<<<< HEAD
-            final List<NameValuePair> nvps = new ArrayList<>();
-            nvps.add(new BasicNameValuePair(OpenId.CODE, code));
-            nvps.add(new BasicNameValuePair(OpenId.GRANT_TYPE, OpenId.GRANT_TYPE__AUTHORIZATION_CODE));
-            nvps.add(new BasicNameValuePair(OpenId.CLIENT_ID, resolvedOpenIdConfig.getClientId()));
-            nvps.add(new BasicNameValuePair(OpenId.CLIENT_SECRET, resolvedOpenIdConfig.getClientSecret()));
-            nvps.add(new BasicNameValuePair(OpenId.REDIRECT_URI, redirectUri));
-            setFormParams(httpPost, nvps);
-
-=======
             final Map<String, String> formParams = Map.of(
                     OpenId.CODE, code,
                     OpenId.GRANT_TYPE, OpenId.GRANT_TYPE__AUTHORIZATION_CODE,
                     OpenId.CLIENT_ID, resolvedOpenIdConfig.getClientId(),
                     OpenId.CLIENT_SECRET, resolvedOpenIdConfig.getClientSecret(),
-                    OpenId.REDIRECT_URI, state.getUri());
+                    OpenId.REDIRECT_URI, redirectUri);
 
             tokenResponse = getTokenResponse(mapper, tokenEndpoint, formParams);
->>>>>>> c04ea53c
         } else {
             try {
                 final TokenRequest tokenRequest = TokenRequest.builder()
