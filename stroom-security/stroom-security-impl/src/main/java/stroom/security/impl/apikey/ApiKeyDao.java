package stroom.security.impl.apikey;

import stroom.security.impl.HashedApiKeyParts;
import stroom.security.impl.apikey.ApiKeyService.DuplicateApiKeyException;
import stroom.security.shared.ApiKeyResultPage;
import stroom.security.shared.CreateHashedApiKeyRequest;
import stroom.security.shared.FindApiKeyCriteria;
import stroom.security.shared.HashedApiKey;
import stroom.util.NullSafe;
import stroom.util.filter.FilterFieldMapper;
import stroom.util.filter.FilterFieldMappers;
import stroom.util.shared.UserRef;

import java.util.Collection;
import java.util.List;
import java.util.Optional;

public interface ApiKeyDao {

    FilterFieldMappers<HashedApiKey> FILTER_FIELD_MAPPERS = FilterFieldMappers.of(
            FilterFieldMapper.of(FindApiKeyCriteria.FIELD_DEF_OWNER_DISPLAY_NAME, (HashedApiKey apiKey) ->
                    NullSafe.get(apiKey.getOwner(), UserRef::toDisplayString)),
            FilterFieldMapper.of(FindApiKeyCriteria.FIELD_DEF_NAME, HashedApiKey::getName),
            FilterFieldMapper.of(FindApiKeyCriteria.FIELD_DEF_PREFIX, HashedApiKey::getApiKeyPrefix),
            FilterFieldMapper.of(FindApiKeyCriteria.FIELD_DEF_COMMENTS, HashedApiKey::getComments),
            FilterFieldMapper.of(FindApiKeyCriteria.FIELD_DEF_ENABLED,
                    apiKey -> apiKey.getEnabled()
                            ? "enabled"
                            : "disabled"));

    ApiKeyResultPage find(final FindApiKeyCriteria criteria);

    /**
<<<<<<< HEAD
     * Verify an API key, ensuring it exists and is enabled, returning the stroom user
     * UUID of the verified user.
     *
     * @param apiKeyHash The API key hash to verify.
     * @return The stroom user UUID of the verified user.
     * If the API key doesn't exist or is disabled/expired, an empty {@link Optional}
     * will be returned.
=======
     * Fetch valid API Keys by their prefix. Keys will all be enabled and not expired.
     * Chance of multiple keys for a given prefix is low, ~1:1,000,000 odds, but possible.
>>>>>>> 45cf994f
     */
    List<HashedApiKey> fetchValidApiKeysByPrefix(final String prefix);

    HashedApiKey create(final CreateHashedApiKeyRequest createHashedApiKeyRequest,
                        final HashedApiKeyParts hashedApiKeyParts) throws DuplicateApiKeyException;

    Optional<HashedApiKey> fetch(final int id);

    HashedApiKey update(final HashedApiKey apiKey);

    boolean delete(final int id);

    int delete(final Collection<Integer> ids);
}<|MERGE_RESOLUTION|>--- conflicted
+++ resolved
@@ -31,18 +31,8 @@
     ApiKeyResultPage find(final FindApiKeyCriteria criteria);
 
     /**
-<<<<<<< HEAD
-     * Verify an API key, ensuring it exists and is enabled, returning the stroom user
-     * UUID of the verified user.
-     *
-     * @param apiKeyHash The API key hash to verify.
-     * @return The stroom user UUID of the verified user.
-     * If the API key doesn't exist or is disabled/expired, an empty {@link Optional}
-     * will be returned.
-=======
      * Fetch valid API Keys by their prefix. Keys will all be enabled and not expired.
      * Chance of multiple keys for a given prefix is low, ~1:1,000,000 odds, but possible.
->>>>>>> 45cf994f
      */
     List<HashedApiKey> fetchValidApiKeysByPrefix(final String prefix);
 
