--- conflicted
+++ resolved
@@ -35,13 +35,9 @@
                               @JsonProperty("requestScopes") final List<String> requestScopes,
                               @JsonProperty("clientCredentialsScopes") final List<String> clientCredentialsScopes,
                               @JsonProperty("validateAudience") final boolean validateAudience,
-<<<<<<< HEAD
+                              @JsonProperty("validIssuers") final Set<String> validIssuers,
                               @JsonProperty("uniqueIdentityClaim") final String uniqueIdentityClaim,
                               @JsonProperty("userDisplayNameClaim") final String userDisplayNameClaim) {
-=======
-                              @JsonProperty("validIssuers") final Set<String> validIssuers,
-                              @JsonProperty("uniqueIdentityClaim") final String uniqueIdentityClaim) {
->>>>>>> 0dc76f7a
         super(identityProviderType,
                 openIdConfigurationEndpoint,
                 issuer,
@@ -56,13 +52,9 @@
                 requestScopes,
                 clientCredentialsScopes,
                 validateAudience,
-<<<<<<< HEAD
+                validIssuers,
                 uniqueIdentityClaim,
                 userDisplayNameClaim);
-=======
-                validIssuers,
-                uniqueIdentityClaim);
->>>>>>> 0dc76f7a
     }
 
     @JsonIgnore
@@ -97,12 +89,8 @@
                 getRequestScopes(),
                 getClientCredentialsScopes(),
                 isValidateAudience(),
-<<<<<<< HEAD
+                getValidIssuers(),
                 getUniqueIdentityClaim(),
                 getUserDisplayNameClaim());
-=======
-                getValidIssuers(),
-                getUniqueIdentityClaim());
->>>>>>> 0dc76f7a
     }
 }