package stroom.security.impl;

import stroom.docref.HasUuid;
import stroom.security.api.ClientSecurityUtil;
import stroom.security.api.HasJws;
import stroom.security.api.ProcessingUserIdentityProvider;
import stroom.security.api.SecurityContext;
import stroom.security.api.UserIdentity;
import stroom.security.impl.exception.AuthenticationException;
import stroom.security.shared.DocumentPermissionNames;
import stroom.security.shared.PermissionNames;
import stroom.security.shared.User;
import stroom.util.shared.PermissionException;

import org.slf4j.Logger;
import org.slf4j.LoggerFactory;

import java.util.Objects;
import java.util.Optional;
import java.util.Set;
import java.util.function.Supplier;
import javax.inject.Inject;
import javax.inject.Singleton;
import javax.ws.rs.client.Invocation;

@Singleton
class SecurityContextImpl implements SecurityContext {

    private static final Logger LOGGER = LoggerFactory.getLogger(SecurityContextImpl.class);

    private final ThreadLocal<Boolean> checkTypeThreadLocal = ThreadLocal.withInitial(() -> Boolean.TRUE);

    private final UserDocumentPermissionsCache userDocumentPermissionsCache;
    private final UserGroupsCache userGroupsCache;
    private final UserAppPermissionsCache userAppPermissionsCache;
    private final UserCache userCache;
    private final ProcessingUserIdentityProvider processingUserIdentityProvider;
    private final UserIdentityFactory userIdentityFactory;

    @Inject
    SecurityContextImpl(
            final UserDocumentPermissionsCache userDocumentPermissionsCache,
            final UserGroupsCache userGroupsCache,
            final UserAppPermissionsCache userAppPermissionsCache,
            final UserCache userCache,
            final ProcessingUserIdentityProvider processingUserIdentityProvider,
            final UserIdentityFactory userIdentityFactory) {
        this.userDocumentPermissionsCache = userDocumentPermissionsCache;
        this.userGroupsCache = userGroupsCache;
        this.userAppPermissionsCache = userAppPermissionsCache;
        this.userCache = userCache;
        this.processingUserIdentityProvider = processingUserIdentityProvider;
        this.userIdentityFactory = userIdentityFactory;
    }

    @Override
    public String getUserId() {
        final UserIdentity userIdentity = getUserIdentity();
        if (userIdentity == null) {
            return null;
        }
        return userIdentity.getId();
    }

    @Override
    public UserIdentity getUserIdentity() {
        return CurrentUserState.current();
    }

    @Override
    public UserIdentity createIdentity(final String userId) {
        Objects.requireNonNull(userId, "Null user id provided");
        final Optional<User> optional = userCache.get(userId);
        if (optional.isEmpty()) {
            throw new AuthenticationException("Unable to find user with id=" + userId);
        }
        return new BasicUserIdentity(optional.get().getUuid(), userId);
    }

    @Override
    public boolean isLoggedIn() {
        return getUserIdentity() != null;
    }

    @Override
    public boolean isAdmin() {
        return hasAppPermission(PermissionNames.ADMINISTRATOR);
    }

    @Override
    public boolean isProcessingUser() {
        // Get the current user.
        final UserIdentity userIdentity = getUserIdentity();

        // If there is no logged in user then throw an exception.
        if (userIdentity == null) {
            throw new AuthenticationException("No user is currently logged in");
        }

        // If the user is the internal processing user then they automatically have permission.
        return processingUserIdentityProvider.isProcessingUser(userIdentity);
    }

<<<<<<< HEAD
    private String getUserUuid(final UserIdentity userIdentity) {
        if (!(userIdentity instanceof HasUuid)) {
=======
    @Override
    public boolean isUseAsRead() {
        return CurrentUserState.isElevatePermissions();
    }

    String getUserUuid(final UserIdentity userIdentity) {
        if (!(userIdentity instanceof UserIdentityImpl)) {
>>>>>>> 9b1c23ba
            throw new AuthenticationException("Expecting a real user identity");
        }
        return ((HasUuid) userIdentity).getUuid();
    }

    private void pushUser(final UserIdentity userIdentity) {
        // Before we push the user see if we need to refresh the user token.
        userIdentityFactory.refresh(userIdentity);
        // Push the user.
        CurrentUserState.push(userIdentity);
    }

    private void popUser() {
        CurrentUserState.pop();
    }

    private void elevatePermissions() {
        CurrentUserState.elevatePermissions();
    }

    private void restorePermissions() {
        CurrentUserState.restorePermissions();
    }

    @Override
    public boolean hasAppPermission(final String permission) {
        // Get the current user.
        final UserIdentity userIdentity = getUserIdentity();

        // If there is no logged in user then throw an exception.
        if (userIdentity == null) {
            throw new AuthenticationException("No user is currently logged in");
        }

        // If the user is the internal processing user then they automatically have permission.
        if (processingUserIdentityProvider.isProcessingUser(userIdentity)) {
            return true;
        }

        // See if the user has permission.
        final String userUuid = getUserUuid(userIdentity);
        boolean result = hasAppPermission(userUuid, permission);

        // If the user doesn't have the requested permission see if they are an admin.
        if (!result && !PermissionNames.ADMINISTRATOR.equals(permission)) {
            result = hasAppPermission(userUuid, PermissionNames.ADMINISTRATOR);
        }

        return result;
    }

    private boolean hasAppPermission(final String userUuid, final String permission) {
        // See if the user has an explicit permission.
        if (hasUserAppPermission(userUuid, permission)) {
            return true;
        }

        // See if the user belongs to a group that has permission.
        final Set<String> userGroupUuids = userGroupsCache.get(userUuid);
        if (userGroupUuids != null) {
            for (final String userGroupUuid : userGroupUuids) {
                if (hasUserAppPermission(userGroupUuid, permission)) {
                    return true;
                }
            }
        }
        return false;
    }

    private boolean hasUserAppPermission(final String userUuid, final String permission) {
        final Set<String> userAppPermissions = userAppPermissionsCache.get(userUuid);
        if (userAppPermissions != null) {
            return userAppPermissions.contains(permission);
        }
        return false;
    }

    @Override
    public boolean hasDocumentPermission(final String documentUuid, final String permission) {
        // Let administrators do anything.
        if (isAdmin()) {
            return true;
        }

        // Get the current user.
        final UserIdentity userIdentity = getUserIdentity();

        // If there is no logged in user then throw an exception.
        if (userIdentity == null) {
            throw new AuthenticationException("No user is currently logged in");
        }

        // If we are currently allowing users with only `Use` permission to `Read` (elevate permissions) then
        // test for `Use` instead of `Read`.
        String perm = permission;
        if (CurrentUserState.isElevatePermissions() && DocumentPermissionNames.READ.equals(perm)) {
            perm = DocumentPermissionNames.USE;
        }

        final String userUuid = getUserUuid(userIdentity);
        return hasDocumentPermission(userUuid, documentUuid, perm);
    }

    private boolean hasDocumentPermission(final String userUuid, final String documentUuid, final String permission) {
        // See if the user has an explicit permission.
        if (hasUserDocumentPermission(userUuid, documentUuid, permission)) {
            return true;
        }

        // See if the user belongs to a group that has permission.
        final Set<String> userGroupUuids = userGroupsCache.get(userUuid);
        if (userGroupUuids != null) {
            for (final String userGroupUuid : userGroupUuids) {
                if (hasUserDocumentPermission(userGroupUuid, documentUuid, permission)) {
                    return true;
                }
            }
        }
        return false;
    }

    private boolean hasUserDocumentPermission(final String userUuid,
                                              final String documentUuid,
                                              final String permission) {
        final UserDocumentPermissions userDocumentPermissions = userDocumentPermissionsCache.get(userUuid);
        if (userDocumentPermissions != null) {
            return userDocumentPermissions.hasDocumentPermission(documentUuid, permission);
        }
        return false;
    }

    /**
     * Run the supplied code as the specified user.
     */
    @Override
    public <T> T asUserResult(final UserIdentity userIdentity, final Supplier<T> supplier) {
        T result;
        boolean success = false;
        try {
            pushUser(userIdentity);
            success = true;
            result = supplier.get();
        } finally {
            if (success) {
                popUser();
            }
        }
        return result;
    }

    /**
     * Run the supplied code as the specified user.
     */
    @Override
    public void asUser(final UserIdentity userIdentity, final Runnable runnable) {
        boolean success = false;
        try {
            pushUser(userIdentity);
            success = true;
            runnable.run();
        } finally {
            if (success) {
                popUser();
            }
        }
    }

    /**
     * Run the supplied code as the internal processing user.
     */
    @Override
    public <T> T asProcessingUserResult(final Supplier<T> supplier) {
        return asUserResult(processingUserIdentityProvider.get(), supplier);
    }

    /**
     * Run the supplied code as the internal processing user.
     */
    @Override
    public void asProcessingUser(final Runnable runnable) {
        asUser(processingUserIdentityProvider.get(), runnable);
    }

    /**
     * Run the supplied code as an admin user.
     */
    @Override
    public <T> T asAdminUserResult(final Supplier<T> supplier) {
        return asUserResult(createIdentity(User.ADMIN_USER_NAME), supplier);
    }

    /**
     * Run the supplied code as an admin user.
     */
    @Override
    public void asAdminUser(final Runnable runnable) {
        asUser(createIdentity(User.ADMIN_USER_NAME), runnable);
    }

    /**
     * Allow the current user to read items that they only have 'Use' permission on.
     */
    @Override
    public <T> T useAsReadResult(final Supplier<T> supplier) {
        T result;
        boolean success = false;
        try {
            elevatePermissions();
            success = true;
            result = supplier.get();
        } finally {
            if (success) {
                restorePermissions();
            }
        }
        return result;
    }

    /**
     * Allow the current user to read items that they only have 'Use' permission on.
     */
    @Override
    public void useAsRead(final Runnable runnable) {
        boolean success = false;
        try {
            elevatePermissions();
            success = true;
            runnable.run();
        } finally {
            if (success) {
                restorePermissions();
            }
        }
    }

    /**
     * Secure the supplied code with the supplied application permission.
     */
    @Override
    public void secure(final String permission, final Runnable runnable) {
        // Initiate current check type.
        final Boolean currentCheckType = checkTypeThreadLocal.get();

        // If we aren't currently checking anything then just proceed.
        if (Boolean.FALSE.equals(currentCheckType)) {
            runnable.run();
        } else {
            // If the current user is an administrator then don't do any security checking.
            if (permission == null || checkAdmin()) {
                try {
                    // Don't check any further permissions.
                    checkTypeThreadLocal.set(Boolean.FALSE);
                    runnable.run();
                } finally {
                    // Reset the current check type.
                    checkTypeThreadLocal.set(currentCheckType);
                }
            } else {
                // We must be logged in to access a secured service.
                checkLogin();
                checkAppPermission(permission);

                runnable.run();
            }
        }
    }

    /**
     * Secure the supplied code with the supplied application permission.
     */
    @Override
    public <T> T secureResult(final String permission, final Supplier<T> supplier) {
        T result;

        // Initiate current check type.
        final Boolean currentCheckType = checkTypeThreadLocal.get();

        // If we aren't currently checking anything then just proceed.
        if (Boolean.FALSE.equals(currentCheckType)) {
            result = supplier.get();
        } else {
            // If the current user is an administrator then don't do any security checking.
            if (permission == null || checkAdmin()) {
                try {
                    // Don't check any further permissions.
                    checkTypeThreadLocal.set(Boolean.FALSE);
                    result = supplier.get();
                } finally {
                    // Reset the current check type.
                    checkTypeThreadLocal.set(currentCheckType);
                }
            } else {
                // We must be logged in to access a secured service.
                checkLogin();
                checkAppPermission(permission);

                result = supplier.get();
            }
        }

        return result;
    }

    /**
     * Secure the supplied code to ensure that there is a current authenticated user.
     */
    @Override
    public void secure(final Runnable runnable) {
        // Initiate current check type.
        final Boolean currentCheckType = checkTypeThreadLocal.get();

        // If we aren't currently checking anything then just proceed.
        if (Boolean.FALSE.equals(currentCheckType)) {
            runnable.run();
        } else {
            // If the current user is an administrator then don't do any security checking.
            if (checkAdmin()) {
                try {
                    // Don't check any further permissions.
                    checkTypeThreadLocal.set(Boolean.FALSE);
                    runnable.run();
                } finally {
                    // Reset the current check type.
                    checkTypeThreadLocal.set(currentCheckType);
                }
            } else {
                // We must be logged in to access a secured service.
                checkLogin();

                runnable.run();
            }
        }
    }

    /**
     * Secure the supplied code to ensure that there is a current authenticated user.
     */
    @Override
    public <T> T secureResult(final Supplier<T> supplier) {
        T result;

        // Initiate current check type.
        final Boolean currentCheckType = checkTypeThreadLocal.get();

        // If we aren't currently checking anything then just proceed.
        if (Boolean.FALSE.equals(currentCheckType)) {
            result = supplier.get();
        } else {
            // If the current user is an administrator then don't do any security checking.
            if (checkAdmin()) {
                try {
                    // Don't check any further permissions.
                    checkTypeThreadLocal.set(Boolean.FALSE);
                    result = supplier.get();
                } finally {
                    // Reset the current check type.
                    checkTypeThreadLocal.set(currentCheckType);
                }
            } else {
                // We must be logged in to access a secured service.
                checkLogin();

                result = supplier.get();
            }
        }

        return result;
    }

    /**
     * Run the supplied code regardless of whether there is a current user and also allow all inner code to run
     * insecurely even if it is often secured when executed from other entry points.
     */
    @Override
    public void insecure(final Runnable runnable) {
        secure(null, runnable);
    }

    /**
     * Run the supplied code regardless of whether there is a current user and also allow all inner code to run
     * insecurely even if it is often secured when executed from other entry points.
     */
    @Override
    public <T> T insecureResult(final Supplier<T> supplier) {
        return secureResult(null, supplier);
    }

    private void checkAppPermission(final String permission) {
        final Boolean currentCheckType = checkTypeThreadLocal.get();
        try {
            // Don't check any further permissions.
            checkTypeThreadLocal.set(Boolean.FALSE);
            if (!hasAppPermission(permission)) {
                throw new PermissionException(getUserId(),
                        "User does not have the required permission (" + permission + ")");
            }
        } finally {
            checkTypeThreadLocal.set(currentCheckType);
        }
    }

    private void checkLogin() {
        final Boolean currentCheckType = checkTypeThreadLocal.get();
        try {
            // Don't check any further permissions.
            checkTypeThreadLocal.set(Boolean.FALSE);
            if (!isLoggedIn()) {
                throw new PermissionException(
                        getUserId(),
                        "A user must be logged in to call service");
            }
        } finally {
            checkTypeThreadLocal.set(currentCheckType);
        }
    }

    private boolean checkAdmin() {
        final Boolean currentCheckType = checkTypeThreadLocal.get();
        try {
            // Don't check any further permissions.
            checkTypeThreadLocal.set(Boolean.FALSE);
            return isAdmin();
        } finally {
            checkTypeThreadLocal.set(currentCheckType);
        }
    }

    @Override
    public void addAuthorisationHeader(final Invocation.Builder builder) {
        final UserIdentity userIdentity = getUserIdentity();
        if (userIdentity == null) {
            LOGGER.debug("No user is currently logged in");

        } else if (!(userIdentity instanceof HasJws)) {
            LOGGER.debug("Current user has no JWS");
            throw new RuntimeException("Current user has no token");

        } else {
            userIdentityFactory.refresh(userIdentity);
            final String jws = ((HasJws) userIdentity).getJws();
            if (jws == null) {
                LOGGER.debug("The JWS is null for user '{}'", userIdentity.getId());
            } else {
                LOGGER.debug("The JWS is '{}' for user '{}'", jws, userIdentity.getId());
                ClientSecurityUtil.addAuthorisationHeader(builder, jws);
            }
        }
    }
}<|MERGE_RESOLUTION|>--- conflicted
+++ resolved
@@ -101,18 +101,13 @@
         return processingUserIdentityProvider.isProcessingUser(userIdentity);
     }
 
-<<<<<<< HEAD
+    @Override
+    public boolean isUseAsRead() {
+        return CurrentUserState.isElevatePermissions();
+    }
+
     private String getUserUuid(final UserIdentity userIdentity) {
         if (!(userIdentity instanceof HasUuid)) {
-=======
-    @Override
-    public boolean isUseAsRead() {
-        return CurrentUserState.isElevatePermissions();
-    }
-
-    String getUserUuid(final UserIdentity userIdentity) {
-        if (!(userIdentity instanceof UserIdentityImpl)) {
->>>>>>> 9b1c23ba
             throw new AuthenticationException("Expecting a real user identity");
         }
         return ((HasUuid) userIdentity).getUuid();
