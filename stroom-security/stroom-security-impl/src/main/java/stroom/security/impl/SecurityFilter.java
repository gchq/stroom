/*
 * Copyright 2016 Crown Copyright
 *
 * Licensed under the Apache License, Version 2.0 (the "License");
 * you may not use this file except in compliance with the License.
 * You may obtain a copy of the License at
 *
 *     http://www.apache.org/licenses/LICENSE-2.0
 *
 * Unless required by applicable law or agreed to in writing, software
 * distributed under the License is distributed on an "AS IS" BASIS,
 * WITHOUT WARRANTIES OR CONDITIONS OF ANY KIND, either express or implied.
 * See the License for the specific language governing permissions and
 * limitations under the License.
 */

package stroom.security.impl;

import stroom.config.common.UriFactory;
import stroom.security.api.SecurityContext;
import stroom.security.api.UserIdentity;
import stroom.security.api.exception.AuthenticationException;
import stroom.security.common.impl.UserIdentitySessionUtil;
import stroom.security.openid.api.OpenId;
import stroom.util.logging.LambdaLogger;
import stroom.util.logging.LambdaLoggerFactory;
import stroom.util.logging.LogUtil;
import stroom.util.net.UrlUtils;
import stroom.util.shared.ResourcePaths;
import stroom.util.shared.ServletAuthenticationChecker;

import java.io.IOException;
import java.util.Optional;
import java.util.Set;
import javax.inject.Inject;
import javax.inject.Provider;
import javax.inject.Singleton;
import javax.servlet.Filter;
import javax.servlet.FilterChain;
import javax.servlet.FilterConfig;
import javax.servlet.ServletException;
import javax.servlet.ServletRequest;
import javax.servlet.ServletResponse;
import javax.servlet.http.HttpServletRequest;
import javax.servlet.http.HttpServletResponse;
import javax.servlet.http.HttpSession;
import javax.ws.rs.HttpMethod;
import javax.ws.rs.core.Response;
import javax.ws.rs.core.Response.Status;

/**
 * Filter to avoid posts to the wrong place (e.g. the root of the app)
 */
@Singleton
class SecurityFilter implements Filter {

    private static final LambdaLogger LOGGER = LambdaLoggerFactory.getLogger(SecurityFilter.class);

    private static final Set<String> STATIC_RESOURCE_EXTENSIONS = Set.of(
            ".js", ".css", ".htm", ".html", ".json", ".png", ".jpg", ".gif", ".ico", ".svg", ".ttf", ".woff", ".woff2");

    private final Provider<AuthenticationConfig> authenticationConfigProvider;
    private final UriFactory uriFactory;
    private final SecurityContext securityContext;
    private final OpenIdManager openIdManager;
    private final ServletAuthenticationChecker servletAuthenticationChecker;

    @Inject
    SecurityFilter(
            final Provider<AuthenticationConfig> authenticationConfigProvider,
            final UriFactory uriFactory,
            final SecurityContext securityContext,
            final OpenIdManager openIdManager,
            final ServletAuthenticationChecker servletAuthenticationChecker) {
        this.authenticationConfigProvider = authenticationConfigProvider;
        this.uriFactory = uriFactory;
        this.securityContext = securityContext;
        this.openIdManager = openIdManager;
        this.servletAuthenticationChecker = servletAuthenticationChecker;
    }

    @Override
    public void init(final FilterConfig filterConfig) {
        LOGGER.debug("Initialising {}", this.getClass().getSimpleName());
    }

    @Override
    public void doFilter(final ServletRequest request, final ServletResponse response, final FilterChain chain)
            throws IOException, ServletException {
        if (!(response instanceof HttpServletResponse)) {
            final String message = "Unexpected response type: " + response.getClass().getName();
            LOGGER.error(message);
            return;
        }
        final HttpServletResponse httpServletResponse = (HttpServletResponse) response;

        if (!(request instanceof HttpServletRequest)) {
            final String message = "Unexpected request type: " + request.getClass().getName();
            LOGGER.error(message);
            httpServletResponse.sendError(HttpServletResponse.SC_METHOD_NOT_ALLOWED, message);
            return;
        }
        final HttpServletRequest httpServletRequest = (HttpServletRequest) request;

        try {
            filter(httpServletRequest, httpServletResponse, chain);
        } catch (AuthenticationException e) {
            // Return a sensible HTTP code for auth failures
            httpServletResponse.sendError(HttpServletResponse.SC_UNAUTHORIZED, e.getMessage());
        }
    }

    private void filter(final HttpServletRequest request,
                        final HttpServletResponse response,
                        final FilterChain chain)
            throws IOException, ServletException {
        LOGGER.debug(() ->
                LogUtil.message("Filtering request uri: {},  servletPath: {}",
                        request.getRequestURI(), request.getServletPath()));

        // Log the request for debug purposes.
        RequestLog.log(request);

        final String servletPath = request.getServletPath().toLowerCase();
        final String fullPath = request.getRequestURI().toLowerCase();

        if (request.getMethod().equalsIgnoreCase(HttpMethod.OPTIONS) ||
                (!isApiRequest(servletPath) && isStaticResource(request))) {
            // We need to allow CORS preflight requests
            LOGGER.debug("Passing on to next filter");
            chain.doFilter(request, response);

        } else {
            LOGGER.debug(() -> LogUtil.message("Session ID {}, request URI {}",
                    Optional.ofNullable(request.getSession(false))
                            .map(HttpSession::getId)
                            .orElse("-"),
                    request.getRequestURI() + Optional.ofNullable(request.getQueryString())
                            .map(str -> "/" + str)
                            .orElse("")));

            if (!authenticationConfigProvider.get().isAuthenticationRequired()) {
                // If authentication is turned off then proceed as admin.
                final String propPath = authenticationConfigProvider.get().getFullPathStr(
                        AuthenticationConfig.PROP_NAME_AUTHENTICATION_REQUIRED);
                LOGGER.debug("{} is false, authenticating as admin for {}", propPath, fullPath);
                securityContext.asAdminUser(() -> {
                    // Set the user ref in the session.
                    openIdManager.getOrSetSessionUser(request, Optional.of(securityContext.getUserIdentity()));
                    process(request, response, chain);
                });

            } else {
                Optional<UserIdentity> optUserIdentity;

                // Api requests that are not from the front-end should have a token.
                // Also request from an AWS ALB will have an ALB signed token containing the claims
                // Need to do this first, so we get a fresh token from AWS ALB rather than using a stale
                // one from session.
                optUserIdentity = openIdManager.loginWithRequestToken(request);
                if (LOGGER.isDebugEnabled()) {
                    logUserIdentityToDebug(
                            optUserIdentity, fullPath, "after trying to login with request token");
                }

                // If no user from header token, see if we have one in session already.
                optUserIdentity = openIdManager.getOrSetSessionUser(request, optUserIdentity);
                if (LOGGER.isDebugEnabled()) {
                    logUserIdentityToDebug(optUserIdentity, fullPath, "from session");
                }

                if (optUserIdentity.isPresent()) {
                    final UserIdentity userIdentity = optUserIdentity.get();
                    LOGGER.debug(() -> LogUtil.message("Setting user in session, user: {} {}, path: {}",
                            userIdentity.getClass().getSimpleName(),
                            userIdentity,
                            fullPath));
                    // Set the identity in session if we have a session and cookie
                    UserIdentitySessionUtil.set(request, userIdentity);

                    // Now handle the request as this user
                    securityContext.asUser(userIdentity, () ->
                            process(request, response, chain));

<<<<<<< HEAD
                } else if (shouldBypassAuthentication(fullPath)) {
                    LOGGER.debug("Running as proc user for unauthenticated path: {}", fullPath);
                    // Some paths don't need authentication (they contain `/noauth/`.
                    // If that is the case then proceed as proc user.
                    securityContext.asProcessingUser(() -> process(request, response, chain));
=======
                } else if (shouldBypassAuthentication(fullPath, servletPath)) {
                    // Some paths don't need authentication. If that is the case then proceed as proc user.
                    securityContext.asProcessingUser(() ->
                            process(request, response, chain));
>>>>>>> 734bae19

                } else if (isApiRequest(servletPath)) {
                    // If we couldn't login with a token or couldn't get a token then error as this is an API call
                    // or no login flow is possible/expected.
                    LOGGER.debug("No user identity so responding with UNAUTHORIZED for API path: {}", fullPath);
                    response.setStatus(Response.Status.UNAUTHORIZED.getStatusCode());

                } else if (request.getRequestURI().equals("/")) {
                    // UI request, so instigate an OpenID authentication flow
                    try {
                        final String postAuthRedirectUri = getPostAuthRedirectUri(request);

                        final String code = UrlUtils.getLastParam(request, OpenId.CODE);
                        final String stateId = UrlUtils.getLastParam(request, OpenId.STATE);
                        final String redirectUri = openIdManager.redirect(request, code, stateId, postAuthRedirectUri);

                        LOGGER.debug("Code flow UI request so redirecting to IDP, " +
                                        "redirectUri: {}, postAuthRedirectUri: {}, path: {}",
                                redirectUri, postAuthRedirectUri, fullPath);
                        response.sendRedirect(redirectUri);

                    } catch (final RuntimeException e) {
                        LOGGER.error(e.getMessage(), e);
                        throw e;
                    }
                } else {
                    final int statusCode = Status.NOT_FOUND.getStatusCode();
                    LOGGER.debug("Unexpected URI {}, returning {}", fullPath, statusCode);
                    response.setStatus(statusCode);
                }
            }
        }
    }

    @SuppressWarnings("OptionalUsedAsFieldOrParameterType")
    private void logUserIdentityToDebug(final Optional<UserIdentity> optUserIdentity,
                                        final String fullPath,
                                        final String msg) {
        LOGGER.debug("User identity ({}): {} path: {}",
                msg,
                optUserIdentity.map(
                                identity -> {
                                    final String id = identity.getPreferredUsername() != null
                                            ? identity.getId() + " (" + identity.getPreferredUsername() + ")"
                                            : identity.getId();
                                    return LogUtil.message("'{}' {}",
                                            id,
                                            identity.getClass().getSimpleName());
                                })
                        .orElse("<empty>"),
                fullPath);
    }

    private String getPostAuthRedirectUri(final HttpServletRequest request) {
        // We have a a new request so we're going to redirect with an AuthenticationRequest.
        // Get the redirect URL for the auth service from the current request.
        final String originalPath = request.getRequestURI() + Optional.ofNullable(request.getQueryString())
                .map(queryStr -> "?" + queryStr)
                .orElse("");

        // Dropwiz is likely sat behind Nginx with requests reverse proxied to it
        // so we need to append just the path/query part to the public URI defined in config
        // rather than using the full url of the request
        return uriFactory.publicUri(originalPath).toString();
    }

    private boolean isStaticResource(final HttpServletRequest request) {
        final String url = request.getRequestURL().toString();

        if (url.contains("/s/") ||
                url.contains("/static/") ||
                url.endsWith("manifest.json")) { // New UI - For some reason this is requested without a session cookie
            return true;
        }

        int index = url.lastIndexOf(".");
        if (index > 0) {
            final String extension = url.substring(index);
            return STATIC_RESOURCE_EXTENSIONS.contains(extension);
        }

        return false;
    }

    private boolean isApiRequest(String servletPath) {
        return servletPath.startsWith(ResourcePaths.API_ROOT_PATH);
    }

    private boolean shouldBypassAuthentication(final String fullPath, final String servletPath) {
        if (servletPath == null) {
            return false;
        } else if (fullPath.contains(ResourcePaths.NO_AUTH + "/")) {
            return true;
        } else {
            return servletAuthenticationChecker.isUnauthenticatedPath(servletPath);
        }
    }

    private void process(final HttpServletRequest request,
                         final HttpServletResponse response,
                         final FilterChain chain) {
        try {
            chain.doFilter(request, response);
        } catch (final IOException | ServletException e) {
            throw new RuntimeException(e);
        }
    }

    @Override
    public void destroy() {
    }
}<|MERGE_RESOLUTION|>--- conflicted
+++ resolved
@@ -182,18 +182,11 @@
                     securityContext.asUser(userIdentity, () ->
                             process(request, response, chain));
 
-<<<<<<< HEAD
-                } else if (shouldBypassAuthentication(fullPath)) {
+                } else if (shouldBypassAuthentication(fullPath, servletPath)) {
                     LOGGER.debug("Running as proc user for unauthenticated path: {}", fullPath);
-                    // Some paths don't need authentication (they contain `/noauth/`.
-                    // If that is the case then proceed as proc user.
-                    securityContext.asProcessingUser(() -> process(request, response, chain));
-=======
-                } else if (shouldBypassAuthentication(fullPath, servletPath)) {
                     // Some paths don't need authentication. If that is the case then proceed as proc user.
                     securityContext.asProcessingUser(() ->
                             process(request, response, chain));
->>>>>>> 734bae19
 
                 } else if (isApiRequest(servletPath)) {
                     // If we couldn't login with a token or couldn't get a token then error as this is an API call
