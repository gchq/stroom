--- conflicted
+++ resolved
@@ -66,30 +66,20 @@
     private final UriFactory uriFactory;
     private final SecurityContext securityContext;
     private final OpenIdManager openIdManager;
-<<<<<<< HEAD
-=======
     private final ServletAuthenticationChecker servletAuthenticationChecker;
->>>>>>> 4c6b26a0
 
     @Inject
     SecurityFilter(
             final Provider<AuthenticationConfig> authenticationConfigProvider,
             final UriFactory uriFactory,
             final SecurityContext securityContext,
-<<<<<<< HEAD
-            final OpenIdManager openIdManager) {
-=======
             final OpenIdManager openIdManager,
             final ServletAuthenticationChecker servletAuthenticationChecker) {
->>>>>>> 4c6b26a0
         this.authenticationConfigProvider = authenticationConfigProvider;
         this.uriFactory = uriFactory;
         this.securityContext = securityContext;
         this.openIdManager = openIdManager;
-<<<<<<< HEAD
-=======
         this.servletAuthenticationChecker = servletAuthenticationChecker;
->>>>>>> 4c6b26a0
     }
 
     @Override
@@ -170,17 +160,10 @@
                 if (userIdentity.isPresent()) {
                     securityContext.asUser(userIdentity.get(), () -> process(request, response, chain));
 
-<<<<<<< HEAD
-                } else if (shouldBypassAuthentication(fullPath)) {
-                    // Some paths don't need authentication (they contain `/noauth/`.
-                    // If that is the case then proceed as proc user.
-                    securityContext.asProcessingUser(() -> process(request, response, chain));
-=======
                 } else if (shouldBypassAuthentication(fullPath, servletPath)) {
                     // Some paths don't need authentication. If that is the case then proceed as proc user.
                     securityContext.asProcessingUser(() ->
                             process(request, response, chain));
->>>>>>> 4c6b26a0
 
                 } else if (isApiRequest(servletPath)) {
                     // If we couldn't login with a token or couldn't get a token then error as this is an API call
@@ -258,7 +241,24 @@
         }
     }
 
-<<<<<<< HEAD
+    private void authenticateAsAdmin(final HttpServletRequest request,
+                                     final HttpServletResponse response,
+                                     final FilterChain chain) throws IOException, ServletException {
+
+        bypassAuthentication(request, response, chain, UserIdentitySessionUtil.requestHasSessionCookie(request),
+                securityContext.createIdentity(User.ADMIN_USER_NAME));
+    }
+
+    private void bypassAuthentication(final HttpServletRequest request,
+                         final HttpServletResponse response,
+                         final FilterChain chain) {
+        try {
+            chain.doFilter(request, response);
+        } catch (final IOException | ServletException e) {
+            throw new RuntimeException(e);
+        }
+    }
+
     private void process(final HttpServletRequest request,
                          final HttpServletResponse response,
                          final FilterChain chain) {
@@ -266,54 +266,6 @@
             chain.doFilter(request, response);
         } catch (final IOException | ServletException e) {
             throw new RuntimeException(e);
-=======
-    private void authenticateAsAdmin(final HttpServletRequest request,
-                                     final HttpServletResponse response,
-                                     final FilterChain chain) throws IOException, ServletException {
-
-        bypassAuthentication(request, response, chain, UserIdentitySessionUtil.requestHasSessionCookie(request),
-                securityContext.createIdentity(User.ADMIN_USER_NAME));
-    }
-
-    private void bypassAuthentication(final HttpServletRequest request,
-                                      final HttpServletResponse response,
-                                      final FilterChain chain,
-                                      final boolean useSession,
-                                      final UserIdentity userIdentity) throws IOException, ServletException {
-        LAMBDA_LOGGER.debug(() ->
-                LogUtil.message("Authenticating as user {} for request {}", userIdentity, request.getRequestURI()));
-        if (useSession) {
-            // Set the user ref in the session.
-            UserIdentitySessionUtil.set(request.getSession(true), userIdentity);
-        }
-        continueAsUser(request, response, chain, userIdentity);
-    }
-
-    private void continueAsUser(final HttpServletRequest request,
-                                final HttpServletResponse response,
-                                final FilterChain chain,
-                                final UserIdentity userIdentity)
-            throws IOException, ServletException {
-        if (userIdentity != null) {
-            // If the session already has a reference to a user then continue the chain as that user.
-            try {
-                CurrentUserState.push(userIdentity);
-
-                chain.doFilter(request, response);
-            } finally {
-                CurrentUserState.pop();
-            }
->>>>>>> 4c6b26a0
-        }
-    }
-
-    private void process(final HttpServletRequest request,
-                         final HttpServletResponse response,
-                         final FilterChain chain) {
-        try {
-            chain.doFilter(request, response);
-        } catch (final IOException | ServletException e) {
-            throw new RuntimeException(e);
         }
     }
 
