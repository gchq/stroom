--- conflicted
+++ resolved
@@ -184,53 +184,12 @@
                 securityContext.asProcessingUser(() ->
                         process(request, response, chain));
 
-            } else if (isApiRequest(servletName)) {
+                } else if (isApiRequest(servletPath)) {
                 // If we couldn't log in with a token or couldn't get a token then error as this is an API call
                 // or no login flow is possible/expected.
                 LOGGER.debug("No user identity so responding with UNAUTHORIZED for servletName: {}, " +
                         "fullPath: {}, servletPath: {}", servletName, fullPath, servletPath);
                 response.setStatus(Response.Status.UNAUTHORIZED.getStatusCode());
-
-<<<<<<< HEAD
-            } else {
-                // No identity found and not an unauthenticated servlet/api so assume it is
-                // a UI request. Thus instigate an OpenID authentication flow
-                try {
-                    final String postAuthRedirectUri = getPostAuthRedirectUri(request);
-
-                    final String code = UrlUtils.getLastParam(request, OpenId.CODE);
-                    final String stateId = UrlUtils.getLastParam(request, OpenId.STATE);
-                    final String redirectUri = openIdManager.redirect(request, code, stateId, postAuthRedirectUri);
-                    LOGGER.debug("Code flow UI request so redirecting to IDP, " +
-                                    "redirectUri: {}, postAuthRedirectUri: {}, path: {}",
-                            redirectUri, postAuthRedirectUri, fullPath);
-=======
-                if (optUserIdentity.isPresent()) {
-                    final UserIdentity userIdentity = optUserIdentity.get();
-                    LOGGER.debug(() -> LogUtil.message("Setting user in session, user: {} {}, path: {}",
-                            userIdentity.getClass().getSimpleName(),
-                            userIdentity,
-                            fullPath));
-                    // Set the identity in session if we have a session and cookie
-                    UserIdentitySessionUtil.set(request, userIdentity);
-
-                    // Now handle the request as this user
-                    securityContext.asUser(userIdentity, () ->
-                            process(request, response, chain));
-
-                } else if (shouldBypassAuthentication(request, fullPath, servletPath, servletName)) {
-                    LOGGER.debug("Running as proc user for unauthenticated servletName: {}, " +
-                                 "fullPath: {}, servletPath: {}", servletName, fullPath, servletPath);
-                    // Some paths don't need authentication. If that is the case then proceed as proc user.
-                    securityContext.asProcessingUser(() ->
-                            process(request, response, chain));
-
-                } else if (isApiRequest(servletPath)) {
-                    // If we couldn't log in with a token or couldn't get a token then error as this is an API call
-                    // or no login flow is possible/expected.
-                    LOGGER.debug("No user identity so responding with UNAUTHORIZED for servletName: {}, " +
-                                 "fullPath: {}, servletPath: {}", servletName, fullPath, servletPath);
-                    response.setStatus(Response.Status.UNAUTHORIZED.getStatusCode());
                     try {
                         final PrintWriter writer = response.getWriter();
                         if (writer != null) {
@@ -242,19 +201,18 @@
                     } catch (Exception e) {
                         // Ignore. The status will be sufficient.
                     }
-                } else {
-                    // No identity found and not an unauthenticated servlet/api so assume it is
-                    // a UI request. Thus instigate an OpenID authentication flow
-                    try {
-                        final String postAuthRedirectUri = getPostAuthRedirectUri(request);
-
-                        final String code = UrlUtils.getLastParam(request, OpenId.CODE);
-                        final String stateId = UrlUtils.getLastParam(request, OpenId.STATE);
-                        final String redirectUri = openIdManager.redirect(request, code, stateId, postAuthRedirectUri);
-                        LOGGER.debug("Code flow UI request so redirecting to IDP, " +
-                                     "redirectUri: {}, postAuthRedirectUri: {}, path: {}",
-                                redirectUri, postAuthRedirectUri, fullPath);
->>>>>>> f1f736a5
+            } else {
+                // No identity found and not an unauthenticated servlet/api so assume it is
+                // a UI request. Thus instigate an OpenID authentication flow
+                try {
+                    final String postAuthRedirectUri = getPostAuthRedirectUri(request);
+
+                    final String code = UrlUtils.getLastParam(request, OpenId.CODE);
+                    final String stateId = UrlUtils.getLastParam(request, OpenId.STATE);
+                    final String redirectUri = openIdManager.redirect(request, code, stateId, postAuthRedirectUri);
+                    LOGGER.debug("Code flow UI request so redirecting to IDP, " +
+                                    "redirectUri: {}, postAuthRedirectUri: {}, path: {}",
+                            redirectUri, postAuthRedirectUri, fullPath);
 //                        response.setStatus(HttpServletResponse.SC_TEMPORARY_REDIRECT);
 //                        response.sendRedirect(redirectUri);
                     // HTTP 1.1.
