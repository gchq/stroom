--- conflicted
+++ resolved
@@ -250,11 +250,7 @@
     }
 
     private String getPostAuthRedirectUri(final HttpServletRequest request) {
-<<<<<<< HEAD
         // We have a new request, so we're going to redirect with an AuthenticationRequest.
-=======
-        // We have a new request so we're going to redirect with an AuthenticationRequest.
->>>>>>> 554e1ac7
         // Get the redirect URL for the auth service from the current request.
         final String originalPath = request.getRequestURI() + Optional.ofNullable(request.getQueryString())
                 .map(queryStr -> "?" + queryStr)
