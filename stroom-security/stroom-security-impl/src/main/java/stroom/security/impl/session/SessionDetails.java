/*
 * Copyright 2016 Crown Copyright
 *
 * Licensed under the Apache License, Version 2.0 (the "License");
 * you may not use this file except in compliance with the License.
 * You may obtain a copy of the License at
 *
 *     http://www.apache.org/licenses/LICENSE-2.0
 *
 * Unless required by applicable law or agreed to in writing, software
 * distributed under the License is distributed on an "AS IS" BASIS,
 * WITHOUT WARRANTIES OR CONDITIONS OF ANY KIND, either express or implied.
 * See the License for the specific language governing permissions and
 * limitations under the License.
 */

package stroom.security.impl.session;


<<<<<<< HEAD
import com.fasterxml.jackson.annotation.JsonCreator;
import com.fasterxml.jackson.annotation.JsonProperty;
=======
import java.io.Serializable;

class SessionDetails implements Serializable {
>>>>>>> 4666620b

    private static final long serialVersionUID = -7654691243590208784L;

    @JsonProperty
    private String userName;
    @JsonProperty
    private Long createMs;
    @JsonProperty
    private Long lastAccessedMs;
    @JsonProperty
    private String lastAccessedAgent;
    @JsonProperty
    private String nodeName;

    @JsonCreator
    SessionDetails(@JsonProperty("username") final String userName,
                   @JsonProperty("createMs") final Long createMs,
                   @JsonProperty("lastAccessedMss") final Long lastAccessedMs,
                   @JsonProperty("lastAccessedAgent") final String lastAccessedAgent,
                   @JsonProperty("nodeName") final String nodeName) {
        this.userName = userName;
        this.createMs = createMs;
        this.lastAccessedMs = lastAccessedMs;
        this.lastAccessedAgent = lastAccessedAgent;
        this.nodeName = nodeName;
    }

    public String getUserName() {
        return userName;
    }

//    public void setUserName(String userName) {
//        this.userName = userName;
//    }

    public Long getCreateMs() {
        return createMs;
    }

//    public void setCreateMs(Long createMs) {
//        this.createMs = createMs;
//    }

    public Long getLastAccessedMs() {
        return lastAccessedMs;
    }

//    public void setLastAccessedMs(Long lastAccessedMs) {
//        this.lastAccessedMs = lastAccessedMs;
//    }

    public String getNodeName() {
        return nodeName;
    }

//    public void setNodeName(String nodeName) {
//        this.nodeName = nodeName;
//    }

    public String getLastAccessedAgent() {
        return lastAccessedAgent;
    }

//    public void setLastAccessedAgent(String lastAccessedAgent) {
//        this.lastAccessedAgent = lastAccessedAgent;
//    }


}<|MERGE_RESOLUTION|>--- conflicted
+++ resolved
@@ -15,16 +15,10 @@
  */
 
 package stroom.security.impl.session;
-
-
-<<<<<<< HEAD
 import com.fasterxml.jackson.annotation.JsonCreator;
 import com.fasterxml.jackson.annotation.JsonProperty;
-=======
-import java.io.Serializable;
 
-class SessionDetails implements Serializable {
->>>>>>> 4666620b
+class SessionDetails {
 
     private static final long serialVersionUID = -7654691243590208784L;
 
