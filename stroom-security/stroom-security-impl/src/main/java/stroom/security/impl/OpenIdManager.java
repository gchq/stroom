--- conflicted
+++ resolved
@@ -85,12 +85,7 @@
         // Check the state is one we requested.
         final AuthenticationState state = AuthenticationStateSessionUtil.pop(request, stateId);
         if (state == null) {
-<<<<<<< HEAD
-            LOGGER.warn(() -> LogUtil.message("Unexpected state: '{}'", stateId));
-=======
-            LOGGER.debug(() -> "Unexpected state: " + stateId);
-
->>>>>>> 0bda3e5b
+            LOGGER.debug(() -> LogUtil.message("Unexpected state: '{}'", stateId));
         } else {
             LOGGER.debug(() -> LogUtil.message("backChannelOIDC state: '{}'", state));
             final HttpSession session = request.getSession(false);
