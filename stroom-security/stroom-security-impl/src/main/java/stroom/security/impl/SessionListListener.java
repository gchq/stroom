--- conflicted
+++ resolved
@@ -174,29 +174,13 @@
     }
 
     private SessionListResponse listSessionsOnThisNode() {
-<<<<<<< HEAD
-        return sessionMap.values().stream()
-                .map(httpSession -> {
-                    final UserRef userRef = UserIdentitySessionUtil.get(httpSession)
-                            .filter(uid -> uid instanceof HasUserRef)
-                            .map(uid -> ((HasUserRef) uid).getUserRef())
-                            .orElse(null);
-                    return new SessionDetails(
-                            userRef,
-                            httpSession.getCreationTime(),
-                            httpSession.getLastAccessedTime(),
-                            UserAgentSessionUtil.get(httpSession),
-                            nodeInfo.getThisNodeName());
-                })
-                .collect(SessionListResponse.collector(SessionListResponse::new));
-=======
         final String thisNodeName = nodeInfo.getThisNodeName();
         return LOGGER.logDurationIfDebugEnabled(() ->
                         sessionMap.values().stream()
                                 .map(httpSession -> {
-                                    final UserName userName = getUserNameFromSession(httpSession);
+                                    final UserRef userRef = getUserRefFromSession(httpSession);
                                     return new SessionDetails(
-                                            userName,
+                                            userRef,
                                             httpSession.getCreationTime(),
                                             httpSession.getLastAccessedTime(),
                                             UserAgentSessionUtil.get(httpSession),
@@ -206,21 +190,12 @@
                 () -> LogUtil.message("Obtain session list for this node ({})", thisNodeName));
     }
 
-    // Get rid during merge up from 7.5
-    private static UserName getUserNameFromSession(final HttpSession httpSession) {
+    private static UserRef getUserRefFromSession(final HttpSession httpSession) {
         return UserIdentitySessionUtil.get(httpSession)
-                .map(UserIdentity::asUserName)
+                .filter(uid -> uid instanceof HasUserRef)
+                .map(uid -> ((HasUserRef) uid).getUserRef())
                 .orElse(null);
->>>>>>> f1f736a5
-    }
-
-    // Uncomment during merge up from 7.5
-//    private static UserRef getUserRefFromSession(final HttpSession httpSession) {
-//        return UserIdentitySessionUtil.get(httpSession)
-//                .filter(uid -> uid instanceof HasUserRef)
-//                .map(uid -> ((HasUserRef) uid).getUserRef())
-//                .orElse(null);
-//    }
+    }
 
     public SessionListResponse listSessions() {
         return taskContextFactory.contextResult("Get session list on all active nodes", parentTaskContext ->
