/*
 * Copyright 2017 Crown Copyright
 *
 * Licensed under the Apache License, Version 2.0 (the "License");
 * you may not use this file except in compliance with the License.
 * You may obtain a copy of the License at
 *
 *     http://www.apache.org/licenses/LICENSE-2.0
 *
 * Unless required by applicable law or agreed to in writing, software
 * distributed under the License is distributed on an "AS IS" BASIS,
 * WITHOUT WARRANTIES OR CONDITIONS OF ANY KIND, either express or implied.
 * See the License for the specific language governing permissions and
 * limitations under the License.
 */

package stroom.security.impl;

import stroom.node.api.FindNodeCriteria;
import stroom.node.api.NodeCallUtil;
import stroom.node.api.NodeInfo;
import stroom.node.api.NodeService;
import stroom.security.common.impl.UserIdentitySessionUtil;
import stroom.security.shared.HasUserRef;
import stroom.security.shared.SessionDetails;
import stroom.security.shared.SessionListResponse;
import stroom.security.shared.SessionResource;
import stroom.task.api.TaskContextFactory;
import stroom.util.jersey.UriBuilderUtil;
import stroom.util.jersey.WebTargetFactory;
import stroom.util.logging.LambdaLogger;
import stroom.util.logging.LambdaLoggerFactory;
import stroom.util.logging.LogUtil;
import stroom.util.servlet.UserAgentSessionUtil;
import stroom.util.shared.ResourcePaths;
import stroom.util.shared.UserRef;

import jakarta.inject.Inject;
import jakarta.inject.Singleton;
import jakarta.servlet.http.HttpSession;
import jakarta.servlet.http.HttpSessionEvent;
import jakarta.servlet.http.HttpSessionIdListener;
import jakarta.servlet.http.HttpSessionListener;
import jakarta.ws.rs.WebApplicationException;
import jakarta.ws.rs.client.WebTarget;
import jakarta.ws.rs.core.MediaType;
import jakarta.ws.rs.core.Response;

import java.time.Duration;
import java.time.Instant;
import java.util.Objects;
import java.util.concurrent.CompletableFuture;
import java.util.concurrent.ConcurrentHashMap;
import java.util.function.Supplier;

@Singleton
class SessionListListener implements HttpSessionListener, HttpSessionIdListener, SessionListService {

    private static final LambdaLogger LOGGER = LambdaLoggerFactory.getLogger(SessionListListener.class);

    private final ConcurrentHashMap<String, HttpSession> sessionMap = new ConcurrentHashMap<>();

    private final NodeInfo nodeInfo;
    private final NodeService nodeService;
    private final TaskContextFactory taskContextFactory;
    private final WebTargetFactory webTargetFactory;

    @Inject
    SessionListListener(final NodeInfo nodeInfo,
                        final NodeService nodeService,
                        final TaskContextFactory taskContextFactory,
                        final WebTargetFactory webTargetFactory) {
        this.nodeInfo = nodeInfo;
        this.nodeService = nodeService;
        this.taskContextFactory = taskContextFactory;
        this.webTargetFactory = webTargetFactory;
    }


    @Override
    public void sessionCreated(final HttpSessionEvent event) {
        final HttpSession httpSession = event.getSession();
        LOGGER.info("sessionCreated() - {}", httpSession.getId());
        sessionMap.put(httpSession.getId(), httpSession);
    }

    @Override
    public void sessionDestroyed(final HttpSessionEvent event) {
        final HttpSession httpSession = event.getSession();
<<<<<<< HEAD
        final UserRef userRef = getUserRefFromSession(httpSession);
        final String userAgent = UserAgentSessionUtil.get(httpSession);
        LOGGER.info("sessionDestroyed() - {}, userRef: {}, userAgent: {}", httpSession.getId(), userRef, userAgent);
        sessionMap.remove(httpSession.getId());
=======
        try {
            final UserRef userRef = getUserRefFromSession(httpSession);
            final String userAgent = UserAgentSessionUtil.get(httpSession);
            final Instant createTime = Instant.ofEpochMilli(httpSession.getCreationTime());
            final Instant lastAccessedTime = Instant.ofEpochMilli(httpSession.getLastAccessedTime());
            LOGGER.info("sessionDestroyed() - {}, createTime: {} ({}), lastAccessTime: {} ({}), " +
                        "userRef: {}, userAgent: {}",
                    httpSession.getId(),
                    createTime,
                    Duration.between(createTime, Instant.now()),
                    lastAccessedTime,
                    Duration.between(lastAccessedTime, Instant.now()),
                    userRef,
                    userAgent);
        } finally {
            sessionMap.remove(httpSession.getId());
        }
    }

    @Override
    public void sessionIdChanged(final HttpSessionEvent event, final String oldSessionId) {
        final HttpSession httpSession = event.getSession();
        LOGGER.info("sessionIdChanged() - old: {}, new: {}", oldSessionId, httpSession.getId());
>>>>>>> b468630e
    }

//    public ResultPage<SessionDetails> find(final BaseCriteria criteria) {
//        final ArrayList<SessionDetails> rtn = new ArrayList<>();
//        for (final HttpSession httpSession : sessionMap.values()) {
//
//            final UserIdentity userIdentity = UserIdentitySessionUtil.get(httpSession);
//
//            final SessionDetails sessionDetails = new SessionDetails(
//                    userIdentity != null ? userIdentity.getId() : null,
//                    httpSession.getCreationTime(),
//                    httpSession.getLastAccessedTime(),
//                    UserAgentSessionUtil.get(httpSession),
//                    nodeInfo.getThisNodeName());
//
//            rtn.add(sessionDetails);
//        }
//        return ResultPage.createUnboundedList(rtn);
//    }

    public SessionListResponse listSessions(final String nodeName) {
        LOGGER.debug("listSessions(\"{}\") called", nodeName);
        // TODO add audit logging?
        Objects.requireNonNull(nodeName);

        final SessionListResponse sessionList;

        if (NodeCallUtil.shouldExecuteLocally(nodeInfo, nodeName)) {
            // This is our node so execute locally
            sessionList = listSessionsOnThisNode();

        } else {
            // This is a different node so make a rest call to it to get the result
            final String url = NodeCallUtil.getBaseEndpointUrl(nodeInfo, nodeService, nodeName) +
                               ResourcePaths.buildAuthenticatedApiPath(
                                       SessionResource.BASE_PATH,
                                       SessionResource.LIST_PATH_PART);

            try {
                LOGGER.debug("Sending request to {} for node {}", url, nodeName);
                WebTarget webTarget = webTargetFactory.create(url);
                webTarget = UriBuilderUtil.addParam(webTarget, SessionResource.NODE_NAME_PARAM, nodeName);
                try (Response response = webTarget
                        .request(MediaType.APPLICATION_JSON)
                        .get()) {

                    if (response.getStatus() != 200) {
                        throw new WebApplicationException(response);
                    }

                    sessionList = response.readEntity(SessionListResponse.class);
                }
            } catch (Throwable e) {
                throw NodeCallUtil.handleExceptionsOnNodeCall(nodeName, url, e);
            }
        }
        LOGGER.debug(() -> LogUtil.message("Returning {} session items", sessionList.size()));
        return sessionList;
    }

    private SessionListResponse listSessionsOnThisNode() {
        final String thisNodeName = nodeInfo.getThisNodeName();
        return LOGGER.logDurationIfDebugEnabled(() ->
                        sessionMap.values().stream()
                                .map(httpSession -> {
                                    final UserRef userRef = getUserRefFromSession(httpSession);
                                    return new SessionDetails(
                                            userRef,
                                            httpSession.getCreationTime(),
                                            httpSession.getLastAccessedTime(),
                                            UserAgentSessionUtil.get(httpSession),
                                            thisNodeName);
                                })
                                .collect(SessionListResponse.collector(SessionListResponse::new)),
                () -> LogUtil.message("Obtain session list for this node ({})", thisNodeName));
    }

    private static UserRef getUserRefFromSession(final HttpSession httpSession) {
        return UserIdentitySessionUtil.get(httpSession)
                .filter(uid -> uid instanceof HasUserRef)
                .map(uid -> ((HasUserRef) uid).getUserRef())
                .orElse(null);
    }

    public SessionListResponse listSessions() {
        return taskContextFactory.contextResult("Get session list on all active nodes", parentTaskContext ->
                nodeService.findNodeNames(FindNodeCriteria.allEnabled())
                        .stream()
                        .map(nodeName -> {
                            final Supplier<SessionListResponse> listSessionsOnNodeTask =
                                    taskContextFactory.childContextResult(parentTaskContext,
                                            LogUtil.message("Get session list on node [{}]", nodeName),
                                            taskContext ->
                                                    listSessions(nodeName));

                            LOGGER.debug("Creating async task for node {}", nodeName);
                            return CompletableFuture
                                    .supplyAsync(listSessionsOnNodeTask)
                                    .exceptionally(throwable -> {
                                        LOGGER.error("Error getting session list for node [{}]: {}. " +
                                                     "Enable DEBUG for stacktrace",
                                                nodeName,
                                                throwable.getMessage());
                                        LOGGER.debug("Error getting session list for node [{}]",
                                                nodeName, throwable);
                                        // TODO do we want to silently ignore nodes that error?
                                        // If we can't talk to one node we still want to see the results from the
                                        // other nodes
                                        return SessionListResponse.empty();
                                    });
                        })
                        .map(CompletableFuture::join)
                        .reduce(SessionListResponse.reducer(
                                SessionListResponse::new,
                                SessionDetails.class))
                        .orElse(SessionListResponse.empty())).get();
    }
}<|MERGE_RESOLUTION|>--- conflicted
+++ resolved
@@ -87,12 +87,6 @@
     @Override
     public void sessionDestroyed(final HttpSessionEvent event) {
         final HttpSession httpSession = event.getSession();
-<<<<<<< HEAD
-        final UserRef userRef = getUserRefFromSession(httpSession);
-        final String userAgent = UserAgentSessionUtil.get(httpSession);
-        LOGGER.info("sessionDestroyed() - {}, userRef: {}, userAgent: {}", httpSession.getId(), userRef, userAgent);
-        sessionMap.remove(httpSession.getId());
-=======
         try {
             final UserRef userRef = getUserRefFromSession(httpSession);
             final String userAgent = UserAgentSessionUtil.get(httpSession);
@@ -116,7 +110,6 @@
     public void sessionIdChanged(final HttpSessionEvent event, final String oldSessionId) {
         final HttpSession httpSession = event.getSession();
         LOGGER.info("sessionIdChanged() - old: {}, new: {}", oldSessionId, httpSession.getId());
->>>>>>> b468630e
     }
 
 //    public ResultPage<SessionDetails> find(final BaseCriteria criteria) {
