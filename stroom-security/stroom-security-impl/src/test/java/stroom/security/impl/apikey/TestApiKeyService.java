package stroom.security.impl.apikey;

import stroom.cache.api.CacheManager;
import stroom.cache.impl.CacheManagerImpl;
import stroom.security.api.SecurityContext;
import stroom.security.api.UserIdentity;
import stroom.security.impl.AuthenticationConfig;
import stroom.security.impl.AuthorisationConfig;
import stroom.security.impl.HashedApiKeyParts;
<<<<<<< HEAD
import stroom.security.impl.UserCache;
import stroom.security.impl.UserDao;
import stroom.security.impl.apikey.ApiKeyGenerator.ApiKeyParts;
import stroom.security.impl.apikey.ApiKeyService.DuplicateHashException;
import stroom.security.impl.apikey.ApiKeyService.DuplicatePrefixException;
=======
import stroom.security.impl.apikey.ApiKeyService.DuplicateApiKeyException;
>>>>>>> 45cf994f
import stroom.security.mock.MockSecurityContext;
import stroom.security.shared.CreateHashedApiKeyRequest;
import stroom.security.shared.CreateHashedApiKeyResponse;
import stroom.security.shared.HashAlgorithm;
import stroom.security.shared.HashedApiKey;
<<<<<<< HEAD
import stroom.security.shared.User;
import stroom.util.logging.LambdaLogger;
import stroom.util.logging.LambdaLoggerFactory;
import stroom.util.shared.UserRef;
=======
import stroom.test.common.TestUtil;
import stroom.util.logging.DurationTimer;
import stroom.util.logging.LambdaLogger;
import stroom.util.logging.LambdaLoggerFactory;
import stroom.util.shared.ModelStringUtil;
import stroom.util.shared.SimpleUserName;
import stroom.util.shared.UserName;
>>>>>>> 45cf994f

import jakarta.servlet.http.HttpServletRequest;
import jakarta.ws.rs.core.HttpHeaders;
import org.assertj.core.api.Assertions;
import org.assertj.core.data.Percentage;
import org.junit.jupiter.api.BeforeEach;
import org.junit.jupiter.api.Disabled;
import org.junit.jupiter.api.DynamicTest;
import org.junit.jupiter.api.Test;
import org.junit.jupiter.api.TestFactory;
import org.junit.jupiter.api.extension.ExtendWith;
import org.mockito.Mock;
import org.mockito.Mockito;
import org.mockito.junit.jupiter.MockitoExtension;

import java.time.Duration;
import java.time.Instant;
import java.time.temporal.ChronoUnit;
import java.util.Collections;
import java.util.List;
import java.util.Optional;
import java.util.Set;
import java.util.UUID;
import java.util.concurrent.ConcurrentSkipListSet;
import java.util.concurrent.atomic.AtomicInteger;
import java.util.concurrent.atomic.AtomicReference;
import java.util.concurrent.atomic.LongAdder;
import java.util.stream.IntStream;
import java.util.stream.Stream;

import static org.assertj.core.api.Assertions.assertThat;

@ExtendWith(MockitoExtension.class)
class TestApiKeyService {

    private static final LambdaLogger LOGGER = LambdaLoggerFactory.getLogger(TestApiKeyService.class);

    private final SecurityContext securityContext = new MockSecurityContext();
    @Mock
    private ApiKeyDao mockApiKeyDao;
    @Mock
    private UserDao mockUserDao;

    ApiKeyGenerator apiKeyGenerator = new ApiKeyGenerator();
    ApiKeyService apiKeyService;

    @BeforeEach
    void setUp() {
        final CacheManager cacheManager = new CacheManagerImpl();
        final UserCache userCache = new UserCache(cacheManager, AuthorisationConfig::new, () -> mockUserDao);
        apiKeyService = new ApiKeyService(
                mockApiKeyDao,
                securityContext,
                apiKeyGenerator,
                new CacheManagerImpl(),
                AuthenticationConfig::new,
                userCache);
    }

    @Test
<<<<<<< HEAD
    void create_success() throws DuplicateHashException, DuplicatePrefixException {
        final UserRef owner = UserRef.builder()
=======
    void create_success() throws DuplicateApiKeyException {
        final UserName owner = SimpleUserName.builder()
>>>>>>> 45cf994f
                .uuid("myUuid")
                .subjectId("mySubjectId")
                .displayName("myDisplayName")
                .build();

        CreateHashedApiKeyRequest request = new CreateHashedApiKeyRequest(
                owner,
                Instant.now().plus(10, ChronoUnit.DAYS).toEpochMilli(),
                "key1",
                "some comments",
                true,
                HashAlgorithm.SHA3_256);

        final HashedApiKey hashedApiKey = HashedApiKey.builder()
                .build();

        final AtomicReference<String> hashRef = new AtomicReference<>();
        Mockito.doAnswer(
                        invocation -> {
                            final CreateHashedApiKeyRequest request2 = invocation.getArgument(0);
                            final HashedApiKeyParts parts = invocation.getArgument(1);
                            hashRef.set(parts.apiKeyHash());
                            return hashedApiKey;
                        })
                .when(mockApiKeyDao)
                .create(Mockito.any(), Mockito.any());

        final CreateHashedApiKeyResponse response = apiKeyService.create(request);

        assertThat(response.getHashedApiKey())
                .isEqualTo(hashedApiKey);

        final String apiKey = response.getApiKey();
        final String hash = apiKeyService.computeApiKeyHash(apiKey);

        // Make sure hash passed to dao matched the hash of the returned key
        assertThat(hash)
                .isEqualTo(hashRef.get());
    }

    @Test
<<<<<<< HEAD
    void create_noExpireTime() throws DuplicateHashException, DuplicatePrefixException {
        final UserRef owner = UserRef.builder()
=======
    void create_noExpireTime() throws DuplicateApiKeyException {
        final UserName owner = SimpleUserName.builder()
>>>>>>> 45cf994f
                .uuid("myUuid")
                .subjectId("mySubjectId")
                .displayName("myDisplayName")
                .build();

        CreateHashedApiKeyRequest request = new CreateHashedApiKeyRequest(
                owner,
                null,
                "key1",
                "some comments",
                true,
                HashAlgorithm.SHA3_256);

        final HashedApiKey hashedApiKey = HashedApiKey.builder()
                .build();


        final AtomicReference<String> hashRef = new AtomicReference<>();
        final AtomicReference<Long> expireTimeRef = new AtomicReference<>();
        Mockito.doAnswer(
                        invocation -> {
                            final CreateHashedApiKeyRequest request2 = invocation.getArgument(0);
                            final HashedApiKeyParts parts = invocation.getArgument(1);
                            hashRef.set(parts.apiKeyHash());
                            expireTimeRef.set(request2.getExpireTimeMs());
                            return hashedApiKey;
                        })
                .when(mockApiKeyDao)
                .create(Mockito.any(), Mockito.any());

        final CreateHashedApiKeyResponse response = apiKeyService.create(request);

        assertThat(response.getHashedApiKey())
                .isEqualTo(hashedApiKey);
        final Duration maxExpireAge = new AuthenticationConfig().getMaxApiKeyExpiryAge().getDuration();
        assertThat(expireTimeRef.get())
                .isCloseTo(Instant.now().plus(maxExpireAge).toEpochMilli(), Percentage.withPercentage(5));

        final String apiKey = response.getApiKey();
        final String hash = apiKeyService.computeApiKeyHash(apiKey);

        // Make sure hash passed to dao matched the hash of the returned key
        assertThat(hash)
                .isEqualTo(hashRef.get());
    }

    @Test
<<<<<<< HEAD
    void create_expireTimeTooBig() throws DuplicateHashException, DuplicatePrefixException {
        final UserRef owner = UserRef.builder()
=======
    void create_expireTimeTooBig() throws DuplicateApiKeyException {
        final UserName owner = SimpleUserName.builder()
>>>>>>> 45cf994f
                .uuid("myUuid")
                .subjectId("mySubjectId")
                .displayName("myDisplayName")
                .build();
        final Instant now = Instant.now();
        final Duration maxExpireAge = new AuthenticationConfig().getMaxApiKeyExpiryAge().getDuration();
        final Instant maxExpireTime = now.plus(maxExpireAge);
        // Over the limit
        final Instant expireTime = maxExpireTime.plus(Duration.ofDays(10));

        CreateHashedApiKeyRequest request = new CreateHashedApiKeyRequest(
                owner,
                expireTime.toEpochMilli(),
                "key1",
                "some comments",
                true,
                HashAlgorithm.SHA3_256);

        Assertions.assertThatThrownBy(() ->
                        apiKeyService.create(request))
                .isInstanceOf(RuntimeException.class)
                .hasMessageContaining("is after");
    }

    @Test
<<<<<<< HEAD
    void create_hashClash() throws DuplicateHashException, DuplicatePrefixException {
        final UserRef owner = UserRef.builder()
=======
    void create_hashClash() throws DuplicateApiKeyException {
        final UserName owner = SimpleUserName.builder()
>>>>>>> 45cf994f
                .uuid("myUuid")
                .subjectId("mySubjectId")
                .displayName("myDisplayName")
                .build();

        CreateHashedApiKeyRequest request = new CreateHashedApiKeyRequest(
                owner,
                Instant.now().plus(10, ChronoUnit.DAYS).toEpochMilli(),
                "key1",
                "some comments",
                true,
                HashAlgorithm.SHA3_256);

        final HashedApiKey hashedApiKey = HashedApiKey.builder()
                .build();

        final AtomicReference<String> hashRef = new AtomicReference<>();
        final AtomicInteger iteration = new AtomicInteger();
        Mockito.doAnswer(
                        invocation -> {
                            if (iteration.incrementAndGet() <= 3) {
                                throw new DuplicateApiKeyException("dup hash", new RuntimeException("foo"));
                            }

                            final CreateHashedApiKeyRequest request2 = invocation.getArgument(0);
                            final HashedApiKeyParts parts = invocation.getArgument(1);
                            hashRef.set(parts.apiKeyHash());
                            return hashedApiKey;
                        })
                .when(mockApiKeyDao)
                .create(Mockito.any(), Mockito.any());

        final CreateHashedApiKeyResponse response = apiKeyService.create(request);

        assertThat(response.getHashedApiKey())
                .isEqualTo(hashedApiKey);

        final String apiKey = response.getApiKey();
        final String hash = apiKeyService.computeApiKeyHash(apiKey);

        // Make sure hash passed to dao matched the hash of the returned key
        assertThat(hash)
                .isEqualTo(hashRef.get());
    }

    @Test
<<<<<<< HEAD
    void create_prefixClash() throws DuplicateHashException, DuplicatePrefixException {
        final UserRef owner = UserRef.builder()
=======
    void create_prefixClash() throws DuplicateApiKeyException {
        final UserName owner = SimpleUserName.builder()
>>>>>>> 45cf994f
                .uuid("myUuid")
                .subjectId("mySubjectId")
                .displayName("myDisplayName")
                .build();

        final String name = "key-" + UUID.randomUUID().toString();
        CreateHashedApiKeyRequest request = new CreateHashedApiKeyRequest(
                owner,
                Instant.now().plus(10, ChronoUnit.DAYS).toEpochMilli(),
                name,
                "some comments",
                true,
                HashAlgorithm.SHA3_256);

        final HashedApiKey hashedApiKey = HashedApiKey.builder()
                .build();

        final AtomicReference<String> hashRef = new AtomicReference<>();
        final AtomicInteger iteration = new AtomicInteger();
        Mockito.doAnswer(
                        invocation -> {
                            if (iteration.incrementAndGet() <= 3) {
                                throw new DuplicateApiKeyException("dup prefix", new RuntimeException("foo"));
                            }

                            final CreateHashedApiKeyRequest request2 = invocation.getArgument(0);
                            final HashedApiKeyParts parts = invocation.getArgument(1);
                            hashRef.set(parts.apiKeyHash());
                            return hashedApiKey;
                        })
                .when(mockApiKeyDao)
                .create(Mockito.any(), Mockito.any());

        final CreateHashedApiKeyResponse response = apiKeyService.create(request);

        assertThat(response.getHashedApiKey())
                .isEqualTo(hashedApiKey);

        final String apiKey = response.getApiKey();
        final String hash = apiKeyService.computeApiKeyHash(apiKey);

        // Make sure hash passed to dao matched the hash of the returned key
        assertThat(hash)
                .isEqualTo(hashRef.get());
    }

    @Test
    void fetchVerifiedIdentityFromRequest_success() {
        final String apiKeyStr = apiKeyGenerator.generateRandomApiKey();
        final String hash = apiKeyService.computeApiKeyHash(apiKeyStr);
        final HttpServletRequest mockRequest = Mockito.mock(HttpServletRequest.class);

        final User owner = User.builder()
                .uuid("myUuid")
                .subjectId("mySubjectId")
                .displayName("myDisplayName")
                .build();
        final UserRef ownerRef = owner.asRef();

        List<HashedApiKey> apiKeys = List.of(
                HashedApiKey.builder()
                        .withOwner(ownerRef)
                        .withApiKeyHash(hash)
                        .build());

<<<<<<< HEAD
        Mockito.when(mockApiKeyDao.fetchValidApiKeyByHash(Mockito.anyString()))
                .thenReturn(optValidApiKey);
        Mockito.when(mockUserDao.getByUuid(Mockito.anyString()))
                .thenReturn(Optional.of(owner));
=======
        Mockito.when(mockApiKeyDao.fetchValidApiKeysByPrefix(Mockito.anyString()))
                .thenReturn(apiKeys);
>>>>>>> 45cf994f
        Mockito.when(mockRequest.getHeader(HttpHeaders.AUTHORIZATION))
                .thenReturn(apiKeyStr);

        final Optional<UserIdentity> opUserIdentity = apiKeyService.fetchVerifiedIdentity(mockRequest);

        assertThat(opUserIdentity)
                .isNotEmpty();
        final UserIdentity userIdentity = opUserIdentity.get();
        assertThat(userIdentity.getSubjectId())
                .isEqualTo(owner.getSubjectId());
        assertThat(userIdentity.getDisplayName())
                .isEqualTo(owner.getDisplayName());
    }

    @Test
    void fetchVerifiedIdentityFromRequest_notApiKey() {
        final String badApiKeyStr = "XXX_" + apiKeyGenerator.generateRandomApiKey();
        final HttpServletRequest mockRequest = Mockito.mock(HttpServletRequest.class);

        // Return something that is not an API
        Mockito.when(mockRequest.getHeader(HttpHeaders.AUTHORIZATION))
                .thenReturn(badApiKeyStr);

        final Optional<UserIdentity> opUserIdentity = apiKeyService.fetchVerifiedIdentity(mockRequest);

        assertThat(opUserIdentity)
                .isEmpty();
    }

    @Test
    void fetchVerifiedIdentity_success_oneKey() {
        final String apiKeyStr = apiKeyGenerator.generateRandomApiKey();
        final String hash = apiKeyService.computeApiKeyHash(apiKeyStr);

        final User owner = User.builder()
                .uuid("myUuid")
                .subjectId("mySubjectId")
                .displayName("myDisplayName")
                .build();
        final UserRef ownerRef = owner.asRef();

        List<HashedApiKey> apiKeys = List.of(
                HashedApiKey.builder()
                        .withOwner(ownerRef)
                        .withApiKeyHash(hash)
                        .build());

<<<<<<< HEAD
        Mockito.when(mockApiKeyDao.fetchValidApiKeyByHash(Mockito.anyString()))
                .thenReturn(optValidApiKey);
        Mockito.when(mockUserDao.getByUuid(Mockito.anyString()))
                .thenReturn(Optional.of(owner));
=======
        Mockito.when(mockApiKeyDao.fetchValidApiKeysByPrefix(Mockito.anyString()))
                .thenReturn(apiKeys);
>>>>>>> 45cf994f

        final Optional<UserIdentity> opUserIdentity = apiKeyService.fetchVerifiedIdentity(apiKeyStr);

        assertThat(opUserIdentity)
                .isNotEmpty();
        final UserIdentity userIdentity = opUserIdentity.get();
        assertThat(userIdentity.getSubjectId())
                .isEqualTo(owner.getSubjectId());
        assertThat(userIdentity.getDisplayName())
                .isEqualTo(owner.getDisplayName());
    }

    @Test
    void fetchVerifiedIdentity_success_multipleKeys() {
        final String apiKeyStr = apiKeyGenerator.generateRandomApiKey();
        final String hash = apiKeyService.computeApiKeyHash(apiKeyStr);

        final UserName owner1 = SimpleUserName.builder()
                .uuid("myUuid1")
                .subjectId("mySubjectId1")
                .displayName("myDisplayName1")
                .build();
        final UserName owner2 = SimpleUserName.builder()
                .uuid("myUuid2")
                .subjectId("mySubjectId2")
                .displayName("myDisplayName2")
                .build();
        final UserName owner3 = SimpleUserName.builder()
                .uuid("myUuid3")
                .subjectId("mySubjectId3")
                .displayName("myDisplayName3")
                .build();

        List<HashedApiKey> apiKeys = List.of(
                HashedApiKey.builder()
                        .withOwner(owner1)
                        .withApiKeyHash("another hash")
                        .withHashAlgorithm(HashAlgorithm.BCRYPT)
                        .build(),
                HashedApiKey.builder()
                        .withOwner(owner2)
                        .withApiKeyHash("and another hash")
                        .withHashAlgorithm(HashAlgorithm.ARGON_2)
                        .build(),
                HashedApiKey.builder()
                        .withOwner(owner3)
                        .withApiKeyHash(hash)
                        .withHashAlgorithm(HashAlgorithm.SHA3_256)
                        .build());

        Mockito.when(mockApiKeyDao.fetchValidApiKeysByPrefix(Mockito.anyString()))
                .thenReturn(apiKeys);

        final Optional<UserIdentity> opUserIdentity = apiKeyService.fetchVerifiedIdentity(apiKeyStr);

        assertThat(opUserIdentity)
                .isNotEmpty();
        final UserIdentity userIdentity = opUserIdentity.get();
        assertThat(userIdentity.getSubjectId())
                .isEqualTo(owner3.getSubjectId());
        assertThat(userIdentity.getDisplayName())
                .isEqualTo(owner3.getDisplayName());
    }

    @Test
    void fetchVerifiedIdentity_noValid_empty() {
        final String apiKeyStr = apiKeyGenerator.generateRandomApiKey();
        final List<HashedApiKey> apiKeys = Collections.emptyList();

        Mockito.when(mockApiKeyDao.fetchValidApiKeysByPrefix(Mockito.anyString()))
                .thenReturn(apiKeys);

        final Optional<UserIdentity> opUserIdentity = apiKeyService.fetchVerifiedIdentity(apiKeyStr);

        assertThat(opUserIdentity)
                .isEmpty();
    }

    @Test
    void fetchVerifiedIdentity_noValid_multipleKeys() {
        final String apiKeyStr = apiKeyGenerator.generateRandomApiKey();
        final String hash = apiKeyService.computeApiKeyHash(apiKeyStr);

        final UserName owner1 = SimpleUserName.builder()
                .uuid("myUuid1")
                .subjectId("mySubjectId1")
                .displayName("myDisplayName1")
                .build();
        final UserName owner2 = SimpleUserName.builder()
                .uuid("myUuid2")
                .subjectId("mySubjectId2")
                .displayName("myDisplayName2")
                .build();
        final UserName owner3 = SimpleUserName.builder()
                .uuid("myUuid3")
                .subjectId("mySubjectId3")
                .displayName("myDisplayName3")
                .build();

        List<HashedApiKey> apiKeys = List.of(
                HashedApiKey.builder()
                        .withOwner(owner1)
                        .withApiKeyHash("another hash")
                        .withHashAlgorithm(HashAlgorithm.BCRYPT)
                        .build(),
                HashedApiKey.builder()
                        .withOwner(owner2)
                        .withApiKeyHash("and another hash")
                        .withHashAlgorithm(HashAlgorithm.ARGON_2)
                        .build(),
                HashedApiKey.builder()
                        .withOwner(owner3)
                        .withApiKeyHash("and yet another hash")
                        .withHashAlgorithm(HashAlgorithm.SHA3_256)
                        .build());

        Mockito.when(mockApiKeyDao.fetchValidApiKeysByPrefix(Mockito.anyString()))
                .thenReturn(apiKeys);

        final Optional<UserIdentity> opUserIdentity = apiKeyService.fetchVerifiedIdentity(apiKeyStr);

        assertThat(opUserIdentity)
                .isEmpty();
    }

    @TestFactory
    Stream<DynamicTest> testHashAlgorithms() {
        final var builder = TestUtil.buildDynamicTestStream()
                .withInputType(HashAlgorithm.class)
                .withOutputType(boolean.class)
                .withTestFunction(testCase -> {
                    final HashAlgorithm hashAlgorithm = testCase.getInput();
                    long millis = 0;
                    long nanos = 0;
                    int cnt = 10;
                    for (int i = 0; i < cnt; i++) {
                        final String apiKeyStr = apiKeyGenerator.generateRandomApiKey();

                        final DurationTimer timer = DurationTimer.start();
                        final String hash = apiKeyService.computeApiKeyHash(apiKeyStr, hashAlgorithm);
                        final Duration duration = timer.get();
                        millis += duration.toMillis();
                        nanos += duration.toNanos();
                        LOGGER.info("Generated {} hash {} (len: {})", hashAlgorithm, hash, hash.length());
                        final boolean isValid = apiKeyService.verifyApiKeyHash(apiKeyStr, hash, hashAlgorithm);

                        assertThat(isValid)
                                .isTrue();
                    }
                    LOGGER.info("Generated {} {} hashes at {} ms ({} ns) per hash",
                            cnt,
                            hashAlgorithm,
                            ModelStringUtil.formatCsv(millis / cnt),
                            ModelStringUtil.formatCsv(nanos / cnt));
                    return true;
                })
                .withSimpleEqualityAssertion();

        for (final HashAlgorithm hashAlgorithm : HashAlgorithm.values()) {
            builder.addCase(hashAlgorithm, true);
        }

        return builder.build();
    }

    @Disabled // manual only, to see how many hash clashes we get for 10mil api keys (answer: 0 ish)
    @Test
    void testHashClash() {
        final int iterations = 10_000_000;
        final Set<String> hashes = new ConcurrentSkipListSet<>();

        final ThreadLocal<ApiKeyGenerator> apiKeyGeneratorThreadLocal = ThreadLocal.withInitial(ApiKeyGenerator::new);
        final LongAdder clashCount = new LongAdder();

        IntStream.range(0, iterations)
                .parallel()
                .mapToObj(i -> {
                    final ApiKeyGenerator apiKeyGenerator = apiKeyGeneratorThreadLocal.get();
                    return apiKeyGenerator.generateRandomApiKey();
                })
                .forEach(apiKey -> {
                    final String hash = apiKeyService.computeApiKeyHash(apiKey, HashAlgorithm.SHA3_256);
                    if (hashes.contains(hash)) {
                        clashCount.increment();
                    }
                    hashes.add(hash);
                });

        LOGGER.info("clashCount: {}, hashes: {}", clashCount, hashes.size());
    }

    @Disabled // manual only, to see how many prefix clashes we get for 10mil api keys (answer: 46 ish)
    @Test
    void testPrefixClash() {
        final int iterations = 10_000_000;
        final Set<String> prefixes = new ConcurrentSkipListSet<>();

        final ThreadLocal<ApiKeyGenerator> apiKeyGeneratorThreadLocal = ThreadLocal.withInitial(ApiKeyGenerator::new);
        final LongAdder clashCount = new LongAdder();

        IntStream.range(0, iterations)
                .parallel()
                .forEach(i -> {
                    final ApiKeyGenerator apiKeyGenerator = apiKeyGeneratorThreadLocal.get();
                    final String apiKey = apiKeyGenerator.generateRandomApiKey();
                    final String prefix = ApiKeyGenerator.extractPrefixPart(apiKey);
                    if (prefixes.contains(prefix)) {
                        clashCount.increment();
                    }
                    prefixes.add(prefix);
                });

        LOGGER.info("clashCount: {}, prefixes: {}", clashCount, prefixes.size());
    }
}<|MERGE_RESOLUTION|>--- conflicted
+++ resolved
@@ -7,34 +7,21 @@
 import stroom.security.impl.AuthenticationConfig;
 import stroom.security.impl.AuthorisationConfig;
 import stroom.security.impl.HashedApiKeyParts;
-<<<<<<< HEAD
 import stroom.security.impl.UserCache;
 import stroom.security.impl.UserDao;
-import stroom.security.impl.apikey.ApiKeyGenerator.ApiKeyParts;
-import stroom.security.impl.apikey.ApiKeyService.DuplicateHashException;
-import stroom.security.impl.apikey.ApiKeyService.DuplicatePrefixException;
-=======
 import stroom.security.impl.apikey.ApiKeyService.DuplicateApiKeyException;
->>>>>>> 45cf994f
 import stroom.security.mock.MockSecurityContext;
 import stroom.security.shared.CreateHashedApiKeyRequest;
 import stroom.security.shared.CreateHashedApiKeyResponse;
 import stroom.security.shared.HashAlgorithm;
 import stroom.security.shared.HashedApiKey;
-<<<<<<< HEAD
 import stroom.security.shared.User;
-import stroom.util.logging.LambdaLogger;
-import stroom.util.logging.LambdaLoggerFactory;
-import stroom.util.shared.UserRef;
-=======
 import stroom.test.common.TestUtil;
 import stroom.util.logging.DurationTimer;
 import stroom.util.logging.LambdaLogger;
 import stroom.util.logging.LambdaLoggerFactory;
 import stroom.util.shared.ModelStringUtil;
-import stroom.util.shared.SimpleUserName;
-import stroom.util.shared.UserName;
->>>>>>> 45cf994f
+import stroom.util.shared.UserRef;
 
 import jakarta.servlet.http.HttpServletRequest;
 import jakarta.ws.rs.core.HttpHeaders;
@@ -95,13 +82,8 @@
     }
 
     @Test
-<<<<<<< HEAD
-    void create_success() throws DuplicateHashException, DuplicatePrefixException {
+    void create_success() throws DuplicateApiKeyException {
         final UserRef owner = UserRef.builder()
-=======
-    void create_success() throws DuplicateApiKeyException {
-        final UserName owner = SimpleUserName.builder()
->>>>>>> 45cf994f
                 .uuid("myUuid")
                 .subjectId("mySubjectId")
                 .displayName("myDisplayName")
@@ -143,13 +125,8 @@
     }
 
     @Test
-<<<<<<< HEAD
-    void create_noExpireTime() throws DuplicateHashException, DuplicatePrefixException {
+    void create_noExpireTime() throws DuplicateApiKeyException {
         final UserRef owner = UserRef.builder()
-=======
-    void create_noExpireTime() throws DuplicateApiKeyException {
-        final UserName owner = SimpleUserName.builder()
->>>>>>> 45cf994f
                 .uuid("myUuid")
                 .subjectId("mySubjectId")
                 .displayName("myDisplayName")
@@ -197,13 +174,8 @@
     }
 
     @Test
-<<<<<<< HEAD
-    void create_expireTimeTooBig() throws DuplicateHashException, DuplicatePrefixException {
+    void create_expireTimeTooBig() throws DuplicateApiKeyException {
         final UserRef owner = UserRef.builder()
-=======
-    void create_expireTimeTooBig() throws DuplicateApiKeyException {
-        final UserName owner = SimpleUserName.builder()
->>>>>>> 45cf994f
                 .uuid("myUuid")
                 .subjectId("mySubjectId")
                 .displayName("myDisplayName")
@@ -229,13 +201,8 @@
     }
 
     @Test
-<<<<<<< HEAD
-    void create_hashClash() throws DuplicateHashException, DuplicatePrefixException {
+    void create_hashClash() throws DuplicateApiKeyException {
         final UserRef owner = UserRef.builder()
-=======
-    void create_hashClash() throws DuplicateApiKeyException {
-        final UserName owner = SimpleUserName.builder()
->>>>>>> 45cf994f
                 .uuid("myUuid")
                 .subjectId("mySubjectId")
                 .displayName("myDisplayName")
@@ -282,13 +249,8 @@
     }
 
     @Test
-<<<<<<< HEAD
-    void create_prefixClash() throws DuplicateHashException, DuplicatePrefixException {
+    void create_prefixClash() throws DuplicateApiKeyException {
         final UserRef owner = UserRef.builder()
-=======
-    void create_prefixClash() throws DuplicateApiKeyException {
-        final UserName owner = SimpleUserName.builder()
->>>>>>> 45cf994f
                 .uuid("myUuid")
                 .subjectId("mySubjectId")
                 .displayName("myDisplayName")
@@ -354,15 +316,10 @@
                         .withApiKeyHash(hash)
                         .build());
 
-<<<<<<< HEAD
-        Mockito.when(mockApiKeyDao.fetchValidApiKeyByHash(Mockito.anyString()))
-                .thenReturn(optValidApiKey);
+        Mockito.when(mockApiKeyDao.fetchValidApiKeysByPrefix(Mockito.anyString()))
+                .thenReturn(apiKeys);
         Mockito.when(mockUserDao.getByUuid(Mockito.anyString()))
                 .thenReturn(Optional.of(owner));
-=======
-        Mockito.when(mockApiKeyDao.fetchValidApiKeysByPrefix(Mockito.anyString()))
-                .thenReturn(apiKeys);
->>>>>>> 45cf994f
         Mockito.when(mockRequest.getHeader(HttpHeaders.AUTHORIZATION))
                 .thenReturn(apiKeyStr);
 
@@ -410,15 +367,10 @@
                         .withApiKeyHash(hash)
                         .build());
 
-<<<<<<< HEAD
-        Mockito.when(mockApiKeyDao.fetchValidApiKeyByHash(Mockito.anyString()))
-                .thenReturn(optValidApiKey);
+        Mockito.when(mockApiKeyDao.fetchValidApiKeysByPrefix(Mockito.anyString()))
+                .thenReturn(apiKeys);
         Mockito.when(mockUserDao.getByUuid(Mockito.anyString()))
                 .thenReturn(Optional.of(owner));
-=======
-        Mockito.when(mockApiKeyDao.fetchValidApiKeysByPrefix(Mockito.anyString()))
-                .thenReturn(apiKeys);
->>>>>>> 45cf994f
 
         final Optional<UserIdentity> opUserIdentity = apiKeyService.fetchVerifiedIdentity(apiKeyStr);
 
@@ -436,17 +388,17 @@
         final String apiKeyStr = apiKeyGenerator.generateRandomApiKey();
         final String hash = apiKeyService.computeApiKeyHash(apiKeyStr);
 
-        final UserName owner1 = SimpleUserName.builder()
+        final UserRef owner1 = UserRef.builder()
                 .uuid("myUuid1")
                 .subjectId("mySubjectId1")
                 .displayName("myDisplayName1")
                 .build();
-        final UserName owner2 = SimpleUserName.builder()
+        final UserRef owner2 = UserRef.builder()
                 .uuid("myUuid2")
                 .subjectId("mySubjectId2")
                 .displayName("myDisplayName2")
                 .build();
-        final UserName owner3 = SimpleUserName.builder()
+        final UserRef owner3 = UserRef.builder()
                 .uuid("myUuid3")
                 .subjectId("mySubjectId3")
                 .displayName("myDisplayName3")
@@ -502,17 +454,17 @@
         final String apiKeyStr = apiKeyGenerator.generateRandomApiKey();
         final String hash = apiKeyService.computeApiKeyHash(apiKeyStr);
 
-        final UserName owner1 = SimpleUserName.builder()
+        final UserRef owner1 = UserRef.builder()
                 .uuid("myUuid1")
                 .subjectId("mySubjectId1")
                 .displayName("myDisplayName1")
                 .build();
-        final UserName owner2 = SimpleUserName.builder()
+        final UserRef owner2 = UserRef.builder()
                 .uuid("myUuid2")
                 .subjectId("mySubjectId2")
                 .displayName("myDisplayName2")
                 .build();
-        final UserName owner3 = SimpleUserName.builder()
+        final UserRef owner3 = UserRef.builder()
                 .uuid("myUuid3")
                 .subjectId("mySubjectId3")
                 .displayName("myDisplayName3")
