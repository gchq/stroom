package stroom.security.openid.api;

import stroom.util.collections.CollectionUtil;
import stroom.util.shared.AbstractConfig;
import stroom.util.shared.NullSafe;
import stroom.util.shared.validation.AllMatchPattern;

import com.fasterxml.jackson.annotation.JsonCreator;
import com.fasterxml.jackson.annotation.JsonIgnore;
import com.fasterxml.jackson.annotation.JsonProperty;
import com.fasterxml.jackson.annotation.JsonPropertyDescription;
import com.fasterxml.jackson.annotation.JsonPropertyOrder;
import io.dropwizard.validation.ValidationMethod;
import jakarta.validation.constraints.NotNull;
import jakarta.validation.constraints.Pattern;

import java.util.Collections;
import java.util.List;
import java.util.Objects;
import java.util.Set;

@JsonPropertyOrder(alphabetic = true)
public abstract class AbstractOpenIdConfig
        extends AbstractConfig
        implements OpenIdConfiguration {

    public static final String PROP_NAME_CLIENT_ID = "clientId";
    public static final String PROP_NAME_CLIENT_SECRET = "clientSecret";
    public static final String PROP_NAME_CONFIGURATION_ENDPOINT = "openIdConfigurationEndpoint";
    public static final String PROP_NAME_IDP_TYPE = "identityProviderType";
    public static final String PROP_NAME_EXPECTED_SIGNER_PREFIXES = "expectedSignerPrefixes";
<<<<<<< HEAD
    public static final String DEFAULT_POST_LOGOUT_REDIRECT_URI = OpenId.POST_LOGOUT_REDIRECT_URI;
    public static final List<String> DEFAULT_REQUEST_SCOPES = OpenId.DEFAULT_REQUEST_SCOPES;
    public static final List<String> DEFAULT_CLIENT_CREDENTIALS_SCOPES = OpenId.DEFAULT_CLIENT_CREDENTIALS_SCOPES;
    public static final String DEFAULT_CLAIM_SUBJECT = OpenId.CLAIM__SUBJECT;
    public static final String DEFAULT_CLAIM_PREFERRED_USERNAME = OpenId.CLAIM__PREFERRED_USERNAME;
    public static final boolean DEFAULT_FORM_TOKEN_REQUEST = true;
    public static final boolean DEFAULT_VALIDATE_AUDIENCE = true;
=======
    public static final boolean DEFAULT_AUDIENCE_CLAIM_REQUIRED = false;
    public static final String DEFAULT_FULL_NAME_CLAIM_TEMPLATE = "${name}";
    public static final String DEFAULT_AWS_PUBLIC_KEY_URI_TEMPLATE =
            "https://public-keys.auth.elb.${awsRegion}.amazonaws.com/${keyId}";
>>>>>>> 12fa2f9e

    private final IdpType identityProviderType;

    /**
     * e.g. https://cognito-idp.{region}.amazonaws.com/{userPoolId}/.well-known/openid-configuration
     * e.g. https://accounts.google.com/.well-known/openid-configuration
     */
    private final String openIdConfigurationEndpoint;

    /**
     * Don't set if using configuration endpoint
     * e.g. stroom
     * e.g. accounts.google.com
     */
    private final String issuer;

    /**
     * Don't set if using configuration endpoint
     * e.g. https://mydomain.auth.us-east-1.amazoncognito.com/oauth2/authorize
     * e.g. https://accounts.google.com/o/oauth2/v2/auth
     */
    private final String authEndpoint;

    /**
     * Don't set if using configuration endpoint
     * e.g. https://mydomain.auth.us-east-1.amazoncognito.com/oauth2/token
     * e.g. https://accounts.google.com/o/oauth2/token
     */
    private final String tokenEndpoint;

    /**
     * Don't set if using configuration endpoint
     * e.g. https://cognito-idp.{region}.amazonaws.com/{userPoolId}/.well-known/jwks.json
     * e.g. https://www.googleapis.com/oauth2/v3/certs
     */
    private final String jwksUri;

    /**
     * Not provided by the configuration endpoint, must be configured manually.
     * <p>
     * e.g. https://mydomain.auth.us-east-1.amazoncognito.com/logout
     * e.g. https://www.google.com/accounts/Logout?
     * continue=https://appengine.google.com/_ah/logout?continue=http://www.example.com"
     */
    private final String logoutEndpoint;

    /**
     * Not provided by the configuration endpoint, must be configured manually.
     * <p>
     * The name of the URI parameter to use when passing the logout redirect URI to the IDP.
     * This is here as the spec seems to have changed from 'redirect_uri' to 'post_logout_redirect_uri'.
     */
    private final String logoutRedirectParamName;

    /**
     * Some OpenId providers, e.g. AWS Cognito, require a form to be used for token requests.
     */
    private final boolean formTokenRequest;

    /**
     * The client ID used in OpenId authentication.
     */
    private final String clientId;

    /**
     * The client secret used in OpenId authentication.
     */
    private final String clientSecret;

    /**
     * If custom auth flow request scopes are required then this should be set to replace the defaults
     * of 'openid' and 'email'.
     */
    private final List<String> requestScopes;

    /**
     * If custom scopes are required for client_credentials requests then this should be set to replace the default
     * of 'openid'.
     */
    private final List<String> clientCredentialsScopes;

    /**
     * A set of audience claim values, one of which must appear in the audience claim in the token.
     * If empty, no validation will be performed on the audience claim.
     * If audienceClaimRequired is false and there is no audience claim in the token, then allowedAudiences
     * will be ignored.
     */
    private final Set<String> allowedAudiences;

    /**
     * If true the token will fail validation if the audience claim is not present and allowedAudiences is not empty.
     */
    private final boolean audienceClaimRequired;

    private final Set<String> validIssuers;

    /**
     * The OIDC claim to use to uniquely identify the user on the IDP. This id will be used to link an IDP
     * user to the stroom user. It must be unique on the IDP and not subject to change. Be default is 'sub'.
     */
    private final String uniqueIdentityClaim;

    /**
     * This is a more human friendly username for the user. It is not used for linking IDP to stroom users so
     * may not be unique on the IDP, and may change. By default, it is 'preferred_username'.
     */
    private final String userDisplayNameClaim;

    private final String fullNameClaimTemplate;

    private final Set<String> expectedSignerPrefixes;

    private final String publicKeyUriPattern;

    public AbstractOpenIdConfig() {
        identityProviderType = getDefaultIdpType();
        openIdConfigurationEndpoint = null;
        issuer = null;
        authEndpoint = null;
        tokenEndpoint = null;
        jwksUri = null;
        logoutEndpoint = null;
        logoutRedirectParamName = DEFAULT_POST_LOGOUT_REDIRECT_URI;
        formTokenRequest = DEFAULT_FORM_TOKEN_REQUEST;
        clientSecret = null;
        clientId = null;
<<<<<<< HEAD
        requestScopes = DEFAULT_REQUEST_SCOPES;
        clientCredentialsScopes = DEFAULT_CLIENT_CREDENTIALS_SCOPES;
        validateAudience = DEFAULT_VALIDATE_AUDIENCE;
        validIssuers = Collections.emptySet();
        uniqueIdentityClaim = DEFAULT_CLAIM_SUBJECT;
        userDisplayNameClaim = DEFAULT_CLAIM_PREFERRED_USERNAME;
=======
        requestScopes = OpenId.DEFAULT_REQUEST_SCOPES;
        clientCredentialsScopes = OpenId.DEFAULT_CLIENT_CREDENTIALS_SCOPES;
        allowedAudiences = Collections.emptySet();
        audienceClaimRequired = DEFAULT_AUDIENCE_CLAIM_REQUIRED;
        validIssuers = Collections.emptySet();
        uniqueIdentityClaim = OpenId.CLAIM__SUBJECT;
        userDisplayNameClaim = OpenId.CLAIM__PREFERRED_USERNAME;
        fullNameClaimTemplate = DEFAULT_FULL_NAME_CLAIM_TEMPLATE;
>>>>>>> 12fa2f9e
        expectedSignerPrefixes = Collections.emptySet();
        publicKeyUriPattern = DEFAULT_AWS_PUBLIC_KEY_URI_TEMPLATE;
    }

    @JsonIgnore
    public abstract IdpType getDefaultIdpType();

    @JsonCreator
    public AbstractOpenIdConfig(
            @JsonProperty(PROP_NAME_IDP_TYPE) final IdpType identityProviderType,
            @JsonProperty(PROP_NAME_CONFIGURATION_ENDPOINT) final String openIdConfigurationEndpoint,
            @JsonProperty("issuer") final String issuer,
            @JsonProperty("authEndpoint") final String authEndpoint,
            @JsonProperty("tokenEndpoint") final String tokenEndpoint,
            @JsonProperty("jwksUri") final String jwksUri,
            @JsonProperty("logoutEndpoint") final String logoutEndpoint,
            @JsonProperty("logoutRedirectParamName") final String logoutRedirectParamName,
            @JsonProperty("formTokenRequest") final Boolean formTokenRequest,
            @JsonProperty("clientId") final String clientId,
            @JsonProperty("clientSecret") final String clientSecret,
            @JsonProperty("requestScopes") final List<String> requestScopes,
            @JsonProperty("clientCredentialsScopes") final List<String> clientCredentialsScopes,
<<<<<<< HEAD
            @JsonProperty("validateAudience") final Boolean validateAudience,
=======
            @JsonProperty("allowedAudiences") final Set<String> allowedAudiences,
            @JsonProperty("audienceClaimRequired") final Boolean audienceClaimRequired,
>>>>>>> 12fa2f9e
            @JsonProperty("validIssuers") final Set<String> validIssuers,
            @JsonProperty("uniqueIdentityClaim") final String uniqueIdentityClaim,
            @JsonProperty("userDisplayNameClaim") final String userDisplayNameClaim,
            @JsonProperty("fullNameClaimTemplate") final String fullNameClaimTemplate,
            @JsonProperty(PROP_NAME_EXPECTED_SIGNER_PREFIXES) final Set<String> expectedSignerPrefixes,
            @JsonProperty("publicKeyUriPattern") final String publicKeyUriPattern) {

        this.identityProviderType = Objects.requireNonNullElseGet(identityProviderType, this::getDefaultIdpType);
        this.openIdConfigurationEndpoint = openIdConfigurationEndpoint;
        this.issuer = issuer;
        this.authEndpoint = authEndpoint;
        this.tokenEndpoint = tokenEndpoint;
        this.jwksUri = jwksUri;
        this.logoutEndpoint = logoutEndpoint;
        this.logoutRedirectParamName = Objects.requireNonNullElse(
                logoutRedirectParamName, DEFAULT_POST_LOGOUT_REDIRECT_URI);
        this.formTokenRequest = Objects.requireNonNullElse(formTokenRequest, DEFAULT_FORM_TOKEN_REQUEST);
        this.clientId = clientId;
        this.clientSecret = clientSecret;
<<<<<<< HEAD
        this.requestScopes = Objects.requireNonNullElse(requestScopes, DEFAULT_REQUEST_SCOPES);
        this.clientCredentialsScopes = Objects.requireNonNullElse(
                clientCredentialsScopes, DEFAULT_CLIENT_CREDENTIALS_SCOPES);
        this.validateAudience = Objects.requireNonNullElse(validateAudience, DEFAULT_VALIDATE_AUDIENCE);
        this.validIssuers = NullSafe.set(validIssuers);
        this.uniqueIdentityClaim = uniqueIdentityClaim;
        this.userDisplayNameClaim = userDisplayNameClaim;
        this.expectedSignerPrefixes = NullSafe.set(expectedSignerPrefixes);
=======
        this.requestScopes = requestScopes;
        this.clientCredentialsScopes = clientCredentialsScopes;
        this.allowedAudiences = CollectionUtil.cleanItems(allowedAudiences, String::trim);
        this.audienceClaimRequired = Objects.requireNonNullElse(audienceClaimRequired, DEFAULT_AUDIENCE_CLAIM_REQUIRED);
        this.validIssuers = Objects.requireNonNullElseGet(validIssuers, Collections::emptySet);
        this.uniqueIdentityClaim = uniqueIdentityClaim;
        this.userDisplayNameClaim = userDisplayNameClaim;
        this.fullNameClaimTemplate = NullSafe.nonBlankStringElse(
                fullNameClaimTemplate, DEFAULT_FULL_NAME_CLAIM_TEMPLATE);
        this.expectedSignerPrefixes = expectedSignerPrefixes;
>>>>>>> 12fa2f9e
        this.publicKeyUriPattern = publicKeyUriPattern;
    }

    /**
     * @return The type of Open ID Connnect identity provider in use.
     */
    @NotNull
    @JsonProperty
    @JsonPropertyDescription("The type of Open ID Connect identity provider that stroom/proxy" +
                             "will use for authentication. Valid values are: " +
                             "INTERNAL_IDP - Stroom's own built in IDP (not valid for stroom-proxy)," +
                             "EXTERNAL_IDP - An external IDP such as KeyCloak/Cognito (stroom's internal IDP can be " +
                             "used as stroom-proxy's external IDP) and" +
                             "TEST_CREDENTIALS - Use hard-coded authentication credentials for test/demo only. " +
                             "Changing this property will require a restart of the application.")
    public IdpType getIdentityProviderType() {
        return identityProviderType;
    }

    @Override
    @JsonPropertyDescription("You can set an openid-configuration URL to automatically configure much of the openid " +
                             "settings. Without this the other endpoints etc must be set manually.")
    @JsonProperty
    public String getOpenIdConfigurationEndpoint() {
        return openIdConfigurationEndpoint;
    }

    @Override
    @JsonProperty
    @JsonPropertyDescription("The issuer used in OpenId authentication." +
                             "Should only be set if not using a configuration endpoint.")
    public String getIssuer() {
        return issuer;
    }

    @Override
    @JsonProperty
    @JsonPropertyDescription("The authentication endpoint used in OpenId authentication." +
                             "Should only be set if not using a configuration endpoint.")
    public String getAuthEndpoint() {
        return authEndpoint;
    }

    @Override
    @JsonProperty
    @JsonPropertyDescription("The token endpoint used in OpenId authentication." +
                             "Should only be set if not using a configuration endpoint.")
    public String getTokenEndpoint() {
        return tokenEndpoint;
    }

    @Override
    @JsonProperty
    @JsonPropertyDescription("The URI to obtain the JSON Web Key Set from in OpenId authentication." +
                             "Should only be set if not using a configuration endpoint.")
    public String getJwksUri() {
        return jwksUri;
    }

    @Override
    @JsonProperty
    @JsonPropertyDescription("The logout endpoint for the identity provider." +
                             "This is not typically provided by the configuration endpoint.")
    public String getLogoutEndpoint() {
        return logoutEndpoint;
    }

    @Override
    @Pattern(regexp = "(" + OpenId.REDIRECT_URI + "|" + OpenId.POST_LOGOUT_REDIRECT_URI + ")")
    @JsonProperty
    @JsonPropertyDescription("The name of the URI parameter to use when passing the logout redirect URI to the IDP. "
                             + "This is here as the spec seems to have changed from 'redirect_uri' to " +
                             "'post_logout_redirect_uri'.")
    public String getLogoutRedirectParamName() {
        return logoutRedirectParamName;
    }

    @Override
    @JsonProperty(PROP_NAME_CLIENT_ID)
    @JsonPropertyDescription("The client ID used in OpenId authentication.")
    public String getClientId() {
        return clientId;
    }

    // May be null for mTLS auth
    @Override
    @JsonProperty(PROP_NAME_CLIENT_SECRET)
    @JsonPropertyDescription("The client secret used in OpenId authentication.")
    public String getClientSecret() {
        return clientSecret;
    }

    @Override
    @JsonProperty
    @JsonPropertyDescription("Some OpenId providers, e.g. AWS Cognito, require a form to be used for token requests.")
    public boolean isFormTokenRequest() {
        return formTokenRequest;
    }

    @Override
    @JsonProperty
    @JsonPropertyDescription("If custom auth flow request scopes are required then this should be set to replace " +
                             "the defaults of 'openid' and 'email'.")
    public List<String> getRequestScopes() {
        return requestScopes;
    }

    @Override
    @JsonProperty
    @JsonPropertyDescription("If custom scopes are required for client_credentials requests then this should be " +
                             "set to replace the default of 'openid'. E.g. for Azure AD you will likely need to set " +
                             "this to 'openid' and '<your-app-id-uri>/.default>'.")
    public List<String> getClientCredentialsScopes() {
        return clientCredentialsScopes;
    }

    @Override
    @JsonProperty
    @JsonPropertyDescription("A set of audience claim values, one of which must appear in the audience " +
                             "claim in the token. " +
                             "If empty, no validation will be performed on the audience claim." +
                             "If audienceClaimRequired is false and there is no audience claim in the token, " +
                             "then allowedAudiences will be ignored.")
    public Set<String> getAllowedAudiences() {
        return allowedAudiences;
    }

    @Override
    @JsonProperty
    @JsonPropertyDescription("If true the token will fail validation if the audience claim is not present " +
                             "and allowedAudiences is not empty.")
    public boolean isAudienceClaimRequired() {
        return audienceClaimRequired;
    }

    @Override
    @JsonProperty
    @JsonPropertyDescription("A set of issuers (in addition to the 'issuer' property that is provided by the IDP " +
                             "that are deemed valid when seen in a token. If no additional valid issuers are " +
                             "required then set this to an empty set. Also this is used to validate the 'issuer' " +
                             "returned by the IDP when it is not a sub path of 'openIdConfigurationEndpoint'. If " +
                             "this set is empty then Stroom will verify that the ")
    public Set<String> getValidIssuers() {
        return validIssuers;
    }

    @Override
    @NotNull
    @JsonProperty
    @JsonPropertyDescription("The Open ID Connect claim used to link an identity on the IDP to a stroom user. " +
                             "Must uniquely identify the user on the IDP and not be subject to change. Uses 'sub' by " +
                             "default.")
    public String getUniqueIdentityClaim() {
        return uniqueIdentityClaim;
    }

    @Override
    @NotNull
    @JsonProperty
    @JsonPropertyDescription("The Open ID Connect claim used to provide a more human friendly username for a user " +
                             "than that provided by uniqueIdentityClaim. It is not guaranteed to be unique and may " +
                             "change.")
    public String getUserDisplayNameClaim() {
        return userDisplayNameClaim;
    }

    @Override
    @JsonProperty
    @JsonPropertyDescription("A template to build the user's full name using claim values as variables in the " +
                             "template. E.g '${firstName} ${lastName}' or '${name}'.")
    public String getFullNameClaimTemplate() {
        return fullNameClaimTemplate;
    }

    // A fairly basic pattern to ensure we get enough of an ARN, i.e.
    // arn:aws:elasticloadbalancing:region-code:account-id:
    // I.e. limit signers down to at least any ELB in an account
    // See https://docs.aws.amazon.com/IAM/latest/UserGuide/reference-arns.html
    @AllMatchPattern(pattern = "^arn:[^:\\s]+:[^:\\s]+:[^:\\s]+:[^:\\s]+:\\S*$")
    @Override
    @SuppressWarnings("checkstyle:lineLength")
    @JsonProperty
    @JsonPropertyDescription("If using an AWS load balancer to handle the authentication, set this to the Amazon " +
                             "Resource Names (ARN) of the load balancer(s) fronting stroom, which will be something " +
                             "like 'arn:aws:elasticloadbalancing:region-code:account-id:loadbalancer" +
                             "/app/load-balancer-name/load-balancer-id'. " +
                             "This config value will be used to verify the 'signer' in the JWT header. " +
                             "Each value is the first N characters of the ARN and as a minimum must include up to " +
                             "the colon after the account-id, i.e. " +
                             "'arn:aws:elasticloadbalancing:region-code:account-id:'." +
                             "See https://docs.aws.amazon.com/elasticloadbalancing/" +
                             "latest/application/listener-authenticate-users.html#user-claims-encoding")
    public Set<String> getExpectedSignerPrefixes() {
        return expectedSignerPrefixes;
    }

    @Override
    @JsonProperty
    @JsonPropertyDescription("If the token is signed by AWS then use this pattern to form the URI to obtain the " +
                             "public key from. The pattern supports the variables '${awsRegion}' and '${keyId}'. " +
                             "Multiple instances of a variable are also supported.")
    public String getPublicKeyUriPattern() {
        return publicKeyUriPattern;
    }

    @JsonIgnore
    @SuppressWarnings("unused")
    @ValidationMethod(message = "If " + PROP_NAME_IDP_TYPE + " is set to 'EXTERNAL', property "
                                + PROP_NAME_CONFIGURATION_ENDPOINT + " must be set.")
    public boolean isConfigurationEndpointValid() {
        return !IdpType.EXTERNAL_IDP.equals(identityProviderType)
               || (openIdConfigurationEndpoint != null && !openIdConfigurationEndpoint.isBlank());
    }

    @Override
    public String toString() {
        return "OpenIdConfig{" +
               "identityProviderType=" + identityProviderType +
               ", openIdConfigurationEndpoint='" + openIdConfigurationEndpoint + '\'' +
               ", issuer='" + issuer + '\'' +
               ", authEndpoint='" + authEndpoint + '\'' +
               ", tokenEndpoint='" + tokenEndpoint + '\'' +
               ", jwksUri='" + jwksUri + '\'' +
               ", logoutEndpoint='" + logoutEndpoint + '\'' +
               ", logoutRedirectParamName='" + logoutRedirectParamName + '\'' +
               ", formTokenRequest=" + formTokenRequest +
               ", clientId='" + clientId + '\'' +
               ", clientSecret='" + clientSecret + '\'' +
               ", requestScopes='" + requestScopes + '\'' +
               ", allowedAudiences=" + allowedAudiences +
               ", audienceClaimRequired=" + audienceClaimRequired +
               ", uniqueIdentityClaim=" + uniqueIdentityClaim +
               ", userDisplayNameClaim=" + userDisplayNameClaim +
               ", fullNameClaimTemplate=" + fullNameClaimTemplate +
               ", expectedSignerPrefixes=" + expectedSignerPrefixes +
               '}';
    }

    @Override
    public boolean equals(final Object o) {
        if (this == o) {
            return true;
        }
        if (o == null || getClass() != o.getClass()) {
            return false;
        }
        final AbstractOpenIdConfig that = (AbstractOpenIdConfig) o;
        return formTokenRequest == that.formTokenRequest &&
               audienceClaimRequired == that.audienceClaimRequired &&
               identityProviderType == that.identityProviderType &&
               Objects.equals(openIdConfigurationEndpoint, that.openIdConfigurationEndpoint) &&
               Objects.equals(issuer, that.issuer) &&
               Objects.equals(authEndpoint, that.authEndpoint) &&
               Objects.equals(tokenEndpoint, that.tokenEndpoint) &&
               Objects.equals(jwksUri, that.jwksUri) &&
               Objects.equals(logoutEndpoint, that.logoutEndpoint) &&
               Objects.equals(logoutRedirectParamName, that.logoutRedirectParamName) &&
               Objects.equals(clientId, that.clientId) &&
               Objects.equals(clientSecret, that.clientSecret) &&
               Objects.equals(requestScopes, that.requestScopes) &&
               Objects.equals(allowedAudiences, that.allowedAudiences) &&
               Objects.equals(uniqueIdentityClaim, that.uniqueIdentityClaim) &&
               Objects.equals(userDisplayNameClaim, that.userDisplayNameClaim) &&
               Objects.equals(fullNameClaimTemplate, that.fullNameClaimTemplate) &&
               Objects.equals(expectedSignerPrefixes, that.expectedSignerPrefixes);
    }

    @Override
    public int hashCode() {
        return Objects.hash(
                identityProviderType,
                openIdConfigurationEndpoint,
                issuer,
                authEndpoint,
                tokenEndpoint,
                jwksUri,
                logoutEndpoint,
                logoutRedirectParamName,
                formTokenRequest,
                clientId,
                clientSecret,
                requestScopes,
                allowedAudiences,
                audienceClaimRequired,
                uniqueIdentityClaim,
                userDisplayNameClaim,
                fullNameClaimTemplate,
                expectedSignerPrefixes);
    }
}<|MERGE_RESOLUTION|>--- conflicted
+++ resolved
@@ -29,7 +29,6 @@
     public static final String PROP_NAME_CONFIGURATION_ENDPOINT = "openIdConfigurationEndpoint";
     public static final String PROP_NAME_IDP_TYPE = "identityProviderType";
     public static final String PROP_NAME_EXPECTED_SIGNER_PREFIXES = "expectedSignerPrefixes";
-<<<<<<< HEAD
     public static final String DEFAULT_POST_LOGOUT_REDIRECT_URI = OpenId.POST_LOGOUT_REDIRECT_URI;
     public static final List<String> DEFAULT_REQUEST_SCOPES = OpenId.DEFAULT_REQUEST_SCOPES;
     public static final List<String> DEFAULT_CLIENT_CREDENTIALS_SCOPES = OpenId.DEFAULT_CLIENT_CREDENTIALS_SCOPES;
@@ -37,12 +36,10 @@
     public static final String DEFAULT_CLAIM_PREFERRED_USERNAME = OpenId.CLAIM__PREFERRED_USERNAME;
     public static final boolean DEFAULT_FORM_TOKEN_REQUEST = true;
     public static final boolean DEFAULT_VALIDATE_AUDIENCE = true;
-=======
     public static final boolean DEFAULT_AUDIENCE_CLAIM_REQUIRED = false;
     public static final String DEFAULT_FULL_NAME_CLAIM_TEMPLATE = "${name}";
     public static final String DEFAULT_AWS_PUBLIC_KEY_URI_TEMPLATE =
             "https://public-keys.auth.elb.${awsRegion}.amazonaws.com/${keyId}";
->>>>>>> 12fa2f9e
 
     private final IdpType identityProviderType;
 
@@ -169,23 +166,14 @@
         formTokenRequest = DEFAULT_FORM_TOKEN_REQUEST;
         clientSecret = null;
         clientId = null;
-<<<<<<< HEAD
         requestScopes = DEFAULT_REQUEST_SCOPES;
         clientCredentialsScopes = DEFAULT_CLIENT_CREDENTIALS_SCOPES;
-        validateAudience = DEFAULT_VALIDATE_AUDIENCE;
+        allowedAudiences = Collections.emptySet();
+        audienceClaimRequired = DEFAULT_AUDIENCE_CLAIM_REQUIRED;
         validIssuers = Collections.emptySet();
         uniqueIdentityClaim = DEFAULT_CLAIM_SUBJECT;
         userDisplayNameClaim = DEFAULT_CLAIM_PREFERRED_USERNAME;
-=======
-        requestScopes = OpenId.DEFAULT_REQUEST_SCOPES;
-        clientCredentialsScopes = OpenId.DEFAULT_CLIENT_CREDENTIALS_SCOPES;
-        allowedAudiences = Collections.emptySet();
-        audienceClaimRequired = DEFAULT_AUDIENCE_CLAIM_REQUIRED;
-        validIssuers = Collections.emptySet();
-        uniqueIdentityClaim = OpenId.CLAIM__SUBJECT;
-        userDisplayNameClaim = OpenId.CLAIM__PREFERRED_USERNAME;
         fullNameClaimTemplate = DEFAULT_FULL_NAME_CLAIM_TEMPLATE;
->>>>>>> 12fa2f9e
         expectedSignerPrefixes = Collections.emptySet();
         publicKeyUriPattern = DEFAULT_AWS_PUBLIC_KEY_URI_TEMPLATE;
     }
@@ -208,12 +196,8 @@
             @JsonProperty("clientSecret") final String clientSecret,
             @JsonProperty("requestScopes") final List<String> requestScopes,
             @JsonProperty("clientCredentialsScopes") final List<String> clientCredentialsScopes,
-<<<<<<< HEAD
-            @JsonProperty("validateAudience") final Boolean validateAudience,
-=======
             @JsonProperty("allowedAudiences") final Set<String> allowedAudiences,
             @JsonProperty("audienceClaimRequired") final Boolean audienceClaimRequired,
->>>>>>> 12fa2f9e
             @JsonProperty("validIssuers") final Set<String> validIssuers,
             @JsonProperty("uniqueIdentityClaim") final String uniqueIdentityClaim,
             @JsonProperty("userDisplayNameClaim") final String userDisplayNameClaim,
@@ -233,27 +217,17 @@
         this.formTokenRequest = Objects.requireNonNullElse(formTokenRequest, DEFAULT_FORM_TOKEN_REQUEST);
         this.clientId = clientId;
         this.clientSecret = clientSecret;
-<<<<<<< HEAD
         this.requestScopes = Objects.requireNonNullElse(requestScopes, DEFAULT_REQUEST_SCOPES);
         this.clientCredentialsScopes = Objects.requireNonNullElse(
                 clientCredentialsScopes, DEFAULT_CLIENT_CREDENTIALS_SCOPES);
-        this.validateAudience = Objects.requireNonNullElse(validateAudience, DEFAULT_VALIDATE_AUDIENCE);
-        this.validIssuers = NullSafe.set(validIssuers);
-        this.uniqueIdentityClaim = uniqueIdentityClaim;
-        this.userDisplayNameClaim = userDisplayNameClaim;
-        this.expectedSignerPrefixes = NullSafe.set(expectedSignerPrefixes);
-=======
-        this.requestScopes = requestScopes;
-        this.clientCredentialsScopes = clientCredentialsScopes;
         this.allowedAudiences = CollectionUtil.cleanItems(allowedAudiences, String::trim);
         this.audienceClaimRequired = Objects.requireNonNullElse(audienceClaimRequired, DEFAULT_AUDIENCE_CLAIM_REQUIRED);
-        this.validIssuers = Objects.requireNonNullElseGet(validIssuers, Collections::emptySet);
+        this.validIssuers = NullSafe.set(validIssuers);
         this.uniqueIdentityClaim = uniqueIdentityClaim;
         this.userDisplayNameClaim = userDisplayNameClaim;
         this.fullNameClaimTemplate = NullSafe.nonBlankStringElse(
                 fullNameClaimTemplate, DEFAULT_FULL_NAME_CLAIM_TEMPLATE);
-        this.expectedSignerPrefixes = expectedSignerPrefixes;
->>>>>>> 12fa2f9e
+        this.expectedSignerPrefixes = NullSafe.set(expectedSignerPrefixes);
         this.publicKeyUriPattern = publicKeyUriPattern;
     }
 
