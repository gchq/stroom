--- conflicted
+++ resolved
@@ -122,16 +122,6 @@
                 ? new TickBoxCell.DefaultAppearance()
                 : new TickBoxCell.NoBorderAppearance();
 
-<<<<<<< HEAD
-=======
-        dataGrid.addColumn(new Column<String, String>(new TextCell()) {
-            @Override
-            public String getValue(final String row) {
-                return row;
-            }
-        }, "Permission", 200);
-
->>>>>>> 9519a1db
         // Selection.
         final Column<String, TickBoxState> selectionColumn = new Column<String, TickBoxState>(
                 TickBoxCell.create(appearance, true, true, updateable)) {
@@ -163,12 +153,11 @@
                         .changeUser(request);
             });
         }
-<<<<<<< HEAD
 
-        getView().addColumn(selectionColumn, "<br/>", 20);
+        dataGrid.addColumn(selectionColumn, "<br/>", 20);
 
         // Perm name
-        getView().addColumn(new Column<String, String>(new TextCell()) {
+        dataGrid.addColumn(new Column<String, String>(new TextCell()) {
             @Override
             public String getValue(final String permissionName) {
                 return permissionName;
@@ -176,15 +165,12 @@
         }, "Permission", 200);
 
         // Description
-        getView().addColumn(new Column<String, String>(new TextCell()) {
+        dataGrid.addColumn(new Column<String, String>(new TextCell()) {
             @Override
             public String getValue(final String permissionName) {
                 return PermissionNames.getDescription(permissionName);
             }
         }, "Description", 700);
-=======
-        dataGrid.addColumn(selectionColumn, "<br/>", 50);
->>>>>>> 9519a1db
     }
 
     protected boolean isCurrentUserUpdate() {
