/*
 * Copyright 2016 Crown Copyright
 *
 * Licensed under the Apache License, Version 2.0 (the "License");
 * you may not use this file except in compliance with the License.
 * You may obtain a copy of the License at
 *
 *     http://www.apache.org/licenses/LICENSE-2.0
 *
 * Unless required by applicable law or agreed to in writing, software
 * distributed under the License is distributed on an "AS IS" BASIS,
 * WITHOUT WARRANTIES OR CONDITIONS OF ANY KIND, either express or implied.
 * See the License for the specific language governing permissions and
 * limitations under the License.
 */

package stroom.security.client.presenter;

import stroom.security.client.presenter.UserEditPresenter.UserEditView;
import stroom.security.shared.User;
<<<<<<< HEAD
import stroom.util.shared.UserName;
import stroom.widget.popup.client.event.HidePopupEvent;
=======
>>>>>>> 9519a1db
import stroom.widget.popup.client.event.ShowPopupEvent;
import stroom.widget.popup.client.presenter.PopupSize;
import stroom.widget.popup.client.presenter.PopupType;
import stroom.widget.popup.client.presenter.Size;

import com.google.inject.Inject;
import com.google.web.bindery.event.shared.EventBus;
import com.gwtplatform.mvp.client.HasUiHandlers;
import com.gwtplatform.mvp.client.MyPresenterWidget;
import com.gwtplatform.mvp.client.View;

import java.util.Objects;

public class UserEditPresenter extends MyPresenterWidget<UserEditView>
        implements UserEditUiHandlers {

    private final UserEditAddRemoveUsersPresenter userListAddRemovePresenter;
    private final AppPermissionsPresenter appPermissionsPresenter;

    @Inject
    public UserEditPresenter(final EventBus eventBus,
                             final UserEditView view,
                             final UserEditAddRemoveUsersPresenter userListAddRemovePresenter,
                             final AppPermissionsPresenter appPermissionsPresenter) {
        super(eventBus, view);
        this.userListAddRemovePresenter = userListAddRemovePresenter;
        this.appPermissionsPresenter = appPermissionsPresenter;
        view.setUiHandlers(this);

        view.setUserGroupsView(userListAddRemovePresenter.getView());
        view.setAppPermissionsView(appPermissionsPresenter.getView());
    }

    @Override
    protected void onBind() {
        super.onBind();
    }

    public void show(final User userRef, final Runnable closeRunnable) {
        read(userRef);

        final PopupSize popupSize = PopupSize.builder()
                .width(Size
                        .builder()
                        .initial(1000)
                        .min(1000)
                        .resizable(true)
                        .build())
                .height(Size
                        .builder()
                        .initial(600)
                        .min(600)
                        .resizable(true)
                        .build())
                .build();
<<<<<<< HEAD
        final String caption = "User - " + UserName.buildCombinedName(userRef);
        ShowPopupEvent.fire(
                UserEditPresenter.this,
                UserEditPresenter.this,
                PopupView.PopupType.CLOSE_DIALOG,
                popupSize,
                caption,
                internalPopupUiHandlers);
=======
        final String caption = "User - " + userRef.getName();
        ShowPopupEvent.builder(UserEditPresenter.this)
                .popupType(PopupType.CLOSE_DIALOG)
                .popupSize(popupSize)
                .caption(caption)
                .onShow(e -> userListAddRemovePresenter.getView().focus())
                .onHide(e -> closeRunnable.run())
                .fire();
>>>>>>> 9519a1db
    }

    private void read(User userRef) {
        userListAddRemovePresenter.setUser(userRef);
        appPermissionsPresenter.setUser(userRef);
    }

    public interface UserEditView extends View, HasUiHandlers<UserEditUiHandlers> {

        void setUserGroupsView(View view);

        void setAppPermissionsView(View view);
    }
}<|MERGE_RESOLUTION|>--- conflicted
+++ resolved
@@ -18,11 +18,7 @@
 
 import stroom.security.client.presenter.UserEditPresenter.UserEditView;
 import stroom.security.shared.User;
-<<<<<<< HEAD
 import stroom.util.shared.UserName;
-import stroom.widget.popup.client.event.HidePopupEvent;
-=======
->>>>>>> 9519a1db
 import stroom.widget.popup.client.event.ShowPopupEvent;
 import stroom.widget.popup.client.presenter.PopupSize;
 import stroom.widget.popup.client.presenter.PopupType;
@@ -33,8 +29,6 @@
 import com.gwtplatform.mvp.client.HasUiHandlers;
 import com.gwtplatform.mvp.client.MyPresenterWidget;
 import com.gwtplatform.mvp.client.View;
-
-import java.util.Objects;
 
 public class UserEditPresenter extends MyPresenterWidget<UserEditView>
         implements UserEditUiHandlers {
@@ -67,8 +61,8 @@
         final PopupSize popupSize = PopupSize.builder()
                 .width(Size
                         .builder()
-                        .initial(1000)
-                        .min(1000)
+                        .initial(1_000)
+                        .min(1_000)
                         .resizable(true)
                         .build())
                 .height(Size
@@ -78,17 +72,7 @@
                         .resizable(true)
                         .build())
                 .build();
-<<<<<<< HEAD
         final String caption = "User - " + UserName.buildCombinedName(userRef);
-        ShowPopupEvent.fire(
-                UserEditPresenter.this,
-                UserEditPresenter.this,
-                PopupView.PopupType.CLOSE_DIALOG,
-                popupSize,
-                caption,
-                internalPopupUiHandlers);
-=======
-        final String caption = "User - " + userRef.getName();
         ShowPopupEvent.builder(UserEditPresenter.this)
                 .popupType(PopupType.CLOSE_DIALOG)
                 .popupSize(popupSize)
@@ -96,7 +80,6 @@
                 .onShow(e -> userListAddRemovePresenter.getView().focus())
                 .onHide(e -> closeRunnable.run())
                 .fire();
->>>>>>> 9519a1db
     }
 
     private void read(User userRef) {
