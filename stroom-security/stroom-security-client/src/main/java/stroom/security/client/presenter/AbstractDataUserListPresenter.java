--- conflicted
+++ resolved
@@ -18,15 +18,10 @@
     @Inject
     public AbstractDataUserListPresenter(final EventBus eventBus,
                                          final UserListView userListView,
-<<<<<<< HEAD
+                                         final PagerView pagerView,
                                          final RestFactory restFactory,
                                          final UiConfigCache uiConfigCache) {
-        super(eventBus, userListView, uiConfigCache);
-=======
-                                         final PagerView pagerView,
-                                         final RestFactory restFactory) {
-        super(eventBus, userListView, pagerView);
->>>>>>> 9519a1db
+        super(eventBus, userListView, pagerView, uiConfigCache);
         this.restFactory = restFactory;
         this.uiConfigCache = uiConfigCache;
 
