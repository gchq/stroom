--- conflicted
+++ resolved
@@ -154,19 +154,11 @@
         this.isGroup = group;
 
         if (group) {
-<<<<<<< HEAD
-            getView().setUsersLabelText("Groups:");
+            getView().setUsersLabelText("Groups");
             userListPresenter.setDocumentPermissions(documentPermissions.getGroups(), true);
         } else {
-            getView().setUsersLabelText("Users:");
+            getView().setUsersLabelText("Users");
             userListPresenter.setDocumentPermissions(documentPermissions.getUsers(), false);
-=======
-            getView().setUsersLabelText("Groups");
-            userListPresenter.setDocumentPermissions(documentPermissions.getGroups());
-        } else {
-            getView().setUsersLabelText("Users");
-            userListPresenter.setDocumentPermissions(documentPermissions.getUsers());
->>>>>>> 9519a1db
         }
 
         final List<String> permissions = new ArrayList<>();
