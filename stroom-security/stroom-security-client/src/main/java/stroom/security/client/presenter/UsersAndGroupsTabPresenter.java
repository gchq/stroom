--- conflicted
+++ resolved
@@ -92,14 +92,9 @@
 
         setInSlot(LIST, listPresenter);
 
-<<<<<<< HEAD
-        newButton = listPresenter.addButton(SvgPresets.ADD);
+        newButton = listPresenter.addButton(SvgPresets.NEW_ITEM);
         addMultipleButton = listPresenter.addButton(SvgPresets.ADD_MULTIPLE.title("Add Multiple Users"));
-        openButton = listPresenter.addButton(SvgPresets.OPEN);
-=======
-        newButton = listPresenter.addButton(SvgPresets.NEW_ITEM);
         openButton = listPresenter.addButton(SvgPresets.EDIT);
->>>>>>> 9519a1db
         deleteButton = listPresenter.addButton(SvgPresets.DELETE);
 
         refreshButtons(false);
@@ -119,7 +114,7 @@
             }
         }));
         registerHandler(addMultipleButton.addClickHandler(event -> {
-            if (event.getNativeButton() == NativeEvent.BUTTON_LEFT) {
+            if (MouseUtil.isPrimary(event)) {
                 onAddMultiple();
             }
         }));
@@ -216,7 +211,6 @@
 
     private void onNew() {
         if (criteria.isGroup()) {
-<<<<<<< HEAD
             showNewGroupDialog();
         } else {
             uiConfigCache.get()
@@ -246,111 +240,67 @@
     }
 
     private void showNewGroupDialog() {
-        final PopupUiHandlers hidePopupUiHandlers = new PopupUiHandlers() {
-            @Override
-            public void onHideRequest(final boolean autoClose, final boolean ok) {
-                if (ok) {
-                    final Rest<User> rest = restFactory.create();
-                    rest
-                            .onSuccess(result -> {
-                                newGroupPresenter.hide();
-                                edit(result);
-                            })
-                            .call(USER_RESOURCE)
-                            .createGroup(newGroupPresenter.getName());
-                } else {
-                    newGroupPresenter.hide();
-                }
-            }
-
-            @Override
-            public void onHide(final boolean autoClose, final boolean ok) {
-                // Ignore hide.
-            }
-        };
-        newGroupPresenter.show(hidePopupUiHandlers);
+        newGroupPresenter.show(e -> {
+            if (e.isOk()) {
+                final Rest<User> rest = restFactory.create();
+                rest
+                        .onSuccess(result -> {
+                            e.hide();
+                            edit(result);
+                        })
+                        .call(USER_RESOURCE)
+                        .createGroup(newGroupPresenter.getName());
+            } else {
+                e.hide();
+            }
+        });
     }
 
     private void showNewUserDialog() {
-        final PopupUiHandlers hidePopupUiHandlers = new PopupUiHandlers() {
-            @Override
-            public void onHideRequest(final boolean autoClose, final boolean ok) {
-                if (ok) {
-                    final Rest<User> rest = restFactory.create();
-                    rest
-                            .onSuccess(result -> {
-                                newUserPresenter.hide();
-                                edit(result);
-                            })
-                            .call(USER_RESOURCE)
-                            .createUser(newUserPresenter.getUserName());
-                } else {
-                    newUserPresenter.hide();
-                }
-            }
-
-            @Override
-            public void onHide(final boolean autoClose, final boolean ok) {
-                // Ignore hide.
-            }
-        };
-        newUserPresenter.show(hidePopupUiHandlers);
+        newUserPresenter.show(e -> {
+            if (e.isOk()) {
+                final Rest<User> rest = restFactory.create();
+                rest
+                        .onSuccess(result -> {
+                            e.hide();
+//                            newUserPresenter.hide();
+                            edit(result);
+                        })
+                        .call(USER_RESOURCE)
+                        .createUser(newUserPresenter.getUserName());
+            } else {
+                e.hide();
+            }
+        });
     }
 
     private void showAddMultipleUsersDialog() {
-        final PopupUiHandlers hidePopupUiHandlers = new PopupUiHandlers() {
-            @Override
-            public void onHideRequest(final boolean autoClose, final boolean ok) {
-                if (ok) {
-                    final String usersCsvData = createMultipleUsersPresenter.getUsersCsvData();
-                    if (usersCsvData != null && !usersCsvData.isEmpty()) {
-                        final Rest<List<User>> rest = restFactory.create();
-                        rest
-                                .onSuccess(result -> {
-                                    createMultipleUsersPresenter.hide();
-                                    listPresenter.refresh();
-//                                    edit(result);
-                                })
-                                .onFailure(caught -> AlertEvent.fireError(
-                                        UsersAndGroupsTabPresenter.this,
-                                        caught.getMessage(),
-                                        null))
-                                .call(USER_RESOURCE)
-                                .createUsersFromCsv(createMultipleUsersPresenter.getUsersCsvData());
-                    } else {
-                        createMultipleUsersPresenter.hide();
-                    }
-                } else {
-                    createMultipleUsersPresenter.hide();
-                }
-            }
-
-            @Override
-            public void onHide(final boolean autoClose, final boolean ok) {
-                // Ignore hide.
-            }
-        };
-        createMultipleUsersPresenter.show(hidePopupUiHandlers);
-=======
-            newPresenter.show(e -> {
-                if (e.isOk()) {
-                    final Rest<User> rest = restFactory.create();
+        createMultipleUsersPresenter.show(e -> {
+            if (e.isOk()) {
+                final String usersCsvData = createMultipleUsersPresenter.getUsersCsvData();
+                if (usersCsvData != null && !usersCsvData.isEmpty()) {
+                    final Rest<List<User>> rest = restFactory.create();
                     rest
                             .onSuccess(result -> {
                                 e.hide();
-                                edit(result);
+//                                createMultipleUsersPresenter.hide();
+                                listPresenter.refresh();
+//                                    edit(result);
                             })
+                            .onFailure(caught -> AlertEvent.fireError(
+                                    UsersAndGroupsTabPresenter.this,
+                                    caught.getMessage(),
+                                    null))
                             .call(USER_RESOURCE)
-                            .create(newPresenter.getName(), criteria.isGroup());
+                            .createUsersFromCsv(createMultipleUsersPresenter.getUsersCsvData());
                 } else {
                     e.hide();
+//                    createMultipleUsersPresenter.hide();
                 }
-            });
-
-        } else {
-            selectUserPresenterProvider.get().show(this::edit);
-        }
->>>>>>> 9519a1db
+            } else {
+                e.hide();
+            }
+        });
     }
 
     private void edit(final User userRef) {
