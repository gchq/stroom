/*
 * Copyright 2016 Crown Copyright
 *
 * Licensed under the Apache License, Version 2.0 (the "License");
 * you may not use this file except in compliance with the License.
 * You may obtain a copy of the License at
 *
 *     http://www.apache.org/licenses/LICENSE-2.0
 *
 * Unless required by applicable law or agreed to in writing, software
 * distributed under the License is distributed on an "AS IS" BASIS,
 * WITHOUT WARRANTIES OR CONDITIONS OF ANY KIND, either express or implied.
 * See the License for the specific language governing permissions and
 * limitations under the License.
 */

package stroom.security.client.presenter;

import stroom.data.client.presenter.CriteriaUtil;
import stroom.data.client.presenter.RestDataProvider;
import stroom.data.grid.client.OrderByColumn;
import stroom.data.table.client.Refreshable;
import stroom.dispatch.client.Rest;
import stroom.dispatch.client.RestFactory;
import stroom.security.shared.FindUserNameCriteria;
import stroom.security.shared.UserNameResource;
import stroom.util.shared.ResultPage;
import stroom.util.shared.UserName;

import com.google.gwt.core.client.GWT;
import com.google.gwt.user.cellview.client.DataGrid;
import com.google.gwt.view.client.Range;
import com.google.web.bindery.event.shared.EventBus;

import java.util.function.Consumer;

public class UserNameDataProvider implements Refreshable {

    private static final UserNameResource USER_RESOURCE = GWT.create(UserNameResource.class);

    private final EventBus eventBus;
    private final RestFactory restFactory;
<<<<<<< HEAD
    private final DataGridView<UserName> view;
    private RestDataProvider<UserName, ResultPage<UserName>> dataProvider;
=======
    private final DataGrid<String> dataGrid;
    private RestDataProvider<String, ResultPage<String>> dataProvider;
>>>>>>> 9519a1db
    private FindUserNameCriteria criteria = new FindUserNameCriteria();

    public UserNameDataProvider(final EventBus eventBus,
                                final RestFactory restFactory,
<<<<<<< HEAD
                                final DataGridView<UserName> view) {
=======
                                final DataGrid<String> dataGrid) {
>>>>>>> 9519a1db
        this.eventBus = eventBus;
        this.restFactory = restFactory;
        this.dataGrid = dataGrid;

        dataGrid.addColumnSortHandler(event -> {
            if (event.getColumn() instanceof OrderByColumn<?, ?>) {
                final OrderByColumn<?, ?> orderByColumn = (OrderByColumn<?, ?>) event.getColumn();
                criteria.setSort(orderByColumn.getField(), !event.isSortAscending(), orderByColumn.isIgnoreCase());
                dataProvider.refresh();
            }
        });
    }

    public void setCriteria(final FindUserNameCriteria criteria) {
        this.criteria = criteria;
        if (dataProvider == null) {
            this.dataProvider = new RestDataProvider<UserName, ResultPage<UserName>>(eventBus) {
                @Override
                protected void exec(final Range range,
                                    final Consumer<ResultPage<UserName>> dataConsumer,
                                    final Consumer<Throwable> throwableConsumer) {
                    CriteriaUtil.setRange(criteria, range);
                    final Rest<ResultPage<UserName>> rest = restFactory.create();
                    rest
                            .onSuccess(dataConsumer)
                            .onFailure(throwableConsumer)
                            .call(USER_RESOURCE)
                            .find(criteria);
                }

                // We override the default set data functionality to allow the
                // examination and modification of data prior to setting it in
                // the display.
                @Override
                protected void changeData(final ResultPage<UserName> data) {
                    final ResultPage<UserName> processedData = processData(data);
                    super.changeData(processedData);
                }
            };
            dataProvider.addDataDisplay(dataGrid);

        } else {
            dataProvider.refresh();
        }
    }

    /**
     * We override the default set data functionality to allow the examination
     * and modification of data prior to setting it in the display.
     */
    protected ResultPage<UserName> processData(final ResultPage<UserName> data) {
        return data;
    }

    @Override
    public void refresh() {
        if (dataProvider != null) {
            dataProvider.refresh();
        }
    }
}<|MERGE_RESOLUTION|>--- conflicted
+++ resolved
@@ -40,22 +40,13 @@
 
     private final EventBus eventBus;
     private final RestFactory restFactory;
-<<<<<<< HEAD
-    private final DataGridView<UserName> view;
+    private final DataGrid<UserName> dataGrid;
     private RestDataProvider<UserName, ResultPage<UserName>> dataProvider;
-=======
-    private final DataGrid<String> dataGrid;
-    private RestDataProvider<String, ResultPage<String>> dataProvider;
->>>>>>> 9519a1db
     private FindUserNameCriteria criteria = new FindUserNameCriteria();
 
     public UserNameDataProvider(final EventBus eventBus,
                                 final RestFactory restFactory,
-<<<<<<< HEAD
-                                final DataGridView<UserName> view) {
-=======
-                                final DataGrid<String> dataGrid) {
->>>>>>> 9519a1db
+                                final DataGrid<UserName> dataGrid) {
         this.eventBus = eventBus;
         this.restFactory = restFactory;
         this.dataGrid = dataGrid;
