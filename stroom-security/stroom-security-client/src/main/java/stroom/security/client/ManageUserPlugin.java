/*
 * Copyright 2017 Crown Copyright
 *
 * Licensed under the Apache License, Version 2.0 (the "License");
 * you may not use this file except in compliance with the License.
 * You may obtain a copy of the License at
 *
 *     http://www.apache.org/licenses/LICENSE-2.0
 *
 * Unless required by applicable law or agreed to in writing, software
 * distributed under the License is distributed on an "AS IS" BASIS,
 * WITHOUT WARRANTIES OR CONDITIONS OF ANY KIND, either express or implied.
 * See the License for the specific language governing permissions and
 * limitations under the License.
 *
 */

package stroom.security.client;

import stroom.core.client.MenuKeys;
import stroom.document.client.event.ShowPermissionsDialogEvent;
import stroom.menubar.client.event.BeforeRevealMenubarEvent;
import stroom.node.client.NodeToolsPlugin;
import stroom.security.client.api.ClientSecurityContext;
import stroom.security.client.presenter.DocumentPermissionsPresenter;
import stroom.security.client.presenter.UsersAndGroupsPresenter;
import stroom.security.shared.PermissionNames;
import stroom.svg.client.SvgPresets;
import stroom.widget.menu.client.presenter.IconMenuItem;
import stroom.widget.popup.client.event.ShowPopupEvent;
import stroom.widget.popup.client.presenter.PopupSize;
import stroom.widget.popup.client.presenter.PopupType;

import com.google.gwt.inject.client.AsyncProvider;
import com.google.gwt.user.client.Command;
import com.google.gwt.user.client.rpc.AsyncCallback;
import com.google.inject.Inject;
import com.google.web.bindery.event.shared.EventBus;

import javax.inject.Singleton;

@Singleton
public class ManageUserPlugin extends NodeToolsPlugin {

    private final AsyncProvider<UsersAndGroupsPresenter> usersAndGroupsPresenterProvider;

    @Inject
    public ManageUserPlugin(final EventBus eventBus, final ClientSecurityContext securityContext,
                            final AsyncProvider<UsersAndGroupsPresenter> usersAndGroupsPresenterProvider,
                            final AsyncProvider<DocumentPermissionsPresenter> documentPermissionsPresenterProvider) {
        super(eventBus, securityContext);
        this.usersAndGroupsPresenterProvider = usersAndGroupsPresenterProvider;

        // Add handler for showing the document permissions dialog in the explorer tree context menu
        eventBus.addHandler(ShowPermissionsDialogEvent.getType(),
                event -> documentPermissionsPresenterProvider.get(new AsyncCallback<DocumentPermissionsPresenter>() {
                    @Override
                    public void onSuccess(final DocumentPermissionsPresenter presenter) {
                        presenter.show(event.getExplorerNode());
                    }

                    @Override
                    public void onFailure(final Throwable caught) {
                    }
                }));
    }

    @Override
    protected void addChildItems(final BeforeRevealMenubarEvent event) {
        if (getSecurityContext().hasAppPermission(PermissionNames.MANAGE_USERS_PERMISSION)) {
<<<<<<< HEAD

            // Menu item for the user/group permissions dialog
            event.getMenuItems().addMenuItem(MenuKeys.TOOLS_MENU,
                    new IconMenuItem(
                            1,
                            SvgPresets.USER,
                            SvgPresets.USER,
                            "User and Group Permissions",
                            null,
                            true,
                            () -> usersAndGroupsPresenterProvider.get(new AsyncCallback<UsersAndGroupsPresenter>() {
                                @Override
                                public void onSuccess(final UsersAndGroupsPresenter presenter) {
                                    final PopupSize popupSize = PopupSize.resizable(
                                            1_100, 800);
                                    ShowPopupEvent.fire(
                                            ManageUserPlugin.this,
                                            presenter,
                                            PopupType.CLOSE_DIALOG,
                                            null,
                                            popupSize,
                                            "User and Group Permissions",
                                            null,
                                            null);
                                }
=======
            final Command command = () ->
                    usersAndGroupsPresenterProvider.get(new AsyncCallback<UsersAndGroupsPresenter>() {
                        @Override
                        public void onSuccess(final UsersAndGroupsPresenter presenter) {
                            final PopupSize popupSize = PopupSize.resizable(800, 600);
                            ShowPopupEvent.builder(presenter)
                                    .popupType(PopupType.CLOSE_DIALOG)
                                    .popupSize(popupSize)
                                    .caption("User Permissions")
                                    .onShow(e -> presenter.focus())
                                    .fire();
                        }
>>>>>>> 9519a1db

                        @Override
                        public void onFailure(final Throwable caught) {
                        }
                    });
            event.getMenuItems().addMenuItem(MenuKeys.TOOLS_MENU,
                    new IconMenuItem.Builder()
                            .priority(1)
                            .icon(SvgPresets.USER)
                            .text("User Permissions")
                            .command(command)
                            .build());
        }
    }
}<|MERGE_RESOLUTION|>--- conflicted
+++ resolved
@@ -68,46 +68,19 @@
     @Override
     protected void addChildItems(final BeforeRevealMenubarEvent event) {
         if (getSecurityContext().hasAppPermission(PermissionNames.MANAGE_USERS_PERMISSION)) {
-<<<<<<< HEAD
-
             // Menu item for the user/group permissions dialog
-            event.getMenuItems().addMenuItem(MenuKeys.TOOLS_MENU,
-                    new IconMenuItem(
-                            1,
-                            SvgPresets.USER,
-                            SvgPresets.USER,
-                            "User and Group Permissions",
-                            null,
-                            true,
-                            () -> usersAndGroupsPresenterProvider.get(new AsyncCallback<UsersAndGroupsPresenter>() {
-                                @Override
-                                public void onSuccess(final UsersAndGroupsPresenter presenter) {
-                                    final PopupSize popupSize = PopupSize.resizable(
-                                            1_100, 800);
-                                    ShowPopupEvent.fire(
-                                            ManageUserPlugin.this,
-                                            presenter,
-                                            PopupType.CLOSE_DIALOG,
-                                            null,
-                                            popupSize,
-                                            "User and Group Permissions",
-                                            null,
-                                            null);
-                                }
-=======
             final Command command = () ->
                     usersAndGroupsPresenterProvider.get(new AsyncCallback<UsersAndGroupsPresenter>() {
                         @Override
                         public void onSuccess(final UsersAndGroupsPresenter presenter) {
-                            final PopupSize popupSize = PopupSize.resizable(800, 600);
+                            final PopupSize popupSize = PopupSize.resizable(1_100, 800);
                             ShowPopupEvent.builder(presenter)
                                     .popupType(PopupType.CLOSE_DIALOG)
                                     .popupSize(popupSize)
-                                    .caption("User Permissions")
+                                    .caption("User and Group Permissions")
                                     .onShow(e -> presenter.focus())
                                     .fire();
                         }
->>>>>>> 9519a1db
 
                         @Override
                         public void onFailure(final Throwable caught) {
@@ -117,7 +90,7 @@
                     new IconMenuItem.Builder()
                             .priority(1)
                             .icon(SvgPresets.USER)
-                            .text("User Permissions")
+                            .text("User and Group Permissions")
                             .command(command)
                             .build());
         }
