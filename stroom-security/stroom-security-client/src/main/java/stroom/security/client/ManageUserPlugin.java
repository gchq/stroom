/*
 * Copyright 2017 Crown Copyright
 *
 * Licensed under the Apache License, Version 2.0 (the "License");
 * you may not use this file except in compliance with the License.
 * You may obtain a copy of the License at
 *
 *     http://www.apache.org/licenses/LICENSE-2.0
 *
 * Unless required by applicable law or agreed to in writing, software
 * distributed under the License is distributed on an "AS IS" BASIS,
 * WITHOUT WARRANTIES OR CONDITIONS OF ANY KIND, either express or implied.
 * See the License for the specific language governing permissions and
 * limitations under the License.
 *
 */

package stroom.security.client;

import stroom.core.client.MenuKeys;
import stroom.document.client.event.ShowPermissionsDialogEvent;
import stroom.menubar.client.event.BeforeRevealMenubarEvent;
import stroom.node.client.NodeToolsPlugin;
import stroom.security.client.api.ClientSecurityContext;
import stroom.security.client.presenter.DocumentPermissionsPresenter;
import stroom.security.client.presenter.UsersAndGroupsPresenter;
import stroom.security.shared.PermissionNames;
import stroom.svg.shared.SvgImage;
import stroom.widget.menu.client.presenter.IconMenuItem;
import stroom.widget.popup.client.event.ShowPopupEvent;
import stroom.widget.popup.client.presenter.PopupSize;
import stroom.widget.popup.client.presenter.PopupType;

import com.google.gwt.inject.client.AsyncProvider;
import com.google.gwt.user.client.Command;
import com.google.gwt.user.client.rpc.AsyncCallback;
import com.google.inject.Inject;
import com.google.web.bindery.event.shared.EventBus;

import javax.inject.Singleton;

@Singleton
public class ManageUserPlugin extends NodeToolsPlugin {

    private final AsyncProvider<UsersAndGroupsPresenter> usersAndGroupsPresenterProvider;

    @Inject
    public ManageUserPlugin(final EventBus eventBus, final ClientSecurityContext securityContext,
                            final AsyncProvider<UsersAndGroupsPresenter> usersAndGroupsPresenterProvider,
                            final AsyncProvider<DocumentPermissionsPresenter> documentPermissionsPresenterProvider) {
        super(eventBus, securityContext);
        this.usersAndGroupsPresenterProvider = usersAndGroupsPresenterProvider;

        // Add handler for showing the document permissions dialog in the explorer tree context menu
        eventBus.addHandler(ShowPermissionsDialogEvent.getType(),
                event -> documentPermissionsPresenterProvider.get(new AsyncCallback<DocumentPermissionsPresenter>() {
                    @Override
                    public void onSuccess(final DocumentPermissionsPresenter presenter) {
                        presenter.show(event.getExplorerNode());
                    }

                    @Override
                    public void onFailure(final Throwable caught) {
                    }
                }));
    }

    @Override
    protected void addChildItems(final BeforeRevealMenubarEvent event) {
        if (getSecurityContext().hasAppPermission(PermissionNames.MANAGE_USERS_PERMISSION)) {
            // Menu item for the user/group permissions dialog
            final Command command = () ->
                    usersAndGroupsPresenterProvider.get(new AsyncCallback<UsersAndGroupsPresenter>() {
                        @Override
                        public void onSuccess(final UsersAndGroupsPresenter presenter) {
                            final PopupSize popupSize = PopupSize.resizable(1_100, 800);
                            ShowPopupEvent.builder(presenter)
                                    .popupType(PopupType.CLOSE_DIALOG)
                                    .popupSize(popupSize)
                                    .caption("User and Group Permissions")
                                    .onShow(e -> presenter.focus())
                                    .fire();
                        }

                        @Override
                        public void onFailure(final Throwable caught) {
                        }
                    });
            event.getMenuItems().addMenuItem(MenuKeys.TOOLS_MENU,
                    new IconMenuItem.Builder()
                            .priority(1)
<<<<<<< HEAD
                            .icon(SvgPresets.USER)
                            .text("User and Group Permissions")
=======
                            .icon(SvgImage.USER)
                            .text("User Permissions")
>>>>>>> c02e104a
                            .command(command)
                            .build());
        }
    }
}<|MERGE_RESOLUTION|>--- conflicted
+++ resolved
@@ -89,13 +89,8 @@
             event.getMenuItems().addMenuItem(MenuKeys.TOOLS_MENU,
                     new IconMenuItem.Builder()
                             .priority(1)
-<<<<<<< HEAD
-                            .icon(SvgPresets.USER)
+                            .icon(SvgImage.USER)
                             .text("User and Group Permissions")
-=======
-                            .icon(SvgImage.USER)
-                            .text("User Permissions")
->>>>>>> c02e104a
                             .command(command)
                             .build());
         }
