<!DOCTYPE ui:UiBinder SYSTEM "http://dl.google.com/gwt/DTD/xhtml.ent">
<ui:UiBinder
        xmlns:ui="urn:ui:com.google.gwt.uibinder"
        xmlns:g="urn:import:com.google.gwt.user.client.ui"
        xmlns:form="urn:import:stroom.widget.form.client">
    <g:MySplitLayoutPanel styleName="max">
        <g:north size="200">
<<<<<<< HEAD
            <g:FlowPanel styleName="dock-container-vertical">
                <g:Label text="Users in this group:" styleName="dock-min"/>
                <g:SimplePanel ui:field="users" styleName="dock-max"/>
=======
            <g:FlowPanel styleName="max form">
                <form:FormGroup identity="userGroupUserMembership" label="User Membership" addStyleNames="max">
                    <g:SimplePanel ui:field="users" styleName="dock-max"/>
                </form:FormGroup>
>>>>>>> 9519a1db
            </g:FlowPanel>
        </g:north>
        <g:center>
            <g:FlowPanel styleName="max form">
                <form:FormGroup identity="userGroupApplicationPermissions" label="Application Permissions"
                                addStyleNames="max">
                    <g:SimplePanel ui:field="appPermissions" styleName="dock-max stroom-control"/>
                </form:FormGroup>
            </g:FlowPanel>
        </g:center>
    </g:MySplitLayoutPanel>
</ui:UiBinder><|MERGE_RESOLUTION|>--- conflicted
+++ resolved
@@ -5,21 +5,18 @@
         xmlns:form="urn:import:stroom.widget.form.client">
     <g:MySplitLayoutPanel styleName="max">
         <g:north size="200">
-<<<<<<< HEAD
-            <g:FlowPanel styleName="dock-container-vertical">
-                <g:Label text="Users in this group:" styleName="dock-min"/>
-                <g:SimplePanel ui:field="users" styleName="dock-max"/>
-=======
             <g:FlowPanel styleName="max form">
-                <form:FormGroup identity="userGroupUserMembership" label="User Membership" addStyleNames="max">
+                <form:FormGroup identity="userGroupUserMembership"
+                                label="Users in this Group"
+                                addStyleNames="max">
                     <g:SimplePanel ui:field="users" styleName="dock-max"/>
                 </form:FormGroup>
->>>>>>> 9519a1db
             </g:FlowPanel>
         </g:north>
         <g:center>
             <g:FlowPanel styleName="max form">
-                <form:FormGroup identity="userGroupApplicationPermissions" label="Application Permissions"
+                <form:FormGroup identity="userGroupApplicationPermissions"
+                                label="Application Permissions"
                                 addStyleNames="max">
                     <g:SimplePanel ui:field="appPermissions" styleName="dock-max stroom-control"/>
                 </form:FormGroup>
