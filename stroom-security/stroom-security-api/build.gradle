ext.moduleName = 'stroom.security.api'

dependencies {
<<<<<<< HEAD
    implementation libs.slf4j_api
    implementation libs.ws_rs_api
=======
    compile libs.javax_servlet_api
    compile libs.slf4j_api
    compile libs.ws_rs_api
>>>>>>> b7408da2
}<|MERGE_RESOLUTION|>--- conflicted
+++ resolved
@@ -1,12 +1,7 @@
 ext.moduleName = 'stroom.security.api'
 
 dependencies {
-<<<<<<< HEAD
+    implementation libs.jakarta_servlet_api
     implementation libs.slf4j_api
     implementation libs.ws_rs_api
-=======
-    compile libs.javax_servlet_api
-    compile libs.slf4j_api
-    compile libs.ws_rs_api
->>>>>>> b7408da2
 }