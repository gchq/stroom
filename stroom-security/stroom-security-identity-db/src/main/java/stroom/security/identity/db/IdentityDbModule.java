package stroom.security.identity.db;

import stroom.db.util.AbstractFlyWayDbModule;
import stroom.db.util.DataSourceProxy;
<<<<<<< HEAD
import stroom.security.identity.account.AccountDao;
import stroom.security.identity.config.IdentityConfig;
import stroom.security.identity.openid.OpenIdClientDao;
import stroom.security.identity.token.ApiKeyDao;
import stroom.security.identity.token.JwkDao;
import stroom.security.identity.token.KeyTypeDao;
=======
import stroom.security.identity.config.IdentityConfig.IdentityDbConfig;
import stroom.util.guice.GuiceUtil;
>>>>>>> 8d849d62

import javax.sql.DataSource;

public class IdentityDbModule extends AbstractFlyWayDbModule<IdentityDbConfig, IdentityDbConnProvider> {

    private static final String MODULE = "stroom-security-identity";
    private static final String FLYWAY_LOCATIONS = "stroom/security/identity/db/migration";
    private static final String FLYWAY_TABLE = "identity_schema_history";

    @Override
    protected void configure() {
        super.configure();

<<<<<<< HEAD
        bind(ApiKeyDao.class).to(ApiKeyDaoImpl.class);
        bind(AccountDao.class).to(AccountDaoImpl.class);
        bind(JwkDao.class).to(JwkDaoImpl.class);
        bind(KeyTypeDao.class).to(KeyTypeDaoImpl.class);
        bind(OpenIdClientDao.class).to(OpenIdClientDaoImpl.class);
=======

        // MultiBind the connection provider so we can see status for all databases.
        GuiceUtil.buildMultiBinder(binder(), DataSource.class)
                .addBinding(IdentityDbConnProvider.class);
>>>>>>> 8d849d62
    }

    @Override
    protected String getFlyWayTableName() {
        return FLYWAY_TABLE;
    }

    @Override
    protected String getModuleName() {
        return MODULE;
    }

    @Override
    protected String getFlyWayLocation() {
        return FLYWAY_LOCATIONS;
    }

    @Override
    protected Class<IdentityDbConnProvider> getConnectionProviderType() {
        return IdentityDbConnProvider.class;
    }

    @Override
    protected IdentityDbConnProvider createConnectionProvider(final DataSource dataSource) {
        return new DataSourceImpl(dataSource);
    }

    public static class DataSourceImpl extends DataSourceProxy implements IdentityDbConnProvider {

        public DataSourceImpl(final DataSource dataSource) {
            super(dataSource);
        }
    }
}<|MERGE_RESOLUTION|>--- conflicted
+++ resolved
@@ -2,17 +2,13 @@
 
 import stroom.db.util.AbstractFlyWayDbModule;
 import stroom.db.util.DataSourceProxy;
-<<<<<<< HEAD
+import stroom.security.identity.config.IdentityConfig.IdentityDbConfig;
 import stroom.security.identity.account.AccountDao;
 import stroom.security.identity.config.IdentityConfig;
 import stroom.security.identity.openid.OpenIdClientDao;
-import stroom.security.identity.token.ApiKeyDao;
 import stroom.security.identity.token.JwkDao;
-import stroom.security.identity.token.KeyTypeDao;
-=======
-import stroom.security.identity.config.IdentityConfig.IdentityDbConfig;
-import stroom.util.guice.GuiceUtil;
->>>>>>> 8d849d62
+import stroom.security.identity.token.TokenDao;
+import stroom.security.identity.token.TokenTypeDao;
 
 import javax.sql.DataSource;
 
@@ -26,18 +22,16 @@
     protected void configure() {
         super.configure();
 
-<<<<<<< HEAD
-        bind(ApiKeyDao.class).to(ApiKeyDaoImpl.class);
-        bind(AccountDao.class).to(AccountDaoImpl.class);
-        bind(JwkDao.class).to(JwkDaoImpl.class);
-        bind(KeyTypeDao.class).to(KeyTypeDaoImpl.class);
-        bind(OpenIdClientDao.class).to(OpenIdClientDaoImpl.class);
-=======
-
         // MultiBind the connection provider so we can see status for all databases.
         GuiceUtil.buildMultiBinder(binder(), DataSource.class)
                 .addBinding(IdentityDbConnProvider.class);
->>>>>>> 8d849d62
+
+        FIXME // These need to go somewhere
+        bind(TokenDao.class).to(TokenDaoImpl.class);
+        bind(AccountDao.class).to(AccountDaoImpl.class);
+        bind(JwkDao.class).to(JwkDaoImpl.class);
+        bind(TokenTypeDao.class).to(TokenTypeDaoImpl.class);
+        bind(OpenIdClientDao.class).to(OpenIdClientDaoImpl.class);
     }
 
     @Override
