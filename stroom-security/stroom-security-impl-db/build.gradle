--- conflicted
+++ resolved
@@ -11,12 +11,8 @@
     implementation project(':stroom-util')
     implementation project(':stroom-util-shared')
 
-<<<<<<< HEAD
+    implementation libs.commons_lang
     implementation libs.guice
-=======
-    implementation libs.commons_lang
-    implementation libs.guice5
->>>>>>> 22f6b190
     implementation libs.jackson_annotations
     implementation libs.jakarta_inject
     implementation libs.jooq
