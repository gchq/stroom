--- conflicted
+++ resolved
@@ -155,7 +155,6 @@
 
         final ApiKeyRecord apiKeyRecord;
         try {
-<<<<<<< HEAD
             apiKeyRecord = JooqUtil.contextResult(securityDbConnProvider, context -> context
                     .insertInto(API_KEY)
                     .columns(API_KEY.VERSION,
@@ -165,6 +164,7 @@
                             API_KEY.UPDATE_USER,
                             API_KEY.FK_OWNER_UUID,
                             API_KEY.API_KEY_HASH,
+                                    API_KEY.HASH_ALGORITHM,
                             API_KEY.API_KEY_PREFIX,
                             API_KEY.EXPIRES_ON_MS,
                             API_KEY.NAME,
@@ -177,6 +177,7 @@
                             userIdentityForAudit,
                             Objects.requireNonNull(createHashedApiKeyRequest.getOwner().getUuid()),
                             hashedApiKeyParts.apiKeyHash(),
+                                    createHashedApiKeyRequest.getHashAlgorithm().getPrimitiveValue(),
                             hashedApiKeyParts.apiKeyPrefix(),
                             createHashedApiKeyRequest.getExpireTimeMs(),
                             createHashedApiKeyRequest.getName(),
@@ -184,38 +185,6 @@
                             createHashedApiKeyRequest.getEnabled())
                     .returning(API_KEY.ID)
                     .fetchOne()
-=======
-            apiKeyRecord = JooqUtil.contextResult(securityDbConnProvider, context ->
-                    context.insertInto(API_KEY,
-                                    API_KEY.VERSION,
-                                    API_KEY.CREATE_TIME_MS,
-                                    API_KEY.CREATE_USER,
-                                    API_KEY.UPDATE_TIME_MS,
-                                    API_KEY.UPDATE_USER,
-                                    API_KEY.FK_OWNER_UUID,
-                                    API_KEY.API_KEY_HASH,
-                                    API_KEY.HASH_ALGORITHM,
-                                    API_KEY.API_KEY_PREFIX,
-                                    API_KEY.EXPIRES_ON_MS,
-                                    API_KEY.NAME,
-                                    API_KEY.COMMENTS,
-                                    API_KEY.ENABLED)
-                            .values(version,
-                                    nowMs,
-                                    userIdentityForAudit,
-                                    nowMs,
-                                    userIdentityForAudit,
-                                    Objects.requireNonNull(createHashedApiKeyRequest.getOwner().getUuid()),
-                                    hashedApiKeyParts.apiKeyHash(),
-                                    createHashedApiKeyRequest.getHashAlgorithm().getPrimitiveValue(),
-                                    hashedApiKeyParts.apiKeyPrefix(),
-                                    createHashedApiKeyRequest.getExpireTimeMs(),
-                                    createHashedApiKeyRequest.getName(),
-                                    createHashedApiKeyRequest.getComments(),
-                                    createHashedApiKeyRequest.getEnabled())
-                            .returning(API_KEY.ID)
-                            .fetchOne()
->>>>>>> 45cf994f
             );
         } catch (DataAccessException e) {
             final Throwable rootCause = ExceptionUtils.getRootCause(e);
