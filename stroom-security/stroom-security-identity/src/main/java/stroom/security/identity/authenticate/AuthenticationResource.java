/*
 *
 *   Copyright 2017 Crown Copyright
 *
 *   Licensed under the Apache License, Version 2.0 (the "License");
 *   you may not use this file except in compliance with the License.
 *   You may obtain a copy of the License at
 *
 *       http://www.apache.org/licenses/LICENSE-2.0
 *
 *   Unless required by applicable law or agreed to in writing, software
 *   distributed under the License is distributed on an "AS IS" BASIS,
 *   WITHOUT WARRANTIES OR CONDITIONS OF ANY KIND, either express or implied.
 *   See the License for the specific language governing permissions and
 *   limitations under the License.
 *
 */

package stroom.security.identity.authenticate;

import stroom.security.identity.config.PasswordPolicyConfig;
import stroom.security.openid.api.OpenId;
import stroom.util.shared.ResourcePaths;
import stroom.util.shared.RestResource;

import com.codahale.metrics.annotation.Timed;
import io.swagger.annotations.Api;
import io.swagger.annotations.ApiOperation;
import io.swagger.annotations.ApiParam;

import javax.servlet.http.HttpServletRequest;
import javax.validation.constraints.NotNull;
import javax.ws.rs.Consumes;
import javax.ws.rs.GET;
import javax.ws.rs.POST;
import javax.ws.rs.Path;
import javax.ws.rs.PathParam;
import javax.ws.rs.Produces;
import javax.ws.rs.QueryParam;
import javax.ws.rs.core.Context;
import javax.ws.rs.core.MediaType;

@Path(AuthenticationResource.BASE_PATH)
@Produces(MediaType.APPLICATION_JSON)
@Consumes(MediaType.APPLICATION_JSON)
<<<<<<< HEAD
@Api(tags = "Authentication")
=======
@Api(tags = {"Authentication"})
>>>>>>> f213cfd3
public interface AuthenticationResource extends RestResource {
    String BASE_PATH = "/authentication" + ResourcePaths.V1;

    @GET
    @Path("/noauth/getAuthenticationState")
    @Timed
    @NotNull
    @ApiOperation("Get the current authentication state")
    AuthenticationState getAuthenticationState(@Context @NotNull HttpServletRequest request);

    /**
     * We expect the user to have a session if they're trying to log in.
     * If they don't then they need to be directed to an application that will submit
     * an AuthenticationRequest to /authenticate.
     */
    @POST
    @Path("/noauth/login")
    @Timed
    @NotNull
<<<<<<< HEAD
    @ApiOperation("Handle a login request made using username and password credentials.")
=======
    @ApiOperation(value = "Handle a login request made using username and password credentials.")
>>>>>>> f213cfd3
    LoginResponse login(
            @Context @NotNull HttpServletRequest request,
            @ApiParam("Credentials") @NotNull LoginRequest loginRequest);

    @GET
    @Path("/logout")
    @Timed
    @NotNull
    @ApiOperation("Log a user out of their session")
    Boolean logout(
            @Context @NotNull HttpServletRequest request,
            @QueryParam(OpenId.REDIRECT_URI) @NotNull String redirectUri);

    @POST
    @Path("/noauth/confirmPassword")
    @Timed
    @NotNull
<<<<<<< HEAD
    @ApiOperation("Confirm an authenticated users current password.")
=======
    @ApiOperation(value = "Confirm an authenticated users current password.")
>>>>>>> f213cfd3
    ConfirmPasswordResponse confirmPassword(
            @Context @NotNull HttpServletRequest request,
            @ApiParam("confirmPasswordRequest") @NotNull ConfirmPasswordRequest confirmPasswordRequest);


    @POST
    @Path("/noauth/changePassword")
    @Timed
    @NotNull
<<<<<<< HEAD
    @ApiOperation("Change a user's password.")
=======
    @ApiOperation(value = "Change a user's password.")
>>>>>>> f213cfd3
    ChangePasswordResponse changePassword(
            @Context @NotNull HttpServletRequest request,
            @ApiParam("changePasswordRequest") @NotNull ChangePasswordRequest changePasswordRequest);

    @GET
    @Path("/noauth/reset/{email}")
    @Timed
    @NotNull
<<<<<<< HEAD
    @ApiOperation("Reset a user account using an email address.")
=======
    @ApiOperation(value = "Reset a user account using an email address.")
>>>>>>> f213cfd3
    Boolean resetEmail(
            @Context @NotNull HttpServletRequest request,
            @PathParam("email") String emailAddress);

    @POST
    @Path("resetPassword")
    @Timed
    @NotNull
<<<<<<< HEAD
    @ApiOperation("Reset an authenticated user's password.")
=======
    @ApiOperation(value = "Reset an authenticated user's password.")
>>>>>>> f213cfd3
    ChangePasswordResponse resetPassword(
            @Context @NotNull HttpServletRequest request,
            @ApiParam("changePasswordRequest") @NotNull ResetPasswordRequest req);

    @GET
    @Path("needsPasswordChange")
    @Timed
    @NotNull
<<<<<<< HEAD
    @ApiOperation("Check if a user's password needs changing.")
=======
    @ApiOperation(value = "Check if a user's password needs changing.")
>>>>>>> f213cfd3
    Boolean needsPasswordChange(@QueryParam("email") String email);

    @GET
    @Path("/noauth/fetchPasswordPolicy")
    @Timed
    @NotNull
<<<<<<< HEAD
    @ApiOperation("Get the password policy")
=======
    @ApiOperation(value = "Get the password policy")
>>>>>>> f213cfd3
    PasswordPolicyConfig fetchPasswordPolicy();
}<|MERGE_RESOLUTION|>--- conflicted
+++ resolved
@@ -43,11 +43,7 @@
 @Path(AuthenticationResource.BASE_PATH)
 @Produces(MediaType.APPLICATION_JSON)
 @Consumes(MediaType.APPLICATION_JSON)
-<<<<<<< HEAD
 @Api(tags = "Authentication")
-=======
-@Api(tags = {"Authentication"})
->>>>>>> f213cfd3
 public interface AuthenticationResource extends RestResource {
     String BASE_PATH = "/authentication" + ResourcePaths.V1;
 
@@ -67,11 +63,7 @@
     @Path("/noauth/login")
     @Timed
     @NotNull
-<<<<<<< HEAD
     @ApiOperation("Handle a login request made using username and password credentials.")
-=======
-    @ApiOperation(value = "Handle a login request made using username and password credentials.")
->>>>>>> f213cfd3
     LoginResponse login(
             @Context @NotNull HttpServletRequest request,
             @ApiParam("Credentials") @NotNull LoginRequest loginRequest);
@@ -89,11 +81,7 @@
     @Path("/noauth/confirmPassword")
     @Timed
     @NotNull
-<<<<<<< HEAD
     @ApiOperation("Confirm an authenticated users current password.")
-=======
-    @ApiOperation(value = "Confirm an authenticated users current password.")
->>>>>>> f213cfd3
     ConfirmPasswordResponse confirmPassword(
             @Context @NotNull HttpServletRequest request,
             @ApiParam("confirmPasswordRequest") @NotNull ConfirmPasswordRequest confirmPasswordRequest);
@@ -103,11 +91,7 @@
     @Path("/noauth/changePassword")
     @Timed
     @NotNull
-<<<<<<< HEAD
     @ApiOperation("Change a user's password.")
-=======
-    @ApiOperation(value = "Change a user's password.")
->>>>>>> f213cfd3
     ChangePasswordResponse changePassword(
             @Context @NotNull HttpServletRequest request,
             @ApiParam("changePasswordRequest") @NotNull ChangePasswordRequest changePasswordRequest);
@@ -116,11 +100,7 @@
     @Path("/noauth/reset/{email}")
     @Timed
     @NotNull
-<<<<<<< HEAD
     @ApiOperation("Reset a user account using an email address.")
-=======
-    @ApiOperation(value = "Reset a user account using an email address.")
->>>>>>> f213cfd3
     Boolean resetEmail(
             @Context @NotNull HttpServletRequest request,
             @PathParam("email") String emailAddress);
@@ -129,11 +109,7 @@
     @Path("resetPassword")
     @Timed
     @NotNull
-<<<<<<< HEAD
     @ApiOperation("Reset an authenticated user's password.")
-=======
-    @ApiOperation(value = "Reset an authenticated user's password.")
->>>>>>> f213cfd3
     ChangePasswordResponse resetPassword(
             @Context @NotNull HttpServletRequest request,
             @ApiParam("changePasswordRequest") @NotNull ResetPasswordRequest req);
@@ -142,21 +118,13 @@
     @Path("needsPasswordChange")
     @Timed
     @NotNull
-<<<<<<< HEAD
     @ApiOperation("Check if a user's password needs changing.")
-=======
-    @ApiOperation(value = "Check if a user's password needs changing.")
->>>>>>> f213cfd3
     Boolean needsPasswordChange(@QueryParam("email") String email);
 
     @GET
     @Path("/noauth/fetchPasswordPolicy")
     @Timed
     @NotNull
-<<<<<<< HEAD
     @ApiOperation("Get the password policy")
-=======
-    @ApiOperation(value = "Get the password policy")
->>>>>>> f213cfd3
     PasswordPolicyConfig fetchPasswordPolicy();
 }