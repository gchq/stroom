package stroom.security.identity.account;

import stroom.security.identity.authenticate.CredentialValidationResult;

import java.time.Duration;
import java.util.Optional;

public interface AccountDao {
<<<<<<< HEAD

    ResultPage<Account> list();
=======
    AccountResultPage list();
>>>>>>> f213cfd3

    AccountResultPage search(SearchAccountRequest request);

    Account create(Account account, String password);

    Optional<Integer> getId(String userId);

    Optional<Account> get(String userId);

    Optional<Account> get(int id);

    void update(Account account);

    void delete(int id);

    void recordSuccessfulLogin(String userId);

    CredentialValidationResult validateCredentials(String username, String password);

    boolean incrementLoginFailures(String userId);

    void changePassword(String userId, String newPassword);

    Boolean needsPasswordChange(String userId,
                                Duration mandatoryPasswordChangeDuration,
                                boolean forcePasswordChangeOnFirstLogin);

    int deactivateNewInactiveUsers(Duration neverUsedAccountDeactivationThreshold);

    int deactivateInactiveUsers(Duration unusedAccountDeactivationThreshold);
}<|MERGE_RESOLUTION|>--- conflicted
+++ resolved
@@ -6,12 +6,8 @@
 import java.util.Optional;
 
 public interface AccountDao {
-<<<<<<< HEAD
 
-    ResultPage<Account> list();
-=======
     AccountResultPage list();
->>>>>>> f213cfd3
 
     AccountResultPage search(SearchAccountRequest request);
 
