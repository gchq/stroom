--- conflicted
+++ resolved
@@ -6,12 +6,8 @@
 import java.util.Optional;
 
 public interface TokenService {
-<<<<<<< HEAD
 
-    ResultPage<Token> list();
-=======
     TokenResultPage list();
->>>>>>> f213cfd3
 
     TokenResultPage search(SearchTokenRequest request);
 
