--- conflicted
+++ resolved
@@ -572,20 +572,11 @@
             // The public key is PEM format.
             return decodePublicKey(pubKey, "EC");
         } else {
-<<<<<<< HEAD
-            throw new RuntimeException("Unable to retrieve public key from \"" +
-                                       uri +
-                                       "\"" +
-                                       res.getStatus() +
-                                       ": " +
-                                       res.readEntity(String.class));
-=======
             throw new AuthenticationException(LogUtil.message(
                     "Unable to retrieve public key from uri: '{}', status: {}, response: '{}'",
                     uri,
                     status,
                     LogUtil.swallowExceptions(() -> res.readEntity(String.class))));
->>>>>>> 48c5fd61
         }
     }
 
