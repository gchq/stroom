/*
 * Copyright 2016 Crown Copyright
 *
 * Licensed under the Apache License, Version 2.0 (the "License");
 * you may not use this file except in compliance with the License.
 * You may obtain a copy of the License at
 *
 *     http://www.apache.org/licenses/LICENSE-2.0
 *
 * Unless required by applicable law or agreed to in writing, software
 * distributed under the License is distributed on an "AS IS" BASIS,
 * WITHOUT WARRANTIES OR CONDITIONS OF ANY KIND, either express or implied.
 * See the License for the specific language governing permissions and
 * limitations under the License.
 */

package stroom.resource.impl;

import stroom.resource.api.ResourceStore;
import stroom.task.api.TaskContextFactory;
import stroom.util.io.FileUtil;
import stroom.util.io.TempDirProvider;
import stroom.util.logging.LambdaLogger;
import stroom.util.logging.LambdaLoggerFactory;
import stroom.util.shared.ResourceKey;

import jakarta.inject.Inject;
import jakarta.inject.Singleton;

import java.io.IOException;
import java.io.UncheckedIOException;
import java.nio.file.Files;
import java.nio.file.Path;
<<<<<<< HEAD
import java.nio.file.Paths;
import java.util.HashSet;
import java.util.Set;
=======
import java.time.Instant;
import java.util.Map;
import java.util.UUID;
import java.util.concurrent.ConcurrentHashMap;
import javax.inject.Inject;
import javax.inject.Singleton;
>>>>>>> 33600683

/**
 * Simple Store that gives you 1 hour to use your temp file before it deletes it.
 */
@Singleton
public class ResourceStoreImpl implements ResourceStore {

    private static final LambdaLogger LOGGER = LambdaLoggerFactory.getLogger(ResourceStoreImpl.class);

    private final TempDirProvider tempDirProvider;
    private final TaskContextFactory taskContextFactory;
    private final Map<String, ResourceItem> currentFiles = new ConcurrentHashMap<>();

    private volatile Instant lastCleanupTime;

    @Inject
    public ResourceStoreImpl(final TempDirProvider tempDirProvider,
                             final TaskContextFactory taskContextFactory) {
        this.tempDirProvider = tempDirProvider;
        this.taskContextFactory = taskContextFactory;
    }

    private Path getTempDir() {
        final Path tempDir = tempDirProvider.get().resolve("resources");
        try {
            Files.createDirectories(tempDir);
        } catch (final IOException e) {
            throw new UncheckedIOException(e);
        }
        return tempDir;
    }

    void startup() {
        FileUtil.deleteContents(getTempDir());
    }

    void shutdown() {
        FileUtil.deleteContents(getTempDir());
    }

    @Override
    public ResourceKey createTempFile(final String name) {
        final String uuid = UUID.randomUUID().toString();
        final Path path = getTempDir().resolve(uuid);
        final ResourceKey resourceKey = new ResourceKey(uuid, name);
        final ResourceItem resourceItem = new ResourceItem(resourceKey, path, Instant.now());
        currentFiles.put(uuid, resourceItem);
        return resourceKey;
    }

    @Override
    public void deleteTempFile(final ResourceKey resourceKey) {
        final ResourceItem resourceItem = currentFiles.remove(resourceKey.getKey());
        if (resourceItem != null) {
            final Path file = resourceItem.getPath();
            try {
                Files.deleteIfExists(file);
            } catch (final IOException e) {
                throw new UncheckedIOException(e);
            }
        }
    }

    @Override
    public Path getTempFile(final ResourceKey resourceKey) {
        // File gone !
        final ResourceItem resourceItem = currentFiles.get(resourceKey.getKey());
        if (resourceItem == null) {
            return null;
        }
        resourceItem.setLastAccessTime(Instant.now());
        return resourceItem.getPath();
    }

    void execute() {
        taskContextFactory.current().info(() -> "Deleting temp files");
        cleanup();
    }

    /**
     * Delete files that haven't been accessed since the last cleanup.
     * This allows us to choose the cleanup frequency.
     */
    private synchronized void cleanup() {
        if (lastCleanupTime != null) {
            // Delete anything that hasn't been accessed since we were last asked to cleanup.
            currentFiles.values().forEach(resourceItem -> {
                try {
                    if (resourceItem.getLastAccessTime().isBefore(lastCleanupTime)) {
                        deleteTempFile(resourceItem.getResourceKey());
                    }
                } catch (final RuntimeException e) {
                    LOGGER.error(e::getMessage, e);
                }
            });
        }
        lastCleanupTime = Instant.now();
    }

    private static class ResourceItem {

        private final ResourceKey resourceKey;
        private final Path path;
        private final Instant createTime;
        private volatile Instant lastAccessTime;

        public ResourceItem(final ResourceKey resourceKey,
                            final Path path,
                            final Instant createTime) {
            this.resourceKey = resourceKey;
            this.path = path;
            this.createTime = createTime;
            this.lastAccessTime = createTime;
        }

        public ResourceKey getResourceKey() {
            return resourceKey;
        }

        public Path getPath() {
            return path;
        }

        public Instant getCreateTime() {
            return createTime;
        }

        public Instant getLastAccessTime() {
            return lastAccessTime;
        }

        public void setLastAccessTime(final Instant lastAccessTime) {
            this.lastAccessTime = lastAccessTime;
        }

        @Override
        public String toString() {
            return "ResourceItem{" +
                    "resourceKey=" + resourceKey +
                    ", path=" + path +
                    ", createTime=" + createTime +
                    ", lastAccessTime=" + lastAccessTime +
                    '}';
        }
    }
}<|MERGE_RESOLUTION|>--- conflicted
+++ resolved
@@ -31,18 +31,10 @@
 import java.io.UncheckedIOException;
 import java.nio.file.Files;
 import java.nio.file.Path;
-<<<<<<< HEAD
-import java.nio.file.Paths;
-import java.util.HashSet;
-import java.util.Set;
-=======
 import java.time.Instant;
 import java.util.Map;
 import java.util.UUID;
 import java.util.concurrent.ConcurrentHashMap;
-import javax.inject.Inject;
-import javax.inject.Singleton;
->>>>>>> 33600683
 
 /**
  * Simple Store that gives you 1 hour to use your temp file before it deletes it.
