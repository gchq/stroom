--- conflicted
+++ resolved
@@ -16,7 +16,6 @@
 
 package stroom.resource.impl;
 
-import stroom.data.zip.StroomFileNameUtil;
 import stroom.resource.api.ResourceStore;
 import stroom.util.servlet.HttpServletRequestHolder;
 import stroom.util.shared.IsServlet;
@@ -121,35 +120,15 @@
                 final ResourceKey resourceKey = getRealKey(new ResourceKey(uuid, null));
                 if (resourceKey != null) {
                     try {
-<<<<<<< HEAD
                         final Path tempFile = resourceStore.getTempFile(resourceKey);
                         if (tempFile != null && Files.isRegularFile(tempFile)) {
-                            if (resourceKey.getName().toLowerCase().endsWith(".zip")) {
+                            if (resourceKey.getName().toLowerCase().endsWith(ZIP_EXTENSION)) {
                                 resp.setContentType("application/zip");
                             } else {
                                 resp.setContentType("application/octet-stream");
                             }
                             resp.getOutputStream().write(Files.readAllBytes(tempFile));
                             found = true;
-=======
-                        final Path baseFilePath = resourceStore.getTempFile(resourceKey);
-                        if (baseFilePath != null) {
-                            final Path filePath = baseFilePath.getParent().resolve((
-                                    StroomFileNameUtil.constructFilename(null,
-                                            0,
-                                            baseFilePath.getFileName().toString(),
-                                            null,
-                                            ZIP_EXTENSION)));
-                            if (Files.isRegularFile(filePath)) {
-                                if (resourceKey.getName().toLowerCase().endsWith(ZIP_EXTENSION)) {
-                                    resp.setContentType("application/zip");
-                                } else {
-                                    resp.setContentType("application/octet-stream");
-                                }
-                                resp.getOutputStream().write(Files.readAllBytes(filePath));
-                                found = true;
-                            }
->>>>>>> 376c8106
                         }
                     } finally {
                         deleteTempFile(resourceKey);
