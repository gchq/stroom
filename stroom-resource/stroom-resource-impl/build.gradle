--- conflicted
+++ resolved
@@ -8,18 +8,11 @@
     implementation project(':stroom-util')
     implementation project(':stroom-util-shared')
 
-<<<<<<< HEAD
-    compile libs.eventLogging
-    compile libs.guice5
-    compile libs.javax_inject
-    compile libs.jakarta_servlet_api
-=======
     implementation libs.eventLogging
     implementation libs.guice5
     implementation libs.jackson_annotations
+    implementation libs.jakarta_servlet_api
     implementation libs.javax_inject
-    implementation libs.javax_servlet_api
->>>>>>> 1ff9e4a8
     
     testImplementation libs.assertj_core
     testImplementation libs.mockito_core
