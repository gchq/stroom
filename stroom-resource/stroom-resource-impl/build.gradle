ext.moduleName = 'stroom.resource.impl'

dependencies {
    implementation project(':stroom-job:stroom-job-api')
    implementation project(':stroom-lifecycle:stroom-lifecycle-api')
    implementation project(':stroom-resource:stroom-resource-api')
    implementation project(':stroom-task:stroom-task-api')
    implementation project(':stroom-util')
    implementation project(':stroom-util-shared')

    implementation libs.eventLogging
    implementation libs.guice
    implementation libs.jackson_annotations
    implementation libs.jakarta_servlet_api
<<<<<<< HEAD
    implementation libs.jakarta_inject

=======
    implementation libs.javax_inject
    implementation libs.slf4j_api
    
>>>>>>> b04d3db6
    testImplementation libs.assertj_core
    testImplementation libs.mockito_core
    testImplementation libs.mockito_junit_jupiter

    testImplementation libs.junit_jupiter_api

    // The following logging libs are needed when running junits outside dropwizard
    testRuntimeOnly libs.jakarta_activation
    testRuntimeOnly libs.jaxb_impl
    testRuntimeOnly libs.jcl_over_slf4j
    testRuntimeOnly libs.jul_to_slf4j
    testRuntimeOnly libs.junit_jupiter_engine
    testRuntimeOnly libs.log4j_over_slf4j
    testRuntimeOnly libs.logback_classic
    testRuntimeOnly libs.logback_core
}<|MERGE_RESOLUTION|>--- conflicted
+++ resolved
@@ -12,14 +12,9 @@
     implementation libs.guice
     implementation libs.jackson_annotations
     implementation libs.jakarta_servlet_api
-<<<<<<< HEAD
     implementation libs.jakarta_inject
+    implementation libs.slf4j_api
 
-=======
-    implementation libs.javax_inject
-    implementation libs.slf4j_api
-    
->>>>>>> b04d3db6
     testImplementation libs.assertj_core
     testImplementation libs.mockito_core
     testImplementation libs.mockito_junit_jupiter
