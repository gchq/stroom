--- conflicted
+++ resolved
@@ -9,19 +9,11 @@
     implementation project(':stroom-util-shared')
 
     implementation libs.eventLogging
-<<<<<<< HEAD
-    implementation libs.guice7
-    implementation libs.jackson_annotations
-    implementation libs.jakarta_servlet_api
-    implementation libs.jakarta_inject
-    
-=======
     implementation libs.guice
     implementation libs.jackson_annotations
     implementation libs.jakarta_servlet_api
     implementation libs.jakarta_inject
 
->>>>>>> d2116a58
     testImplementation libs.assertj_core
     testImplementation libs.mockito_core
     testImplementation libs.mockito_junit_jupiter
