/*
 * Copyright 2024 Crown Copyright
 *
 * Licensed under the Apache License, Version 2.0 (the "License");
 * you may not use this file except in compliance with the License.
 * You may obtain a copy of the License at
 *
 *     http://www.apache.org/licenses/LICENSE-2.0
 *
 * Unless required by applicable law or agreed to in writing, software
 * distributed under the License is distributed on an "AS IS" BASIS,
 * WITHOUT WARRANTIES OR CONDITIONS OF ANY KIND, either express or implied.
 * See the License for the specific language governing permissions and
 * limitations under the License.
 */

package stroom.db.util;

import stroom.docref.StringMatch;
import stroom.util.logging.LambdaLogger;
import stroom.util.logging.LambdaLoggerFactory;

import org.jooq.Condition;
import org.jooq.Field;
import org.jooq.impl.DSL;

<<<<<<< HEAD
// This is effectively tested via IndexFieldDaoImpl
=======
import java.util.stream.Collectors;

>>>>>>> bee79e4b
public class StringMatchConditionUtil {

    private static final LambdaLogger LOGGER = LambdaLoggerFactory.getLogger(StringMatchConditionUtil.class);

    private StringMatchConditionUtil() {
        // Util.
    }

    public static Condition getCondition(final Field<String> field,
                                         final StringMatch stringMatch) {
<<<<<<< HEAD
        final Condition condition;
        if (stringMatch == null) {
            condition = DSL.trueCondition();
        } else {
            condition = switch (stringMatch.getMatchType()) {
                case NULL -> field.isNull();
                case NON_NULL -> field.isNotNull();
                case BLANK -> field.likeRegex("^[[:space:]]*$");
                case EMPTY -> field.eq("");
                case NULL_OR_BLANK -> field.isNull().or(field.likeRegex(
                        "^[[:space:]]*$"));
                case NULL_OR_EMPTY -> field.isNull().or(field.eq(
                        ""));

                // IMPORTANT:
                // At the time of writing, the collation on all the tables is utf8mb4_0900_ai_ci,
                // which is insensitive on accent and case. If there is a unique key on a varchar
                // column, and you try to insert 'foo' and 'FOO' the latter will violate the key due
                // to the collation. Thus, even if we query in a case-sensitive way, the data may already
                // be affected by unique constraints in place.

                case CONTAINS -> getContainsCondition(field, stringMatch);
                case EQUALS -> getEqualsCondition(field, stringMatch);
                case NOT_EQUALS -> getNotEqualsCondition(field, stringMatch);
                case STARTS_WITH -> getStartsWithCondition(field, stringMatch);
                case ENDS_WITH -> getEndsWithCondition(field, stringMatch);
                case REGEX -> getRegexCondition(field, stringMatch);
                default -> DSL.trueCondition();
            };
=======
        Condition condition = DSL.trueCondition();
        if (stringMatch != null) {
            switch (stringMatch.getMatchType()) {
                case ANY -> condition = DSL.trueCondition();
                case NULL -> condition = field.isNull();
                case NON_NULL -> condition = field.isNotNull();
                case BLANK -> condition = field.isNotNull().and(DSL.trim(field).equal(""));
                case NON_BLANK -> condition = field.isNotNull().and(DSL.trim(field).notEqual(""));
                case EMPTY -> condition = field.eq("");
                case NON_EMPTY -> condition = field.isNotNull().and(field.notEqual(""));
                case NULL_OR_BLANK -> condition = field.isNull().or(DSL.trim(field).equal(""));
                case NULL_OR_EMPTY -> condition = field.isNull().or(field.eq(""));
                case CONTAINS -> {
                    if (stringMatch.isCaseSensitive()) {
                        condition = field.contains(stringMatch.getPattern());
                    } else {
                        condition = field.containsIgnoreCase(stringMatch.getPattern());
                    }
                }
                case EQUALS -> {
                    if (stringMatch.isCaseSensitive()) {
                        condition = field.equal(stringMatch.getPattern());
                    } else {
                        condition = field.equalIgnoreCase(stringMatch.getPattern());
                    }
                }
                case NOT_EQUALS -> {
                    if (stringMatch.isCaseSensitive()) {
                        condition = field.notEqual(stringMatch.getPattern());
                    } else {
                        condition = field.notEqualIgnoreCase(stringMatch.getPattern());
                    }
                }
                case STARTS_WITH -> {
                    if (stringMatch.isCaseSensitive()) {
                        condition = field.startsWith(stringMatch.getPattern());
                    } else {
                        condition = field.startsWithIgnoreCase(stringMatch.getPattern());
                    }
                }
                case ENDS_WITH -> {
                    if (stringMatch.isCaseSensitive()) {
                        condition = field.endsWith(stringMatch.getPattern());
                    } else {
                        condition = field.endsWithIgnoreCase(stringMatch.getPattern());
                    }
                }
                case REGEX -> condition = field.likeRegex(stringMatch.getPattern());
                case CHARS_ANYWHERE -> condition = getCharsAnywhereLikePattern(field, stringMatch);
            }
>>>>>>> bee79e4b
        }
        LOGGER.trace("field: {}, stringMatch: {}, condition: {}", field, stringMatch, condition);
        return condition;
    }

<<<<<<< HEAD
    private static Condition getEndsWithCondition(final Field<String> field, final StringMatch stringMatch) {
        if (stringMatch.isCaseSensitive()) {
            // See note above
            return JooqUtil.withCaseSensitiveCollation(field)
                    .endsWith(stringMatch.getPattern());
        } else {
            return field.endsWithIgnoreCase(stringMatch.getPattern());
        }
    }

    private static Condition getStartsWithCondition(final Field<String> field, final StringMatch stringMatch) {
        if (stringMatch.isCaseSensitive()) {
            // See note above
            return JooqUtil.withCaseSensitiveCollation(field)
                    .startsWith(stringMatch.getPattern());
        } else {
            return field.startsWithIgnoreCase(stringMatch.getPattern());
        }
    }

    private static Condition getNotEqualsCondition(final Field<String> field, final StringMatch stringMatch) {
        if (stringMatch.isCaseSensitive()) {
            // See note above
            return JooqUtil.withCaseSensitiveCollation(field)
                    .notEqual(stringMatch.getPattern());
        } else {
            return field.notEqualIgnoreCase(stringMatch.getPattern());
        }
    }

    private static Condition getEqualsCondition(final Field<String> field, final StringMatch stringMatch) {
        if (stringMatch.isCaseSensitive()) {
            // See note above
            return JooqUtil.withCaseSensitiveCollation(field)
                    .equal(stringMatch.getPattern());
        } else {
            return field.equalIgnoreCase(stringMatch.getPattern());
        }
    }

    private static Condition getContainsCondition(final Field<String> field, final StringMatch stringMatch) {
        if (stringMatch.isCaseSensitive()) {
            // See note above
            return JooqUtil.withCaseSensitiveCollation(field)
                    .contains(stringMatch.getPattern());
        } else {
            return field.containsIgnoreCase(stringMatch.getPattern());
        }
    }

    private static Condition getRegexCondition(final Field<String> field, final StringMatch stringMatch) {
        if (stringMatch.isCaseSensitive()) {
            // See note above
            return JooqUtil.withCaseSensitiveCollation(field)
                    .likeRegex(stringMatch.getPattern());
        } else {
            return field.likeRegex(stringMatch.getPattern());
=======
    private static Condition getCharsAnywhereLikePattern(final Field<String> field,
                                                         final StringMatch stringMatch) {
        String effectivePattern = stringMatch.getPattern().chars()
                .mapToObj(i -> (char) i)
                .map(chr -> Character.toString(chr))
                .collect(Collectors.joining("%"));
        effectivePattern = "%" + effectivePattern + "%";
        if (stringMatch.isCaseSensitive()) {
            return field.like(effectivePattern);
        } else {
            effectivePattern = effectivePattern.toLowerCase();
            return DSL.lower(field).like(effectivePattern);
>>>>>>> bee79e4b
        }
    }
}<|MERGE_RESOLUTION|>--- conflicted
+++ resolved
@@ -24,12 +24,9 @@
 import org.jooq.Field;
 import org.jooq.impl.DSL;
 
-<<<<<<< HEAD
-// This is effectively tested via IndexFieldDaoImpl
-=======
 import java.util.stream.Collectors;
 
->>>>>>> bee79e4b
+// This is effectively tested via IndexFieldDaoImpl
 public class StringMatchConditionUtil {
 
     private static final LambdaLogger LOGGER = LambdaLoggerFactory.getLogger(StringMatchConditionUtil.class);
@@ -40,7 +37,6 @@
 
     public static Condition getCondition(final Field<String> field,
                                          final StringMatch stringMatch) {
-<<<<<<< HEAD
         final Condition condition;
         if (stringMatch == null) {
             condition = DSL.trueCondition();
@@ -48,12 +44,12 @@
             condition = switch (stringMatch.getMatchType()) {
                 case NULL -> field.isNull();
                 case NON_NULL -> field.isNotNull();
-                case BLANK -> field.likeRegex("^[[:space:]]*$");
+                case BLANK -> field.isNotNull().and(DSL.trim(field).equal(""));
+                case NON_BLANK -> field.isNotNull().and(DSL.trim(field).notEqual(""));
                 case EMPTY -> field.eq("");
-                case NULL_OR_BLANK -> field.isNull().or(field.likeRegex(
-                        "^[[:space:]]*$"));
-                case NULL_OR_EMPTY -> field.isNull().or(field.eq(
-                        ""));
+                case NON_EMPTY -> field.isNotNull().and(field.notEqual(""));
+                case NULL_OR_BLANK -> field.isNull().or(DSL.trim(field).equal(""));
+                case NULL_OR_EMPTY -> field.isNull().or(field.eq(""));
 
                 // IMPORTANT:
                 // At the time of writing, the collation on all the tables is utf8mb4_0900_ai_ci,
@@ -68,66 +64,14 @@
                 case STARTS_WITH -> getStartsWithCondition(field, stringMatch);
                 case ENDS_WITH -> getEndsWithCondition(field, stringMatch);
                 case REGEX -> getRegexCondition(field, stringMatch);
+                case CHARS_ANYWHERE -> getCharsAnywhereLikePattern(field, stringMatch);
                 default -> DSL.trueCondition();
             };
-=======
-        Condition condition = DSL.trueCondition();
-        if (stringMatch != null) {
-            switch (stringMatch.getMatchType()) {
-                case ANY -> condition = DSL.trueCondition();
-                case NULL -> condition = field.isNull();
-                case NON_NULL -> condition = field.isNotNull();
-                case BLANK -> condition = field.isNotNull().and(DSL.trim(field).equal(""));
-                case NON_BLANK -> condition = field.isNotNull().and(DSL.trim(field).notEqual(""));
-                case EMPTY -> condition = field.eq("");
-                case NON_EMPTY -> condition = field.isNotNull().and(field.notEqual(""));
-                case NULL_OR_BLANK -> condition = field.isNull().or(DSL.trim(field).equal(""));
-                case NULL_OR_EMPTY -> condition = field.isNull().or(field.eq(""));
-                case CONTAINS -> {
-                    if (stringMatch.isCaseSensitive()) {
-                        condition = field.contains(stringMatch.getPattern());
-                    } else {
-                        condition = field.containsIgnoreCase(stringMatch.getPattern());
-                    }
-                }
-                case EQUALS -> {
-                    if (stringMatch.isCaseSensitive()) {
-                        condition = field.equal(stringMatch.getPattern());
-                    } else {
-                        condition = field.equalIgnoreCase(stringMatch.getPattern());
-                    }
-                }
-                case NOT_EQUALS -> {
-                    if (stringMatch.isCaseSensitive()) {
-                        condition = field.notEqual(stringMatch.getPattern());
-                    } else {
-                        condition = field.notEqualIgnoreCase(stringMatch.getPattern());
-                    }
-                }
-                case STARTS_WITH -> {
-                    if (stringMatch.isCaseSensitive()) {
-                        condition = field.startsWith(stringMatch.getPattern());
-                    } else {
-                        condition = field.startsWithIgnoreCase(stringMatch.getPattern());
-                    }
-                }
-                case ENDS_WITH -> {
-                    if (stringMatch.isCaseSensitive()) {
-                        condition = field.endsWith(stringMatch.getPattern());
-                    } else {
-                        condition = field.endsWithIgnoreCase(stringMatch.getPattern());
-                    }
-                }
-                case REGEX -> condition = field.likeRegex(stringMatch.getPattern());
-                case CHARS_ANYWHERE -> condition = getCharsAnywhereLikePattern(field, stringMatch);
-            }
->>>>>>> bee79e4b
         }
         LOGGER.trace("field: {}, stringMatch: {}, condition: {}", field, stringMatch, condition);
         return condition;
     }
 
-<<<<<<< HEAD
     private static Condition getEndsWithCondition(final Field<String> field, final StringMatch stringMatch) {
         if (stringMatch.isCaseSensitive()) {
             // See note above
@@ -185,7 +129,9 @@
                     .likeRegex(stringMatch.getPattern());
         } else {
             return field.likeRegex(stringMatch.getPattern());
-=======
+        }
+    }
+
     private static Condition getCharsAnywhereLikePattern(final Field<String> field,
                                                          final StringMatch stringMatch) {
         String effectivePattern = stringMatch.getPattern().chars()
@@ -198,7 +144,6 @@
         } else {
             effectivePattern = effectivePattern.toLowerCase();
             return DSL.lower(field).like(effectivePattern);
->>>>>>> bee79e4b
         }
     }
 }