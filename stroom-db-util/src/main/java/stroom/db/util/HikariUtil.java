--- conflicted
+++ resolved
@@ -19,15 +19,11 @@
         // Utility class.
     }
 
-<<<<<<< HEAD
-    public static HikariConfig createConfig(final DbConfig dbConfig) {
+    public static HikariConfig createConfig(final AbstractDbConfig dbConfig) {
         return createConfig(dbConfig, null, null, null);
     }
 
-    public static HikariConfig createConfig(final DbConfig dbConfig,
-=======
     public static HikariConfig createConfig(final AbstractDbConfig dbConfig,
->>>>>>> 8d849d62
                                             final String poolName,
                                             final MetricRegistry metricRegistry,
                                             final HealthCheckRegistry healthCheckRegistry) {
