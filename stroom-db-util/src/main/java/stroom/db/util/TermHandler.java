--- conflicted
+++ resolved
@@ -168,10 +168,6 @@
         } else {
             return docRef.getUuid();
         }
-<<<<<<< HEAD
-        return docRef.getUuid();
-=======
->>>>>>> 1f2edced
     }
 
     private Condition eq(final ExpressionTerm term) {
