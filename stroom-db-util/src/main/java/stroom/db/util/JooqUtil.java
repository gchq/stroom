--- conflicted
+++ resolved
@@ -32,7 +32,6 @@
 import org.jooq.impl.DSL;
 import org.jooq.impl.DefaultConfiguration;
 import org.jooq.impl.SQLDataType;
-import org.slf4j.LoggerFactory;
 
 import java.sql.Connection;
 import java.sql.Date;
@@ -89,11 +88,7 @@
         configuration.setConnection(connection);
 
         // Only add listener for slow queries if its logger is enabled to save the overhead
-<<<<<<< HEAD
-        if (LoggerFactory.getLogger(SlowQueryExecuteListener.class).isDebugEnabled()) {
-=======
         if (SlowQueryExecuteListener.LOGGER.isDebugEnabled()) {
->>>>>>> de18b568
             configuration.setExecuteListener(new SlowQueryExecuteListener());
         }
 
