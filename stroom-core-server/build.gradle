ext.moduleName = 'stroom.core.server'

dependencies {
    compile project(':stroom-config:stroom-config-common')
    compile project(':stroom-core-shared')
    compile project(':stroom-entity-shared')
    compile project(':stroom-security:stroom-security-api')
    compile project(':stroom-docstore:stroom-docstore-shared')
    compile project(':stroom-docstore:stroom-docstore-impl')
    compile project(':stroom-explorer:stroom-explorer-api')
    compile project(':stroom-importexport:stroom-importexport-api')
    compile project(':stroom-statistics:stroom-statistics-api')
    compile project(':stroom-util')
    compile project(':stroom-util-shared')
    compile project(':stroom-data-meta:stroom-data-meta-api')
    compile project(':stroom-data-store:stroom-data-store-api')
    compile project(':stroom-task:stroom-task-api')

    compile libs.eventLogging
    compile libs.stroomDocRef
    compile libs.stroomQueryApi

    compile libs.curator_client
    compile libs.curator_framework
    compile libs.curator_x_discovery
    compile libs.dropwizard_lifecycle
    compile libs.dropwizard_metrics_healthchecks
    compile libs.dropwizard_metrics_annotation

    compile libs.swagger_annotations

    compile libs.hessian
    compile libs.guava
    compile libs.gwt_servlet
    compile libs.commons_exec
    compile libs.commons_lang
    compile libs.commons_compress
    compile libs.commons_io
    compile libs.jackson_annotations
    compile libs.jackson_core
    compile libs.jackson_databind
    compile libs.javax_inject
    compile libs.javax_servlet_api
    compile libs.validation_api
    compile libs.ws_rs_api
    compile libs.curator_x_discovery
    compile libs.jackson_databind
    compile libs.jersey_client
    compile libs.jersey_common
    compile libs.hibernate_jpa_api
    compile libs.hibernate_core
    compile libs.javassist
<<<<<<< HEAD

    compile libs.jaxb_api

=======
    compile libs.saxon_he
>>>>>>> 5ecbdedc
    compile libs.slf4j_api
    compile libs.xml_apis
    compile libs.flyway_core
    compile libs.vavr

    compile libs.hikari
    compile libs.commons_fileupload
<<<<<<< HEAD
    compile libs.guice4
    compile libs.fast_classpath_scanner

    runtime libs.saxon_he
=======
    
>>>>>>> 5ecbdedc
    runtime libs.jackson_annotations
    runtime libs.jackson_core
    runtime libs.jaxb_runtime
    runtime libs.hibernate_entitymanager
    runtime libs.aopalliance
    // dropwizard 1.0.6 uses hibernate-validator 5.2.4.Final
    // dropwizard 1.1.0 uses hibernate-validator 5.3.4.Final
    // so be consistent with dropwizard to avoid problems with different versions of javax.el
    runtime libs.hibernate_validator
    runtime libs.mysql_connector_java
    runtime libs.lucene_core
    runtime libs.lucene_backward_codecs
    runtime libs.lucene_analyzers_common
    runtime libs.lucene_queryparser

    testCompile project(path: ':stroom-util', configuration: 'testArtifacts')

<<<<<<< HEAD
    testCompile project(':stroom-security:stroom-security-impl-mock')
=======
    testCompile libs.assertj_core
>>>>>>> 5ecbdedc
    testCompile libs.junit
    testCompile libs.mockito_core

    // The following logging libs are needed when running junits outside dropwizard
    testRuntime libs.jcl_over_slf4j
    testRuntime libs.jul_to_slf4j
    testRuntime libs.log4j_over_slf4j
    testRuntime libs.logback_classic
    testRuntime libs.logback_core
    testRuntime libs.jaxb_runtime
    testRuntime libs.javax_activation
}<|MERGE_RESOLUTION|>--- conflicted
+++ resolved
@@ -50,28 +50,17 @@
     compile libs.hibernate_jpa_api
     compile libs.hibernate_core
     compile libs.javassist
-<<<<<<< HEAD
-
     compile libs.jaxb_api
-
-=======
     compile libs.saxon_he
->>>>>>> 5ecbdedc
     compile libs.slf4j_api
     compile libs.xml_apis
     compile libs.flyway_core
     compile libs.vavr
-
     compile libs.hikari
     compile libs.commons_fileupload
-<<<<<<< HEAD
     compile libs.guice4
     compile libs.fast_classpath_scanner
 
-    runtime libs.saxon_he
-=======
-    
->>>>>>> 5ecbdedc
     runtime libs.jackson_annotations
     runtime libs.jackson_core
     runtime libs.jaxb_runtime
@@ -89,11 +78,8 @@
 
     testCompile project(path: ':stroom-util', configuration: 'testArtifacts')
 
-<<<<<<< HEAD
     testCompile project(':stroom-security:stroom-security-impl-mock')
-=======
     testCompile libs.assertj_core
->>>>>>> 5ecbdedc
     testCompile libs.junit
     testCompile libs.mockito_core
 
