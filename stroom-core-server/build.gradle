--- conflicted
+++ resolved
@@ -62,14 +62,8 @@
     implementation libs.swagger_annotations
     implementation libs.validation_api
     implementation libs.vavr
-<<<<<<< HEAD
-    implementation libs.hikari
-    implementation libs.commons_fileupload
-    implementation libs.guice4
-=======
     implementation libs.ws_rs_api
     implementation libs.xml_apis
->>>>>>> c897a2fc
 
     runtimeOnly libs.jackson_annotations
     runtimeOnly libs.jackson_core
