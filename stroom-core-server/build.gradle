--- conflicted
+++ resolved
@@ -1,40 +1,6 @@
 ext.moduleName = 'stroom.core.server'
 
 dependencies {
-<<<<<<< HEAD
-    implementation project(':stroom-cache:stroom-cache-api')
-    implementation project(':stroom-config:stroom-config-common')
-    implementation project(':stroom-core-shared')
-    implementation project(':stroom-meta:stroom-meta-api')
-    implementation project(':stroom-data-store:stroom-data-store-api')
-    implementation project(':stroom-db-util')
-    implementation project(':stroom-dictionary:stroom-dictionary-api')
-    implementation project(':stroom-docstore:stroom-docstore-api')
-    implementation project(':stroom-docstore:stroom-docstore-shared')
-    implementation project(':stroom-entity-shared')
-    implementation project(':stroom-event-logging:stroom-event-logging-api')
-    implementation project(':stroom-explorer:stroom-explorer-api')
-    implementation project(':stroom-importexport:stroom-importexport-api')
-    implementation project(':stroom-processor:stroom-processor-api')
-    implementation project(':stroom-security:stroom-security-api')
-    implementation project(':stroom-lifecycle:stroom-lifecycle-api')
-    implementation project(':stroom-node:stroom-node-api')
-    implementation project(':stroom-pipeline')
-    implementation project(':stroom-resourcestore:stroom-resourcestore-api')
-    implementation project(':stroom-security:stroom-security-api')
-    implementation project(':stroom-statistics:stroom-statistics-api')
-    implementation project(':stroom-task:stroom-task-api')
-    implementation project(':stroom-cluster-lock:stroom-cluster-lock-api')
-    implementation project(':stroom-util')
-    implementation project(':stroom-util-shared')
-    implementation project(':stroom-meta:stroom-meta-api')
-    implementation project(':stroom-data-store:stroom-data-store-api')
-    implementation project(':stroom-task:stroom-task-api')
-    implementation project(':stroom-task:stroom-task-shared')
-    implementation project(':stroom-task:stroom-task-cluster-api')
-    implementation project(':stroom-job:stroom-job-api')
-    implementation project(':stroom-job:stroom-job-shared')
-=======
     compile project(':stroom-cache:stroom-cache-api')
     compile project(':stroom-config:stroom-config-common')
     compile project(':stroom-core-shared')
@@ -67,50 +33,10 @@
     compile project(':stroom-task:stroom-task-api')
     compile project(':stroom-task:stroom-task-impl')
     compile project(':stroom-job:stroom-job-api')
->>>>>>> c4a52ac3
 
     compile libs.eventLogging
     compile libs.stroomDocRef
 
-<<<<<<< HEAD
-    implementation libs.commons_compress
-//    implementation libs.commons_exec
-    implementation libs.commons_fileupload
-    implementation libs.commons_io
-    implementation libs.commons_lang
-    implementation libs.curator_client
-    implementation libs.curator_framework
-    implementation libs.curator_x_discovery
-    implementation libs.curator_x_discovery
-    implementation libs.dropwizard_lifecycle
-    implementation libs.dropwizard_metrics_annotation
-    implementation libs.dropwizard_metrics_healthchecks
-    implementation libs.flyway_core
-    implementation libs.guava
-    implementation libs.guice4
-    implementation libs.gwt_servlet
-    implementation libs.hessian
-    implementation libs.hibernate_core
-    implementation libs.hibernate_jpa_api
-    implementation libs.hikari
-    implementation libs.jackson_annotations
-    implementation libs.jackson_core
-    implementation libs.jackson_databind
-    implementation libs.jackson_databind
-    implementation libs.javassist
-    implementation libs.javax_inject
-    implementation libs.javax_servlet_api
-    implementation libs.jaxb_api
-    implementation libs.jersey_client
-    implementation libs.jersey_common
-    implementation libs.saxon_he
-    implementation libs.slf4j_api
-    implementation libs.swagger_annotations
-    implementation libs.validation_api
-    implementation libs.vavr
-    implementation libs.ws_rs_api
-    implementation libs.xml_apis
-=======
     compile libs.commons_compress
 //    compile libs.commons_exec
     compile libs.commons_io
@@ -145,7 +71,6 @@
     compile libs.vavr
     compile libs.ws_rs_api
     compile libs.xml_apis
->>>>>>> c4a52ac3
 
     runtimeOnly libs.aopalliance
     runtimeOnly libs.hibernate_entitymanager
@@ -166,18 +91,10 @@
     testCompile project(':stroom-security:stroom-security-impl-mock')
     testCompile project(':stroom-test-common')
     
-<<<<<<< HEAD
-    testImplementation libs.assertj_core
-    testImplementation libs.junit_jupiter_api
-    testImplementation libs.mockito_core
-    testImplementation libs.mockito_junit_jupiter
-=======
     testCompile libs.assertj_core
+    testCompile libs.junit_jupiter_api
     testCompile libs.mockito_core
     testCompile libs.mockito_junit_jupiter
-
-    testCompile libs.junit_jupiter_api
->>>>>>> c4a52ac3
     
     // The following logging libs are needed when running junits outside dropwizard
     testRuntimeOnly libs.javax_activation
