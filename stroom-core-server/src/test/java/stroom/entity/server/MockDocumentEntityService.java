--- conflicted
+++ resolved
@@ -203,7 +203,6 @@
         return null;
     }
 
-<<<<<<< HEAD
 //    @Override
 //    public E loadByName(final DocRef folder, final String name) throws RuntimeException {
 //        return loadByName(folder, name, null);
@@ -218,7 +217,7 @@
 //
 //        for (final E entity : results) {
 //            boolean found = true;
-//            if (folder != null && !folder.equals(entity.getFolder())) {
+//            if (folder != null && !folder.equals(DocRefUtil.create(entity.getFolder()))) {
 //                found = false;
 //            }
 //
@@ -233,37 +232,6 @@
 //
 //        return null;
 //    }
-=======
-    @Override
-    public E loadByName(final DocRef folder, final String name) throws RuntimeException {
-        return loadByName(folder, name, null);
-    }
-
-    @Override
-    public E loadByName(final DocRef folder, final String name, final Set<String> fetchSet) throws RuntimeException {
-        final BaseResultList<E> results = find(null);
-        if (results == null) {
-            return null;
-        }
-
-        for (final E entity : results) {
-            boolean found = true;
-            if (folder != null && !folder.equals(DocRefUtil.create(entity.getFolder()))) {
-                found = false;
-            }
-
-            if (name != null && !name.equals(entity.getName())) {
-                found = false;
-            }
-
-            if (found) {
-                return entity;
-            }
-        }
-
-        return null;
-    }
->>>>>>> 2d8de16d
 
     @Override
     public E load(final E entity) throws RuntimeException {
@@ -344,7 +312,6 @@
         }
     }
 
-<<<<<<< HEAD
 //    @Override
 //    public List<E> findByFolder(final DocRef folder, final Set<String> fetchSet) throws RuntimeException {
 //        final BaseResultList<E> results = find(null);
@@ -354,31 +321,13 @@
 //
 //        final List<E> list = new ArrayList<>(results.size());
 //        for (final E entity : results) {
-//            if (folder != null && folder.equals(entity.getFolder())) {
+//            if (folder != null && folder.equals(DocRefUtil.create(entity.getFolder()))) {
 //                list.add(entity);
 //            }
 //        }
 //
 //        return list;
 //    }
-=======
-    @Override
-    public List<E> findByFolder(final DocRef folder, final Set<String> fetchSet) throws RuntimeException {
-        final BaseResultList<E> results = find(null);
-        if (results == null) {
-            return null;
-        }
-
-        final List<E> list = new ArrayList<>(results.size());
-        for (final E entity : results) {
-            if (folder != null && folder.equals(DocRefUtil.create(entity.getFolder()))) {
-                list.add(entity);
-            }
-        }
-
-        return list;
-    }
->>>>>>> 2d8de16d
 
     public boolean isMatch(final C criteria, final E entity) {
         return criteria.getName().isMatch(entity.getName());
