--- conflicted
+++ resolved
@@ -143,16 +143,9 @@
 
             contentPackImport.startup();
 
-<<<<<<< HEAD
         //File should have moved into the failed dir
         Assert.assertFalse(Files.exists(testPack1));
         Assert.assertTrue(Files.exists(CONTENT_PACK_DIR.resolve(ContentPackImport.FAILED_DIR).resolve(testPack1.getFileName())));
-=======
-        Mockito.verify(globalPropertyService)
-                .save(globalPropArgCaptor.capture());
-
-        Assert.assertEquals("false", globalPropArgCaptor.getValue().getValue());
->>>>>>> 69f59538
     }
 
     @Test
