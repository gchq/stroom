/*
 * Copyright 2016 Crown Copyright
 *
 * Licensed under the Apache License, Version 2.0 (the "License");
 * you may not use this file except in compliance with the License.
 * You may obtain a copy of the License at
 *
 *     http://www.apache.org/licenses/LICENSE-2.0
 *
 * Unless required by applicable law or agreed to in writing, software
 * distributed under the License is distributed on an "AS IS" BASIS,
 * WITHOUT WARRANTIES OR CONDITIONS OF ANY KIND, either express or implied.
 * See the License for the specific language governing permissions and
 * limitations under the License.
 */

package stroom.streamtask.server;

import org.slf4j.Logger;
import org.slf4j.LoggerFactory;
import org.springframework.stereotype.Component;
import org.springframework.transaction.annotation.Propagation;
import org.springframework.transaction.annotation.Transactional;
import stroom.node.shared.Node;
import stroom.streamtask.shared.StreamTask;
import stroom.streamtask.shared.StreamTaskService;
import stroom.streamtask.shared.TaskStatus;
import stroom.util.thread.ThreadUtil;

import javax.annotation.Resource;
import javax.persistence.EntityNotFoundException;

@Component
@Transactional(propagation = Propagation.NEVER)
public class StreamTaskHelper {
    private static final Logger LOGGER = LoggerFactory.getLogger(StreamTaskHelper.class);

    @Resource
    private StreamTaskService streamTaskService;

<<<<<<< HEAD
    public StreamTask changeTaskStatus(final StreamTask streamTask, final Node node, final TaskStatus status,
            final Long startTime, final Long endTime) {
        LOGGER.debug("changeTaskStatus() - Changing task status of {} to node={}, status={}",
                new Object[]{streamTask, node, status});
=======
    StreamTask changeTaskStatus(final StreamTask streamTask, final Node node, final TaskStatus status,
                                final Long startTime, final Long endTime) {
        LOGGER.debug("changeTaskStatus() - Changing task status of %s to node=%s, status=%s", streamTask, node, status);
>>>>>>> eec3e5f6
        final long now = System.currentTimeMillis();

        StreamTask result = null;

        try {
            modify(streamTask, node, status, now, startTime, endTime);
            result = streamTaskService.save(streamTask);
        } catch (final EntityNotFoundException e) {
            LOGGER.warn("changeTaskStatus() - Task cannot be found {}", streamTask);
        } catch (final Throwable t) {
<<<<<<< HEAD
            try {
                if (LOGGER.isDebugEnabled()) {
                    LOGGER.warn("changeTaskStatus() - {} - Task has changed, attempting reload {}",
                            new Object[]{t.getMessage(), streamTask}, t);
                } else {
                    LOGGER.warn("changeTaskStatus() - Task has changed, attempting reload {}", streamTask);
                }

                final StreamTask loaded = streamTaskService.load(streamTask);
                if (loaded == null) {
                    LOGGER.warn("changeTaskStatus() - Failed to reload task {}", streamTask);
                } else if (TaskStatus.DELETED.equals(loaded.getStatus())) {
                    LOGGER.warn("changeTaskStatus() - Task has been deleted {}", streamTask);
                } else {
                    LOGGER.warn("changeTaskStatus() - Loaded stream task {}", loaded);
                    modify(loaded, node, status, now, startTime, endTime);
                    result = streamTaskService.save(loaded);
                }
            } catch (final EntityNotFoundException e) {
                LOGGER.warn("changeTaskStatus() - Failed to reload task as it cannot be found {}", streamTask);
            } catch (final Throwable t2) {
                LOGGER.error("changeTaskStatus() - {} - Task has changed, attempting reload {}",
                        new Object[]{t2.getMessage(), streamTask}, t2);
=======
            // Try this operation a few times.
            boolean success = false;
            Throwable lastError = null;

            // Try and do this up to 100 times.
            for (int tries = 0; tries < 100 && !success; tries++) {
                success = true;

                try {
                    if (LOGGER.isDebugEnabled()) {
                        LOGGER.warn("changeTaskStatus() - %s - Task has changed, attempting reload %s", t.getMessage(),
                                streamTask, t);
                    } else {
                        LOGGER.warn("changeTaskStatus() - Task has changed, attempting reload %s", streamTask);
                    }

                    final StreamTask loaded = streamTaskService.load(streamTask);
                    if (loaded == null) {
                        LOGGER.warn("changeTaskStatus() - Failed to reload task %s", streamTask);
                    } else if (TaskStatus.DELETED.equals(loaded.getStatus())) {
                        LOGGER.warn("changeTaskStatus() - Task has been deleted %s", streamTask);
                    } else {
                        LOGGER.warn("changeTaskStatus() - Loaded stream task %s", loaded);
                        modify(loaded, node, status, now, startTime, endTime);
                        result = streamTaskService.save(loaded);
                    }
                } catch (final EntityNotFoundException e) {
                    LOGGER.warn("changeTaskStatus() - Failed to reload task as it cannot be found %s", streamTask);
                } catch (final Throwable t2) {
                    success = false;
                    lastError = t2;
                    // Wait before trying this operation again.
                    ThreadUtil.sleep(1000);
                }
            }

            if (!success) {
                LOGGER.error("Error changing task status for task '%s': %s", streamTask, lastError.getMessage(), lastError);
>>>>>>> eec3e5f6
            }
        }

        return result;
    }

    private void modify(final StreamTask streamTask, final Node node, final TaskStatus status, final Long statusMs,
                        final Long startTimeMs, final Long endTimeMs) {
        streamTask.setNode(node);
        streamTask.setStatus(status);
        streamTask.setStatusMs(statusMs);
        streamTask.setStartTimeMs(startTimeMs);
        streamTask.setEndTimeMs(endTimeMs);
    }
}<|MERGE_RESOLUTION|>--- conflicted
+++ resolved
@@ -38,16 +38,10 @@
     @Resource
     private StreamTaskService streamTaskService;
 
-<<<<<<< HEAD
-    public StreamTask changeTaskStatus(final StreamTask streamTask, final Node node, final TaskStatus status,
-            final Long startTime, final Long endTime) {
+    StreamTask changeTaskStatus(final StreamTask streamTask, final Node node, final TaskStatus status,
+                                final Long startTime, final Long endTime) {
         LOGGER.debug("changeTaskStatus() - Changing task status of {} to node={}, status={}",
                 new Object[]{streamTask, node, status});
-=======
-    StreamTask changeTaskStatus(final StreamTask streamTask, final Node node, final TaskStatus status,
-                                final Long startTime, final Long endTime) {
-        LOGGER.debug("changeTaskStatus() - Changing task status of %s to node=%s, status=%s", streamTask, node, status);
->>>>>>> eec3e5f6
         final long now = System.currentTimeMillis();
 
         StreamTask result = null;
@@ -58,31 +52,6 @@
         } catch (final EntityNotFoundException e) {
             LOGGER.warn("changeTaskStatus() - Task cannot be found {}", streamTask);
         } catch (final Throwable t) {
-<<<<<<< HEAD
-            try {
-                if (LOGGER.isDebugEnabled()) {
-                    LOGGER.warn("changeTaskStatus() - {} - Task has changed, attempting reload {}",
-                            new Object[]{t.getMessage(), streamTask}, t);
-                } else {
-                    LOGGER.warn("changeTaskStatus() - Task has changed, attempting reload {}", streamTask);
-                }
-
-                final StreamTask loaded = streamTaskService.load(streamTask);
-                if (loaded == null) {
-                    LOGGER.warn("changeTaskStatus() - Failed to reload task {}", streamTask);
-                } else if (TaskStatus.DELETED.equals(loaded.getStatus())) {
-                    LOGGER.warn("changeTaskStatus() - Task has been deleted {}", streamTask);
-                } else {
-                    LOGGER.warn("changeTaskStatus() - Loaded stream task {}", loaded);
-                    modify(loaded, node, status, now, startTime, endTime);
-                    result = streamTaskService.save(loaded);
-                }
-            } catch (final EntityNotFoundException e) {
-                LOGGER.warn("changeTaskStatus() - Failed to reload task as it cannot be found {}", streamTask);
-            } catch (final Throwable t2) {
-                LOGGER.error("changeTaskStatus() - {} - Task has changed, attempting reload {}",
-                        new Object[]{t2.getMessage(), streamTask}, t2);
-=======
             // Try this operation a few times.
             boolean success = false;
             Throwable lastError = null;
@@ -93,24 +62,24 @@
 
                 try {
                     if (LOGGER.isDebugEnabled()) {
-                        LOGGER.warn("changeTaskStatus() - %s - Task has changed, attempting reload %s", t.getMessage(),
+                        LOGGER.warn("changeTaskStatus() - {} - Task has changed, attempting reload {}", t.getMessage(),
                                 streamTask, t);
                     } else {
-                        LOGGER.warn("changeTaskStatus() - Task has changed, attempting reload %s", streamTask);
+                        LOGGER.warn("changeTaskStatus() - Task has changed, attempting reload {}", streamTask);
                     }
 
                     final StreamTask loaded = streamTaskService.load(streamTask);
                     if (loaded == null) {
-                        LOGGER.warn("changeTaskStatus() - Failed to reload task %s", streamTask);
+                        LOGGER.warn("changeTaskStatus() - Failed to reload task {}", streamTask);
                     } else if (TaskStatus.DELETED.equals(loaded.getStatus())) {
-                        LOGGER.warn("changeTaskStatus() - Task has been deleted %s", streamTask);
+                        LOGGER.warn("changeTaskStatus() - Task has been deleted {}", streamTask);
                     } else {
-                        LOGGER.warn("changeTaskStatus() - Loaded stream task %s", loaded);
+                        LOGGER.warn("changeTaskStatus() - Loaded stream task {}", loaded);
                         modify(loaded, node, status, now, startTime, endTime);
                         result = streamTaskService.save(loaded);
                     }
                 } catch (final EntityNotFoundException e) {
-                    LOGGER.warn("changeTaskStatus() - Failed to reload task as it cannot be found %s", streamTask);
+                    LOGGER.warn("changeTaskStatus() - Failed to reload task as it cannot be found {}", streamTask);
                 } catch (final Throwable t2) {
                     success = false;
                     lastError = t2;
@@ -120,8 +89,7 @@
             }
 
             if (!success) {
-                LOGGER.error("Error changing task status for task '%s': %s", streamTask, lastError.getMessage(), lastError);
->>>>>>> eec3e5f6
+                LOGGER.error("Error changing task status for task '{}': {}", streamTask, lastError.getMessage(), lastError);
             }
         }
 
