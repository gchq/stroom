--- conflicted
+++ resolved
@@ -16,19 +16,14 @@
 
 package stroom.streamtask.server;
 
-<<<<<<< HEAD
 import org.slf4j.Logger;
 import org.slf4j.LoggerFactory;
 import org.springframework.util.StringUtils;
-=======
-import org.springframework.util.StringUtils;
 import stroom.entity.server.util.SqlBuilder;
->>>>>>> eec3e5f6
 import stroom.jobsystem.server.ClusterLockService;
 import stroom.node.server.StroomPropertyService;
 import stroom.streamstore.shared.Stream;
 import stroom.util.logging.LogExecutionTime;
-import stroom.util.logging.StroomLogger;
 import stroom.util.shared.ModelStringUtil;
 import stroom.util.task.TaskMonitor;
 
@@ -153,28 +148,17 @@
     private long insertIntoTempIdTable(final long age, final int batchSize, final long total) {
         info("Inserting ids for deletion into temp id table (total={})", total);
         final LogExecutionTime logExecutionTime = new LogExecutionTime();
-<<<<<<< HEAD
-        final String sql = getTempIdSelectSql(age, batchSize);
-        final long count = batchIdTransactionHelper.insertIntoTempIdTable(tempIdTable, sql.toString());
-        LOGGER.debug("Inserted {} ids in {}", count, logExecutionTime);
-=======
         final SqlBuilder sql = getTempIdSelectSql(age, batchSize);
         final long count = batchIdTransactionHelper.insertIntoTempIdTable(tempIdTable, sql);
-        LOGGER.debug("Inserted %s ids in %s", count, logExecutionTime);
->>>>>>> eec3e5f6
+        LOGGER.debug("Inserted {} ids in {}", count, logExecutionTime);
         return count;
     }
 
     protected abstract SqlBuilder getTempIdSelectSql(final long age, final int batchSize);
 
     protected final void deleteWithJoin(final String fromTable, final String fromColumn, final String type,
-<<<<<<< HEAD
             final long total) {
         info("Deleting {} (total={})", type, total);
-=======
-                                        final long total) {
-        info("Deleting %s (total=%s)", type, total);
->>>>>>> eec3e5f6
         final LogExecutionTime logExecutionTime = new LogExecutionTime();
         final long count = batchIdTransactionHelper.deleteWithJoin(fromTable, fromColumn, tempIdTable, Stream.ID);
         LOGGER.debug("Deleted {} {} in {}", new Object[]{count, type, logExecutionTime});
