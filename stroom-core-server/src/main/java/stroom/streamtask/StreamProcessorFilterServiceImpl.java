/*
 * Copyright 2017 Crown Copyright
 *
 * Licensed under the Apache License, Version 2.0 (the "License");
 * you may not use this file except in compliance with the License.
 * You may obtain a copy of the License at
 *
 *     http://www.apache.org/licenses/LICENSE-2.0
 *
 * Unless required by applicable law or agreed to in writing, software
 * distributed under the License is distributed on an "AS IS" BASIS,
 * WITHOUT WARRANTIES OR CONDITIONS OF ANY KIND, either express or implied.
 * See the License for the specific language governing permissions and
 * limitations under the License.
 */

package stroom.streamtask;


import event.logging.BaseAdvancedQueryItem;
import stroom.entity.CriteriaLoggingUtil;
import stroom.entity.QueryAppender;
import stroom.entity.StroomEntityManager;
import stroom.entity.SystemEntityServiceImpl;
import stroom.entity.shared.StringCriteria;
import stroom.entity.util.FieldMap;
import stroom.entity.util.HqlBuilder;
import stroom.persist.EntityManagerSupport;
import stroom.pipeline.shared.PipelineDoc;
import stroom.docref.DocRef;
import stroom.security.Security;
import stroom.security.shared.PermissionNames;
import stroom.streamstore.ExpressionToFindCriteria;
import stroom.streamstore.shared.QueryData;
import stroom.streamtask.shared.FindStreamProcessorCriteria;
import stroom.streamtask.shared.FindStreamProcessorFilterCriteria;
import stroom.streamtask.shared.FindStreamTaskCriteria;
import stroom.streamtask.shared.StreamProcessor;
import stroom.streamtask.shared.StreamProcessorFilter;
import stroom.streamtask.shared.StreamProcessorFilterTracker;

import javax.inject.Inject;
import javax.inject.Singleton;
import java.util.List;
import java.util.Set;

@Singleton
class StreamProcessorFilterServiceImpl
        extends SystemEntityServiceImpl<StreamProcessorFilter, FindStreamProcessorFilterCriteria>
        implements StreamProcessorFilterService {
    private final Security security;
    private final EntityManagerSupport entityManagerSupport;
    private final StreamProcessorService streamProcessorService;
    private final StreamProcessorFilterMarshaller marshaller;
    private final ExpressionToFindCriteria expressionToFindCriteria;

    @Inject
    StreamProcessorFilterServiceImpl(final StroomEntityManager entityManager,
                                     final Security security,
                                     final EntityManagerSupport entityManagerSupport,
                                     final StreamProcessorService streamProcessorService,
                                     final ExpressionToFindCriteria expressionToFindCriteria) {
        super(entityManager, security);
        this.security = security;
        this.entityManagerSupport = entityManagerSupport;
        this.streamProcessorService = streamProcessorService;
        this.marshaller = new StreamProcessorFilterMarshaller();
        this.expressionToFindCriteria = expressionToFindCriteria;
    }

    @Override
    public StreamProcessorFilter save(final StreamProcessorFilter entity) {
        expressionToFindCriteria.convert(entity.getQueryData());
        return super.save(entity);
    }

    @Override
    public Class<StreamProcessorFilter> getEntityClass() {
        return StreamProcessorFilter.class;
    }

    @Override
    public void addFindStreamCriteria(final StreamProcessor streamProcessor,
                                      final int priority,
                                      final QueryData queryData) {
        security.secure(permission(), () -> {
            entityManagerSupport.transaction(entityManager -> {
                StreamProcessorFilter filter = new StreamProcessorFilter();
                // Blank tracker
                filter.setStreamProcessorFilterTracker(new StreamProcessorFilterTracker());
                filter.setPriority(priority);
                filter.setStreamProcessor(streamProcessor);
                filter.setQueryData(queryData);
                filter.setEnabled(true);
                filter = marshaller.marshal(filter);
                // Save initial tracker
                getEntityManager().saveEntity(filter.getStreamProcessorFilterTracker());
                getEntityManager().flush();
                save(filter);
            });
        });
    }

    @Override
    public StreamProcessorFilter createNewFilter(final DocRef pipelineRef,
                                                 final QueryData queryData,
                                                 final boolean enabled,
                                                 final int priority) {
        return security.secureResult(permission(), () -> entityManagerSupport.transactionResult(entityManager -> {
            // First see if we can find a stream processor for this pipeline.
            final FindStreamProcessorCriteria findStreamProcessorCriteria = new FindStreamProcessorCriteria(pipelineRef);
            final List<StreamProcessor> list = streamProcessorService.find(findStreamProcessorCriteria);
            StreamProcessor processor = null;
            if (list == null || list.size() == 0) {
                // We couldn't find one so create a new one.
                processor = new StreamProcessor(pipelineRef);
                processor.setEnabled(enabled);
                processor = streamProcessorService.save(processor);
            } else {
                processor = list.get(0);
            }

            StreamProcessorFilter filter = new StreamProcessorFilter();
            // Blank tracker
            filter.setEnabled(enabled);
            filter.setPriority(priority);
            filter.setStreamProcessorFilterTracker(new StreamProcessorFilterTracker());
            filter.setStreamProcessor(processor);
            filter.setQueryData(queryData);
            filter = marshaller.marshal(filter);
            // Save initial tracker
            getEntityManager().saveEntity(filter.getStreamProcessorFilterTracker());
            getEntityManager().flush();
            filter = save(filter);
            filter = marshaller.unmarshal(filter);

            return filter;
        }));
    }

    @Override
    public FindStreamProcessorFilterCriteria createCriteria() {
        return new FindStreamProcessorFilterCriteria();
    }

    @Override
    public Boolean delete(final StreamProcessorFilter entity) {
        return security.secureResult(permission(), () -> {
            if (Boolean.TRUE.equals(super.delete(entity))) {
                return getEntityManager().deleteEntity(entity.getStreamProcessorFilterTracker());
            }
            return Boolean.FALSE;
        });
    }

    @Override
    public void appendCriteria(final List<BaseAdvancedQueryItem> items,
                               final FindStreamProcessorFilterCriteria criteria) {
        CriteriaLoggingUtil.appendStringTerm(items, "pipelineName", criteria.getPipelineNameFilter());
        CriteriaLoggingUtil.appendRangeTerm(items, "priorityRange", criteria.getPriorityRange());
        CriteriaLoggingUtil.appendRangeTerm(items, "lastPollPeriod", criteria.getLastPollPeriod());
        CriteriaLoggingUtil.appendEntityIdSet(items, "streamProcessorIdSet", criteria.getStreamProcessorIdSet());
        CriteriaLoggingUtil.appendCriteriaSet(items, "pipelineSet", criteria.getPipelineSet());
        CriteriaLoggingUtil.appendBooleanTerm(items, "streamProcessorEnabled", criteria.getStreamProcessorEnabled());
        CriteriaLoggingUtil.appendBooleanTerm(items, "streamProcessorFilterEnabled",
                criteria.getStreamProcessorFilterEnabled());
        CriteriaLoggingUtil.appendStringTerm(items, "createUser", criteria.getCreateUser());
        super.appendCriteria(items, criteria);
    }

    @Override
    protected QueryAppender<StreamProcessorFilter, FindStreamProcessorFilterCriteria> createQueryAppender(final StroomEntityManager entityManager) {
        return new StreamProcessorFilterQueryAppender(entityManager);
    }

    @Override
    protected String permission() {
        return PermissionNames.MANAGE_PROCESSORS_PERMISSION;
    }


    @Override
    protected FieldMap createFieldMap() {
        return super.createFieldMap()
                .add(FindStreamTaskCriteria.FIELD_PRIORITY, "PRIORITY_1", "priority")
                .add(FindStreamTaskCriteria.FIELD_PIPELINE_NAME, "P_NAME", "streamProcessor.pipeline.name");
    }

    private static class StreamProcessorFilterQueryAppender extends QueryAppender<StreamProcessorFilter, FindStreamProcessorFilterCriteria> {
        private final StreamProcessorFilterMarshaller marshaller;

        StreamProcessorFilterQueryAppender(final StroomEntityManager entityManager) {
            super(entityManager);
            marshaller = new StreamProcessorFilterMarshaller();
        }

        @Override
        protected void appendBasicJoin(final HqlBuilder sql, final String alias, final Set<String> fetchSet) {
            super.appendBasicJoin(sql, alias, fetchSet);
            if (fetchSet != null) {
                if (fetchSet.contains(StreamProcessor.ENTITY_TYPE) || fetchSet.contains(PipelineDoc.DOCUMENT_TYPE)) {
                    sql.append(" INNER JOIN FETCH ");
                    sql.append(alias);
                    sql.append(".streamProcessor as sp");
                }
                if (fetchSet.contains(PipelineDoc.DOCUMENT_TYPE)) {
                    sql.append(" INNER JOIN FETCH ");
                    sql.append("sp.pipeline");
                }
            }
        }

        @Override
        protected void appendBasicCriteria(final HqlBuilder sql, final String alias,
                                           final FindStreamProcessorFilterCriteria criteria) {
            super.appendBasicCriteria(sql, alias, criteria);

            sql.appendRangeQuery(alias + ".priority", criteria.getPriorityRange());
            sql.appendValueQuery(alias + ".enabled", criteria.getStreamProcessorFilterEnabled());
<<<<<<< HEAD
            sql.appendValueQuery(alias + ".createUser", criteria.getCreateUser());
=======

            sql.appendRangeQuery(alias + ".streamProcessorFilterTracker.lastPollMs", criteria.getLastPollPeriod());

            sql.appendDocRefSetQuery(alias + ".streamProcessor.pipelineUuid", criteria.getPipelineSet());
>>>>>>> c75631a7

            sql.appendEntityIdSetQuery(alias + ".streamProcessor", criteria.getStreamProcessorIdSet());
            sql.appendValueQuery(alias + ".streamProcessor.enabled", criteria.getStreamProcessorEnabled());
            sql.appendEntityIdSetQuery(alias + ".streamProcessor.pipeline", criteria.getPipelineIdSet());
            sql.appendValueQuery(
                    alias + ".streamProcessor.pipeline.name",
                    new StringCriteria(criteria.getPipelineNameFilter(), StringCriteria.MatchStyle.WildStandAndEnd));

            sql.appendRangeQuery(alias + ".streamProcessorFilterTracker.lastPollMs",
                    criteria.getLastPollPeriod());
            StringCriteria statusStringCriteria = new StringCriteria(criteria.getStatus(),
                    StringCriteria.MatchStyle.WildEnd);
            if(criteria.getStatus() == "") {
                statusStringCriteria.setMatchNull(true);
            }
            sql.appendValueQuery(alias + ".streamProcessorFilterTracker.status", statusStringCriteria);
        }

        @Override
        protected void preSave(final StreamProcessorFilter entity) {
            super.preSave(entity);
            marshaller.marshal(entity);
        }

        @Override
        protected void postLoad(final StreamProcessorFilter entity) {
            marshaller.unmarshal(entity);
            super.postLoad(entity);
        }
    }
}<|MERGE_RESOLUTION|>--- conflicted
+++ resolved
@@ -18,6 +18,7 @@
 
 
 import event.logging.BaseAdvancedQueryItem;
+import stroom.docref.DocRef;
 import stroom.entity.CriteriaLoggingUtil;
 import stroom.entity.QueryAppender;
 import stroom.entity.StroomEntityManager;
@@ -27,7 +28,6 @@
 import stroom.entity.util.HqlBuilder;
 import stroom.persist.EntityManagerSupport;
 import stroom.pipeline.shared.PipelineDoc;
-import stroom.docref.DocRef;
 import stroom.security.Security;
 import stroom.security.shared.PermissionNames;
 import stroom.streamstore.ExpressionToFindCriteria;
@@ -217,18 +217,11 @@
 
             sql.appendRangeQuery(alias + ".priority", criteria.getPriorityRange());
             sql.appendValueQuery(alias + ".enabled", criteria.getStreamProcessorFilterEnabled());
-<<<<<<< HEAD
             sql.appendValueQuery(alias + ".createUser", criteria.getCreateUser());
-=======
-
-            sql.appendRangeQuery(alias + ".streamProcessorFilterTracker.lastPollMs", criteria.getLastPollPeriod());
-
-            sql.appendDocRefSetQuery(alias + ".streamProcessor.pipelineUuid", criteria.getPipelineSet());
->>>>>>> c75631a7
 
             sql.appendEntityIdSetQuery(alias + ".streamProcessor", criteria.getStreamProcessorIdSet());
             sql.appendValueQuery(alias + ".streamProcessor.enabled", criteria.getStreamProcessorEnabled());
-            sql.appendEntityIdSetQuery(alias + ".streamProcessor.pipeline", criteria.getPipelineIdSet());
+            sql.appendDocRefSetQuery(alias + ".streamProcessor.pipelineUuid", criteria.getPipelineSet());
             sql.appendValueQuery(
                     alias + ".streamProcessor.pipeline.name",
                     new StringCriteria(criteria.getPipelineNameFilter(), StringCriteria.MatchStyle.WildStandAndEnd));
