--- conflicted
+++ resolved
@@ -19,18 +19,10 @@
 import org.apache.commons.lang.StringUtils;
 import org.springframework.context.ApplicationContext;
 import org.springframework.context.annotation.AnnotationConfigApplicationContext;
-<<<<<<< HEAD
-import stroom.feed.server.FeedServiceImpl;
 import stroom.feed.shared.Feed;
 import stroom.query.api.v2.ExpressionOperator;
 import stroom.query.api.v2.ExpressionOperator.Op;
 import stroom.query.api.v2.ExpressionTerm.Condition;
-=======
-import stroom.entity.shared.Period;
-import stroom.feed.shared.Feed;
-import stroom.feed.shared.FeedService;
-import stroom.headless.spring.HeadlessConfiguration;
->>>>>>> f7cdd083
 import stroom.spring.PersistenceConfiguration;
 import stroom.spring.ScopeConfiguration;
 import stroom.spring.ServerConfiguration;
@@ -40,17 +32,9 @@
 import stroom.streamstore.shared.Stream;
 import stroom.streamstore.shared.StreamDataSource;
 import stroom.streamstore.shared.StreamType;
-<<<<<<< HEAD
 import stroom.util.io.FileUtil;
 import stroom.util.io.StreamUtil;
 import stroom.util.spring.StroomSpringProfiles;
-=======
-import stroom.streamstore.shared.StreamTypeService;
-import stroom.util.date.DateUtil;
-import stroom.util.io.StreamUtil;
-import stroom.util.spring.StroomSpringProfiles;
-import stroom.util.thread.ThreadScopeRunnable;
->>>>>>> f7cdd083
 
 import java.io.IOException;
 import java.io.InputStream;
@@ -185,11 +169,7 @@
      * Scan a file
      */
     private void processFile(final int count, final int total, final StreamStore streamStore, final long streamId,
-<<<<<<< HEAD
                              final Path outputDir) {
-=======
-                             final File outputDir) {
->>>>>>> f7cdd083
         StreamSource streamSource = null;
         try {
             streamSource = streamStore.openStreamSource(streamId);
