/*
 * Copyright 2016 Crown Copyright
 *
 * Licensed under the Apache License, Version 2.0 (the "License");
 * you may not use this file except in compliance with the License.
 * You may obtain a copy of the License at
 *
 *     http://www.apache.org/licenses/LICENSE-2.0
 *
 * Unless required by applicable law or agreed to in writing, software
 * distributed under the License is distributed on an "AS IS" BASIS,
 * WITHOUT WARRANTIES OR CONDITIONS OF ANY KIND, either express or implied.
 * See the License for the specific language governing permissions and
 * limitations under the License.
 */

package stroom.task.server;

import event.logging.BaseAdvancedQueryItem;
import org.slf4j.Logger;
import org.slf4j.LoggerFactory;
import org.slf4j.MarkerFactory;
import org.springframework.stereotype.Component;
import stroom.entity.server.CriteriaLoggingUtil;
import stroom.entity.server.SupportsCriteriaLogging;
import stroom.entity.shared.BaseResultList;
import stroom.node.server.NodeCache;
import stroom.security.SecurityContext;
import stroom.task.shared.FindTaskCriteria;
import stroom.task.shared.FindTaskProgressCriteria;
import stroom.task.shared.TaskProgress;
import stroom.util.logging.LogExecutionTime;
import stroom.util.shared.Monitor;
import stroom.util.shared.Task;
import stroom.util.shared.TaskId;
import stroom.util.shared.ThreadPool;
import stroom.util.shared.UserTokenUtil;
import stroom.util.spring.StroomBeanStore;
import stroom.util.task.ExternalShutdownController;
import stroom.util.task.HasMonitor;
import stroom.util.task.MonitorInfoUtil;
import stroom.util.task.TaskScopeContextHolder;
import stroom.util.task.TaskScopeRunnable;
import stroom.util.thread.CustomThreadFactory;
import stroom.util.thread.ThreadScopeRunnable;
import stroom.util.thread.ThreadUtil;

import javax.inject.Inject;
import java.util.ArrayList;
import java.util.Iterator;
import java.util.List;
import java.util.Map;
import java.util.concurrent.BlockingQueue;
import java.util.concurrent.ConcurrentHashMap;
import java.util.concurrent.Executor;
import java.util.concurrent.LinkedBlockingQueue;
import java.util.concurrent.SynchronousQueue;
import java.util.concurrent.ThreadPoolExecutor;
import java.util.concurrent.TimeUnit;
import java.util.concurrent.atomic.AtomicBoolean;
import java.util.concurrent.atomic.AtomicInteger;
import java.util.concurrent.locks.ReentrantLock;

/**
 * NB: we also define this in Spring XML so we can set some of the properties.
 */
@Component("taskManager")
class TaskManagerImpl implements TaskManager, SupportsCriteriaLogging<FindTaskProgressCriteria> {
    private static final Logger LOGGER = LoggerFactory.getLogger(TaskManagerImpl.class);

    private final TaskHandlerBeanRegistry taskHandlerBeanRegistry;
    private final NodeCache nodeCache;
    private final StroomBeanStore beanStore;
    private final SecurityContext securityContext;
    private final AtomicInteger currentAsyncTaskCount = new AtomicInteger();
    private final Map<TaskId, TaskThread<?>> currentTasks = new ConcurrentHashMap<>(1024, 0.75F, 1024);
    private final AtomicBoolean stop = new AtomicBoolean();
    // The thread pools that will be used to execute tasks.
    private final ConcurrentHashMap<ThreadPool, ThreadPoolExecutor> threadPoolMap = new ConcurrentHashMap<>();
    private final ReentrantLock poolCreationLock = new ReentrantLock();

    @Inject
    TaskManagerImpl(final TaskHandlerBeanRegistry taskHandlerBeanRegistry, final NodeCache nodeCache, final StroomBeanStore beanStore, final SecurityContext securityContext) {
        this.taskHandlerBeanRegistry = taskHandlerBeanRegistry;
        this.nodeCache = nodeCache;
        this.beanStore = beanStore;
        this.securityContext = securityContext;

        // When we are running unit tests we need to make sure that all Stroom
        // threads complete and are shutdown between tests.
        ExternalShutdownController.addTerminateHandler(TaskManagerImpl.class, this::shutdown);
    }

    private Executor getExecutor(final ThreadPool threadPool) {
        ThreadPoolExecutor executor = threadPoolMap.get(threadPool);
        if (executor == null) {
            poolCreationLock.lock();
            try {
                // Don't create a thread pool if we are supposed to be stopping
                if (!stop.get()) {
                    executor = threadPoolMap.get(threadPool);
                    if (executor == null) {
                        // Create a thread factory for the thread pool
                        final ThreadGroup poolThreadGroup = new ThreadGroup(StroomThreadGroup.instance(),
                                threadPool.getName());
                        final CustomThreadFactory taskThreadFactory = new CustomThreadFactory(
                                threadPool.getName() + " #", poolThreadGroup, threadPool.getPriority());

                        //Use a LinkedBlockingQueue for any bounded pools (where bounded is any
                        //thread count below Integer.MAX_VALUE)
                        final BlockingQueue<Runnable> executorQueue = threadPool.getMaxPoolSize() == Integer.MAX_VALUE
                                ? new SynchronousQueue<>()
                                : new LinkedBlockingQueue<>();

                        // Create the new thread pool for this priority
                        executor = new ThreadPoolExecutor(
                                threadPool.getCorePoolSize(),
                                threadPool.getMaxPoolSize(),
                                60L,
                                TimeUnit.SECONDS,
                                executorQueue,
                                taskThreadFactory);

                        threadPoolMap.put(threadPool, executor);
                    }
                }
            } finally {
                poolCreationLock.unlock();
            }
        }
        return executor;
    }

    private void shutdownExecutors() {
        poolCreationLock.lock();
        try {
            final Iterator<ThreadPool> iter = threadPoolMap.keySet().iterator();
            iter.forEachRemaining(threadPool -> {
                final ThreadPoolExecutor executor = threadPoolMap.get(threadPool);
                if (executor != null) {
                    executor.shutdown();
                    threadPoolMap.remove(threadPool);
                }
            });
        } finally {
            poolCreationLock.unlock();
        }
    }

    @Override
    public synchronized void startup() {
        LOGGER.info("startup()");
        stop.set(false);
    }

    /**
     * Tells tasks to terminate and waits for all tasks to terminate before
     * cleaning up the executors.
     */
    @Override
    public synchronized void shutdown() {
        LOGGER.info("shutdown()");
        stop.set(true);

        // Wait for all tasks to stop executing.
        boolean waiting = true;
        while (waiting) {
            // Stop all of the current tasks.
            currentTasks.values().forEach(TaskThread::terminate);

            final int currentCount = currentAsyncTaskCount.get();
            waiting = currentCount > 0;
            if (waiting) {
                final StringBuilder builder = new StringBuilder();
                for (final TaskThread<?> taskThread : currentTasks.values()) {
                    builder.append(taskThread.getTask().getTaskName());
                    builder.append(" ");
                }

                // Output some debug to list the tasks that are executing
                // and queued.
                LOGGER.info("shutdown() - Waiting for {} tasks to complete. {}", currentCount, builder);

                // Wait 1 second.
                ThreadUtil.sleep(1000);
            }
        }

        // Shut down all executors.
        shutdownExecutors();

        stop.set(false);
        LOGGER.info("shutdown() - Complete");
    }

    /**
     * Execute a task synchronously.
     *
     * @param task The task to execute.
     * @return The result of the task execution.
     */
    @Override
    public <R> R exec(final Task<R> task) {
        // Do not execute the task if we are no longer supposed to be running.
        if (stop.get() || task.isTerminated()) {
            throw new TaskTerminatedException(stop.get());
        }
        if (task.getId() == null) {
            throw new IllegalStateException("All tasks must have a pre-allocated id");
        }

        // We might need to be able to retrieve the associate task handler right
        // away so associate it here before we execute as the task will run
        // asynchronously.
        final TaskThread<R> taskThread = new TaskThread<>(task);

        final SyncTaskCallback<R> callback = new SyncTaskCallback<>();
        currentTasks.put(task.getId(), taskThread);
        try {
            TaskScopeContextHolder.addContext(task);
            try {
                doExec(task, callback);
            } catch (final Throwable t) {
                try {
                    callback.onFailure(t);
                } catch (final Throwable t2) {
                    // Ignore.
                }
            } finally {
                TaskScopeContextHolder.removeContext();
            }
        } finally {
            try {
                currentTasks.remove(task.getId());
            } catch (final Exception e) {
                LOGGER.error(e.getMessage(), e);
            }
        }

        if (callback.getThrowable() != null) {
            if (callback.getThrowable() instanceof RuntimeException) {
                throw (RuntimeException) callback.getThrowable();
            }
            throw new RuntimeException(callback.getThrowable().getMessage(), callback.getThrowable());
        }

        return callback.getResult();
    }

    /**
     * Execute a task asynchronously without expecting to handle any result via
     * a callback.
     *
     * @param task The task to execute asynchronously.
     */
    @Override
    public <R> void execAsync(final Task<R> task) {
        execAsync(task, null, task.getThreadPool());
    }

    @Override
    public <R> void execAsync(final Task<R> task, final ThreadPool threadPool) {
        execAsync(task, null, threadPool);
    }

    @Override
    public <R> void execAsync(final Task<R> task, final TaskCallback<R> callback) {
        execAsync(task, callback, task.getThreadPool());
    }

    /**
     * Execute a task asynchronously with a callback to receive results.
     *
     * @param task The task to execute asynchronously.
     * @param c    The callback that will receive results from the task
     *             execution.
     */
    @Override
    public <R> void execAsync(final Task<R> task, TaskCallback<R> c, final ThreadPool threadPool) {
        if (c == null) {
            c = new AsyncTaskCallback<>();
        }
        final TaskCallback<R> callback = c;

        try {
            final LogExecutionTime logExecutionTime = new LogExecutionTime();

            if (task.getId() == null) {
                throw new IllegalStateException("All tasks must have a pre-allocated id");
            }

            // We might need to be able to retrieve the associate task handler
            // right away so associate it here before we execute as the task
            // will run asynchronously.
            final TaskThread<R> taskThread = new TaskThread<>(task);

            // Create the task scope runnable object outside of the executing
            // thread so we can store a reference to the current task scope
            // context.
            // The reference to the current context is stored during
            // construction of this object.
            final TaskScopeRunnable taskScopeRunnable = new TaskScopeRunnable(task) {
                @Override
                protected void exec() {
                    try {
<<<<<<< HEAD
                        LOGGER.debug("execAsync()->exec() - {} {} took {}",
                                task.getClass().getSimpleName(),
                                task.getTaskName(),
                                logExecutionTime.toString()
                        );
=======
                        currentTasks.put(task.getId(), taskThread);
                        LOGGER.debug("execAsync()->exec() - %s %s took %s", task.getClass().getSimpleName(), task.getTaskName(), logExecutionTime);
>>>>>>> 3579bfcd

                        taskThread.setThread(Thread.currentThread());

                        if (stop.get() || task.isTerminated()) {
                            throw new TaskTerminatedException(stop.get());
                        }

                        doExec(task, callback);

                    } catch (final Throwable t) {
                        try {
                            callback.onFailure(t);
                        } catch (final Throwable t2) {
                            // Ignore.
                        }

                        if (t instanceof ThreadDeath || t instanceof TaskTerminatedException) {
                            LOGGER.warn("exec() - Task killed! (" + task.getClass().getSimpleName() + ")");
                            LOGGER.debug("exec() (" + task.getClass().getSimpleName() + ")", t);
                        } else {
                            LOGGER.error(t.getMessage() + " (" + task.getClass().getSimpleName() + ")", t);
                        }

                    } finally {
                        taskThread.setThread(null);
                        // Decrease the count of the number of async tasks.
                        currentAsyncTaskCount.decrementAndGet();
                        currentTasks.remove(task.getId());
                    }
                }
            };

            // Now we have a task scoped runnable we will execute it in a new
            // thread.
            final Executor executor = getExecutor(threadPool);
            if (executor != null) {
                currentAsyncTaskCount.incrementAndGet();

                try {
                    // We might run out of threads and get a can't fork
                    // exception from the thread pool.
                    executor.execute(new ThreadScopeRunnable() {
                        @Override
                        protected void exec() {
                            taskScopeRunnable.run();
                        }
                    });

                } catch (final Throwable t) {
                    try {
                        LOGGER.error(MarkerFactory.getMarker("FATAL"), "exec() - Unexpected Exception (" + task.getClass().getSimpleName() + ")", t);
                        throw new RuntimeException(t.getMessage(), t);

                    } finally {
                        taskThread.setThread(null);
                        // Decrease the count of the number of async tasks.
                        currentAsyncTaskCount.decrementAndGet();
                    }
                }
            }

        } catch (final Throwable t) {
            try {
                callback.onFailure(t);
            } catch (final Throwable t2) {
                // Ignore.
            }
        }
    }

    private <R> void doExec(final Task<R> task, final TaskCallback<R> callback) {
        final Thread currentThread = Thread.currentThread();
        final String oldThreadName = currentThread.getName();

        currentThread.setName(oldThreadName + " - " + task.getClass().getSimpleName());
        try {
            String userToken = task.getUserToken();
            if (userToken == null) {
                if (LOGGER.isDebugEnabled()) {
                    LOGGER.debug("Task has null user token: " + task.getClass().getSimpleName());
                }
            }

            securityContext.pushUser(userToken);
            try {

                // Create a task monitor bean to be injected inside the handler.
                final TaskMonitorImpl taskMonitor = beanStore.getBean(TaskMonitorImpl.class);
                if (task instanceof HasMonitor) {
                    final HasMonitor hasMonitor = (HasMonitor) task;
                    taskMonitor.setMonitor(hasMonitor.getMonitor());
                }

                CurrentTaskState.pushState(task, taskMonitor);
                try {
                    // Get the task handler that will deal with this task.
                    final TaskHandler<Task<R>, R> taskHandler = taskHandlerBeanRegistry.findHandler(task);

                    LOGGER.debug("doExec() - exec >> '{}' {}", task.getClass().getName(), task);
                    taskHandler.exec(task, callback);
                    LOGGER.debug("doExec() - exec << '{}' {}", task.getClass().getName(), task);

                } finally {
                    CurrentTaskState.popState();
                }

            } finally {
                securityContext.popUser();
            }

        } finally {
            currentThread.setName(oldThreadName);
        }
    }

    @Override
    public BaseResultList<TaskProgress> terminate(final FindTaskCriteria criteria, final boolean kill) {
        // This can change a little between servers
        final long timeNowMs = System.currentTimeMillis();

        final List<TaskProgress> taskProgressList = new ArrayList<>();

        if (criteria != null && criteria.isConstrained()) {
            final Iterator<TaskThread<?>> iter = currentTasks.values().iterator();

            final List<TaskThread<?>> terminateList = new ArrayList<>();

            // Loop over all of the tasks that this node knows about and see if
            // it should be terminated.
            iter.forEachRemaining(taskThread -> {
                final Task<?> task = taskThread.getTask();

                // Terminate it?
                if (kill || !task.isTerminated()) {
                    if (criteria.isMatch(task)) {
                        terminateList.add(taskThread);
                    }
                }
            });

            // Now terminate the relevant tasks.
            doTerminated(kill, timeNowMs, taskProgressList, terminateList);
        }

        return BaseResultList.createUnboundedList(taskProgressList);
    }

    private void doTerminated(final boolean kill, final long timeNowMs, final List<TaskProgress> taskProgressList,
                              final List<TaskThread<?>> itemsToKill) {
        for (final TaskThread<?> taskThread : itemsToKill) {
            final Task<?> task = taskThread.getTask();
            LOGGER.info("doTerminated() 1 - {}", taskThread.getTask());
            // First try and terminate the task.
            if (!task.isTerminated()) {
                taskThread.terminate();
            }

            // If we are forced to kill then kill the associated thread.
            if (kill) {
                taskThread.kill();
            }
            final TaskProgress taskProgress = buildTaskProgress(timeNowMs, taskThread, taskThread.getTask());
            taskProgressList.add(taskProgress);
        }
    }

    @Override
    public int getCurrentTaskCount() {
        return currentAsyncTaskCount.get();
    }

    @Override
    public BaseResultList<TaskProgress> find(final FindTaskProgressCriteria findTaskProgressCriteria) {
        LOGGER.debug("getTaskProgressMap()");
        // This can change a little between servers.
        final long timeNowMs = System.currentTimeMillis();

        final List<TaskProgress> taskProgressList = new ArrayList<>();

        final Iterator<TaskThread<?>> iter = currentTasks.values().iterator();
        iter.forEachRemaining(taskThread -> {
            final Task<?> task = taskThread.getTask();

            final TaskProgress taskProgress = buildTaskProgress(timeNowMs, taskThread, task);

            // Only add this task progress if it matches the supplied criteria.
            if (findTaskProgressCriteria == null || findTaskProgressCriteria.matches(taskProgress)) {
                taskProgressList.add(taskProgress);
            }
        });

        return BaseResultList.createUnboundedList(taskProgressList);
    }

    private TaskProgress buildTaskProgress(final long timeNowMs, final TaskThread<?> taskThread, final Task<?> task) {
        final TaskProgress taskProgress = new TaskProgress();
        taskProgress.setId(task.getId());
        taskProgress.setTaskName(taskThread.getName());
        taskProgress.setSessionId(UserTokenUtil.getSessionId(task.getUserToken()));
        taskProgress.setUserName(UserTokenUtil.getUserId(task.getUserToken()));
        taskProgress.setThreadName(taskThread.getThreadName());
        taskProgress.setTaskInfo(taskThread.getInfo());
        taskProgress.setSubmitTimeMs(taskThread.getSubmitTimeMs());
        taskProgress.setTimeNowMs(timeNowMs);
        taskProgress.setNode(nodeCache.getDefaultNode());
        return taskProgress;
    }

    @Override
    public Task<?> getTaskById(final TaskId taskId) {
        final TaskThread<?> taskThread = currentTasks.get(taskId);
        if (taskThread != null) {
            return taskThread.getTask();
        }
        return null;
    }

    @Override
    public String toString() {
        final StringBuilder nonServerTasksSb = new StringBuilder();
        final List<Monitor> monitorList = new ArrayList<>();
        final Iterator<TaskThread<?>> iter = currentTasks.values().iterator();
        iter.forEachRemaining(taskThread -> {
            final Task<?> task = taskThread.getTask();

            if (task instanceof HasMonitor) {
                final HasMonitor hasMonitor = (HasMonitor) task;
                monitorList.add(hasMonitor.getMonitor());
            } else {
                nonServerTasksSb.append(task.getTaskName());
                nonServerTasksSb.append(" ");
                nonServerTasksSb.append(task.getId().toString());
                nonServerTasksSb.append("\n");
            }
        });

        final String nonServerTasks = nonServerTasksSb.toString();
        final String serverTasks = MonitorInfoUtil.getInfo(monitorList);

        final StringBuilder sb = new StringBuilder();
        if (serverTasks.length() > 0) {
            sb.append("Server Tasks:\n");
            sb.append(serverTasks);
            sb.append("\n");
        }

        if (nonServerTasks.length() > 0) {
            sb.append("Non server Tasks:\n");
            sb.append(nonServerTasks);
            sb.append("\n");
        }

        return sb.toString();
    }

    @Override
    public FindTaskProgressCriteria createCriteria() {
        return new FindTaskProgressCriteria();
    }

    @Override
    public void appendCriteria(final List<BaseAdvancedQueryItem> items, final FindTaskProgressCriteria criteria) {
        CriteriaLoggingUtil.appendStringTerm(items, "sessionId", criteria.getSessionId());
    }

    private static class AsyncTaskCallback<R> extends TaskCallbackAdaptor<R> {
    }

    private static class SyncTaskCallback<R> extends TaskCallbackAdaptor<R> {
        private R result;
        private Throwable throwable;

        @Override
        public void onSuccess(final R result) {
            this.result = result;
        }

        @Override
        public void onFailure(final Throwable throwable) {
            this.throwable = throwable;
        }

        public R getResult() {
            return result;
        }

        public Throwable getThrowable() {
            return throwable;
        }
    }
}<|MERGE_RESOLUTION|>--- conflicted
+++ resolved
@@ -303,16 +303,12 @@
                 @Override
                 protected void exec() {
                     try {
-<<<<<<< HEAD
+                        currentTasks.put(task.getId(), taskThread);
                         LOGGER.debug("execAsync()->exec() - {} {} took {}",
                                 task.getClass().getSimpleName(),
                                 task.getTaskName(),
                                 logExecutionTime.toString()
                         );
-=======
-                        currentTasks.put(task.getId(), taskThread);
-                        LOGGER.debug("execAsync()->exec() - %s %s took %s", task.getClass().getSimpleName(), task.getTaskName(), logExecutionTime);
->>>>>>> 3579bfcd
 
                         taskThread.setThread(Thread.currentThread());
 
