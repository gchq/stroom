--- conflicted
+++ resolved
@@ -23,25 +23,13 @@
 
 import java.util.Optional;
 
-<<<<<<< HEAD
 public class ServiceDiscoveryDataSourceProviderRegistry implements DataSourceProviderRegistry {
-=======
-//@Component
-//@Scope(StroomScope.PROTOTYPE)
-class ServiceDiscoveryDataSourceProviderRegistry implements DataSourceProviderRegistry {
-
->>>>>>> 5ecbdedc
     private final SecurityContext securityContext;
     private final ServiceDiscoverer serviceDiscoverer;
 
     //    @Inject
     ServiceDiscoveryDataSourceProviderRegistry(final SecurityContext securityContext,
-<<<<<<< HEAD
-                                               final ServiceDiscoverer serviceDiscoverer,
-                                               final HttpServletRequestHolder httpServletRequestHolder) {
-=======
-                                                      final ServiceDiscoverer serviceDiscoverer) {
->>>>>>> 5ecbdedc
+                                               final ServiceDiscoverer serviceDiscoverer) {
         this.securityContext = securityContext;
         this.serviceDiscoverer = serviceDiscoverer;
     }
