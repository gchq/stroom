/*
 * Copyright 2016 Crown Copyright
 *
 * Licensed under the Apache License, Version 2.0 (the "License");
 * you may not use this file except in compliance with the License.
 * You may obtain a copy of the License at
 *
 *     http://www.apache.org/licenses/LICENSE-2.0
 *
 * Unless required by applicable law or agreed to in writing, software
 * distributed under the License is distributed on an "AS IS" BASIS,
 * WITHOUT WARRANTIES OR CONDITIONS OF ANY KIND, either express or implied.
 * See the License for the specific language governing permissions and
 * limitations under the License.
 */

package stroom.dispatch.server;

import com.google.gwt.user.server.rpc.RemoteServiceServlet;
import com.google.gwt.user.server.rpc.SerializationPolicy;
import com.google.gwt.user.server.rpc.SerializationPolicyLoader;
import org.slf4j.Logger;
import org.slf4j.LoggerFactory;
import org.springframework.stereotype.Component;
import stroom.dispatch.shared.DispatchService;
import stroom.entity.server.util.BaseEntityDeProxyProcessor;
import stroom.entity.server.util.EntityServiceExceptionUtil;
import stroom.entity.shared.Action;
import stroom.entity.shared.EntityServiceException;
import stroom.security.SecurityContext;
import stroom.servlet.HttpServletRequestHolder;
import stroom.servlet.SessionListListener;
import stroom.task.server.TaskHandlerBean;
import stroom.task.server.TaskHandlerBeanRegistry;
import stroom.task.server.TaskManager;
import stroom.util.shared.ModelStringUtil;
import stroom.util.shared.SharedObject;
import stroom.util.shared.UserTokenUtil;
import stroom.util.task.TaskIdFactory;

import javax.inject.Inject;
import javax.servlet.ServletException;
import javax.servlet.http.HttpServletRequest;
import javax.servlet.http.HttpServletResponse;
import java.io.IOException;
import java.io.InputStream;
import java.text.ParseException;
import java.util.HashMap;
import java.util.Map;
import java.util.Optional;

@Component(DispatchServiceImpl.BEAN_NAME)
public class DispatchServiceImpl extends RemoteServiceServlet implements DispatchService {
    public static final String BEAN_NAME = "dispatchService";

    private static final Logger LOGGER = LoggerFactory.getLogger(DispatchServiceImpl.class);

    // This path is where we expect to find the `.gwt.rpc` file. It must be valid for startup for both dev and executable
    // jar. If you change where the webapp/ui files are stored, which is currently 'ui', then this path must change too.
    private static final String GWT_RPC_PATH_STROOM = "/ui/stroom/%s.gwt.rpc";
    private static final String GWT_RPC_PATH_DASHBOARD = "/ui/dashboard/%s.gwt.rpc";

    private static final Map<String, String> MODULE_BASE_URL_TO_RPC = new HashMap<>();

    static {
        MODULE_BASE_URL_TO_RPC.put("/stroom/", GWT_RPC_PATH_STROOM);
        MODULE_BASE_URL_TO_RPC.put("/dashboard/", GWT_RPC_PATH_DASHBOARD);
    }

    private final TaskHandlerBeanRegistry taskHandlerBeanRegistry;
    private final TaskManager taskManager;
    private final SecurityContext securityContext;
    private final transient HttpServletRequestHolder httpServletRequestHolder;

    @Inject
    public DispatchServiceImpl(final TaskHandlerBeanRegistry taskHandlerBeanRegistry, final TaskManager taskManager,
                               final SecurityContext securityContext, final HttpServletRequestHolder httpServletRequestHolder) {
        this.taskHandlerBeanRegistry = taskHandlerBeanRegistry;
        this.taskManager = taskManager;
        this.securityContext = securityContext;
        this.httpServletRequestHolder = httpServletRequestHolder;
    }

    @Override
    public <R extends SharedObject> R exec(final Action<R> action) throws RuntimeException {
        final long startTime = System.currentTimeMillis();

        LOGGER.debug("exec() - >> {} {}", action.getClass().getName(), httpServletRequestHolder);

        final TaskHandlerBean taskHandlerBean = taskHandlerBeanRegistry.getTaskHandlerBean(action);

        if (taskHandlerBean == null) {
            throw new EntityServiceException("No handler for " + action.getClass(), null, false);
        }
        final String userName = securityContext.getUserId();
        // Set the id before we can execute this action.
        action.setId(TaskIdFactory.create());
        action.setUserToken(UserTokenUtil.create(userName, httpServletRequestHolder.getSessionId()));

        try {
            final Action<R> processedAction = processAction(action);
            final R r = taskManager.exec(processedAction);
            final R processedResult = processResult(r);

            LOGGER.debug("exec() - >> {} returns {}", action.getClass().getName(), processedResult);
            return processedResult;

//            final R r = taskManager.exec(action);
//
//            LOGGER.debug("exec() - >> {} returns {}", action.getClass().getName(), r);
//            return r;

        } catch (final Throwable t) {
            LOGGER.debug(t.getMessage(), t);
            throw EntityServiceExceptionUtil.create(t);
        } finally {
            LOGGER.debug("exec() - << {} took {}", action.getClass().getName(),
                    ModelStringUtil.formatDurationString(System.currentTimeMillis() - startTime));
        }
    }

    @SuppressWarnings("unchecked")
    private <R extends SharedObject> Action<R> processAction(final Action<R> action) {
        try {
            final BaseEntityDeProxyProcessor processor = new BaseEntityDeProxyProcessor(true);
            return (Action<R>) processor.process(action);
        } catch (final Throwable e) {
            throw EntityServiceExceptionUtil.create(e);
        }
    }

    @SuppressWarnings("unchecked")
    private <R extends SharedObject> R processResult(final R result) {
        try {
            final BaseEntityDeProxyProcessor processor = new BaseEntityDeProxyProcessor(false);
            return (R) processor.process(result);
        } catch (final Throwable e) {
            throw EntityServiceExceptionUtil.create(e);
        }
    }

    @Override
    protected void service(final HttpServletRequest req, final HttpServletResponse resp) throws ServletException, IOException {
        try {
<<<<<<< HEAD
            httpServletRequestHolder.set(req);
=======
            if (!ThreadScopeContextHolder.contextExists()) {
                throw new IllegalStateException("ThreadScopeContext MUST EXIST");
            }

>>>>>>> 452855ce
            SessionListListener.setLastRequest(req);

            super.service(req, resp);

        } catch (final Exception ex) {
            LOGGER.error("handle() - {}", req.getRequestURI(), ex);
            throw ex;
        }
    }

    /**
     * We need to override this method to customise the location of the `.gwt.rpc` file.
     * Reason: the path is different when the application is bundled as a fat jar.
     */
    @Override
    protected SerializationPolicy doGetSerializationPolicy(
            HttpServletRequest request, String moduleBaseURL, String strongName) {
        final Optional<String> gwtRpcPath = MODULE_BASE_URL_TO_RPC.entrySet().stream()
                .filter(e -> moduleBaseURL.endsWith(e.getKey()))
                .map(Map.Entry::getValue)
                .findFirst();
        LOGGER.debug("Remote Service Handler " + gwtRpcPath);

        if (!gwtRpcPath.isPresent()) {
            final String msg = String.format("Could not find GWT RPC Policy Path for moduleBaseURL: %s", moduleBaseURL);
            throw new RuntimeException(msg);
        }

        String serializationPolicyFilePath = String.format(gwtRpcPath.get(), strongName);

        try (InputStream is = getClass().getResourceAsStream(serializationPolicyFilePath)) {
            return SerializationPolicyLoader.loadFromStream(is, null);
        } catch (ParseException | IOException e) {
            throw new RuntimeException(e);
        }
    }
}<|MERGE_RESOLUTION|>--- conflicted
+++ resolved
@@ -142,14 +142,6 @@
     @Override
     protected void service(final HttpServletRequest req, final HttpServletResponse resp) throws ServletException, IOException {
         try {
-<<<<<<< HEAD
-            httpServletRequestHolder.set(req);
-=======
-            if (!ThreadScopeContextHolder.contextExists()) {
-                throw new IllegalStateException("ThreadScopeContext MUST EXIST");
-            }
-
->>>>>>> 452855ce
             SessionListListener.setLastRequest(req);
 
             super.service(req, resp);
