/*
 * Copyright 2016 Crown Copyright
 *
 * Licensed under the Apache License, Version 2.0 (the "License");
 * you may not use this file except in compliance with the License.
 * You may obtain a copy of the License at
 *
 *     http://www.apache.org/licenses/LICENSE-2.0
 *
 * Unless required by applicable law or agreed to in writing, software
 * distributed under the License is distributed on an "AS IS" BASIS,
 * WITHOUT WARRANTIES OR CONDITIONS OF ANY KIND, either express or implied.
 * See the License for the specific language governing permissions and
 * limitations under the License.
 */

package stroom.node.server;

<<<<<<< HEAD
import org.slf4j.Logger;
import org.slf4j.LoggerFactory;
import org.springframework.context.ApplicationContext;
import org.springframework.context.support.ClassPathXmlApplicationContext;
=======
>>>>>>> f7cdd083
import org.springframework.stereotype.Component;
import stroom.entity.server.util.ConnectionUtil;
import stroom.entity.shared.SQLNameConstants;
import stroom.node.shared.GlobalProperty;
import stroom.util.config.StroomProperties;
<<<<<<< HEAD
=======
import stroom.util.logging.StroomLogger;
>>>>>>> f7cdd083

import java.sql.Connection;
import java.sql.PreparedStatement;
import java.sql.ResultSet;
<<<<<<< HEAD
=======
import java.sql.SQLException;
>>>>>>> f7cdd083
import java.util.HashMap;
import java.util.List;
import java.util.Map;
import java.util.Map.Entry;

@Component
public class GlobalProperties {
<<<<<<< HEAD
    private static final Logger LOGGER = LoggerFactory.getLogger(GlobalProperties.class);
=======
    public static final StroomLogger LOGGER = StroomLogger.getLogger(GlobalProperties.class);

    private static final String LOAD_DB_PROPERTIES_SQL = "SELECT " + SQLNameConstants.NAME + ", " + SQLNameConstants.VALUE + " FROM " + GlobalProperty.TABLE_NAME;

>>>>>>> f7cdd083
    private static GlobalProperties instance;
    private final Map<String, GlobalProperty> globalProperties = new HashMap<>();

    public GlobalProperties() {
        if (instance == null) {
            loadDefaultProperties();
            loadDBProperties();
        }
        instance = this;
    }

    /**
     * This method exists so that tests and other classes that are not able to
     * inject this object using Spring can get the current instance or create
     * it. It is recommended that most code injects GlobalProperties instead.
     *
     * @return Either the current instance of GlobalProperties or a new instance
     * if one has not previously been constructed.
     */
    public static GlobalProperties getInstance() {
        if (instance == null) {
            new GlobalProperties();
        }
        return instance;
    }

    @SuppressWarnings("resource")
    private void loadDefaultProperties() {
        try {
<<<<<<< HEAD
            final ApplicationContext propertyContext = new ClassPathXmlApplicationContext(
                    new String[]{"classpath:META-INF/spring/stroomCoreServerPropertyContext.xml"});

            @SuppressWarnings("unchecked") final List<GlobalProperty> globalPropertyList = (List<GlobalProperty>) propertyContext
                    .getBean("defaultPropertyList");

=======
            final List<GlobalProperty> globalPropertyList = DefaultProperties.getList();
>>>>>>> f7cdd083
            for (final GlobalProperty globalProperty : globalPropertyList) {
                globalProperty.setSource("Default");
                globalProperty.setDefaultValue(globalProperty.getValue());
                globalProperties.put(globalProperty.getName(), globalProperty);

                if (globalProperty.getValue() != null) {
                    StroomProperties.setProperty(globalProperty.getName(), globalProperty.getValue(), StroomProperties.Source.SPRING);
                }
            }
        } catch (final Exception e) {
            e.printStackTrace();
        }
    }

    private void loadDBProperties() {
        try (final Connection connection = ConnectionUtil.getConnection()) {
            // Overwrite some properties from values in the DB.
            if (ConnectionUtil.tableExists(connection, GlobalProperty.TABLE_NAME)) {
<<<<<<< HEAD
                final ResultSet resultSet = ConnectionUtil.executeQueryResultSet(connection, "SELECT "
                                + SQLNameConstants.NAME + ", " + SQLNameConstants.VALUE + " FROM " + GlobalProperty.TABLE_NAME,
                        null);

                while (resultSet.next()) {
                    final String name = resultSet.getString(1);
                    final String value = resultSet.getString(2);

                    if (value != null) {
                        final GlobalProperty globalProperty = globalProperties.get(name);
                        if (globalProperty != null) {
                            globalProperty.setValue(value);
                            globalProperty.setSource("Database");
=======
                LOGGER.debug(">>> %s", LOAD_DB_PROPERTIES_SQL);
                try (final PreparedStatement preparedStatement = connection.prepareStatement(LOAD_DB_PROPERTIES_SQL)) {
                    try (final ResultSet resultSet = preparedStatement.executeQuery()) {
                        while (resultSet.next()) {
                            final String name = resultSet.getString(1);
                            final String value = resultSet.getString(2);
>>>>>>> f7cdd083

                            if (value != null) {
                                final GlobalProperty globalProperty = globalProperties.get(name);
                                if (globalProperty != null) {
                                    globalProperty.setValue(value);
                                    globalProperty.setSource("Database");
                                    StroomProperties.setProperty(name, value, StroomProperties.Source.DB);
                                }
                            }
                        }
                    }
                } catch (final SQLException e) {
                    LOGGER.error(e.getMessage(), e);
                    throw e;
                }
            }
        } catch (final Exception e) {
            LOGGER.error(e.getMessage(), e);
        }
    }

    public GlobalProperty getGlobalProperty(final String name) {
        return globalProperties.get(name);
    }

    public Map<String, GlobalProperty> getGlobalProperties() {
        return globalProperties;
    }

    @Override
    public String toString() {
        final StringBuilder sb = new StringBuilder();
        for (final Entry<String, GlobalProperty> entry : globalProperties.entrySet()) {
            sb.append(entry.getKey());
            sb.append("=");
            sb.append(entry.getValue());
            sb.append("\n");
        }
        return sb.toString();
    }
}<|MERGE_RESOLUTION|>--- conflicted
+++ resolved
@@ -16,30 +16,18 @@
 
 package stroom.node.server;
 
-<<<<<<< HEAD
 import org.slf4j.Logger;
 import org.slf4j.LoggerFactory;
-import org.springframework.context.ApplicationContext;
-import org.springframework.context.support.ClassPathXmlApplicationContext;
-=======
->>>>>>> f7cdd083
 import org.springframework.stereotype.Component;
 import stroom.entity.server.util.ConnectionUtil;
 import stroom.entity.shared.SQLNameConstants;
 import stroom.node.shared.GlobalProperty;
 import stroom.util.config.StroomProperties;
-<<<<<<< HEAD
-=======
-import stroom.util.logging.StroomLogger;
->>>>>>> f7cdd083
 
 import java.sql.Connection;
 import java.sql.PreparedStatement;
 import java.sql.ResultSet;
-<<<<<<< HEAD
-=======
 import java.sql.SQLException;
->>>>>>> f7cdd083
 import java.util.HashMap;
 import java.util.List;
 import java.util.Map;
@@ -47,14 +35,10 @@
 
 @Component
 public class GlobalProperties {
-<<<<<<< HEAD
     private static final Logger LOGGER = LoggerFactory.getLogger(GlobalProperties.class);
-=======
-    public static final StroomLogger LOGGER = StroomLogger.getLogger(GlobalProperties.class);
 
     private static final String LOAD_DB_PROPERTIES_SQL = "SELECT " + SQLNameConstants.NAME + ", " + SQLNameConstants.VALUE + " FROM " + GlobalProperty.TABLE_NAME;
 
->>>>>>> f7cdd083
     private static GlobalProperties instance;
     private final Map<String, GlobalProperty> globalProperties = new HashMap<>();
 
@@ -84,16 +68,7 @@
     @SuppressWarnings("resource")
     private void loadDefaultProperties() {
         try {
-<<<<<<< HEAD
-            final ApplicationContext propertyContext = new ClassPathXmlApplicationContext(
-                    new String[]{"classpath:META-INF/spring/stroomCoreServerPropertyContext.xml"});
-
-            @SuppressWarnings("unchecked") final List<GlobalProperty> globalPropertyList = (List<GlobalProperty>) propertyContext
-                    .getBean("defaultPropertyList");
-
-=======
             final List<GlobalProperty> globalPropertyList = DefaultProperties.getList();
->>>>>>> f7cdd083
             for (final GlobalProperty globalProperty : globalPropertyList) {
                 globalProperty.setSource("Default");
                 globalProperty.setDefaultValue(globalProperty.getValue());
@@ -112,28 +87,12 @@
         try (final Connection connection = ConnectionUtil.getConnection()) {
             // Overwrite some properties from values in the DB.
             if (ConnectionUtil.tableExists(connection, GlobalProperty.TABLE_NAME)) {
-<<<<<<< HEAD
-                final ResultSet resultSet = ConnectionUtil.executeQueryResultSet(connection, "SELECT "
-                                + SQLNameConstants.NAME + ", " + SQLNameConstants.VALUE + " FROM " + GlobalProperty.TABLE_NAME,
-                        null);
-
-                while (resultSet.next()) {
-                    final String name = resultSet.getString(1);
-                    final String value = resultSet.getString(2);
-
-                    if (value != null) {
-                        final GlobalProperty globalProperty = globalProperties.get(name);
-                        if (globalProperty != null) {
-                            globalProperty.setValue(value);
-                            globalProperty.setSource("Database");
-=======
                 LOGGER.debug(">>> %s", LOAD_DB_PROPERTIES_SQL);
                 try (final PreparedStatement preparedStatement = connection.prepareStatement(LOAD_DB_PROPERTIES_SQL)) {
                     try (final ResultSet resultSet = preparedStatement.executeQuery()) {
                         while (resultSet.next()) {
                             final String name = resultSet.getString(1);
                             final String value = resultSet.getString(2);
->>>>>>> f7cdd083
 
                             if (value != null) {
                                 final GlobalProperty globalProperty = globalProperties.get(name);
