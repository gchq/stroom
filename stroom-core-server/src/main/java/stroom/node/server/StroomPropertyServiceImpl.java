/*
 * Copyright 2016 Crown Copyright
 *
 * Licensed under the Apache License, Version 2.0 (the "License");
 * you may not use this file except in compliance with the License.
 * You may obtain a copy of the License at
 *
 *     http://www.apache.org/licenses/LICENSE-2.0
 *
 * Unless required by applicable law or agreed to in writing, software
 * distributed under the License is distributed on an "AS IS" BASIS,
 * WITHOUT WARRANTIES OR CONDITIONS OF ANY KIND, either express or implied.
 * See the License for the specific language governing permissions and
 * limitations under the License.
 */

package stroom.node.server;

import com.google.common.cache.CacheBuilder;
import com.google.common.cache.CacheLoader;
import com.google.common.cache.LoadingCache;
import org.slf4j.Logger;
import org.slf4j.LoggerFactory;
import org.springframework.stereotype.Component;
import stroom.security.Insecure;
import stroom.util.cache.CacheManager;
import stroom.util.config.StroomProperties;

<<<<<<< HEAD
import java.util.HashMap;
import java.util.Map;
=======
import javax.inject.Inject;
import java.util.Optional;
import java.util.concurrent.TimeUnit;
>>>>>>> 0511c40c

/**
 * A service that can be injected with spring that caches and delegates property
 * lookups to StroomProperties.
 */
@Component
public class StroomPropertyServiceImpl implements StroomPropertyService {
//    private static final Logger LOGGER = LoggerFactory.getLogger(StroomPropertyServiceImpl.class);
//
//    private LoadingCache<String, Optional<String>> cache;
//
//    @Inject
//    public StroomPropertyServiceImpl(final CacheManager cacheManager) {
//        // Ensure global properties are initialised.
//        GlobalProperties.getInstance();
//
//        final CacheLoader<String, Optional<String>> cacheLoader = CacheLoader.from(k -> Optional.ofNullable(StroomProperties.getProperty(k)));
//        cache = CacheBuilder.newBuilder()
//                .maximumSize(1000)
//                .expireAfterWrite(1, TimeUnit.MINUTES)
//                .build(cacheLoader);
//        cacheManager.registerCache("Property Cache", cache);
//    }

    @Override
    @Insecure
    public String getProperty(final String name) {
        return StroomProperties.getProperty(name);

//        return cache.getUnchecked(name).orElse(null);
    }

    @Override
    @Insecure
    public int getIntProperty(final String name, final int defaultValue) {
        return StroomProperties.getIntProperty(name, defaultValue);

//        int value = defaultValue;
//
//        final String string = getProperty(name);
//        if (string != null && string.length() > 0) {
//            try {
//                value = Integer.parseInt(string);
//            } catch (final NumberFormatException e) {
//                LOGGER.error("Unable to parse property '" + name + "' value '" + string + "', using default of '"
//                        + defaultValue + "' instead", e);
//            }
//        }
//
//        return value;
    }

    @Override
    @Insecure
    public long getLongProperty(final String name, final long defaultValue) {
        return StroomProperties.getLongProperty(name, defaultValue);

//        long value = defaultValue;
//
//        final String string = getProperty(name);
//        if (string != null && string.length() > 0) {
//            try {
//                value = Long.parseLong(string);
//            } catch (final NumberFormatException e) {
//                LOGGER.error("Unable to parse property '" + name + "' value '" + string + "', using default of '"
//                        + defaultValue + "' instead", e);
//            }
//        }
//
//        return value;
    }

    @Override
    @Insecure
    public boolean getBooleanProperty(final String name, final boolean defaultValue) {
        return StroomProperties.getBooleanProperty(name, defaultValue);

//        boolean value = defaultValue;
//
//        final String string = getProperty(name);
//        if (string != null && string.length() > 0) {
//            value = Boolean.valueOf(string);
//        }
//
//        return value;
    }
}<|MERGE_RESOLUTION|>--- conflicted
+++ resolved
@@ -26,14 +26,10 @@
 import stroom.util.cache.CacheManager;
 import stroom.util.config.StroomProperties;
 
-<<<<<<< HEAD
 import java.util.HashMap;
 import java.util.Map;
-=======
-import javax.inject.Inject;
 import java.util.Optional;
 import java.util.concurrent.TimeUnit;
->>>>>>> 0511c40c
 
 /**
  * A service that can be injected with spring that caches and delegates property
