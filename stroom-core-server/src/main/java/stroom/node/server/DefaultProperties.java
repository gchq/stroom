/*
 * Copyright 2018 Crown Copyright
 *
 * Licensed under the Apache License,Version 2.0 (the "License");
 * you may not use this file except in compliance with the License.
 * You may obtain a copy of the License at
 *
 *     http://www.apache.org/licenses/LICENSE-2.0
 *
 * Unless required by applicable law or agreed to in writing,software
 * distributed under the License is distributed on an "AS IS" BASIS,* WITHOUT WARRANTIES OR CONDITIONS OF ANY KIND,either express or implied.
 * See the License for the specific language governing permissions and
 * limitations under the License.
 */

package stroom.node.server;

import stroom.node.shared.GlobalProperty;

import java.util.ArrayList;
import java.util.Collections;
import java.util.List;

public class DefaultProperties {
    private DefaultProperties() {
    }

    public static List<GlobalProperty> getList() {
        final List<GlobalProperty> list = new ArrayList<>();

        list.add(new GlobalProperty.Builder()
                .name("stroom.temp")
                .description("Temp folder to write stuff to. Should only be set per node in application property file")
                .build());

        // Stroom Proxy Repository and Aggregation 
        list.add(new GlobalProperty.Builder()
                .name("stroom.feed.receiptPolicyUuid")
                .value("")
                .description("The UUID of the data receipt policy to use")
                .editable(true)
                .build());
        list.add(new GlobalProperty.Builder()
                .name("stroom.proxyDir")
                .value("${stroom.temp}/proxy")
                .description("Folder to look for Stroom Proxy Content to aggregate")
                .editable(true)
                .build());
        list.add(new GlobalProperty.Builder()
                .name("stroom.proxyThreads")
                .value("10")
                .description("Number of threads used in aggregation")
                .editable(true)
                .build());
        list.add(new GlobalProperty.Builder()
                .name("stroom.maxAggregation")
                .value("10000")
                .description("This stops the aggregation after a certain size / nested streams")
                .editable(true)
                .build());
        list.add(new GlobalProperty.Builder()
                .name("stroom.maxAggregationScan")
                .value("100000")
                .description("The limit of files to inspect before aggregation begins (should be bigger than maxAggregation)")
                .editable(true)
                .build());
        list.add(new GlobalProperty.Builder()
                .name("stroom.maxStreamSize")
                .value("1G")
                .description("This stops the aggregation after a certain size / nested streams")
                .editable(true)
                .build());

        // STREAM STORE 
        list.add(new GlobalProperty.Builder()
                .name("stroom.streamstore.resilientReplicationCount")
                .value("1")
                .description("Set to determine how many volume locations will be used to store a single stream")
                .editable(true)
                .build());
        list.add(new GlobalProperty.Builder()
                .name("stroom.streamstore.preferLocalVolumes")
                .value("false")
                .description("Should the stream store always attempt to write to local volumes before writing to remote ones?")
                .editable(true)
                .build());
        list.add(new GlobalProperty.Builder()
                .name("stroom.streamstore.volumeSelector")
                .value("RoundRobin")
                .description("How should volumes be selected for use? Possible volume selectors include ('MostFreePercent', 'MostFree', 'Random', 'RoundRobinIgnoreLeastFreePercent', 'RoundRobinIgnoreLeastFree', 'RoundRobin', 'WeightedFreePercentRandom', 'WeightedFreeRandom') default is 'RoundRobin'")
                .editable(true)
                .build());
        list.add(new GlobalProperty.Builder()
                .name("stroom.streamAttribute.deleteAge")
                .value("30d")
                .description("The age of streams that we store meta data in the database for")
                .editable(true)
                .build());
        list.add(new GlobalProperty.Builder()
                .name("stroom.streamAttribute.deleteBatchSize")
                .value("1000")
                .description("How many stream attributes we want to try and delete in a single batch")
                .editable(true)
                .build());
        list.add(new GlobalProperty.Builder()
                .name("stroom.stream.deletePurgeAge")
                .value("7d")
                .description("How long a stream is left logically deleted before it is deleted from the database")
                .editable(true)
                .build());
        list.add(new GlobalProperty.Builder()
                .name("stroom.stream.deleteBatchSize")
                .value("1000")
                .description("How many streams we want to try and delete in a single batch")
                .editable(true)
                .build());

        list.add(new GlobalProperty.Builder()
                .name("stroom.fileSystemCleanBatchSize")
                .value("20")
                .description("Set child jobs to be created by the file system clean sub task")
                .editable(true)
                .build());
        list.add(new GlobalProperty.Builder()
                .name("stroom.fileSystemCleanDeleteOut")
                .value("false")
                .description("Write a delete out in the root of the volume rather than physically deleting the files")
                .editable(true)
                .build());
        list.add(new GlobalProperty.Builder()
                .name("stroom.fileSystemCleanOldAge")
                .value("1d")
                .description("Duration until a file is deemed old")
                .editable(true)
                .build());

        // STREAM TASKS 
        list.add(new GlobalProperty.Builder()
                .name("stroom.streamTask.fillTaskQueue")
                .value("true")
                .description("Should the master node fill the task queue ready for workers to fetch tasks?")
                .editable(true)
                .build());
        list.add(new GlobalProperty.Builder()
                .name("stroom.streamTask.createTasks")
                .value("true")
                .description("Should the master node create new tasks for stream processor filters?")
                .editable(true)
                .build());
        list.add(new GlobalProperty.Builder()
                .name("stroom.streamTask.assignTasks")
                .value("true")
                .description("Should the master node assign tasks to workers when tasks are requested?")
                .editable(true)
                .build());
        list.add(new GlobalProperty.Builder()
                .name("stroom.streamTask.deleteAge")
                .value("1d")
                .description("How long to keep tasks on the database for before deleting them (if they are complete)")
                .editable(true)
                .build());
        list.add(new GlobalProperty.Builder()
                .name("stroom.streamTask.deleteBatchSize")
                .value("1000")
                .description("How many streams tasks we want to try and delete in a single batch")
                .editable(true)
                .build());
        list.add(new GlobalProperty.Builder()
                .name("stroom.streamTask.queueSize")
                .value("1000")
                .description("Maximum number of tasks to cache ready for processing per processor filter")
                .editable(true)
                .build());

        // BENCHMARK 
        list.add(new GlobalProperty.Builder()
                .name("stroom.benchmark.streamCount")
                .value("1000")
                .description("Set the number of streams to be created during a benchmark test")
                .editable(true)
                .build());
        list.add(new GlobalProperty.Builder()
                .name("stroom.benchmark.recordCount")
                .value("10000")
                .description("Set the number of records to be created for each stream during a benchmark test")
                .editable(true)
                .build());
        list.add(new GlobalProperty.Builder()
                .name("stroom.benchmark.concurrentWriters")
                .value("10")
                .description("Set the number of threads to use concurrently to write test streams")
                .editable(true)
                .build());


        list.add(new GlobalProperty.Builder()
                .name("stroom.bufferSize")
                .value("4096")
                .description("If set the default buffer size to use")
                .editable(true)
                .requireRestart(true)
                .build());
        list.add(new GlobalProperty.Builder()
                .name("stroom.node")
                .value("tba")
                .description("Should only be set per node in application property file")
                .build());
        list.add(new GlobalProperty.Builder()
                .name("stroom.rack")
                .value("tba")
                .description("Should only be set per node in application property file")
                .build());
        list.add(new GlobalProperty.Builder()
                .name("stroom.lifecycle.enabled")
                .value("true")
                .description("Set this to false for development and testing purposes otherwise the Stroom will try and process files automatically outside of test cases.")
                .editable(true)
                .requireRestart(true)
                .build());
        list.add(new GlobalProperty.Builder()
                .name("stroom.lifecycle.executionInterval")
                .value("10s")
                .description("How frequently should the lifecycle service attempt execution.")
                .editable(true)
                .requireRestart(true)
                .build());
        list.add(new GlobalProperty.Builder()
                .name("stroom.maintenance.message")
                .value("")
                .description("Provide a warning message to users about an outage or other significant event.")
                .editable(true)
                .build());
        list.add(new GlobalProperty.Builder()
                .name("stroom.maintenance.preventLogin")
                .value("false")
                .description("Prevent new logins to the system. This is useful if the system is scheduled to have an outage.")
                .editable(true)
                .build());

        // INDEX PROPERTIES 
        list.add(new GlobalProperty.Builder()
                .name("stroom.index.ramBufferSizeMB")
                .value("1024")
                .description("The amount of RAM Lucene can use to buffer when indexing in Mb")
                .editable(true)
                .build());


        // INDEX WRITER CACHE PROPERTIES 
        list.add(new GlobalProperty.Builder()
                .name("stroom.index.writer.cache.timeToLive")
                .value("")
                .description("How long a cache item can live before it is removed from the cache during a sweep")
                .editable(true)
                .build());
        list.add(new GlobalProperty.Builder()
                .name("stroom.index.writer.cache.timeToIdle")
                .value("10m")
                .description("How long a cache item can idle before it is removed from the cache during a sweep")
                .editable(true)
                .build());
        list.add(new GlobalProperty.Builder()
                .name("stroom.index.writer.cache.minItems")
                .value("0")
                .description("The minimum number of items that will be left in the cache after a sweep")
                .editable(true)
                .build());
        list.add(new GlobalProperty.Builder()
                .name("stroom.index.writer.cache.coreItems")
                .value("50")
                .description("The number of items that we hope to keep in the cache if items aren't removed due to TTL or TTI constraints")
                .editable(true)
                .build());
        list.add(new GlobalProperty.Builder()
                .name("stroom.index.writer.cache.maxItems")
                .value("100")
                .description("The maximum number of items that can be kept in the cache. LRU items are removed to ensure we do not exceed this amount")
                .editable(true)
                .build());

        // QUERY HISTORY PROPERTIES 
        list.add(new GlobalProperty.Builder()
                .name("stroom.query.history.itemsRetention")
                .value("100")
                .description("The maximum number of query history items that will be retained")
                .editable(true)
                .build());
        list.add(new GlobalProperty.Builder()
                .name("stroom.query.history.daysRetention")
                .value("365")
                .description("The number of days query history items will be retained for")
                .editable(true)
                .build());

        // SEARCH PROPERTIES 
        list.add(new GlobalProperty.Builder()
                .name("stroom.search.maxStoredDataQueueSize")
                .value("1000000")
                .description("The maximum number documents that will have stored data retrieved from the index shard and queued prior to further processing")
                .editable(true)
                .build());

        // SEARCH SHARD
        list.add(new GlobalProperty.Builder()
                .name("stroom.search.shard.maxDocIdQueueSize")
                .value("1000")
                .description("The maximum number of doc ids that will be queued ready for stored data to be retrieved from the index shard")
                .editable(true)
                .build());

        list.add(new GlobalProperty.Builder()
                .name("stroom.search.shard.maxThreads")
                .value("4")
                .description("The absolute maximum number of threads per node, used to search Lucene index shards across all searches")
                .editable(true)
                .build());
        list.add(new GlobalProperty.Builder()
                .name("stroom.search.shard.maxThreadsPerTask")
                .value("2")
                .description("The maximum number of threads per search, per node, used to search Lucene index shards")
                .editable(true)
                .build());

        // SEARCH EXTRACTION 
        list.add(new GlobalProperty.Builder()
                .name("stroom.search.extraction.maxThreads")
                .value("4")
                .description("The absolute maximum number of threads per node, used to extract search results from streams using a pipeline")
                .editable(true)
                .build());
        list.add(new GlobalProperty.Builder()
                .name("stroom.search.extraction.maxThreadsPerTask")
                .value("2")
                .description("The maximum number of threads per search, per node, used to extract search results from streams using a pipeline")
                .editable(true)
                .build());

        // SEARCH SENDER 
        list.add(new GlobalProperty.Builder()
                .name("stroom.search.maxBooleanClauseCount")
                .value("1024")
                .description("The maximum number of clauses that a boolean search can contain.")
                .editable(true)
                .build());
        list.add(new GlobalProperty.Builder()
                .name("stroom.search.storeSize")
                .value("1000000,100,10,1")
                .description("The maximum number of search results to keep in memory at each level.")
                .editable(true)
                .build());
        list.add(new GlobalProperty.Builder()
                .name("stroom.dashboard.defaultMaxResults")
                .value("1000000,100,10,1")
                .description("The default maximum number of search results to return to the dashboard, unless the user requests lower values")
                .editable(true)
                .build());

        // SEARCH BASED PROCESSING 
        list.add(new GlobalProperty.Builder()
                .name("stroom.search.process.defaultTimeLimit")
                .value("30")
                .description("The default number of minutes that batch search processing will be limited by.")
                .editable(true)
                .build());
        list.add(new GlobalProperty.Builder()
                .name("stroom.search.process.defaultRecordLimit")
                .value("1000000")
                .description("The default number of records that batch search processing will be limited by.")
                .editable(true)
                .build());

        // PIPELINE PROPERTIES 
        list.add(new GlobalProperty.Builder()
                .name("stroom.pipeline.xslt.maxElements")
                .value("1000000")
                .description("The maximum number of elements that the XSLT filter will expect to receive before it errors. This protects Stroom from ruinning out of memory in cases where an appropriate XML splitter has not been used in a pipeline.")
                .editable(true)
                .build());
        list.add(new GlobalProperty.Builder()
                .name("stroom.pipeline.appender.maxActiveDestinations")
                .value("100")
                .description("The maximum number active destinations that Stroom will allow rolling appenders to be writing to at any one time.")
                .editable(true)
                .build());

        // MAIN DATA SOURCE 
        list.add(new GlobalProperty.Builder()
                .name("stroom.jpaHbm2DdlAuto")
                .value("validate")
                .description("Set by property file to enable auto schema creation")
                .build());
        list.add(new GlobalProperty.Builder()
                .name("stroom.jdbcDriverClassName")
                .value("org.hsqldb.jdbcDriver")
                .description("Should only be set per node in application property file")
                .build());
        list.add(new GlobalProperty.Builder()
                .name("stroom.jpaDialect")
                .value("org.hibernate.dialect.HSQLDialect")
                .description("Should only be set per node in application property file")
                .build());
        list.add(new GlobalProperty.Builder()
                .name("stroom.jdbcDriverUrl")
                .value("jdbc:hsqldb:file:${stroom.temp}/stroom/HSQLDB.DAT;shutdown=true")
                .description("Should only be set per node in application property file")
                .build());
        list.add(new GlobalProperty.Builder()
                .name("stroom.jdbcDriverUsername")
                .value("sa")
                .description("Should only be set per node in application property file")
                .build());
        list.add(new GlobalProperty.Builder()
                .name("stroom.jdbcDriverPassword")
                .value("")
                .description("Should only be set per node in application property file")
                .password(true)
                .build());
        list.add(new GlobalProperty.Builder()
                .name("stroom.showSql")
                .value("false")
                .description("Log SQL")
                .editable(true)
                .requireRestart(true)
                .build());

        // C3P0 
        list.add(new GlobalProperty.Builder()
                .name("stroom.db.connectionPool.initialPoolSize")
                .value("3")
                .description("The initial size of the DB connection pool")
                .editable(true)
                .requireRestart(true)
                .build());
        list.add(new GlobalProperty.Builder()
                .name("stroom.db.connectionPool.minPoolSize")
                .value("3")
                .description("The minimum size of the DB connection pool")
                .editable(true)
                .requireRestart(true)
                .build());
        list.add(new GlobalProperty.Builder()
                .name("stroom.db.connectionPool.maxPoolSize")
                .value("15")
                .description("The maximum size of the DB connection pool")
                .editable(true)
                .requireRestart(true)
                .build());
        list.add(new GlobalProperty.Builder()
                .name("stroom.db.connectionPool.idleConnectionTestPeriod")
                .value("0")
                .description("If this is a number greater than 0, we will test all idle, pooled but unchecked-out connections, every this number of seconds")
                .editable(true)
                .requireRestart(true)
                .build());
        list.add(new GlobalProperty.Builder()
                .name("stroom.db.connectionPool.maxIdleTime")
                .value("0")
                .description("The seconds a connection can remain pooled but unused before being discarded. Zero means idle connections never expire.")
                .editable(true)
                .requireRestart(true)
                .build());
        list.add(new GlobalProperty.Builder()
                .name("stroom.db.connectionPool.acquireIncrement")
                .value("3")
                .description("Determines how many connections to list.add to the pool in one go.")
                .editable(true)
                .requireRestart(true)
                .build());
        list.add(new GlobalProperty.Builder()
                .name("stroom.db.connectionPool.acquireRetryAttempts")
                .value("30")
                .description("Determines how many attempts we make to acquire a connection.")
                .editable(true)
                .requireRestart(true)
                .build());
        list.add(new GlobalProperty.Builder()
                .name("stroom.db.connectionPool.acquireRetryDelay")
                .value("1000")
                .description("Determines how long we wait (in milliseconds) between attempts to acquire a connection.")
                .editable(true)
                .requireRestart(true)
                .build());
        list.add(new GlobalProperty.Builder()
                .name("stroom.db.connectionPool.checkoutTimeout")
                .value("0")
                .description("Determines how long (in seconds) a connection can be checked out from the pool before it is discarded.")
                .editable(true)
                .requireRestart(true)
                .build());
        list.add(new GlobalProperty.Builder()
                .name("stroom.db.connectionPool.maxIdleTimeExcessConnections")
                .value("60")
                .description("Determines how long (in seconds) excess connections remain in the pool before being discarded.")
                .editable(true)
                .requireRestart(true)
                .build());
        list.add(new GlobalProperty.Builder()
                .name("stroom.db.connectionPool.maxConnectionAge")
                .value("0")
                .description("Determines how long in seconds a connection will remain in the pool before being discarded.")
                .editable(true)
                .requireRestart(true)
                .build());
        list.add(new GlobalProperty.Builder()
                .name("stroom.db.connectionPool.unreturnedConnectionTimeout")
                .value("0")
                .description("How long to wait in seconds before unreturned connections are forcibly closed by the pool. This property helps with the diagnosis of connection leaks, i.e. areas of an application that might be getting a connection but never returning it. This should not be used in a production environment.")
                .editable(true)
                .requireRestart(true)
                .build());
        list.add(new GlobalProperty.Builder()
                .name("stroom.db.connectionPool.numHelperThreads")
                .value("3")
                .description("The connection pool is very asynchronous. Slow JDBC operations are generally performed by helper threads that don't hold contended locks. Spreading these operations over multiple threads can significantly improve performance by allowing multiple operations to be performed simultaneously.")
                .editable(true)
                .requireRestart(true)
                .build());

        // SQL STATISTICS DATA SOURCE 
        list.add(new GlobalProperty.Builder()
                .name("stroom.statistics.sql.jdbcDriverClassName")
                .value("org.hsqldb.jdbcDriver")
                .description("Should only be set per node in application property file")
                .build());
        list.add(new GlobalProperty.Builder()
                .name("stroom.statistics.sql.jdbcDriverUrl")
                .value("jdbc:hsqldb:file:${stroom.temp}/statistics/HSQLDB.DAT;shutdown=true")
                .description("Should only be set per node in application property file")
                .build());
        list.add(new GlobalProperty.Builder()
                .name("stroom.statistics.sql.jdbcDriverUsername")
                .value("sa")
                .description("Should only be set per node in application property file")
                .build());
        list.add(new GlobalProperty.Builder()
                .name("stroom.statistics.sql.jdbcDriverPassword")
                .value("")
                .description("Should only be set per node in application property file")
                .password(true)
                .build());

        list.add(new GlobalProperty.Builder()
                .name("stroom.databaseMultiInsertMaxBatchSize")
                .value("500")
                .description("The maximum number of rows to insert in a single multi insert statement, e.g. INSERT INTO X VALUES (...), (...), (...)")
                .editable(true)
                .build());

        // C3P0 
        list.add(new GlobalProperty.Builder()
                .name("stroom.statistics.sql.db.connectionPool.initialPoolSize")
                .value("3")
                .description("The initial size of the DB connection pool")
                .editable(true)
                .requireRestart(true)
                .build());
        list.add(new GlobalProperty.Builder()
                .name("stroom.statistics.sql.db.connectionPool.minPoolSize")
                .value("3")
                .description("The minimum size of the DB connection pool")
                .editable(true)
                .requireRestart(true)
                .build());
        list.add(new GlobalProperty.Builder()
                .name("stroom.statistics.sql.db.connectionPool.maxPoolSize")
                .value("15")
                .description("The maximum size of the DB connection pool")
                .editable(true)
                .requireRestart(true)
                .build());
        list.add(new GlobalProperty.Builder()
                .name("stroom.statistics.sql.db.connectionPool.idleConnectionTestPeriod")
                .value("0")
                .description("If this is a number greater than 0, we will test all idle, pooled but unchecked-out connections, every this number of seconds")
                .editable(true)
                .requireRestart(true)
                .build());
        list.add(new GlobalProperty.Builder()
                .name("stroom.statistics.sql.db.connectionPool.maxIdleTime")
                .value("0")
                .description("The seconds a connection can remain pooled but unused before being discarded. Zero means idle connections never expire.")
                .editable(true)
                .requireRestart(true)
                .build());
        list.add(new GlobalProperty.Builder()
                .name("stroom.statistics.sql.db.connectionPool.acquireIncrement")
                .value("3")
                .description("Determines how many connections to list.add to the pool in one go.")
                .editable(true)
                .requireRestart(true)
                .build());
        list.add(new GlobalProperty.Builder()
                .name("stroom.statistics.sql.db.connectionPool.acquireRetryAttempts")
                .value("30")
                .description("Determines how many attempts we make to acquire a connection.")
                .editable(true)
                .requireRestart(true)
                .build());
        list.add(new GlobalProperty.Builder()
                .name("stroom.statistics.sql.db.connectionPool.acquireRetryDelay")
                .value("1000")
                .description("Determines how long we wait (in milliseconds) between attempts to acquire a connection.")
                .editable(true)
                .requireRestart(true)
                .build());
        list.add(new GlobalProperty.Builder()
                .name("stroom.statistics.sql.db.connectionPool.checkoutTimeout")
                .value("0")
                .description("Determines how long (in seconds) a connection can be checked out from the pool before it is discarded.")
                .editable(true)
                .requireRestart(true)
                .build());
        list.add(new GlobalProperty.Builder()
                .name("stroom.statistics.sql.db.connectionPool.maxIdleTimeExcessConnections")
                .value("60")
                .description("Determines how long (in seconds) excess connections remain in the pool before being discarded.")
                .editable(true)
                .requireRestart(true)
                .build());
        list.add(new GlobalProperty.Builder()
                .name("stroom.statistics.sql.db.connectionPool.maxConnectionAge")
                .value("0")
                .description("Determines how long in seconds a connection will remain in the pool before being discarded.")
                .editable(true)
                .requireRestart(true)
                .build());
        list.add(new GlobalProperty.Builder()
                .name("stroom.statistics.sql.db.connectionPool.unreturnedConnectionTimeout")
                .value("0")
                .description("How long to wait in seconds before unreturned connections are forcibly closed by the pool. This property helps with the diagnosis of connection leaks, i.e. areas of an application that might be getting a connection but never returning it. This should not be used in a production environment.")
                .editable(true)
                .requireRestart(true)
                .build());
        list.add(new GlobalProperty.Builder()
                .name("stroom.statistics.sql.db.connectionPool.numHelperThreads")
                .value("3")
                .description("The connection pool is very asynchronous. Slow JDBC operations are generally performed by helper threads that don't hold contended locks. Spreading these operations over multiple threads can significantly improve performance by allowing multiple operations to be performed simultaneously.")
                .editable(true)
                .requireRestart(true)
                .build());

        // Entity Names 
        list.add(new GlobalProperty.Builder()
                .name("stroom.namePattern")
                .value("^[a-zA-Z0-9_\\- \\.\\(\\)]{1,}$")
                .description("The regex pattern for entity names")
                .editable(true)
                .build());
        list.add(new GlobalProperty.Builder()
                .name("stroom.feedNamePattern")
                .value("^[A-Z0-9_-]{3,}$")
                .description("The regex pattern for feed names")
                .editable(true)
                .build());

        // Welcome text 
        list.add(new GlobalProperty.Builder()
                .name("stroom.pageTitle")
                .value("Stroom")
                .description("The page title for Stroom shown in the browser tab")
                .editable(true)
                .build());
        list.add(new GlobalProperty.Builder()
                .name("stroom.loginHTML")
                .value("<h1>About Stroom</h1><p>Stroom is designed to receive data from multiple systems.</p>")
                .description("HTML")
                .editable(true)
                .requireRestart(true)
                .build());
        list.add(new GlobalProperty.Builder()
                .name("stroom.welcomeHTML")
                .value("<h1>About Stroom</h1><p>Stroom is designed to receive data from multiple systems.</p>")
                .description("HTML")
                .editable(true)
                .requireRestart(true)
                .build());
        list.add(new GlobalProperty.Builder()
                .name("stroom.aboutHTML")
                .value("<h1>About Stroom</h1><p>Stroom is designed to receive data from multiple systems.</p>")
                .description("HTML")
                .editable(true)
                .requireRestart(true)
                .build());

        // CLUSTER COMMUNICATION 
        list.add(new GlobalProperty.Builder()
                .name("stroom.clusterCallUseLocal")
                .value("true")
                .description("Do local calls when calling our own local services (true is an optimisation)")
                .editable(true)
                .requireRestart(true)
                .build());
        list.add(new GlobalProperty.Builder()
                .name("stroom.clusterCallReadTimeout")
                .value("30s")
                .description("Time in ms (but can be specified as 10s, 1m) before throwing read timeout")
                .editable(true)
                .requireRestart(true)
                .build());
        list.add(new GlobalProperty.Builder()
                .name("stroom.clusterCallIgnoreSSLHostnameVerifier")
                .value("true")
                .description("If cluster calls are using SSL then choose if we want to ignore host name verification")
                .editable(true)
                .requireRestart(true)
                .build());
        list.add(new GlobalProperty.Builder()
                .name("stroom.clusterResponseTimeout")
                .value("30s")
                .description("Time in ms (but can be specified as 10s, 1m) before giving up on cluster results")
                .editable(true)
                .build());

        // EXPORT 
        list.add(new GlobalProperty.Builder()
                .name("stroom.export.enabled")
                .value("false")
                .description("Determines if the system will allow configuration to be exported via the export servlet")
                .editable(true)
                .build());

        // UI 
        list.add(new GlobalProperty.Builder()
                .name("stroom.theme.background-attachment")
                .value("scroll")
                .description("GUI")
                .editable(true)
                .requireUiRestart(true)
                .build());
        list.add(new GlobalProperty.Builder()
                .name("stroom.theme.background-color")
                .value("#1E88E5") // #FF6F00 
                .description("GUI")
                .editable(true)
                .requireUiRestart(true)
                .build());
        list.add(new GlobalProperty.Builder()
                .name("stroom.theme.background-image")
                .value("none")
                .description("GUI")
                .editable(true)
                .requireUiRestart(true)
                .build());
        list.add(new GlobalProperty.Builder()
                .name("stroom.theme.background-position")
                .value("0 0")
                .description("GUI")
                .editable(true)
                .requireUiRestart(true)
                .build());
        list.add(new GlobalProperty.Builder()
                .name("stroom.theme.background-repeat")
                .value("repeat")
                .description("GUI")
                .editable(true)
                .requireUiRestart(true)
                .build());
        list.add(new GlobalProperty.Builder()
                .name("stroom.theme.background-opacity")
                .value("0")
                .description("GUI")
                .editable(true)
                .requireUiRestart(true)
                .build());
        list.add(new GlobalProperty.Builder()
                .name("stroom.theme.tube.visible")
                .value("hidden")
                .description("GUI")
                .editable(true)
                .requireUiRestart(true)
                .build());
        list.add(new GlobalProperty.Builder()
                .name("stroom.theme.tube.opacity")
                .value("0.6")
                .description("GUI")
                .editable(true)
                .requireUiRestart(true)
                .build());
        list.add(new GlobalProperty.Builder()
                .name("stroom.unknownClassification")
                .value("UNKNOWN CLASSIFICATION")
                .description("GUI")
                .editable(true)
                .requireUiRestart(true)
                .build());
        list.add(new GlobalProperty.Builder()
                .name("stroom.theme.labelColours")
                .value("TEST1=#FF0000,TEST2=#FF9900")
                .description("A comma separated list of KV pairs to provide colours for labels.")
                .editable(true)
                .requireUiRestart(true)
                .build());
        list.add(new GlobalProperty.Builder()
                .name("stroom.helpUrl")
                .value("")
                .description("The URL of hosted help files.")
                .editable(true)
                .requireUiRestart(true)
                .build());

        // Query info popup
        list.add(new GlobalProperty.Builder()
                .name("stroom.query.infoPopup.enabled")
                .value("false")
                .description("If you would like users to provide some query info when performing a query set this property to true.")
                .editable(true)
                .requireUiRestart(true)
                .build());
        list.add(new GlobalProperty.Builder()
                .name("stroom.query.infoPopup.title")
                .value("Please Provide Query Info")
                .description("The title of the query info popup.")
                .editable(true)
                .requireUiRestart(true)
                .build());
        list.add(new GlobalProperty.Builder()
                .name("stroom.query.infoPopup.validationRegex")
                .value("^[\\s\\S]{3,}$")
                .description("A regex used to validate query info.")
                .editable(true)
                .requireUiRestart(true)
                .build());

<<<<<<< HEAD
=======
        // Activity Recording
        list.add(new GlobalProperty.Builder()
                .name("stroom.activity.enabled")
                .value("false")
                .description("If you would like users to be able to record some info about the activity they are performing set this property to true.")
                .editable(true)
                .requireUiRestart(true)
                .build());
        list.add(new GlobalProperty.Builder()
                .name("stroom.activity.chooseOnStartup")
                .value("false")
                .description("Set to true if users should be prompted to choose an activity on login.")
                .editable(true)
                .requireUiRestart(true)
                .build());
        list.add(new GlobalProperty.Builder()
                .name("stroom.activity.managerTitle")
                .value("Choose Activity")
                .description("The title of the activity manager popup.")
                .editable(true)
                .requireUiRestart(true)
                .build());
        list.add(new GlobalProperty.Builder()
                .name("stroom.activity.editorTitle")
                .value("Edit Activity")
                .description("The title of the activity editor popup.")
                .editable(true)
                .requireUiRestart(true)
                .build());
        list.add(new GlobalProperty.Builder()
                .name("stroom.activity.editorBody")
                .value("Activity Code:</br>" +
                        "<input type=\"text\" name=\"code\"></input></br></br>" +
                        "Activity Description:</br>" +
                        "<textarea rows=\"4\" style=\"width:100%;height:80px\" name=\"description\"></textarea>" +
                        "Explain what the activity is")
                .description("The HTML to display in the activity editor popup.")
                .editable(true)
                .requireUiRestart(true)
                .build());

        // Splash screen
        list.add(new GlobalProperty.Builder()
                .name("stroom.splash.enabled")
                .value("false")
                .description("If you would like users to see a splash screen on login.")
                .editable(true)
                .requireUiRestart(true)
                .build());
        list.add(new GlobalProperty.Builder()
                .name("stroom.splash.title")
                .value("Splash Screen")
                .description("The title of the splash screen popup.")
                .editable(true)
                .requireUiRestart(true)
                .build());
        list.add(new GlobalProperty.Builder()
                .name("stroom.splash.body")
                .value("<h1>About Stroom</h1><p>Stroom is designed to receive data from multiple systems.</p>")
                .description("The HTML to display in the splash screen.")
                .editable(true)
                .requireUiRestart(true)
                .build());
        list.add(new GlobalProperty.Builder()
                .name("stroom.splash.version")
                .value("v0.1")
                .description("The version of the splash screen message.")
                .editable(true)
                .requireUiRestart(true)
                .build());

        // Common statistics store properties
        list.add(new GlobalProperty.Builder()
                .name("stroom.statistics.common.statisticEngines")
                .value("sql")
                .description("Comma delimited list of enabled engines that implement Statistic Event Store (currently 'sql')")
                .editable(true)
                .requireUiRestart(true)
                .build());

        // Legacy statistics store properties 
        list.add(new GlobalProperty.Builder()
                .name("stroom.statistics.legacy.statisticAggregationBatchSize")
                .value("1000000")
                .description("Number of STAT_VAL_SRC records to merge into STAT_VAL in one batch")
                .editable(true)
                .build());

>>>>>>> 878a0318
        // SQL statistics store properties 
        list.add(new GlobalProperty.Builder()
                .name("stroom.statistics.sql.statisticAggregationBatchSize")
                .value("1000000")
                .description("Number of SQL_STAT_VAL_SRC records to merge into SQL_STAT_VAL in one batch")
                .editable(true)
                .build());
        list.add(new GlobalProperty.Builder()
                .name("stroom.statistics.sql.search.maxResults")
                .value("100000")
                .description("The maximum number of records that can be returned from the statistics DB in a single query prior to aggregation")
                .editable(true)
                .build());
        list.add(new GlobalProperty.Builder()
                .name("stroom.statistics.sql.search.fetchSize")
                .value("5000")
                .description("Gives the JDBC driver a hint as to the number of rows that should be fetched from the database when more rows are needed for ResultSet objects generated by this Statement. Depends on 'useCursorFetch=true' being set in the JDBC connect string. If not set, the JDBC driver's default will be used.")
                .editable(true)
                .build());
        list.add(new GlobalProperty.Builder()
                .name("stroom.statistics.sql.search.resultHandlerBatchSize")
                .value("5000")
                .description("The number of database rows to pass to the result handler")
                .editable(true)
                .build());
        list.add(new GlobalProperty.Builder()
                .name("stroom.statistics.sql.maxProcessingAge")
                .value("")
                .description("The maximum age (e.g. '90d') of statistics to process and retain, i.e. any statistics with an statistic event time older than the current time minus maxProcessingAge will be silently dropped.  Existing statistic data over this age will be purged during statistic aggregation. Leave blank to process/retain all data.")
                .editable(true)
                .build());
        list.add(new GlobalProperty.Builder()
                .name("stroom.contentPackImportEnabled")
                .value("true")
                .description("If true any content packs found in ${CATALINA_BASE}/contentPackImport/ will be imported into Stroom. Only intended for use on new Stroom instances to reduce the risk of overwriting existing entities")
                .editable(true)
                .requireUiRestart(true)
                .build());
        list.add(new GlobalProperty.Builder()
                .name("stroom.volumes.createDefaultOnStart")
                .value("true")
                .description("If no existing volumes are present a default volume will be created on application start. The volume will live in the volumes sub directory of the Stroom installation directory")
                .editable(true)
                .requireUiRestart(true)
                .build());
        list.add(new GlobalProperty.Builder()
                .name("stroom.node.status.heapHistogram.classNameMatchRegex")
                .value("^stroom\\..*$")
                .description("A single regex that will be used to filter classes from the jmap histogram internal statistic based on their name. e.g '^(stroom\\..*)$'. If no value is supplied all classes will be included. If a value is supplied only those class names matching the regex will be included.")
                .editable(true)
                .build());
        list.add(new GlobalProperty.Builder()
                .name("stroom.node.status.heapHistogram.classNameReplacementRegex")
                // This is XML so XML escaping rules apply, not java's 
                .value("((?<=\\$Proxy)[0-9]+|(?<=\\$\\$)[0-9a-f]+|(?<=\\$\\$Lambda\\$)[0-9]+\\/[0-9]+)")
                .description("A single regex that will be used to replace all matches in the class name with '--REPLACED--'. This is to prevent ids for anonymous inner classes and lambdas from being included in the class name. E.g '....DocRefResourceHttpClient$$Lambda$46/1402766141' becomes '....DocRefResourceHttpClient$$Lambda$--REPLACED--'. ")
                .editable(true)
                .build());
        list.add(new GlobalProperty.Builder()
                .name("stroom.node.status.heapHistogram.jMapExecutable")
                .value("jmap")
                .description("The jmap executable name if it is available on the PATH or a fully qualified form")
                .build());


        // External Service properties, including DocRef.type name mappings
        // ========================================START=========================================== 

        // Stroom-Index 
        list.add(new GlobalProperty.Builder()
                .name("stroom.services.stroomIndex.name")
                .value("stroom-index")
                .description("Name of the index service")
                .editable(true)
                .requireUiRestart(true)
                .build());
        list.add(new GlobalProperty.Builder()
                .name("stroom.services.stroomIndex.version")
                .value("1")
                .description("Version of the index service")
                .editable(true)
                .requireUiRestart(true)
                .build());
        list.add(new GlobalProperty.Builder()
                .name("stroom.services.stroomIndex.docRefType")
                .value("Index")
                .description("The entity type for the index service")
                .editable(true)
                .requireUiRestart(true)
                .build());

        // Authentication 
        list.add(new GlobalProperty.Builder()
                .name("stroom.services.authentication.name")
                .value("authentication")
                .description("Name of the authentication service")
                .editable(true)
                .requireUiRestart(true)
                .build());
        list.add(new GlobalProperty.Builder()
                .name("stroom.services.authentication.version")
                .value("1")
                .description("Version of the authentication service")
                .editable(true)
                .requireUiRestart(true)
                .build());
        list.add(new GlobalProperty.Builder()
                .name("stroom.services.authentication.docRefType")
                .value("authentication")
                .description("The entity type for the authentication service")
                .editable(true)
                .requireUiRestart(true)
                .build());
        list.add(new GlobalProperty.Builder()
                .name("stroom.advertisedUrl")
                .value("")
                .description("The URL of Stroom as provided to the browser")
                .editable(true)
                .requireUiRestart(true)
                .build());
        list.add(new GlobalProperty.Builder()
                .name("stroom.auth.services.url")
                .value("http://auth-service:8099")
                .description("The URL of the auth service")
                .editable(true)
                .requireUiRestart(true)
                .build());
        list.add(new GlobalProperty.Builder()
                .name("stroom.auth.authentication.service.url")
                .value("http://auth-service:8099/authentication/v1")
                .description("The URL of the authentication service")
                .editable(true)
                .requireUiRestart(true)
                .build());
        list.add(new GlobalProperty.Builder()
                .name("stroom.auth.jwt.issuer")
                .value("stroom")
                .description("The issuer to expect when verifying JWTs.")
                .editable(true)
                .requireUiRestart(true)
                .build());
        list.add(new GlobalProperty.Builder()
                .name("stroom.auth.jwt.enabletokenrevocationcheck")
                .value("true")
                .description("Whether or not to enable remote calls to the auth service to check if a token we have has been revoked.")
                .editable(true)
                .requireUiRestart(true)
                .build());
        list.add(new GlobalProperty.Builder()
                .name("stroom.security.apitoken")
                .value("eyJhbGciOiJIUzI1NiJ9.eyJleHAiOjE1Mzg2NDM1NTQsInN1YiI6ImFkbWluIiwiaXNzIjoic3Ryb29tIn0.J8dqtQf9gGXQlKU_rAye46lUKlJR8-vcyrYhOD0Rxoc")
                .description("The API token Stroom will use to authenticate itself when accessing other services")
                .editable(true)
                .requireUiRestart(true)
                .build());
        list.add(new GlobalProperty.Builder()
                .name("stroom.security.userNamePattern")
                .value("^[a-zA-Z0-9_-]{3,}$")
                .description("The regex pattern for user names")
                .editable(true)
                .build());
        list.add(new GlobalProperty.Builder()
                .name("stroom.authentication.required")
                .value("true")
                .description("Choose whether Stroom requires authenticated access")
                .build());

        // Authorisation 
        list.add(new GlobalProperty.Builder()
                .name("stroom.services.authorisation.name")
                .value("authorisation")
                .description("Name of the authorisation service")
                .editable(true)
                .requireUiRestart(true)
                .build());
        list.add(new GlobalProperty.Builder()
                .name("stroom.services.authorisation.version")
                .value("1")
                .description("Version of the authorisation service")
                .editable(true)
                .requireUiRestart(true)
                .build());
        list.add(new GlobalProperty.Builder()
                .name("stroom.services.authorisation.docRefType")
                .value("authorisation")
                .description("The entity type for the authorisation service")
                .editable(true)
                .requireUiRestart(true)
                .build());

        // Stroom-Stats 
        list.add(new GlobalProperty.Builder()
                .name("stroom.services.stroomStats.name")
                .value("stroom-stats")
                .description("The name of the stroom-stats service")
                .editable(true)
                .requireUiRestart(true)
                .build());
        list.add(new GlobalProperty.Builder()
                .name("stroom.services.stroomStats.version")
                .value("2")
                .description("The version of the stroom-stats service")
                .editable(true)
                .requireUiRestart(true)
                .build());
        list.add(new GlobalProperty.Builder()
                .name("stroom.services.stroomStats.docRefType")
                .value("StroomStatsStore")
                .description("The entity type for the stroom-stats service")
                .editable(true)
                .requireUiRestart(true)
                .build());
        list.add(new GlobalProperty.Builder()
                .name("stroom.services.stroomStats.kafkaTopics.count")
                .value("statisticEvents-Count")
                .description("The kafka topic to send Count type stroom-stats statistic events to")
                .editable(true)
                .requireUiRestart(true)
                .build());
        list.add(new GlobalProperty.Builder()
                .name("stroom.services.stroomStats.kafkaTopics.value")
                .value("statisticEvents-Value")
                .description("The kafka topic to send Value type stroom-stats statistic events to")
                .editable(true)
                .requireUiRestart(true)
                .build());
        list.add(new GlobalProperty.Builder()
                .name("stroom.services.stroomStats.internalStats.eventsPerMessage")
                .value("100")
                .description("The number of internal statistic events to batch together in a single Kafka message. High numbers reduce network overhead but limit the parallelism.")
                .editable(true)
                .build());

        // SQL Statistics 
        list.add(new GlobalProperty.Builder()
                .name("stroom.services.sqlStatistics.name")
                .value("sql_statistics")
                .description("The name of the built-in sql statistics service")
                .editable(true)
                .requireUiRestart(true)
                .build());
        list.add(new GlobalProperty.Builder()
                .name("stroom.services.sqlStatistics.version")
                .value("1")
                .description("The version of the built-in sql statistics service")
                .editable(true)
                .requireUiRestart(true)
                .build());
        list.add(new GlobalProperty.Builder()
                .name("stroom.services.sqlStatistics.docRefType")
                .value("StatisticStore")
                .description("The entity type for the sql statistics service")
                .editable(true)
                .requireUiRestart(true)
                .build());

        // ========================================END=========================================== 


        // Kafka properties 
        // ========================================START=========================================== 
        list.add(new GlobalProperty.Builder()
                .name("stroom.kafka.bootstrap.servers")
                .value("localhost:9092")
                .description("The list of kafka brokers to initially connect to to obtain the full set of kafka brokers, in the form `host1:port,host2:port,etc'")
                .editable(true)
                .requireUiRestart(true)
                .build());


        // ========================================END=========================================== 


        // Service discovery properties 
        // ========================================START=========================================== 
        list.add(new GlobalProperty.Builder()
                .name("stroom.serviceDiscovery.enabled")
                .value("true")
                .description("Set this to true to use Zookeeper for service discovery. Set this to false to use resolve all services locally, i.e. 127.0.0.1")
                .editable(true)
                .requireRestart(true)
                .build());

        list.add(new GlobalProperty.Builder()
                .name("stroom.serviceDiscovery.simpleLookup.basePath")
                .value("http://127.0.0.1:8080")
                .description("The base path to connect to local services on, when not using service discovery")
                .editable(true)
                .requireRestart(true)
                .build());


        list.add(new GlobalProperty.Builder()
                .name("stroom.serviceDiscovery.zookeeperUrl")
                .value("localhost:2181")
                .description("The Zookeeper quorum connection string, required for service discovery, in the form 'host1:port1,host2:port2,host3:port3'. The root znode to use in Zookeeper is defined in the property stroom.serviceDiscovery.zookeeperBasePath")
                .editable(true)
                .requireUiRestart(true)
                .build());

        list.add(new GlobalProperty.Builder()
                .name("stroom.serviceDiscovery.servicesHostNameOrIpAddress")
                .value("localhost")
                .description("The external facing address that stroom will register its services with service discovery. If this property is empty stroom will try to establish the hostname. Recommended to be left blank in production to avoid having host specific configuration, unless the hostname is that of a load balancer in front of stroom instances.")
                .editable(true)
                .requireUiRestart(true)
                .build());

        list.add(new GlobalProperty.Builder()
                .name("stroom.serviceDiscovery.servicesPort")
                .value("8080")
                .description("The external facing port that stroom will register its services with service discovery")
                .editable(true)
                .requireUiRestart(true)
                .build());

        list.add(new GlobalProperty.Builder()
                .name("stroom.serviceDiscovery.curator.baseSleepTimeMs")
                .value("5000")
                .description("Initial time in ms between retries to establish a connection to zookeeper")
                .editable(true)
                .requireUiRestart(true)
                .build());

        list.add(new GlobalProperty.Builder()
                .name("stroom.serviceDiscovery.curator.maxSleepTimeMs")
                .value("300000")
                .description("Maximum time in ms between retries to establish a connection to zookeeper")
                .editable(true)
                .requireUiRestart(true)
                .build());

        list.add(new GlobalProperty.Builder()
                .name("stroom.serviceDiscovery.curator.maxRetries")
                .value("100")
                .description("Maximum number of retries to establish a connection to zookeeper before giving up")
                .editable(true)
                .requireUiRestart(true)
                .build());

        list.add(new GlobalProperty.Builder()
                .name("stroom.serviceDiscovery.zookeeperBasePath")
                .value("/stroom-services")
                .description("The base path to use in zookeeper for Curator service discover. All services registering or querying discoverable services must use the same value for this base path. Must start with a '/'")
                .editable(true)
                .requireUiRestart(true)
                .build());
        // ========================================END=========================================== 


        // Internal statistics definitions
        // Each internal statistic can have multiple docRef definitions, one for each statistics engine,
        //            currently 'sql_statistics' and 'stroom-stats'
        // Valid values for docRef.type are 'StatisticStore' and 'StroomStatsStore'
        // The name and uuid so match those defined for the statistic in stroom-content
        // If an internal statistic docRefs property has an empty value then the statistic events will be silently
        // ignored.

        // ========================================START=========================================== 
        list.add(new GlobalProperty.Builder()
                .name("stroom.internalstatistics.benchmarkCluster.docRefs")
                .value("docRef(StatisticStore,946a88c6-a59a-11e6-bdc4-0242ac110002,Benchmark-Cluster Test),docRef(StroomStatsStore,2503f703-5ce0-4432-b9d4-e3272178f47e,Benchmark-Cluster Test)")
                .description("Comma delimited list of zero to many DocRefs in the form 'docRef(type,uuid,name),docRef(type,uuid,name),...")
                .editable(true)
                .requireUiRestart(true)
                .build());

        list.add(new GlobalProperty.Builder()
                .name("stroom.internalstatistics.pipelineStreamProcessor.docRefs")
                .value("docRef(StatisticStore,946a80fc-a59a-11e6-bdc4-0242ac110002,PipelineStreamProcessor),docRef(StroomStatsStore,efd9bad4-0bab-460f-ae98-79e9717deeaf,PipelineStreamProcessor)")
                .description("Comma delimited list of zero to many DocRefs in the form 'docRef(type,uuid,name),docRef(type,uuid,name),...")
                .editable(true)
                .requireUiRestart(true)
                .build());

        list.add(new GlobalProperty.Builder()
                .name("stroom.internalstatistics.metaDataStreamSize.docRefs")
                .value("docRef(StatisticStore,946a8814-a59a-11e6-bdc4-0242ac110002,Meta Data-Stream Size),docRef(StroomStatsStore,3b25d63b-5472-44d0-80e8-8eea94f40f14,Meta Data-Stream Size)")
                .description("Comma delimited list of zero to many DocRefs in the form 'docRef(type,uuid,name),docRef(type,uuid,name),...")
                .editable(true)
                .requireUiRestart(true)
                .build());

        list.add(new GlobalProperty.Builder()
                .name("stroom.internalstatistics.eventsPerSecond.docRefs")
                .value("docRef(StatisticStore,a9936548-2572-448b-9d5b-8543052c4d92,EPS),docRef(StroomStatsStore,cde67df0-0f77-45d3-b2c0-ee8bb7b3c9c6,EPS)")
                .description("Comma delimited list of zero to many DocRefs in the form 'docRef(type,uuid,name),docRef(type,uuid,name),...")
                .editable(true)
                .requireUiRestart(true)
                .build());

        list.add(new GlobalProperty.Builder()
                .name("stroom.internalstatistics.cpu.docRefs")
                .value("docRef(StatisticStore,af08c4a7-ee7c-44e4-8f5e-e9c6be280434,CPU),docRef(StroomStatsStore,1edfd582-5e60-413a-b91c-151bd544da47,CPU)")
                .description("Comma delimited list of zero to many DocRefs in the form 'docRef(type,uuid,name),docRef(type,uuid,name),...")
                .editable(true)
                .requireUiRestart(true)
                .build());

        list.add(new GlobalProperty.Builder()
                .name("stroom.internalstatistics.metaDataStreamsReceived.docRefs")
                .value("docRef(StatisticStore,946a87bc-a59a-11e6-bdc4-0242ac110002,Meta Data-Streams Received),docRef(StroomStatsStore,5535f493-29ae-4ee6-bba6-735aa3104136,Meta Data-Streams Received)")
                .description("Comma delimited list of zero to many DocRefs in the form 'docRef(type,uuid,name),docRef(type,uuid,name),...")
                .editable(true)
                .requireUiRestart(true)
                .build());

        list.add(new GlobalProperty.Builder()
                .name("stroom.internalstatistics.streamTaskQueueSize.docRefs")
                .value("docRef(StatisticStore,946a7f0f-a59a-11e6-bdc4-0242ac110002,Stream Task Queue Size),docRef(StroomStatsStore,4ce8d6e7-94be-40e1-8294-bf29dd089962,Stream Task Queue Size)")
                .description("Comma delimited list of zero to many DocRefs in the form 'docRef(type,uuid,name),docRef(type,uuid,name),...")
                .editable(true)
                .requireUiRestart(true)
                .build());

        list.add(new GlobalProperty.Builder()
                .name("stroom.internalstatistics.volumes.docRefs")
                .value("docRef(StatisticStore,ac4d8d10-6f75-4946-9708-18b8cb42a5a3,Volumes),docRef(StroomStatsStore,60f4f5f0-4cc3-42d6-8fe7-21a7cec30f8e,Volumes)")
                .description("Comma delimited list of zero to many DocRefs in the form 'docRef(type,uuid,name),docRef(type,uuid,name),...")
                .editable(true)
                .requireUiRestart(true)
                .build());

        list.add(new GlobalProperty.Builder()
                .name("stroom.internalstatistics.memory.docRefs")
                .value("docRef(StatisticStore,77c09ccb-e251-4ca5-bca0-56a842654397,Memory),docRef(StroomStatsStore,d8a7da4f-ef6d-47e0-b16a-af26367a2798,Memory)")
                .description("Comma delimited list of zero to many DocRefs in the form 'docRef(type,uuid,name),docRef(type,uuid,name),...'")
                .editable(true)
                .requireUiRestart(true)
                .build());

        list.add(new GlobalProperty.Builder()
                .name("stroom.internalstatistics.heapHistogramInstances.docRefs")
                .value("docRef(StatisticStore,e4f243b8-2c70-4d6e-9d5a-16466bf8764f,Heap Histogram Instances),docRef(StroomStatsStore,bdd933a4-4309-47fd-98f6-1bc2eb555f20,Heap Histogram Instances)")
                .description("Comma delimited list of zero to many DocRefs in the form 'docRef(type,uuid,name),docRef(type,uuid,name),...'")
                .editable(true)
                .requireUiRestart(true)
                .build());

        list.add(new GlobalProperty.Builder()
                .name("stroom.internalstatistics.heapHistogramBytes.docRefs")
                .value("docRef(StatisticStore,934a1600-b456-49bf-9aea-f1e84025febd,Heap Histogram Bytes),docRef(StroomStatsStore,b0110ab4-ac25-4b73-b4f6-96f2b50b456a,Heap Histogram Bytes)")
                .description("Comma delimited list of zero to many DocRefs in the form 'docRef(type,uuid,name),docRef(type,uuid,name),...'")
                .editable(true)
                .requireUiRestart(true)
                .build());

        // ========================================END=========================================== 

        // Stroom Proxy Store for Pipeline Use 
        list.add(new GlobalProperty.Builder()
                .name("stroom.proxy.store.dir")
                .value("${stroom.temp}/stroom-proxy")
                .description("The stroom proxy dir to write data to from a pipeline")
                .editable(true)
                .build());
        list.add(new GlobalProperty.Builder()
                .name("stroom.proxy.store.format")
                .value("#{'$'}{pathId}/#{'$'}{id}")
                .description("The format to use for the stroom proxy store")
                .editable(true)
                .build());
        list.add(new GlobalProperty.Builder()
                .name("stroom.proxy.store.rollCron")
                .value("")
                .description("How often should the stroom proxy store be rolled")
                .editable(true)
                .build());

        return Collections.unmodifiableList(list);
    }
}<|MERGE_RESOLUTION|>--- conflicted
+++ resolved
@@ -821,8 +821,6 @@
                 .requireUiRestart(true)
                 .build());
 
-<<<<<<< HEAD
-=======
         // Activity Recording
         list.add(new GlobalProperty.Builder()
                 .name("stroom.activity.enabled")
@@ -903,7 +901,7 @@
                 .requireUiRestart(true)
                 .build());
 
-        // Legacy statistics store properties 
+        // Legacy statistics store properties
         list.add(new GlobalProperty.Builder()
                 .name("stroom.statistics.legacy.statisticAggregationBatchSize")
                 .value("1000000")
@@ -911,7 +909,6 @@
                 .editable(true)
                 .build());
 
->>>>>>> 878a0318
         // SQL statistics store properties 
         list.add(new GlobalProperty.Builder()
                 .name("stroom.statistics.sql.statisticAggregationBatchSize")
@@ -965,7 +962,7 @@
                 .build());
         list.add(new GlobalProperty.Builder()
                 .name("stroom.node.status.heapHistogram.classNameReplacementRegex")
-                // This is XML so XML escaping rules apply, not java's 
+                // This is XML so XML escaping rules apply, not java's
                 .value("((?<=\\$Proxy)[0-9]+|(?<=\\$\\$)[0-9a-f]+|(?<=\\$\\$Lambda\\$)[0-9]+\\/[0-9]+)")
                 .description("A single regex that will be used to replace all matches in the class name with '--REPLACED--'. This is to prevent ids for anonymous inner classes and lambdas from being included in the class name. E.g '....DocRefResourceHttpClient$$Lambda$46/1402766141' becomes '....DocRefResourceHttpClient$$Lambda$--REPLACED--'. ")
                 .editable(true)
@@ -978,9 +975,9 @@
 
 
         // External Service properties, including DocRef.type name mappings
-        // ========================================START=========================================== 
-
-        // Stroom-Index 
+        // ========================================START===========================================
+
+        // Stroom-Index
         list.add(new GlobalProperty.Builder()
                 .name("stroom.services.stroomIndex.name")
                 .value("stroom-index")
@@ -1003,7 +1000,7 @@
                 .requireUiRestart(true)
                 .build());
 
-        // Authentication 
+        // Authentication
         list.add(new GlobalProperty.Builder()
                 .name("stroom.services.authentication.name")
                 .value("authentication")
@@ -1079,7 +1076,7 @@
                 .description("Choose whether Stroom requires authenticated access")
                 .build());
 
-        // Authorisation 
+        // Authorisation
         list.add(new GlobalProperty.Builder()
                 .name("stroom.services.authorisation.name")
                 .value("authorisation")
@@ -1102,7 +1099,7 @@
                 .requireUiRestart(true)
                 .build());
 
-        // Stroom-Stats 
+        // Stroom-Stats
         list.add(new GlobalProperty.Builder()
                 .name("stroom.services.stroomStats.name")
                 .value("stroom-stats")
@@ -1145,7 +1142,7 @@
                 .editable(true)
                 .build());
 
-        // SQL Statistics 
+        // SQL Statistics
         list.add(new GlobalProperty.Builder()
                 .name("stroom.services.sqlStatistics.name")
                 .value("sql_statistics")
@@ -1168,11 +1165,11 @@
                 .requireUiRestart(true)
                 .build());
 
-        // ========================================END=========================================== 
-
-
-        // Kafka properties 
-        // ========================================START=========================================== 
+        // ========================================END===========================================
+
+
+        // Kafka properties
+        // ========================================START===========================================
         list.add(new GlobalProperty.Builder()
                 .name("stroom.kafka.bootstrap.servers")
                 .value("localhost:9092")
@@ -1182,11 +1179,11 @@
                 .build());
 
 
-        // ========================================END=========================================== 
-
-
-        // Service discovery properties 
-        // ========================================START=========================================== 
+        // ========================================END===========================================
+
+
+        // Service discovery properties
+        // ========================================START===========================================
         list.add(new GlobalProperty.Builder()
                 .name("stroom.serviceDiscovery.enabled")
                 .value("true")
@@ -1259,7 +1256,7 @@
                 .editable(true)
                 .requireUiRestart(true)
                 .build());
-        // ========================================END=========================================== 
+        // ========================================END===========================================
 
 
         // Internal statistics definitions
@@ -1270,7 +1267,7 @@
         // If an internal statistic docRefs property has an empty value then the statistic events will be silently
         // ignored.
 
-        // ========================================START=========================================== 
+        // ========================================START===========================================
         list.add(new GlobalProperty.Builder()
                 .name("stroom.internalstatistics.benchmarkCluster.docRefs")
                 .value("docRef(StatisticStore,946a88c6-a59a-11e6-bdc4-0242ac110002,Benchmark-Cluster Test),docRef(StroomStatsStore,2503f703-5ce0-4432-b9d4-e3272178f47e,Benchmark-Cluster Test)")
@@ -1359,9 +1356,9 @@
                 .requireUiRestart(true)
                 .build());
 
-        // ========================================END=========================================== 
-
-        // Stroom Proxy Store for Pipeline Use 
+        // ========================================END===========================================
+
+        // Stroom Proxy Store for Pipeline Use
         list.add(new GlobalProperty.Builder()
                 .name("stroom.proxy.store.dir")
                 .value("${stroom.temp}/stroom-proxy")
