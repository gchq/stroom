/*
 * Copyright 2016 Crown Copyright
 *
 * Licensed under the Apache License, Version 2.0 (the "License");
 * you may not use this file except in compliance with the License.
 * You may obtain a copy of the License at
 *
 *     http://www.apache.org/licenses/LICENSE-2.0
 *
 * Unless required by applicable law or agreed to in writing, software
 * distributed under the License is distributed on an "AS IS" BASIS,
 * WITHOUT WARRANTIES OR CONDITIONS OF ANY KIND, either express or implied.
 * See the License for the specific language governing permissions and
 * limitations under the License.
 */

package stroom.streamstore.server.udload;

import org.slf4j.Logger;
import org.slf4j.LoggerFactory;
import org.springframework.context.annotation.Scope;
import stroom.entity.shared.BaseResultList;
import stroom.feed.MetaMap;
import stroom.feed.shared.Feed;
import stroom.feed.shared.FeedService;
import stroom.proxy.repo.StroomFileNameUtil;
import stroom.proxy.repo.StroomZipEntry;
import stroom.proxy.repo.StroomZipFileType;
import stroom.proxy.repo.StroomZipOutputStream;
import stroom.proxy.repo.StroomZipOutputStreamImpl;
import stroom.streamstore.server.StreamSource;
import stroom.streamstore.server.StreamStore;
import stroom.streamstore.server.fs.serializable.NestedInputStream;
import stroom.streamstore.server.fs.serializable.RANestedInputStream;
import stroom.streamstore.shared.FindStreamCriteria;
import stroom.streamstore.shared.Stream;
import stroom.streamstore.shared.StreamType;
import stroom.streamstore.shared.StreamTypeService;
import stroom.task.server.AbstractTaskHandler;
import stroom.task.server.TaskHandlerBean;
import stroom.util.io.CloseableUtil;
import stroom.util.io.FileUtil;
import stroom.util.io.StreamUtil;
import stroom.util.logging.LogItemProgress;
import stroom.util.shared.Monitor;
import stroom.util.spring.StroomScope;
import stroom.util.task.MonitorImpl;
import stroom.util.task.TaskMonitor;
<<<<<<< HEAD
import stroom.util.thread.BufferFactory;
=======
import stroom.util.thread.ThreadLocalBuffer;
import stroom.util.zip.StroomHeaderArguments;
>>>>>>> 065fc229

import javax.inject.Inject;
import java.io.IOException;
import java.io.OutputStream;
<<<<<<< HEAD
import java.io.UncheckedIOException;
=======
import java.nio.file.Files;
>>>>>>> 065fc229
import java.nio.file.Path;
import java.util.concurrent.atomic.AtomicLong;

@TaskHandlerBean(task = StreamDownloadTask.class)
@Scope(value = StroomScope.TASK)
public class StreamDownloadTaskHandler extends AbstractTaskHandler<StreamDownloadTask, StreamDownloadResult> {
    private static final Logger LOGGER = LoggerFactory.getLogger(StreamDownloadTaskHandler.class);

    private static final String AGGREGATION_DELIMITER = "_";
    private static final String ZIP_EXTENSION = ".zip";

<<<<<<< HEAD
    private final TaskMonitor taskMonitor;
    private final StreamStore streamStore;

    @Inject
    StreamDownloadTaskHandler(final TaskMonitor taskMonitor, final StreamStore streamStore) {
        this.taskMonitor = taskMonitor;
        this.streamStore = streamStore;
    }

    @Override
    public StreamDownloadResult exec(final StreamDownloadTask task) {
        taskMonitor.info(task.getFile().toString());
        return downloadData(task, task.getCriteria(), task.getFile(), task.getSettings());
    }

    private StreamDownloadResult downloadData(final StreamDownloadTask task, final FindStreamCriteria findStreamCriteria,
                                              Path data, final StreamDownloadSettings settings) throws RuntimeException {
        final BaseResultList<Stream> list = streamStore.find(findStreamCriteria);

=======
    @Resource
    private TaskMonitor taskMonitor;
    @Resource
    private StreamStore streamStore;
    @Resource(name = "prototypeThreadLocalBuffer")
    private ThreadLocalBuffer writeThreadLocalBuffer;
    @Resource(name = "cachedFeedService")
    private FeedService feedService;
    @Resource(name = "cachedStreamTypeService")
    private StreamTypeService streamTypeService;

    private final AtomicLong fileCount = new AtomicLong(0);

    private String lastPossibleFileName;

    @Override
    public StreamDownloadResult exec(final StreamDownloadTask task) {
        return downloadData(task);
    }

    private StreamDownloadResult downloadData(final StreamDownloadTask task) throws RuntimeException {
        final FindStreamCriteria criteria = task.getCriteria();
        final StreamDownloadSettings settings = task.getSettings();
        final BaseResultList<Stream> list = streamStore.find(criteria);
>>>>>>> 065fc229
        final StreamDownloadResult result = new StreamDownloadResult();
        if (list.size() == 0) {
            return result;
        }

        final Monitor streamProgressMonitor = new MonitorImpl(taskMonitor);
        long id = 0;

        StroomZipOutputStream stroomZipOutputStream = null;
        try {
<<<<<<< HEAD
            stroomZipOutputStream = new StroomZipOutputStreamImpl(data, zipProgressMonitor, false);

            long id = 0;
            long fileCount = 0;

            final String fileBasePath = FileUtil.getCanonicalPath(data).substring(0, FileUtil.getCanonicalPath(data).lastIndexOf(".zip"));

=======
>>>>>>> 065fc229
            final LogItemProgress logItemProgress = new LogItemProgress(0, list.size());
            streamProgressMonitor.info("Stream {}", logItemProgress);

            for (final Stream stream : list) {
                try {
                    // Establish the output file name.
                    final MetaMap metaMap = new MetaMap();
                    final Feed feed = feedService.load(stream.getFeed());
                    final StreamType streamType = streamTypeService.load(stream.getStreamType());
                    metaMap.put(StroomHeaderArguments.FEED, feed.getName());
                    metaMap.put("streamType", streamType.getName());
                    metaMap.put("streamId", String.valueOf(stream.getId()));
                    final String possibleFilename = StroomFileNameUtil.constructFilename(0, task.getFormat(), metaMap, ZIP_EXTENSION);
                    if (stroomZipOutputStream != null && !possibleFilename.equals(lastPossibleFileName)) {
                        stroomZipOutputStream.close();
                        stroomZipOutputStream = null;
                    }
                    lastPossibleFileName = possibleFilename;

                    // Open a zip output stream if we don't currently have one.
                    if (stroomZipOutputStream == null) {
                        stroomZipOutputStream = getStroomZipOutputStream(task.getOutputDir(), task.getFormat(), metaMap);
                        id = 0;
                    }

                    // Write to the output stream.
                    result.incrementRecordsWritten();
                    logItemProgress.incrementProgress();
                    id = downloadStream(streamProgressMonitor, stream.getId(), stroomZipOutputStream, id,
                            settings.getMaxFileParts());

                    // Determine if we should now close the output stream and start a new one.
                    boolean startNewFile = false;
                    boolean hitMaxFileSize = false;
                    boolean hitMaxFileParts = false;
                    if (settings.getMaxFileSize() != null
                            && stroomZipOutputStream.getProgressSize() > settings.getMaxFileSize()) {
                        startNewFile = true;
                        hitMaxFileSize = true;
                    }
                    if (settings.getMaxFileParts() != null
                            && stroomZipOutputStream.getEntryCount() > settings.getMaxFileParts()) {
                        startNewFile = true;
                        hitMaxFileParts = true;
                    }
                    if (startNewFile) {
                        if (!settings.isMultipleFiles()) {
                            // Process no more !
                            result.setHitMaxFileParts(hitMaxFileParts);
                            result.setHitMaxFileSize(hitMaxFileSize);
                            break;
                        } else {
                            stroomZipOutputStream.close();
                            stroomZipOutputStream = null;
                        }
                    }
                } catch (final RuntimeException e) {
                    LOGGER.error(e.getMessage(), e);
                }
            }

            if (stroomZipOutputStream != null) {
                if (id == 0) {
                    stroomZipOutputStream.closeDelete();
                } else {
                    stroomZipOutputStream.close();
                }
                stroomZipOutputStream = null;
            }

            return result;
        } catch (final IOException e) {
            throw new UncheckedIOException(e);
        } finally {
            closeDelete(stroomZipOutputStream);
            taskMonitor.info("done");
        }
    }

    private long downloadStream(final Monitor parentMonitor, final long streamId,
                                final StroomZipOutputStream stroomZipOutputStream, final long startId, final Long maxParts) throws IOException {
        long id = startId;

        final Monitor streamProgressMonitor = new MonitorImpl(parentMonitor);

        NestedInputStream contextInputStream = null;
        NestedInputStream metaInputStream = null;
        NestedInputStream dataInputStream = null;
        StreamSource dataSource = null;

        try {
            id++;

            // Export Source
            dataSource = streamStore.openStreamSource(streamId);
            if (dataSource != null) {
                final StreamSource metaSource = dataSource.getChildStream(StreamType.META);
                final StreamSource contextSource = dataSource.getChildStream(StreamType.CONTEXT);

                dataInputStream = new RANestedInputStream(dataSource);
                metaInputStream = null;
                if (metaSource != null) {
                    metaInputStream = new RANestedInputStream(metaSource);
                }
                contextInputStream = null;
                if (contextSource != null) {
                    contextInputStream = new RANestedInputStream(contextSource);
                }

                long entryProgress = 0;
                final long entryTotal = dataInputStream.getEntryCount();

                if (maxParts == null || entryTotal < maxParts) {
                    long part = -1;
                    if (dataInputStream.getEntryCount() > 1) {
                        part = 0;
                    }
                    while (dataInputStream.getNextEntry()) {
                        entryProgress++;

<<<<<<< HEAD
                    streamProgressMonitor.info("Stream Input {}/{}", entryProgress, entryTotal);
=======
                        streamProgressMonitor.info("Stream Input %s/%s", entryProgress, entryTotal);
>>>>>>> 065fc229

                        String basePartName = StroomFileNameUtil.getIdPath(id);

                        if (part != -1) {
                            part++;
                            basePartName += AGGREGATION_DELIMITER + part;
                        }

<<<<<<< HEAD
                    // Write out the manifest
                    if (part == 1 || part == -1) {
                        dataSource.getAttributeMap().write(stroomZipOutputStream
                                .addEntry(new StroomZipEntry(null, basePartName, StroomZipFileType.Manifest).getFullName()), true);
                    }
=======
                        // Write out the manifest
                        if (part == 1 || part == -1) {
                            dataSource.getAttributeMap().write(stroomZipOutputStream
                                    .addEntry(new StroomZipEntry(null, basePartName, StroomZipFileType.Manifest)), true);
                        }
>>>>>>> 065fc229

                        // False here as the loop does the next next next
                        streamToStream(dataInputStream, stroomZipOutputStream, basePartName, StroomZipFileType.Data, false);

                        streamToStream(metaInputStream, stroomZipOutputStream, basePartName, StroomZipFileType.Meta, true);

                        streamToStream(contextInputStream, stroomZipOutputStream, basePartName, StroomZipFileType.Context, true);

                    }
                }
            }
        } finally {
            CloseableUtil.close(contextInputStream);
            CloseableUtil.close(metaInputStream);
            CloseableUtil.close(dataInputStream);
            CloseableUtil.close(dataSource);
        }
        return id;
    }

    private boolean streamToStream(final NestedInputStream nestedInputStream, final StroomZipOutputStream zipOutputStream,
                                   final String basePartName, final StroomZipFileType fileType, final boolean getNext) throws IOException {
        if (nestedInputStream != null) {
            if (getNext) {
                if (!nestedInputStream.getNextEntry()) {
                    return false;
                }
            }

            final StroomZipEntry stroomZipEntry = new StroomZipEntry(null, basePartName, fileType);
            final OutputStream outputStream = zipOutputStream.addEntry(stroomZipEntry.getFullName());
            final byte[] buffer = BufferFactory.create();

            int len;
            while ((len = StreamUtil.eagerRead(nestedInputStream, buffer)) != -1) {
                outputStream.write(buffer, 0, len);
            }
            outputStream.close();

            nestedInputStream.closeEntry();
            return true;
        }
        return false;
    }

    private void closeDelete(final StroomZipOutputStream stroomZipOutputStream) {
        if (stroomZipOutputStream != null) {
            try {
                stroomZipOutputStream.closeDelete();
            } catch (final IOException e) {
                LOGGER.error("closeDelete() - Failed to delete " + stroomZipOutputStream);
            }
        }
    }

    private StroomZipOutputStream getStroomZipOutputStream(final Path outputDir, final String format, final MetaMap metaMap)
            throws IOException {
        final String filename = StroomFileNameUtil.constructFilename(fileCount.incrementAndGet(), format,
                metaMap, ZIP_EXTENSION);
        final Path file = outputDir.resolve(filename);

        taskMonitor.info(file.toString());

        StroomZipOutputStreamImpl outputStream;

        // Create directories and files in a synchronized way so that the clean() method will not remove empty
        // directories that we are just about to write to.
        final Path dir = file.getParent();
        // Ensure parent dir's exist
        Files.createDirectories(dir);

        final Monitor zipProgressMonitor = new MonitorImpl(taskMonitor);
        outputStream = new StroomZipOutputStreamImpl(file, zipProgressMonitor, false);

        return outputStream;
    }
}<|MERGE_RESOLUTION|>--- conflicted
+++ resolved
@@ -21,8 +21,9 @@
 import org.springframework.context.annotation.Scope;
 import stroom.entity.shared.BaseResultList;
 import stroom.feed.MetaMap;
+import stroom.feed.StroomHeaderArguments;
+import stroom.feed.server.FeedService;
 import stroom.feed.shared.Feed;
-import stroom.feed.shared.FeedService;
 import stroom.proxy.repo.StroomFileNameUtil;
 import stroom.proxy.repo.StroomZipEntry;
 import stroom.proxy.repo.StroomZipFileType;
@@ -30,37 +31,29 @@
 import stroom.proxy.repo.StroomZipOutputStreamImpl;
 import stroom.streamstore.server.StreamSource;
 import stroom.streamstore.server.StreamStore;
+import stroom.streamstore.server.StreamTypeService;
 import stroom.streamstore.server.fs.serializable.NestedInputStream;
 import stroom.streamstore.server.fs.serializable.RANestedInputStream;
 import stroom.streamstore.shared.FindStreamCriteria;
 import stroom.streamstore.shared.Stream;
 import stroom.streamstore.shared.StreamType;
-import stroom.streamstore.shared.StreamTypeService;
 import stroom.task.server.AbstractTaskHandler;
 import stroom.task.server.TaskHandlerBean;
 import stroom.util.io.CloseableUtil;
-import stroom.util.io.FileUtil;
 import stroom.util.io.StreamUtil;
 import stroom.util.logging.LogItemProgress;
 import stroom.util.shared.Monitor;
 import stroom.util.spring.StroomScope;
 import stroom.util.task.MonitorImpl;
 import stroom.util.task.TaskMonitor;
-<<<<<<< HEAD
 import stroom.util.thread.BufferFactory;
-=======
-import stroom.util.thread.ThreadLocalBuffer;
-import stroom.util.zip.StroomHeaderArguments;
->>>>>>> 065fc229
 
 import javax.inject.Inject;
+import javax.inject.Named;
 import java.io.IOException;
 import java.io.OutputStream;
-<<<<<<< HEAD
 import java.io.UncheckedIOException;
-=======
 import java.nio.file.Files;
->>>>>>> 065fc229
 import java.nio.file.Path;
 import java.util.concurrent.atomic.AtomicLong;
 
@@ -72,41 +65,24 @@
     private static final String AGGREGATION_DELIMITER = "_";
     private static final String ZIP_EXTENSION = ".zip";
 
-<<<<<<< HEAD
     private final TaskMonitor taskMonitor;
     private final StreamStore streamStore;
+    private final FeedService feedService;
+    private final StreamTypeService streamTypeService;
+
+    private final AtomicLong fileCount = new AtomicLong(0);
+    private String lastPossibleFileName;
 
     @Inject
-    StreamDownloadTaskHandler(final TaskMonitor taskMonitor, final StreamStore streamStore) {
+    StreamDownloadTaskHandler(final TaskMonitor taskMonitor,
+                              final StreamStore streamStore,
+                              @Named("cachedFeedService") final FeedService feedService,
+                              @Named("cachedStreamTypeService") final StreamTypeService streamTypeService) {
         this.taskMonitor = taskMonitor;
         this.streamStore = streamStore;
-    }
-
-    @Override
-    public StreamDownloadResult exec(final StreamDownloadTask task) {
-        taskMonitor.info(task.getFile().toString());
-        return downloadData(task, task.getCriteria(), task.getFile(), task.getSettings());
-    }
-
-    private StreamDownloadResult downloadData(final StreamDownloadTask task, final FindStreamCriteria findStreamCriteria,
-                                              Path data, final StreamDownloadSettings settings) throws RuntimeException {
-        final BaseResultList<Stream> list = streamStore.find(findStreamCriteria);
-
-=======
-    @Resource
-    private TaskMonitor taskMonitor;
-    @Resource
-    private StreamStore streamStore;
-    @Resource(name = "prototypeThreadLocalBuffer")
-    private ThreadLocalBuffer writeThreadLocalBuffer;
-    @Resource(name = "cachedFeedService")
-    private FeedService feedService;
-    @Resource(name = "cachedStreamTypeService")
-    private StreamTypeService streamTypeService;
-
-    private final AtomicLong fileCount = new AtomicLong(0);
-
-    private String lastPossibleFileName;
+        this.feedService = feedService;
+        this.streamTypeService = streamTypeService;
+    }
 
     @Override
     public StreamDownloadResult exec(final StreamDownloadTask task) {
@@ -117,7 +93,6 @@
         final FindStreamCriteria criteria = task.getCriteria();
         final StreamDownloadSettings settings = task.getSettings();
         final BaseResultList<Stream> list = streamStore.find(criteria);
->>>>>>> 065fc229
         final StreamDownloadResult result = new StreamDownloadResult();
         if (list.size() == 0) {
             return result;
@@ -128,16 +103,6 @@
 
         StroomZipOutputStream stroomZipOutputStream = null;
         try {
-<<<<<<< HEAD
-            stroomZipOutputStream = new StroomZipOutputStreamImpl(data, zipProgressMonitor, false);
-
-            long id = 0;
-            long fileCount = 0;
-
-            final String fileBasePath = FileUtil.getCanonicalPath(data).substring(0, FileUtil.getCanonicalPath(data).lastIndexOf(".zip"));
-
-=======
->>>>>>> 065fc229
             final LogItemProgress logItemProgress = new LogItemProgress(0, list.size());
             streamProgressMonitor.info("Stream {}", logItemProgress);
 
@@ -258,11 +223,7 @@
                     while (dataInputStream.getNextEntry()) {
                         entryProgress++;
 
-<<<<<<< HEAD
-                    streamProgressMonitor.info("Stream Input {}/{}", entryProgress, entryTotal);
-=======
-                        streamProgressMonitor.info("Stream Input %s/%s", entryProgress, entryTotal);
->>>>>>> 065fc229
+                        streamProgressMonitor.info("Stream Input {}/{}", entryProgress, entryTotal);
 
                         String basePartName = StroomFileNameUtil.getIdPath(id);
 
@@ -271,19 +232,11 @@
                             basePartName += AGGREGATION_DELIMITER + part;
                         }
 
-<<<<<<< HEAD
-                    // Write out the manifest
-                    if (part == 1 || part == -1) {
-                        dataSource.getAttributeMap().write(stroomZipOutputStream
-                                .addEntry(new StroomZipEntry(null, basePartName, StroomZipFileType.Manifest).getFullName()), true);
-                    }
-=======
                         // Write out the manifest
                         if (part == 1 || part == -1) {
                             dataSource.getAttributeMap().write(stroomZipOutputStream
-                                    .addEntry(new StroomZipEntry(null, basePartName, StroomZipFileType.Manifest)), true);
+                                    .addEntry(new StroomZipEntry(null, basePartName, StroomZipFileType.Manifest).getFullName()), true);
                         }
->>>>>>> 065fc229
 
                         // False here as the loop does the next next next
                         streamToStream(dataInputStream, stroomZipOutputStream, basePartName, StroomZipFileType.Data, false);
