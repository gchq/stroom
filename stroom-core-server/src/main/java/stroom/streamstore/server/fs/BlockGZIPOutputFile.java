/*
 * Copyright 2016 Crown Copyright
 *
 * Licensed under the Apache License, Version 2.0 (the "License");
 * you may not use this file except in compliance with the License.
 * You may obtain a copy of the License at
 *
 *     http://www.apache.org/licenses/LICENSE-2.0
 *
 * Unless required by applicable law or agreed to in writing, software
 * distributed under the License is distributed on an "AS IS" BASIS,
 * WITHOUT WARRANTIES OR CONDITIONS OF ANY KIND, either express or implied.
 * See the License for the specific language governing permissions and
 * limitations under the License.
 */

package stroom.streamstore.server.fs;

import stroom.io.SeekableOutputStream;
import stroom.io.StreamCloser;
import stroom.util.io.FileUtil;

import java.io.BufferedOutputStream;
import java.io.IOException;
import java.io.OutputStream;
import java.nio.ByteBuffer;
import java.nio.channels.FileChannel;
import java.nio.file.Files;
import java.nio.file.Path;
import java.nio.file.StandardOpenOption;
import java.util.zip.GZIPOutputStream;

<<<<<<< HEAD
=======
import stroom.io.SeekableOutputStream;
import stroom.io.StreamCloser;
import stroom.util.io.FileUtil;

import javax.annotation.Nonnull;

>>>>>>> 0c0fcd5e
/**
 * @see BlockGZIPConstants
 */
public class BlockGZIPOutputFile extends OutputStream implements SeekableOutputStream {
    // We have in built locking while open
    private final Path finalFile;
    private final Path lockFile;

    // The file we write to
    private final FileChannel raFile;

    // The main buffer used (typically holds 2 longs and the the GZIP output).
    // We use 'big' buffer (that holds the whole block) as we go back and write
    // the block size at the end of processing.
    private final BlockByteArrayOutputStream mainBuffer;
    // Our index buffer we append on at the end.
    private final BlockByteArrayOutputStream indexBuffer;
    // Use to help track non-closed streams
    private final StreamCloser streamCloser = new StreamCloser();
    // The stream - we hold a buffer onto it as well
    private BufferedOutputStream currentStreamBuffer;
    private GZIPOutputStream currentStreamGzip;
<<<<<<< HEAD
=======

>>>>>>> 0c0fcd5e
    // The block size we are using
    private final int blockSize;
    // The current 'logical' uncompressed data item we have written
    private long position = 0;
    // The current block number we are on
    private long blockCount = 0;
    // ((blockCount+1) * blockSize)
    private long currentBlockEndPos = 0;
    private boolean closed;

    /**
     * @see BlockGZIPConstants
     */
    public BlockGZIPOutputFile(final Path file) throws IOException {
        this(file, BlockGZIPConstants.DEFAULT_BLOCK_SIZE);
    }

    /**
     * @see BlockGZIPConstants
     */
    public BlockGZIPOutputFile(final Path file, final int blockSize) throws IOException {
        this.blockSize = blockSize;
        this.mainBuffer = new BlockByteArrayOutputStream();
        this.indexBuffer = new BlockByteArrayOutputStream();

        // Mark the start of the index with a magic marker
        indexBuffer.write(BlockGZIPConstants.MAGIC_MARKER);

        this.finalFile = file;
        this.lockFile = file.getParent().resolve(file.getFileName().toString() + BlockGZIPConstants.LOCK_EXTENSION);

        FileUtil.deleteFile(finalFile);
        FileUtil.deleteFile(lockFile);

<<<<<<< HEAD
        this.raFile = FileChannel.open(lockFile, StandardOpenOption.CREATE, StandardOpenOption.READ, StandardOpenOption.WRITE);

        // Write a marker
        mainBuffer.write(BlockGZIPConstants.BLOCK_GZIP_V1_IDENTIFIER);
        // At the start of the block file write the block size an empty place
        // for the index offset and the marker
        // we
        mainBuffer.writeLong(blockSize);
        // Uncompressed Data Length
        mainBuffer.writeLong(0);
        // Index POS
        mainBuffer.writeLong(0);
        // End POS
        mainBuffer.writeLong(0);

        flushMainBuffer();

        // Make sure the streams are closed.
        streamCloser.add(mainBuffer).add(indexBuffer).add(raFile);
=======
        this.raFile = new RandomAccessFile(lockFile, BlockGZIPConstants.READ_WRITE);
        try {
            // Write a marker
            mainBuffer.write(BlockGZIPConstants.BLOCK_GZIP_V1_IDENTIFIER);
            // At the start of the block file write the block size an empty place
            // for the index offset and the marker
            // we
            mainBuffer.writeLong(blockSize);
            // Uncompressed Data Length
            mainBuffer.writeLong(0);
            // Index POS
            mainBuffer.writeLong(0);
            // End POS
            mainBuffer.writeLong(0);

            flushMainBuffer();

            // Make sure the streams are closed.
            streamCloser.add(mainBuffer).add(indexBuffer).add(raFile);

        } catch (final IOException e) {
            streamCloser.close();
            raFile.close();
            throw e;
        }
>>>>>>> 0c0fcd5e
    }

    /**
     * Write the buffer to the file and reset it.
     */
    private void flushMainBuffer() throws IOException {
        raFile.write(ByteBuffer.wrap(mainBuffer.getRawBuffer(), 0, mainBuffer.size()));
        mainBuffer.reset();
    }

    /**
     * @return Our current position (in uncompressed bytes)
     */
    public long getPosition() {
        return position;
    }

    /**
     * Start a new burst of GZIP Block Content (with a marker).
     */
    private void endGzipBlock() throws IOException {
        blockCount++;

        currentStreamBuffer.flush();
        currentStreamGzip.flush();
        currentStreamGzip.finish();

        // Block Compressed size is size of stream less magic marker less block
        // size header (2 longs)
        long rawBlockSize = mainBuffer.size() - BlockGZIPConstants.LONG_BYTES - BlockGZIPConstants.LONG_BYTES;
        mainBuffer.overwriteLongAtOffset(BlockGZIPConstants.LONG_BYTES, rawBlockSize);

        flushMainBuffer();

        currentStreamBuffer = null;
        currentStreamGzip = null;
    }

    private void startGzipBlock() throws IOException {
        // At what point to we start a new block
        currentBlockEndPos = (blockCount + 1) * blockSize;

        // Record the start Pos
<<<<<<< HEAD
        final long currentRawBlockStartPos = raFile.position();
=======
        final long currentRawBlockStartPos = raFile.getChannel().position();
>>>>>>> 0c0fcd5e

        // Record the index
        indexBuffer.writeLong(currentRawBlockStartPos);

        // Marker
        mainBuffer.write(BlockGZIPConstants.MAGIC_MARKER);

        // Write some bytes for the long we will do later
        mainBuffer.writeLong(0);

        // Connect a new GZIP stream
        currentStreamGzip = new GZIPOutputStream(mainBuffer);
        currentStreamBuffer = new BufferedOutputStream(currentStreamGzip, FileSystemUtil.STREAM_BUFFER_SIZE);
    }

    @Override
    public void write(final int b) throws IOException {
        if (currentStreamBuffer == null) {
            startGzipBlock();
        }
        // Write a single byte
        currentStreamBuffer.write(b);
        position++;

        // Have we moved onto the next block?
        if (position == currentBlockEndPos) {
            endGzipBlock();
        }
    }

    @Override
    public void write(@Nonnull final byte[] b) throws IOException {
        // Delegate
        write(b, 0, b.length);
    }

    @Override
    public void write(@Nonnull final byte[] bytes, final int offset, final int length) throws IOException {
        if (currentStreamBuffer == null) {
            startGzipBlock();
        }

        // Find out how many bytes are left to write in the current block
        int bytesLeftInBlock = (int) (currentBlockEndPos - position);

        // These bytes will fit in this block
        if (length <= bytesLeftInBlock) {
            currentStreamBuffer.write(bytes, offset, length);
            position += length;

            if (length == bytesLeftInBlock) {
                endGzipBlock();
            }

        } else {
            // We need to split this up - write the first half
            currentStreamBuffer.write(bytes, offset, bytesLeftInBlock);
            position += bytesLeftInBlock;
            endGzipBlock();
            // Now have ago again with the reminder
            write(bytes, offset + bytesLeftInBlock, length - bytesLeftInBlock);
        }

    }

    @Override
    public void close() throws IOException {
        try {
            if (!closed) {
                closed = true;

                if (currentStreamBuffer != null) {
                    // End the data stream
                    endGzipBlock();
                }

                // Record where we are going to start writing the index
                final long idxStart = raFile.position();

                // Append the Index
                raFile.write(ByteBuffer.wrap(indexBuffer.getRawBuffer(), 0, indexBuffer.size()));

                // Now Record the EOF
                final long eof = raFile.size();

                // Seek back to the start to write the above stats.
                // Write the Index Post back in the header
                raFile.position(BlockGZIPConstants.BLOCK_GZIP_V1_IDENTIFIER.length + BlockGZIPConstants.LONG_BYTES);
                // Write the uncompressed stream size

                mainBuffer.reset();
                // Size of Uncompressed Data
                mainBuffer.writeLong(position);
                // And the Index Start POS
                mainBuffer.writeLong(idxStart);
                // And the End File Pos
                mainBuffer.writeLong(eof);

                flushMainBuffer();

                raFile.close();

                try {
                    Files.move(lockFile, finalFile);
                } catch (final IOException e) {
                    throw new IOException("Failed to rename lock file " + lockFile, e);
                }
            }
        } finally {
            try {
                streamCloser.close();
            } finally {
                super.close();
            }
        }
    }

    @Override
    public void flush() throws IOException {
        // We ignore flush to the file as the stream store does not allow it for
        // performance reasons.

        // We only flush to our buffer (not all the way to the file)
        if (currentStreamBuffer != null) {
            currentStreamBuffer.flush();
        }
    }

    long getBlockCount() {
        return blockCount;
    }

    long getBlockSize() {
        return blockSize;
    }

    @Override
    public long getSize() {
        return getPosition();
    }

    @Override
    public void seek(long pos) {
        throw new UnsupportedOperationException();
    }

    @Override
    public String toString() {
        return "BGZIP@" + finalFile + "@" + position;
    }
}<|MERGE_RESOLUTION|>--- conflicted
+++ resolved
@@ -20,6 +20,7 @@
 import stroom.io.StreamCloser;
 import stroom.util.io.FileUtil;
 
+import javax.annotation.Nonnull;
 import java.io.BufferedOutputStream;
 import java.io.IOException;
 import java.io.OutputStream;
@@ -30,15 +31,6 @@
 import java.nio.file.StandardOpenOption;
 import java.util.zip.GZIPOutputStream;
 
-<<<<<<< HEAD
-=======
-import stroom.io.SeekableOutputStream;
-import stroom.io.StreamCloser;
-import stroom.util.io.FileUtil;
-
-import javax.annotation.Nonnull;
-
->>>>>>> 0c0fcd5e
 /**
  * @see BlockGZIPConstants
  */
@@ -61,10 +53,6 @@
     // The stream - we hold a buffer onto it as well
     private BufferedOutputStream currentStreamBuffer;
     private GZIPOutputStream currentStreamGzip;
-<<<<<<< HEAD
-=======
-
->>>>>>> 0c0fcd5e
     // The block size we are using
     private final int blockSize;
     // The current 'logical' uncompressed data item we have written
@@ -99,28 +87,7 @@
         FileUtil.deleteFile(finalFile);
         FileUtil.deleteFile(lockFile);
 
-<<<<<<< HEAD
         this.raFile = FileChannel.open(lockFile, StandardOpenOption.CREATE, StandardOpenOption.READ, StandardOpenOption.WRITE);
-
-        // Write a marker
-        mainBuffer.write(BlockGZIPConstants.BLOCK_GZIP_V1_IDENTIFIER);
-        // At the start of the block file write the block size an empty place
-        // for the index offset and the marker
-        // we
-        mainBuffer.writeLong(blockSize);
-        // Uncompressed Data Length
-        mainBuffer.writeLong(0);
-        // Index POS
-        mainBuffer.writeLong(0);
-        // End POS
-        mainBuffer.writeLong(0);
-
-        flushMainBuffer();
-
-        // Make sure the streams are closed.
-        streamCloser.add(mainBuffer).add(indexBuffer).add(raFile);
-=======
-        this.raFile = new RandomAccessFile(lockFile, BlockGZIPConstants.READ_WRITE);
         try {
             // Write a marker
             mainBuffer.write(BlockGZIPConstants.BLOCK_GZIP_V1_IDENTIFIER);
@@ -145,7 +112,6 @@
             raFile.close();
             throw e;
         }
->>>>>>> 0c0fcd5e
     }
 
     /**
@@ -189,11 +155,7 @@
         currentBlockEndPos = (blockCount + 1) * blockSize;
 
         // Record the start Pos
-<<<<<<< HEAD
         final long currentRawBlockStartPos = raFile.position();
-=======
-        final long currentRawBlockStartPos = raFile.getChannel().position();
->>>>>>> 0c0fcd5e
 
         // Record the index
         indexBuffer.writeLong(currentRawBlockStartPos);
