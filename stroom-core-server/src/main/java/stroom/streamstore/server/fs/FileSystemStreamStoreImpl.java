/*
 * Copyright 2017 Crown Copyright
 *
 * Licensed under the Apache License, Version 2.0 (the "License");
 * you may not use this file except in compliance with the License.
 * You may obtain a copy of the License at
 *
 *     http://www.apache.org/licenses/LICENSE-2.0
 *
 * Unless required by applicable law or agreed to in writing, software
 * distributed under the License is distributed on an "AS IS" BASIS,
 * WITHOUT WARRANTIES OR CONDITIONS OF ANY KIND, either express or implied.
 * See the License for the specific language governing permissions and
 * limitations under the License.
 */

package stroom.streamstore.server.fs;

import event.logging.BaseAdvancedQueryItem;
import event.logging.BaseAdvancedQueryOperator.And;
import event.logging.BaseAdvancedQueryOperator.Or;
import event.logging.TermCondition;
import event.logging.util.EventLoggingUtil;
<<<<<<< HEAD
=======
import org.joda.time.DateTimeZone;
>>>>>>> eec3e5f6
import org.slf4j.Logger;
import org.slf4j.LoggerFactory;
import org.springframework.stereotype.Component;
import org.springframework.transaction.annotation.Transactional;
import stroom.entity.server.CriteriaLoggingUtil;
import stroom.entity.server.QueryDataLogUtil;
import stroom.entity.server.util.EntityServiceLogUtil;
<<<<<<< HEAD
import stroom.entity.server.util.SQLBuilder;
import stroom.entity.server.util.SQLUtil;
=======
import stroom.entity.server.util.FieldMap;
import stroom.entity.server.util.HqlBuilder;
import stroom.entity.server.util.SqlBuilder;
import stroom.entity.server.util.SqlUtil;
>>>>>>> eec3e5f6
import stroom.entity.server.util.StroomDatabaseInfo;
import stroom.entity.server.util.StroomEntityManager;
import stroom.entity.shared.BaseEntity;
import stroom.entity.shared.BaseResultList;
import stroom.entity.shared.CriteriaSet;
import stroom.entity.shared.EntityIdSet;
import stroom.entity.shared.EntityServiceException;
import stroom.entity.shared.PageRequest;
import stroom.entity.shared.Period;
import stroom.entity.shared.Sort.Direction;
import stroom.feed.MetaMap;
import stroom.feed.shared.Feed;
import stroom.feed.shared.FeedService;
import stroom.feed.shared.FindFeedCriteria;
import stroom.node.server.NodeCache;
import stroom.node.shared.Volume;
import stroom.node.shared.VolumeService;
import stroom.pipeline.shared.PipelineEntity;
import stroom.pipeline.shared.PipelineEntityService;
<<<<<<< HEAD
import stroom.query.api.v1.DocRef;
import stroom.query.api.v1.ExpressionTerm;
=======
import stroom.query.shared.ExpressionTerm.Condition;
>>>>>>> eec3e5f6
import stroom.security.Secured;
import stroom.security.SecurityContext;
import stroom.security.shared.DocumentPermissionNames;
import stroom.streamstore.server.EffectiveMetaDataCriteria;
import stroom.streamstore.server.StreamAttributeValueFlush;
import stroom.streamstore.server.StreamException;
import stroom.streamstore.server.StreamSource;
import stroom.streamstore.server.StreamTarget;
import stroom.streamstore.shared.FindStreamCriteria;
import stroom.streamstore.shared.Stream;
import stroom.streamstore.shared.StreamAttributeCondition;
import stroom.streamstore.shared.StreamAttributeConstants;
import stroom.streamstore.shared.StreamAttributeFieldUse;
import stroom.streamstore.shared.StreamAttributeValue;
import stroom.streamstore.shared.StreamPermissionException;
import stroom.streamstore.shared.StreamStatus;
import stroom.streamstore.shared.StreamType;
import stroom.streamstore.shared.StreamTypeService;
import stroom.streamstore.shared.StreamVolume;
import stroom.streamtask.shared.StreamProcessor;
import stroom.streamtask.shared.StreamProcessorService;
import stroom.util.date.DateUtil;
import stroom.util.logging.LogExecutionTime;
<<<<<<< HEAD
import stroom.util.zip.HeaderMap;
=======
>>>>>>> eec3e5f6

import javax.inject.Inject;
import javax.inject.Named;
import java.io.File;
import java.io.IOException;
import java.util.ArrayList;
import java.util.Collections;
import java.util.HashMap;
import java.util.HashSet;
import java.util.List;
import java.util.Map;
import java.util.Set;

/**
 * <p>
 * A file system stream store.
 * </p>
 * <p>
 * <p>
 * Stores streams in the stream store indexed by some meta data.
 * </p>
 */
@Transactional
//@Secured(feature = Stream.ENTITY_TYPE, permission = DocumentPermissionNames.READ)
@Component
public class FileSystemStreamStoreImpl implements FileSystemStreamStore {
    public static final String MYSQL_INDEX_STRM_CRT_MS_IDX = "STRM_CRT_MS_IDX";
    public static final String MYSQL_INDEX_STRM_FK_FD_ID_CRT_MS_IDX = "STRM_FK_FD_ID_CRT_MS_IDX";
    public static final String MYSQL_INDEX_STRM_EFFECT_MS_IDX = "STRM_EFFECT_MS_IDX";
    public static final String MYSQL_INDEX_STRM_PARNT_STRM_ID_IDX = "STRM_PARNT_STRM_ID_IDX";
    public static final String MYSQL_INDEX_STRM_FK_STRM_PROC_ID_CRT_MS_IDX = "STRM_FK_STRM_PROC_ID_CRT_MS_IDX";
    private static final Logger LOGGER = LoggerFactory.getLogger(FileSystemStreamStoreImpl.class);
    private static final Set<String> SOURCE_FETCH_SET;

    static {
        final Set<String> set = new HashSet<>();
        set.add(Feed.ENTITY_TYPE);
        set.add(StreamType.ENTITY_TYPE);
        SOURCE_FETCH_SET = set;
    }

<<<<<<< HEAD
=======
    static {
        // Set the default timezone and locale for all date time operations.
        DateTimeZone.setDefault(DateTimeZone.UTC);
        Locale.setDefault(Locale.ROOT);
    }

    private static final FieldMap FIELD_MAP = new FieldMap()
            .add(FindStreamCriteria.FIELD_ID, BaseEntity.ID, "id")
            .add(FindStreamCriteria.FIELD_CREATE_MS, Stream.CREATE_MS, "createMs");

>>>>>>> eec3e5f6
    private final StroomEntityManager entityManager;
    private final StroomDatabaseInfo stroomDatabaseInfo;
    private final NodeCache nodeCache;
    private final StreamProcessorService streamProcessorService;
    private final PipelineEntityService pipelineEntityService;
    private final FeedService feedService;
    private final StreamTypeService streamTypeService;
    private final VolumeService volumeService;
    private final SecurityContext securityContext;

    // /**
    // * Convenience method to use the id from a pre-existing stream object to
    // * load a stream by id.
    // *
    // * @param stream
    // * The stream to load/refresh.
    // * @return The loaded stream if it exists (has not been physically
    // deleted)
    // * and is not logically deleted or locked, null otherwise.
    // */
    // @Override
    // public Stream loadStream(final Stream stream) {
    // return loadStreamById(stream.getId(), null, false);
    // }
    //
    // /**
    // * Convenience method to use the id from a pre-existing stream object to
    // * load a stream by id.
    // *
    // * @param stream
    // * The stream to load/refresh.
    // * @param anyStatus
    // * Used to specify if this method will return streams that are
    // * logically deleted or locked. If false only unlocked streams
    // * will be returned, null otherwise.
    // * @return The loaded stream if it exists (has not been physically
    // deleted)
    // * else null. Also returns null if one exists but is logically
    // * deleted or locked unless <code>anyStatus</code> is true.
    // */
    // @Override
    // public Stream loadStream(final Stream stream, final boolean anyStatus) {
    // return loadStreamById(stream.getId(), null, anyStatus);
    // }
    private final FileSystemStreamStoreTransactionHelper fileSystemStreamStoreTransactionHelper;
    private final StreamAttributeValueFlush streamAttributeValueFlush;

    @Inject
    FileSystemStreamStoreImpl(final StroomEntityManager entityManager, final StroomDatabaseInfo stroomDatabaseInfo,
                              final NodeCache nodeCache,
                              @Named("cachedStreamProcessorService") final StreamProcessorService streamProcessorService,
                              @Named("cachedPipelineEntityService") final PipelineEntityService pipelineEntityService,
                              @Named("cachedFeedService") final FeedService feedService,
                              @Named("cachedStreamTypeService") final StreamTypeService streamTypeService,
                              final VolumeService volumeService, final FileSystemStreamStoreTransactionHelper fileSystemStreamStoreTransactionHelper,
                              final StreamAttributeValueFlush streamAttributeValueFlush, final SecurityContext securityContext) {
        this.entityManager = entityManager;
        this.stroomDatabaseInfo = stroomDatabaseInfo;
        this.nodeCache = nodeCache;
        this.streamProcessorService = streamProcessorService;
        this.pipelineEntityService = pipelineEntityService;
        this.feedService = feedService;
        this.streamTypeService = streamTypeService;
        this.volumeService = volumeService;
        this.fileSystemStreamStoreTransactionHelper = fileSystemStreamStoreTransactionHelper;
        this.streamAttributeValueFlush = streamAttributeValueFlush;
        this.securityContext = securityContext;
    }

    public static void main(final String[] args) {
        final int MAX = 200;
        final FindStreamCriteria outerCriteria = new FindStreamCriteria();
        outerCriteria.obtainPageRequest().setLength(1000);
        outerCriteria.setSort(FindStreamCriteria.FIELD_CREATE_MS, Direction.DESCENDING, false);
        final FileSystemStreamStoreImpl fileSystemStreamStore = new FileSystemStreamStoreImpl(null, null, null, null,
                null, null, null, null, null, null, null);
        final SqlBuilder sql = new SqlBuilder();

        sql.append("SELECT U.* FROM ( ");
        boolean doneOne = false;
        for (int i = 0; i < MAX; i++) {
            if (doneOne) {
                sql.append(" UNION ");
            }
            sql.append("( ");
            final FindStreamCriteria findStreamCriteria = new FindStreamCriteria();
            findStreamCriteria.obtainFeeds().obtainInclude().add((long) i);
            findStreamCriteria.obtainPageRequest().setLength(1000);
            findStreamCriteria.obtainStreamTypeIdSet().add(StreamType.RAW_EVENTS.getId());
            findStreamCriteria.obtainStreamTypeIdSet().add(StreamType.RAW_REFERENCE.getId());
            findStreamCriteria.setSort(FindStreamCriteria.FIELD_CREATE_MS, Direction.DESCENDING, false);
            fileSystemStreamStore.rawBuildSQL(findStreamCriteria, sql);
            sql.append(") \n");
            doneOne = true;
        }
        sql.append(" ) AS U ");
        sql.appendOrderBy(FIELD_MAP.getSqlFieldMap(), outerCriteria, "U");
        sql.applyRestrictionCriteria(outerCriteria);

        System.out.println(sql.toString());

        System.out.println("=========================");

        final SqlBuilder sql2 = new SqlBuilder();
        final FindStreamCriteria findStreamCriteria = new FindStreamCriteria();
        for (int i = 0; i < MAX; i++) {
            findStreamCriteria.obtainFeeds().obtainInclude().add((long) i);
        }
        findStreamCriteria.obtainPageRequest().setLength(1000);
        findStreamCriteria.obtainStreamTypeIdSet().add(StreamType.RAW_EVENTS.getId());
        findStreamCriteria.obtainStreamTypeIdSet().add(StreamType.RAW_REFERENCE.getId());
        findStreamCriteria.setSort(FindStreamCriteria.FIELD_CREATE_MS, Direction.DESCENDING, false);
        fileSystemStreamStore.rawBuildSQL(findStreamCriteria, sql2);
        System.out.println(sql2.toString());
    }

    /**
     * Load a stream by id.
     *
     * @param id The stream id to load a stream for.
     * @return The loaded stream if it exists (has not been physically deleted)
     * and is not logically deleted or locked, null otherwise.
     */
    @Override
    public Stream loadStreamById(final long id) {
        return loadStreamById(id, null, false);
    }

    /**
     * Load a stream by id.
     *
     * @param id        The stream id to load a stream for.
     * @param anyStatus Used to specify if this method will return streams that are
     *                  logically deleted or locked. If false only unlocked streams
     *                  will be returned, null otherwise.
     * @return The loaded stream if it exists (has not been physically deleted)
     * else null. Also returns null if one exists but is logically
     * deleted or locked unless <code>anyStatus</code> is true.
     */
    @Override
    public Stream loadStreamById(final long id, final boolean anyStatus) {
        return loadStreamById(id, null, anyStatus);
    }

    // @Override
    @SuppressWarnings("unchecked")
    private Stream loadStreamById(final long id, final Set<String> fetchSet, final boolean anyStatus)
            throws RuntimeException {
        Stream entity = null;

        final HqlBuilder sql = new HqlBuilder();
        sql.append("SELECT e");
        sql.append(" FROM ");
        sql.append(Stream.class.getName());
        sql.append(" AS e");

        // Always fetch feed when loading an individual stream.
        sql.append(" INNER JOIN FETCH e.feed");

        if (fetchSet != null) {
//            if (fetchSet.contains(Feed.ENTITY_TYPE)) {
//                sql.append(" INNER JOIN FETCH e.feed");
//            }
            if (fetchSet.contains(StreamType.ENTITY_TYPE)) {
                sql.append(" INNER JOIN FETCH e.streamType");
            }
            if (fetchSet.contains(StreamProcessor.ENTITY_TYPE)) {
                sql.append(" INNER JOIN FETCH e.streamProcessor");
            }
        }

        sql.append(" WHERE e.id = ");
        sql.arg(id);

        final List<Stream> resultList = entityManager.executeQueryResultList(sql);
        if (resultList != null && resultList.size() > 0) {
            entity = resultList.get(0);
            if (!anyStatus) {
                switch (entity.getStatus()) {
                    case LOCKED:
                        entity = null;
                        break;
                    case DELETED:
                        entity = null;
                        break;
                    case UNLOCKED:
                }
            }
        }

        // Ensure user has permission to read this stream.
        if (entity != null) {
            final Feed feed = entity.getFeed();
            if (!securityContext.hasDocumentPermission(feed.getType(), feed.getUuid(), DocumentPermissionNames.READ)) {
                throw new StreamPermissionException("You do not have permission to read stream with id=" + id);
            }
        }

        return entity;
    }

    /**
     * <p>
     * Open a existing stream source.
     * </p>
     *
     * @param streamId the id of the stream to open.
     * @return The stream source if the stream can be found.
     * @throws StreamException in case of a IO error or stream volume not visible or non
     *                         existent.
     */
    @Override
    public StreamSource openStreamSource(final long streamId) throws StreamException {
        return openStreamSource(streamId, false);
    }

    /**
     * <p>
     * Open a existing stream source.
     * </p>
     *
     * @param streamId  The stream id to open a stream source for.
     * @param anyStatus Used to specify if this method will return stream sources that
     *                  are logically deleted or locked. If false only unlocked stream
     *                  sources will be returned, null otherwise.
     * @return The loaded stream source if it exists (has not been physically
     * deleted) else null. Also returns null if one exists but is
     * logically deleted or locked unless <code>anyStatus</code> is
     * true.
     * @throws StreamException Could be thrown if no volume
     */
    @Override
    public StreamSource openStreamSource(final long streamId, final boolean anyStatus) throws StreamException {
        StreamSource streamSource = null;

        final Stream stream = loadStreamById(streamId, SOURCE_FETCH_SET, anyStatus);
        if (stream != null) {
            LOGGER.debug("openStreamSource() {}", stream.getId());

            final Set<StreamVolume> volumeSet = findStreamVolume(stream.getId());
            if (volumeSet.isEmpty()) {
                final String message = "Unable to find any volume for " + stream;
                LOGGER.warn(message);
                throw new StreamException(message);
            }
            final StreamVolume volumeToUse = StreamVolumeUtil.pickBestVolume(volumeSet, nodeCache.getDefaultNode());
            if (volumeToUse == null) {
                final String message = "Unable to access any volume for " + stream
                        + " perhaps the stream is on a private volume";
                LOGGER.warn(message);
                throw new StreamException(message);
            }
            streamSource = FileSystemStreamSource.create(stream, volumeToUse, stream.getStreamType());
        }

        return streamSource;
    }

    /**
     * Utility to lock a stream.
     *
     * @throws StreamException
     */
    private Set<StreamVolume> obtainLockForUpdate(final Stream stream, final boolean lockCheck) throws StreamException {
        LOGGER.debug("obtainLock() Entry " + stream);
        Set<StreamVolume> lock;
        try {
            if (stream.isPersistent()) {
                // Lock the object
                lock = findStreamVolume(stream.getId());
                if (lock.isEmpty()) {
                    throw new StreamException("Not all volumes are unlocked");
                }
                final Stream dbStream = lock.iterator().next().getStream();
                dbStream.updateStatus(StreamStatus.LOCKED);

                entityManager.saveEntity(dbStream);

            } else {
                final Set<Volume> volumeSet = volumeService.getStreamVolumeSet(nodeCache.getDefaultNode());
                if (volumeSet.isEmpty()) {
                    throw new StreamException("Failed to get lock as no writeable volumes");
                }

                // First time call (no file yet exists)
                stream.updateStatus(StreamStatus.LOCKED);
                entityManager.saveEntity(stream);

                // Flush to the DB
                entityManager.flush();

                lock = new HashSet<>();

                for (final Volume volume : volumeSet) {
                    StreamVolume streamVolume = new StreamVolume();
                    streamVolume.setStream(stream);
                    streamVolume.setVolume(volume);
                    streamVolume = entityManager.saveEntity(streamVolume);

                    lock.add(streamVolume);
                }
            }
            // Flush to the DB
            entityManager.flush();
            LOGGER.debug("obtainLock() Exit " + lock);
            return lock;
        } catch (final Exception ex) {
            LOGGER.warn("Failed to get lock on " + stream, ex);
            resolveException(ex);
            return null;
        }
    }

    private void resolveException(final Exception ex) {
        if (ex instanceof RuntimeException) {
            throw (RuntimeException) ex;
        }
        throw new StreamException(ex);
    }

    private Stream unLock(final Stream stream, final MetaMap metaMap, final boolean append) {
        if (StreamStatus.UNLOCKED.equals(stream.getStatus())) {
            throw new IllegalStateException("Attempt to unlock a stream that is already unlocked");
        }

        // Write the child meta data
        if (!metaMap.isEmpty()) {
            try {
                streamAttributeValueFlush.persitAttributes(stream, append, metaMap);
            } catch (final Exception ex) {
                LOGGER.error("unLock() - Failed to persist attributes in new transaction... will ignore");
            }
        }

        LOGGER.debug("unlock() " + stream);
        stream.updateStatus(StreamStatus.UNLOCKED);
        // Attach object (may throw a lock exception)
        final Stream lock = entityManager.saveEntity(stream);

        // Flush to the DB
        entityManager.flush();
        return lock;
    }

    @Override
//    @Secured(feature = Stream.ENTITY_TYPE, permission = DocumentPermissionNames.UPDATE)
    public StreamTarget openStreamTarget(final Stream stream) {
        return openStreamTarget(stream, false);
    }

    @Override
//    @Secured(feature = Stream.ENTITY_TYPE, permission = DocumentPermissionNames.UPDATE)
    @SuppressWarnings("RCN_REDUNDANT_NULLCHECK_OF_NONNULL_VALUE")
    public StreamTarget openStreamTarget(final Stream stream, final boolean append) {
        LOGGER.debug("openStreamTarget() " + stream);

        if (!append && stream.isPersistent()) {
            throw new StreamException("Trying to create a stream target that already exists");
        } else if (append && !stream.isPersistent()) {
            throw new StreamException("Trying to append to a stream target that doesn't exist");
        }

        final Set<StreamVolume> lock = obtainLockForUpdate(stream, true);
        if (lock != null) {
            final Stream dbStream = lock.iterator().next().getStream();
            final StreamType streamType = streamTypeService.load(dbStream.getStreamType());
            final FileSystemStreamTarget target = FileSystemStreamTarget.create(dbStream, lock,
                    streamType, append);

            // TODO - one day allow appending to the stream (not just add child
            // streams)
            if (!append) {
                // Force Creation of the files
                target.getOutputStream();
            }

            syncAttributes(stream, dbStream, target);

            return target;
        }
        LOGGER.error("openStreamTarget() Failed to obtain lock");
        return null;
    }

    private void syncAttributes(final Stream stream, final Stream dbStream, final FileSystemStreamTarget target) {
        updateAttribute(target, StreamAttributeConstants.STREAM_ID, String.valueOf(dbStream.getId()));

        if (dbStream.getParentStreamId() != null) {
            updateAttribute(target, StreamAttributeConstants.PARENT_STREAM_ID,
                    String.valueOf(dbStream.getParentStreamId()));
        }

        updateAttribute(target, StreamAttributeConstants.FEED, feedService.load(dbStream.getFeed()).getName());
        updateAttribute(target, StreamAttributeConstants.STREAM_TYPE,
                streamTypeService.load(dbStream.getStreamType()).getName());
        updateAttribute(target, StreamAttributeConstants.CREATE_TIME,
                DateUtil.createNormalDateTimeString(stream.getCreateMs()));
        if (stream.getEffectiveMs() != null) {
            updateAttribute(target, StreamAttributeConstants.EFFECTIVE_TIME,
                    DateUtil.createNormalDateTimeString(stream.getEffectiveMs()));
        }
    }

    private void updateAttribute(final StreamTarget target, final String key, final String value) {
        if (!target.getAttributeMap().containsKey(key)) {
            target.getAttributeMap().put(key, value);
        }
    }

    // /**
    // * Overridden.
    // *
    // * @see stroom.streamstore.server.StreamStore#deleteLocks()
    // */
    // @Override
    // public void deleteLocks() {
    // Stream stream = new Stream();
    // meta.setStatus(StreamStatus.LOCKED);
    // deleteStream(meta);
    // }

    @Override
    @Secured(Stream.DELETE_DATA_PERMISSION)
    public Long deleteStream(final Stream stream) {
        return doLogicalDeleteStream(stream, true);
    }

    private Long doLogicalDeleteStream(final Stream stream, final boolean lockCheck) {
        final Stream loaded = loadStreamById(stream.getId(), SOURCE_FETCH_SET, true);

//        if (stream == null || !stream.isPersistent()) {
//            throw new IllegalArgumentException(
//                    "deleteStream does not support delete by example.  You must supply a real stream");
//        }
//
//        if (stream.getFeed() == null || !Hibernate.isInitialized(stream.getFeed())) {
//            throw new IllegalArgumentException(
//                    "You can only delete streams with a loaded feed");
//        }

        // Don't bother to try and set the status of deleted streams to deleted.
        if (StreamStatus.DELETED.equals(loaded.getStatus())) {
            return 0L;
        }

        // Don't delete if the stream is not unlocked and we are checking for unlocked.
        if (lockCheck && !StreamStatus.UNLOCKED.equals(loaded.getStatus())) {
            return 0L;
        }

        // Ensure the user has permission to delete this stream.
        final Feed feed = loaded.getFeed();
        if (!securityContext.hasDocumentPermission(feed.getType(), feed.getUuid(), DocumentPermissionNames.DELETE)) {
            throw new StreamPermissionException("You do not have permission to delete stream with id=" + loaded.getId());
        }

        loaded.updateStatus(StreamStatus.DELETED);
        entityManager.saveEntity(loaded);

        return 1L;

//        final FindStreamCriteria findStreamCriteria = new FindStreamCriteria();
//        findStreamCriteria.obtainStreamIdSet().add(stream.getId());
//        if (lockCheck) {
//            findStreamCriteria.obtainStatusSet().add(StreamStatus.UNLOCKED);
//        }
//        return fileSystemStreamStoreTransactionHelper.updateStreamStatus(findStreamCriteria, StreamStatus.DELETED,
//                System.currentTimeMillis());
    }

    @Override
    public Long deleteStreamTarget(final StreamTarget target) {
        // Make sure the stream is closed.
        try {
            target.close();
        } catch (final IOException e) {
<<<<<<< HEAD
            LOGGER.error("Unable to delete stream target!", e);
=======
            LOGGER.error(e.getMessage(), e);
>>>>>>> eec3e5f6
        }

        // Make sure the stream data is deleted.
        // Attach object (may throw a lock exception)
        final Stream db = entityManager.saveEntity(target.getStream());
        return doLogicalDeleteStream(db, false);
    }

    @Override
    public void closeStreamSource(final StreamSource streamSource) {
        try {
            // Close the stream source.
            streamSource.close();
        } catch (final Exception e) {
<<<<<<< HEAD
            LOGGER.error("Unable to close stream source!", e);
=======
            LOGGER.error(e.getMessage(), e);
>>>>>>> eec3e5f6
        }
    }

    @Override
    public void closeStreamTarget(final StreamTarget streamTarget) {
        // If we get error on closing the stream we must return it to the caller
        Exception streamCloseException = null;

        try {
            // Close the stream target.
            streamTarget.close();
        } catch (final Exception e) {
            LOGGER.error("closeStreamTarget() - Error on closing stream {}", streamTarget, e);
            streamCloseException = e;
        }

        updateAttribute(streamTarget, StreamAttributeConstants.STREAM_SIZE,
                String.valueOf(((FileSystemStreamTarget) streamTarget).getStreamSize()));

        updateAttribute(streamTarget, StreamAttributeConstants.FILE_SIZE,
                String.valueOf(((FileSystemStreamTarget) streamTarget).getTotalFileSize()));

        try {
            boolean doneManifest = false;

            // Are we appending?
            if (streamTarget.isAppend()) {
                final Set<File> childFile = FileSystemStreamTypeUtil.createChildStreamFile(
                        ((FileSystemStreamTarget) streamTarget).getFiles(false), StreamType.MANIFEST);

                // Does the manifest exist ... overwrite it
                if (FileSystemUtil.isAllFile(childFile)) {
                    streamTarget.getAttributeMap()
                            .write(FileSystemStreamTypeUtil.getOutputStream(StreamType.MANIFEST, childFile), true);
                    doneManifest = true;
                }
            }

            if (!doneManifest) {
                // No manifest done yet ... output one if the parent dir's exist
                if (FileSystemUtil.isAllParentDirectoryExist(((FileSystemStreamTarget) streamTarget).getFiles(false))) {
                    streamTarget.getAttributeMap()
                            .write(streamTarget.addChildStream(StreamType.MANIFEST).getOutputStream(), true);
                } else {
                    LOGGER.warn("closeStreamTarget() - Closing target file with no directory present");
                }

            }
        } catch (final Exception e) {
            LOGGER.error("closeStreamTarget() - Error on writing Manifest {}", streamTarget, e);
        }

        if (streamCloseException == null) {
            // Unlock will update the meta data so set it back on the stream
            // target so the client has the up to date copy
            ((FileSystemStreamTarget) streamTarget).setMetaData(
                    unLock(streamTarget.getStream(), streamTarget.getAttributeMap(), streamTarget.isAppend()));
        } else {
            if (streamCloseException instanceof RuntimeException) {
                throw (RuntimeException) streamCloseException;
            } else {
                throw new RuntimeException(streamCloseException);
            }
        }
    }

    @Override
    @Transactional(readOnly = true)
    public long getLockCount() {
        final HqlBuilder sql = new HqlBuilder();
        sql.append("SELECT count(*) FROM ");
        sql.append(Stream.class.getName());
        sql.append(" S WHERE S.pstatus = ");
        sql.arg(StreamStatus.LOCKED.getPrimitiveValue());

        return entityManager.executeQueryLongResult(sql);
    }

    /**
     * Return the meta data volumes for a stream id.
     */
    @Override
    @SuppressWarnings("unchecked")
    @Transactional(readOnly = true)
    public Set<StreamVolume> findStreamVolume(final Long metaDataId) {
        final HqlBuilder sql = new HqlBuilder();
        sql.append("SELECT sv FROM ");
        sql.append(StreamVolume.class.getName());
        sql.append(" sv WHERE sv.stream.id = ");
        sql.arg(metaDataId);
        return new HashSet<>(entityManager.executeQueryResultList(sql));
    }

    @Override
    @Transactional(readOnly = false)
    public BaseResultList<Stream> find(final FindStreamCriteria originalCriteria) {
        final boolean relationshipQuery = originalCriteria.getFetchSet().contains(Stream.ENTITY_TYPE);
        final PageRequest pageRequest = originalCriteria.getPageRequest();
        if (relationshipQuery) {
            originalCriteria.setPageRequest(null);
        }

        final LogExecutionTime logExecutionTime = new LogExecutionTime();

        final FindStreamCriteria queryCriteria = new FindStreamCriteria();
        queryCriteria.copyFrom(originalCriteria);

        // Ensure that included feeds are restricted to ones the user can read.
        restrictCriteriaByFeedPermissions(queryCriteria, DocumentPermissionNames.READ);

        // If the current user is not an admin and no feeds are readable that have been requested then return an empty array.
        if (!securityContext.isAdmin() && queryCriteria.obtainFeeds().obtainInclude().size() == 0) {
            final List<Stream> rtnList = new ArrayList<>();
            return BaseResultList.createCriterialBasedList(rtnList, originalCriteria);
        }

        final SqlBuilder sql = new SqlBuilder();
        buildRawSelectSQL(queryCriteria, sql);
        List<Stream> rtnList = entityManager.executeNativeQueryResultList(sql, Stream.class);

        // Bug where union queries return back more results than we expected
        if (queryCriteria.obtainPageRequest().getLength() != null
                && rtnList.size() > queryCriteria.obtainPageRequest().getLength() + 1) {
            final ArrayList<Stream> limitedList = new ArrayList<>();
            for (int i = 0; i <= queryCriteria.obtainPageRequest().getLength(); i++) {
                limitedList.add(rtnList.get(i));
            }
            rtnList = limitedList;
        }

        EntityServiceLogUtil.logQuery(LOGGER, "findStream()", logExecutionTime, rtnList, sql);

        // Only return back children or parents?
        if (originalCriteria.getFetchSet().contains(Stream.ENTITY_TYPE)) {
            final List<Stream> workingList = rtnList;
            rtnList = new ArrayList<>();

            for (final Stream stream : workingList) {
                Stream parent = stream;
                Stream lastParent = parent;

                // Walk up to the root of the tree
                while (parent.getParentStreamId() != null && (parent = findParent(parent)) != null) {
                    lastParent = parent;
                }

                // Add the match
                rtnList.add(lastParent);

                // Add the children
                List<Stream> children = findChildren(originalCriteria, Collections.singletonList(lastParent));
                while (children.size() > 0) {
                    rtnList.addAll(children);
                    children = findChildren(originalCriteria, children);
                }
            }
        }

        for (final Stream stream : rtnList) {
            if (originalCriteria.getFetchSet().contains(StreamProcessor.ENTITY_TYPE)) {
                stream.setStreamProcessor(streamProcessorService.load(stream.getStreamProcessor()));
                if (stream.getStreamProcessor() != null) {
                    if (originalCriteria.getFetchSet().contains(PipelineEntity.ENTITY_TYPE)) {
                        stream.getStreamProcessor()
                                .setPipeline(pipelineEntityService.load(stream.getStreamProcessor().getPipeline()));
                    }
                }
            }
            if (originalCriteria.getFetchSet().contains(StreamType.ENTITY_TYPE)) {
                StreamType streamType = stream.getStreamType();
                streamType = streamTypeService.load(streamType);
                stream.setStreamType(streamType);
            }
        }

        if (relationshipQuery) {
            final long maxSize = rtnList.size();
            if (pageRequest != null && pageRequest.getOffset() != null) {
                // Move by an offset?
                if (pageRequest.getOffset() > 0) {
                    rtnList = rtnList.subList(pageRequest.getOffset().intValue(), rtnList.size());
                }
            }
            if (pageRequest != null && pageRequest.getLength() != null) {
                if (rtnList.size() > pageRequest.getLength()) {
                    rtnList = rtnList.subList(0, pageRequest.getLength() + 1);
                }
            }
            originalCriteria.setPageRequest(pageRequest);
            return BaseResultList.createCriterialBasedList(rtnList, originalCriteria, maxSize);
        } else {
            return BaseResultList.createCriterialBasedList(rtnList, originalCriteria);
        }
    }

    private void restrictCriteriaByFeedPermissions(final FindStreamCriteria findStreamCriteria, final String requiredPermission) {
        // If the user is filtering by feed then make sure they can read all of the feeds that they are filtering by.
        final EntityIdSet<Feed> feeds = findStreamCriteria.obtainFeeds().obtainInclude();

        // Ensure a user cannot match all feeds.
        feeds.setMatchAll(Boolean.FALSE);

        final List<Feed> restrictedFeeds = getRestrictedFeeds(findStreamCriteria, requiredPermission);

        if (feeds.size() > 0) {
            final Set<Long> restrictedFeedIds = new HashSet<>();
            restrictedFeeds.stream().forEach(feed -> restrictedFeedIds.add(feed.getId()));

            // Retain only the feeds that the user has the required permission on.
            feeds.getSet().retainAll(restrictedFeedIds);

        } else {
            feeds.addAllEntities(restrictedFeeds);
        }

        // We should be constrained by feed now so forget any folder constraints.
        findStreamCriteria.setFolderIdSet(null);
    }

    private List<Feed> getRestrictedFeeds(final FindStreamCriteria findStreamCriteria, final String requiredPermission) {
        final FindFeedCriteria findFeedCriteria = new FindFeedCriteria();
        findFeedCriteria.setRequiredPermission(requiredPermission);
        findFeedCriteria.setPageRequest(null);

        // Constrain by folder too if the criteria is constrained.
        if (findStreamCriteria.getFolderIdSet() != null && findStreamCriteria.getFolderIdSet().isConstrained()) {
            findFeedCriteria.getFolderIdSet().copyFrom(findStreamCriteria.getFolderIdSet());
        }

        return feedService.find(findFeedCriteria);
    }

    private void buildRawSelectSQL(final FindStreamCriteria queryCriteria, final SqlBuilder sql) {
        // If we are doing more than one feed query (but less than 20) query
        // using union
        if (queryCriteria.getFeeds() != null && queryCriteria.getFeeds().getExclude() == null
                && queryCriteria.getFeeds().getInclude() != null
                && queryCriteria.getFeeds().getInclude().getSet().size() > 1
                && queryCriteria.getFeeds().getInclude().getSet().size() < 20
                && queryCriteria.obtainPageRequest().getOffset() != null
                && queryCriteria.obtainPageRequest().getOffset() < 1000) {
            sql.append("SELECT U.* FROM (");
            boolean doneOne = false;
            for (final Long feedId : queryCriteria.getFeeds().getInclude().getSet()) {
                if (doneOne) {
                    sql.append(" UNION ALL");
                }
                sql.append(" (");
                final FindStreamCriteria unionCriteria = new FindStreamCriteria();
                unionCriteria.copyFrom(queryCriteria);
                unionCriteria.obtainFeeds().clear();
                unionCriteria.obtainFeeds().obtainInclude().add(feedId);
                unionCriteria.obtainPageRequest().setOffset(0L);
                if (queryCriteria.getPageRequest() != null && queryCriteria.getPageRequest().getLength() != null) {
                    unionCriteria.obtainPageRequest().setLength(queryCriteria.getPageRequest().getLength());
                } else {
                    unionCriteria.obtainPageRequest().setLength(1000);
                }

                rawBuildSQL(unionCriteria, sql);
                sql.append(")");
                doneOne = true;
            }
            sql.append(") AS U");

            sql.appendOrderBy(FIELD_MAP.getSqlFieldMap(), queryCriteria, "U");
            sql.applyRestrictionCriteria(queryCriteria);
        } else {
            rawBuildSQL(queryCriteria, sql);
        }
    }

    @SuppressWarnings("incomplete-switch")
    private void rawBuildSQL(final FindStreamCriteria criteria, final SqlBuilder sql) {
        sql.append("SELECT S.*");
        sql.append(" FROM ");
        sql.append(Stream.TABLE_NAME);
        sql.append(" S");

        appendJoin(criteria, sql);

        sql.append(" WHERE 1=1");

        appendStreamCriteria(criteria, sql);

        // Append order by criteria.
        sql.appendOrderBy(FIELD_MAP.getSqlFieldMap(), criteria, "S");
        sql.applyRestrictionCriteria(criteria);
    }

    private void appendJoin(final FindStreamCriteria criteria, final SqlBuilder sql) {
        String indexToUse = null;

        // Here we try and better second guess a index to use for MYSQL
        boolean chooseIndex = true;
        if (!stroomDatabaseInfo.isMysql()) {
            chooseIndex = false;
        }

        // Any Key by stream id MySQL will pick the stream id index
        if (criteria.getStreamIdSet() != null && criteria.getStreamIdSet().isConstrained()) {
            chooseIndex = false;
        }
        if (criteria.getStreamIdRange() != null && criteria.getStreamIdRange().isConstrained()) {
            chooseIndex = false;
        }
        if (criteria.getParentStreamIdSet() != null && criteria.getParentStreamIdSet().isConstrained()) {
            chooseIndex = false;
        }

        if (chooseIndex && criteria.getPipelineIdSet() != null && criteria.getPipelineIdSet().getSet().size() == 1) {
            chooseIndex = false;
            indexToUse = MYSQL_INDEX_STRM_FK_STRM_PROC_ID_CRT_MS_IDX;
        }

        if (chooseIndex && criteria.getFeeds() != null && criteria.getFeeds().getInclude() != null
                && criteria.getFeeds().getInclude().getSet().size() == 1) {
            chooseIndex = false;
            indexToUse = MYSQL_INDEX_STRM_FK_FD_ID_CRT_MS_IDX;
        }

        if (chooseIndex && criteria.getFeeds() != null && criteria.getFeeds().getExclude() != null
                && criteria.getFeeds().getExclude().getSet().size() == 1) {
            chooseIndex = false;
            indexToUse = MYSQL_INDEX_STRM_FK_FD_ID_CRT_MS_IDX;
        }

        if (chooseIndex) {
            chooseIndex = false;
            indexToUse = MYSQL_INDEX_STRM_CRT_MS_IDX;
        }

        if (indexToUse != null) {
            sql.append(" USE INDEX (");
            sql.append(indexToUse);
            sql.append(")");
        }

        if (criteria.getAttributeConditionList() != null) {
            for (int i = 0; i < criteria.getAttributeConditionList().size(); i++) {
                final StreamAttributeCondition streamAttributeCondition = criteria.getAttributeConditionList().get(i);
                final DocRef streamAttributeKey = streamAttributeCondition.getStreamAttributeKey();

                sql.append(" JOIN ");
                sql.append(StreamAttributeValue.TABLE_NAME);
                sql.append(" SAV");
                sql.append(i, false);
                sql.append(" ON (S.");
                sql.append(Stream.ID);
                sql.append(" = SAV");
                sql.append(i, false);
                sql.append(".");
                sql.append(StreamAttributeValue.STREAM_ID);
                sql.append(" AND SAV");
                sql.append(i, false);
                sql.append(".");
                sql.append(StreamAttributeValue.STREAM_ATTRIBUTE_KEY_ID);
                sql.append(" = ");
                sql.arg(streamAttributeKey.getId());
                sql.append(")");
            }
        }

        appendStreamProcessorJoin(criteria, sql);
    }

    private void appendStreamProcessorJoin(final FindStreamCriteria queryCriteria, final SqlBuilder sql) {
        if (queryCriteria.getPipelineIdSet() != null && queryCriteria.getPipelineIdSet().isConstrained()) {
            sql.append(" JOIN ");
            sql.append(StreamProcessor.TABLE_NAME);
            sql.append(" SP ON (SP.");
            sql.append(StreamProcessor.ID);
            sql.append(" = S.");
            sql.append(StreamProcessor.FOREIGN_KEY);
            sql.append(")");
        }
    }

    private void appendStreamCriteria(final FindStreamCriteria criteria, final SqlBuilder sql) {
        if (criteria.getAttributeConditionList() != null) {
            for (int i = 0; i < criteria.getAttributeConditionList().size(); i++) {
                final StreamAttributeCondition condition = criteria.getAttributeConditionList().get(i);
                final StreamAttributeFieldUse use = StreamAttributeConstants.SYSTEM_ATTRIBUTE_FIELD_TYPE_MAP
                        .get(condition.getStreamAttributeKey().getName());
                if (use != null) {
                    final Object[] values = getValues(use, condition);

                    if (values != null && values.length > 0) {
                        final boolean toLong = use.isNumeric();
                        String field;
                        if (toLong) {
                            field = "SAV" + i + "." + StreamAttributeValue.VALUE_NUMBER;
                        } else {
                            field = "SAV" + i + "." + StreamAttributeValue.VALUE_STRING;
                        }

                        sql.append(" AND ");
                        switch (condition.getCondition()) {
                            case CONTAINS:
                                sql.append(field);
                                sql.append(" LIKE ");
                                sql.arg(values[0]);
                                break;
                            case EQUALS:
                                sql.append(field);
                                sql.append(" = ");
                                sql.arg(values[0]);
                                break;
                            case GREATER_THAN:
                                sql.append(field);
                                sql.append(" > ");
                                sql.arg(values[0]);
                                break;
                            case GREATER_THAN_OR_EQUAL_TO:
                                sql.append(field);
                                sql.append(" >= ");
                                sql.arg(values[0]);
                                break;

                            case LESS_THAN:
                                sql.append(field);
                                sql.append(" < ");
                                sql.arg(values[0]);
                                break;

                            case LESS_THAN_OR_EQUAL_TO:
                                sql.append(field);
                                sql.append(" <= ");
                                sql.arg(values[0]);
                                break;

                            case BETWEEN:
                                if (values.length > 0) {
                                    sql.append(field);
                                    sql.append(" >= ");
                                    sql.arg(values[0]);
                                }

                                if (values.length > 1) {
                                    sql.append(" AND ");
                                    sql.append(field);
                                    sql.append(" <= ");
                                    sql.arg(values[1]);
                                }
                                break;
                        }
                    }
                }
            }
        }

        sql.appendRangeQuery("S." + Stream.CREATE_MS, criteria.getCreatePeriod());

        sql.appendRangeQuery("S." + Stream.EFFECTIVE_MS, criteria.getEffectivePeriod());

        sql.appendRangeQuery("S." + Stream.STATUS_MS, criteria.getStatusPeriod());

        sql.appendRangeQuery("S." + Stream.ID, criteria.getStreamIdRange());

        sql.appendEntityIdSetQuery("S." + Stream.ID, criteria.getStreamIdSet());

        sql.appendPrimitiveValueSetQuery("S." + Stream.STATUS, criteria.getStatusSet());

        sql.appendEntityIdSetQuery("S." + Stream.PARENT_STREAM_ID, criteria.getParentStreamIdSet());
        sql.appendEntityIdSetQuery("S." + StreamType.FOREIGN_KEY, criteria.getStreamTypeIdSet());
        sql.appendIncludeExcludeSetQuery("S." + Feed.FOREIGN_KEY, criteria.getFeeds());

        sql.appendEntityIdSetQuery("SP." + PipelineEntity.FOREIGN_KEY, criteria.getPipelineIdSet());
        sql.appendEntityIdSetQuery("S." + StreamProcessor.FOREIGN_KEY, criteria.getStreamProcessorIdSet());
    }

    private Object[] getValues(final StreamAttributeFieldUse use, final StreamAttributeCondition condition) {
        Object[] values = null;

        final boolean toLong = use.isNumeric();
        if (condition.getFieldValue() != null) {
            final String[] parts = condition.getFieldValue().split(",");
            values = new Object[parts.length];
            for (int i = 0; i < parts.length; i++) {
                if (toLong) {
                    try {
                        values[i] = Long.parseLong(parts[i]);
                    } catch (final NumberFormatException e) {
                        // Ignore
                    }
                } else {
                    values[i] = parts[i];
                }
            }
        }
        return values;
    }

    @SuppressWarnings("unchecked")
    private List<Stream> findChildren(final FindStreamCriteria fetchCriteria, final List<Stream> streamList) {
        final CriteriaSet<Long> criteriaSet = new CriteriaSet<>();
        for (final Stream stream : streamList) {
            criteriaSet.add(stream.getId());
        }
        final HqlBuilder sql = new HqlBuilder();
        sql.append("SELECT s FROM ");
        sql.append(Stream.class.getName());
        sql.append(" s");
        sql.append(" WHERE 1=1");

        sql.appendCriteriaSetQuery("s.parentStreamId", criteriaSet);
        // Only pick up unlocked streams if set are filtering with status
        // (normal mode in GUI)
        sql.appendPrimitiveValueSetQuery("s.pstatus", fetchCriteria.getStatusSet());

        return entityManager.executeQueryResultList(sql);
    }

    @SuppressWarnings("unchecked")
    private Stream findParent(final Stream stream) {
        final HqlBuilder sql = new HqlBuilder();
        sql.append("SELECT s FROM ");
        sql.append(Stream.class.getName());
        sql.append(" s");
        sql.append(" WHERE s.id = ");
        sql.arg(stream.getParentStreamId());

        final List<Stream> parentList = entityManager.executeQueryResultList(sql);
        if (parentList != null && parentList.size() > 0) {
            return parentList.get(0);
        }
        return Stream.createStub(stream.getParentStreamId());
    }

    /**
     * <p>
     * Helper method to find matches within the range
     * </p>
     */
    @SuppressWarnings("unchecked")
    private List<Stream> findStreamSource(final EffectiveMetaDataCriteria criteria) {
        final StreamType streamType = getStreamType(criteria.getStreamType());
        final Feed feed = getFeed(criteria.getFeed());

        // Build up the HQL
        final HqlBuilder sql = new HqlBuilder();
        sql.append("SELECT S FROM ");
        sql.append(Stream.class.getName());
        sql.append(" S WHERE");
        sql.append(" S.streamType.id = ");
        sql.arg(streamType.getId());
        sql.append(" AND S.pstatus = ");
        // Only find stuff that has been written
        sql.arg(StreamStatus.UNLOCKED.getPrimitiveValue());
        sql.appendRangeQuery("S.effectiveMs", criteria.getEffectivePeriod());
        sql.appendValueQuery("S.feed", feed);

        // Create the query
        // Get the results
        return entityManager.executeQueryResultList(sql);
    }

    /**
     * <p>
     * We do 3 queries to find this:<br/>
     * 1) Find matches within the range 2) Find the date of the best match
     * outside the range 3) Find the matches based on the best date match.
     * </p>
     *
     * @return the list of good matches
     */
    @Override
    @SuppressWarnings("unchecked")
    @Transactional(readOnly = true)
    public List<Stream> findEffectiveStream(final EffectiveMetaDataCriteria criteria) {
        final StreamType streamType = getStreamType(criteria.getStreamType());

        final LogExecutionTime logExecutionTime = new LogExecutionTime();

        // Find meta data within effective period.
        final ArrayList<Stream> rtnList = new ArrayList<>();
        rtnList.addAll(findStreamSource(criteria));

        // Find the greatest effective stream time that we can that is less than
        // the from time of the effective period.
        final Map<Long, Long> maxMatch = getMaxEffective(criteria);

        // Found any 'best' matches.
        if (maxMatch.size() > 0) {
            // Sort the returned feed matches by id.
            final List<Long> feedList = new ArrayList<>(maxMatch.keySet());
            Collections.sort(feedList);

            // Now load just the 'best' matches up.
            final HqlBuilder sql = new HqlBuilder();
            sql.append("SELECT S FROM ");
            sql.append(Stream.class.getName());
            sql.append(" S WHERE");
            sql.append(" S.streamType.id = ");
            sql.arg(streamType.getId());
            sql.append(" AND S.pstatus = ");
            sql.arg(StreamStatus.UNLOCKED.getPrimitiveValue());
            sql.append(" AND (");

            for (final Long feed : feedList) {
                sql.append("(S.effectiveMs = ");
                sql.arg(maxMatch.get(feed));
                sql.append(" AND S.feed.id = ");
                sql.arg(feed);
                sql.append(") OR ");
            }

            // remove last OR
            sql.setLength(sql.length() - " OR ".length());
            sql.append(")");

            final LogExecutionTime logExecutionTime2 = new LogExecutionTime();
            final List<Stream> results = entityManager.executeQueryResultList(sql);
            EntityServiceLogUtil.logQuery(LOGGER, "findEffectiveStreamSource()", logExecutionTime2, results, sql);

            rtnList.addAll(results);
        }

        EntityServiceLogUtil.logQuery(LOGGER, "findEffectiveStream()", logExecutionTime, rtnList, null);
        return rtnList;
    }

    @Override
    public Period getCreatePeriod() {
        final SqlBuilder sql = new SqlBuilder();
        sql.append("SELECT MIN(");
        sql.append(Stream.CREATE_MS);
        sql.append("), MAX(");
        sql.append(Stream.CREATE_MS);
        sql.append(") FROM ");
        sql.append(Stream.TABLE_NAME);

        Period period = null;

        @SuppressWarnings("unchecked") final List<Object[]> rows = entityManager.executeNativeQueryResultList(sql);

        if (rows != null && rows.size() > 0) {
            period = new Period(((Number) rows.get(0)[0]).longValue(), ((Number) rows.get(0)[1]).longValue());
        }

        return period;
    }

    private Map<Long, Long> getMaxEffective(final EffectiveMetaDataCriteria criteria) {
        final StreamType streamType = getStreamType(criteria.getStreamType());
        final Feed feed = getFeed(criteria.getFeed());

        final Map<Long, Long> rtnMap = new HashMap<>();

        // Find best match otherwise.
        final SqlBuilder sql = new SqlBuilder();
//        if (!stroomDatabaseInfo.isMysql() && criteria.getFeed() != null) {
//            final EntityIdSet<Feed> originalFeedSet = new EntityIdSet<>();
//            originalFeedSet.copyFrom(criteria.getFeedIdSet());
//
//            for (final Long feedId : originalFeedSet) {
//                criteria.getFeedIdSet().clear();
//                criteria.getFeedIdSet().add(feedId);
//                rtnMap.putAll(getMaxEffective(criteria));
//            }
//            criteria.getFeedIdSet().clear();
//            criteria.getFeedIdSet().copyFrom(originalFeedSet);
//            return rtnMap;
//
//        }

//        boolean doneOne = false;
//        for (final Long feedId : criteria.getFeedIdSet()) {
//            if (doneOne) {
//                sql.append(" UNION");
//            }
        sql.append(" (SELECT ");
        sql.append(feed.getId());
        sql.append(", ");
        sql.append("MAX(");
        sql.append(Stream.EFFECTIVE_MS);
        sql.append(") FROM ");
        sql.append(Stream.TABLE_NAME);
        sql.append(" WHERE ");
        sql.append(Stream.EFFECTIVE_MS);
        sql.append(" < ");
        sql.arg(criteria.getEffectivePeriod().getFrom());
        sql.append(" AND ");
        sql.append(Stream.STATUS);
        sql.append(" = ");
        sql.arg(StreamStatus.UNLOCKED.getPrimitiveValue());
        sql.append(" AND ");
        sql.append(StreamType.FOREIGN_KEY);
        sql.append(" = ");
        sql.arg(streamType.getId());
        sql.append(" AND ");
        sql.append(Feed.FOREIGN_KEY);
        sql.append(" = ");
        sql.arg(feed.getId());
        sql.append(")");
//
//            doneOne = true;
//        }

        @SuppressWarnings("unchecked") final List<Object[]> resultSet = entityManager.executeNativeQueryResultList(sql);

        for (final Object[] row : resultSet) {
            final Long feedId = SqlUtil.getLong(row, 0);
            final Long effectiveMs = SqlUtil.getLong(row, 1);

            if (feedId != null && effectiveMs != null) {
                rtnMap.put(feedId, effectiveMs);
            }
        }

        return rtnMap;
    }

    @Override
    @Secured(Stream.DELETE_DATA_PERMISSION)
    public Long findDelete(final FindStreamCriteria criteria) {
        // Ensure that included feeds are restricted to ones the user can delete.
        restrictCriteriaByFeedPermissions(criteria, DocumentPermissionNames.DELETE);

        // If the current user is not an admin and no feeds are readable that have been requested then return an empty array.
        if (!securityContext.isAdmin() && criteria.obtainFeeds().obtainInclude().size() == 0) {
            return 0L;
        }

        StreamStatus newStatus = StreamStatus.DELETED;
        if (criteria.obtainStatusSet().isSingleItemMatch(StreamStatus.DELETED)) {
            newStatus = StreamStatus.UNLOCKED;
        }

        final SqlBuilder sql = new SqlBuilder();

        if (stroomDatabaseInfo.isMysql()) {
            // UPDATE
            sql.append("UPDATE ");
            sql.append(Stream.TABLE_NAME);
            sql.append(" S");

            // JOIN
            appendJoin(criteria, sql);

            // SET
            incrementVersion(sql, "S.");

            sql.append(Stream.STATUS);
            sql.append(" = ");
            sql.arg(newStatus.getPrimitiveValue());
            sql.append(", ");
            sql.append(Stream.STATUS_MS);
            sql.append(" = ");
            sql.arg(System.currentTimeMillis());

            // WHERE
            sql.append(" WHERE");
            sql.append(" S.");
            sql.append(Stream.STATUS);
            sql.append(" <> ");
            sql.arg(newStatus.getPrimitiveValue());

            appendStreamCriteria(criteria, sql);

            // Append order by criteria.
//            sql.appendOrderBy(sql, false, criteria, "S");
            sql.applyRestrictionCriteria(criteria);

        } else {
            // UPDATE
            sql.append("UPDATE ");
            sql.append(Stream.TABLE_NAME);
            sql.append(" US");

            // SET
            incrementVersion(sql, "US.");

            sql.append(Stream.STATUS);
            sql.append(" = ");
            sql.arg(newStatus.getPrimitiveValue());
            sql.append(", US.");
            sql.append(Stream.STATUS_MS);
            sql.append(" = ");
            sql.arg(System.currentTimeMillis());

            // WHERE
            sql.append(" WHERE US.ID IN (");

            // SUB SELECT
            sql.append("SELECT S.");
            sql.append(Stream.ID);
            sql.append(" FROM ");
            sql.append(Stream.TABLE_NAME);
            sql.append(" S");

            // JOIN
            appendJoin(criteria, sql);

            // WHERE
            sql.append(" WHERE");
            sql.append(" S.");
            sql.append(Stream.STATUS);
            sql.append(" <> ");
            sql.arg(newStatus.getPrimitiveValue());

            appendStreamCriteria(criteria, sql);

            // Append order by criteria.
//            sql.appendOrderBy(sql, false, criteria, "S");
            sql.applyRestrictionCriteria(criteria);

            sql.append(")");
        }

        return entityManager.executeNativeUpdate(sql);
    }

    private void incrementVersion(final SqlBuilder sql, final String prefix) {
        sql.append(" SET ");
        sql.append(prefix);
        sql.append(BaseEntity.VERSION);
        sql.append(" = ");
        sql.append(prefix);
        sql.append(BaseEntity.VERSION);
        sql.append(" + 1, ");
        sql.append(prefix);
    }

    @Override
    public FindStreamCriteria createCriteria() {
        return new FindStreamCriteria();
    }

    @Override
    public void appendCriteria(final List<BaseAdvancedQueryItem> items, final FindStreamCriteria findStreamCriteria) {
        CriteriaLoggingUtil.appendEntityIdSet(items, "streamProcessorIdSet",
                findStreamCriteria.getStreamProcessorIdSet());
        CriteriaLoggingUtil.appendEntityIdSet(items, "folderIdSet", findStreamCriteria.getFolderIdSet());
        CriteriaLoggingUtil.appendIncludeExcludeEntityIdSet(items, "feeds", findStreamCriteria.getFeeds());
        CriteriaLoggingUtil.appendEntityIdSet(items, "pipelineIdSet", findStreamCriteria.getPipelineIdSet());
        CriteriaLoggingUtil.appendEntityIdSet(items, "streamTypeIdSet", findStreamCriteria.getStreamTypeIdSet());
        CriteriaLoggingUtil.appendEntityIdSet(items, "streamIdSet", findStreamCriteria.getStreamIdSet());
        CriteriaLoggingUtil.appendCriteriaSet(items, "statusSet", findStreamCriteria.getStatusSet());
        CriteriaLoggingUtil.appendRangeTerm(items, "streamIdRange", findStreamCriteria.getStreamIdRange());
        CriteriaLoggingUtil.appendEntityIdSet(items, "parentStreamIdSet", findStreamCriteria.getParentStreamIdSet());
        CriteriaLoggingUtil.appendRangeTerm(items, "createPeriod", findStreamCriteria.getCreatePeriod());
        CriteriaLoggingUtil.appendRangeTerm(items, "effectivePeriod", findStreamCriteria.getEffectivePeriod());
        CriteriaLoggingUtil.appendRangeTerm(items, "statusPeriod", findStreamCriteria.getStatusPeriod());
        appendStreamAttributeConditionList(items, "attributeConditionList",
                findStreamCriteria.getAttributeConditionList());

        if (findStreamCriteria.getQueryData() != null) {
            QueryDataLogUtil.appendExpressionItem(items, null, findStreamCriteria.getQueryData().getExpression());
        }

        CriteriaLoggingUtil.appendPageRequest(items, findStreamCriteria.getPageRequest());
    }

    private void appendStreamAttributeConditionList(final List<BaseAdvancedQueryItem> items, final String name,
                                                    final List<StreamAttributeCondition> list) {
        if (list != null) {
            And and = null;

            for (final StreamAttributeCondition condition : list) {
                if (condition != null && condition.getStreamAttributeKey() != null) {
                    if (and == null) {
                        and = new And();
                    }
                    appendCondition(and.getAdvancedQueryItems(), condition.getStreamAttributeKey().getDisplayValue(),
                            condition.getCondition(), condition.getFieldValue());
                }
            }

            if (and != null) {
                items.add(and);
            }
        }
    }

    private void appendCondition(final List<BaseAdvancedQueryItem> items, final String name, final ExpressionTerm.Condition condition,
                                 final String value) {
        switch (condition) {
            case CONTAINS:
                items.add(EventLoggingUtil.createTerm(name, TermCondition.CONTAINS, value));
                break;
            case EQUALS:
                items.add(EventLoggingUtil.createTerm(name, TermCondition.EQUALS, value));
                break;
            case GREATER_THAN:
                items.add(EventLoggingUtil.createTerm(name, TermCondition.GREATER_THAN, value));
                break;
            case GREATER_THAN_OR_EQUAL_TO:
                items.add(EventLoggingUtil.createTerm(name, TermCondition.GREATER_THAN_EQUAL_TO, value));
                break;
            case LESS_THAN:
                items.add(EventLoggingUtil.createTerm(name, TermCondition.LESS_THAN, value));
                break;
            case LESS_THAN_OR_EQUAL_TO:
                items.add(EventLoggingUtil.createTerm(name, TermCondition.LESS_THAN_EQUAL_TO, value));
                break;
            case BETWEEN: {
                final String[] parts = value.split(",");
                if (parts.length >= 2) {
                    items.add(EventLoggingUtil.createTerm(name, TermCondition.GREATER_THAN_EQUAL_TO, parts[0]));
                    items.add(EventLoggingUtil.createTerm(name, TermCondition.LESS_THAN, parts[1]));
                } else {
                    items.add(EventLoggingUtil.createTerm(name, TermCondition.EQUALS, value));
                }
                break;
            }
            case IN: {
                final String[] parts = value.split(",");
                if (parts.length >= 2) {
                    final Or or = new Or();
                    for (final String part : parts) {
                        or.getAdvancedQueryItems().add(EventLoggingUtil.createTerm(name, TermCondition.EQUALS, part));
                    }
                    items.add(or);
                } else {
                    items.add(EventLoggingUtil.createTerm(name, TermCondition.EQUALS, value));
                }
                break;
            }
            case IN_DICTIONARY: {
                items.add(EventLoggingUtil.createTerm(name, TermCondition.EQUALS, "dictionary: " + value));
            }
        }
    }

    private Feed getFeed(final DocRef docRef) {
        if (docRef == null) {
            throw new NullPointerException("No doc ref specified for feed");
        }
        if (docRef.getUuid() == null) {
            throw new NullPointerException("No doc ref uuid specified for feed");
        }
        final Feed feed = feedService.loadByUuid(docRef.getUuid());
        if (feed == null) {
            throw new EntityServiceException("Unable to find feed: " + docRef);
        }
        return feed;
    }

    private StreamType getStreamType(final String name) {
        if (name == null) {
            throw new NullPointerException("No name specified for steam type");
        }
        final StreamType streamType = streamTypeService.loadByName(name);
        if (streamType == null) {
            throw new EntityServiceException("Unable to find streamType: " + streamType);
        }
        return streamType;
    }
}<|MERGE_RESOLUTION|>--- conflicted
+++ resolved
@@ -21,10 +21,6 @@
 import event.logging.BaseAdvancedQueryOperator.Or;
 import event.logging.TermCondition;
 import event.logging.util.EventLoggingUtil;
-<<<<<<< HEAD
-=======
-import org.joda.time.DateTimeZone;
->>>>>>> eec3e5f6
 import org.slf4j.Logger;
 import org.slf4j.LoggerFactory;
 import org.springframework.stereotype.Component;
@@ -32,15 +28,12 @@
 import stroom.entity.server.CriteriaLoggingUtil;
 import stroom.entity.server.QueryDataLogUtil;
 import stroom.entity.server.util.EntityServiceLogUtil;
-<<<<<<< HEAD
-import stroom.entity.server.util.SQLBuilder;
-import stroom.entity.server.util.SQLUtil;
-=======
+import stroom.entity.server.util.StroomDatabaseInfo;
+import stroom.entity.server.util.EntityServiceLogUtil;
 import stroom.entity.server.util.FieldMap;
 import stroom.entity.server.util.HqlBuilder;
 import stroom.entity.server.util.SqlBuilder;
 import stroom.entity.server.util.SqlUtil;
->>>>>>> eec3e5f6
 import stroom.entity.server.util.StroomDatabaseInfo;
 import stroom.entity.server.util.StroomEntityManager;
 import stroom.entity.shared.BaseEntity;
@@ -60,12 +53,8 @@
 import stroom.node.shared.VolumeService;
 import stroom.pipeline.shared.PipelineEntity;
 import stroom.pipeline.shared.PipelineEntityService;
-<<<<<<< HEAD
 import stroom.query.api.v1.DocRef;
 import stroom.query.api.v1.ExpressionTerm;
-=======
-import stroom.query.shared.ExpressionTerm.Condition;
->>>>>>> eec3e5f6
 import stroom.security.Secured;
 import stroom.security.SecurityContext;
 import stroom.security.shared.DocumentPermissionNames;
@@ -89,10 +78,7 @@
 import stroom.streamtask.shared.StreamProcessorService;
 import stroom.util.date.DateUtil;
 import stroom.util.logging.LogExecutionTime;
-<<<<<<< HEAD
 import stroom.util.zip.HeaderMap;
-=======
->>>>>>> eec3e5f6
 
 import javax.inject.Inject;
 import javax.inject.Named;
@@ -134,8 +120,6 @@
         SOURCE_FETCH_SET = set;
     }
 
-<<<<<<< HEAD
-=======
     static {
         // Set the default timezone and locale for all date time operations.
         DateTimeZone.setDefault(DateTimeZone.UTC);
@@ -146,7 +130,6 @@
             .add(FindStreamCriteria.FIELD_ID, BaseEntity.ID, "id")
             .add(FindStreamCriteria.FIELD_CREATE_MS, Stream.CREATE_MS, "createMs");
 
->>>>>>> eec3e5f6
     private final StroomEntityManager entityManager;
     private final StroomDatabaseInfo stroomDatabaseInfo;
     private final NodeCache nodeCache;
@@ -623,11 +606,7 @@
         try {
             target.close();
         } catch (final IOException e) {
-<<<<<<< HEAD
-            LOGGER.error("Unable to delete stream target!", e);
-=======
-            LOGGER.error(e.getMessage(), e);
->>>>>>> eec3e5f6
+            LOGGER.error("Unable to delete stream target!", e.getMessage(), e);
         }
 
         // Make sure the stream data is deleted.
@@ -642,11 +621,7 @@
             // Close the stream source.
             streamSource.close();
         } catch (final Exception e) {
-<<<<<<< HEAD
-            LOGGER.error("Unable to close stream source!", e);
-=======
-            LOGGER.error(e.getMessage(), e);
->>>>>>> eec3e5f6
+            LOGGER.error("Unable to close stream source!", e.getMessage(), e);
         }
     }
 
