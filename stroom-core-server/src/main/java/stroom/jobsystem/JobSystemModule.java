/*
 * Copyright 2018 Crown Copyright
 *
 * Licensed under the Apache License, Version 2.0 (the "License");
 * you may not use this file except in compliance with the License.
 * You may obtain a copy of the License at
 *
 *     http://www.apache.org/licenses/LICENSE-2.0
 *
 * Unless required by applicable law or agreed to in writing, software
 * distributed under the License is distributed on an "AS IS" BASIS,
 * WITHOUT WARRANTIES OR CONDITIONS OF ANY KIND, either express or implied.
 * See the License for the specific language governing permissions and
 * limitations under the License.
 */

package stroom.jobsystem;

import com.google.inject.AbstractModule;
import com.google.inject.multibindings.Multibinder;
import stroom.entity.EntityTypeBinder;
import stroom.entity.FindService;
<<<<<<< HEAD
import stroom.entity.shared.Clearable;
import stroom.job.api.ScheduledJobsModule;
import stroom.job.shared.FetchJobDataAction;
import stroom.job.shared.GetScheduledTimesAction;
import stroom.job.shared.Job;
import stroom.job.shared.JobManager;
import stroom.job.shared.JobNode;
=======
import stroom.jobsystem.shared.FetchJobDataAction;
import stroom.jobsystem.shared.GetScheduledTimesAction;
import stroom.jobsystem.shared.Job;
import stroom.jobsystem.shared.JobManager;
import stroom.jobsystem.shared.JobNode;
>>>>>>> 931b1735
import stroom.task.api.TaskHandlerBinder;

public class JobSystemModule extends AbstractModule {
    @Override
    protected void configure() {
<<<<<<< HEAD
        // Ensure the scheduled jobs binder is present even if we don't bind actual jobs.
        install(new ScheduledJobsModule());

        bind(ClusterLockService.class).to(ClusterLockServiceImpl.class);
        bind(ClusterLockServiceTransactionHelper.class).to(ClusterLockServiceTransactionHelperImpl.class);
=======
>>>>>>> 931b1735
        bind(JobNodeService.class).to(JobNodeServiceImpl.class);
        bind(JobService.class).to(JobServiceImpl.class);
        bind(ScheduleService.class).to(ScheduleServiceImpl.class);
        bind(ScheduledTaskExecutor.class).to(ScheduledTaskExecutorImpl.class);
        bind(JobManager.class).to(JobManagerImpl.class);

        TaskHandlerBinder.create(binder())
                .bind(DistributedTaskRequestClusterTask.class, stroom.jobsystem.DistributedTaskRequestClusterHandler.class)
                .bind(FetchJobDataAction.class, stroom.jobsystem.FetchJobDataHandler.class)
                .bind(GetScheduledTimesAction.class, stroom.jobsystem.GetScheduledTimesHandler.class)
                .bind(JobNodeInfoClusterTask.class, stroom.jobsystem.JobNodeInfoClusterHandler.class);

        EntityTypeBinder.create(binder())
                .bind(Job.ENTITY_TYPE, JobServiceImpl.class)
                .bind(JobNode.ENTITY_TYPE, JobNodeServiceImpl.class);

        final Multibinder<FindService> findServiceBinder = Multibinder.newSetBinder(binder(), FindService.class);
        findServiceBinder.addBinding().to(JobServiceImpl.class);
        findServiceBinder.addBinding().to(JobNodeServiceImpl.class);
    }
}<|MERGE_RESOLUTION|>--- conflicted
+++ resolved
@@ -20,7 +20,6 @@
 import com.google.inject.multibindings.Multibinder;
 import stroom.entity.EntityTypeBinder;
 import stroom.entity.FindService;
-<<<<<<< HEAD
 import stroom.entity.shared.Clearable;
 import stroom.job.api.ScheduledJobsModule;
 import stroom.job.shared.FetchJobDataAction;
@@ -28,26 +27,21 @@
 import stroom.job.shared.Job;
 import stroom.job.shared.JobManager;
 import stroom.job.shared.JobNode;
-=======
 import stroom.jobsystem.shared.FetchJobDataAction;
 import stroom.jobsystem.shared.GetScheduledTimesAction;
 import stroom.jobsystem.shared.Job;
 import stroom.jobsystem.shared.JobManager;
 import stroom.jobsystem.shared.JobNode;
->>>>>>> 931b1735
 import stroom.task.api.TaskHandlerBinder;
 
 public class JobSystemModule extends AbstractModule {
     @Override
     protected void configure() {
-<<<<<<< HEAD
         // Ensure the scheduled jobs binder is present even if we don't bind actual jobs.
         install(new ScheduledJobsModule());
 
         bind(ClusterLockService.class).to(ClusterLockServiceImpl.class);
         bind(ClusterLockServiceTransactionHelper.class).to(ClusterLockServiceTransactionHelperImpl.class);
-=======
->>>>>>> 931b1735
         bind(JobNodeService.class).to(JobNodeServiceImpl.class);
         bind(JobService.class).to(JobServiceImpl.class);
         bind(ScheduleService.class).to(ScheduleServiceImpl.class);
