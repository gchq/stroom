--- conflicted
+++ resolved
@@ -110,12 +110,8 @@
                         function = new JobNodeTrackedFunction(scheduledJob, consumerProvider.get(), running,
                                 jobNodeTracker);
                     } else {
-<<<<<<< HEAD
-                        function = new ScheduledJobFunction(scheduledJob, running);
-=======
                         final Provider<TaskConsumer> consumerProvider = scheduledJobsMap.get(scheduledJob);
-                        function = new StroomBeanFunction(scheduledJob, consumerProvider.get(), running);
->>>>>>> c897a2fc
+                        function = new ScheduledJobFunction(scheduledJob, consumerProvider.get(), running);
                     }
                 } else {
                     LOGGER.trace("Not returning runnable for method: {} - {} - {}", scheduledJob.getName(), enabled, scheduler);
