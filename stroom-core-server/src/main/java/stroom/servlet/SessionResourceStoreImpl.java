/*
 * Copyright 2016 Crown Copyright
 *
 * Licensed under the Apache License, Version 2.0 (the "License");
 * you may not use this file except in compliance with the License.
 * You may obtain a copy of the License at
 *
 *     http://www.apache.org/licenses/LICENSE-2.0
 *
 * Unless required by applicable law or agreed to in writing, software
 * distributed under the License is distributed on an "AS IS" BASIS,
 * WITHOUT WARRANTIES OR CONDITIONS OF ANY KIND, either express or implied.
 * See the License for the specific language governing permissions and
 * limitations under the License.
 */

package stroom.servlet;

import org.springframework.stereotype.Component;
import stroom.resource.server.ResourceStore;
import stroom.util.io.FileUtil;
import stroom.util.shared.ResourceKey;

import javax.inject.Inject;
import javax.servlet.ServletException;
import javax.servlet.http.HttpServlet;
import javax.servlet.http.HttpServletRequest;
import javax.servlet.http.HttpServletResponse;
import javax.servlet.http.HttpSession;
import java.io.IOException;
import java.nio.file.Files;
import java.nio.file.Path;
import java.util.UUID;

/**
 * Wrapper for the ResourceStore that makes sure the user can only access stuff
 * in the session.
 */
@Component
public class SessionResourceStoreImpl extends HttpServlet implements SessionResourceStore {
    private static final long serialVersionUID = -4533441835216235920L;
    private static final String UUID_ARG = "UUID";

    private final ResourceStore resourceStore;
    private final HttpServletRequestHolder httpServletRequestHolder;

    @Inject
    SessionResourceStoreImpl(final ResourceStore resourceStore, final HttpServletRequestHolder httpServletRequestHolder) {
        this.resourceStore = resourceStore;
        this.httpServletRequestHolder = httpServletRequestHolder;
    }

    @Override
    public ResourceKey createTempFile(final String name) {
        final ResourceKey key = resourceStore.createTempFile(name);
        final ResourceKey sessionKey = new ResourceKey(name, UUID.randomUUID().toString());

        getMap().put(sessionKey, key);

        return sessionKey;
    }

    @Override
    public void deleteTempFile(final ResourceKey key) {
        final ResourceKey realKey = getMap().remove(key);
        if (realKey == null) {
            return;
        }
        resourceStore.deleteTempFile(realKey);
    }

    @Override
    public Path getTempFile(final ResourceKey key) {
        final ResourceKey realKey = getMap().get(key);
        if (realKey == null) {
            return null;
        }
        return resourceStore.getTempFile(getMap().get(key));
    }

    private ResourceMap getMap() {
        ResourceMap resourceMap;

        final HttpServletRequest request = httpServletRequestHolder.get();
        if (request == null) {
            throw new NullPointerException("Request holder has no current request");
        }

        final String name = "SESSION_RESOURCE_STORE";
        final HttpSession session = request.getSession();
        final Object object = session.getAttribute(name);
        if (object == null) {
            resourceMap = new ResourceMap();
            session.setAttribute(name, resourceMap);
        } else {
            resourceMap = (ResourceMap) object;
        }

        return resourceMap;
    }

    @Override
    protected void doGet(final HttpServletRequest req, final HttpServletResponse resp)
            throws ServletException, IOException {
<<<<<<< HEAD
        final String uuid = req.getParameter(UUID_ARG);
        boolean found = false;
        if (uuid != null) {
            final ResourceKey resourceKey = new ResourceKey(null, uuid);
            try {
                final Path file = getTempFile(resourceKey);
                if (file != null && Files.isRegularFile(file)) {
                    if (FileUtil.getCanonicalPath(file).toLowerCase().endsWith(".zip")) {
                        resp.setContentType("application/zip");
                    } else {
                        resp.setContentType("application/octet-stream");
=======
        // Get the current request.
        final HttpServletRequest originalRequest = httpServletRequestHolder.get();
        // Set this request.
        httpServletRequestHolder.set(req);

        try {
            final String uuid = req.getParameter(UUID_ARG);
            boolean found = false;
            if (uuid != null) {
                final ResourceKey resourceKey = new ResourceKey(null, uuid);
                try {
                    final Path file = getTempFile(resourceKey);
                    if (file != null && Files.isRegularFile(file)) {
                        if (file.toAbsolutePath().toString().toLowerCase().endsWith(".zip")) {
                            resp.setContentType("application/zip");
                        } else {
                            resp.setContentType("application/octet-stream");
                        }
                        resp.getOutputStream().write(Files.readAllBytes(file));
                        found = true;
>>>>>>> 2d8de16d
                    }
                } finally {
                    deleteTempFile(resourceKey);
                }
            }

            if (!found) {
                resp.sendError(HttpServletResponse.SC_NOT_FOUND, "Resource not found");
            }
        } finally {
            // Reset current request.
            httpServletRequestHolder.set(originalRequest);
        }
    }
}<|MERGE_RESOLUTION|>--- conflicted
+++ resolved
@@ -102,19 +102,6 @@
     @Override
     protected void doGet(final HttpServletRequest req, final HttpServletResponse resp)
             throws ServletException, IOException {
-<<<<<<< HEAD
-        final String uuid = req.getParameter(UUID_ARG);
-        boolean found = false;
-        if (uuid != null) {
-            final ResourceKey resourceKey = new ResourceKey(null, uuid);
-            try {
-                final Path file = getTempFile(resourceKey);
-                if (file != null && Files.isRegularFile(file)) {
-                    if (FileUtil.getCanonicalPath(file).toLowerCase().endsWith(".zip")) {
-                        resp.setContentType("application/zip");
-                    } else {
-                        resp.setContentType("application/octet-stream");
-=======
         // Get the current request.
         final HttpServletRequest originalRequest = httpServletRequestHolder.get();
         // Set this request.
@@ -128,14 +115,13 @@
                 try {
                     final Path file = getTempFile(resourceKey);
                     if (file != null && Files.isRegularFile(file)) {
-                        if (file.toAbsolutePath().toString().toLowerCase().endsWith(".zip")) {
+                        if (FileUtil.getCanonicalPath(file).toLowerCase().endsWith(".zip")) {
                             resp.setContentType("application/zip");
                         } else {
                             resp.setContentType("application/octet-stream");
                         }
                         resp.getOutputStream().write(Files.readAllBytes(file));
                         found = true;
->>>>>>> 2d8de16d
                     }
                 } finally {
                     deleteTempFile(resourceKey);
