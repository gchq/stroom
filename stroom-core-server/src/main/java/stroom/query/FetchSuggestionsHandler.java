/*
 * Copyright 2017 Crown Copyright
 *
 * Licensed under the Apache License, Version 2.0 (the "License");
 * you may not use this file except in compliance with the License.
 * You may obtain a copy of the License at
 *
 *     http://www.apache.org/licenses/LICENSE-2.0
 *
 * Unless required by applicable law or agreed to in writing, software
 * distributed under the License is distributed on an "AS IS" BASIS,
 * WITHOUT WARRANTIES OR CONDITIONS OF ANY KIND, either express or implied.
 * See the License for the specific language governing permissions and
 * limitations under the License.
 *
 */

package stroom.query;

import stroom.docref.DocRef;
import stroom.entity.FindService;
import stroom.entity.shared.FindNamedEntityCriteria;
import stroom.entity.shared.NamedEntity;
import stroom.entity.shared.StringCriteria;
import stroom.entity.shared.StringCriteria.MatchStyle;
import stroom.node.NodeService;
import stroom.pipeline.PipelineStore;
import stroom.query.shared.FetchSuggestionsAction;
import stroom.security.Security;
import stroom.data.meta.api.DataMetaService;
import stroom.data.meta.api.DataStatus;
import stroom.data.meta.api.MetaDataSource;
import stroom.task.AbstractTaskHandler;
import stroom.task.TaskHandlerBean;
import stroom.util.shared.SharedList;
import stroom.util.shared.SharedString;

import javax.inject.Inject;
import javax.inject.Named;
import java.util.Arrays;
import java.util.Comparator;
import java.util.List;
import java.util.stream.Collectors;

@TaskHandlerBean(task = FetchSuggestionsAction.class)
class FetchSuggestionsHandler extends AbstractTaskHandler<FetchSuggestionsAction, SharedList<SharedString>> {
    private final DataMetaService streamMetaService;
    private final PipelineStore pipelineStore;
    private final NodeService nodeService;
    private final Security security;

    @Inject
    FetchSuggestionsHandler(final DataMetaService streamMetaService,
                            final PipelineStore pipelineStore,
                            @Named("cachedNodeService") final NodeService nodeService,
                            final Security security) {
        this.streamMetaService = streamMetaService;
        this.pipelineStore = pipelineStore;
        this.nodeService = nodeService;
        this.security = security;
    }

    @Override
    public SharedList<SharedString> exec(final FetchSuggestionsAction task) {
        return security.secureResult(() -> {
            if (task.getDataSource() != null) {
<<<<<<< HEAD
                if (MetaDataSource.STREAM_STORE_DOC_REF.equals(task.getDataSource())) {
                    if (task.getField().getName().equals(MetaDataSource.FEED)) {
                        return createFeedList(task.getText());
                    }

                    if (task.getField().getName().equals(MetaDataSource.PIPELINE)) {
=======
                if (StreamDataSource.STREAM_STORE_DOC_REF.equals(task.getDataSource())) {
                    if (task.getField().getName().equals(StreamDataSource.FEED_NAME)) {
                        return createList(feedService, task.getText());
                    }

                    if (task.getField().getName().equals(StreamDataSource.PIPELINE_UUID)) {
>>>>>>> ced7ad52
                        return new SharedList<>(pipelineStore.list().stream()
                                .filter(docRef -> docRef.getName().contains(task.getText()))
                                .map(DocRef::getName)
                                .map(SharedString::wrap)
                                .sorted()
                                .collect(Collectors.toList()));
                    }

<<<<<<< HEAD
                    if (task.getField().getName().equals(MetaDataSource.STREAM_TYPE)) {
                        return createStreamTypeList(task.getText());
=======
                    if (task.getField().getName().equals(StreamDataSource.STREAM_TYPE_NAME)) {
                        return createList(streamTypeService, task.getText());
>>>>>>> ced7ad52
                    }

                    if (task.getField().getName().equals(MetaDataSource.STATUS)) {
                        return new SharedList<>(Arrays.stream(DataStatus.values())
                                .map(DataStatus::getDisplayValue)
                                .map(SharedString::wrap)
                                .sorted()
                                .collect(Collectors.toList()));
                    }

//                    if (task.getField().getName().equals(StreamDataSource.NODE)) {
//                        return createList(nodeService, task.getText());
//                    }
                }
            }

            return new SharedList<>();
        });
    }

    @SuppressWarnings("unchecked")
    private SharedList<SharedString> createList(final FindService service, final String text) {
        final SharedList<SharedString> result = new SharedList<>();
        final FindNamedEntityCriteria criteria = (FindNamedEntityCriteria) service.createCriteria();
        criteria.setName(new StringCriteria(text, MatchStyle.WildEnd));
        final List<Object> list = service.find(criteria);
        list
                .stream()
                .sorted(Comparator.comparing(e -> ((NamedEntity) e).getName()))
                .forEachOrdered(e -> result.add(SharedString.wrap(((NamedEntity) e).getName())));
        return result;
    }

    private SharedList<SharedString> createFeedList(final String text) {
        return streamMetaService.getFeeds()
                .parallelStream()
                .filter(name -> name.startsWith(text))
                .sorted(Comparator.naturalOrder())
                .map(SharedString::wrap)
                .collect(Collectors.toCollection(SharedList::new));
    }

    private SharedList<SharedString> createStreamTypeList(final String text) {
        return streamMetaService.getTypes()
                .parallelStream()
                .filter(name -> name.startsWith(text))
                .sorted(Comparator.naturalOrder())
                .map(SharedString::wrap)
                .collect(Collectors.toCollection(SharedList::new));
    }
}<|MERGE_RESOLUTION|>--- conflicted
+++ resolved
@@ -64,21 +64,12 @@
     public SharedList<SharedString> exec(final FetchSuggestionsAction task) {
         return security.secureResult(() -> {
             if (task.getDataSource() != null) {
-<<<<<<< HEAD
                 if (MetaDataSource.STREAM_STORE_DOC_REF.equals(task.getDataSource())) {
-                    if (task.getField().getName().equals(MetaDataSource.FEED)) {
+                    if (task.getField().getName().equals(MetaDataSource.FEED_NAME)) {
                         return createFeedList(task.getText());
                     }
 
-                    if (task.getField().getName().equals(MetaDataSource.PIPELINE)) {
-=======
-                if (StreamDataSource.STREAM_STORE_DOC_REF.equals(task.getDataSource())) {
-                    if (task.getField().getName().equals(StreamDataSource.FEED_NAME)) {
-                        return createList(feedService, task.getText());
-                    }
-
-                    if (task.getField().getName().equals(StreamDataSource.PIPELINE_UUID)) {
->>>>>>> ced7ad52
+                    if (task.getField().getName().equals(MetaDataSource.PIPELINE_UUID)) {
                         return new SharedList<>(pipelineStore.list().stream()
                                 .filter(docRef -> docRef.getName().contains(task.getText()))
                                 .map(DocRef::getName)
@@ -87,13 +78,8 @@
                                 .collect(Collectors.toList()));
                     }
 
-<<<<<<< HEAD
-                    if (task.getField().getName().equals(MetaDataSource.STREAM_TYPE)) {
+                    if (task.getField().getName().equals(MetaDataSource.STREAM_TYPE_NAME)) {
                         return createStreamTypeList(task.getText());
-=======
-                    if (task.getField().getName().equals(StreamDataSource.STREAM_TYPE_NAME)) {
-                        return createList(streamTypeService, task.getText());
->>>>>>> ced7ad52
                     }
 
                     if (task.getField().getName().equals(MetaDataSource.STATUS)) {
