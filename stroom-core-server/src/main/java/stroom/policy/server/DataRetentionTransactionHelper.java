--- conflicted
+++ resolved
@@ -103,12 +103,8 @@
                 try (final ResultSet resultSet = preparedStatement.executeQuery()) {
                     while (resultSet.next() && !taskMonitor.isTerminated()) {
                         final Map<String, Object> attributeMap = createAttributeMap(resultSet, activeRules.getFieldSet());
-<<<<<<< HEAD
                         final Long streamId = (Long) attributeMap.get(StreamDataSource.STREAM_ID);
-=======
-                        final Long streamId = (Long) attributeMap.get(StreamFields.STREAM_ID);
-                        final Long createMs = (Long) attributeMap.get(StreamFields.CREATED_ON);
->>>>>>> c81c7bb4
+                        final Long createMs = (Long) attributeMap.get(StreamDataSource.CREATED_ON);
                         try {
                             more = true;
                             progress.nextStream(streamId, createMs);
@@ -118,10 +114,6 @@
                             final DataRetentionRule matchingRule = findMatchingRule(expressionMatcher, attributeMap, activeRules.getActiveRules());
                             if (matchingRule != null) {
                                 ageMap.get(matchingRule).ifPresent(age -> {
-<<<<<<< HEAD
-                                    final Long createMs = (Long) attributeMap.get(StreamDataSource.CREATE_TIME);
-=======
->>>>>>> c81c7bb4
                                     if (createMs < age) {
                                         info(taskMonitor, "Deleting stream " + streamInfo);
                                         fileSystemStreamStore.deleteStream(Stream.createStub(streamId));
