package stroom.resource;

import stroom.util.lifecycle.jobmanagement.ScheduledJob;
import stroom.util.lifecycle.jobmanagement.ScheduledJobs;

import javax.inject.Inject;
import javax.inject.Singleton;
import java.util.List;

import static stroom.util.lifecycle.jobmanagement.Schedule.ScheduleType.PERIODIC;
import static stroom.util.lifecycle.jobmanagement.ScheduledJob.ScheduledJobBuilder.jobBuilder;

@Singleton
<<<<<<< HEAD
class ResourceJobs implements ScheduledJobs {
=======
public class ResourceJobs implements ScheduledJobs {

>>>>>>> 2c085936
    private ResourceStoreImpl resourceStore;

    @Inject
    public ResourceJobs(ResourceStoreImpl resourceStore) {
        this.resourceStore = resourceStore;
    }

    @Override
    public List<ScheduledJob> getJobs() {
        return List.of(
                jobBuilder()
                        .name("Delete temp file")
                        .description("Deletes the resource store temporary file.")
                        .method((task) -> this.resourceStore.execute())
                        .managed(false)
                        .schedule(PERIODIC, "1h").build()
        );
    }
}<|MERGE_RESOLUTION|>--- conflicted
+++ resolved
@@ -11,12 +11,7 @@
 import static stroom.util.lifecycle.jobmanagement.ScheduledJob.ScheduledJobBuilder.jobBuilder;
 
 @Singleton
-<<<<<<< HEAD
-class ResourceJobs implements ScheduledJobs {
-=======
 public class ResourceJobs implements ScheduledJobs {
-
->>>>>>> 2c085936
     private ResourceStoreImpl resourceStore;
 
     @Inject
