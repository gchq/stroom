/*
 * Copyright 2018 Crown Copyright
 *
 * Licensed under the Apache License, Version 2.0 (the "License");
 * you may not use this file except in compliance with the License.
 * You may obtain a copy of the License at
 *
 *     http://www.apache.org/licenses/LICENSE-2.0
 *
 * Unless required by applicable law or agreed to in writing, software
 * distributed under the License is distributed on an "AS IS" BASIS,
 * WITHOUT WARRANTIES OR CONDITIONS OF ANY KIND, either express or implied.
 * See the License for the specific language governing permissions and
 * limitations under the License.
 */

package stroom.resource;

import com.google.inject.AbstractModule;
<<<<<<< HEAD
import stroom.task.api.job.ScheduledJobsBinder;
import stroom.util.lifecycle.LifecycleAwareBinder;
=======
>>>>>>> c897a2fc

public class ResourceModule extends AbstractModule {
    @Override
    protected void configure() {
        bind(ResourceStore.class).to(ResourceStoreImpl.class);
<<<<<<< HEAD

        ScheduledJobsBinder.create(binder()).bind(ResourceJobs.class);

        LifecycleAwareBinder.create(binder()).bind(ResourceStoreImpl.class);
=======
>>>>>>> c897a2fc
    }
}<|MERGE_RESOLUTION|>--- conflicted
+++ resolved
@@ -17,22 +17,13 @@
 package stroom.resource;
 
 import com.google.inject.AbstractModule;
-<<<<<<< HEAD
-import stroom.task.api.job.ScheduledJobsBinder;
 import stroom.util.lifecycle.LifecycleAwareBinder;
-=======
->>>>>>> c897a2fc
 
 public class ResourceModule extends AbstractModule {
     @Override
     protected void configure() {
         bind(ResourceStore.class).to(ResourceStoreImpl.class);
-<<<<<<< HEAD
-
-        ScheduledJobsBinder.create(binder()).bind(ResourceJobs.class);
 
         LifecycleAwareBinder.create(binder()).bind(ResourceStoreImpl.class);
-=======
->>>>>>> c897a2fc
     }
 }