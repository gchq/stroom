/*
 * Copyright 2017 Crown Copyright
 *
 * Licensed under the Apache License, Version 2.0 (the "License");
 * you may not use this file except in compliance with the License.
 * You may obtain a copy of the License at
 *
 *     http://www.apache.org/licenses/LICENSE-2.0
 *
 * Unless required by applicable law or agreed to in writing, software
 * distributed under the License is distributed on an "AS IS" BASIS,
 * WITHOUT WARRANTIES OR CONDITIONS OF ANY KIND, either express or implied.
 * See the License for the specific language governing permissions and
 * limitations under the License.
 */

package stroom.importexport.server;

import org.slf4j.Logger;
import org.slf4j.LoggerFactory;
import org.springframework.stereotype.Component;
import stroom.entity.server.GenericEntityService;
import stroom.entity.shared.DocRefUtil;
import stroom.entity.shared.DocRefs;
import stroom.entity.shared.DocumentEntity;
import stroom.entity.shared.DocumentEntityService;
import stroom.entity.shared.Entity;
import stroom.entity.shared.EntityService;
import stroom.entity.shared.EntityServiceException;
import stroom.entity.shared.FindService;
import stroom.entity.shared.Folder;
import stroom.entity.shared.FolderService;
import stroom.entity.shared.HasFolder;
import stroom.entity.shared.ImportState;
import stroom.entity.shared.ImportState.ImportMode;
import stroom.entity.shared.ImportState.State;
import stroom.entity.shared.PermissionException;
import stroom.folder.server.FolderServiceImpl;
import stroom.pipeline.shared.PipelineEntity;
import stroom.query.api.v1.DocRef;
import stroom.security.SecurityContext;
import stroom.security.shared.DocumentPermissionNames;
import stroom.streamstore.shared.StreamType;
import stroom.util.shared.Message;
import stroom.util.shared.ModelStringUtil;
import stroom.util.shared.Severity;

import javax.inject.Inject;
import java.io.IOException;
import java.io.StringReader;
import java.io.Writer;
import java.nio.charset.Charset;
import java.nio.file.Files;
import java.nio.file.Path;
import java.nio.file.Paths;
import java.util.ArrayList;
import java.util.Collection;
import java.util.Collections;
import java.util.Comparator;
import java.util.HashMap;
import java.util.List;
import java.util.Map;
import java.util.Map.Entry;
import java.util.Set;
import java.util.stream.Stream;

@Component
public class ImportExportSerializerImpl implements ImportExportSerializer {
    private static final DocRef SYSTEM_FOLDER = new DocRef(Folder.ENTITY_TYPE, "0", "System");

    private static final Logger LOGGER = LoggerFactory.getLogger(ImportExportSerializerImpl.class);

    private static final Set<String> RESOURCE_FETCH_SET = Collections.singleton("all");
    private final FolderService folderService;
    private final GenericEntityService genericEntityService;
    private final ClassTypeMap classTypeMap = new ClassTypeMap();
    private volatile boolean entitiesInitialised = false;
    private final SecurityContext securityContext;

    @Inject
    public ImportExportSerializerImpl(final FolderService folderService,
                                      final GenericEntityService genericEntityService,
                                      final SecurityContext securityContext) {
        this.folderService = folderService;
        this.genericEntityService = genericEntityService;
        this.securityContext = securityContext;
    }

    /**
     * Registers all the entities in the ClassTypeMap if they have not already
     * been registered.
     */
    private void init() {
        if (!entitiesInitialised) {
            synchronized (this) {
                if (!entitiesInitialised) {
                    registerEntities();
                    entitiesInitialised = true;
                }
            }
        }
    }

    /**
     * Use the spring registered instances of DocumentEntityServiceImpl to work
     * out which GroupedEntities to register into the ClassTypeMap The order we
     * register them in is important as some are dependent on others.
     */
    private void registerEntities() {
        // Stream type is a special case so explicitly register it first.
        classTypeMap.registerEntityReference(StreamType.class);

        // get all the spring grouped entity service beans.
        final Collection<DocumentEntityService<?>> services = genericEntityService.findAll();

        final ArrayList<Class<? extends DocumentEntity>> entityClasses = new ArrayList<>(services.size());
        for (final DocumentEntityService<?> service : services) {
            final Class<? extends DocumentEntity> clazz = service.getEntityClass();
            if (clazz == null) {
                throw new NullPointerException("No entity class provided");
            } else {
                entityClasses.add(clazz);
            }
        }

        // Sort the list of entity classes to ensure consistent behaviour.
        Collections.sort(entityClasses, new EntityClassComparator());
        // Make sure folders are first
        entityClasses.remove(Folder.class);
        entityClasses.add(0, Folder.class);
        // Make sure pipelines are last.
        entityClasses.remove(PipelineEntity.class);
        entityClasses.add(PipelineEntity.class);

        // Keep repeating the services loop to ensure all dependencies are
        // loaded.
        for (int i = 0; i < entityClasses.size(); i++) {
            // No dependencies and not already registered.
            entityClasses.stream().filter(entityClass -> classTypeMap.getEntityType(entityClass) == null)
                    .forEach(classTypeMap::registerEntity);
        }
    }

    /**
     * IMPORT
     */
    @SuppressWarnings("unchecked")
    @Override
    public void read(final Path dir, List<ImportState> importStateList,
                     final ImportMode importMode) {
        init();

        if (importMode == ImportMode.IGNORE_CONFIRMATION) {
            importStateList = new ArrayList<>();
        }

        // Key the actionConfirmation's by their key
        final Map<DocRef, ImportState> map = new HashMap<>();
        for (final ImportState importState : importStateList) {
            map.put(importState.getDocRef(), importState);
        }

        // Import
        for (final String entityType : classTypeMap.getEntityTypeList()) {
            performImport(dir, entityType, map, importMode);
        }

        // Rebuild the list
        importStateList.clear();
        importStateList.addAll(map.values());
        Collections.sort(importStateList, (o1, o2) -> {
            final int r = ModelStringUtil.pathComparator().compare(o1.getSourcePath(), o2.getSourcePath());
            if (r == 0) {
                return classTypeMap.getEntityPriority(o1.getDocRef().getType())
                        .compareTo(classTypeMap.getEntityPriority(o2.getDocRef().getType()));
            } else {
                return r;
            }
        });
    }

    private void getPaths(final Path parent, final Path parentSourcePath, final Path parentExplorerPath, final String entityType, final Map<Path, Path> map) {
        try (final Stream<Path> paths = Files.list(parent)) {
            final String match = "." + entityType + ".xml";
            paths.forEach(path -> {
                final String fileName = path.getFileName().toString();
                final Path sourcePath = parentSourcePath.resolve(fileName);
                final Path explorerPath = parentExplorerPath.resolve(fileName);

                if (Files.isDirectory(path)) {
                    final String folderConfig = fileName + "." + Folder.ENTITY_TYPE + ".xml";
                    if (Files.isRegularFile(parent.resolve(folderConfig))) {
                        getPaths(path, sourcePath, explorerPath, entityType, map);
                    } else {
                        // This isn't a config folder so recurse into sub directory with the same parent explorer folder.
                        getPaths(path, sourcePath, parentExplorerPath, entityType, map);
                    }
                } else if (fileName.endsWith(match)) {
                    map.computeIfAbsent(sourcePath, k -> explorerPath);
                }
            });
        } catch (final IOException e) {
            LOGGER.error(e.getMessage(), e);
        }
    }

    /**
     * Public for testing.
     */
    public <E extends DocumentEntity> void performImport(final Path dir,
                                                         final String entityType, final Map<DocRef, ImportState> confirmMap,
                                                         final ImportMode importMode) {
        init();

        if (!Files.isDirectory(dir)) {
            throw new EntityServiceException("Dir \"" + dir.toAbsolutePath().toString() + "\" not found");
        }

        try {
            // Get a map of actual paths to relative entity paths.
            final Map<Path, Path> pathMap = new HashMap<>();
            getPaths(dir, Paths.get(""), Paths.get(""), entityType, pathMap);

            pathMap.entrySet().stream()
                    .sorted(Map.Entry.comparingByValue(Comparator.comparingInt(Path::getNameCount)))
                    .forEachOrdered(entry -> {
                        ImportState importState = null;

                        try {
                            final Path sourcePath = entry.getKey();
                            final Path explorerPath = entry.getValue();

                            LOGGER.debug("Importing " + entityType + " '" + sourcePath + "'");

                            // Find all of the files associated with this document config.
                            String matchingConfig = sourcePath.getFileName().toString();
                            matchingConfig = matchingConfig.substring(0, matchingConfig.lastIndexOf(".") + 1);
                            final String stem = matchingConfig;

                            // Create a map of all of the data required to import this document.
                            final Map<String, String> dataMap = new HashMap<>();
                            final Path parentPath = dir.resolve(sourcePath).getParent();
                            try (final Stream<Path> stream = Files.list(parentPath)) {
                                stream
                                        .filter(p -> p.getFileName().toString().startsWith(stem))
                                        .forEach(p -> {
                                            try {
                                                final String key = parentPath.relativize(p).toString();
                                                final String content = new String(Files.readAllBytes(p), Charset.forName("UTF-8"));
                                                dataMap.put(key, content);
                                            } catch (final Throwable e) {
                                                LOGGER.error(e.getMessage(), e);
                                                LOGGER.error("DATA SIZE = " + dataMap.size());
                                            }
                                        });
                            }

                            // Find out if this item exists.
                            // TODO : In v6 the UUID will be part of the file name so that we don't have to read the config to get it.
                            final Config config = new Config();
                            config.read(new StringReader(dataMap.get(sourcePath.getFileName().toString())));
                            final String uuid = config.getString("uuid");
                            if (uuid == null) {
                                throw new RuntimeException("Unable to get UUID for " + entityType + " '" + sourcePath + "'");
                            }

                            // Create a doc ref.
                            final DocRef docRef = new DocRef(entityType, uuid);
                            // Create or get the import state.
                            importState = confirmMap.computeIfAbsent(docRef, k -> new ImportState(docRef, sourcePath.toString()));
                            // See if there is already a folder for this item, i.e. it exists and is in a folder.
                            DocRef folderRef = getExistingFolder(docRef);

<<<<<<< HEAD
                    // Create a doc ref.
                    final DocRef docRef = new DocRef(entityType, uuid);
                    // Create or get the import state.
                    importState = confirmMap.computeIfAbsent(docRef, k -> new ImportState(docRef, sourcePath));
                    // See if there is already a folder for this item, i.e. it exists and is in a folder.
                    DocRef folderRef = getExistingFolder(docRef);

                    if (folderRef == null) {
                        // This is a new item so check that the user has permission to import it.

                        // Find the nearest parent folder and see if we are allowed to import/create items in the parent folder.
                        int pathIndex = 0;
                        DocRef nearestFolder = SYSTEM_FOLDER;
                        if (relativePath.getNameCount() == 1) {
                            folderRef = nearestFolder;
                        } else {
                            Folder parentFolder = null;
                            for (pathIndex = 0; pathIndex < relativePath.getNameCount() - 1; pathIndex++) {
                                final String folderName = relativePath.getName(pathIndex).toString();
                                Folder folder = folderService.loadByName(DocRefUtil.create(parentFolder), folderName);
                                if (folder != null) {
                                    nearestFolder = DocRefUtil.create(folder);
=======
                            if (folderRef == null) {
                                // This is a new item so check that the user has permission to import it.

                                // Find the nearest parent folder and see if we are allowed to import/create items in the parent folder.
                                int pathIndex = 0;
                                DocRef nearestFolder = SYSTEM_FOLDER;
                                if (explorerPath.getNameCount() == 1) {
>>>>>>> f717df19
                                    folderRef = nearestFolder;
                                } else {
                                    Folder parentFolder = null;
                                    for (pathIndex = 0; pathIndex < explorerPath.getNameCount() - 1; pathIndex++) {
                                        final String folderName = explorerPath.getName(pathIndex).toString();
                                        Folder folder = folderService.loadByName(DocRef.create(parentFolder), folderName);
                                        if (folder != null) {
                                            nearestFolder = DocRef.create(folder);
                                            folderRef = nearestFolder;
                                        } else {
                                            folderRef = null;
                                            break;
                                        }

                                        parentFolder = folder;
                                    }
                                }

                                // Only allow administrators to import documents with no folder.
                                // TODO : In v6 the root folder will be a real folder.
                                if (SYSTEM_FOLDER.equals(nearestFolder)) {
                                    if (!securityContext.isAdmin()) {
                                        throw new PermissionException("Only administrators can create root level entries");
                                    }
                                }

                                // If the nearest folder is not the same as the folder reference then we have only got part way to the folder structure we need.
                                // If this is the case then we will need to create folders in the nearest folder.
                                if (nearestFolder != folderRef) {
                                    if (!securityContext.hasDocumentPermission(nearestFolder.getType(), nearestFolder.getUuid(), DocumentPermissionNames.getDocumentCreatePermission(Folder.ENTITY_TYPE))) {
                                        throw new PermissionException("You do not have permission to create a folder in '" + nearestFolder);
                                    }

                                    if (!securityContext.hasDocumentPermission(nearestFolder.getType(), nearestFolder.getUuid(), DocumentPermissionNames.IMPORT)) {
                                        throw new PermissionException("You do not have permission to import folders into '" + nearestFolder);
                                    }

                                    // Add the required folders for this new item.
                                    if (importMode == ImportMode.IGNORE_CONFIRMATION
                                            || (importMode == ImportMode.ACTION_CONFIRMATION && importState.isAction())) {
                                        if (pathIndex > 0) {
                                            pathIndex = pathIndex - 1;
                                        }
                                        for (; pathIndex < explorerPath.getNameCount() - 1; pathIndex++) {
                                            final String folderName = explorerPath.getName(pathIndex).toString();
                                            Folder folder = folderService.create(nearestFolder, folderName);
                                            nearestFolder = DocRef.create(folder);
                                            folderRef = nearestFolder;
                                        }
                                    }


                                } else {
                                    if (!securityContext.hasDocumentPermission(folderRef.getType(), folderRef.getUuid(), DocumentPermissionNames.getDocumentCreatePermission(entityType))) {
                                        throw new PermissionException("You do not have permission to create '" + docRef + "' in '" + folderRef);
                                    }

<<<<<<< HEAD
                            // Add the required folders for this new item.
                            if (importMode == ImportMode.IGNORE_CONFIRMATION
                                    || (importMode == ImportMode.ACTION_CONFIRMATION && importState.isAction())) {
                                if (pathIndex > 0) {
                                    pathIndex = pathIndex - 1;
                                }
                                for (; pathIndex < relativePath.getNameCount() - 1; pathIndex++) {
                                    final String folderName = relativePath.getName(pathIndex).toString();
                                    Folder folder = folderService.create(nearestFolder, folderName);
                                    nearestFolder = DocRefUtil.create(folder);
                                    folderRef = nearestFolder;
=======
                                    if (!securityContext.hasDocumentPermission(folderRef.getType(), folderRef.getUuid(), DocumentPermissionNames.IMPORT)) {
                                        throw new PermissionException("You do not have permission to import '" + docRef + "' into '" + folderRef);
                                    }
>>>>>>> f717df19
                                }

//                        if (importMode == ImportMode.CREATE_CONFIRMATION) {
//                            importState.setState(State.NEW);
//                        }
                            } else {
                                if (!securityContext.hasDocumentPermission(docRef.getType(), docRef.getUuid(), DocumentPermissionNames.UPDATE)) {
                                    throw new PermissionException("You do not have permission to update '" + docRef + "'");
                                }

                                if (!securityContext.hasDocumentPermission(docRef.getType(), docRef.getUuid(), DocumentPermissionNames.IMPORT)) {
                                    throw new PermissionException("You do not have permission to import '" + docRef + "'");
                                }

//                        if (importMode == ImportMode.CREATE_CONFIRMATION) {
//                            importState.setState(State.UPDATE);
//                        }
                            }
//
//                    // If we have got here then see if the user wants to import this item (this is usually after they have had a chance to confirm changes)
//                    if ((ImportMode.ACTION_CONFIRMATION.equals(importMode) && importState.isAction()) || ImportMode.IGNORE_CONFIRMATION.equals(importMode)) {

                            // Get the path for the destination...

                            if (folderRef == null) {
                                // If we haven't got a folder then this is a new item and we haven't yet created a folder for it.
                                // This might be because we didn't have permission to do so.
                                importState.setState(State.NEW);
                                importState.setDestPath(explorerPath.toString());

                            } else {
                                // Import the item via the appropriate document service.
                                final DocumentEntityService documentEntityService = getService(docRef);
                                if (documentEntityService == null) {
                                    throw new RuntimeException("Unable to find service to import " + docRef);
                                }

                                // TODO : In v6 we won't pass down the folder.
                                Folder folder = null;
                                if (!SYSTEM_FOLDER.equals(folderRef)) {
                                    folder = folderService.loadByUuid(folderRef.getUuid());
                                    if (folder == null) {
                                        throw new RuntimeException("Unable to find parent folder: " + folderRef);
                                    }
                                }
                                final DocRef imported = documentEntityService.importDocument(folder, dataMap, importState, importMode);

                                // TODO : In v6.0 add folders afterwards on successful import as they won't be controlled by doc service.


                                if (imported != null) {
                                    importState.setDestPath(getFolderPath(imported));
                                }
                            }


                        } catch (final IOException e) {
                            LOGGER.error(e.getMessage(), e);
                            if (importState != null) {
                                importState.addMessage(Severity.ERROR, e.getMessage());
                            }
                        }
                    });

        } catch (final Exception e) {
            LOGGER.error(e.getMessage(), e);
        }
    }

    private DocumentEntityService getService(final DocRef docRef) {
        final EntityService<?> entityService = genericEntityService.getEntityService(docRef.getType());
        if (entityService != null && entityService instanceof DocumentEntityService) {
            final DocumentEntityService documentEntityService = (DocumentEntityService) entityService;
            return documentEntityService;
        }
        return null;
    }

    private DocRef getExistingFolder(final DocRef docRef) {
        // TODO : In v6 replace this method with calls to local explorer service to get folder.
        final DocumentEntityService documentEntityService = getService(docRef);
        if (documentEntityService == null) {
            throw new RuntimeException("Unable to find service to import " + docRef);
        }

        final Entity entity = documentEntityService.loadByUuid(docRef.getUuid());
        if (entity != null && entity instanceof HasFolder) {
            final Folder folder = ((HasFolder) entity).getFolder();
            if (folder == null) {
                // Return the root folder.
                return SYSTEM_FOLDER;
            }
            return DocRefUtil.create(folderService.load(folder));
        }

        return null;
    }

    private String getFolderPath(final DocRef docRef) {
        final StringBuilder path = new StringBuilder();

        // TODO : In v6 replace this method with calls to local explorer service to get folder.
        final DocumentEntityService documentEntityService = getService(docRef);
        if (documentEntityService == null) {
            throw new RuntimeException("Unable to find service to import " + docRef);
        }

        final Entity entity = documentEntityService.loadByUuid(docRef.getUuid());
        if (entity != null && entity instanceof HasFolder) {
            if (docRef.getName() != null) {
                path.append(docRef.getName());
            } else if (entity instanceof DocumentEntity) {
                final DocumentEntity documentEntity = (DocumentEntity) entity;
                if (documentEntity.getName() != null) {
                    path.append(documentEntity.getName());
                }
            }

            Folder folder = ((HasFolder) entity).getFolder();
            while (folder != null) {
                folder = folderService.load(folder);
                if (folder != null) {
                    path.insert(0, "/");
                    path.insert(0, folder.getName());
                    folder = folder.getFolder();
                }
            }
        }

        return path.toString();
    }

    /**
     * EXPORT
     */
    @Override
    public void write(final Path dir, final DocRefs docRefs, final boolean omitAuditFields,
                      final List<Message> messageList) {
        init();

        // Create a set of all entities that we are going to try and export.
        final DocRefs expandedDocRefs = new DocRefs();
        if (docRefs != null) {
            for (final DocRef docRef : docRefs) {
                expandDocRefSet(docRef, expandedDocRefs);
            }
        } else {
            // If the supplied set of doc refs is null then get all entities.
            addAll(expandedDocRefs);
        }

        for (final DocRef docRef : expandedDocRefs) {
            try {
                performExport(dir, docRef, omitAuditFields, messageList);
            } catch (final Exception e) {
                messageList.add(new Message(Severity.ERROR, "Error created while exporting (" + docRef.toString() + ") : " + e.getMessage()));
            }
        }
    }

    private void expandDocRefSet(final DocRef docRef, final DocRefs set) {
        if (securityContext.hasDocumentPermission(docRef.getType(), docRef.getUuid(), DocumentPermissionNames.EXPORT)) {
            set.add(docRef);
        }

        if (Folder.ENTITY_TYPE.equals(docRef.getType())) {
            for (final String entityType : classTypeMap.getEntityTypeList()) {
                try {
                    List<DocumentEntity> entities;
                    if (SYSTEM_FOLDER.equals(docRef) || docRef == null) {
                        entities = genericEntityService.findByFolder(entityType, null, RESOURCE_FETCH_SET);
                    } else {
                        entities = genericEntityService.findByFolder(entityType, docRef, RESOURCE_FETCH_SET);
                    }

                    if (entities != null) {
                        for (final DocumentEntity documentEntity : entities) {
                            expandDocRefSet(DocRefUtil.create(documentEntity), set);
                        }
                    }
                } catch (final Exception e) {
                    // We might get a permission exception which is expected for some users.
                    LOGGER.debug(e.getMessage(), e);
                }
            }
        }
    }

    @SuppressWarnings("unchecked")
    private void addAll(final DocRefs set) {
        // If the supplied set of doc refs is null then get all entities.
        for (final String entityType : classTypeMap.getEntityTypeList()) {
            final EntityService<?> entityService = genericEntityService.getEntityService(entityType);
            if (entityService instanceof FindService) {
                final FindService documentEntityService = (FindService) entityService;
                final List<Object> entities = documentEntityService.find(documentEntityService.createCriteria());
                if (entities != null) {
                    for (final Object object : entities) {
                        if (object instanceof DocumentEntity) {
                            final DocumentEntity documentEntity = (DocumentEntity) object;
                            final DocRef docRef = DocRefUtil.create(documentEntity);
                            if (securityContext.hasDocumentPermission(docRef.getType(), docRef.getUuid(), DocumentPermissionNames.EXPORT)) {
                                set.add(docRef);
                            }
                        }
                    }
                }
            }
        }
    }

    private void performExport(final Path dir, final DocRef docRef, final boolean omitAuditFields, final List<Message> messageList) throws IOException {
        LOGGER.debug("Exporting: " + docRef);

        // TODO : In v6 get the folder structure from the explorer tree service and not the entity service.
        final Entity entity = genericEntityService.loadByUuid(docRef.getType(), docRef.getUuid(), RESOURCE_FETCH_SET);
        if (entity != null && entity instanceof DocumentEntity) {
            final DocumentEntity documentEntity = (DocumentEntity) entity;

            // Find the folder path to this entity.
            final List<Folder> folders = getFolderPath(documentEntity);

            // Create directories for the path if not already created by another entity.
            final Path parentDir = createDirs(dir, folders, messageList);

            // Ensure the parent directory exists.
            if (!Files.isDirectory(parentDir)) {
                // Don't output the full path here are we don't want users to see the full file system path.
                messageList.add(new Message(Severity.FATAL_ERROR, "Unable to create directory for folder: " + parentDir.getFileName()));

            } else {
                final EntityService<?> entityService = genericEntityService.getEntityService(entity.getType());
                if (entityService != null && entityService instanceof DocumentEntityService) {
                    final DocumentEntityService documentEntityService = (DocumentEntityService) entityService;
                    final Map<String, String> dataMap = documentEntityService.exportDocument(docRef, omitAuditFields, messageList);
                    if (dataMap != null) {
                        for (final Entry<String, String> entry : dataMap.entrySet()) {
                            try {
                                final Path file = parentDir.resolve(entry.getKey());
                                try (final Writer writer = Files.newBufferedWriter(file, Charset.forName("UTF-8"))) {
                                    writer.write(entry.getValue());
                                }
                            } catch (final IOException e) {
                                messageList.add(new Message(Severity.ERROR, "Failed to write file '" + entry.getKey() + "'"));
                            }
                        }
                    }
                }
            }
        }
    }

    private List<Folder> getFolderPath(final DocumentEntity documentEntity) {
        // Find the folder path to this entity.
        final List<Folder> path = new ArrayList<>();
        Folder folder = documentEntity.getFolder();
        while (folder != null) {
            if (folderService instanceof FolderServiceImpl) {
                folder = ((FolderServiceImpl) folderService).loadByIdInsecure(folder.getId(), Collections.emptySet());
            } else {
                folder = folderService.loadById(folder.getId(), Collections.emptySet());
            }

            if (folder != null) {
                path.add(0, folder);
                folder = folder.getFolder();
            }
        }
        return path;
    }

    private Path createDirs(final Path dir, final List<Folder> folders, final List<Message> messageList) throws IOException {
        Path parentDir = dir;
        for (final Folder folder : folders) {
            final Path child = parentDir.resolve(folder.getName());

            // If this folder hasn't been created yet then output data for the folder and create it.
            if (!Files.isDirectory(child)) {
                final Map<String, String> dataMap = folderService.exportDocument(DocRefUtil.create(folder), true, messageList);
                if (dataMap != null) {
                    for (final Entry<String, String> entry : dataMap.entrySet()) {
                        try {
                            final Path file = parentDir.resolve(entry.getKey());
                            try (final Writer writer = Files.newBufferedWriter(file, Charset.forName("UTF-8"))) {
                                writer.write(entry.getValue());
                            }
                        } catch (final IOException e) {
                            messageList.add(new Message(Severity.ERROR, "Failed to write file '" + entry.getKey() + "'"));
                        }
                    }
                }

                Files.createDirectories(child);
            }

            parentDir = child;
        }

        return parentDir;
    }

    private static class EntityClassComparator implements Comparator<Class<? extends DocumentEntity>> {
        @Override
        public int compare(final Class<? extends DocumentEntity> o1, final Class<? extends DocumentEntity> o2) {
            return o1.getSimpleName().compareTo(o2.getSimpleName());
        }
    }
}<|MERGE_RESOLUTION|>--- conflicted
+++ resolved
@@ -271,30 +271,6 @@
                             // See if there is already a folder for this item, i.e. it exists and is in a folder.
                             DocRef folderRef = getExistingFolder(docRef);
 
-<<<<<<< HEAD
-                    // Create a doc ref.
-                    final DocRef docRef = new DocRef(entityType, uuid);
-                    // Create or get the import state.
-                    importState = confirmMap.computeIfAbsent(docRef, k -> new ImportState(docRef, sourcePath));
-                    // See if there is already a folder for this item, i.e. it exists and is in a folder.
-                    DocRef folderRef = getExistingFolder(docRef);
-
-                    if (folderRef == null) {
-                        // This is a new item so check that the user has permission to import it.
-
-                        // Find the nearest parent folder and see if we are allowed to import/create items in the parent folder.
-                        int pathIndex = 0;
-                        DocRef nearestFolder = SYSTEM_FOLDER;
-                        if (relativePath.getNameCount() == 1) {
-                            folderRef = nearestFolder;
-                        } else {
-                            Folder parentFolder = null;
-                            for (pathIndex = 0; pathIndex < relativePath.getNameCount() - 1; pathIndex++) {
-                                final String folderName = relativePath.getName(pathIndex).toString();
-                                Folder folder = folderService.loadByName(DocRefUtil.create(parentFolder), folderName);
-                                if (folder != null) {
-                                    nearestFolder = DocRefUtil.create(folder);
-=======
                             if (folderRef == null) {
                                 // This is a new item so check that the user has permission to import it.
 
@@ -302,15 +278,14 @@
                                 int pathIndex = 0;
                                 DocRef nearestFolder = SYSTEM_FOLDER;
                                 if (explorerPath.getNameCount() == 1) {
->>>>>>> f717df19
                                     folderRef = nearestFolder;
                                 } else {
                                     Folder parentFolder = null;
                                     for (pathIndex = 0; pathIndex < explorerPath.getNameCount() - 1; pathIndex++) {
                                         final String folderName = explorerPath.getName(pathIndex).toString();
-                                        Folder folder = folderService.loadByName(DocRef.create(parentFolder), folderName);
+                                        Folder folder = folderService.loadByName(DocRefUtil.create(parentFolder), folderName);
                                         if (folder != null) {
-                                            nearestFolder = DocRef.create(folder);
+                                            nearestFolder = DocRefUtil.create(folder);
                                             folderRef = nearestFolder;
                                         } else {
                                             folderRef = null;
@@ -349,7 +324,7 @@
                                         for (; pathIndex < explorerPath.getNameCount() - 1; pathIndex++) {
                                             final String folderName = explorerPath.getName(pathIndex).toString();
                                             Folder folder = folderService.create(nearestFolder, folderName);
-                                            nearestFolder = DocRef.create(folder);
+                                            nearestFolder = DocRefUtil.create(folder);
                                             folderRef = nearestFolder;
                                         }
                                     }
@@ -360,23 +335,9 @@
                                         throw new PermissionException("You do not have permission to create '" + docRef + "' in '" + folderRef);
                                     }
 
-<<<<<<< HEAD
-                            // Add the required folders for this new item.
-                            if (importMode == ImportMode.IGNORE_CONFIRMATION
-                                    || (importMode == ImportMode.ACTION_CONFIRMATION && importState.isAction())) {
-                                if (pathIndex > 0) {
-                                    pathIndex = pathIndex - 1;
-                                }
-                                for (; pathIndex < relativePath.getNameCount() - 1; pathIndex++) {
-                                    final String folderName = relativePath.getName(pathIndex).toString();
-                                    Folder folder = folderService.create(nearestFolder, folderName);
-                                    nearestFolder = DocRefUtil.create(folder);
-                                    folderRef = nearestFolder;
-=======
                                     if (!securityContext.hasDocumentPermission(folderRef.getType(), folderRef.getUuid(), DocumentPermissionNames.IMPORT)) {
                                         throw new PermissionException("You do not have permission to import '" + docRef + "' into '" + folderRef);
                                     }
->>>>>>> f717df19
                                 }
 
 //                        if (importMode == ImportMode.CREATE_CONFIRMATION) {
