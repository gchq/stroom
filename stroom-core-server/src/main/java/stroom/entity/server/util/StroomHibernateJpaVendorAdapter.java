--- conflicted
+++ resolved
@@ -35,17 +35,13 @@
 public class StroomHibernateJpaVendorAdapter extends HibernateJpaVendorAdapter {
     private static final Logger LOGGER = LoggerFactory.getLogger(StroomHibernateJpaVendorAdapter.class);
 
-<<<<<<< HEAD
-    static ThreadLocal<ArrayDeque<StackTraceElement[]>> threadTransactionStack = new ThreadLocal<>();
+    static ThreadLocal<ArrayDeque<StackTraceElement[]>> threadTransactionStack = ThreadLocal.withInitial(ArrayDeque::new);
     private HibernateJpaDialect jpaDialect = new StroomHibernateJpaDialect();
 
     @Override
     public HibernateJpaDialect getJpaDialect() {
         return jpaDialect;
     }
-=======
-    static ThreadLocal<ArrayDeque<StackTraceElement[]>> threadTransactionStack = ThreadLocal.withInitial(ArrayDeque::new);
->>>>>>> 3ffada04
 
     public static class StroomHibernateJpaDialect extends HibernateJpaDialect {
         private static final long serialVersionUID = 1L;
