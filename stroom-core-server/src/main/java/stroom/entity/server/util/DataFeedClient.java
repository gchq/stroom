--- conflicted
+++ resolved
@@ -16,7 +16,6 @@
 
 package stroom.entity.server.util;
 
-import stroom.util.zip.HeaderMap;
 
 import javax.net.ssl.HttpsURLConnection;
 import java.io.File;
@@ -29,15 +28,12 @@
 import java.util.zip.ZipEntry;
 import java.util.zip.ZipOutputStream;
 
-<<<<<<< HEAD
-=======
 import javax.net.ssl.HttpsURLConnection;
 
 import stroom.feed.MetaMap;
 import stroom.util.ArgsUtil;
 import stroom.util.CIStringHashMap;
 
->>>>>>> eec3e5f6
 /**
  * <p>
  * Runnable Java Program that can act as a test client to the data feed.
