/*
 * Copyright 2016 Crown Copyright
 *
 * Licensed under the Apache License, Version 2.0 (the "License");
 * you may not use this file except in compliance with the License.
 * You may obtain a copy of the License at
 *
 *     http://www.apache.org/licenses/LICENSE-2.0
 *
 * Unless required by applicable law or agreed to in writing, software
 * distributed under the License is distributed on an "AS IS" BASIS,
 * WITHOUT WARRANTIES OR CONDITIONS OF ANY KIND, either express or implied.
 * See the License for the specific language governing permissions and
 * limitations under the License.
 */

package stroom.entity.server.util;

import org.hibernate.proxy.HibernateProxy;
<<<<<<< HEAD
import org.slf4j.Logger;
import org.slf4j.LoggerFactory;
=======
>>>>>>> d6d230ff
import org.springframework.beans.BeansException;
import org.springframework.beans.factory.BeanFactory;
import org.springframework.beans.factory.BeanFactoryAware;
import org.springframework.context.annotation.Primary;
import org.springframework.stereotype.Component;
import org.springframework.transaction.annotation.Transactional;
import stroom.entity.server.event.EntityEvent;
import stroom.entity.server.event.EntityEventBus;
import stroom.entity.shared.AuditedEntity;
import stroom.entity.shared.BaseCriteria;
import stroom.entity.shared.BaseEntity;
import stroom.entity.shared.BaseResultList;
import stroom.entity.shared.DocRef;
import stroom.entity.shared.Entity;
import stroom.entity.shared.EntityAction;
import stroom.entity.shared.SummaryDataRow;
import stroom.security.SecurityContext;
import stroom.util.logging.LogExecutionTime;
import stroom.util.logging.StroomLogger;
import stroom.util.shared.EqualsUtil;

import javax.inject.Inject;
import javax.inject.Provider;
import javax.persistence.EntityManager;
import javax.persistence.FlushModeType;
import javax.persistence.OptimisticLockException;
import javax.persistence.PersistenceContext;
import javax.persistence.Query;
import java.beans.IntrospectionException;
import java.beans.Introspector;
import java.beans.PropertyDescriptor;
import java.lang.reflect.InvocationTargetException;
import java.util.ArrayList;
import java.util.HashSet;
import java.util.List;
import java.util.Set;

@Component
@Primary
@Transactional
public class StroomEntityManagerImpl implements StroomEntityManager, BeanFactoryAware {
    private static final Logger LOGGER = LoggerFactory.getLogger(StroomEntityManagerImpl.class);

    private final Provider<EntityEventBus> eventBusProvider;
    private final Provider<StroomDatabaseInfo> stroomDatabaseInfoProvider;

    @PersistenceContext
    private EntityManager entityManager;
    private BeanFactory beanFactory;

    @Inject
    public StroomEntityManagerImpl(final Provider<EntityEventBus> eventBusProvider,
                                   final Provider<StroomDatabaseInfo> stroomDatabaseInfoProvider) {
        this.eventBusProvider = eventBusProvider;
        this.stroomDatabaseInfoProvider = stroomDatabaseInfoProvider;

        // Ensure that all base entities record the create and update user ids.
        AuditedEntity.setCurrentUserResolver(() -> {
            try {
                if (beanFactory != null) {
                    final SecurityContext securityContext = beanFactory.getBean(SecurityContext.class);
                    if (securityContext != null) {
                        return securityContext.getUserId();
                    }
                }
                return null;
            } catch (final Exception ex) {
                return null;
            }
        });
    }

    @Override
    @SuppressWarnings({"unchecked"})
    public <T extends Entity> T loadEntity(final Class<?> clazz, final T entity) {
        if (entity == null) {
            return null;
        }
        return (T) entityManager.find(clazz, entity.getPrimaryKey());
    }

    @Override
    @SuppressWarnings({"unchecked"})
    public <T extends Entity> T loadEntityById(final Class<?> clazz, final long id) {
        return (T) entityManager.find(clazz, id);
    }

    @Override
    public <T extends Entity> T saveEntity(final T entity) {
        return internalSaveEntity(entity, true);
    }

    private <T extends Entity> T internalSaveEntity(final T entity, final boolean performChecksAndEvents) {
        // Update?
        if (entity.isPersistent()) {
            final Object originalKey = entity.getPrimaryKey();
            replaceLazyObjects(entity, new HashSet<>());
            final T updatedEntity = entityManager.merge(entity);
            // Here if we think we are persistent and we get a new id somebody
            // must have deleted us and the entity manager is just allocating us
            // again .... roll back !
            if (!EqualsUtil.isEquals(updatedEntity.getPrimaryKey(), originalKey)) {
                final String message = "Attempt to update deleted entity of type " + entity.getType() + " (key="
                        + originalKey + ", newKey=" + updatedEntity.getPrimaryKey() + ")";
                LOGGER.debug(message);
                throw new OptimisticLockException(message, null, entity);
            }

            if (performChecksAndEvents) {
                final EntityEventBus eventBus = eventBusProvider.get();
                EntityEvent.fire(eventBus, DocRef.create(updatedEntity), EntityAction.UPDATE);
            }

            return updatedEntity;
        }

        entityManager.persist(entity);

        // Create the new keys
        entityManager.flush();

        if (performChecksAndEvents) {
            final EntityEventBus eventBus = eventBusProvider.get();
            EntityEvent.fire(eventBus, DocRef.create(entity), EntityAction.CREATE);
        }

        return entity;
    }

    @Override
    public Long executeNativeUpdate(final SqlBuilder sql) {
        final LogExecutionTime logExecutionTime = new LogExecutionTime();
        Long rtn;
        try {
            final Query query = createNativeQuery(sql.toString());
<<<<<<< HEAD
            SQLUtil.setParameters(query, sql);
            rtn = (long) query.executeUpdate();
=======
            SqlUtil.setParameters(query, sql);
            rtn = Long.valueOf(query.executeUpdate());
>>>>>>> d6d230ff
            EntityServiceLogUtil.logUpdate(LOGGER, "executeNativeUpdate", logExecutionTime, rtn, sql);
        } catch (final RuntimeException e) {
            LOGGER.debug("executeNativeUpdate - " + sql.toString() + "\"" + sql.toTraceString() + "\"", e);
            throw e;
        }
        return rtn;
    }

    @Override
    public long executeNativeQueryLongResult(final SqlBuilder sql) {
        return executeQueryLongResult(true, sql);
    }

    @Override
    public long executeQueryLongResult(final HqlBuilder sql) {
        return executeQueryLongResult(false, sql);
    }

    private long executeQueryLongResult(final boolean isNative, final AbstractSqlBuilder sql) {
        final LogExecutionTime logExecutionTime = new LogExecutionTime();
        long rtn = 0;
        try {
            Query query;
            if (isNative) {
                query = createNativeQuery(sql.toString());
            } else {
                query = createQuery(sql.toString());
            }
            SqlUtil.setParameters(query, sql);
            final List<?> list = query.getResultList();
            if (list != null && list.size() > 0) {
                final Object row = list.get(0);
                if (row instanceof Object[]) {
                    final Object item = ((Object[]) row)[0];
                    if (item instanceof Number) {
                        rtn = ((Number) item).longValue();
                    }
                }
                if (row instanceof Number) {
                    rtn = ((Number) row).longValue();
                }
            }
            EntityServiceLogUtil.logUpdate(LOGGER, "executeQueryLongResult", logExecutionTime, rtn, sql);
        } catch (final RuntimeException e) {
            LOGGER.debug("executeQueryLongResult - %s", sql, e);
            throw e;
        }
        return rtn;
    }

    @SuppressWarnings("unchecked")
    @Override
    public BaseResultList<SummaryDataRow> executeNativeQuerySummaryDataResult(final SqlBuilder sql,
                                                                              final int numberKeys) {
        final ArrayList<SummaryDataRow> summaryData = new ArrayList<>();

        final List<Object[]> list = executeNativeQueryResultList(sql);

        for (final Object[] row : list) {
            final SummaryDataRow summaryDataRow = new SummaryDataRow();
            int pos = 0;
            for (int i = 0; i < numberKeys; i++) {
                summaryDataRow.getKey().add(((Number) row[pos++]).longValue());
                summaryDataRow.getLabel().add((String.valueOf(row[pos++])));
            }
            summaryDataRow.setCount(((Number) row[pos++]).longValue());
            summaryData.add(summaryDataRow);
        }

        return BaseResultList.createUnboundedList(summaryData);
    }

    @Override
    public <T extends Entity> Boolean deleteEntity(final T entity) {
        // Check for locking and make sure the entity is attached before we try
        // and delete it.
        final Entity dbEntity = internalSaveEntity(entity, false);
        entityManager.remove(dbEntity);
        final EntityEventBus eventBus = eventBusProvider.get();
        EntityEvent.fire(eventBus, DocRef.create(dbEntity), EntityAction.DELETE);
        return Boolean.TRUE;
    }

    @Override
    public void flush() {
        entityManager.flush();
    }

    @Override
    public void shutdown() {
        // Shut down the database if we are using Hypersonic
        if (!stroomDatabaseInfoProvider.get().isMysql()) {
            final SqlBuilder sql = new SqlBuilder();
            sql.append("shutdown");
            executeNativeUpdate(sql);
        }
    }

    @SuppressWarnings("rawtypes")
    @Override
    public String runSubSelectQuery(final HqlBuilder sql, final boolean handleNull) {
        final List results = executeQueryResultList(sql);
        final StringBuilder subSet = new StringBuilder();
        boolean doneOne = false;
        for (final Object row : results) {
            if (doneOne) {
                subSet.append(",");
            }
            if (row != null) {
                if (!doneOne) {
                    subSet.append(" IN (");
                }
                subSet.append(row);
                doneOne = true;
            }
        }

        if (doneOne) {
            subSet.append(")");
            return subSet.toString();
        } else {
            if (handleNull) {
                return " IS NULL";
            } else {
                return null;
            }
        }

    }

    @Override
    public boolean hasNativeColumn(final String nativeTable, final String nativeColumn) {
        final SqlBuilder sql = new SqlBuilder();
        sql.append("select column_name, table_name from information_schema.columns where table_name = ");
        sql.arg(nativeTable);
        sql.append(" and column_name = ");
        sql.arg(nativeColumn);
        sql.append(" and table_schema = ");
        sql.arg("stroom");
        final List<?> rows = executeNativeQueryResultList(sql, null);
        return rows != null && rows.size() > 0;
    }

    @SuppressWarnings("rawtypes")
    @Override
    public List executeQueryResultList(final HqlBuilder sql) {
        return executeQueryResultList(sql, null, false);
    }

    @SuppressWarnings("rawtypes")
    @Override
    public List executeQueryResultList(final HqlBuilder sql, final BaseCriteria criteria) {
        return executeQueryResultList(sql, criteria, false);
    }

    @SuppressWarnings("rawtypes")
    @Override
    public List executeQueryResultList(final HqlBuilder sql, final BaseCriteria criteria, final boolean allowCaching) {
        final LogExecutionTime logExecutionTime = new LogExecutionTime();
        List rtn;

        try {
            final Query query = createQuery(sql.toString());
            SqlUtil.setParameters(query, sql);
            if (criteria != null) {
                sql.applyRestrictionCriteria(query, criteria);
            }
            rtn = query.getResultList();
            EntityServiceLogUtil.logQuery(LOGGER, "executeQueryResultList", logExecutionTime, rtn, sql);

        } catch (final RuntimeException e) {
            LOGGER.debug("executeQueryResultList() - %s", sql, e);
            throw e;
        }
        return rtn;
    }

    @SuppressWarnings("rawtypes")
    @Override
    public List executeNativeQueryResultList(final SqlBuilder sql) {
        final LogExecutionTime logExecutionTime = new LogExecutionTime();
        List rtn;
        try {
            final Query query = createNativeQuery(sql.toString());
            SqlUtil.setParameters(query, sql);
            rtn = query.getResultList();
            EntityServiceLogUtil.logQuery(LOGGER, "executeQueryResultList", logExecutionTime, rtn, sql);

        } catch (final RuntimeException e) {
            LOGGER.debug("executeQueryResultList() - %s", sql, e);
            throw e;
        }
        return rtn;
    }

    @SuppressWarnings("unchecked")
    @Override
    public <T> List<T> executeNativeQueryResultList(final SqlBuilder sql, final Class<?> clazz) {
        final LogExecutionTime logExecutionTime = new LogExecutionTime();
        List<T> rtn;
        try {
            final Query query = createNativeQuery(sql.toString(), clazz);
            SqlUtil.setParameters(query, sql);
            rtn = query.getResultList();
            EntityServiceLogUtil.logQuery(LOGGER, "executeNativeQueryResultList", logExecutionTime, rtn, sql);

        } catch (final RuntimeException e) {
            LOGGER.debug("executeNativeQueryResultList() - %s", sql, e);
            throw e;
        }
        return rtn;
    }

    private Query createNativeQuery(final String sql, final Class<?> clazz) {
        return entityManager.createNativeQuery(sql, clazz);
    }

    private Query createNativeQuery(final String sql) {
        return entityManager.createNativeQuery(sql);
    }

    private Query createQuery(final String sql) {
        return entityManager.createQuery(sql);
    }

    @Override
    public void setFlushMode(final FlushModeType mode) {
        entityManager.setFlushMode(mode);
    }

    private void replaceLazyObjects(final Entity entity, final Set<Entity> processedSet) {
        if (processedSet.contains(entity)) {
            return;
        }
        processedSet.add(entity);
        try {
            final PropertyDescriptor[] fields = Introspector.getBeanInfo(entity.getClass()).getPropertyDescriptors();
            for (final PropertyDescriptor field : fields) {
                // We can only do anything with readable properties
                if (field.getReadMethod() != null && field.getReadMethod().getParameterTypes().length == 0) {
                    // Only process writable properties
                    if (field.getWriteMethod() != null) {
                        final Object oldValue = field.getReadMethod().invoke(entity);
                        if (oldValue instanceof BaseEntity && !(oldValue instanceof HibernateProxy)) {
                            final BaseEntity be = (BaseEntity) oldValue;
                            if (be.isPersistent()) {
                                if (be.isStub()) {
                                    // One of our mocked up objects with just
                                    // the key set
                                    field.getWriteMethod().invoke(entity,
                                            entityManager.getReference(be.getClass(), be.getId()));
                                } else {
                                    // A real object not proxied... we should
                                    // walk it to look for other lazy objects.
                                    replaceLazyObjects(be, processedSet);
                                }

                            }
                        }
                    }
                }
            }
        } catch (IllegalArgumentException | InvocationTargetException | IntrospectionException
                | IllegalAccessException irEx) {
            throw new RuntimeException(irEx);
        }
    }

    @Override
    public void setBeanFactory(final BeanFactory beanFactory) throws BeansException {
        this.beanFactory = beanFactory;
    }
}<|MERGE_RESOLUTION|>--- conflicted
+++ resolved
@@ -17,11 +17,12 @@
 package stroom.entity.server.util;
 
 import org.hibernate.proxy.HibernateProxy;
-<<<<<<< HEAD
 import org.slf4j.Logger;
 import org.slf4j.LoggerFactory;
-=======
->>>>>>> d6d230ff
+import org.springframework.beans.BeansException;
+import org.springframework.beans.factory.BeanFactory;
+import org.springframework.beans.factory.BeanFactoryAware;
+import org.hibernate.proxy.HibernateProxy;
 import org.springframework.beans.BeansException;
 import org.springframework.beans.factory.BeanFactory;
 import org.springframework.beans.factory.BeanFactoryAware;
@@ -157,13 +158,8 @@
         Long rtn;
         try {
             final Query query = createNativeQuery(sql.toString());
-<<<<<<< HEAD
-            SQLUtil.setParameters(query, sql);
+            SqlUtil.setParameters(query, sql);
             rtn = (long) query.executeUpdate();
-=======
-            SqlUtil.setParameters(query, sql);
-            rtn = Long.valueOf(query.executeUpdate());
->>>>>>> d6d230ff
             EntityServiceLogUtil.logUpdate(LOGGER, "executeNativeUpdate", logExecutionTime, rtn, sql);
         } catch (final RuntimeException e) {
             LOGGER.debug("executeNativeUpdate - " + sql.toString() + "\"" + sql.toTraceString() + "\"", e);
