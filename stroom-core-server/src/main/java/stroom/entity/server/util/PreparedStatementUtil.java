--- conflicted
+++ resolved
@@ -16,26 +16,18 @@
 
 package stroom.entity.server.util;
 
-<<<<<<< HEAD
 import org.slf4j.Logger;
 import org.slf4j.LoggerFactory;
 
 import java.lang.reflect.InvocationHandler;
 import java.lang.reflect.Method;
-=======
-import stroom.util.logging.StroomLogger;
-
->>>>>>> eec3e5f6
 import java.lang.reflect.Proxy;
 import java.sql.Connection;
 import java.sql.PreparedStatement;
 import java.sql.ResultSet;
 import java.sql.SQLException;
 import java.sql.SQLSyntaxErrorException;
-<<<<<<< HEAD
 import java.util.List;
-=======
->>>>>>> eec3e5f6
 
 /**
  * Utility Class
@@ -64,30 +56,6 @@
         }
     }
 
-<<<<<<< HEAD
-    @SuppressWarnings("SQL_PREPARED_STATEMENT_GENERATED_FROM_NONCONSTANT_STRING")
-    public static PreparedStatement prepareStatement(final Connection connection, final String sql)
-            throws SQLException {
-        try {
-            return connection.prepareStatement(sql);
-        } catch (final SQLException sqlEx) {
-            LOGGER.error("prepareStatement() - {} {}", sql, sqlEx.getMessage());
-            throw sqlEx;
-        }
-    }
-=======
-//    @edu.umd.cs.findbugs.annotations.SuppressWarnings("SQL_PREPARED_STATEMENT_GENERATED_FROM_NONCONSTANT_STRING")
-//    public static PreparedStatement prepareStatement(final Connection connection, final String sql)
-//            throws SQLException {
-//        try {
-//            return connection.prepareStatement(sql);
-//        } catch (final SQLException sqlEx) {
-//            LOGGER.error("prepareStatement() - %s %s", sql, sqlEx.getMessage());
-//            throw sqlEx;
-//        }
-//    }
->>>>>>> eec3e5f6
-
     static ResultSet createCloseStatementResultSet(final PreparedStatement statement) throws SQLException {
         final ResultSet resultSet = statement.executeQuery();
         return (ResultSet) Proxy.newProxyInstance(SqlUtil.class.getClassLoader(), new Class[]{ResultSet.class},
