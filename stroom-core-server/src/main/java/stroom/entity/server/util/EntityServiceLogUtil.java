--- conflicted
+++ resolved
@@ -17,10 +17,7 @@
 package stroom.entity.server.util;
 
 import org.slf4j.Logger;
-<<<<<<< HEAD
-=======
 import org.slf4j.spi.LocationAwareLogger;
->>>>>>> eec3e5f6
 import stroom.util.logging.LogExecutionTime;
 import stroom.util.shared.ModelStringUtil;
 
@@ -29,13 +26,8 @@
 public final class EntityServiceLogUtil {
     private static String FQCN = EntityServiceLogUtil.class.getName();
 
-<<<<<<< HEAD
-    public static final void logQuery(final Logger logger, final String prefix,
-                                      final LogExecutionTime logExecutionTime, final Collection<?> rtnList, final SQLBuilder sql) {
-=======
     public static void logQuery(final Logger logger, final String prefix,
                                 final LogExecutionTime logExecutionTime, final Collection<?> rtnList, final AbstractSqlBuilder sql) {
->>>>>>> eec3e5f6
         final long duration = logExecutionTime.getDuration();
 
         if (duration > 1000 || logger.isDebugEnabled()) {
@@ -53,25 +45,15 @@
                 log.append(sql.toTraceString());
             }
             if (duration > 1000) {
-<<<<<<< HEAD
-                logger.warn("{}, {}", FQCN, log.toString());
-            } else {
-                logger.debug("{}, {}", FQCN, log.toString());
-=======
                 log(logger, LocationAwareLogger.WARN_INT, log.toString(), null);
             } else {
                 log(logger, LocationAwareLogger.DEBUG_INT, log.toString(), null);
->>>>>>> eec3e5f6
             }
         }
     }
 
     public static final void logUpdate(final Logger logger, final String prefix,
-<<<<<<< HEAD
-                                       final LogExecutionTime logExecutionTime, final Long updateCount, final SQLBuilder sql) {
-=======
                                        final LogExecutionTime logExecutionTime, final Long updateCount, final AbstractSqlBuilder sql) {
->>>>>>> eec3e5f6
         final long duration = logExecutionTime.getDuration();
 
         if (duration > 1000 || logger.isDebugEnabled()) {
@@ -89,11 +71,6 @@
                 log.append(sql.toTraceString());
             }
             if (duration > 1000) {
-<<<<<<< HEAD
-                logger.warn("{}, {}", FQCN, log.toString());
-            } else {
-                logger.debug("{}, {}", FQCN, log.toString());
-=======
                 log(logger, LocationAwareLogger.WARN_INT, log.toString(), null);
             } else {
                 log(logger, LocationAwareLogger.DEBUG_INT, log.toString(), null);
@@ -126,7 +103,6 @@
                 default:
                     logger.error(message, t);
                     break;
->>>>>>> eec3e5f6
             }
         }
     }
