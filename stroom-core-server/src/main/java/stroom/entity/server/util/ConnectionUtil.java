/*
 * Copyright 2016 Crown Copyright
 *
 * Licensed under the Apache License, Version 2.0 (the "License");
 * you may not use this file except in compliance with the License.
 * You may obtain a copy of the License at
 *
 *     http://www.apache.org/licenses/LICENSE-2.0
 *
 * Unless required by applicable law or agreed to in writing, software
 * distributed under the License is distributed on an "AS IS" BASIS,
 * WITHOUT WARRANTIES OR CONDITIONS OF ANY KIND, either express or implied.
 * See the License for the specific language governing permissions and
 * limitations under the License.
 */

package stroom.entity.server.util;

<<<<<<< HEAD
import org.slf4j.Logger;
import org.slf4j.LoggerFactory;
import org.slf4j.MarkerFactory;
=======
import com.google.common.base.Preconditions;
import com.google.common.base.Supplier;
>>>>>>> 4fffdff8
import stroom.entity.shared.BaseResultList;
import stroom.entity.shared.HasPrimitiveValue;
import stroom.entity.shared.PrimitiveValueConverter;
import stroom.entity.shared.SummaryDataRow;
import stroom.util.collections.BatchingIterator;
import stroom.util.config.StroomProperties;
import stroom.util.logging.LogExecutionTime;
import stroom.util.logging.StroomLogger;
import stroom.util.shared.ModelStringUtil;

import javax.annotation.concurrent.NotThreadSafe;
import java.sql.Connection;
import java.sql.DatabaseMetaData;
import java.sql.DriverManager;
import java.sql.PreparedStatement;
import java.sql.ResultSet;
import java.sql.SQLException;
import java.sql.Statement;
import java.time.Duration;
import java.time.Instant;
import java.util.ArrayList;
import java.util.Collection;
import java.util.Collections;
import java.util.HashMap;
import java.util.List;
import java.util.Map;
import java.util.Objects;
import java.util.stream.Collectors;
import java.util.stream.IntStream;

public class ConnectionUtil {
    public static final String JDBC_DRIVER_CLASS_NAME = "stroom.jdbcDriverClassName";
    public static final String JDBC_DRIVER_URL = "stroom.jdbcDriverUrl";
    public static final String JDBC_DRIVER_USERNAME = "stroom.jdbcDriverUsername";
    public static final String JDBC_DRIVER_PASSWORD = "stroom.jdbcDriverPassword";
<<<<<<< HEAD
    private static final Logger LOGGER = LoggerFactory.getLogger(ConnectionUtil.class);
=======
    public static final String MULTI_INSERT_BATCH_SIZE = "stroom.databaseMultiInsertMaxBatchSize";
    public static final int MULTI_INSERT_BATCH_SIZE_DEFAULT = 500;
>>>>>>> 4fffdff8

    public static final Connection getConnection() throws SQLException {
        final String driverClassname = StroomProperties.getProperty(JDBC_DRIVER_CLASS_NAME);
        final String driverUrl = StroomProperties.getProperty(JDBC_DRIVER_URL);
        final String driverUsername = StroomProperties.getProperty(JDBC_DRIVER_USERNAME);
        final String driverPassword = StroomProperties.getProperty(JDBC_DRIVER_PASSWORD);

        if (driverClassname == null || driverUrl == null) {
            LOGGER.error(MarkerFactory.getMarker("FATAL"), "Properties are not set for DB connection");
            throw new RuntimeException("Properties are not set for DB connection");
        }

        try {
            Class.forName(driverClassname);
        } catch (final Exception ex) {
            throw new RuntimeException(ex);
        }

        LOGGER.info("Connecting to database using classname: {}, url: {}, username: {}", new Object[]{driverClassname, driverUrl,
                driverUsername});

        return DriverManager.getConnection(driverUrl, driverUsername, driverPassword);
    }

    public static final int getMultiInsertMaxBatchSize() {
        return StroomProperties.getIntProperty(MULTI_INSERT_BATCH_SIZE, MULTI_INSERT_BATCH_SIZE_DEFAULT);
    }

    public static final void close(final Connection connection) {
        if (connection != null) {
            try {
                connection.close();
            } catch (final SQLException ex) {
                LOGGER.error("Unable to close connection!", ex);
            }
        }
    }

    public static boolean tableExists(final Connection connection, final String tableName) throws SQLException {
        final DatabaseMetaData databaseMetaData = connection.getMetaData();
        final ResultSet resultSet = databaseMetaData.getTables(null, null, tableName, new String[]{"TABLE"});
        final boolean hasTable = resultSet.next();
        resultSet.close();
        return hasTable;
    }

    @SuppressWarnings("SQL_PREPARED_STATEMENT_GENERATED_FROM_NONCONSTANT_STRING")
    public static int executeUpdate(final Connection connection, final String sql, final List<Object> args)
            throws SQLException {
        LOGGER.debug(">>> {}", sql);
        final LogExecutionTime logExecutionTime = new LogExecutionTime();
        try {
            final PreparedStatement preparedStatement = connection.prepareStatement(sql);
            PreparedStatementUtil.setArguments(preparedStatement, args);
            final int result = preparedStatement.executeUpdate();

            preparedStatement.close();

            log(logExecutionTime, result, () -> sql, args);

            return result;
        } catch (final SQLException sqlException) {
            LOGGER.error("executeUpdate() - {} {}", new Object[]{sql, args}, sqlException);
            throw sqlException;
        }
    }

    @SuppressWarnings("SQL_PREPARED_STATEMENT_GENERATED_FROM_NONCONSTANT_STRING")
    public static List<Long> executeInsert(final Connection connection, final String sql, final List<Object> args)
            throws SQLException {
        LOGGER.debug(">>> {}", sql);
        final List<Long> keyList = new ArrayList<>();
        final LogExecutionTime logExecutionTime = new LogExecutionTime();
        try (PreparedStatement preparedStatement = connection.prepareStatement(sql, Statement.RETURN_GENERATED_KEYS)) {
            PreparedStatementUtil.setArguments(preparedStatement, args);
            final int result = preparedStatement.executeUpdate();

            try (ResultSet keySet = preparedStatement.getGeneratedKeys()) {
                while (keySet.next()) {
                    keyList.add(keySet.getLong(1));
                }
            }

            log(logExecutionTime, result, sql, args);

            return keyList;
        } catch (final SQLException sqlException) {
            LOGGER.error("executeUpdate() - " + sql + " " + args, sqlException);
            throw sqlException;
        }
    }

    @SuppressWarnings("SQL_PREPARED_STATEMENT_GENERATED_FROM_NONCONSTANT_STRING")
    public static Long executeQueryLongResult(final Connection connection, final String sql, final List<Object> args)
            throws SQLException {
        LOGGER.debug(">>> {}", sql);
        final LogExecutionTime logExecutionTime = new LogExecutionTime();
        Long result = null;

        try (PreparedStatement preparedStatement = connection.prepareStatement(sql)) {
            PreparedStatementUtil.setArguments(preparedStatement, args);
            try (ResultSet resultSet = preparedStatement.executeQuery()) {
                if (resultSet.next()) {
                    result = SqlUtil.getLong(resultSet, 1);
                }
            }

            log(logExecutionTime, result, sql, args);

            return result;
        } catch (final SQLException sqlException) {
            LOGGER.error("executeQueryLongResult() - " + sql + " " + args, sqlException);
            throw sqlException;
        }
    }

    @SuppressWarnings("SQL_PREPARED_STATEMENT_GENERATED_FROM_NONCONSTANT_STRING")
    public static BaseResultList<SummaryDataRow> executeQuerySummaryDataResult(final Connection connection,
<<<<<<< HEAD
                                                                               final String sql, final int numberKeys, final List<Object> args,
                                                                               final List<? extends HasPrimitiveValue> stats,
                                                                               final PrimitiveValueConverter<? extends HasPrimitiveValue> converter) throws SQLException {
        LOGGER.debug(">>> {}", sql);
=======
                                                                               final String sql,
                                                                               final int numberKeys,
                                                                               final List<Object> args,
                                                                               final List<? extends HasPrimitiveValue> stats,
                                                                               final PrimitiveValueConverter<? extends HasPrimitiveValue> converter) throws SQLException {
        LOGGER.debug(">>> %s", sql);
>>>>>>> 4fffdff8
        final LogExecutionTime logExecutionTime = new LogExecutionTime();
        final ArrayList<SummaryDataRow> summaryData = new ArrayList<>();
        try {
            try (PreparedStatement preparedStatement = connection.prepareStatement(sql)) {
                PreparedStatementUtil.setArguments(preparedStatement, args);
                try (ResultSet resultSet = preparedStatement.executeQuery()) {
                    while (resultSet.next()) {
                        final SummaryDataRow summaryDataRow = new SummaryDataRow();
                        int pos = 1;
                        for (int i = 0; i < numberKeys; i++) {
                            summaryDataRow.getKey().add(resultSet.getLong(pos++));
                        }
                        for (int i = 0; i < numberKeys; i++) {
                            summaryDataRow.getLabel().add(resultSet.getString(pos++));
                        }
                        summaryDataRow.setCount(resultSet.getLong(pos++));
                        summaryData.add(summaryDataRow);
                    }
                }
            }
            log(logExecutionTime, summaryData, sql, args);

            return BaseResultList.createUnboundedList(summaryData);
        } catch (final SQLException sqlException) {
            LOGGER.error("executeQueryLongResult() - " + sql + " " + args, sqlException);
            throw sqlException;
        }
    }

    @SuppressWarnings("SQL_PREPARED_STATEMENT_GENERATED_FROM_NONCONSTANT_STRING")
    public static ResultSet executeQueryResultSet(final Connection connection, final String sql,
                                                  final List<Object> args) throws SQLException {
<<<<<<< HEAD
        LOGGER.debug(">>> {}", sql);
=======
        LOGGER.debug(">>> %s", sql);
>>>>>>> 4fffdff8
        final LogExecutionTime logExecutionTime = new LogExecutionTime();
        try {
            final PreparedStatement preparedStatement = connection.prepareStatement(sql);

            PreparedStatementUtil.setArguments(preparedStatement, args);
            final ResultSet resultSet = PreparedStatementUtil.createCloseStatementResultSet(preparedStatement);

            log(logExecutionTime, null, sql, args);

            return resultSet;
        } catch (final SQLException sqlException) {
            LOGGER.error("executeQueryResultSet() - " + sql + " " + args, sqlException);
            throw sqlException;
        }
    }

<<<<<<< HEAD
    private static void log(final LogExecutionTime logExecutionTime, final Object result, final String sql,
=======
    private static void log(final LogExecutionTime logExecutionTime,
                            final Object result,
                            final String sql,
                            final List<Object> args) {
        log(logExecutionTime, result, () -> sql, args);

    }
    private static void log(final LogExecutionTime logExecutionTime,
                            final Object result,
                            final Supplier<String> sqlSupplier,
>>>>>>> 4fffdff8
                            final List<Object> args) {
        final long time = logExecutionTime.getDuration();
        if (LOGGER.isDebugEnabled() || time > 1000) {
            final String message = "<<< " + sqlSupplier.get() + " " + args + " took " + ModelStringUtil.formatDurationString(time)
                    + " with result " + result;
            if (time > 1000) {
                LOGGER.warn(message);
            } else {
                LOGGER.debug(message);
            }
        }
    }


    /**
     * Class for doing INSERT INTO x VALUES (...), (...), ... (...) type statements,
     * with a manageable batch size and re-using the prepared statements.
     * This is to avoid using a hibernate native sql approach that will
     * cache a query plan for each unique query. An insert with two rows is considered different to
     * an insert with three rows so the cache quickly fills up with hugh insert queries, each with
     * MANY param objects.
     */
    @NotThreadSafe
    public static class MultiInsertExecutor implements AutoCloseable {

        private final Map<Integer, PreparedStatement> preparedStatements = new HashMap<>();
        private final Connection connection;
        private final int columnCount;
        private final int maxBatchSize;
        private final String sqlHeader;
        private final String argsStr;

        /**
         * @param connection  The DB Connection
         * @param tableName   The name of the table, case sensitive if applicable
         * @param columnNames List of columns to insert values into, case sensitive if the DB is
         */
        public MultiInsertExecutor(final Connection connection,
                                   final String tableName,
                                   final List<String> columnNames) {

            this.connection = Preconditions.checkNotNull(connection);
            Preconditions.checkNotNull(tableName);
            Preconditions.checkNotNull(columnNames);
            this.columnCount = columnNames.size();
            this.maxBatchSize = getMultiInsertMaxBatchSize();

            final String columnNamesStr = columnNames.stream()
                    .collect(Collectors.joining(","));

            //build up the sql stmt
            final StringBuilder stringBuilder = new StringBuilder("INSERT INTO ")
                    .append(tableName)
                    .append(" (")
                    .append(columnNamesStr)
                    .append(") VALUES ");

            sqlHeader = stringBuilder.toString();

            //build args for one row
            this.argsStr = "(" + columnNames.stream()
                    .map(c -> "?")
                    .collect(Collectors.joining(",")) + ")";
        }


        /**
         * This method inserts multiple rows into a table, with many rows per statement as controlled
         * by a batch size property. This is to avoid using a hibernate native sql approach that will
         * cache a query plan for each unique query. An insert with two rows is considered different to
         * an insert with three rows so the cache quickly fills up with hugh insert queries, each with
         * MANY param objects.
         *
         * @param argsList    A List of args (in columnName order), one list of args for each row, will
         *                    be inserted in list order. Each sub list must have the same size as columnNames
         */
        public void execute(final List<List<Object>> argsList) {
            execute(argsList, false);
        }

        /**
         * This method inserts multiple rows into a table, with many rows per statement as controlled
         * by a batch size property. This is to avoid using a hibernate native sql approach that will
         * cache a query plan for each unique query. An insert with two rows is considered different to
         * an insert with three rows so the cache quickly fills up with hugh insert queries, each with
         * MANY param objects.
         *
         * @param argsList    A List of args (in columnName order), one list of args for each row, will
         *                    be inserted in list order. Each sub list must have the same size as columnNames
         * @return The generated IDs for each row inserted
         */
        public List<Long> executeAndFetchKeys(final List<List<Object>> argsList) {
            return execute(argsList, true);
        }

        private List<Long> execute(final List<List<Object>> argsList,
                                   boolean areKeysRequired) {

            final Instant startTime = Instant.now();
            final List<Long> ids;
            if (argsList.size() > 0) {
                validateArgsList(argsList);

                //batch up the inserts
                ids = BatchingIterator.batchedStreamOf(argsList.stream(), maxBatchSize)
                        .flatMap(argsBatch -> {
                            List<Long> batchIds = executeBatch(argsBatch, areKeysRequired);
                            return batchIds.stream();
                        })
                        .collect(Collectors.toList());
            } else {
                ids = Collections.emptyList();
            }
            if (LOGGER.isDebugEnabled()) {
                LOGGER.debug("execute completed in %s for %s rows",
                        Duration.between(startTime, Instant.now()), argsList.size());
            }
            return ids;
        }

        private PreparedStatement getOrCreatePreparedStatement(final int batchSize,
                                                               final boolean areKeysRequired) {

            PreparedStatement preparedStatement = preparedStatements.get(batchSize);
            if (preparedStatement == null) {
                preparedStatement = createPreparedStatement(batchSize, areKeysRequired);
                preparedStatements.put(batchSize, preparedStatement);
            } else {
                //ensure it is cleaned after last use
                try {
                    preparedStatement.clearParameters();
                } catch (SQLException e) {
                    throw new RuntimeException("Error clearing parameters on preparedStatement", e);
                }
            }
            return preparedStatement;
        }

        private PreparedStatement createPreparedStatement(final int batchSize,
                                                          final boolean areKeysRequired) {

            //combine all row's args together
            final String argsSection = IntStream.rangeClosed(1, batchSize)
                    .boxed()
                    .map(i -> argsStr)
                    .collect(Collectors.joining(","));

            StringBuilder sql = new StringBuilder(sqlHeader)
                    .append(argsSection);

            try {
                if (areKeysRequired) {
                    return connection.prepareStatement(sql.toString(), Statement.RETURN_GENERATED_KEYS);
                } else {
                    return connection.prepareStatement(sql.toString());
                }
            } catch (SQLException e) {
                throw new RuntimeException(String.format("Error creating prepared statement for sql: %s",
                        sql.toString()), e);
            }
        }

        private List<Long> executeBatch(final List<List<Object>> argsList,
                                        final boolean areKeysRequired) {

            final int batchSize = argsList.size();
            final PreparedStatement preparedStatement = getOrCreatePreparedStatement(
                    batchSize,
                    areKeysRequired);

            final List<Object> allArgs = argsList.stream()
                    .flatMap(Collection::stream)
                    .collect(Collectors.toList());

            final List<Long> keyList;
            final LogExecutionTime logExecutionTime = new LogExecutionTime();
            try {
                PreparedStatementUtil.setArguments(preparedStatement, allArgs);
                final int result = preparedStatement.executeUpdate();

                if (areKeysRequired) {
                    keyList = new ArrayList<>();
                    try (ResultSet keySet = preparedStatement.getGeneratedKeys()) {
                        while (keySet.next()) {
                            keyList.add(keySet.getLong(1));
                        }
                    }
                } else {
                    keyList = Collections.emptyList();
                }

                log(logExecutionTime, result, preparedStatement::toString, allArgs);
                return keyList;

            } catch (final SQLException sqlException) {
                LOGGER.error("executeUpdate() - " + preparedStatement.toString() + " " + allArgs, sqlException);
                throw new RuntimeException(String.format("Error executing preparedStatement: %s",
                        preparedStatement), sqlException);
            }
        }

        private void validateArgsList(final List<List<Object>> argsList) {
            boolean areAllArgsCorrectLength = argsList.stream()
                    .allMatch(args -> args.size() == columnCount);

            if (!areAllArgsCorrectLength) {
                String arsSizes = argsList.stream()
                        .map(args -> String.valueOf(args.size()))
                        .distinct()
                        .collect(Collectors.joining(","));

                throw new RuntimeException(String.format("Not all args match the number of columns [%s], distinct args counts: [%s]",
                        columnCount, arsSizes));
            }
        }

        @Override
        public void close() throws Exception {
            final boolean allClosedWithoutError = preparedStatements.values().stream()
                    .filter(Objects::nonNull)
                    .allMatch(stmt -> {
                        try {
                            stmt.close();
                        } catch (SQLException e) {
                            LOGGER.error(String.format("Error closing prepareStatement %s", stmt), e);
                            //swallow exception so we can keep closing statements (we will handle it later)
                            return false;
                        }
                        return true;
                    });
            if (!allClosedWithoutError) {
                throw new RuntimeException("Error closing prepareStatements, see ERRORs in logs");
            }
        }
    }

}<|MERGE_RESOLUTION|>--- conflicted
+++ resolved
@@ -16,14 +16,11 @@
 
 package stroom.entity.server.util;
 
-<<<<<<< HEAD
 import org.slf4j.Logger;
 import org.slf4j.LoggerFactory;
 import org.slf4j.MarkerFactory;
-=======
 import com.google.common.base.Preconditions;
 import com.google.common.base.Supplier;
->>>>>>> 4fffdff8
 import stroom.entity.shared.BaseResultList;
 import stroom.entity.shared.HasPrimitiveValue;
 import stroom.entity.shared.PrimitiveValueConverter;
@@ -31,7 +28,6 @@
 import stroom.util.collections.BatchingIterator;
 import stroom.util.config.StroomProperties;
 import stroom.util.logging.LogExecutionTime;
-import stroom.util.logging.StroomLogger;
 import stroom.util.shared.ModelStringUtil;
 
 import javax.annotation.concurrent.NotThreadSafe;
@@ -59,12 +55,9 @@
     public static final String JDBC_DRIVER_URL = "stroom.jdbcDriverUrl";
     public static final String JDBC_DRIVER_USERNAME = "stroom.jdbcDriverUsername";
     public static final String JDBC_DRIVER_PASSWORD = "stroom.jdbcDriverPassword";
-<<<<<<< HEAD
     private static final Logger LOGGER = LoggerFactory.getLogger(ConnectionUtil.class);
-=======
     public static final String MULTI_INSERT_BATCH_SIZE = "stroom.databaseMultiInsertMaxBatchSize";
     public static final int MULTI_INSERT_BATCH_SIZE_DEFAULT = 500;
->>>>>>> 4fffdff8
 
     public static final Connection getConnection() throws SQLException {
         final String driverClassname = StroomProperties.getProperty(JDBC_DRIVER_CLASS_NAME);
@@ -183,19 +176,12 @@
 
     @SuppressWarnings("SQL_PREPARED_STATEMENT_GENERATED_FROM_NONCONSTANT_STRING")
     public static BaseResultList<SummaryDataRow> executeQuerySummaryDataResult(final Connection connection,
-<<<<<<< HEAD
-                                                                               final String sql, final int numberKeys, final List<Object> args,
-                                                                               final List<? extends HasPrimitiveValue> stats,
-                                                                               final PrimitiveValueConverter<? extends HasPrimitiveValue> converter) throws SQLException {
-        LOGGER.debug(">>> {}", sql);
-=======
                                                                                final String sql,
                                                                                final int numberKeys,
                                                                                final List<Object> args,
                                                                                final List<? extends HasPrimitiveValue> stats,
                                                                                final PrimitiveValueConverter<? extends HasPrimitiveValue> converter) throws SQLException {
-        LOGGER.debug(">>> %s", sql);
->>>>>>> 4fffdff8
+        LOGGER.debug(">>> {}", sql);
         final LogExecutionTime logExecutionTime = new LogExecutionTime();
         final ArrayList<SummaryDataRow> summaryData = new ArrayList<>();
         try {
@@ -228,11 +214,7 @@
     @SuppressWarnings("SQL_PREPARED_STATEMENT_GENERATED_FROM_NONCONSTANT_STRING")
     public static ResultSet executeQueryResultSet(final Connection connection, final String sql,
                                                   final List<Object> args) throws SQLException {
-<<<<<<< HEAD
         LOGGER.debug(">>> {}", sql);
-=======
-        LOGGER.debug(">>> %s", sql);
->>>>>>> 4fffdff8
         final LogExecutionTime logExecutionTime = new LogExecutionTime();
         try {
             final PreparedStatement preparedStatement = connection.prepareStatement(sql);
@@ -249,9 +231,6 @@
         }
     }
 
-<<<<<<< HEAD
-    private static void log(final LogExecutionTime logExecutionTime, final Object result, final String sql,
-=======
     private static void log(final LogExecutionTime logExecutionTime,
                             final Object result,
                             final String sql,
@@ -262,7 +241,6 @@
     private static void log(final LogExecutionTime logExecutionTime,
                             final Object result,
                             final Supplier<String> sqlSupplier,
->>>>>>> 4fffdff8
                             final List<Object> args) {
         final long time = logExecutionTime.getDuration();
         if (LOGGER.isDebugEnabled() || time > 1000) {
