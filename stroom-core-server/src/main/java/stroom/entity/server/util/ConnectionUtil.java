/*
 * Copyright 2016 Crown Copyright
 *
 * Licensed under the Apache License, Version 2.0 (the "License");
 * you may not use this file except in compliance with the License.
 * You may obtain a copy of the License at
 *
 *     http://www.apache.org/licenses/LICENSE-2.0
 *
 * Unless required by applicable law or agreed to in writing, software
 * distributed under the License is distributed on an "AS IS" BASIS,
 * WITHOUT WARRANTIES OR CONDITIONS OF ANY KIND, either express or implied.
 * See the License for the specific language governing permissions and
 * limitations under the License.
 */

package stroom.entity.server.util;

import org.slf4j.Logger;
import org.slf4j.LoggerFactory;
import org.slf4j.MarkerFactory;
import com.google.common.base.Preconditions;
import com.google.common.base.Supplier;
import stroom.entity.shared.BaseResultList;
import stroom.entity.shared.HasPrimitiveValue;
import stroom.entity.shared.PrimitiveValueConverter;
import stroom.entity.shared.SummaryDataRow;
import stroom.util.collections.BatchingIterator;
import stroom.util.config.StroomProperties;
import stroom.util.logging.LogExecutionTime;
import stroom.util.shared.ModelStringUtil;

import javax.annotation.concurrent.NotThreadSafe;
import java.sql.Connection;
import java.sql.DatabaseMetaData;
import java.sql.DriverManager;
import java.sql.PreparedStatement;
import java.sql.ResultSet;
import java.sql.SQLException;
import java.sql.Statement;
import java.time.Duration;
import java.time.Instant;
import java.util.ArrayList;
import java.util.Collection;
import java.util.Collections;
import java.util.HashMap;
import java.util.List;
import java.util.Map;
import java.util.Objects;
import java.util.stream.Collectors;
import java.util.stream.IntStream;

public class ConnectionUtil {
    public static final String JDBC_DRIVER_CLASS_NAME = "stroom.jdbcDriverClassName";
    public static final String JDBC_DRIVER_URL = "stroom.jdbcDriverUrl";
    public static final String JDBC_DRIVER_USERNAME = "stroom.jdbcDriverUsername";
    public static final String JDBC_DRIVER_PASSWORD = "stroom.jdbcDriverPassword";
    private static final Logger LOGGER = LoggerFactory.getLogger(ConnectionUtil.class);
    public static final String MULTI_INSERT_BATCH_SIZE = "stroom.databaseMultiInsertMaxBatchSize";
    public static final int MULTI_INSERT_BATCH_SIZE_DEFAULT = 500;

    public static final Connection getConnection() throws SQLException {
        final String driverClassname = StroomProperties.getProperty(JDBC_DRIVER_CLASS_NAME);
        final String driverUrl = StroomProperties.getProperty(JDBC_DRIVER_URL);
        final String driverUsername = StroomProperties.getProperty(JDBC_DRIVER_USERNAME);
        final String driverPassword = StroomProperties.getProperty(JDBC_DRIVER_PASSWORD);

        if (driverClassname == null || driverUrl == null) {
            LOGGER.error(MarkerFactory.getMarker("FATAL"), "Properties are not set for DB connection");
            throw new RuntimeException("Properties are not set for DB connection");
        }

        try {
            Class.forName(driverClassname);
        } catch (final Exception ex) {
            throw new RuntimeException(ex);
        }

        LOGGER.info("Connecting to database using classname: {}, url: {}, username: {}", new Object[]{driverClassname, driverUrl,
                driverUsername});

        return DriverManager.getConnection(driverUrl, driverUsername, driverPassword);
    }

<<<<<<< HEAD
    public static void close(final Connection connection) {
=======
    public static final int getMultiInsertMaxBatchSize() {
        return StroomProperties.getIntProperty(MULTI_INSERT_BATCH_SIZE, MULTI_INSERT_BATCH_SIZE_DEFAULT);
    }

    public static final void close(final Connection connection) {
>>>>>>> d45fad9e
        if (connection != null) {
            try {
                connection.close();
            } catch (final SQLException ex) {
                LOGGER.error("Unable to close connection!", ex);
            }
        }
    }

    public static boolean tableExists(final Connection connection, final String tableName) throws SQLException {
        final DatabaseMetaData databaseMetaData = connection.getMetaData();
        final ResultSet resultSet = databaseMetaData.getTables(null, null, tableName, new String[]{"TABLE"});
        final boolean hasTable = resultSet.next();
        resultSet.close();
        return hasTable;
    }

    @SuppressWarnings("SQL_PREPARED_STATEMENT_GENERATED_FROM_NONCONSTANT_STRING")
    public static int executeUpdate(final Connection connection, final String sql, final List<Object> args)
            throws SQLException {
        LOGGER.debug(">>> {}", sql);
        final LogExecutionTime logExecutionTime = new LogExecutionTime();
        try {
            final PreparedStatement preparedStatement = connection.prepareStatement(sql);
            PreparedStatementUtil.setArguments(preparedStatement, args);
            final int result = preparedStatement.executeUpdate();

            preparedStatement.close();

            log(logExecutionTime, result, () -> sql, args);

            return result;
        } catch (final SQLException sqlException) {
            LOGGER.error("executeUpdate() - {} {}", new Object[]{sql, args}, sqlException);
            throw sqlException;
        }
    }

    @SuppressWarnings("SQL_PREPARED_STATEMENT_GENERATED_FROM_NONCONSTANT_STRING")
    public static List<Long> executeInsert(final Connection connection, final String sql, final List<Object> args)
            throws SQLException {
        LOGGER.debug(">>> {}", sql);
        final List<Long> keyList = new ArrayList<>();
        final LogExecutionTime logExecutionTime = new LogExecutionTime();
        try (PreparedStatement preparedStatement = connection.prepareStatement(sql, Statement.RETURN_GENERATED_KEYS)) {
            PreparedStatementUtil.setArguments(preparedStatement, args);
            final int result = preparedStatement.executeUpdate();

            try (ResultSet keySet = preparedStatement.getGeneratedKeys()) {
                while (keySet.next()) {
                    keyList.add(keySet.getLong(1));
                }
            }

            log(logExecutionTime, result, sql, args);

            return keyList;
        } catch (final SQLException sqlException) {
            LOGGER.error("executeUpdate() - " + sql + " " + args, sqlException);
            throw sqlException;
        }
    }

    @SuppressWarnings("SQL_PREPARED_STATEMENT_GENERATED_FROM_NONCONSTANT_STRING")
    public static Long executeQueryLongResult(final Connection connection, final String sql, final List<Object> args)
            throws SQLException {
        LOGGER.debug(">>> {}", sql);
        final LogExecutionTime logExecutionTime = new LogExecutionTime();
        Long result = null;

        try (PreparedStatement preparedStatement = connection.prepareStatement(sql)) {
            PreparedStatementUtil.setArguments(preparedStatement, args);
            try (ResultSet resultSet = preparedStatement.executeQuery()) {
                if (resultSet.next()) {
                    result = SqlUtil.getLong(resultSet, 1);
                }
            }

            log(logExecutionTime, result, sql, args);

            return result;
        } catch (final SQLException sqlException) {
            LOGGER.error("executeQueryLongResult() - " + sql + " " + args, sqlException);
            throw sqlException;
        }
    }

    @SuppressWarnings("SQL_PREPARED_STATEMENT_GENERATED_FROM_NONCONSTANT_STRING")
    public static BaseResultList<SummaryDataRow> executeQuerySummaryDataResult(final Connection connection,
                                                                               final String sql,
                                                                               final int numberKeys,
                                                                               final List<Object> args,
                                                                               final List<? extends HasPrimitiveValue> stats,
                                                                               final PrimitiveValueConverter<? extends HasPrimitiveValue> converter) throws SQLException {
        LOGGER.debug(">>> {}", sql);
        final LogExecutionTime logExecutionTime = new LogExecutionTime();
        final ArrayList<SummaryDataRow> summaryData = new ArrayList<>();
        try {
            try (PreparedStatement preparedStatement = connection.prepareStatement(sql)) {
                PreparedStatementUtil.setArguments(preparedStatement, args);
                try (ResultSet resultSet = preparedStatement.executeQuery()) {
                    while (resultSet.next()) {
                        final SummaryDataRow summaryDataRow = new SummaryDataRow();
                        int pos = 1;
                        for (int i = 0; i < numberKeys; i++) {
                            summaryDataRow.getKey().add(resultSet.getLong(pos++));
                        }
                        for (int i = 0; i < numberKeys; i++) {
                            summaryDataRow.getLabel().add(resultSet.getString(pos++));
                        }
                        summaryDataRow.setCount(resultSet.getLong(pos++));
                        summaryData.add(summaryDataRow);
                    }
                }
            }
            log(logExecutionTime, summaryData, sql, args);

            return BaseResultList.createUnboundedList(summaryData);
        } catch (final SQLException sqlException) {
            LOGGER.error("executeQueryLongResult() - " + sql + " " + args, sqlException);
            throw sqlException;
        }
    }

    @SuppressWarnings("SQL_PREPARED_STATEMENT_GENERATED_FROM_NONCONSTANT_STRING")
    public static ResultSet executeQueryResultSet(final Connection connection, final String sql,
                                                  final List<Object> args) throws SQLException {
        LOGGER.debug(">>> {}", sql);
        final LogExecutionTime logExecutionTime = new LogExecutionTime();
        try {
            final PreparedStatement preparedStatement = connection.prepareStatement(sql);

            PreparedStatementUtil.setArguments(preparedStatement, args);
            final ResultSet resultSet = PreparedStatementUtil.createCloseStatementResultSet(preparedStatement);

            log(logExecutionTime, null, sql, args);

            return resultSet;
        } catch (final SQLException sqlException) {
            LOGGER.error("executeQueryResultSet() - " + sql + " " + args, sqlException);
            throw sqlException;
        }
    }

    private static void log(final LogExecutionTime logExecutionTime,
                            final Object result,
                            final String sql,
                            final List<Object> args) {
        log(logExecutionTime, result, () -> sql, args);

    }
    private static void log(final LogExecutionTime logExecutionTime,
                            final Object result,
                            final Supplier<String> sqlSupplier,
                            final List<Object> args) {
        final long time = logExecutionTime.getDuration();
        if (LOGGER.isDebugEnabled() || time > 1000) {
            final String message = "<<< " + sqlSupplier.get() + " " + args + " took " + ModelStringUtil.formatDurationString(time)
                    + " with result " + result;
            if (time > 1000) {
                LOGGER.warn(message);
            } else {
                LOGGER.debug(message);
            }
        }
    }


    /**
     * Class for doing INSERT INTO x VALUES (...), (...), ... (...) type statements,
     * with a manageable batch size and re-using the prepared statements.
     * This is to avoid using a hibernate native sql approach that will
     * cache a query plan for each unique query. An insert with two rows is considered different to
     * an insert with three rows so the cache quickly fills up with hugh insert queries, each with
     * MANY param objects.
     */
    @NotThreadSafe
    public static class MultiInsertExecutor implements AutoCloseable {

        private final Map<Integer, PreparedStatement> preparedStatements = new HashMap<>();
        private final Connection connection;
        private final int columnCount;
        private final int maxBatchSize;
        private final String sqlHeader;
        private final String argsStr;

        /**
         * @param connection  The DB Connection
         * @param tableName   The name of the table, case sensitive if applicable
         * @param columnNames List of columns to insert values into, case sensitive if the DB is
         */
        public MultiInsertExecutor(final Connection connection,
                                   final String tableName,
                                   final List<String> columnNames) {

            this.connection = Preconditions.checkNotNull(connection);
            Preconditions.checkNotNull(tableName);
            Preconditions.checkNotNull(columnNames);
            this.columnCount = columnNames.size();
            this.maxBatchSize = getMultiInsertMaxBatchSize();

            final String columnNamesStr = columnNames.stream()
                    .collect(Collectors.joining(","));

            //build up the sql stmt
            final StringBuilder stringBuilder = new StringBuilder("INSERT INTO ")
                    .append(tableName)
                    .append(" (")
                    .append(columnNamesStr)
                    .append(") VALUES ");

            sqlHeader = stringBuilder.toString();

            //build args for one row
            this.argsStr = "(" + columnNames.stream()
                    .map(c -> "?")
                    .collect(Collectors.joining(",")) + ")";
        }


        /**
         * This method inserts multiple rows into a table, with many rows per statement as controlled
         * by a batch size property. This is to avoid using a hibernate native sql approach that will
         * cache a query plan for each unique query. An insert with two rows is considered different to
         * an insert with three rows so the cache quickly fills up with hugh insert queries, each with
         * MANY param objects.
         *
         * @param argsList    A List of args (in columnName order), one list of args for each row, will
         *                    be inserted in list order. Each sub list must have the same size as columnNames
         */
        public void execute(final List<List<Object>> argsList) {
            execute(argsList, false);
        }

        /**
         * This method inserts multiple rows into a table, with many rows per statement as controlled
         * by a batch size property. This is to avoid using a hibernate native sql approach that will
         * cache a query plan for each unique query. An insert with two rows is considered different to
         * an insert with three rows so the cache quickly fills up with hugh insert queries, each with
         * MANY param objects.
         *
         * @param argsList    A List of args (in columnName order), one list of args for each row, will
         *                    be inserted in list order. Each sub list must have the same size as columnNames
         * @return The generated IDs for each row inserted
         */
        public List<Long> executeAndFetchKeys(final List<List<Object>> argsList) {
            return execute(argsList, true);
        }

        private List<Long> execute(final List<List<Object>> argsList,
                                   boolean areKeysRequired) {

            final Instant startTime = Instant.now();
            final List<Long> ids;
            if (argsList.size() > 0) {
                validateArgsList(argsList);

                //batch up the inserts
                ids = BatchingIterator.batchedStreamOf(argsList.stream(), maxBatchSize)
                        .flatMap(argsBatch -> {
                            List<Long> batchIds = executeBatch(argsBatch, areKeysRequired);
                            return batchIds.stream();
                        })
                        .collect(Collectors.toList());
            } else {
                ids = Collections.emptyList();
            }
            if (LOGGER.isDebugEnabled()) {
                LOGGER.debug("execute completed in %s for %s rows",
                        Duration.between(startTime, Instant.now()), argsList.size());
            }
            return ids;
        }

        private PreparedStatement getOrCreatePreparedStatement(final int batchSize,
                                                               final boolean areKeysRequired) {

            PreparedStatement preparedStatement = preparedStatements.get(batchSize);
            if (preparedStatement == null) {
                preparedStatement = createPreparedStatement(batchSize, areKeysRequired);
                preparedStatements.put(batchSize, preparedStatement);
            } else {
                //ensure it is cleaned after last use
                try {
                    preparedStatement.clearParameters();
                } catch (SQLException e) {
                    throw new RuntimeException("Error clearing parameters on preparedStatement", e);
                }
            }
            return preparedStatement;
        }

        private PreparedStatement createPreparedStatement(final int batchSize,
                                                          final boolean areKeysRequired) {

            //combine all row's args together
            final String argsSection = IntStream.rangeClosed(1, batchSize)
                    .boxed()
                    .map(i -> argsStr)
                    .collect(Collectors.joining(","));

            StringBuilder sql = new StringBuilder(sqlHeader)
                    .append(argsSection);

            try {
                if (areKeysRequired) {
                    return connection.prepareStatement(sql.toString(), Statement.RETURN_GENERATED_KEYS);
                } else {
                    return connection.prepareStatement(sql.toString());
                }
            } catch (SQLException e) {
                throw new RuntimeException(String.format("Error creating prepared statement for sql: %s",
                        sql.toString()), e);
            }
        }

        private List<Long> executeBatch(final List<List<Object>> argsList,
                                        final boolean areKeysRequired) {

            final int batchSize = argsList.size();
            final PreparedStatement preparedStatement = getOrCreatePreparedStatement(
                    batchSize,
                    areKeysRequired);

            final List<Object> allArgs = argsList.stream()
                    .flatMap(Collection::stream)
                    .collect(Collectors.toList());

            final List<Long> keyList;
            final LogExecutionTime logExecutionTime = new LogExecutionTime();
            try {
                PreparedStatementUtil.setArguments(preparedStatement, allArgs);
                final int result = preparedStatement.executeUpdate();

                if (areKeysRequired) {
                    keyList = new ArrayList<>();
                    try (ResultSet keySet = preparedStatement.getGeneratedKeys()) {
                        while (keySet.next()) {
                            keyList.add(keySet.getLong(1));
                        }
                    }
                } else {
                    keyList = Collections.emptyList();
                }

                log(logExecutionTime, result, preparedStatement::toString, allArgs);
                return keyList;

            } catch (final SQLException sqlException) {
                LOGGER.error("executeUpdate() - " + preparedStatement.toString() + " " + allArgs, sqlException);
                throw new RuntimeException(String.format("Error executing preparedStatement: %s",
                        preparedStatement), sqlException);
            }
        }

        private void validateArgsList(final List<List<Object>> argsList) {
            boolean areAllArgsCorrectLength = argsList.stream()
                    .allMatch(args -> args.size() == columnCount);

            if (!areAllArgsCorrectLength) {
                String arsSizes = argsList.stream()
                        .map(args -> String.valueOf(args.size()))
                        .distinct()
                        .collect(Collectors.joining(","));

                throw new RuntimeException(String.format("Not all args match the number of columns [%s], distinct args counts: [%s]",
                        columnCount, arsSizes));
            }
        }

        @Override
        public void close() throws Exception {
            final boolean allClosedWithoutError = preparedStatements.values().stream()
                    .filter(Objects::nonNull)
                    .allMatch(stmt -> {
                        try {
                            stmt.close();
                        } catch (SQLException e) {
                            LOGGER.error(String.format("Error closing prepareStatement %s", stmt), e);
                            //swallow exception so we can keep closing statements (we will handle it later)
                            return false;
                        }
                        return true;
                    });
            if (!allClosedWithoutError) {
                throw new RuntimeException("Error closing prepareStatements, see ERRORs in logs");
            }
        }
    }

}<|MERGE_RESOLUTION|>--- conflicted
+++ resolved
@@ -82,15 +82,11 @@
         return DriverManager.getConnection(driverUrl, driverUsername, driverPassword);
     }
 
-<<<<<<< HEAD
-    public static void close(final Connection connection) {
-=======
     public static final int getMultiInsertMaxBatchSize() {
         return StroomProperties.getIntProperty(MULTI_INSERT_BATCH_SIZE, MULTI_INSERT_BATCH_SIZE_DEFAULT);
     }
 
-    public static final void close(final Connection connection) {
->>>>>>> d45fad9e
+    public static void close(final Connection connection) {
         if (connection != null) {
             try {
                 connection.close();
