--- conflicted
+++ resolved
@@ -7,25 +7,17 @@
     implementation project(':stroom-query:stroom-query-api')
     implementation project(':stroom-query:stroom-query-common')
 
-<<<<<<< HEAD
     implementation libs.jackson_annotations
     implementation libs.javax_inject
     implementation libs.jaxb_api
 
     testImplementation project(':stroom-core-shared')
+    testImplementation project(':stroom-util-shared')
 
     testImplementation libs.assertj_core
     testImplementation libs.junit_jupiter_api
-=======
-    compile project(':stroom-docref')
-
-    compile libs.javax_inject
-
-    testCompile libs.assertj_core
-    testCompile libs.junit_jupiter_api
-    testCompile libs.mockito_core
-    testCompile libs.mockito_junit_jupiter
->>>>>>> 4fe5743a
+    testImplementation libs.mockito_core
+    testImplementation libs.mockito_junit_jupiter
 
     // The following logging libs are needed when running junits outside dropwizard
     testRuntimeOnly libs.jakarta_activation
