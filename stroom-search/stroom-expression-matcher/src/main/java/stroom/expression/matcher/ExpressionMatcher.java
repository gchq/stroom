/*
 * Copyright 2024 Crown Copyright
 *
 * Licensed under the Apache License, Version 2.0 (the "License");
 * you may not use this file except in compliance with the License.
 * You may obtain a copy of the License at
 *
 *     http://www.apache.org/licenses/LICENSE-2.0
 *
 * Unless required by applicable law or agreed to in writing, software
 * distributed under the License is distributed on an "AS IS" BASIS,
 * WITHOUT WARRANTIES OR CONDITIONS OF ANY KIND, either express or implied.
 * See the License for the specific language governing permissions and
 * limitations under the License.
 */

package stroom.expression.matcher;

import stroom.collection.api.CollectionService;
import stroom.datasource.api.v2.FieldType;
import stroom.datasource.api.v2.QueryField;
import stroom.dictionary.api.WordListProvider;
import stroom.docref.DocRef;
import stroom.expression.api.DateTimeSettings;
import stroom.query.api.v2.ExpressionItem;
import stroom.query.api.v2.ExpressionOperator;
import stroom.query.api.v2.ExpressionTerm;
import stroom.query.api.v2.ExpressionTerm.Condition;
import stroom.query.common.v2.DateExpressionParser;
import stroom.util.NullSafe;
import stroom.util.shared.string.CIKey;

import java.util.Collection;
import java.util.List;
import java.util.Map;
import java.util.Objects;
import java.util.Set;
import java.util.concurrent.ConcurrentHashMap;
import java.util.regex.Pattern;

public class ExpressionMatcher {

    private static final String DELIMITER = ",";

    private final Map<CIKey, QueryField> fieldNameToFieldMap;
    private final WordListProvider wordListProvider;
    private final CollectionService collectionService;
    private final Map<DocRef, String[]> wordMap = new ConcurrentHashMap<>();
    private final Map<String, Pattern> termValueToPatternMap = new ConcurrentHashMap<>();
    private final DateTimeSettings dateTimeSettings;

    public ExpressionMatcher(final Map<CIKey, QueryField> fieldNameToFieldMap) {
        this.fieldNameToFieldMap = fieldNameToFieldMap;
        this.wordListProvider = null;
        this.collectionService = null;
        this.dateTimeSettings = DateTimeSettings.builder().build();
    }

    public ExpressionMatcher(final Map<CIKey, QueryField> fieldNameToFieldMap,
                             final WordListProvider wordListProvider,
                             final CollectionService collectionService,
                             final DateTimeSettings dateTimeSettings) {
        this.fieldNameToFieldMap = fieldNameToFieldMap;
        this.wordListProvider = wordListProvider;
        this.collectionService = collectionService;
        this.dateTimeSettings = dateTimeSettings;
    }

    public boolean match(final Map<CIKey, Object> attributeMap, final ExpressionItem item) {
        // If the initial item is null or not enabled then don't match.
        if (item == null || !item.enabled()) {
            return true;
        }
        return matchItem(attributeMap, item);
    }

    private boolean matchItem(final Map<CIKey, Object> attributeMap, final ExpressionItem item) {
        if (!item.enabled()) {
            // If the child item is not enabled then return and keep trying to match with other parts of the expression.
            return true;
        }

        if (item instanceof ExpressionOperator) {
            return matchOperator(attributeMap, (ExpressionOperator) item);
        } else if (item instanceof ExpressionTerm) {
            return matchTerm(attributeMap, (ExpressionTerm) item);
        } else {
            throw new MatchException("Unexpected item type");
        }
    }

    private boolean matchOperator(final Map<CIKey, Object> attributeMap,
                                  final ExpressionOperator operator) {
        if (!operator.hasEnabledChildren()) {
            return true;
        } else {
            final List<ExpressionItem> enabledChildren = operator.getEnabledChildren();
            return switch (operator.op()) {
                case AND -> {
                    for (final ExpressionItem child : enabledChildren) {
                        if (!matchItem(attributeMap, child)) {
                            yield false;
                        }
                    }
                    yield true;
                }
                case OR -> {
                    for (final ExpressionItem child : enabledChildren) {
                        if (matchItem(attributeMap, child)) {
                            yield true;
                        }
                    }
                    yield false;
                }
                case NOT -> enabledChildren.size() == 1
                        && !matchItem(attributeMap, enabledChildren.get(0));
            };
        }
    }

    private boolean matchTerm(final Map<CIKey, Object> attributeMap,
                              final ExpressionTerm term) {
        // Clean strings to remove unwanted whitespace that the user may have
        // added accidentally.
        final String termField = NullSafe.trim(term.getField());
        final Condition condition = term.getCondition();
        String termValue = term.getValue();
        final DocRef docRef = term.getDocRef();

        // Try and find the referenced field.
        if (NullSafe.isBlankString(termField)) {
            throw new MatchException("Field not set");
        }
        final CIKey termFieldKey = CIKey.of(termField);
        final QueryField field = fieldNameToFieldMap.get(termFieldKey);
        if (field == null) {
            throw new MatchException("Field not found in index: " + termField);
        }
        final String fieldName = field.getFldName();

        // Ensure an appropriate termValue has been provided for the condition type.
        if (Condition.IN_DICTIONARY.equals(condition) ||
                Condition.IN_FOLDER.equals(condition) ||
                Condition.IS_DOC_REF.equals(condition) ||
                Condition.OF_DOC_REF.equals(condition)) {
            if (docRef == null || docRef.getUuid() == null) {
                throw new MatchException("DocRef not set for field: " + termField);
            }
        } else {
            if (NullSafe.isBlankString(termValue)) {
                throw new MatchException("Value not set");
            }
        }

        final Object attribute = attributeMap.get(termFieldKey);

        // Perform null/not null equality if required.
        if (Condition.IS_NULL.equals(condition)) {
            return attribute == null;
        } else if (Condition.IS_NOT_NULL.equals(condition)) {
            return attribute != null;
        }

        if (attribute == null) {
            throw new MatchException("Attribute '" + term.getField() + "' not found");
        }

        // Create a query based on the field type and condition.
        if (field.isNumeric()) {
            switch (condition) {
                case EQUALS, CONTAINS: {
                    final long num1 = getNumber(fieldName, attribute);
                    final long num2 = getNumber(fieldName, termValue);
                    return num1 == num2;
                }
                case NOT_EQUALS: {
                    final long num1 = getNumber(fieldName, attribute);
                    final long num2 = getNumber(fieldName, termValue);
                    return num1 != num2;
                }
                case GREATER_THAN: {
                    final long num1 = getNumber(fieldName, attribute);
                    final long num2 = getNumber(fieldName, termValue);
                    return num1 > num2;
                }
                case GREATER_THAN_OR_EQUAL_TO: {
                    final long num1 = getNumber(fieldName, attribute);
                    final long num2 = getNumber(fieldName, termValue);
                    return num1 >= num2;
                }
                case LESS_THAN: {
                    final long num1 = getNumber(fieldName, attribute);
                    final long num2 = getNumber(fieldName, termValue);
                    return num1 < num2;
                }
                case LESS_THAN_OR_EQUAL_TO: {
                    final long num1 = getNumber(fieldName, attribute);
                    final long num2 = getNumber(fieldName, termValue);
                    return num1 <= num2;
                }
                case BETWEEN: {
                    final long[] between = getNumbers(fieldName, termValue);
                    if (between.length != 2) {
                        throw new MatchException("2 numbers needed for between query");
                    }
                    if (between[0] >= between[1]) {
                        throw new MatchException("From number must lower than to number");
                    }
                    final long num = getNumber(fieldName, attribute);
                    return num >= between[0] && num <= between[1];
                }
                case IN:
                    return isNumericIn(fieldName, termValue, attribute);
                case IN_DICTIONARY:
                    return isInDictionary(fieldName, docRef, field, attribute);
                case IN_FOLDER:
                    return isInFolder(fieldName, docRef, field, attribute);
                default:
                    throw new MatchException("Unexpected condition '" + condition.getDisplayValue() + "' for "
                            + field.getFldType() + " field type");
            }
        } else if (FieldType.DATE.equals(field.getFldType())) {
            switch (condition) {
                case EQUALS, CONTAINS: {
                    final long date1 = getDate(fieldName, attribute);
                    final long date2 = getDate(fieldName, termValue);
                    return date1 == date2;
                }
                case NOT_EQUALS: {
                    final long date1 = getDate(fieldName, attribute);
                    final long date2 = getDate(fieldName, termValue);
                    return date1 != date2;
                }
                case GREATER_THAN: {
                    final long date1 = getDate(fieldName, attribute);
                    final long date2 = getDate(fieldName, termValue);
                    return date1 > date2;
                }
                case GREATER_THAN_OR_EQUAL_TO: {
                    final long date1 = getDate(fieldName, attribute);
                    final long date2 = getDate(fieldName, termValue);
                    return date1 >= date2;
                }
                case LESS_THAN: {
                    final long date1 = getDate(fieldName, attribute);
                    final long date2 = getDate(fieldName, termValue);
                    return date1 < date2;
                }
                case LESS_THAN_OR_EQUAL_TO: {
                    final long date1 = getDate(fieldName, attribute);
                    final long date2 = getDate(fieldName, termValue);
                    return date1 <= date2;
                }
                case BETWEEN: {
                    final long[] between = getDates(fieldName, termValue);
                    if (between.length != 2) {
                        throw new MatchException("2 dates needed for between query");
                    }
                    if (between[0] >= between[1]) {
                        throw new MatchException("From date must occur before to date");
                    }
                    final long num = getDate(fieldName, attribute);
                    return num >= between[0] && num <= between[1];
                }
                case IN:
                    return isDateIn(fieldName, termValue, attribute);
                case IN_DICTIONARY:
                    return isInDictionary(fieldName, docRef, field, attribute);
                case IN_FOLDER:
                    return isInFolder(fieldName, docRef, field, attribute);
                default:
                    throw new MatchException("Unexpected condition '" + condition.getDisplayValue() + "' for "
                            + field.getFldType() + " field type");
            }
        } else {
<<<<<<< HEAD
            return switch (condition) {
                case EQUALS, CONTAINS -> isStringMatch(termValue, attribute);
                case NOT_EQUALS -> !isStringMatch(termValue, attribute);
                case IN -> isIn(fieldName, termValue, attribute);
                case IN_DICTIONARY -> isInDictionary(fieldName, docRef, field, attribute);
                case IN_FOLDER -> isInFolder(fieldName, docRef, field, attribute);
                case IS_DOC_REF -> isDocRef(fieldName, docRef, field, attribute);
                default -> throw new MatchException("Unexpected condition '" + condition.getDisplayValue() + "' for "
                        + field.getFldType() + " field type");
            };
=======
            switch (condition) {
                case EQUALS, CONTAINS:
                    return isStringMatch(termValue, attribute);
                case NOT_EQUALS:
                    return !isStringMatch(termValue, attribute);
                case IN:
                    return isIn(fieldName, termValue, attribute);
                case IN_DICTIONARY:
                    return isInDictionary(fieldName, docRef, field, attribute);
                case IN_FOLDER:
                    return isInFolder(fieldName, docRef, field, attribute);
                case IS_DOC_REF:
                    return isDocRef(fieldName, docRef, field, attribute);
                default: {
                    if (attribute instanceof final TermMatcher termMatcher) {
                        return termMatcher.match(field, condition, termValue, docRef);
                    }
                    throw new MatchException("Unexpected condition '" + condition.getDisplayValue() + "' for "
                            + field.getFldType() + " field type");
                }
            }
>>>>>>> ee4358ad
        }
    }

    private boolean isNumericIn(final String fieldName, final Object termValue, final Object attribute) {
        final long num = getNumber(fieldName, attribute);
        final long[] in = getNumbers(fieldName, termValue);
        if (in != null) {
            for (final long n : in) {
                if (n == num) {
                    return true;
                }
            }
        }

        return false;
    }

    private boolean isDateIn(final String fieldName, final Object termValue, final Object attribute) {
        final long num = getDate(fieldName, attribute);
        final long[] in = getDates(fieldName, termValue);
        if (in != null) {
            for (final long n : in) {
                if (n == num) {
                    return true;
                }
            }
        }

        return false;
    }

    private boolean isIn(final String fieldName, final Object termValue, final Object attribute) {
        // TODO: 07/03/2023 Should we be splitting lines when this is used for IN_DICTIONARY?
        //  I think it shouldn't.
        final String[] termValues = termValue.toString().split(" ");
        for (final String tv : termValues) {
            if (isStringMatch(tv, attribute)) {
                return true;
            }
        }
        return false;
    }

    private boolean isStringMatch(final String termValue, final Object attribute) {
<<<<<<< HEAD
        final Pattern pattern = termValueToPatternMap.computeIfAbsent(termValue, t ->
                Pattern.compile(t.replaceAll("\\*", ".*")));
=======
        final Pattern pattern = patternMap.computeIfAbsent(termValue, t ->
                Pattern.compile(t.replaceAll("\\*", ".*"), Pattern.CASE_INSENSITIVE));
>>>>>>> ee4358ad

        if (attribute instanceof final DocRef docRef) {
            if (pattern.matcher(docRef.getUuid()).matches()) {
                return true;
            }
            return pattern.matcher(docRef.getName()).matches();
        } else if (attribute instanceof final Collection<?> collection) {
            for (final Object o : collection) {
                if (isStringMatch(termValue, o)) {
                    return true;
                }
            }
        }
        return pattern.matcher(attribute.toString()).matches();
    }

    private boolean isInDictionary(final String fieldName, final DocRef docRef,
                                   final QueryField field, final Object attribute) {
        final String[] lines = loadWords(docRef);
        if (lines != null) {
            for (final String line : lines) {
                if (field.isNumeric()) {
                    if (isNumericIn(fieldName, line, attribute)) {
                        return true;
                    }
                } else if (FieldType.DATE.equals(field.getFldType())) {
                    if (isDateIn(fieldName, line, attribute)) {
                        return true;
                    }
                } else {
                    if (isIn(fieldName, line, attribute)) {
                        return true;
                    }
                }
            }
        }

        return false;
    }

    private boolean isInFolder(final String fieldName,
                               final DocRef docRef,
                               final QueryField field,
                               final Object attribute) {
        if (FieldType.DOC_REF.equals(field.getFldType())) {
            final String type = field.getDocRefType();
            if (type != null && collectionService != null) {
                final Set<DocRef> descendants = collectionService.getDescendants(docRef, type);
                if (NullSafe.hasItems(descendants)) {
                    if (attribute instanceof DocRef) {
                        final String uuid = ((DocRef) attribute).getUuid();
                        if (uuid != null) {
                            for (final DocRef descendant : descendants) {
                                if (uuid.equals(descendant.getUuid())) {
                                    return true;
                                }
                            }
                        }
                    }
                }
            }
        }

        return false;
    }

    private boolean isDocRef(final String fieldName,
                             final DocRef docRef,
                             final QueryField field,
                             final Object attribute) {
        if (attribute instanceof DocRef) {
            final String uuid = ((DocRef) attribute).getUuid();
            return (null != uuid && uuid.equals(docRef.getUuid()));
        } else if (attribute instanceof String) {
            // Trying to compare a string to a docRef so assume the string is EITHER the uuid or the name
            // In theory a 'uuid' could match a name but as we use proper uuids it will be fine.
            return Objects.equals(docRef.getName(), attribute)
                    || Objects.equals(docRef.getUuid(), attribute);
        }

        return false;
    }

    private String[] loadWords(final DocRef docRef) {
        if (wordListProvider == null) {
            return null;
        }

        return wordMap.computeIfAbsent(docRef, k -> {
            final String[] words = wordListProvider.getWords(docRef);
            return words;
        });
    }

    private long getDate(final String fieldName, final Object value) {
        try {
            if (value instanceof Long) {
                return (Long) value;
            }

            //empty optional will be caught below
            return DateExpressionParser.getMs(
                    fieldName,
                    value.toString(),
                    dateTimeSettings);
        } catch (final Exception e) {
            throw new MatchException(e.getMessage());
        }
    }

    private long[] getDates(final String fieldName, final Object value) {
        final String[] values = value.toString().split(DELIMITER);
        final long[] dates = new long[values.length];
        for (int i = 0; i < values.length; i++) {
            dates[i] = getDate(fieldName, values[i].trim());
        }

        return dates;
    }

    private long getNumber(final String fieldName, final Object value) {
        try {
            if (value instanceof Long) {
                return (Long) value;
            }
            return Long.parseLong(value.toString());
        } catch (final NumberFormatException e) {
            throw new MatchException(
                    "Expected a numeric value for field \"" + fieldName + "\" but was given string \"" + value + "\"");
        }
    }

    private long[] getNumbers(final String fieldName, final Object value) {
        final String[] values = value.toString().split(DELIMITER);
        final long[] numbers = new long[values.length];
        for (int i = 0; i < values.length; i++) {
            numbers[i] = getNumber(fieldName, values[i].trim());
        }

        return numbers;
    }


    // --------------------------------------------------------------------------------


    private static class MatchException extends RuntimeException {

        MatchException(final String message) {
            super(message);
        }
    }
}<|MERGE_RESOLUTION|>--- conflicted
+++ resolved
@@ -273,7 +273,6 @@
                             + field.getFldType() + " field type");
             }
         } else {
-<<<<<<< HEAD
             return switch (condition) {
                 case EQUALS, CONTAINS -> isStringMatch(termValue, attribute);
                 case NOT_EQUALS -> !isStringMatch(termValue, attribute);
@@ -281,32 +280,15 @@
                 case IN_DICTIONARY -> isInDictionary(fieldName, docRef, field, attribute);
                 case IN_FOLDER -> isInFolder(fieldName, docRef, field, attribute);
                 case IS_DOC_REF -> isDocRef(fieldName, docRef, field, attribute);
-                default -> throw new MatchException("Unexpected condition '" + condition.getDisplayValue() + "' for "
-                        + field.getFldType() + " field type");
+                default -> {
+                    if (attribute instanceof final TermMatcher termMatcher) {
+                        yield termMatcher.match(field, condition, termValue, docRef);
+                    } else {
+                        throw new MatchException("Unexpected condition '" + condition.getDisplayValue() + "' for "
+                                + field.getFldType() + " field type");
+                    }
+                }
             };
-=======
-            switch (condition) {
-                case EQUALS, CONTAINS:
-                    return isStringMatch(termValue, attribute);
-                case NOT_EQUALS:
-                    return !isStringMatch(termValue, attribute);
-                case IN:
-                    return isIn(fieldName, termValue, attribute);
-                case IN_DICTIONARY:
-                    return isInDictionary(fieldName, docRef, field, attribute);
-                case IN_FOLDER:
-                    return isInFolder(fieldName, docRef, field, attribute);
-                case IS_DOC_REF:
-                    return isDocRef(fieldName, docRef, field, attribute);
-                default: {
-                    if (attribute instanceof final TermMatcher termMatcher) {
-                        return termMatcher.match(field, condition, termValue, docRef);
-                    }
-                    throw new MatchException("Unexpected condition '" + condition.getDisplayValue() + "' for "
-                            + field.getFldType() + " field type");
-                }
-            }
->>>>>>> ee4358ad
         }
     }
 
@@ -351,13 +333,8 @@
     }
 
     private boolean isStringMatch(final String termValue, final Object attribute) {
-<<<<<<< HEAD
         final Pattern pattern = termValueToPatternMap.computeIfAbsent(termValue, t ->
-                Pattern.compile(t.replaceAll("\\*", ".*")));
-=======
-        final Pattern pattern = patternMap.computeIfAbsent(termValue, t ->
                 Pattern.compile(t.replaceAll("\\*", ".*"), Pattern.CASE_INSENSITIVE));
->>>>>>> ee4358ad
 
         if (attribute instanceof final DocRef docRef) {
             if (pattern.matcher(docRef.getUuid()).matches()) {
