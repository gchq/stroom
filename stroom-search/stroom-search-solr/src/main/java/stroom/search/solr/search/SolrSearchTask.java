/*
 * Copyright 2016 Crown Copyright
 *
 * Licensed under the Apache License, Version 2.0 (the "License");
 * you may not use this file except in compliance with the License.
 * You may obtain a copy of the License at
 *
 *     http://www.apache.org/licenses/LICENSE-2.0
 *
 * Unless required by applicable law or agreed to in writing, software
 * distributed under the License is distributed on an "AS IS" BASIS,
 * WITHOUT WARRANTIES OR CONDITIONS OF ANY KIND, either express or implied.
 * See the License for the specific language governing permissions and
 * limitations under the License.
 */

package stroom.search.solr.search;

<<<<<<< HEAD
import stroom.dashboard.expression.v1.FieldIndex;
import stroom.query.common.v2.Receiver;
=======
import stroom.dashboard.expression.v1.ValuesConsumer;
import stroom.query.common.v2.ErrorConsumer;
>>>>>>> 78a3ccc4
import stroom.search.solr.CachedSolrIndex;

import org.apache.solr.common.params.SolrParams;

class SolrSearchTask {

    private final CachedSolrIndex solrIndex;
    private final SolrParams solrParams;
<<<<<<< HEAD
    private final FieldIndex fieldIndex;
    private final Receiver receiver;
=======
    private final String[] fieldNames;
    private final ValuesConsumer valuesConsumer;
    private final ErrorConsumer errorConsumer;
>>>>>>> 78a3ccc4
    private final Tracker tracker;

    SolrSearchTask(final CachedSolrIndex solrIndex,
                   final SolrParams solrParams,
<<<<<<< HEAD
                   final FieldIndex fieldIndex,
                   final Receiver receiver,
                   final Tracker tracker) {
        this.solrIndex = solrIndex;
        this.solrParams = solrParams;
        this.fieldIndex = fieldIndex;
        this.receiver = receiver;
=======
                   final String[] fieldNames,
                   final ValuesConsumer valuesConsumer,
                   final ErrorConsumer errorConsumer,
                   final Tracker tracker) {
        this.solrIndex = solrIndex;
        this.solrParams = solrParams;
        this.fieldNames = fieldNames;
        this.valuesConsumer = valuesConsumer;
        this.errorConsumer = errorConsumer;
>>>>>>> 78a3ccc4
        this.tracker = tracker;
    }

    CachedSolrIndex getSolrIndex() {
        return solrIndex;
    }

    SolrParams getSolrParams() {
        return solrParams;
    }

    FieldIndex getFieldIndex() {
        return fieldIndex;
    }

    public ValuesConsumer getValuesConsumer() {
        return valuesConsumer;
    }

    public ErrorConsumer getErrorConsumer() {
        return errorConsumer;
    }

    Tracker getTracker() {
        return tracker;
    }
}<|MERGE_RESOLUTION|>--- conflicted
+++ resolved
@@ -16,13 +16,9 @@
 
 package stroom.search.solr.search;
 
-<<<<<<< HEAD
 import stroom.dashboard.expression.v1.FieldIndex;
-import stroom.query.common.v2.Receiver;
-=======
 import stroom.dashboard.expression.v1.ValuesConsumer;
 import stroom.query.common.v2.ErrorConsumer;
->>>>>>> 78a3ccc4
 import stroom.search.solr.CachedSolrIndex;
 
 import org.apache.solr.common.params.SolrParams;
@@ -31,37 +27,22 @@
 
     private final CachedSolrIndex solrIndex;
     private final SolrParams solrParams;
-<<<<<<< HEAD
     private final FieldIndex fieldIndex;
-    private final Receiver receiver;
-=======
-    private final String[] fieldNames;
     private final ValuesConsumer valuesConsumer;
     private final ErrorConsumer errorConsumer;
->>>>>>> 78a3ccc4
     private final Tracker tracker;
 
     SolrSearchTask(final CachedSolrIndex solrIndex,
                    final SolrParams solrParams,
-<<<<<<< HEAD
                    final FieldIndex fieldIndex,
-                   final Receiver receiver,
-                   final Tracker tracker) {
-        this.solrIndex = solrIndex;
-        this.solrParams = solrParams;
-        this.fieldIndex = fieldIndex;
-        this.receiver = receiver;
-=======
-                   final String[] fieldNames,
                    final ValuesConsumer valuesConsumer,
                    final ErrorConsumer errorConsumer,
                    final Tracker tracker) {
         this.solrIndex = solrIndex;
         this.solrParams = solrParams;
-        this.fieldNames = fieldNames;
+        this.fieldIndex = fieldIndex;
         this.valuesConsumer = valuesConsumer;
         this.errorConsumer = errorConsumer;
->>>>>>> 78a3ccc4
         this.tracker = tracker;
     }
 
@@ -77,11 +58,11 @@
         return fieldIndex;
     }
 
-    public ValuesConsumer getValuesConsumer() {
+    ValuesConsumer getValuesConsumer() {
         return valuesConsumer;
     }
 
-    public ErrorConsumer getErrorConsumer() {
+    ErrorConsumer getErrorConsumer() {
         return errorConsumer;
     }
 
