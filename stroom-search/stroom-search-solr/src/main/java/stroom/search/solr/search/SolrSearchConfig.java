package stroom.search.solr.search;

import stroom.util.cache.CacheConfig;
import stroom.util.shared.AbstractConfig;
import stroom.util.shared.IsStroomConfig;
import stroom.util.time.StroomDuration;

<<<<<<< HEAD
=======
import com.fasterxml.jackson.annotation.JsonCreator;
import com.fasterxml.jackson.annotation.JsonProperty;
>>>>>>> 8d849d62
import com.fasterxml.jackson.annotation.JsonPropertyDescription;
import com.fasterxml.jackson.annotation.JsonPropertyOrder;


<<<<<<< HEAD
@Singleton
public class SolrSearchConfig extends AbstractConfig implements IsStroomConfig {
=======
@JsonPropertyOrder(alphabetic = true)
public class SolrSearchConfig extends AbstractConfig {
>>>>>>> 8d849d62

    /**
     * We don't want to collect more than 10k doc's data into the queue by
     * default. When the queue is full the index shard data tasks will pause
     * until the docs are drained from the queue.
     */
    private static final int DEFAULT_MAX_STORED_DATA_QUEUE_SIZE = 1000;
    private static final int DEFAULT_MAX_BOOLEAN_CLAUSE_COUNT = 1024;

<<<<<<< HEAD
    private int maxStoredDataQueueSize = DEFAULT_MAX_STORED_DATA_QUEUE_SIZE;
    private int maxBooleanClauseCount = DEFAULT_MAX_BOOLEAN_CLAUSE_COUNT;
    private String storeSize = "1000000,100,10,1";
    private CacheConfig searchResultCache = CacheConfig.builder()
            .maximumSize(10000L)
            .expireAfterAccess(StroomDuration.ofMinutes(10))
            .build();
=======
    private final int maxStoredDataQueueSize;
    private final int maxBooleanClauseCount;
    private final String storeSize;
    private final ExtractionConfig extractionConfig;
    private final CacheConfig searchResultCache;

    public SolrSearchConfig() {

        maxStoredDataQueueSize = DEFAULT_MAX_STORED_DATA_QUEUE_SIZE;
        maxBooleanClauseCount = DEFAULT_MAX_BOOLEAN_CLAUSE_COUNT;
        storeSize = "1000000,100,10,1";
        extractionConfig = new ExtractionConfig();
        searchResultCache = CacheConfig.builder()
                .maximumSize(10000L)
                .expireAfterAccess(StroomDuration.ofMinutes(10))
                .build();
    }

    @SuppressWarnings("unused")
    @JsonCreator
    public SolrSearchConfig(@JsonProperty("maxStoredDataQueueSize") final int maxStoredDataQueueSize,
                            @JsonProperty("maxBooleanClauseCount") final int maxBooleanClauseCount,
                            @JsonProperty("storeSize") final String storeSize,
                            @JsonProperty("extraction") final ExtractionConfig extractionConfig,
                            @JsonProperty("searchResultCache") final CacheConfig searchResultCache) {
        this.maxStoredDataQueueSize = maxStoredDataQueueSize;
        this.maxBooleanClauseCount = maxBooleanClauseCount;
        this.storeSize = storeSize;
        this.extractionConfig = extractionConfig;
        this.searchResultCache = searchResultCache;
    }
>>>>>>> 8d849d62

    @JsonPropertyDescription("The maximum number documents that will have stored data retrieved from the index " +
            "shard and queued prior to further processing")
    public int getMaxStoredDataQueueSize() {
        return maxStoredDataQueueSize;
    }

    @JsonPropertyDescription("The maximum number of clauses that a boolean search can contain.")
    public int getMaxBooleanClauseCount() {
        return maxBooleanClauseCount;
    }

    @JsonPropertyDescription("The maximum number of search results to keep in memory at each level.")
    public String getStoreSize() {
        return storeSize;
    }

<<<<<<< HEAD
    public void setStoreSize(final String storeSize) {
        this.storeSize = storeSize;
=======
    @JsonProperty("extraction")
    public ExtractionConfig getExtractionConfig() {
        return extractionConfig;
>>>>>>> 8d849d62
    }

    public CacheConfig getSearchResultCache() {
        return searchResultCache;
    }

    @Override
    public String toString() {
        return "SolrSearchConfig{" +
                "maxStoredDataQueueSize=" + maxStoredDataQueueSize +
                ", maxBooleanClauseCount=" + maxBooleanClauseCount +
                ", storeSize='" + storeSize + '\'' +
                ", searchResultCache=" + searchResultCache +
                '}';
    }
}<|MERGE_RESOLUTION|>--- conflicted
+++ resolved
@@ -5,22 +5,14 @@
 import stroom.util.shared.IsStroomConfig;
 import stroom.util.time.StroomDuration;
 
-<<<<<<< HEAD
-=======
 import com.fasterxml.jackson.annotation.JsonCreator;
 import com.fasterxml.jackson.annotation.JsonProperty;
->>>>>>> 8d849d62
 import com.fasterxml.jackson.annotation.JsonPropertyDescription;
 import com.fasterxml.jackson.annotation.JsonPropertyOrder;
 
 
-<<<<<<< HEAD
-@Singleton
+@JsonPropertyOrder(alphabetic = true)
 public class SolrSearchConfig extends AbstractConfig implements IsStroomConfig {
-=======
-@JsonPropertyOrder(alphabetic = true)
-public class SolrSearchConfig extends AbstractConfig {
->>>>>>> 8d849d62
 
     /**
      * We don't want to collect more than 10k doc's data into the queue by
@@ -30,19 +22,9 @@
     private static final int DEFAULT_MAX_STORED_DATA_QUEUE_SIZE = 1000;
     private static final int DEFAULT_MAX_BOOLEAN_CLAUSE_COUNT = 1024;
 
-<<<<<<< HEAD
-    private int maxStoredDataQueueSize = DEFAULT_MAX_STORED_DATA_QUEUE_SIZE;
-    private int maxBooleanClauseCount = DEFAULT_MAX_BOOLEAN_CLAUSE_COUNT;
-    private String storeSize = "1000000,100,10,1";
-    private CacheConfig searchResultCache = CacheConfig.builder()
-            .maximumSize(10000L)
-            .expireAfterAccess(StroomDuration.ofMinutes(10))
-            .build();
-=======
     private final int maxStoredDataQueueSize;
     private final int maxBooleanClauseCount;
     private final String storeSize;
-    private final ExtractionConfig extractionConfig;
     private final CacheConfig searchResultCache;
 
     public SolrSearchConfig() {
@@ -50,7 +32,6 @@
         maxStoredDataQueueSize = DEFAULT_MAX_STORED_DATA_QUEUE_SIZE;
         maxBooleanClauseCount = DEFAULT_MAX_BOOLEAN_CLAUSE_COUNT;
         storeSize = "1000000,100,10,1";
-        extractionConfig = new ExtractionConfig();
         searchResultCache = CacheConfig.builder()
                 .maximumSize(10000L)
                 .expireAfterAccess(StroomDuration.ofMinutes(10))
@@ -62,15 +43,12 @@
     public SolrSearchConfig(@JsonProperty("maxStoredDataQueueSize") final int maxStoredDataQueueSize,
                             @JsonProperty("maxBooleanClauseCount") final int maxBooleanClauseCount,
                             @JsonProperty("storeSize") final String storeSize,
-                            @JsonProperty("extraction") final ExtractionConfig extractionConfig,
                             @JsonProperty("searchResultCache") final CacheConfig searchResultCache) {
         this.maxStoredDataQueueSize = maxStoredDataQueueSize;
         this.maxBooleanClauseCount = maxBooleanClauseCount;
         this.storeSize = storeSize;
-        this.extractionConfig = extractionConfig;
         this.searchResultCache = searchResultCache;
     }
->>>>>>> 8d849d62
 
     @JsonPropertyDescription("The maximum number documents that will have stored data retrieved from the index " +
             "shard and queued prior to further processing")
@@ -88,16 +66,6 @@
         return storeSize;
     }
 
-<<<<<<< HEAD
-    public void setStoreSize(final String storeSize) {
-        this.storeSize = storeSize;
-=======
-    @JsonProperty("extraction")
-    public ExtractionConfig getExtractionConfig() {
-        return extractionConfig;
->>>>>>> 8d849d62
-    }
-
     public CacheConfig getSearchResultCache() {
         return searchResultCache;
     }
