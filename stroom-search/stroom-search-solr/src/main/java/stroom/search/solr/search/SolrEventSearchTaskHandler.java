--- conflicted
+++ resolved
@@ -58,7 +58,6 @@
 
     @Override
     public EventRefs exec(final SolrEventSearchTask task) {
-<<<<<<< HEAD
         return securityContext.secureResult(() -> {
             EventRefs eventRefs;
 
@@ -75,8 +74,14 @@
 
             // Create an asynchronous search task.
             final String searchName = "Event Search";
-            final SolrAsyncSearchTask asyncSearchTask = new SolrAsyncSearchTask(task, task.getUserToken(), searchName,
-                    query, task.getResultSendFrequency(), coprocessorMap, null, nowEpochMilli);
+            final SolrAsyncSearchTask asyncSearchTask = new SolrAsyncSearchTask(
+                    task,
+                    searchName,
+                    query,
+                    task.getResultSendFrequency(),
+                    coprocessorMap,
+                    null,
+                    nowEpochMilli);
 
             // Create a collector to store search results.
             final Sizes storeSize = getStoreSizes();
@@ -94,74 +99,6 @@
 
             // Tell the task where results will be collected.
             asyncSearchTask.setResultCollector(searchResultCollector);
-=======
-        EventRefs eventRefs = null;
-
-        // Get the current time in millis since epoch.
-        final long nowEpochMilli = System.currentTimeMillis();
-
-        // Get the search.
-        final Query query = task.getQuery();
-
-        final EventCoprocessorSettings settings = new EventCoprocessorSettings(task.getMinEvent(), task.getMaxEvent(),
-                task.getMaxStreams(), task.getMaxEvents(), task.getMaxEventsPerStream());
-        final Map<CoprocessorKey, CoprocessorSettings> coprocessorMap = new HashMap<>();
-        coprocessorMap.put(new CoprocessorKey(0, new String[]{"eventCoprocessor"}), settings);
-
-        // Create an asynchronous search task.
-        final String searchName = "Event Search";
-        final SolrAsyncSearchTask asyncSearchTask = new SolrAsyncSearchTask(task, task.getUserIdentity(), searchName,
-                query, task.getResultSendFrequency(), coprocessorMap, null, nowEpochMilli);
-
-        // Create a collector to store search results.
-        final Sizes storeSize = getStoreSizes();
-        final Sizes defaultMaxResultsSizes = getDefaultMaxResultsSizes();
-        final EventSearchResultHandler resultHandler = new EventSearchResultHandler();
-        final SolrSearchResultCollector searchResultCollector = SolrSearchResultCollector.create(
-                taskManager,
-                asyncSearchTask,
-                null,
-                resultHandler,
-                defaultMaxResultsSizes,
-                storeSize);
-
-        // Tell the task where results will be collected.
-        asyncSearchTask.setResultCollector(searchResultCollector);
-
-        try {
-            final CountDownLatch completionLatch = new CountDownLatch(1);
-
-            //when the search completes reduce our latch to zero to release the block below
-            resultHandler.registerCompletionListener(completionLatch::countDown);
-
-            // Start asynchronous search execution.
-            searchResultCollector.start();
-
-            LOGGER.debug("Started searchResultCollector {}", searchResultCollector);
-
-            // Wait for completion or termination
-            while (!task.isTerminated() && !resultHandler.isComplete()) {
-                //Drop out of the waiting state every 30s to check we haven't been terminated.
-                //This is a bit of extra protection as the resultHandler should notify our
-                //completion listener if it is terminated.
-                //If the search completes while waiting we will drop out of the wait immediately
-                boolean awaitResult = LAMBDA_LOGGER.logDurationIfTraceEnabled(
-                        () -> {
-                            try {
-                                return completionLatch.await(30, TimeUnit.SECONDS);
-                            } catch (InterruptedException e) {
-                                //Don't want to reset interrupt status as this thread will go back into
-                                //the executor's pool. Throwing an exception will terminate the task
-                                throw new RuntimeException(
-                                        LambdaLogger.buildMessage("Thread {} interrupted executing task {}",
-                                                Thread.currentThread().getName(), task));
-                            }
-                        },
-                        "waiting for completionLatch");
-
-                LOGGER.trace("await finished with result {}", awaitResult);
-            }
->>>>>>> edcb0ac9
 
             try {
                 // Start asynchronous search execution.
