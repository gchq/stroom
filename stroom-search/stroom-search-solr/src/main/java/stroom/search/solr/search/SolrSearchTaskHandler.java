/*
 * Copyright 2016 Crown Copyright
 *
 * Licensed under the Apache License, Version 2.0 (the "License");
 * you may not use this file except in compliance with the License.
 * You may obtain a copy of the License at
 *
 *     http://www.apache.org/licenses/LICENSE-2.0
 *
 * Unless required by applicable law or agreed to in writing, software
 * distributed under the License is distributed on an "AS IS" BASIS,
 * WITHOUT WARRANTIES OR CONDITIONS OF ANY KIND, either express or implied.
 * See the License for the specific language governing permissions and
 * limitations under the License.
 */

package stroom.search.solr.search;

import stroom.dashboard.expression.v1.FieldIndex;
import stroom.dashboard.expression.v1.Val;
import stroom.dashboard.expression.v1.ValBoolean;
import stroom.dashboard.expression.v1.ValDouble;
import stroom.dashboard.expression.v1.ValErr;
import stroom.dashboard.expression.v1.ValInteger;
import stroom.dashboard.expression.v1.ValLong;
import stroom.dashboard.expression.v1.ValNull;
import stroom.dashboard.expression.v1.ValString;
import stroom.dashboard.expression.v1.ValuesConsumer;
import stroom.query.common.v2.ErrorConsumer;
import stroom.search.solr.CachedSolrIndex;
import stroom.search.solr.SolrIndexClientCache;
import stroom.search.solr.shared.SolrConnectionConfig;
import stroom.search.solr.shared.SolrIndexDoc;
import stroom.search.solr.shared.SolrIndexField;
import stroom.task.api.TaskContext;
import stroom.task.api.TaskContextFactory;
import stroom.util.logging.LambdaLogger;
import stroom.util.logging.LambdaLoggerFactory;

import org.apache.solr.client.solrj.FastStreamingDocsCallback;
import org.apache.solr.client.solrj.SolrServerException;
import org.apache.solr.client.solrj.StreamingResponseCallback;
import org.apache.solr.client.solrj.response.QueryResponse;
import org.apache.solr.common.SolrDocument;
import org.apache.solr.common.util.DataEntry;

import java.io.IOException;
import java.util.Collection;
import java.util.HashMap;
import java.util.Map;
import java.util.concurrent.CountDownLatch;
<<<<<<< HEAD
import java.util.concurrent.Executor;
=======
>>>>>>> 79dadedd
import javax.inject.Inject;

public class SolrSearchTaskHandler {

    private static final LambdaLogger LOGGER = LambdaLoggerFactory.getLogger(SolrSearchTaskHandler.class);

    private final SolrIndexClientCache solrIndexClientCache;
    private final TaskContextFactory taskContextFactory;
    private final CountDownLatch completionLatch = new CountDownLatch(1);

    @Inject
    SolrSearchTaskHandler(final SolrIndexClientCache solrIndexClientCache,
                          final TaskContextFactory taskContextFactory) {
        this.solrIndexClientCache = solrIndexClientCache;
        this.taskContextFactory = taskContextFactory;
    }

    public Runnable exec(final TaskContext parentContext, final SolrSearchTask task) {
        return taskContextFactory.childContext(parentContext, "Index Searcher", taskContext ->
                LOGGER.logDurationIfDebugEnabled(
                        () -> {
                            try {
                                if (Thread.currentThread().isInterrupted()) {
                                    throw new RuntimeException("Interrupted");
                                }

                                taskContext.info(() -> "Searching Solr index");

                                // Start searching.
                                searchShard(task);

                            } catch (final RuntimeException e) {
                                LOGGER.debug(e::getMessage, e);
                                error(task, e.getMessage(), e);
                            }
                        },
                        "exec()"));
    }

    private void searchShard(final SolrSearchTask task) {
        final CachedSolrIndex cachedSolrIndex = task.getSolrIndex();
        final SolrIndexDoc solrIndexDoc = cachedSolrIndex.getIndex();
        final SolrConnectionConfig connectionConfig = solrIndexDoc.getSolrConnectionConfig();

        // If there is an error building the query then it will be null here.
        try {
            LOGGER.logDurationIfDebugEnabled(
                    () -> {
//                            try {
//                                fastStreamingDocsSearch(task, solrIndex, connectionConfig);
//                            } catch (final RuntimeException e) {
//                                complete.set(true);
//                                error(task, e.getMessage(), e);
//                            }

                        try {
                            streamingSearch(task, solrIndexDoc, connectionConfig);
                        } catch (final RuntimeException e) {
                            error(task, e.getMessage(), e);
                        } finally {
                            task.getTracker().complete();
                            completionLatch.countDown();
                        }
                    },
                    () -> "searcher.search()");
        } catch (final RuntimeException e) {
            error(task, e.getMessage(), e);
        }
    }

    private String[] getStoredFieldNames(final Map<String, SolrIndexField> fieldsMap,
                                         final FieldIndex fieldIndex) {
        final String[] storedFieldNames = new String[fieldIndex.size()];
        for (int i = 0; i < storedFieldNames.length; i++) {
            final String fieldName = fieldIndex.getField(i);
            if (fieldName != null) {
                final SolrIndexField indexField = fieldsMap.get(fieldName);
                if (indexField != null && indexField.isStored()) {
                    storedFieldNames[i] = fieldName;
                }
            }
        }
        return storedFieldNames;
    }

    private void fastStreamingDocsSearch(final SolrSearchTask task,
                                         final SolrIndexDoc solrIndexDoc,
                                         final SolrConnectionConfig connectionConfig) {
        final String[] fieldNames = getStoredFieldNames(task.getSolrIndex().getFieldsMap(), task.getFieldIndex());

        final Callback2 callback = new Callback2(
                task.getTracker(),
                fieldNames,
                task.getValuesConsumer(),
                task.getErrorConsumer());
        solrIndexClientCache.context(connectionConfig, solrClient -> {
            try {
                final QueryResponse response = solrClient.queryAndStreamResponse(solrIndexDoc.getCollection(),
                        task.getSolrParams(),
                        callback);
                LOGGER.debug(() -> "fastStreamingDocsSearch() - response=" + response);
            } catch (final SolrServerException | IOException | RuntimeException e) {
                error(task, e.getMessage(), e);
            }
        });
    }

    private void streamingSearch(final SolrSearchTask task,
                                 final SolrIndexDoc solrIndexDoc,
                                 final SolrConnectionConfig connectionConfig) {

        final String[] fieldNames = getStoredFieldNames(task.getSolrIndex().getFieldsMap(), task.getFieldIndex());

        final Callback callback = new Callback(
                task.getTracker(),
                fieldNames,
                task.getValuesConsumer(),
                task.getErrorConsumer());
        solrIndexClientCache.context(connectionConfig, solrClient -> {
            try {
                final QueryResponse response = solrClient.queryAndStreamResponse(solrIndexDoc.getCollection(),
                        task.getSolrParams(),
                        callback);
                final DocListInfo docListInfo = callback.getDocListInfo();
                LOGGER.debug(() -> "streamingSearch() - response=" + response);
                LOGGER.debug(() -> "hitCount=" + task.getTracker().getHitCount());
//                LOGGER.debug(() -> "documentCount=" + task.getTracker().getDocumentCount());

                // Make sure we got back what we expected to.
                if (docListInfo == null) {
                    throw new SolrServerException("docListInfo is null");
                }
//                else if (docListInfo.getNumFound() != task.getTracker().getDocumentCount()) {
//                    throw new SolrServerException(
//                    "Unexpected hit count - numFound=" + docListInfo.getNumFound() +
//                    " hitCount=" + task.getTracker().getHitCount());
//                }

            } catch (final SolrServerException | IOException | RuntimeException e) {
                error(task, e.getMessage(), e);
            }
        });
    }

    private void error(final SolrSearchTask task, final String message, final Throwable t) {
        if (task == null) {
            LOGGER.error(() -> message, t);
        } else {
            task.getErrorConsumer().add(t);
        }
    }

    public void awaitCompletion() throws InterruptedException {
        completionLatch.await();
    }

    private static class Callback extends StreamingResponseCallback {

        private final Tracker tracker;
        private final String[] fieldNames;
        private final ValuesConsumer valuesConsumer;
        private final ErrorConsumer errorConsumer;

        private DocListInfo docListInfo;

        Callback(final Tracker tracker,
                 final String[] fieldNames,
                 final ValuesConsumer valuesConsumer,
                 final ErrorConsumer errorConsumer) {
            this.tracker = tracker;
            this.fieldNames = fieldNames;
            this.valuesConsumer = valuesConsumer;
            this.errorConsumer = errorConsumer;
        }

        @Override
        public void streamSolrDocument(final SolrDocument doc) {
            try {
                tracker.incrementHitCount();

                Val[] values = null;
                for (int i = 0; i < fieldNames.length; i++) {
                    final String fieldName = fieldNames[i];
                    if (fieldName != null) {
                        // Get the ordinal of the field, so values can be mapped by the values receiver
                        final Object fieldValue = doc.getFirstValue(fieldName);
                        if (fieldValue != null) {
                            if (values == null) {
                                values = new Val[fieldNames.length];
                            }

                            if (fieldValue instanceof Long) {
                                values[i] = ValLong.create((Long) fieldValue);
                            } else if (fieldValue instanceof Integer) {
                                values[i] = ValInteger.create((Integer) fieldValue);
                            } else if (fieldValue instanceof Double) {
                                values[i] = ValDouble.create((Double) fieldValue);
                            } else if (fieldValue instanceof Float) {
                                values[i] = ValDouble.create((Float) fieldValue);
                            } else if (fieldValue instanceof Boolean) {
                                values[i] = ValBoolean.create((Boolean) fieldValue);
                            } else {
                                values[i] = ValString.create(fieldValue.toString());
                            }
                        }
                    }
                }

                if (values != null) {
                    valuesConsumer.add(values);
                }
            } catch (final RuntimeException e) {
                error(e);
            }
        }

        @Override
        public void streamDocListInfo(final long numFound, final long start, final Float maxScore) {
            docListInfo = new DocListInfo(numFound, start, maxScore);
            LOGGER.debug(() -> "streamDocListInfo() - " + docListInfo);
        }

        private void error(final Throwable t) {
            if (errorConsumer == null) {
                LOGGER.error(t::getMessage, t);
            } else {
                errorConsumer.add(t);
            }
        }

        DocListInfo getDocListInfo() {
            return docListInfo;
        }
    }

    private static class DocListInfo {

        private final long numFound;
        private final long start;
        private final Float maxScore;

        DocListInfo(final long numFound, final long start, final Float maxScore) {
            this.numFound = numFound;
            this.start = start;
            this.maxScore = maxScore;
        }

        long getNumFound() {
            return numFound;
        }

        long getStart() {
            return start;
        }

        Float getMaxScore() {
            return maxScore;
        }

        @Override
        public String toString() {
            return "DocListInfo{" +
                    "numFound=" + numFound +
                    ", start=" + start +
                    ", maxScore=" + maxScore +
                    '}';
        }
    }

    private static class Callback2 implements FastStreamingDocsCallback {

        final Map<String, Val> map = new HashMap<>();
        private final Tracker tracker;
        private final String[] fieldNames;
<<<<<<< HEAD
=======
        private final Map<String, SolrIndexField> fieldsMap;
>>>>>>> 79dadedd
        private final ValuesConsumer valuesConsumer;
        private final ErrorConsumer errorConsumer;

        Callback2(final Tracker tracker,
                  final String[] fieldNames,
<<<<<<< HEAD
=======
                  final Map<String, SolrIndexField> fieldsMap,
>>>>>>> 79dadedd
                  final ValuesConsumer valuesConsumer,
                  final ErrorConsumer errorConsumer) {
            this.tracker = tracker;
            this.fieldNames = fieldNames;
            this.valuesConsumer = valuesConsumer;
            this.errorConsumer = errorConsumer;
        }

        @Override
        public Object startDoc(final Object docListObj) {
            tracker.incrementHitCount();
            LOGGER.debug(() -> "startDoc() - docListObj=" + docListObj);
            return null;
        }

        @Override
        public void field(final DataEntry entry, final Object docObj) {
            if (entry.name() != null && entry.val() != null) {
                final Val val = convertFieldValue(entry);
                map.put(entry.name().toString(), val);
            }
        }

        @Override
        public void endDoc(final Object docObj) {
            if (Thread.currentThread().isInterrupted()) {
                throw new RuntimeException("Interrupted");
            }

            getStoredData(map);
            map.clear();
        }

        private Val convertFieldValue(final DataEntry entry) {
            switch (entry.type()) {
                case BOOL:
                    return ValBoolean.create(entry.boolVal());
                case BYTEARR:
                    return ValErr.create("Byte array not supported");
                case DATE:
                    return ValLong.create(entry.longVal());
                case DOUBLE:
                    return ValDouble.create(entry.doubleVal());
                case ENTRY_ITER:
                    final Object object = entry.val();
                    if (object instanceof Collection) {
                        final Collection collection = (Collection) object;
                        if (collection.size() > 1) {
                            return ValErr.create("Multi value");
                        } else if (collection.size() == 1) {
                            return ValString.create(collection.iterator().next().toString());
                        }
                    }
                    return ValString.create(entry.strValue());
//                return ValErr.create("Entry iterator not supported");
                case FLOAT:
                    return ValDouble.create(entry.floatVal());
                case INT:
                    return ValInteger.create(entry.intVal());
                case JAVA_OBJ:
                    return ValString.create(entry.strValue());
//                return ValErr.create("Java object not supported");
                case KEYVAL_ITER:
                    return ValString.create(entry.strValue());
//                return ValErr.create("Key value iterator not supported");
                case LONG:
                    return ValLong.create(entry.longVal());
                case NULL:
                    return ValNull.INSTANCE;
                case STR:
                    return ValString.create(entry.strValue());
            }
            return ValErr.create("Unknown type");
        }

        /**
         * This method takes a list of document id's and extracts the stored fields
         * that are required for data display. In some cases such as batch search we
         * only want to get stream and event ids, in these cases no values are
         * retrieved, only stream and event ids.
         */
        private void getStoredData(final Map<String, Val> valueMap) {
            try {
                Val[] values = null;

                for (int i = 0; i < fieldNames.length; i++) {
                    final String fieldName = fieldNames[i];
                    // If the field is not in fact stored then it will be null here.
                    if (fieldName != null) {
                        final Val value = valueMap.get(fieldName);
                        if (value != null) {
                            if (values == null) {
                                values = new Val[fieldNames.length];
                            }
                            values[i] = value;
                        }
                    }
                }

                if (values != null) {
                    valuesConsumer.add(values);
                }
            } catch (final RuntimeException e) {
                error(e);
            }
        }

        private void error(final Throwable t) {
            if (errorConsumer == null) {
                LOGGER.error(t::getMessage, t);
            } else {
<<<<<<< HEAD
                errorConsumer.add(new Error(message, t));
=======
                errorConsumer.add(t);
>>>>>>> 79dadedd
            }
        }
    }
}<|MERGE_RESOLUTION|>--- conflicted
+++ resolved
@@ -49,10 +49,6 @@
 import java.util.HashMap;
 import java.util.Map;
 import java.util.concurrent.CountDownLatch;
-<<<<<<< HEAD
-import java.util.concurrent.Executor;
-=======
->>>>>>> 79dadedd
 import javax.inject.Inject;
 
 public class SolrSearchTaskHandler {
@@ -82,17 +78,17 @@
                                 taskContext.info(() -> "Searching Solr index");
 
                                 // Start searching.
-                                searchShard(task);
+                                searchIndex(task);
 
                             } catch (final RuntimeException e) {
                                 LOGGER.debug(e::getMessage, e);
-                                error(task, e.getMessage(), e);
+                                error(task.getErrorConsumer(), e);
                             }
                         },
                         "exec()"));
     }
 
-    private void searchShard(final SolrSearchTask task) {
+    private void searchIndex(final SolrSearchTask task) {
         final CachedSolrIndex cachedSolrIndex = task.getSolrIndex();
         final SolrIndexDoc solrIndexDoc = cachedSolrIndex.getIndex();
         final SolrConnectionConfig connectionConfig = solrIndexDoc.getSolrConnectionConfig();
@@ -111,7 +107,7 @@
                         try {
                             streamingSearch(task, solrIndexDoc, connectionConfig);
                         } catch (final RuntimeException e) {
-                            error(task, e.getMessage(), e);
+                            error(task.getErrorConsumer(), e);
                         } finally {
                             task.getTracker().complete();
                             completionLatch.countDown();
@@ -119,7 +115,7 @@
                     },
                     () -> "searcher.search()");
         } catch (final RuntimeException e) {
-            error(task, e.getMessage(), e);
+            error(task.getErrorConsumer(), e);
         }
     }
 
@@ -155,7 +151,7 @@
                         callback);
                 LOGGER.debug(() -> "fastStreamingDocsSearch() - response=" + response);
             } catch (final SolrServerException | IOException | RuntimeException e) {
-                error(task, e.getMessage(), e);
+                error(task.getErrorConsumer(), e);
             }
         });
     }
@@ -192,16 +188,16 @@
 //                }
 
             } catch (final SolrServerException | IOException | RuntimeException e) {
-                error(task, e.getMessage(), e);
+                error(task.getErrorConsumer(), e);
             }
         });
     }
 
-    private void error(final SolrSearchTask task, final String message, final Throwable t) {
-        if (task == null) {
-            LOGGER.error(() -> message, t);
+    private void error(final ErrorConsumer errorConsumer, final Throwable t) {
+        if (errorConsumer == null) {
+            LOGGER.error(t::getMessage, t);
         } else {
-            task.getErrorConsumer().add(t);
+            errorConsumer.add(t);
         }
     }
 
@@ -327,19 +323,11 @@
         final Map<String, Val> map = new HashMap<>();
         private final Tracker tracker;
         private final String[] fieldNames;
-<<<<<<< HEAD
-=======
-        private final Map<String, SolrIndexField> fieldsMap;
->>>>>>> 79dadedd
         private final ValuesConsumer valuesConsumer;
         private final ErrorConsumer errorConsumer;
 
         Callback2(final Tracker tracker,
                   final String[] fieldNames,
-<<<<<<< HEAD
-=======
-                  final Map<String, SolrIndexField> fieldsMap,
->>>>>>> 79dadedd
                   final ValuesConsumer valuesConsumer,
                   final ErrorConsumer errorConsumer) {
             this.tracker = tracker;
@@ -451,11 +439,7 @@
             if (errorConsumer == null) {
                 LOGGER.error(t::getMessage, t);
             } else {
-<<<<<<< HEAD
-                errorConsumer.add(new Error(message, t));
-=======
                 errorConsumer.add(t);
->>>>>>> 79dadedd
             }
         }
     }
