--- conflicted
+++ resolved
@@ -1,10 +1,7 @@
 package stroom.search.solr.search;
 
-<<<<<<< HEAD
 import stroom.dashboard.expression.v1.FieldIndex;
-=======
 import stroom.dashboard.expression.v1.ValuesConsumer;
->>>>>>> 78a3ccc4
 import stroom.dictionary.api.WordListProvider;
 import stroom.query.api.v2.DateTimeSettings;
 import stroom.query.api.v2.ExpressionOperator;
@@ -62,17 +59,13 @@
         solrQuery.setRows(Integer.MAX_VALUE);
 
         final Tracker tracker = new Tracker(hitCount);
-<<<<<<< HEAD
         final SolrSearchTask solrSearchTask = new SolrSearchTask(
-                index, solrQuery, fieldIndex, receiver, tracker);
-=======
-        final SolrSearchTask solrSearchTask = new SolrSearchTask(index,
+                index,
                 solrQuery,
-                storedFields,
+                fieldIndex,
                 valuesConsumer,
                 errorConsumer,
                 tracker);
->>>>>>> 78a3ccc4
         solrSearchTaskHandler.exec(taskContext, solrSearchTask);
 
         // Wait until we finish.
