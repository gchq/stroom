/*
 * Copyright 2017 Crown Copyright
 *
 * Licensed under the Apache License, Version 2.0 (the "License");
 * you may not use this file except in compliance with the License.
 * You may obtain a copy of the License at
 *
 *     http://www.apache.org/licenses/LICENSE-2.0
 *
 * Unless required by applicable law or agreed to in writing, software
 * distributed under the License is distributed on an "AS IS" BASIS,
 * WITHOUT WARRANTIES OR CONDITIONS OF ANY KIND, either express or implied.
 * See the License for the specific language governing permissions and
 * limitations under the License.
 */

package stroom.search.solr.search;

import stroom.query.common.v2.CompletionState;
import stroom.query.common.v2.CoprocessorSettingsMap.CoprocessorKey;
import stroom.query.common.v2.Data;
import stroom.query.common.v2.Payload;
import stroom.query.common.v2.ResultHandler;
import stroom.query.common.v2.Sizes;
import stroom.query.common.v2.Store;
import stroom.search.resultsender.NodeResult;
import stroom.task.api.TaskContextFactory;
import stroom.task.api.TaskTerminatedException;
import stroom.util.logging.LambdaLogger;
import stroom.util.logging.LambdaLoggerFactory;

import javax.inject.Provider;
import java.util.ArrayList;
import java.util.Collections;
import java.util.List;
import java.util.Map;
import java.util.Set;
import java.util.concurrent.CompletableFuture;
import java.util.concurrent.CompletionException;
import java.util.concurrent.ConcurrentHashMap;
import java.util.concurrent.Executor;
import java.util.concurrent.TimeUnit;

public class SolrSearchResultCollector implements Store {
    private static final LambdaLogger LOGGER = LambdaLoggerFactory.getLogger(SolrSearchResultCollector.class);
    private static final String TASK_NAME = "SolrSearchTask";

    private final Set<String> errors = Collections.newSetFromMap(new ConcurrentHashMap<>());
    private final Executor executor;
    private final TaskContextFactory taskContextFactory;
    private final Provider<SolrAsyncSearchTaskHandler> solrAsyncSearchTaskHandlerProvider;
    private final SolrAsyncSearchTask task;
    private final Set<String> highlights;
    private final ResultHandler resultHandler;
    private final Sizes defaultMaxResultsSizes;
    private final Sizes storeSize;
    private final CompletionState completionState = new CompletionState();

    private SolrSearchResultCollector(final Executor executor,
                                      final TaskContextFactory taskContextFactory,
                                      final Provider<SolrAsyncSearchTaskHandler> solrAsyncSearchTaskHandlerProvider,
                                      final SolrAsyncSearchTask task,
                                      final Set<String> highlights,
                                      final ResultHandler resultHandler,
                                      final Sizes defaultMaxResultsSizes,
                                      final Sizes storeSize) {
        this.executor = executor;
        this.taskContextFactory = taskContextFactory;
        this.solrAsyncSearchTaskHandlerProvider = solrAsyncSearchTaskHandlerProvider;
        this.task = task;
        this.highlights = highlights;
        this.resultHandler = resultHandler;
        this.defaultMaxResultsSizes = defaultMaxResultsSizes;
        this.storeSize = storeSize;
    }

    public static SolrSearchResultCollector create(final Executor executor,
                                                   final TaskContextFactory taskContextFactory,
                                                   final Provider<SolrAsyncSearchTaskHandler> solrAsyncSearchTaskHandlerProvider,
                                                   final SolrAsyncSearchTask task,
                                                   final Set<String> highlights,
                                                   final ResultHandler resultHandler,
                                                   final Sizes defaultMaxResultsSizes,
                                                   final Sizes storeSize) {
        return new SolrSearchResultCollector(executor,
                taskContextFactory,
                solrAsyncSearchTaskHandlerProvider,
                task,
                highlights,
                resultHandler,
                defaultMaxResultsSizes,
                storeSize);
    }

    public void start() {
        // Start asynchronous search execution.
        final Runnable runnable = taskContextFactory.context(TASK_NAME, taskContext -> {
            // Don't begin execution if we have been asked to complete already.
            if (!completionState.isComplete()) {
                final SolrAsyncSearchTaskHandler asyncSearchTaskHandler = solrAsyncSearchTaskHandlerProvider.get();
                asyncSearchTaskHandler.exec(taskContext, task);
            }
        });
        CompletableFuture
                .runAsync(runnable, executor)
                .whenComplete((result, t) -> {
                    if (t != null) {
                        while (t instanceof CompletionException) {
                            t = t.getCause();
                        }

                        // We can expect some tasks to throw a task terminated exception
                        // as they may be terminated before we even try to execute them.
                        if (!(t instanceof TaskTerminatedException)) {
                            LOGGER.error(t.getMessage(), t);
                            getErrorSet().add(t.getMessage());
                            completionState.complete();
                            throw new RuntimeException(t.getMessage(), t);
                        }

                        completionState.complete();
                    }
                });
    }

    @Override
    public void destroy() {
        completionState.complete();
    }

    public void complete() {
        completionState.complete();
    }

    @Override
    public boolean isComplete() {
        return completionState.isComplete();
    }

    @Override
    public void awaitCompletion() throws InterruptedException {
        completionState.awaitCompletion();
    }

    @Override
    public boolean awaitCompletion(final long timeout, final TimeUnit unit) throws InterruptedException {
        return completionState.awaitCompletion(timeout, unit);
    }

    public void onSuccess(final NodeResult result) {
        try {
            final Map<CoprocessorKey, Payload> payloadMap = result.getPayloadMap();
            final List<String> errors = result.getErrors();

<<<<<<< HEAD
            if (payloadMap != null) {
                resultHandler.handle(payloadMap);
            }
            if (errors != null) {
                getErrorSet().addAll(errors);
            }
            if (result.isComplete()) {
                // All the results are in but we may still have work pending, so wait
                waitForPendingWork();
                completionState.complete();
            }
        } catch (final RuntimeException e) {
            getErrorSet().add(e.getMessage());
            completionState.complete();
        }
    }

    private void waitForPendingWork() {
        LOGGER.logDurationIfTraceEnabled(() -> {
            LOGGER.trace("No remaining nodes so wait for the result handler to clear any pending work");
            try {
                resultHandler.waitForPendingWork();
            } catch (InterruptedException e) {
                Thread.currentThread().interrupt();
                LOGGER.debug("Thread interrupted waiting for resultHandler to finish pending work");
                // we will just let it complete as we have been interrupted
            }
        }, "Waiting for resultHandler to finish pending work");
    }

=======
        if (payloadMap != null) {
            resultHandler.handle(payloadMap, task);
        }
        if (errors != null) {
            getErrorSet().addAll(errors);
        }
        if (result.isComplete()) {
            complete();
        }
    }

    @Override
>>>>>>> 17f1a2d1
    public void onFailure(final Throwable throwable) {
        completionState.complete();
        errors.add(throwable.getMessage());
    }

    public Set<String> getErrorSet() {
        return errors;
    }

    @Override
    public List<String> getErrors() {
        if (errors.size() == 0) {
            return null;
        }

        final List<String> err = new ArrayList<>();
        for (final String error : errors) {
            err.add("\t" + error);
        }

        return err;
    }

    @Override
    public List<String> getHighlights() {
        if (highlights == null || highlights.size() == 0) {
            return null;
        }
        return new ArrayList<>(highlights);
    }

    @Override
    public Sizes getDefaultMaxResultsSizes() {
        return defaultMaxResultsSizes;
    }

    @Override
    public Sizes getStoreSize() {
        return storeSize;
    }

    @Override
    public Data getData(final String componentId) {
        return resultHandler.getResultStore(componentId);
    }

    @Override
    public String toString() {
        return "ClusterSearchResultCollector{" +
                "task=" + task +
                ", complete=" + completionState.isComplete() +
                '}';
    }
}<|MERGE_RESOLUTION|>--- conflicted
+++ resolved
@@ -152,7 +152,6 @@
             final Map<CoprocessorKey, Payload> payloadMap = result.getPayloadMap();
             final List<String> errors = result.getErrors();
 
-<<<<<<< HEAD
             if (payloadMap != null) {
                 resultHandler.handle(payloadMap);
             }
@@ -161,42 +160,14 @@
             }
             if (result.isComplete()) {
                 // All the results are in but we may still have work pending, so wait
-                waitForPendingWork();
-                completionState.complete();
+                complete();
             }
         } catch (final RuntimeException e) {
             getErrorSet().add(e.getMessage());
-            completionState.complete();
-        }
-    }
-
-    private void waitForPendingWork() {
-        LOGGER.logDurationIfTraceEnabled(() -> {
-            LOGGER.trace("No remaining nodes so wait for the result handler to clear any pending work");
-            try {
-                resultHandler.waitForPendingWork();
-            } catch (InterruptedException e) {
-                Thread.currentThread().interrupt();
-                LOGGER.debug("Thread interrupted waiting for resultHandler to finish pending work");
-                // we will just let it complete as we have been interrupted
-            }
-        }, "Waiting for resultHandler to finish pending work");
-    }
-
-=======
-        if (payloadMap != null) {
-            resultHandler.handle(payloadMap, task);
-        }
-        if (errors != null) {
-            getErrorSet().addAll(errors);
-        }
-        if (result.isComplete()) {
             complete();
         }
     }
 
-    @Override
->>>>>>> 17f1a2d1
     public void onFailure(final Throwable throwable) {
         completionState.complete();
         errors.add(throwable.getMessage());
