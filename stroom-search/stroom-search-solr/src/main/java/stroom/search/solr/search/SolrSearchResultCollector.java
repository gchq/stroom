--- conflicted
+++ resolved
@@ -78,15 +78,6 @@
 
     public void start() {
         // Start asynchronous search execution.
-<<<<<<< HEAD
-        final Runnable runnable = taskContextFactory.context(TASK_NAME, taskContext -> {
-            // Don't begin execution if we have been asked to complete already.
-            if (!coprocessors.getCompletionState().isComplete()) {
-                final SolrAsyncSearchTaskHandler asyncSearchTaskHandler = solrAsyncSearchTaskHandlerProvider.get();
-                asyncSearchTaskHandler.search(taskContext, task, coprocessors, this);
-            }
-        });
-=======
         final Runnable runnable = taskContextFactory.context(
                 TASK_NAME,
                 TerminateHandlerFactory.NOOP_FACTORY,
@@ -95,10 +86,9 @@
                     if (!coprocessors.getCompletionState().isComplete()) {
                         final SolrAsyncSearchTaskHandler asyncSearchTaskHandler =
                                 solrAsyncSearchTaskHandlerProvider.get();
-                        asyncSearchTaskHandler.exec(taskContext, task, coprocessors, this);
+                        asyncSearchTaskHandler.search(taskContext, task, coprocessors, this);
                     }
                 });
->>>>>>> 792eb0c3
         CompletableFuture
                 .runAsync(runnable, executor)
                 .whenComplete((result, t) -> {
