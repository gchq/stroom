/*
 * Copyright 2017 Crown Copyright
 *
 * Licensed under the Apache License, Version 2.0 (the "License");
 * you may not use this file except in compliance with the License.
 * You may obtain a copy of the License at
 *
 *     http://www.apache.org/licenses/LICENSE-2.0
 *
 * Unless required by applicable law or agreed to in writing, software
 * distributed under the License is distributed on an "AS IS" BASIS,
 * WITHOUT WARRANTIES OR CONDITIONS OF ANY KIND, either express or implied.
 * See the License for the specific language governing permissions and
 * limitations under the License.
 */

package stroom.search.solr.search;

import org.slf4j.Logger;
import org.slf4j.LoggerFactory;
<<<<<<< HEAD
import stroom.query.common.v2.CompletionState;
=======
import org.springframework.stereotype.Component;
import stroom.query.common.v2.CompletionListener;
>>>>>>> 17eb1ddd
import stroom.query.common.v2.CoprocessorSettingsMap.CoprocessorKey;
import stroom.query.common.v2.Data;
import stroom.query.common.v2.Payload;
import stroom.query.common.v2.ResultHandler;
import stroom.query.common.v2.Sizes;
import stroom.query.common.v2.Store;
<<<<<<< HEAD
import stroom.task.api.TaskCallback;
import stroom.task.api.TaskManager;
import stroom.task.api.TaskTerminatedException;
=======
import stroom.search.resultsender.NodeResult;
import stroom.task.server.TaskCallback;
import stroom.task.server.TaskManager;
import stroom.task.server.TaskTerminatedException;
import stroom.util.shared.Task;
>>>>>>> 17eb1ddd
import stroom.util.shared.VoidResult;

import java.util.ArrayList;
import java.util.Collections;
import java.util.List;
import java.util.Map;
import java.util.Set;
import java.util.concurrent.ConcurrentHashMap;
import java.util.concurrent.TimeUnit;

<<<<<<< HEAD
public class SolrSearchResultCollector implements Store {
=======
public class SolrSearchResultCollector implements Store, CompletionListener, TaskCallback<NodeResult> {
>>>>>>> 17eb1ddd
    private static final Logger LOGGER = LoggerFactory.getLogger(SolrSearchResultCollector.class);

    private final Set<String> errors = Collections.newSetFromMap(new ConcurrentHashMap<>());
    private final TaskManager taskManager;
    private final SolrAsyncSearchTask task;
    private final Set<String> highlights;
    private final ResultHandler resultHandler;
    private final Sizes defaultMaxResultsSizes;
    private final Sizes storeSize;
    private final CompletionState completionState;

    private SolrSearchResultCollector(final TaskManager taskManager,
                                      final SolrAsyncSearchTask task,
                                      final Set<String> highlights,
                                      final ResultHandler resultHandler,
                                      final Sizes defaultMaxResultsSizes,
                                      final Sizes storeSize,
                                      final CompletionState completionState) {
        this.taskManager = taskManager;
        this.task = task;
        this.highlights = highlights;
        this.resultHandler = resultHandler;
        this.defaultMaxResultsSizes = defaultMaxResultsSizes;
        this.storeSize = storeSize;
        this.completionState = completionState;
    }

    public static SolrSearchResultCollector create(final TaskManager taskManager,
                                                   final SolrAsyncSearchTask task,
                                                   final Set<String> highlights,
                                                   final ResultHandler resultHandler,
                                                   final Sizes defaultMaxResultsSizes,
                                                   final Sizes storeSize,
                                                   final CompletionState completionState) {
        return new SolrSearchResultCollector(taskManager, task, highlights,
                resultHandler, defaultMaxResultsSizes, storeSize, completionState);
    }

    public void start() {
        // Start asynchronous search execution.
        taskManager.execAsync(task, new TaskCallback<>() {
            @Override
            public void onSuccess(final VoidResult result) {
                // Do nothing here as the results go into the collector
            }

            @Override
            public void onFailure(final Throwable t) {
                // We can expect some tasks to throw a task terminated exception
                // as they may be terminated before we even try to execute them.
                if (!(t instanceof TaskTerminatedException)) {
                    LOGGER.error(t.getMessage(), t);
                    getErrorSet().add(t.getMessage());
                    completionState.complete();
                    throw new RuntimeException(t.getMessage(), t);
                }

                completionState.complete();
            }
        });
    }

    @Override
    public void destroy() {
        complete();
    }

    public void complete() {
        completionState.complete();

//        // We have to wrap the cluster termination task in another task or
//        // ClusterDispatchAsyncImpl
//        // will not execute it if the parent task is terminated.
//        final GenericServerTask outerTask = GenericServerTask.create(null, task.getUserToken(), "Terminate: " + task.getTaskName(), "Terminating cluster tasks");
//        outerTask.setRunnable(() -> {
//            taskContext.info(task.getSearchName() + " - terminating child tasks");
//            final FindTaskCriteria findTaskCriteria = new FindTaskCriteria();
//            findTaskCriteria.addAncestorId(task.getId());
//            final TerminateTaskClusterTask terminateTask = new TerminateTaskClusterTask(task.getUserToken(), "Terminate: " + task.getTaskName(), findTaskCriteria, false);
//
//            // Terminate matching tasks.
//            dispatchHelper.execAsync(terminateTask, TargetType.ACTIVE);
//        });
//        taskManager.execAsync(outerTask);
    }

    @Override
    public boolean isComplete() {
        return completionState.isComplete();
    }

    @Override
    public void awaitCompletion() throws InterruptedException {
        completionState.awaitCompletion();
    }

    @Override
    public boolean awaitCompletion(final long timeout, final TimeUnit unit) throws InterruptedException {
        return completionState.awaitCompletion(timeout, unit);
    }

    @Override
    public void onSuccess(final NodeResult result) {
        try {
            final Map<CoprocessorKey, Payload> payloadMap = result.getPayloadMap();
            final List<String> errors = result.getErrors();

            if (payloadMap != null) {
                resultHandler.handle(payloadMap);
            }
            if (errors != null) {
                getErrorSet().addAll(errors);
            }

            if (result.isComplete()) {
                complete();
            }

        } catch (final RuntimeException e) {
            getErrorSet().add(e.getMessage());
            complete();

        }
    }

    @Override
    public void onFailure(final Throwable throwable) {
        complete();
        errors.add(throwable.getMessage());
    }

    public void terminate() {
        complete();
    }

    public Set<String> getErrorSet() {
        return errors;
    }

    @Override
    public List<String> getErrors() {
        if (errors.size() == 0) {
            return null;
        }

        final List<String> err = new ArrayList<>();
        for (final String error : errors) {
            err.add("\t" + error);
        }

        return err;
    }

    @Override
    public List<String> getHighlights() {
        if (highlights == null || highlights.size() == 0) {
            return null;
        }
        return new ArrayList<>(highlights);
    }

    @Override
    public Sizes getDefaultMaxResultsSizes() {
        return defaultMaxResultsSizes;
    }

    @Override
    public Sizes getStoreSize() {
        return storeSize;
    }

    @Override
    public Data getData(final String componentId) {
        return resultHandler.getResultStore(componentId);
    }

    @Override
    public String toString() {
        return "ClusterSearchResultCollector{" +
                "task=" + task +
                '}';
    }
}<|MERGE_RESOLUTION|>--- conflicted
+++ resolved
@@ -18,29 +18,17 @@
 
 import org.slf4j.Logger;
 import org.slf4j.LoggerFactory;
-<<<<<<< HEAD
 import stroom.query.common.v2.CompletionState;
-=======
-import org.springframework.stereotype.Component;
-import stroom.query.common.v2.CompletionListener;
->>>>>>> 17eb1ddd
 import stroom.query.common.v2.CoprocessorSettingsMap.CoprocessorKey;
 import stroom.query.common.v2.Data;
 import stroom.query.common.v2.Payload;
 import stroom.query.common.v2.ResultHandler;
 import stroom.query.common.v2.Sizes;
 import stroom.query.common.v2.Store;
-<<<<<<< HEAD
+import stroom.search.resultsender.NodeResult;
 import stroom.task.api.TaskCallback;
 import stroom.task.api.TaskManager;
 import stroom.task.api.TaskTerminatedException;
-=======
-import stroom.search.resultsender.NodeResult;
-import stroom.task.server.TaskCallback;
-import stroom.task.server.TaskManager;
-import stroom.task.server.TaskTerminatedException;
-import stroom.util.shared.Task;
->>>>>>> 17eb1ddd
 import stroom.util.shared.VoidResult;
 
 import java.util.ArrayList;
@@ -51,11 +39,7 @@
 import java.util.concurrent.ConcurrentHashMap;
 import java.util.concurrent.TimeUnit;
 
-<<<<<<< HEAD
 public class SolrSearchResultCollector implements Store {
-=======
-public class SolrSearchResultCollector implements Store, CompletionListener, TaskCallback<NodeResult> {
->>>>>>> 17eb1ddd
     private static final Logger LOGGER = LoggerFactory.getLogger(SolrSearchResultCollector.class);
 
     private final Set<String> errors = Collections.newSetFromMap(new ConcurrentHashMap<>());
@@ -157,7 +141,6 @@
         return completionState.awaitCompletion(timeout, unit);
     }
 
-    @Override
     public void onSuccess(final NodeResult result) {
         try {
             final Map<CoprocessorKey, Payload> payloadMap = result.getPayloadMap();
@@ -181,7 +164,6 @@
         }
     }
 
-    @Override
     public void onFailure(final Throwable throwable) {
         complete();
         errors.add(throwable.getMessage());
