/*
 * Copyright 2017 Crown Copyright
 *
 * Licensed under the Apache License, Version 2.0 (the "License");
 * you may not use this file except in compliance with the License.
 * You may obtain a copy of the License at
 *
 *     http://www.apache.org/licenses/LICENSE-2.0
 *
 * Unless required by applicable law or agreed to in writing, software
 * distributed under the License is distributed on an "AS IS" BASIS,
 * WITHOUT WARRANTIES OR CONDITIONS OF ANY KIND, either express or implied.
 * See the License for the specific language governing permissions and
 * limitations under the License.
 *
 */

package stroom.search.solr.search;

import stroom.annotation.api.AnnotationFields;
import stroom.pipeline.errorhandler.MessageUtil;
import stroom.query.api.v2.ExpressionOperator;
<<<<<<< HEAD
=======
import stroom.query.common.v2.CompletionState;
import stroom.search.coprocessor.Coprocessors;
import stroom.search.coprocessor.CoprocessorsFactory;
>>>>>>> 844450f0
import stroom.search.coprocessor.Error;
import stroom.search.coprocessor.*;
import stroom.search.extraction.ExpressionFilter;
import stroom.search.extraction.ExtractionDecoratorFactory;
import stroom.search.resultsender.NodeResult;
import stroom.search.resultsender.ResultSender;
import stroom.search.resultsender.ResultSenderFactory;
import stroom.security.api.SecurityContext;
import stroom.task.api.TaskContext;
import stroom.task.api.TaskTerminatedException;
import stroom.util.logging.LambdaLogger;
import stroom.util.logging.LambdaLoggerFactory;

import javax.inject.Inject;
import java.util.Set;
import java.util.concurrent.LinkedBlockingQueue;
import java.util.concurrent.TimeUnit;
import java.util.concurrent.atomic.AtomicLong;
import java.util.function.Consumer;

class SolrClusterSearchTaskHandler implements Consumer<Error> {
    private static final LambdaLogger LOGGER = LambdaLoggerFactory.getLogger(SolrClusterSearchTaskHandler.class);

    private final CoprocessorsFactory coprocessorsFactory;
    private final SolrSearchFactory solrSearchFactory;
    private final ExtractionDecoratorFactory extractionDecoratorFactory;
    private final ResultSenderFactory resultSenderFactory;
    private final SecurityContext securityContext;
    private final LinkedBlockingQueue<String> errors = new LinkedBlockingQueue<>();
    private final CompletionState searchCompletionState = new CompletionState();

    private SolrClusterSearchTask task;

    @Inject
    SolrClusterSearchTaskHandler(final CoprocessorsFactory coprocessorsFactory,
                                 final SolrSearchFactory solrSearchFactory,
                                 final ExtractionDecoratorFactory extractionDecoratorFactory,
                                 final ResultSenderFactory resultSenderFactory,
                                 final SecurityContext securityContext) {
        this.coprocessorsFactory = coprocessorsFactory;
        this.solrSearchFactory = solrSearchFactory;
        this.extractionDecoratorFactory = extractionDecoratorFactory;
        this.resultSenderFactory = resultSenderFactory;
        this.securityContext = securityContext;
    }

    public void exec(final TaskContext taskContext, final SolrClusterSearchTask task, final SolrSearchResultCollector callback) {
        securityContext.useAsRead(() -> {
            final Consumer<NodeResult> resultConsumer = callback::onSuccess;
            CompletionState sendingDataCompletionState = new CompletionState();
            sendingDataCompletionState.complete();

            if (!Thread.currentThread().isInterrupted()) {
                taskContext.info(() -> "Initialising...");

                this.task = task;
                final stroom.query.api.v2.Query query = task.getQuery();

                try {
                    final long frequency = task.getResultSendFrequency();

                    // Make sure we have been given a query.
                    if (query.getExpression() == null) {
                        throw new SearchException("Search expression has not been set");
                    }

                    // Get the stored fields that search is hoping to use.
                    final String[] storedFields = task.getStoredFields();
                    if (storedFields == null || storedFields.length == 0) {
                        throw new SearchException("No stored fields have been requested");
                    }

                    // Create coprocessors.
                    final Coprocessors coprocessors = coprocessorsFactory.create(task.getCoprocessorMap(), storedFields, query.getParams(), this);

                    if (coprocessors.size() > 0) {
                        // Start forwarding data to target node.
                        final ResultSender resultSender = resultSenderFactory.create(taskContext);
                        sendingDataCompletionState = resultSender.sendData(coprocessors, resultConsumer, frequency, searchCompletionState, errors);

                        // Start searching.
                        search(taskContext, task, query, coprocessors);
                    }
                } catch (final RuntimeException e) {
                    try {
                        callback.onFailure(e);
                    } catch (final RuntimeException e2) {
                        // If we failed to send the result or the source node rejected the result because the source task has been terminated then terminate the task.
                        LOGGER.info(() -> "Terminating search because we were unable to send result");
                        Thread.currentThread().interrupt();
                    }
                } finally {
                    LOGGER.trace(() -> "Search is complete, setting searchComplete to true and " +
                            "counting down searchCompleteLatch");
                    // Tell the client that the search has completed.
                    searchCompletionState.complete();
                }

                // Now we must wait for results to be sent to the requesting node.
                try {
<<<<<<< HEAD
                    taskContext.info(() -> "Sending final results");
                    while (!Thread.currentThread().isInterrupted() && !sendingDataCompletionState.isComplete()) {
                        sendingDataCompletionState.await(1, TimeUnit.SECONDS);
=======
                    taskContext.info("Sending final results");
                    while (!task.isTerminated() && !sendingDataCompletionState.isComplete()) {
                        sendingDataCompletionState.awaitCompletion(1, TimeUnit.SECONDS);
>>>>>>> 844450f0
                    }
                } catch (InterruptedException e) {
                    //Don't want to reset interrupt status as this thread will go back into
                    //the executor's pool. Throwing an exception will terminate the task
                    throw new RuntimeException("Thread interrupted");
                }
            }
        });
    }

    private void search(final TaskContext taskContext,
                        final SolrClusterSearchTask task,
                        final stroom.query.api.v2.Query query,
                        final Coprocessors coprocessors) {
        taskContext.info(() -> "Searching...");
        LOGGER.debug(() -> "Incoming search request:\n" + query.getExpression().toString());

        try {
            final AtomicLong allDocumentCount = new AtomicLong();
            final Receiver rootReceiver = new ReceiverImpl(null, this, allDocumentCount::addAndGet, null);
            final Receiver extractionReceiver = extractionDecoratorFactory.create(taskContext, rootReceiver, task.getStoredFields(), coprocessors, query);

            // Search all index shards.
            final ExpressionFilter expressionFilter = new ExpressionFilter.Builder()
                    .addPrefixExcludeFilter(AnnotationFields.ANNOTATION_FIELD_PREFIX)
                    .build();
            final ExpressionOperator expression = expressionFilter.copy(task.getQuery().getExpression());
            solrSearchFactory.search(task, expression, extractionReceiver, taskContext);

            // Wait for index search completion.
            long extractionCount = getMinExtractions(coprocessors.getSet());
            long documentCount = allDocumentCount.get();
            while (!Thread.currentThread().isInterrupted() && extractionCount < documentCount) {
                log(taskContext, extractionCount, documentCount);

                Thread.sleep(1000);

                extractionCount = getMinExtractions(coprocessors.getSet());
                documentCount = allDocumentCount.get();
            }

            LOGGER.debug(() -> "Complete");

        } catch (final InterruptedException e) {
            // Continue to interrupt.
            Thread.currentThread().interrupt();
            LOGGER.debug(e::getMessage, e);
        } catch (final RuntimeException e) {
            throw SearchException.wrap(e);
        }
    }

    private void log(final TaskContext taskContext, final long extractionCount, final long documentCount) {
        taskContext.info(() ->
                "Searching... " +
                        "found " + documentCount + " documents" +
                        " performed " + extractionCount + " extractions");
    }

    private long getMinExtractions(final Set<NewCoprocessor> coprocessorConsumers) {
        return coprocessorConsumers.stream().mapToLong(NewCoprocessor::getCompletionCount).min().orElse(0);
    }

    @Override
    public void accept(final Error error) {
        if (error != null) {
            LOGGER.debug(error::getMessage, error.getThrowable());
            if (!(error.getThrowable() instanceof TaskTerminatedException)) {
                final String msg = MessageUtil.getMessage(error.getMessage(), error.getThrowable());
                errors.offer(msg);
            }
        }
    }

    public SolrClusterSearchTask getTask() {
        return task;
    }
}<|MERGE_RESOLUTION|>--- conflicted
+++ resolved
@@ -20,14 +20,13 @@
 import stroom.annotation.api.AnnotationFields;
 import stroom.pipeline.errorhandler.MessageUtil;
 import stroom.query.api.v2.ExpressionOperator;
-<<<<<<< HEAD
-=======
 import stroom.query.common.v2.CompletionState;
 import stroom.search.coprocessor.Coprocessors;
 import stroom.search.coprocessor.CoprocessorsFactory;
->>>>>>> 844450f0
 import stroom.search.coprocessor.Error;
-import stroom.search.coprocessor.*;
+import stroom.search.coprocessor.NewCoprocessor;
+import stroom.search.coprocessor.Receiver;
+import stroom.search.coprocessor.ReceiverImpl;
 import stroom.search.extraction.ExpressionFilter;
 import stroom.search.extraction.ExtractionDecoratorFactory;
 import stroom.search.resultsender.NodeResult;
@@ -126,15 +125,9 @@
 
                 // Now we must wait for results to be sent to the requesting node.
                 try {
-<<<<<<< HEAD
                     taskContext.info(() -> "Sending final results");
                     while (!Thread.currentThread().isInterrupted() && !sendingDataCompletionState.isComplete()) {
-                        sendingDataCompletionState.await(1, TimeUnit.SECONDS);
-=======
-                    taskContext.info("Sending final results");
-                    while (!task.isTerminated() && !sendingDataCompletionState.isComplete()) {
                         sendingDataCompletionState.awaitCompletion(1, TimeUnit.SECONDS);
->>>>>>> 844450f0
                     }
                 } catch (InterruptedException e) {
                     //Don't want to reset interrupt status as this thread will go back into
