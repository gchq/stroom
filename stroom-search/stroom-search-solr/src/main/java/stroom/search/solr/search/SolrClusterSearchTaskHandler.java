/*
 * Copyright 2017 Crown Copyright
 *
 * Licensed under the Apache License, Version 2.0 (the "License");
 * you may not use this file except in compliance with the License.
 * You may obtain a copy of the License at
 *
 *     http://www.apache.org/licenses/LICENSE-2.0
 *
 * Unless required by applicable law or agreed to in writing, software
 * distributed under the License is distributed on an "AS IS" BASIS,
 * WITHOUT WARRANTIES OR CONDITIONS OF ANY KIND, either express or implied.
 * See the License for the specific language governing permissions and
 * limitations under the License.
 *
 */

package stroom.search.solr.search;

import stroom.annotation.api.AnnotationFields;
import stroom.query.api.v2.DateTimeSettings;
import stroom.query.api.v2.ExpressionOperator;
import stroom.query.api.v2.Query;
import stroom.query.common.v2.Coprocessors;
import stroom.search.extraction.ExpressionFilter;
import stroom.search.extraction.ExtractionDecoratorFactory;
import stroom.search.extraction.StoredDataQueue;
import stroom.search.extraction.StreamMapCreator;
import stroom.search.solr.CachedSolrIndex;
import stroom.security.api.SecurityContext;
import stroom.task.api.TaskContext;
import stroom.util.logging.LambdaLogger;
import stroom.util.logging.LambdaLoggerFactory;

import java.util.concurrent.CompletableFuture;
import java.util.concurrent.CountDownLatch;
import java.util.concurrent.TimeUnit;
import java.util.concurrent.atomic.AtomicLong;
import javax.inject.Inject;

class SolrClusterSearchTaskHandler {

    private static final LambdaLogger LOGGER = LambdaLoggerFactory.getLogger(SolrClusterSearchTaskHandler.class);

    private final SolrSearchFactory solrSearchFactory;
    private final ExtractionDecoratorFactory extractionDecoratorFactory;
    private final SecurityContext securityContext;

    private final AtomicLong hitCount = new AtomicLong();
    private final AtomicLong extractionCount = new AtomicLong();

    private TaskContext taskContext;

    @Inject
    SolrClusterSearchTaskHandler(final SolrSearchFactory solrSearchFactory,
                                 final ExtractionDecoratorFactory extractionDecoratorFactory,
                                 final SecurityContext securityContext) {
        this.solrSearchFactory = solrSearchFactory;
        this.extractionDecoratorFactory = extractionDecoratorFactory;
        this.securityContext = securityContext;
    }

    public void exec(final TaskContext taskContext,
                     final CachedSolrIndex cachedSolrIndex,
                     final Query query,
                     final long now,
                     final DateTimeSettings dateTimeSettings,
                     final Coprocessors coprocessors) {
        this.taskContext = taskContext;
        securityContext.useAsRead(() -> {
            if (!Thread.currentThread().isInterrupted()) {
                taskContext.info(() -> "Initialising...");

                try {
                    // Make sure we have been given a query.
                    if (query.getExpression() == null) {
                        throw new SearchException("Search expression has not been set");
                    }

                    if (coprocessors.size() > 0) {
                        // Start searching.
                        search(taskContext, cachedSolrIndex, query, now, dateTimeSettings, coprocessors);
                    }

                } catch (final RuntimeException e) {
                    try {
                        coprocessors.getErrorConsumer().add(e);
                    } catch (final RuntimeException e2) {
                        // If we failed to send the result or the source node rejected the result because the
                        // source task has been terminated then terminate the task.
                        LOGGER.info(() -> "Terminating search because we were unable to send result");
                        Thread.currentThread().interrupt();
                    }
                } finally {
                    LOGGER.trace(() -> "Search is complete, setting searchComplete to true and " +
                            "counting down searchCompleteLatch");
                    // Tell the client that the search has completed.
                    coprocessors.getCompletionState().signalComplete();
                }
            }
        });
    }

    private void search(final TaskContext taskContext,
                        final CachedSolrIndex cachedSolrIndex,
                        final Query query,
                        final long now,
                        final DateTimeSettings dateTimeSettings,
                        final Coprocessors coprocessors) {
        taskContext.info(() -> "Searching...");
        LOGGER.debug(() -> "Incoming search request:\n" + query.getExpression().toString());

        try {
            final StoredDataQueue storedDataQueue = extractionDecoratorFactory.createStoredDataQueue(
                    coprocessors,
                    query);

            // Search all index shards.
            final ExpressionFilter expressionFilter = ExpressionFilter.builder()
                    .addPrefixExcludeFilter(AnnotationFields.ANNOTATION_FIELD_PREFIX)
                    .build();
            final ExpressionOperator expression = expressionFilter.copy(query.getExpression());
<<<<<<< HEAD
            solrSearchFactory.search(cachedSolrIndex,
                    coprocessors.getFieldIndex(),
=======
            final CompletableFuture<Void> indexShardSearchFuture = solrSearchFactory.search(cachedSolrIndex,
                    storedFields,
>>>>>>> 79dadedd
                    now,
                    expression,
                    storedDataQueue,
                    coprocessors.getErrorConsumer(),
                    taskContext,
                    hitCount,
                    dateTimeSettings);

            // When we complete the index shard search tell teh stored data queue we are complete.
            indexShardSearchFuture.whenCompleteAsync((r, t) -> {
                LOGGER.debug("Complete stored data queue");
                storedDataQueue.onComplete();
            });

            // Create an object to make event lists from raw index data.
            final StreamMapCreator streamMapCreator = new StreamMapCreator(
                    coprocessors.getFieldIndex());

            // Start mapping streams.
            final CompletableFuture<Void> streamMappingFuture = extractionDecoratorFactory
                    .startMapping(taskContext, streamMapCreator, coprocessors.getErrorConsumer());

            // Start extracting data.
            final CompletableFuture<Void> extractionFuture = extractionDecoratorFactory
                    .startExtraction(taskContext, extractionCount, coprocessors.getErrorConsumer());

            // Create a countdown latch to keep updating status until we complete.
            final CountDownLatch complete = new CountDownLatch(1);

            // Wait for all to complete.
            final CompletableFuture<Void> all = CompletableFuture
                    .allOf(indexShardSearchFuture, streamMappingFuture, extractionFuture);
            all.whenCompleteAsync((r, t) -> complete.countDown());

            // Update status until we complete.
            while (!complete.await(1, TimeUnit.SECONDS)) {
                updateInfo();
            }

            LOGGER.debug(() -> "Complete");
        } catch (final InterruptedException e) {
            LOGGER.trace(e::getMessage, e);
            // Keep interrupting this thread.
            Thread.currentThread().interrupt();
        } catch (final RuntimeException e) {
            throw SearchException.wrap(e);
        }
    }

    public void updateInfo() {
        taskContext.info(() -> "" +
                "Searching... " +
                "found "
                + hitCount.get() +
                " documents" +
                " performed " +
                extractionCount.get() +
                " extractions");
    }
}<|MERGE_RESOLUTION|>--- conflicted
+++ resolved
@@ -120,13 +120,8 @@
                     .addPrefixExcludeFilter(AnnotationFields.ANNOTATION_FIELD_PREFIX)
                     .build();
             final ExpressionOperator expression = expressionFilter.copy(query.getExpression());
-<<<<<<< HEAD
-            solrSearchFactory.search(cachedSolrIndex,
+            final CompletableFuture<Void> indexShardSearchFuture = solrSearchFactory.search(cachedSolrIndex,
                     coprocessors.getFieldIndex(),
-=======
-            final CompletableFuture<Void> indexShardSearchFuture = solrSearchFactory.search(cachedSolrIndex,
-                    storedFields,
->>>>>>> 79dadedd
                     now,
                     expression,
                     storedDataQueue,
