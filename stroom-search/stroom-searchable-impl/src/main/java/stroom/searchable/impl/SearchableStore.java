package stroom.searchable.impl;

import com.google.common.base.Preconditions;
import com.google.common.collect.Maps;
import stroom.dashboard.expression.v1.FieldIndexMap;
import stroom.datasource.api.v2.AbstractField;
import stroom.entity.shared.ExpressionCriteria;
import stroom.query.api.v2.ExpressionOperator;
import stroom.query.api.v2.Param;
import stroom.query.api.v2.SearchRequest;
import stroom.query.common.v2.CompletionState;
import stroom.query.common.v2.Coprocessor;
import stroom.query.common.v2.CoprocessorSettings;
import stroom.query.common.v2.CoprocessorSettingsMap;
import stroom.query.common.v2.Data;
import stroom.query.common.v2.Payload;
import stroom.query.common.v2.ResultHandler;
import stroom.query.common.v2.SearchResultHandler;
import stroom.query.common.v2.Sizes;
import stroom.query.common.v2.Store;
import stroom.query.common.v2.TableCoprocessor;
import stroom.query.common.v2.TableCoprocessorSettings;
import stroom.query.common.v2.TablePayload;
import stroom.searchable.api.Searchable;
<<<<<<< HEAD
import stroom.task.api.ExecutorProvider;
import stroom.task.api.TaskContext;
import stroom.util.logging.LambdaLogUtil;
import stroom.util.logging.LambdaLogger;
import stroom.util.logging.LambdaLoggerFactory;
import stroom.util.logging.LogUtil;
=======
import stroom.task.server.TaskContext;
import stroom.util.concurrent.ExecutorProvider;
import stroom.util.logging.LambdaLogger;
import stroom.util.logging.LambdaLoggerFactory;
import stroom.util.task.TaskWrapper;
>>>>>>> ac4ef459

import javax.inject.Provider;
import java.time.Duration;
import java.time.Instant;
import java.util.ArrayList;
import java.util.Arrays;
import java.util.Collections;
import java.util.List;
import java.util.Map;
import java.util.OptionalInt;
<<<<<<< HEAD
import java.util.concurrent.Executor;
import java.util.concurrent.TimeUnit;
=======
>>>>>>> ac4ef459
import java.util.concurrent.atomic.AtomicBoolean;
import java.util.concurrent.atomic.AtomicLong;
import java.util.concurrent.atomic.LongAdder;
import java.util.function.Function;
import java.util.stream.Collectors;

class SearchableStore implements Store {
    private static final LambdaLogger LOGGER = LambdaLoggerFactory.getLogger(SearchableStore.class);

    private static final Duration RESULT_SEND_INTERVAL = Duration.ofSeconds(1);

    private static final String TASK_NAME = "DB Search";

    private final Sizes defaultMaxResultsSizes;
    private final Sizes storeSize;
    private final String searchKey;

    private final CompletionState completionState = new CompletionState();
    private final ResultHandler resultHandler;
    private final List<String> errors = Collections.synchronizedList(new ArrayList<>());
    private final AtomicBoolean terminate = new AtomicBoolean();
    private volatile Thread thread;

    SearchableStore(final Sizes defaultMaxResultsSizes,
                    final Sizes storeSize,
                    final int resultHandlerBatchSize,
                    final Searchable searchable,
                    final TaskContext taskContext,
                    final SearchRequest searchRequest,
                    final ExecutorProvider executorProvider,
                    final Provider<TaskWrapper> taskWrapperProvider) {
        this.defaultMaxResultsSizes = defaultMaxResultsSizes;
        this.storeSize = storeSize;

        searchKey = searchRequest.getKey().toString();
        LOGGER.debug(LambdaLogUtil.message("Starting search with key {}", searchKey));
        taskContext.setName(TASK_NAME);
        taskContext.info(() -> "DB search " + searchKey + " - running query");

        final CoprocessorSettingsMap coprocessorSettingsMap = CoprocessorSettingsMap.create(searchRequest);
        Preconditions.checkNotNull(coprocessorSettingsMap);

        final FieldIndexMap fieldIndexMap = new FieldIndexMap(true);
        final Map<String, String> paramMap = getParamMap(searchRequest);

        final Map<CoprocessorSettingsMap.CoprocessorKey, Coprocessor> coprocessorMap = getCoprocessorMap(
                coprocessorSettingsMap, fieldIndexMap, paramMap);

        final ExpressionOperator expression = searchRequest.getQuery().getExpression();
        final ExpressionCriteria criteria = new ExpressionCriteria(expression);

        resultHandler = new SearchResultHandler(
                completionState, coprocessorSettingsMap, defaultMaxResultsSizes, storeSize);

        final Map<String, AbstractField> fieldMap = searchable.getDataSource().getFields()
                .stream()
                .collect(Collectors.toMap(AbstractField::getName, Function.identity()));
        final OptionalInt max = fieldIndexMap.getMap().values().stream().mapToInt(Integer::intValue).max();
        final AbstractField[] fieldArray = new AbstractField[max.orElse(-1) + 1];
        fieldIndexMap.getMap().forEach((k, v) -> {
            final AbstractField field = fieldMap.get(k);
            fieldArray[v] = field;
        });

        Runnable runnable = () -> {
            synchronized (SearchableStore.class) {
                thread = Thread.currentThread();
                if (terminate.get()) {
                    return;
                }
            }

            final LongAdder counter = new LongAdder();
            final AtomicLong nextProcessPayloadsTime = new AtomicLong(Instant.now().plus(RESULT_SEND_INTERVAL).toEpochMilli());
            final AtomicLong countSinceLastSend = new AtomicLong(0);
            final Instant queryStart = Instant.now();

            searchable.search(criteria, fieldArray, data -> {
//                final Val[] data = new Val[v.length];
//                for (int i = 0; i < v.length; i++) {
//                    Val val = ValNull.INSTANCE;
//                    final Object o = v[i];
//                    if (o instanceof Integer) {
//                        val = ValInteger.create((Integer) o);
//                    } else if (o instanceof Double) {
//                        val = ValDouble.create((Double) o);
//                    } else if (o instanceof Long) {
//                        val = ValLong.create((Long) o);
//                    } else if (o instanceof String) {
//                        val = ValString.create((String) o);
//                    } else if (o instanceof Boolean) {
//                        val = ValBoolean.create((Boolean) o);
//                    }
//                    data[i] = val;
//                }

                counter.increment();
                countSinceLastSend.incrementAndGet();
                LOGGER.trace(() -> String.format("data: [%s]", Arrays.toString(data)));

                // Give the data array to each of our coprocessors
                coprocessorMap.values().forEach(coprocessor ->
                        coprocessor.receive(data));
                // Send what we have every 1s or when the batch reaches a set size
                long now = System.currentTimeMillis();
                if (now >= nextProcessPayloadsTime.get() ||
                        countSinceLastSend.get() >= resultHandlerBatchSize) {

                    LOGGER.debug(LambdaLogUtil.message("{} vs {}, {} vs {}",
                            now, nextProcessPayloadsTime,
                            countSinceLastSend.get(), resultHandlerBatchSize));

                    processPayloads(resultHandler, coprocessorMap);
                    taskContext.setName(TASK_NAME);
                    taskContext.info(() -> searchKey +
                            " - running database query (" + counter.longValue() + " rows fetched)");
                    nextProcessPayloadsTime.set(Instant.now().plus(RESULT_SEND_INTERVAL).toEpochMilli());
                    countSinceLastSend.set(0);
                }
            });

            LOGGER.debug(() ->
                    String.format("complete called, counter: %s",
                            counter.longValue()));
            // completed our window so create and pass on a payload for the
            // data we have gathered so far
            processPayloads(resultHandler, coprocessorMap);
            taskContext.info(() -> searchKey + " - complete");
            LOGGER.debug(() -> "completeSearch called");
            completionState.complete();

<<<<<<< HEAD
            LOGGER.debug(() ->
                    LogUtil.message("Query finished in {}", Duration.between(queryStart, Instant.now())));
        });
=======
            LOGGER.debug(() -> "Query finished in " + Duration.between(queryStart, Instant.now()));
        };
        runnable = taskWrapperProvider.get().wrap(runnable);

        executorProvider.getExecutor().execute(runnable);
>>>>>>> ac4ef459
    }

    private Map<String, String> getParamMap(final SearchRequest searchRequest) {
        final Map<String, String> paramMap;
        if (searchRequest.getQuery().getParams() != null) {
            paramMap = searchRequest.getQuery().getParams().stream()
                    .collect(Collectors.toMap(Param::getKey, Param::getValue));
        } else {
            paramMap = Collections.emptyMap();
        }
        return paramMap;
    }

    private Map<CoprocessorSettingsMap.CoprocessorKey, Coprocessor> getCoprocessorMap(
            final CoprocessorSettingsMap coprocessorSettingsMap,
            final FieldIndexMap fieldIndexMap,
            final Map<String, String> paramMap) {

        return coprocessorSettingsMap.getMap()
                .entrySet()
                .stream()
                .map(entry -> Maps.immutableEntry(
                        entry.getKey(),
                        createCoprocessor(entry.getValue(), fieldIndexMap, paramMap)))
                .filter(entry -> entry.getKey() != null)
                .collect(Collectors.toMap(Map.Entry::getKey, Map.Entry::getValue));
    }

    private Coprocessor createCoprocessor(final CoprocessorSettings settings,
                                          final FieldIndexMap fieldIndexMap,
                                          final Map<String, String> paramMap) {
        if (settings instanceof TableCoprocessorSettings) {
            final TableCoprocessorSettings tableCoprocessorSettings = (TableCoprocessorSettings) settings;
            return new TableCoprocessor(tableCoprocessorSettings, fieldIndexMap, paramMap);
        }
        return null;
    }

    /**
     * Synchronized to ensure multiple threads don't fight over the coprocessors which is unlikely to
     * happen anyway as it is mostly used in
     */
    private synchronized void processPayloads(final ResultHandler resultHandler,
                                              final Map<CoprocessorSettingsMap.CoprocessorKey, Coprocessor> coprocessorMap) {

        if (!Thread.currentThread().isInterrupted()) {
            LOGGER.debug(() ->
                    LogUtil.message("processPayloads called for {} coprocessors", coprocessorMap.size()));

            //build a payload map from whatever the coprocessors have in them, if anything
            final Map<CoprocessorSettingsMap.CoprocessorKey, Payload> payloadMap = coprocessorMap.entrySet().stream()
                    .map(entry ->
                            Maps.immutableEntry(entry.getKey(), entry.getValue().createPayload()))
                    .filter(entry ->
                            entry.getValue() != null)
                    .collect(Collectors.toMap(Map.Entry::getKey, Map.Entry::getValue));

            // log the queue sizes in the payload map
            LOGGER.debug(() -> {
                final String contents = payloadMap.entrySet().stream()
                        .map(entry -> {
                            String key = entry.getKey() != null ? entry.getKey().toString() : "null";
                            String size;
                            // entry checked for null in stream above
                            if (entry.getValue() instanceof TablePayload) {
                                TablePayload tablePayload = (TablePayload) entry.getValue();
                                if (tablePayload.getQueue() != null) {
                                    size = Integer.toString(tablePayload.getQueue().size());
                                } else {
                                    size = "null";
                                }
                            } else {
                                size = "?";
                            }
                            return key + ": " + size;
                        })
                        .collect(Collectors.joining(", "));
                return LogUtil.message("payloadMap: [{}]", contents);
            });

            // give the processed results to the collector, it will handle nulls
            resultHandler.handle(payloadMap);
        } else {
            LOGGER.debug(() -> "Thread is interrupted, not processing payload");
        }
    }


    @Override
    public void destroy() {
        synchronized (SearchableStore.class) {
            LOGGER.debug(() -> "destroy called");
            // Terminate the search
            terminate.set(true);
            if (thread != null) {
                thread.interrupt();
            }
        }
    }

    @Override
    public boolean isComplete() {
        return completionState.isComplete();
    }

    @Override
    public void awaitCompletion() throws InterruptedException {
        completionState.awaitCompletion();
    }

    @Override
    public boolean awaitCompletion(final long timeout, final TimeUnit unit) throws InterruptedException {
        // Results are currently assembled synchronously in getMeta so the store is always complete.
        return completionState.awaitCompletion(timeout, unit);
    }

    @Override
    public Data getData(String componentId) {
        LOGGER.debug(LambdaLogUtil.message("getMeta called for componentId {}", componentId));
        return resultHandler.getResultStore(componentId);
    }

    @Override
    public List<String> getErrors() {
        return errors;
    }

    @Override
    public List<String> getHighlights() {
        return null;
    }

    @Override
    public Sizes getDefaultMaxResultsSizes() {
        return defaultMaxResultsSizes;
    }

    @Override
    public Sizes getStoreSize() {
        return storeSize;
    }

    @Override
    public String toString() {
        return "DbStore{" +
                "defaultMaxResultsSizes=" + defaultMaxResultsSizes +
                ", storeSize=" + storeSize +
                ", completionState=" + completionState +
//                ", isTerminated=" + isTerminated +
                ", searchKey='" + searchKey + '\'' +
                '}';
    }
}<|MERGE_RESOLUTION|>--- conflicted
+++ resolved
@@ -22,22 +22,13 @@
 import stroom.query.common.v2.TableCoprocessorSettings;
 import stroom.query.common.v2.TablePayload;
 import stroom.searchable.api.Searchable;
-<<<<<<< HEAD
 import stroom.task.api.ExecutorProvider;
 import stroom.task.api.TaskContext;
 import stroom.util.logging.LambdaLogUtil;
 import stroom.util.logging.LambdaLogger;
 import stroom.util.logging.LambdaLoggerFactory;
 import stroom.util.logging.LogUtil;
-=======
-import stroom.task.server.TaskContext;
-import stroom.util.concurrent.ExecutorProvider;
-import stroom.util.logging.LambdaLogger;
-import stroom.util.logging.LambdaLoggerFactory;
-import stroom.util.task.TaskWrapper;
->>>>>>> ac4ef459
-
-import javax.inject.Provider;
+
 import java.time.Duration;
 import java.time.Instant;
 import java.util.ArrayList;
@@ -46,11 +37,8 @@
 import java.util.List;
 import java.util.Map;
 import java.util.OptionalInt;
-<<<<<<< HEAD
 import java.util.concurrent.Executor;
 import java.util.concurrent.TimeUnit;
-=======
->>>>>>> ac4ef459
 import java.util.concurrent.atomic.AtomicBoolean;
 import java.util.concurrent.atomic.AtomicLong;
 import java.util.concurrent.atomic.LongAdder;
@@ -80,8 +68,7 @@
                     final Searchable searchable,
                     final TaskContext taskContext,
                     final SearchRequest searchRequest,
-                    final ExecutorProvider executorProvider,
-                    final Provider<TaskWrapper> taskWrapperProvider) {
+                    final Executor executor) {
         this.defaultMaxResultsSizes = defaultMaxResultsSizes;
         this.storeSize = storeSize;
 
@@ -182,17 +169,10 @@
             LOGGER.debug(() -> "completeSearch called");
             completionState.complete();
 
-<<<<<<< HEAD
-            LOGGER.debug(() ->
-                    LogUtil.message("Query finished in {}", Duration.between(queryStart, Instant.now())));
-        });
-=======
             LOGGER.debug(() -> "Query finished in " + Duration.between(queryStart, Instant.now()));
         };
-        runnable = taskWrapperProvider.get().wrap(runnable);
-
-        executorProvider.getExecutor().execute(runnable);
->>>>>>> ac4ef459
+        runnable = taskContext.subTask(runnable);
+        executor.execute(runnable);
     }
 
     private Map<String, String> getParamMap(final SearchRequest searchRequest) {
