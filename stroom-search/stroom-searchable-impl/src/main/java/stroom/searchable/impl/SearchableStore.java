package stroom.searchable.impl;

import stroom.dashboard.expression.v1.FieldIndexMap;
import stroom.datasource.api.v2.AbstractField;
import stroom.entity.shared.ExpressionCriteria;
import stroom.query.api.v2.ExpressionOperator;
import stroom.query.api.v2.Param;
import stroom.query.api.v2.SearchRequest;
import stroom.query.common.v2.CompletionState;
import stroom.query.common.v2.Coprocessor;
import stroom.query.common.v2.CoprocessorSettings;
import stroom.query.common.v2.CoprocessorSettingsMap;
import stroom.query.common.v2.Data;
import stroom.query.common.v2.Payload;
import stroom.query.common.v2.ResultHandler;
import stroom.query.common.v2.SearchResultHandler;
import stroom.query.common.v2.Sizes;
import stroom.query.common.v2.Store;
import stroom.query.common.v2.TableCoprocessor;
import stroom.query.common.v2.TableCoprocessorSettings;
import stroom.query.common.v2.TablePayload;
import stroom.searchable.api.Searchable;
import stroom.task.api.TaskContext;
import stroom.task.api.TaskContextFactory;
import stroom.util.logging.LambdaLogger;
import stroom.util.logging.LambdaLoggerFactory;
import stroom.util.logging.LogUtil;

import com.google.common.base.Preconditions;
import com.google.common.collect.Maps;

import java.time.Duration;
import java.time.Instant;
import java.util.ArrayList;
import java.util.Arrays;
import java.util.Collections;
import java.util.List;
import java.util.Map;
import java.util.OptionalInt;
import java.util.concurrent.CompletableFuture;
import java.util.concurrent.Executor;
import java.util.concurrent.TimeUnit;
import java.util.concurrent.atomic.AtomicBoolean;
import java.util.concurrent.atomic.AtomicLong;
import java.util.concurrent.atomic.LongAdder;
import java.util.function.Function;
import java.util.stream.Collectors;

class SearchableStore implements Store {
    private static final LambdaLogger LOGGER = LambdaLoggerFactory.getLogger(SearchableStore.class);

    private static final Duration RESULT_SEND_INTERVAL = Duration.ofSeconds(1);

    private static final String TASK_NAME = "DB Search";

    private final Sizes defaultMaxResultsSizes;
    private final Sizes storeSize;
    private final String searchKey;

    private final CompletionState completionState = new CompletionState();
    private final ResultHandler resultHandler;
    private final List<String> errors = Collections.synchronizedList(new ArrayList<>());
    private final AtomicBoolean terminate = new AtomicBoolean();
    private volatile Thread thread;

    SearchableStore(final Sizes defaultMaxResultsSizes,
                    final Sizes storeSize,
                    final int resultHandlerBatchSize,
                    final Searchable searchable,
                    final TaskContextFactory taskContextFactory,
                    final TaskContext taskContext,
                    final SearchRequest searchRequest,
                    final Executor executor) {
        this.defaultMaxResultsSizes = defaultMaxResultsSizes;
        this.storeSize = storeSize;

        searchKey = searchRequest.getKey().toString();
        LOGGER.debug(() -> LogUtil.message("Starting search with key {}", searchKey));
        taskContext.info(() -> "DB search " + searchKey + " - running query");

        final CoprocessorSettingsMap coprocessorSettingsMap = CoprocessorSettingsMap.create(searchRequest);
        Preconditions.checkNotNull(coprocessorSettingsMap);

        final FieldIndexMap fieldIndexMap = new FieldIndexMap(true);
        final Map<String, String> paramMap = getParamMap(searchRequest);

        final Map<CoprocessorSettingsMap.CoprocessorKey, Coprocessor> coprocessorMap = getCoprocessorMap(
                coprocessorSettingsMap, fieldIndexMap, paramMap);

        final ExpressionOperator expression = searchRequest.getQuery().getExpression();
        final ExpressionCriteria criteria = new ExpressionCriteria(expression);

        resultHandler = new SearchResultHandler(coprocessorSettingsMap, defaultMaxResultsSizes, storeSize);

        final Map<String, AbstractField> fieldMap = searchable.getDataSource().getFields()
                .stream()
                .collect(Collectors.toMap(AbstractField::getName, Function.identity()));
        final OptionalInt max = fieldIndexMap.getMap().values().stream().mapToInt(Integer::intValue).max();
        final AbstractField[] fieldArray = new AbstractField[max.orElse(-1) + 1];
        fieldIndexMap.getMap().forEach((k, v) -> {
            final AbstractField field = fieldMap.get(k);
            fieldArray[v] = field;
        });

        final Runnable runnable = taskContextFactory.context(taskContext, TASK_NAME, tc ->
                searchAsync(tc, searchable, criteria, fieldArray, coprocessorMap, resultHandlerBatchSize));
        CompletableFuture.runAsync(runnable, executor);
    }

    private void searchAsync(final TaskContext taskContext,
                             final Searchable searchable,
                             final ExpressionCriteria criteria,
                             final AbstractField[] fieldArray,
                             final Map<CoprocessorSettingsMap.CoprocessorKey, Coprocessor> coprocessorMap,
                             final int resultHandlerBatchSize) {
        synchronized (SearchableStore.class) {
            thread = Thread.currentThread();
            if (terminate.get()) {
                return;
            }
        }

        final LongAdder counter = new LongAdder();
        final Instant queryStart = Instant.now();
        try {
            final AtomicLong nextProcessPayloadsTime = new AtomicLong(Instant.now().plus(RESULT_SEND_INTERVAL).toEpochMilli());
            final AtomicLong countSinceLastSend = new AtomicLong(0);


            searchable.search(criteria, fieldArray, data -> {
//                final Val[] data = new Val[v.length];
//                for (int i = 0; i < v.length; i++) {
//                    Val val = ValNull.INSTANCE;
//                    final Object o = v[i];
//                    if (o instanceof Integer) {
//                        val = ValInteger.create((Integer) o);
//                    } else if (o instanceof Double) {
//                        val = ValDouble.create((Double) o);
//                    } else if (o instanceof Long) {
//                        val = ValLong.create((Long) o);
//                    } else if (o instanceof String) {
//                        val = ValString.create((String) o);
//                    } else if (o instanceof Boolean) {
//                        val = ValBoolean.create((Boolean) o);
//                    }
//                    data[i] = val;
//                }

                counter.increment();
                countSinceLastSend.incrementAndGet();
                LOGGER.trace(() -> String.format("data: [%s]", Arrays.toString(data)));

                // Give the data array to each of our coprocessors
                coprocessorMap.values().forEach(coprocessor ->
                        coprocessor.receive(data));
                // Send what we have every 1s or when the batch reaches a set size
                long now = System.currentTimeMillis();
                if (now >= nextProcessPayloadsTime.get() ||
                        countSinceLastSend.get() >= resultHandlerBatchSize) {

                    LOGGER.debug(() -> LogUtil.message("{} vs {}, {} vs {}",
                            now, nextProcessPayloadsTime,
                            countSinceLastSend.get(), resultHandlerBatchSize));

                    processPayloads(resultHandler, coprocessorMap);
                    taskContext.info(() -> searchKey +
                            " - running database query (" + counter.longValue() + " rows fetched)");
                    nextProcessPayloadsTime.set(Instant.now().plus(RESULT_SEND_INTERVAL).toEpochMilli());
                    countSinceLastSend.set(0);
                }
            });

<<<<<<< HEAD
        } catch (final RuntimeException e) {
            errors.add(e.getMessage());
        }
=======
            LOGGER.debug(() ->
                    String.format("complete called, counter: %s",
                            counter.longValue()));
            // completed our window so create and pass on a payload for the
            // data we have gathered so far
            processPayloads(resultHandler, coprocessorMap);
            taskContext.info(searchKey + " - complete");
            LOGGER.debug(() -> "completeSearch called");
            complete();
>>>>>>> 17f1a2d1

        LOGGER.debug(() ->
                String.format("complete called, counter: %s",
                        counter.longValue()));
        // completed our window so create and pass on a payload for the
        // data we have gathered so far
        processPayloads(resultHandler, coprocessorMap);
        taskContext.info(() -> searchKey + " - complete");

        try {
            resultHandler.waitForPendingWork();
        } catch (final InterruptedException e) {
            LOGGER.trace(e.getMessage(), e);
        }

        LOGGER.debug(() -> "completeSearch called");
        complete();

        LOGGER.debug(() -> "Query finished in " + Duration.between(queryStart, Instant.now()));
    }

    private Map<String, String> getParamMap(final SearchRequest searchRequest) {
        final Map<String, String> paramMap;
        if (searchRequest.getQuery().getParams() != null) {
            paramMap = searchRequest.getQuery().getParams().stream()
                    .collect(Collectors.toMap(Param::getKey, Param::getValue));
        } else {
            paramMap = Collections.emptyMap();
        }
        return paramMap;
    }

    private Map<CoprocessorSettingsMap.CoprocessorKey, Coprocessor> getCoprocessorMap(
            final CoprocessorSettingsMap coprocessorSettingsMap,
            final FieldIndexMap fieldIndexMap,
            final Map<String, String> paramMap) {

        return coprocessorSettingsMap.getMap()
                .entrySet()
                .stream()
                .map(entry -> Maps.immutableEntry(
                        entry.getKey(),
                        createCoprocessor(entry.getValue(), fieldIndexMap, paramMap)))
                .filter(entry -> entry.getKey() != null)
                .collect(Collectors.toMap(Map.Entry::getKey, Map.Entry::getValue));
    }

    private Coprocessor createCoprocessor(final CoprocessorSettings settings,
                                          final FieldIndexMap fieldIndexMap,
                                          final Map<String, String> paramMap) {
        if (settings instanceof TableCoprocessorSettings) {
            final TableCoprocessorSettings tableCoprocessorSettings = (TableCoprocessorSettings) settings;
            return new TableCoprocessor(tableCoprocessorSettings, fieldIndexMap, paramMap);
        }
        return null;
    }

    /**
     * Synchronized to ensure multiple threads don't fight over the coprocessors which is unlikely to
     * happen anyway as it is mostly used in
     */
    private synchronized void processPayloads(final ResultHandler resultHandler,
                                              final Map<CoprocessorSettingsMap.CoprocessorKey, Coprocessor> coprocessorMap) {

        if (!Thread.currentThread().isInterrupted()) {
            LOGGER.debug(() ->
                    LogUtil.message("processPayloads called for {} coprocessors", coprocessorMap.size()));

            //build a payload map from whatever the coprocessors have in them, if anything
            final Map<CoprocessorSettingsMap.CoprocessorKey, Payload> payloadMap = coprocessorMap.entrySet().stream()
                    .map(entry ->
                            Maps.immutableEntry(entry.getKey(), entry.getValue().createPayload()))
                    .filter(entry ->
                            entry.getValue() != null)
                    .collect(Collectors.toMap(Map.Entry::getKey, Map.Entry::getValue));

            // log the queue sizes in the payload map
            LOGGER.debug(() -> {
                final String contents = payloadMap.entrySet().stream()
                        .map(entry -> {
                            String key = entry.getKey() != null ? entry.getKey().toString() : "null";
                            String size;
                            // entry checked for null in stream above
                            if (entry.getValue() instanceof TablePayload) {
                                TablePayload tablePayload = (TablePayload) entry.getValue();
                                if (tablePayload.getQueue() != null) {
                                    size = Integer.toString(tablePayload.getQueue().size());
                                } else {
                                    size = "null";
                                }
                            } else {
                                size = "?";
                            }
                            return key + ": " + size;
                        })
                        .collect(Collectors.joining(", "));
                return LogUtil.message("payloadMap: [{}]", contents);
            });

            // give the processed results to the collector, it will handle nulls
            resultHandler.handle(payloadMap);
        } else {
            LOGGER.debug(() -> "Thread is interrupted, not processing payload");
        }
    }


    @Override
    public void destroy() {
        synchronized (SearchableStore.class) {
            LOGGER.debug(() -> "destroy called");
            // Terminate the search
            terminate.set(true);
            if (thread != null) {
                thread.interrupt();
            }
            complete();
        }
    }

    public void complete() {
        completionState.complete();
    }

    @Override
    public boolean isComplete() {
        return completionState.isComplete();
    }

    @Override
    public void awaitCompletion() throws InterruptedException {
        completionState.awaitCompletion();
    }

    @Override
    public boolean awaitCompletion(final long timeout, final TimeUnit unit) throws InterruptedException {
        // Results are currently assembled synchronously in getMeta so the store is always complete.
        return completionState.awaitCompletion(timeout, unit);
    }

    @Override
    public Data getData(String componentId) {
        LOGGER.debug(() -> LogUtil.message("getMeta called for componentId {}", componentId));
        return resultHandler.getResultStore(componentId);
    }

    @Override
    public List<String> getErrors() {
        return errors;
    }

    @Override
    public List<String> getHighlights() {
        return null;
    }

    @Override
    public Sizes getDefaultMaxResultsSizes() {
        return defaultMaxResultsSizes;
    }

    @Override
    public Sizes getStoreSize() {
        return storeSize;
    }

    @Override
    public String toString() {
        return "DbStore{" +
                "defaultMaxResultsSizes=" + defaultMaxResultsSizes +
                ", storeSize=" + storeSize +
                ", completionState=" + completionState +
//                ", isTerminated=" + isTerminated +
                ", searchKey='" + searchKey + '\'' +
                '}';
    }
}<|MERGE_RESOLUTION|>--- conflicted
+++ resolved
@@ -170,21 +170,9 @@
                 }
             });
 
-<<<<<<< HEAD
         } catch (final RuntimeException e) {
             errors.add(e.getMessage());
         }
-=======
-            LOGGER.debug(() ->
-                    String.format("complete called, counter: %s",
-                            counter.longValue()));
-            // completed our window so create and pass on a payload for the
-            // data we have gathered so far
-            processPayloads(resultHandler, coprocessorMap);
-            taskContext.info(searchKey + " - complete");
-            LOGGER.debug(() -> "completeSearch called");
-            complete();
->>>>>>> 17f1a2d1
 
         LOGGER.debug(() ->
                 String.format("complete called, counter: %s",
@@ -193,13 +181,6 @@
         // data we have gathered so far
         processPayloads(resultHandler, coprocessorMap);
         taskContext.info(() -> searchKey + " - complete");
-
-        try {
-            resultHandler.waitForPendingWork();
-        } catch (final InterruptedException e) {
-            LOGGER.trace(e.getMessage(), e);
-        }
-
         LOGGER.debug(() -> "completeSearch called");
         complete();
 
