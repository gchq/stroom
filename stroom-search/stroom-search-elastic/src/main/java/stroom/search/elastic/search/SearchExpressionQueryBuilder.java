/*
 * Copyright 2017 Crown Copyright
 *
 * Licensed under the Apache License, Version 2.0 (the "License");
 * you may not use this file except in compliance with the License.
 * You may obtain a copy of the License at
 *
 *     http://www.apache.org/licenses/LICENSE-2.0
 *
 * Unless required by applicable law or agreed to in writing, software
 * distributed under the License is distributed on an "AS IS" BASIS,
 * WITHOUT WARRANTIES OR CONDITIONS OF ANY KIND, either express or implied.
 * See the License for the specific language governing permissions and
 * limitations under the License.
 *
 */

package stroom.search.elastic.search;

import stroom.datasource.api.v2.FieldType;
import stroom.datasource.api.v2.IndexField;
import stroom.dictionary.api.WordListProvider;
import stroom.docref.DocRef;
import stroom.expression.api.DateTimeSettings;
import stroom.query.api.v2.ExpressionItem;
import stroom.query.api.v2.ExpressionOperator;
import stroom.query.api.v2.ExpressionOperator.Op;
import stroom.query.api.v2.ExpressionTerm;
import stroom.query.api.v2.ExpressionTerm.Condition;
import stroom.query.common.v2.DateExpressionParser;
import stroom.query.common.v2.IndexFieldCache;
import stroom.search.elastic.shared.ElasticIndexField;
import stroom.util.functions.TriFunction;

import co.elastic.clients.elasticsearch._types.FieldValue;
import co.elastic.clients.elasticsearch._types.mapping.Property.Kind;
import co.elastic.clients.elasticsearch._types.query_dsl.BoolQuery;
import co.elastic.clients.elasticsearch._types.query_dsl.MatchAllQuery;
import co.elastic.clients.elasticsearch._types.query_dsl.Query;
import co.elastic.clients.elasticsearch._types.query_dsl.QueryBuilders;
import co.elastic.clients.json.JsonData;

import java.net.InetAddress;
import java.util.Arrays;
import java.util.List;
import java.util.Objects;
import java.util.function.BiFunction;
import java.util.regex.Matcher;
import java.util.regex.Pattern;
import java.util.stream.Collectors;
import java.util.stream.Stream;

/**
 * Convert our query objects to an Elasticsearch Query DSL query.
 */
public class SearchExpressionQueryBuilder {

    private static final String DELIMITER = ",";
    private static final Pattern WILDCARD_PATTERN = Pattern.compile(".*[*?].*");
    private static final Pattern QUOTED_PATTERN = Pattern.compile("^\"(.+)\"$");
    private static final Pattern IPV4_ADDRESS_PATTERN =
            Pattern.compile("^(\\d{1,3})\\.(\\d{1,3})\\.(\\d{1,3})\\.(\\d{1,3})(?:/\\d{1,2})?$");
    private static final Pattern IPV4_CIDR_PATTERN =
            Pattern.compile("^\\d+\\.\\d+\\.\\d+\\.\\d+/\\d{1,2}$");
    private final DocRef indexDocRef;
    private final IndexFieldCache indexFieldCache;
    private final WordListProvider wordListProvider;
    private final DateTimeSettings dateTimeSettings;

    public SearchExpressionQueryBuilder(final DocRef indexDocRef,
                                        final IndexFieldCache indexFieldCache,
                                        final WordListProvider wordListProvider,
                                        final DateTimeSettings dateTimeSettings) {
        this.indexDocRef = indexDocRef;
        this.indexFieldCache = indexFieldCache;
        this.wordListProvider = wordListProvider;
        this.dateTimeSettings = dateTimeSettings;
    }

    public Query buildQuery(final ExpressionOperator expression) {
        Query query = null;
        if (expression != null) {
            query = getQuery(expression);
        }
        if (query == null) {
            query = MatchAllQuery.of(q -> q)._toQuery();
        }
        return query;
    }

    private Query getQuery(final ExpressionItem item) {
        if (item.enabled()) {
            if (item instanceof final ExpressionTerm term) {
                // Create queries for single terms.
                return getTermQuery(term);
            } else if (item instanceof final ExpressionOperator operator) {
                // Create queries for expression tree nodes.
                if (operatorHasChildren(operator)) {
                    final List<Query> innerChildQueries = operator.getChildren().stream()
                            .map(this::getQuery)
                            .filter(Objects::nonNull).toList();

                    BoolQuery.Builder boolQueryBuilder = QueryBuilders.bool();
                    final Op op = operator.getOp();
                    if (op == null || op.equals(Op.AND)) {
                        innerChildQueries.forEach(boolQueryBuilder::must);
                    } else if (op.equals(Op.OR)) {
                        innerChildQueries.forEach(boolQueryBuilder::should);
                    } else if (op.equals(Op.NOT)) {
                        innerChildQueries.forEach(boolQueryBuilder::mustNot);
                    }
                    return boolQueryBuilder.build()._toQuery();
                }
            }
        }

        return null;
    }

    private Query getTermQuery(final ExpressionTerm expressionTerm) {
        String field = expressionTerm.getField();
        final Condition condition = expressionTerm.getCondition();
        String value = expressionTerm.getValue();
        final DocRef docRef = expressionTerm.getDocRef();

        // Clean strings to remove unwanted whitespace that the user may have added accidentally
        if (field != null) {
            field = field.trim();
        }
        if (value != null) {
            value = value.trim();
        }

        // Validate the field
        if (field == null || field.isEmpty()) {
            throw new IllegalArgumentException("Field not set");
        }
        final IndexField indexField = indexFieldCache.get(indexDocRef, field);
        if (!(indexField instanceof final ElasticIndexField elasticIndexField)) {
            throw new SearchException("Field not found in index: " + field);
        }
        final String fieldName = elasticIndexField.getFldName();

        // Validate the expression
        if (value == null || value.isEmpty()) {
            return null;
        }
        if (Condition.IN_DICTIONARY.equals(condition)) {
            if (docRef == null || docRef.getUuid() == null) {
                throw new IllegalArgumentException("Dictionary not set for field: " + field);
            }
        }

        // Special case: if the expression is a wildcard, use the `exists` query
        if (value.equals("*")) {
            if (Condition.EQUALS.equals(condition)) {
                return QueryBuilders.exists(q -> q.field(fieldName));
            } else if (Condition.NOT_EQUALS.equals(condition)) {
                return QueryBuilders.bool()
                        .mustNot(QueryBuilders.exists(q -> q.field(fieldName)))
                        .build()._toQuery();
            }
        }

        // Create a query based on the field type and condition.
        final FieldType elasticFieldType = elasticIndexField.getFldType();
        if (elasticFieldType.equals(FieldType.ID) ||
                elasticFieldType.equals(FieldType.LONG) ||
                elasticFieldType.equals(FieldType.INTEGER)) {
            return buildScalarQuery(condition, elasticIndexField, fieldName, value, this::getNumber, docRef);
        } else if (elasticFieldType.equals(FieldType.FLOAT)) {
            return buildScalarQuery(condition, elasticIndexField, fieldName, value, this::getFloat, docRef);
        } else if (elasticFieldType.equals(FieldType.DOUBLE)) {
            return buildScalarQuery(condition, elasticIndexField, fieldName, value, this::getDouble, docRef);
        } else if (elasticFieldType.equals(FieldType.DATE)) {
            return buildScalarQuery(condition, elasticIndexField, fieldName, value, this::getDate, docRef);
        } else if (elasticFieldType.equals(FieldType.IPV4_ADDRESS)) {
            return buildScalarQuery(condition, elasticIndexField, fieldName, value, this::getIpV4Address, docRef);
        } else {
            return buildStringQuery(condition, value, docRef, elasticIndexField, fieldName);
        }
    }

    private Query buildStringQuery(final Condition condition,
                                          final String expression,
                                          final DocRef docRef,
                                          final ElasticIndexField indexField,
                                          final String fieldName) {
        final List<String> terms = tokenizeExpression(expression).filter(term -> !term.isEmpty()).toList();
        if (terms.isEmpty()) {
            return null;
        }

<<<<<<< HEAD
        final BiFunction<String, String, Query> buildQueryFn;
        if (Kind.Keyword.jsonValue().equals(indexField.getFieldType())) {
            // Elasticsearch field mapping type is `keyword`, so generate a term-level query
            buildQueryFn = this::buildKeywordQuery;
=======
        if (indexField.getNativeType().equals("keyword")) {
            // Elasticsearch field mapping type is `keyword`, so generate a term-level query
            switch (condition) {
                case EQUALS -> {
                    return buildKeywordQuery(fieldName, expression);
                }
                case NOT_EQUALS -> {
                    return negate(buildKeywordQuery(fieldName, expression));
                }
                case MATCHES_REGEX -> {
                    return QueryBuilders.regexpQuery(fieldName, expression);
                }
                case IN -> {
                    if (terms.size() > 1) {
                        final BoolQueryBuilder boolQuery = QueryBuilders.boolQuery();
                        terms.forEach(term -> boolQuery.should(buildKeywordQuery(fieldName, term)));
                        return boolQuery;
                    } else {
                        return buildKeywordQuery(fieldName, expression);
                    }
                }
                case IN_DICTIONARY -> {
                    return buildDictionaryQuery(condition, fieldName, docRef, indexField);
                }
                default -> throw new UnsupportedOperationException("Unsupported condition '" +
                        condition.getDisplayValue() +
                        "' for " +
                        indexField.getFldType().getDisplayValue() +
                        " field type");
            }
>>>>>>> 78642aee
        } else {
            // This is a type other than `keyword`, such as `text` or `wildcard`. Perform a full-text match.
            buildQueryFn = this::buildTextQuery;
        }

        switch (condition) {
            case EQUALS -> {
                return buildQueryFn.apply(fieldName, expression);
            }
            case NOT_EQUALS -> {
                return negate(buildQueryFn.apply(fieldName, expression));
            }
            case MATCHES_REGEX -> {
                return QueryBuilders.regexp(q -> q
                        .field(fieldName)
                        .value(expression)
                );
            }
            case IN -> {
                if (terms.size() > 1) {
                    return BoolQuery.of(q -> q
                            .should(terms.stream()
                                    .map(term -> buildQueryFn.apply(fieldName, term))
                                    .collect(Collectors.toList()))
                    )._toQuery();
                } else {
                    return buildQueryFn.apply(fieldName, expression);
                }
<<<<<<< HEAD
=======
                default -> throw new UnsupportedOperationException("Unsupported condition '" +
                        condition.getDisplayValue() + "' for " + indexField.getFldType().getDisplayValue() +
                        " field type");
>>>>>>> 78642aee
            }
            case IN_DICTIONARY -> {
                return buildDictionaryQuery(condition, fieldName, docRef, indexField);
            }
            default -> throw new UnsupportedOperationException("Unsupported condition '" +
                    condition.getDisplayValue() + "' for " + indexField.getFieldUse().getDisplayValue() +
                    " field type");
        }
    }

    /**
     * Creates an Elasticsearch query for a `keyword` field appropriate for the expression content
     */
    private Query buildKeywordQuery(final String fieldName, final String expression) {
        final Matcher quotedMatcher = QUOTED_PATTERN.matcher(expression);
        if (quotedMatcher.matches()) {
            // Expression is in quotes, so perform an exact match
            return QueryBuilders.term(q -> q
                    .field(fieldName)
                    .value(quotedMatcher.group(1)));
        } else if (WILDCARD_PATTERN.matcher(expression).matches()) {
            // Expression is a wildcard pattern, so return a wildcard query
            return QueryBuilders.wildcard(q -> q
                    .field(fieldName)
                    .value(expression)
                    .caseInsensitive(true));
        } else {
            // Perform an exact match on the provided term
            return QueryBuilders.term(q -> q
                    .field(fieldName)
                    .value(expression));
        }
    }

    private Query buildTextQuery(final String fieldName, final String expression) {
        // Contains wildcard chars, so use a query string query, which supports these
        return QueryBuilders.queryString(q -> q
                .fields(fieldName)
                .query(expression)
                .analyzeWildcard(true)
        );
    }

    private Query buildScalarQuery(
            final ExpressionTerm.Condition condition,
            final ElasticIndexField indexField,
            final String fieldName,
            final String rawValue,
            final TriFunction<Condition, String, String, FieldValue> valueParser,
            final DocRef docRef
    ) {
        FieldValue fieldValue;
        List<FieldValue> fieldValues;

        switch (condition) {
            case EQUALS -> {
                fieldValue = valueParser.apply(condition, fieldName, rawValue);
                return QueryBuilders
                        .term(q -> q
                                .field(fieldName)
                                .value(fieldValue));
            }
            case NOT_EQUALS -> {
                fieldValue = valueParser.apply(condition, fieldName, rawValue);
                return negate(QueryBuilders
                        .term(q -> q
                                .field(fieldName)
                                .value(fieldValue)));
            }
            case IN -> {
                fieldValues = tokenizeExpression(rawValue)
                        .map(val -> valueParser.apply(condition, fieldName, val))
                        .collect(Collectors.toList());
                return QueryBuilders
                        .terms(q -> q
                                .field(fieldName)
                                .terms(t -> t.value(fieldValues)));
            }
            case GREATER_THAN -> {
                fieldValue = valueParser.apply(condition, fieldName, rawValue);
                return QueryBuilders
                        .range(q -> q
                                .field(fieldName)
                                .gt(JsonData.of(fieldValue)));
            }
            case GREATER_THAN_OR_EQUAL_TO -> {
                fieldValue = valueParser.apply(condition, fieldName, rawValue);
                return QueryBuilders
                        .range(q -> q
                                .field(fieldName)
                                .gte(JsonData.of(fieldValue)));
            }
            case LESS_THAN -> {
                fieldValue = valueParser.apply(condition, fieldName, rawValue);
                return QueryBuilders
                        .range(q -> q
                                .field(fieldName)
                                .lt(JsonData.of(fieldValue)));
            }
            case LESS_THAN_OR_EQUAL_TO -> {
                fieldValue = valueParser.apply(condition, fieldName, rawValue);
                return QueryBuilders
                        .range(q -> q
                                .field(fieldName)
                                .lte(JsonData.of(fieldValue)));
            }
            case BETWEEN -> {
                fieldValues = tokenizeExpression(rawValue)
                        .map(val -> valueParser.apply(condition, fieldName, val))
                        .collect(Collectors.toList());
                if (fieldValues.size() != 2) {
                    throw new IllegalArgumentException(
                            "Two values needed for between query. Only " + fieldValues.size() + " provided");
                }
                return QueryBuilders
                        .range(q -> q
                                .field(fieldName)
                                .gte(JsonData.of(fieldValues.get(0)))
                                .lte(JsonData.of(fieldValues.get(1))));
            }
            case IN_DICTIONARY -> {
                return buildDictionaryQuery(condition, fieldName, docRef, indexField);
            }
            default -> throw new SearchException("Unexpected condition '" + condition.getDisplayValue() + "' for " +
                    indexField.getFldType().getDisplayValue() + " field type");
        }
    }

    private Query negate(final Query query) {
        return QueryBuilders.bool()
                .mustNot(query)
                .build()._toQuery();
    }

    /**
     * Split an expression into is component terms. Useful for extracting terms for use with "in" or "contains"
     * conditions
     *
     * @param expression - Example: "1,2, 3"
     * @return - Stream of terms. Example: [ "1", "2", "3" ]
     */
    private Stream<String> tokenizeExpression(final String expression) {
        if (expression != null) {
            return Arrays.stream(expression.split(DELIMITER))
                    .map(String::trim)
                    .filter(token -> !token.isEmpty());
        } else {
            return Stream.empty();
        }
    }

    private FieldValue getDate(final Condition condition, final String fieldName, final String value) {
        return FieldValue.of(DateExpressionParser.getMs(fieldName, value, dateTimeSettings));
    }

    /**
     * Validates the format of an IPv4 address. CIDR notation is allowed (e.g. 192.168.1.1/24) for equality
     * conditions (EQUALS, IN and IN_DICTIONARY).
     */
    private FieldValue getIpV4Address(final Condition condition, final String fieldName, final String value) {
        final Matcher ipAddressMatcher = IPV4_ADDRESS_PATTERN.matcher(value);
        try {
            if (ipAddressMatcher.matches()) {
                InetAddress.getByAddress(new byte[]{
                        Integer.valueOf(ipAddressMatcher.group(1)).byteValue(),
                        Integer.valueOf(ipAddressMatcher.group(2)).byteValue(),
                        Integer.valueOf(ipAddressMatcher.group(3)).byteValue(),
                        Integer.valueOf(ipAddressMatcher.group(4)).byteValue()
                });
            } else {
                throw new IllegalArgumentException();
            }
        } catch (Exception e) {
            throw new IllegalArgumentException("Invalid IPv4 address format: " + value + " for field \"" +
                    fieldName + "\"");
        }

        if (!condition.equals(Condition.EQUALS) && !condition.equals(Condition.IN) &&
                !condition.equals(Condition.IN_DICTIONARY) && IPV4_CIDR_PATTERN.matcher(value).matches()) {
            throw new IllegalArgumentException("CIDR notation is only supported for EQUALS and IN operators. " +
                    "Value provided: \"" + value + "\". Operator: \"" + condition.getDisplayValue() + "\"");
        }
        return FieldValue.of(value);
    }

    private FieldValue getNumber(final Condition condition, final String fieldName, final String value) {
        try {
            return FieldValue.of(Long.parseLong(value));
        } catch (final NumberFormatException e) {
            throw new NumberFormatException(
                    "Expected a numeric value for field \"" + fieldName + "\" but was given string \"" + value + "\""
            );
        }
    }

    private FieldValue getFloat(final Condition condition, final String fieldName, final String value) {
        try {
            return FieldValue.of(Float.parseFloat(value));
        } catch (final NumberFormatException e) {
            throw new NumberFormatException(
                    "Expected a decimal (float) value for field \"" + fieldName + "\" but was given string \"" +
                            value + "\""
            );
        }
    }

    private FieldValue getDouble(final Condition condition, final String fieldName, final String value) {
        try {
            return FieldValue.of(Double.parseDouble(value));
        } catch (final NumberFormatException e) {
            throw new NumberFormatException(
                    "Expected a decimal (double) value for field \"" + fieldName + "\" but was given string \"" +
                            value + "\""
            );
        }
    }

    /**
     * Loads the specified Dictionary from the doc store. Each line is combined with AND logic.
     */
    private Query buildDictionaryQuery(
            final Condition condition,
            final String fieldName,
            final DocRef docRef,
            final ElasticIndexField indexField
    ) {
        final String[] lines = wordListProvider.getWords(docRef);
        final BoolQuery.Builder builder = new BoolQuery.Builder();

        for (final String line : lines) {
<<<<<<< HEAD
            final BoolQuery.Builder mustQueries = new BoolQuery.Builder();
            final ElasticIndexFieldType elasticFieldType = indexField.getFieldUse();

            if (elasticFieldType.isNumeric()) {
                mustQueries.must(QueryBuilders.term(q -> q
                        .field(fieldName)
                        .value(getNumber(condition, fieldName, line))));
            } else if (elasticFieldType.equals(ElasticIndexFieldType.FLOAT)) {
                mustQueries.must(QueryBuilders.term(q -> q
                        .field(fieldName)
                        .value(getFloat(condition, fieldName, line))));
            } else if (elasticFieldType.equals(ElasticIndexFieldType.DOUBLE)) {
                mustQueries.must(QueryBuilders.term(q -> q
                        .field(fieldName)
                        .value(getDouble(condition, fieldName, line))));
            } else if (elasticFieldType.equals(ElasticIndexFieldType.DATE)) {
                mustQueries.must(QueryBuilders.term(q -> q
                        .field(fieldName)
                        .value(getDate(condition, fieldName, line))));
            } else if (elasticFieldType.equals(ElasticIndexFieldType.IPV4_ADDRESS)) {
                mustQueries.must(QueryBuilders.term(q -> q
                        .field(fieldName)
                        .value(getIpV4Address(condition, fieldName, line))));
            } else if (indexField.getFieldType().equals("keyword")) {
=======
            final BoolQueryBuilder mustQueries = QueryBuilders.boolQuery();
            final FieldType elasticFieldType = indexField.getFldType();

            if (elasticFieldType.equals(FieldType.ID) ||
                    elasticFieldType.equals(FieldType.LONG) ||
                    elasticFieldType.equals(FieldType.INTEGER)) {
                mustQueries.must(QueryBuilders.termQuery(fieldName, getNumber(condition, fieldName, line)));
            } else if (elasticFieldType.equals(FieldType.FLOAT)) {
                mustQueries.must(QueryBuilders.termQuery(fieldName, getFloat(condition, fieldName, line)));
            } else if (elasticFieldType.equals(FieldType.DOUBLE)) {
                mustQueries.must(QueryBuilders.termQuery(fieldName, getDouble(condition, fieldName, line)));
            } else if (elasticFieldType.equals(FieldType.DATE)) {
                mustQueries.must(QueryBuilders.termQuery(fieldName, getDate(condition, fieldName, line)));
            } else if (elasticFieldType.equals(FieldType.IPV4_ADDRESS)) {
                mustQueries.must(QueryBuilders.termQuery(fieldName, getIpV4Address(condition, fieldName, line)));
            } else if (indexField.getNativeType().equals("keyword")) {
>>>>>>> 78642aee
                mustQueries.must(buildKeywordQuery(fieldName, line));
            } else {
                mustQueries.must(buildTextQuery(fieldName, line));
            }

            builder.should(mustQueries.build()._toQuery());
        }

        return builder.build()._toQuery();
    }

    private boolean operatorHasChildren(final ExpressionOperator operator) {
        if (operator != null && operator.enabled() && operator.getChildren() != null) {
            for (final ExpressionItem child : operator.getChildren()) {
                if (child.enabled()) {
                    if (child instanceof final ExpressionOperator childOperator) {
                        if (operatorHasChildren(childOperator)) {
                            return true;
                        }
                    } else {
                        return true;
                    }
                }
            }
        }

        return false;
    }
}<|MERGE_RESOLUTION|>--- conflicted
+++ resolved
@@ -191,43 +191,10 @@
             return null;
         }
 
-<<<<<<< HEAD
         final BiFunction<String, String, Query> buildQueryFn;
-        if (Kind.Keyword.jsonValue().equals(indexField.getFieldType())) {
+        if (Kind.Keyword.jsonValue().equals(indexField.getNativeType())) {
             // Elasticsearch field mapping type is `keyword`, so generate a term-level query
             buildQueryFn = this::buildKeywordQuery;
-=======
-        if (indexField.getNativeType().equals("keyword")) {
-            // Elasticsearch field mapping type is `keyword`, so generate a term-level query
-            switch (condition) {
-                case EQUALS -> {
-                    return buildKeywordQuery(fieldName, expression);
-                }
-                case NOT_EQUALS -> {
-                    return negate(buildKeywordQuery(fieldName, expression));
-                }
-                case MATCHES_REGEX -> {
-                    return QueryBuilders.regexpQuery(fieldName, expression);
-                }
-                case IN -> {
-                    if (terms.size() > 1) {
-                        final BoolQueryBuilder boolQuery = QueryBuilders.boolQuery();
-                        terms.forEach(term -> boolQuery.should(buildKeywordQuery(fieldName, term)));
-                        return boolQuery;
-                    } else {
-                        return buildKeywordQuery(fieldName, expression);
-                    }
-                }
-                case IN_DICTIONARY -> {
-                    return buildDictionaryQuery(condition, fieldName, docRef, indexField);
-                }
-                default -> throw new UnsupportedOperationException("Unsupported condition '" +
-                        condition.getDisplayValue() +
-                        "' for " +
-                        indexField.getFldType().getDisplayValue() +
-                        " field type");
-            }
->>>>>>> 78642aee
         } else {
             // This is a type other than `keyword`, such as `text` or `wildcard`. Perform a full-text match.
             buildQueryFn = this::buildTextQuery;
@@ -256,12 +223,6 @@
                 } else {
                     return buildQueryFn.apply(fieldName, expression);
                 }
-<<<<<<< HEAD
-=======
-                default -> throw new UnsupportedOperationException("Unsupported condition '" +
-                        condition.getDisplayValue() + "' for " + indexField.getFldType().getDisplayValue() +
-                        " field type");
->>>>>>> 78642aee
             }
             case IN_DICTIONARY -> {
                 return buildDictionaryQuery(condition, fieldName, docRef, indexField);
@@ -492,49 +453,32 @@
         final BoolQuery.Builder builder = new BoolQuery.Builder();
 
         for (final String line : lines) {
-<<<<<<< HEAD
             final BoolQuery.Builder mustQueries = new BoolQuery.Builder();
-            final ElasticIndexFieldType elasticFieldType = indexField.getFieldUse();
-
-            if (elasticFieldType.isNumeric()) {
+            final FieldType elasticFieldType = indexField.getFldType();
+
+            if (elasticFieldType.equals(FieldType.ID) ||
+                    elasticFieldType.equals(FieldType.LONG) ||
+                    elasticFieldType.equals(FieldType.INTEGER)) {
                 mustQueries.must(QueryBuilders.term(q -> q
                         .field(fieldName)
                         .value(getNumber(condition, fieldName, line))));
-            } else if (elasticFieldType.equals(ElasticIndexFieldType.FLOAT)) {
+            } else if (elasticFieldType.equals(FieldType.FLOAT)) {
                 mustQueries.must(QueryBuilders.term(q -> q
                         .field(fieldName)
                         .value(getFloat(condition, fieldName, line))));
-            } else if (elasticFieldType.equals(ElasticIndexFieldType.DOUBLE)) {
+            } else if (elasticFieldType.equals(FieldType.DOUBLE)) {
                 mustQueries.must(QueryBuilders.term(q -> q
                         .field(fieldName)
                         .value(getDouble(condition, fieldName, line))));
-            } else if (elasticFieldType.equals(ElasticIndexFieldType.DATE)) {
+            } else if (elasticFieldType.equals(FieldType.DATE)) {
                 mustQueries.must(QueryBuilders.term(q -> q
                         .field(fieldName)
                         .value(getDate(condition, fieldName, line))));
-            } else if (elasticFieldType.equals(ElasticIndexFieldType.IPV4_ADDRESS)) {
+            } else if (elasticFieldType.equals(FieldType.IPV4_ADDRESS)) {
                 mustQueries.must(QueryBuilders.term(q -> q
                         .field(fieldName)
                         .value(getIpV4Address(condition, fieldName, line))));
             } else if (indexField.getFieldType().equals("keyword")) {
-=======
-            final BoolQueryBuilder mustQueries = QueryBuilders.boolQuery();
-            final FieldType elasticFieldType = indexField.getFldType();
-
-            if (elasticFieldType.equals(FieldType.ID) ||
-                    elasticFieldType.equals(FieldType.LONG) ||
-                    elasticFieldType.equals(FieldType.INTEGER)) {
-                mustQueries.must(QueryBuilders.termQuery(fieldName, getNumber(condition, fieldName, line)));
-            } else if (elasticFieldType.equals(FieldType.FLOAT)) {
-                mustQueries.must(QueryBuilders.termQuery(fieldName, getFloat(condition, fieldName, line)));
-            } else if (elasticFieldType.equals(FieldType.DOUBLE)) {
-                mustQueries.must(QueryBuilders.termQuery(fieldName, getDouble(condition, fieldName, line)));
-            } else if (elasticFieldType.equals(FieldType.DATE)) {
-                mustQueries.must(QueryBuilders.termQuery(fieldName, getDate(condition, fieldName, line)));
-            } else if (elasticFieldType.equals(FieldType.IPV4_ADDRESS)) {
-                mustQueries.must(QueryBuilders.termQuery(fieldName, getIpV4Address(condition, fieldName, line)));
-            } else if (indexField.getNativeType().equals("keyword")) {
->>>>>>> 78642aee
                 mustQueries.must(buildKeywordQuery(fieldName, line));
             } else {
                 mustQueries.must(buildTextQuery(fieldName, line));
