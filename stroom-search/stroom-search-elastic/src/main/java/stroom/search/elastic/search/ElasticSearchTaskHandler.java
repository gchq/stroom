/*
 * Copyright 2016-2024 Crown Copyright
 *
 * Licensed under the Apache License, Version 2.0 (the "License");
 * you may not use this file except in compliance with the License.
 * You may obtain a copy of the License at
 *
 *     http://www.apache.org/licenses/LICENSE-2.0
 *
 * Unless required by applicable law or agreed to in writing, software
 * distributed under the License is distributed on an "AS IS" BASIS,
 * WITHOUT WARRANTIES OR CONDITIONS OF ANY KIND, either express or implied.
 * See the License for the specific language governing permissions and
 * limitations under the License.
 */

package stroom.search.elastic.search;

import stroom.docref.DocRef;
import stroom.langchain.api.OpenAIModelStore;
import stroom.langchain.api.OpenAIService;
import stroom.openai.shared.OpenAIModelDoc;
import stroom.query.api.datasource.FieldType;
import stroom.query.common.v2.Coprocessors;
import stroom.query.common.v2.ResultStore;
import stroom.query.language.functions.FieldIndex;
import stroom.query.language.functions.Val;
import stroom.query.language.functions.ValBoolean;
import stroom.query.language.functions.ValDouble;
import stroom.query.language.functions.ValInteger;
import stroom.query.language.functions.ValLong;
import stroom.query.language.functions.ValString;
import stroom.query.language.functions.ValuesConsumer;
import stroom.query.language.functions.ref.ErrorConsumer;
import stroom.search.elastic.ElasticClientCache;
import stroom.search.elastic.ElasticClusterStore;
import stroom.search.elastic.shared.ElasticClusterDoc;
import stroom.search.elastic.shared.ElasticConnectionConfig;
import stroom.search.elastic.shared.ElasticIndexDoc;
import stroom.search.elastic.shared.ElasticIndexField;
import stroom.task.api.ExecutorProvider;
import stroom.task.api.TaskContext;
import stroom.task.api.TaskContextFactory;
import stroom.task.api.TerminateHandlerFactory;
import stroom.task.api.ThreadPoolImpl;
import stroom.task.shared.ThreadPool;
import stroom.util.concurrent.UncheckedInterruptedException;
import stroom.util.logging.LambdaLogger;
import stroom.util.logging.LambdaLoggerFactory;
import stroom.util.logging.LogUtil;

import co.elastic.clients.elasticsearch.ElasticsearchClient;
import co.elastic.clients.elasticsearch._types.SlicedScroll;
import co.elastic.clients.elasticsearch._types.Time;
import co.elastic.clients.elasticsearch._types.query_dsl.FieldAndFormat;
import co.elastic.clients.elasticsearch.core.ScrollResponse;
import co.elastic.clients.elasticsearch.core.SearchRequest;
import co.elastic.clients.elasticsearch.core.SearchResponse;
import co.elastic.clients.elasticsearch.core.search.Highlight;
import co.elastic.clients.elasticsearch.core.search.Hit;
import co.elastic.clients.elasticsearch.core.search.SourceConfig;
import co.elastic.clients.json.JsonData;
import com.fasterxml.jackson.databind.node.ObjectNode;
import dev.langchain4j.data.segment.TextSegment;
import dev.langchain4j.model.scoring.ScoringModel;
import dev.langchain4j.rag.content.Content;
import dev.langchain4j.rag.content.ContentMetadata;
import dev.langchain4j.rag.content.aggregator.ReRankingContentAggregator;
import dev.langchain4j.rag.query.Query;
import jakarta.inject.Inject;
import jakarta.inject.Provider;
import jakarta.json.JsonArray;
import jakarta.json.JsonNumber;
import jakarta.json.JsonString;
import jakarta.json.JsonValue;

import java.io.IOException;
import java.util.ArrayList;
import java.util.Arrays;
import java.util.Collection;
import java.util.HashMap;
import java.util.List;
import java.util.Map;
import java.util.Set;
import java.util.concurrent.CompletableFuture;
import java.util.concurrent.ExecutionException;
import java.util.concurrent.Executor;
import java.util.concurrent.atomic.AtomicLong;
import java.util.regex.Matcher;
import java.util.regex.Pattern;
import java.util.stream.Collectors;

public class ElasticSearchTaskHandler {

    private static final LambdaLogger LOGGER = LambdaLoggerFactory.getLogger(ElasticSearchTaskHandler.class);
    private static final String RERANK_SCORE_FIELD_NAME = "Rerank Score";
    private static final Pattern RERANK_VECTOR_FIELD_NAME_PATTERN = Pattern.compile("^(.+)\\.[^.]+$");
    public static final ThreadPool SCROLL_REQUEST_THREAD_POOL =
            new ThreadPoolImpl("Elasticsearch Scroll Request");

    private final Provider<ElasticSearchConfig> elasticSearchConfigProvider;
    private final Provider<OpenAIService> openAIServiceProvider;
    private final ElasticClientCache elasticClientCache;
    private final ElasticClusterStore elasticClusterStore;
    private final OpenAIModelStore openAIModelStore;
    private final ExecutorProvider executorProvider;
    private final TaskContextFactory taskContextFactory;

    @Inject
    ElasticSearchTaskHandler(final Provider<ElasticSearchConfig> elasticSearchConfigProvider,
                             final Provider<OpenAIService> openAIServiceProvider,
                             final ElasticClientCache elasticClientCache,
                             final ElasticClusterStore elasticClusterStore,
                             final OpenAIModelStore openAIModelStore,
                             final ExecutorProvider executorProvider,
                             final TaskContextFactory taskContextFactory) {
        this.elasticSearchConfigProvider = elasticSearchConfigProvider;
        this.openAIServiceProvider = openAIServiceProvider;
        this.elasticClientCache = elasticClientCache;
        this.elasticClusterStore = elasticClusterStore;
        this.openAIModelStore = openAIModelStore;
        this.executorProvider = executorProvider;
        this.taskContextFactory = taskContextFactory;
    }

    public void search(final TaskContext taskContext,
                       final ElasticIndexDoc elasticIndex,
                       final ElasticQueryParams queryBuilder,
                       final Highlight highlightBuilder,
                       final Coprocessors coprocessors,
                       final ResultStore resultStore,
                       final ValuesConsumer valuesConsumer,
                       final ErrorConsumer errorConsumer,
                       final AtomicLong hitCount) {
        if (!taskContext.isTerminated()) {
            taskContext.reset();
            taskContext.info(() -> LogUtil.message("Searching Elasticsearch index {}", elasticIndex.getName()));

            final ElasticClusterDoc elasticCluster = elasticClusterStore.readDocument(elasticIndex.getClusterRef());
            final DocRef rerankModelRef = elasticIndex.getRerankModelRef();
            final OpenAIModelDoc rerankModel = rerankModelRef != null
                    ?
                    openAIModelStore.readDocument(rerankModelRef)
                    : null;
            final ElasticConnectionConfig connectionConfig = elasticCluster.getConnection();

            final CompletableFuture<Void> searchFuture = executeSearch(
                    taskContext,
                    elasticIndex,
                    rerankModel,
                    queryBuilder,
                    highlightBuilder,
                    coprocessors,
                    resultStore,
                    valuesConsumer,
                    errorConsumer,
                    hitCount,
                    connectionConfig);

            try {
                searchFuture.get();
            } catch (final RuntimeException | ExecutionException e) {
                error(errorConsumer, e);
            } catch (final InterruptedException e) {
                Thread.currentThread().interrupt();
            } finally {
                searchFuture.join();
            }
        }
    }

    private CompletableFuture<Void> executeSearch(final TaskContext parentContext,
                                                  final ElasticIndexDoc elasticIndex,
                                                  final OpenAIModelDoc rerankModel,
                                                  final ElasticQueryParams queryParams,
                                                  final Highlight highlightBuilder,
                                                  final Coprocessors coprocessors,
                                                  final ResultStore resultStore,
                                                  final ValuesConsumer valuesConsumer,
                                                  final ErrorConsumer errorConsumer,
                                                  final AtomicLong hitCount,
                                                  final ElasticConnectionConfig connectionConfig) {

        final CompletableFuture<Void>[] futures = new CompletableFuture[elasticIndex.getSearchSlices()];
        final Executor executor = executorProvider.get(SCROLL_REQUEST_THREAD_POOL);

        try {
            elasticClientCache.context(connectionConfig, elasticClient -> {
                for (int i = 0; i < elasticIndex.getSearchSlices(); i++) {
                    final int slice = i;
                    final Runnable runnable = taskContextFactory.childContext(
                            parentContext,
                            "Elasticsearch Search Scroll Slice",
                            TerminateHandlerFactory.NOOP_FACTORY,
                            taskContext -> searchSlice(
                                    elasticIndex,
                                    rerankModel,
                                    queryParams,
                                    highlightBuilder,
                                    coprocessors,
                                    resultStore,
                                    valuesConsumer,
                                    errorConsumer,
                                    hitCount,
                                    elasticClient,
                                    slice,
                                    taskContext
                            ));

                    futures[i] = CompletableFuture.runAsync(runnable, executor);
                }
            });
        } catch (final UncheckedInterruptedException e) {
            throw e;
        } catch (final RuntimeException e) {
            error(errorConsumer, e);
        }

        return CompletableFuture.allOf(futures);
    }

    private void searchSlice(final ElasticIndexDoc elasticIndex,
                             final OpenAIModelDoc rerankModel,
                             final ElasticQueryParams queryParams,
                             final Highlight highlightBuilder,
                             final Coprocessors coprocessors,
                             final ResultStore resultStore,
                             final ValuesConsumer valuesConsumer,
                             final ErrorConsumer errorConsumer,
                             final AtomicLong hitCount,
                             final ElasticsearchClient elasticClient,
                             final int slice,
                             final TaskContext taskContext) {
        try {
            final long scrollSeconds = elasticSearchConfigProvider.get().getScrollDuration().getDuration().getSeconds();
            final Time scrollTime = Time.of(t -> t.time(String.format("%ds", scrollSeconds)));
            final SearchRequest.Builder searchRequestBuilder = new SearchRequest.Builder()
                    .index(elasticIndex.getIndexName())
                    .query(queryParams.getQuery())
                    .size(elasticIndex.getSearchScrollSize())
                    .scroll(scrollTime)
                    .source(SourceConfig.of(sc -> sc
                            .fetch(false)
                    ));

            if (elasticSearchConfigProvider.get().getHighlight()) {
                searchRequestBuilder.highlight(highlightBuilder);
            }

            // Limit the returned fields to what the values consumers require
            final FieldIndex fieldIndex = coprocessors.getFieldIndex();
            final String[] fieldNames = coprocessors.getFieldIndex().getFields();
            searchRequestBuilder.fields(Arrays.stream(fieldNames)
                    .map(fieldName -> FieldAndFormat.of(f -> f.field(fieldName)))
                    .toList()
            );

            // Number of slices needs to be > 1 else an exception is raised
            if (elasticIndex.getSearchSlices() > 1) {
                searchRequestBuilder.slice(SlicedScroll.of(s -> s
                        .id(String.valueOf(slice))
                        .max(elasticIndex.getSearchSlices())
                ));
            }

            // Insert a field representing the rerank score, if enabled
            if (rerankModel != null) {
                fieldIndex.create(RERANK_SCORE_FIELD_NAME);
            }

            final SearchResponse<ObjectNode> searchResponse = elasticClient.search(searchRequestBuilder.build(),
                    ObjectNode.class);
            final String scrollId = searchResponse.scrollId();

            // Retrieve the initial result batch
            List<Hit<ObjectNode>> searchHits = searchResponse.hits().hits();
            long totalHitCount = 0L;

            // Continue requesting results until we have all results
            while (!taskContext.isTerminated() && !searchHits.isEmpty()) {
                totalHitCount += searchHits.size();
                processResultBatch(fieldIndex, elasticIndex, queryParams, rerankModel, resultStore, valuesConsumer,
                        errorConsumer, hitCount, searchHits);

                final long totalHits = totalHitCount;
                taskContext.info(() -> LogUtil.message("Processed {} hits", totalHits));

                final ScrollResponse<ObjectNode> scrollResponse = elasticClient.scroll(s -> s
                                .scrollId(scrollId)
                                .scroll(scrollTime),
                        ObjectNode.class
                );

                searchHits = scrollResponse.hits().hits();
            }

            LOGGER.info("Search completed for index doc {}, {} hits returned", elasticIndex.getName(), totalHitCount);

            // Close the scroll context as we're done streaming results
            elasticClient.clearScroll(s -> s.scrollId(scrollId));
        } catch (final UncheckedInterruptedException e) {
            throw e;
        } catch (final IOException | RuntimeException e) {
            error(errorConsumer, e);

            // Record any inner exceptions from Elasticsearch
            for (final Throwable ex : e.getSuppressed()) {
                error(errorConsumer, ex);
            }
        }
    }

    /**
     * Receive a batch of search hits and send each one to the values consumer
     */
    private void processResultBatch(final FieldIndex fieldIndex,
                                    final ElasticIndexDoc elasticIndex,
                                    final ElasticQueryParams queryParams,
                                    final OpenAIModelDoc rerankModel,
                                    final ResultStore resultStore,
                                    final ValuesConsumer valuesConsumer,
                                    final ErrorConsumer errorConsumer,
                                    final AtomicLong hitCount,
                                    final List<Hit<ObjectNode>> searchHits) {
        try {
            final Map<String, Content> rankedContentMap = new HashMap<>();
            final boolean performRerank = rerankModel != null && !queryParams.getKnnFieldQueries().isEmpty();
            if (performRerank) {
                rerankSearchHits(elasticIndex, queryParams, rerankModel, searchHits, rankedContentMap);
            }

            for (final Hit<ObjectNode> searchHit : searchHits) {
                if (performRerank && !rankedContentMap.containsKey(searchHit.id())) {
                    // Search hit excluded due to rerank minimum score cutoff
                    continue;
                }

                hitCount.incrementAndGet();

                // Add highlights
                if (elasticSearchConfigProvider.get().getHighlight()) {
                    for (final List<String> highlightField : searchHit.highlight().values()) {
                        resultStore.addHighlights(Set.copyOf(highlightField));
                    }
                }

                final Map<String, JsonData> mapSearchHit = searchHit.fields();
                Val[] values = null;

                for (final String fieldName : fieldIndex.getFields()) {
                    final Integer insertAt = fieldIndex.getPos(fieldName);

                    final Object fieldValue;
                    if (performRerank && rankedContentMap.containsKey(searchHit.id()) &&
                        RERANK_SCORE_FIELD_NAME.equals(fieldName)) {
                        fieldValue = rankedContentMap.get(searchHit.id()).metadata().get(
                                ContentMetadata.RERANKED_SCORE);
                    } else {
                        fieldValue = getFieldValue(mapSearchHit, fieldName);
                    }

                    if (fieldValue != null) {
                        if (values == null) {
                            values = new Val[fieldIndex.size()];
                        }

                        if (fieldValue instanceof Long) {
                            // TODO Need to handle date fields as ValDate, assuming they come in as longs,
                            //  but we need the field type from somewhere
                            values[insertAt] = ValLong.create((Long) fieldValue);
                        } else if (fieldValue instanceof Integer) {
                            values[insertAt] = ValInteger.create((Integer) fieldValue);
                        } else if (fieldValue instanceof Double) {
                            values[insertAt] = ValDouble.create((Double) fieldValue);
                        } else if (fieldValue instanceof Float) {
                            values[insertAt] = ValDouble.create((Float) fieldValue);
                        } else if (fieldValue instanceof Boolean) {
                            values[insertAt] = ValBoolean.create((Boolean) fieldValue);
                        } else if (fieldValue instanceof ArrayList) {
                            values[insertAt] = ValString.create(((ArrayList<?>) fieldValue).stream()
                                    .map(Object::toString)
                                    .collect(Collectors.joining(", ")));
                        } else {
                            values[insertAt] = ValString.create(fieldValue.toString());
                        }
                    }
                }

                if (values != null) {
                    valuesConsumer.accept(Val.of(values));
                }
            }
        } catch (final UncheckedInterruptedException e) {
            throw e;
        } catch (final RuntimeException e) {
            error(errorConsumer, e);
        }
    }

    private void rerankSearchHits(final ElasticIndexDoc elasticIndex,
                                  final ElasticQueryParams queryParams,
                                  final OpenAIModelDoc rerankModel,
                                  final List<Hit<ObjectNode>> searchHits,
                                  final Map<String, Content> rankedContentMap) {
        final Map<String, String> denseVectorToTextFieldMapping = new HashMap<>();
        for (final ElasticIndexField field : elasticIndex.getFields()) {
            if (FieldType.DENSE_VECTOR.equals(field.getFldType())) {
                final String fieldName = field.getFldName();
                final Matcher fieldNameMatcher = RERANK_VECTOR_FIELD_NAME_PATTERN.matcher(fieldName);
                if (fieldNameMatcher.matches()) {
                    final String textFieldName = fieldNameMatcher.group(1) + elasticIndex.getRerankTextFieldSuffix();
                    final boolean textFieldExists = elasticIndex.getFields().stream()
                            .anyMatch(f -> f.getFldName().equals(textFieldName));
                    if (textFieldExists) {
                        denseVectorToTextFieldMapping.put(fieldName, textFieldName);
                    } else {
                        throw new IllegalArgumentException("Text field `" + textFieldName + "` for rerank scoring " +
                                                           "was not found");
                    }
                }
            }
        }

        final ScoringModel scoringModel = openAIServiceProvider.get().getJinaScoringModel(rerankModel);
<<<<<<< HEAD
=======
        final int maxContextWindowTokens = rerankModel.getMaxContextWindowTokens();
>>>>>>> 91751ab9
        final ReRankingContentAggregator rerankAggregator = ReRankingContentAggregator.builder()
                .scoringModel(scoringModel)
                .minScore(elasticIndex.getRerankScoreMinimum().doubleValue())
                .build();

        final Map<Query, Collection<List<Content>>> queryContentMap = new HashMap<>();
        final Map<String, List<String>> fieldValueToDocIdMap = new HashMap<>();
        for (final String denseVectorField : denseVectorToTextFieldMapping.keySet()) {
            final String denseVectorTextField = denseVectorToTextFieldMapping.get(denseVectorField);
            final String knnQueryTerm = queryParams.getKnnFieldQueries().get(denseVectorField);
            final List<Content> fieldValues = new ArrayList<>();

            if (knnQueryTerm != null) {
                if (!queryContentMap.isEmpty()) {
                    throw new UnsupportedOperationException("Rerank using multiple dense_vector fields is not " +
                                                            "supported");
                }
                for (final Hit<ObjectNode> searchHit : searchHits) {
                    final Map<String, JsonData> mapSearchHit = searchHit.fields();
                    final JsonData rawFieldValue = mapSearchHit.get(denseVectorTextField);
                    if (rawFieldValue != null && searchHit.id() != null) {
                        try {
<<<<<<< HEAD
                            final String fieldValue = (String) rawFieldValue.to(ArrayList.class).getFirst();
=======
                            String fieldValue = (String) rawFieldValue.to(ArrayList.class).getFirst();
                            if (maxContextWindowTokens > 0) {
                                // Model context window limit is specified, so truncate the field value to fit
                                final int charLimit = Math.min(fieldValue.length(), maxContextWindowTokens);
                                fieldValue = fieldValue.substring(0, charLimit);
                            }
>>>>>>> 91751ab9
                            fieldValueToDocIdMap.computeIfAbsent(fieldValue,
                                    k -> new ArrayList<>()).add(searchHit.id());
                            fieldValues.add(Content.from(TextSegment.from(fieldValue)));
                        } catch (final Exception e) {
                            throw new RuntimeException("Failed to parse value '" + rawFieldValue + "' for field " +
                                                       denseVectorTextField, e);
                        }
                    }
                }

                queryContentMap.put(Query.from(knnQueryTerm), List.of(fieldValues));
            }
        }

        final List<Content> rankedContent = rerankAggregator.aggregate(queryContentMap);
        for (final Content content : rankedContent) {
            final List<String> docIds = fieldValueToDocIdMap.get(content.textSegment().text());
            if (docIds != null) {
                for (final String docId : docIds) {
                    rankedContentMap.put(docId, content);
                }
            }
        }
    }

    /**
     * Locate the value of the doc field by its full path
     */
    private Object getFieldValue(final Map<String, JsonData> searchHitMap, final String fieldName) {
        if (fieldName == null || !searchHitMap.containsKey(fieldName)) {
            return null;
        }

        final JsonArray docField = searchHitMap.get(fieldName).toJson().asJsonArray();
        if (docField.size() > 1) {
            return docField.stream()
                    .map(this::jsonValueToNative)
                    .toList();
        } else {
            return jsonValueToNative(docField.getFirst());
        }
    }

    private Object jsonValueToNative(final JsonValue jsonValue) {
        if (jsonValue == null) {
            return null;
        }

        switch (jsonValue.getValueType()) {
            case NULL:
                return null;
            case FALSE:
                return false;
            case TRUE:
                return true;
            case NUMBER:
                final JsonNumber jsonNumber = (JsonNumber) jsonValue;
                if (jsonNumber.isIntegral()) {
                    return jsonNumber.longValue();
                } else {
                    return jsonNumber.doubleValue();
                }
            case STRING:
                return ((JsonString) jsonValue).getString();
            case OBJECT:
                return jsonValue.asJsonObject().toString();
            default:
                return jsonValue.toString();
        }
    }

    private void error(final ErrorConsumer errorConsumer, final Throwable t) {
        if (!(t instanceof UncheckedInterruptedException)) {
            if (errorConsumer == null) {
                LOGGER.error(t::getMessage, t);
            } else {
                errorConsumer.add(t);
            }
        }
    }
}<|MERGE_RESOLUTION|>--- conflicted
+++ resolved
@@ -422,10 +422,7 @@
         }
 
         final ScoringModel scoringModel = openAIServiceProvider.get().getJinaScoringModel(rerankModel);
-<<<<<<< HEAD
-=======
         final int maxContextWindowTokens = rerankModel.getMaxContextWindowTokens();
->>>>>>> 91751ab9
         final ReRankingContentAggregator rerankAggregator = ReRankingContentAggregator.builder()
                 .scoringModel(scoringModel)
                 .minScore(elasticIndex.getRerankScoreMinimum().doubleValue())
@@ -448,16 +445,12 @@
                     final JsonData rawFieldValue = mapSearchHit.get(denseVectorTextField);
                     if (rawFieldValue != null && searchHit.id() != null) {
                         try {
-<<<<<<< HEAD
-                            final String fieldValue = (String) rawFieldValue.to(ArrayList.class).getFirst();
-=======
                             String fieldValue = (String) rawFieldValue.to(ArrayList.class).getFirst();
                             if (maxContextWindowTokens > 0) {
                                 // Model context window limit is specified, so truncate the field value to fit
                                 final int charLimit = Math.min(fieldValue.length(), maxContextWindowTokens);
                                 fieldValue = fieldValue.substring(0, charLimit);
                             }
->>>>>>> 91751ab9
                             fieldValueToDocIdMap.computeIfAbsent(fieldValue,
                                     k -> new ArrayList<>()).add(searchHit.id());
                             fieldValues.add(Content.from(TextSegment.from(fieldValue)));
