--- conflicted
+++ resolved
@@ -177,9 +177,6 @@
     }
 
     @Override
-<<<<<<< HEAD
-    public IndexFieldMap getIndexFields(final DocRef docRef, final CIKey fieldName) {
-=======
     public int getFieldCount(final DocRef docRef) {
         return securityContext.useAsReadResult(() -> {
             final ElasticIndexDoc index = elasticIndexStore.readDocument(docRef);
@@ -191,8 +188,7 @@
     }
 
     @Override
-    public IndexField getIndexField(final DocRef docRef, final String fieldName) {
->>>>>>> bee79e4b
+    public IndexFieldMap getIndexFields(final DocRef docRef, final CIKey fieldName) {
         final ElasticIndexDoc index = elasticIndexStore.readDocument(docRef);
         if (index != null) {
             final Map<CIKey, Map<String, ElasticIndexField>> indexFieldMap = getFieldsMap(index);
