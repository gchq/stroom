--- conflicted
+++ resolved
@@ -21,17 +21,10 @@
 import stroom.query.api.v2.ExpressionUtil;
 import stroom.query.api.v2.Query;
 import stroom.query.api.v2.SearchRequest;
-<<<<<<< HEAD
+import stroom.query.api.v2.TableSettings;
 import stroom.query.common.v2.CoprocessorSettings;
 import stroom.query.common.v2.Coprocessors;
 import stroom.query.common.v2.CoprocessorsFactory;
-=======
-import stroom.query.api.v2.TableSettings;
-import stroom.query.common.v2.CoprocessorSettings;
-import stroom.query.common.v2.CoprocessorSettingsMap;
-import stroom.query.common.v2.CoprocessorSettingsMap.CoprocessorKey;
-import stroom.query.common.v2.SearchResultHandler;
->>>>>>> 80b9b789
 import stroom.query.common.v2.Sizes;
 import stroom.query.common.v2.Store;
 import stroom.query.common.v2.StoreFactory;
@@ -46,12 +39,9 @@
 import org.slf4j.LoggerFactory;
 
 import java.util.Arrays;
-<<<<<<< HEAD
 import java.util.List;
 import java.util.concurrent.Executor;
-=======
 import java.util.Map.Entry;
->>>>>>> 80b9b789
 import java.util.stream.Collectors;
 import javax.inject.Inject;
 import javax.inject.Provider;
@@ -125,10 +115,11 @@
                 modifiedSearchRequest.getKey(),
                 searchName,
                 query,
-<<<<<<< HEAD
                 coprocessorSettingsList,
                 modifiedSearchRequest.getDateTimeLocale(),
                 nowEpochMilli);
+
+        final Sizes maxResultSizes = calculateMaxResultSizes(coprocessorSettingsList);
 
         // Create the search result collector.
         final ElasticSearchResultCollector searchResultCollector = ElasticSearchResultCollector.create(
@@ -136,23 +127,8 @@
                 taskContextFactory,
                 elasticAsyncSearchTaskHandlerProvider,
                 asyncSearchTask,
-                coprocessors);
-=======
-                SEND_INTERACTIVE_SEARCH_RESULT_FREQUENCY,
-                coprocessorSettingsMap.getMap(),
-                searchRequest.getDateTimeLocale(),
-                nowEpochMilli
-        );
-
-        // Create a handler for search results.
-        final Sizes storeSize = getStoreSizes();
-        final Sizes defaultMaxResultsSizes = getDefaultMaxResultsSizes();
-        final SearchResultHandler resultHandler = new SearchResultHandler(coprocessorSettingsMap, defaultMaxResultsSizes, storeSize);
-        final Sizes maxResultSizes = calculateMaxResultSizes(coprocessorSettingsMap);
-
-        // Create the search result collector.
-        final ElasticSearchResultCollector collector = ElasticSearchResultCollector.create(taskManager, asyncSearchTask, null, resultHandler, defaultMaxResultsSizes, maxResultSizes, storeSize);
->>>>>>> 80b9b789
+                coprocessors,
+                maxResultSizes);
 
         // Tell the task where results will be collected.
         asyncSearchTask.setResultCollector(searchResultCollector);
@@ -163,13 +139,12 @@
         return searchResultCollector;
     }
 
-    private Sizes calculateMaxResultSizes(final CoprocessorSettingsMap coprocessorSettingsMap) {
+    private Sizes calculateMaxResultSizes(final List<CoprocessorSettings> coprocessorSettings) {
         final Sizes defaultMaxResultsSizes = getDefaultMaxResultsSizes();
         Sizes currentMaxResultSize = Sizes.create(0);
 
         // Find the largest maximum result set size of all table consumers
-        for (final Entry<CoprocessorKey, CoprocessorSettings> entry : coprocessorSettingsMap.getMap().entrySet()) {
-            final CoprocessorSettings settings = entry.getValue();
+        for (final CoprocessorSettings settings : coprocessorSettings) {
             if (settings instanceof TableCoprocessorSettings) {
                 final TableCoprocessorSettings tableCoprocessorSettings = (TableCoprocessorSettings) settings;
                 final TableSettings tableSettings = tableCoprocessorSettings.getTableSettings();
