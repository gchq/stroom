ext.moduleName = 'stroom.search.elastic'

dependencies {
    implementation project(':stroom-annotation:stroom-annotation-api')
    implementation project(':stroom-cache:stroom-cache-api')
    implementation project(':stroom-cluster:stroom-cluster-lock-api')
    implementation project(':stroom-cluster:stroom-cluster-task-api')
    implementation project(':stroom-core-shared')
    implementation project(':stroom-docref')
    implementation project(':stroom-docstore:stroom-docstore-api')
    implementation project(':stroom-dictionary:stroom-dictionary-api')
    implementation project(':stroom-event-logging:stroom-event-logging-api')
    implementation project(':stroom-event-logging-rs:stroom-event-logging-rs-api')
    implementation project(':stroom-explorer:stroom-explorer-api')
    implementation project(':stroom-importexport:stroom-importexport-api')
    implementation project(':stroom-job:stroom-job-api')
    implementation project(':stroom-pipeline')
    implementation project(':stroom-query:stroom-query-language')
    implementation project(':stroom-query:stroom-query-language-api')
    implementation project(':stroom-query:stroom-query-api')
    implementation project(':stroom-query:stroom-query-common')
    implementation project(':stroom-suggestions:stroom-suggestions-api')
    implementation project(path: ":stroom-search:elastic-shaded", configuration: 'shadow') // Use shadow JAR
    implementation project(':stroom-search:stroom-search-extraction')
    implementation project(':stroom-search:stroom-search-api')
    implementation project(':stroom-security:stroom-security-api')
    implementation project(':stroom-task:stroom-task-api')
    implementation project(':stroom-util')
    implementation project(':stroom-util-shared')

    implementation libs.dropwizard_metrics_annotation
    implementation libs.eventLogging
<<<<<<< HEAD
    implementation libs.guice7
    implementation libs.httpcore
    implementation libs.http_client
=======
    implementation libs.guice
    implementation libs.httpcore__elastic
    implementation libs.http_client__elastic
>>>>>>> d2116a58
    implementation libs.jackson_annotations
    implementation libs.jakarta_inject
    implementation libs.restygwt
    implementation libs.saxon_he
    implementation libs.slf4j_api
    implementation libs.swagger_annotations
    implementation libs.ws_rs_api
    //implementation libs.xml_apis

    testImplementation project(':stroom-test-common')

    testImplementation libs.assertj_core
    testImplementation libs.junit_jupiter_api
    testImplementation libs.junit_jupiter_params

    // The following logging libs are needed when running junits outside dropwizard
    testRuntimeOnly libs.jakarta_activation
    testRuntimeOnly libs.jaxb_impl
    testRuntimeOnly libs.jcl_over_slf4j
    testRuntimeOnly libs.jul_to_slf4j
    testRuntimeOnly libs.junit_jupiter_engine
    testRuntimeOnly libs.log4j_over_slf4j
    testRuntimeOnly libs.logback_classic
    testRuntimeOnly libs.logback_core
}<|MERGE_RESOLUTION|>--- conflicted
+++ resolved
@@ -30,15 +30,9 @@
 
     implementation libs.dropwizard_metrics_annotation
     implementation libs.eventLogging
-<<<<<<< HEAD
-    implementation libs.guice7
-    implementation libs.httpcore
-    implementation libs.http_client
-=======
     implementation libs.guice
     implementation libs.httpcore__elastic
     implementation libs.http_client__elastic
->>>>>>> d2116a58
     implementation libs.jackson_annotations
     implementation libs.jakarta_inject
     implementation libs.restygwt
