package stroom.search.impl;

import stroom.dashboard.expression.v1.FieldIndex;
import stroom.dashboard.expression.v1.Val;
import stroom.dashboard.expression.v1.ValString;
import stroom.docref.DocRef;
<<<<<<< HEAD
import stroom.query.api.v2.DateTimeSettings;
=======
import stroom.lmdb.LmdbEnvFactory;
import stroom.lmdb.LmdbLibraryConfig;
>>>>>>> 15b3bfa8
import stroom.query.api.v2.ExpressionOperator;
import stroom.query.api.v2.ExpressionTerm.Condition;
import stroom.query.api.v2.Field;
import stroom.query.api.v2.Format;
import stroom.query.api.v2.OffsetRange;
import stroom.query.api.v2.Query;
import stroom.query.api.v2.QueryKey;
import stroom.query.api.v2.ResultRequest;
import stroom.query.api.v2.ResultRequest.Fetch;
import stroom.query.api.v2.ResultRequest.ResultStyle;
import stroom.query.api.v2.SearchRequest;
import stroom.query.api.v2.SearchResponse;
import stroom.query.api.v2.Sort;
import stroom.query.api.v2.Sort.SortDirection;
import stroom.query.api.v2.TableSettings;
import stroom.query.common.v2.Coprocessor;
import stroom.query.common.v2.CoprocessorSettings;
import stroom.query.common.v2.Coprocessors;
import stroom.query.common.v2.CoprocessorsFactory;
import stroom.query.common.v2.DataStore;
import stroom.query.common.v2.DataStoreFactory;
import stroom.query.common.v2.Item;
import stroom.query.common.v2.Items;
import stroom.query.common.v2.LmdbDataStoreFactory;
import stroom.query.common.v2.ResultStoreConfig;
import stroom.query.common.v2.SearchDebugUtil;
import stroom.query.common.v2.SearchResponseCreator;
import stroom.query.common.v2.Sizes;
import stroom.query.common.v2.SizesProvider;
import stroom.search.extraction.ExtractionReceiver;
import stroom.search.extraction.ExtractionReceiverImpl;
import stroom.util.io.PathCreator;

import com.esotericsoftware.kryo.io.Input;
import com.esotericsoftware.kryo.io.Output;
import org.junit.jupiter.api.BeforeEach;
import org.junit.jupiter.api.Test;
import org.junit.jupiter.api.extension.ExtendWith;
import org.junit.jupiter.api.io.TempDir;
import org.mockito.junit.jupiter.MockitoExtension;

import java.io.ByteArrayInputStream;
import java.io.ByteArrayOutputStream;
import java.io.IOException;
import java.nio.file.Files;
import java.nio.file.Path;
import java.text.ParseException;
import java.util.HashMap;
import java.util.List;
import java.util.Map;
import java.util.UUID;
import java.util.concurrent.CompletableFuture;
import java.util.concurrent.CountDownLatch;
import java.util.concurrent.TimeUnit;
import java.util.function.Consumer;

import static org.assertj.core.api.Assertions.assertThat;

@ExtendWith(MockitoExtension.class)
class TestSearchResultCreation {

    // Make sure the search request is the same as the one we expected to make.
    private final Path resourcesDir = SearchDebugUtil.initialise();

    private DataStoreFactory dataStoreFactory;

    @BeforeEach
    void setup(@TempDir final Path tempDir) {
<<<<<<< HEAD
        final LmdbConfig lmdbConfig = new LmdbConfig();
        final PathCreator pathCreator = new PathCreator(() -> tempDir, () -> tempDir);
        final LmdbEnvironmentFactory lmdbEnvironmentFactory =
                new LmdbEnvironmentFactory(lmdbConfig, pathCreator);
        dataStoreFactory = new LmdbDataStoreFactory(
                lmdbEnvironmentFactory,
                lmdbConfig);
=======
        final ResultStoreConfig resultStoreConfig = new ResultStoreConfig();
        final LmdbLibraryConfig lmdbLibraryConfig = new LmdbLibraryConfig();
        final TempDirProvider tempDirProvider = () -> tempDir;
        final PathCreator pathCreator = new PathCreator(() -> tempDir, () -> tempDir);
        final LmdbEnvFactory lmdbEnvFactory = new LmdbEnvFactory(pathCreator, tempDirProvider, lmdbLibraryConfig);
        dataStoreFactory = new LmdbDataStoreFactory(lmdbEnvFactory, resultStoreConfig);
>>>>>>> 15b3bfa8
    }

    @Test
    void test() throws Exception {
        final SearchRequest searchRequest = createSearchRequest();

        // Validate the search request.
        validateSearchRequest(searchRequest);

        // Get sizes.
        final SizesProvider sizesProvider = createSizesProvider();

        // Create coprocessors.
        final String queryKey = UUID.randomUUID().toString();
        final CoprocessorsFactory coprocessorsFactory = new CoprocessorsFactory(sizesProvider, dataStoreFactory);
        final List<CoprocessorSettings> coprocessorSettings = coprocessorsFactory.createSettings(searchRequest);
        final Coprocessors coprocessors = coprocessorsFactory.create(
                queryKey,
                coprocessorSettings,
                searchRequest.getQuery().getParams());
        final ExtractionReceiver consumer = createExtractionReceiver(coprocessors);

        // Reorder values if field mappings have changed.
        final int[] mappings = createMappings(consumer);

        // Add data to the consumer.
        final String[] lines = getLines();
        for (final String line : lines) {
            final String[] values = line.split(",");
            supplyValues(values, mappings, consumer);
        }

        // Tell the consumer we are finished receiving data.
        complete(coprocessors, lines.length);

        final ClusterSearchResultCollector collector = new ClusterSearchResultCollector(
                null,
                null,
                null,
                null,
                null,
                null,
                coprocessors);
        // Mark the collector as artificially complete.
        collector.complete();

        final SearchResponseCreator searchResponseCreator = new SearchResponseCreator(
                sizesProvider,
                collector);
        final SearchResponse searchResponse = searchResponseCreator.create(searchRequest);

        // Validate the search response.
        validateSearchResponse(searchResponse);
    }
//
//    @Test
//    void testSinglePayloadTransfer() throws Exception {
//        final SearchRequest searchRequest = createSingleSearchRequest();
//
//        // Validate the search request.
//        validateSearchRequest(searchRequest);
//
//        // Get sizes.
//        final SizesProvider sizesProvider = createSizesProvider();
//
//        // Create coprocessors.
//        final CoprocessorsFactory coprocessorsFactory = new CoprocessorsFactory(sizesProvider);
//        final List<CoprocessorSettings> coprocessorSettings = coprocessorsFactory.createSettings(searchRequest);
//        final Coprocessors coprocessors = coprocessorsFactory.create(
//        coprocessorSettings, searchRequest.getQuery().getParams());
//
//        final ExtractionReceiver consumer = createExtractionReceiver(coprocessors);
//
//        // Reorder values if field mappings have changed.
//        final int[] mappings = createMappings(consumer);
//
//        final Coprocessors coprocessors2 = coprocessorsFactory.create(
//        coprocessorSettings, searchRequest.getQuery().getParams());
//
//        // Add data to the consumer.
//        final String[] lines = getLines();
//        for (int i = 0; i < lines.length; i++) {
//            final String line = lines[i];
//            final String[] values = line.split(",");
//            supplyValues(values, mappings, consumer);
//        }
//        consumer.getCompletionConsumer().accept((long) lines.length);
//
//
//        transferPayloads(coprocessors, coprocessors2);
//
//
//        final ClusterSearchResultCollector collector = new ClusterSearchResultCollector(
//                null,
//                null,
//                null,
//                null,
//                null,
//                null,
//                coprocessors2);
//
//        collector.complete();
//
//        final SearchResponseCreator searchResponseCreator = new SearchResponseCreator(sizesProvider, collector);
//        final SearchResponse searchResponse = searchResponseCreator.create(searchRequest);
//
//        // Validate the search response.
//        validateSearchResponse(searchResponse);
//    }

    @Test
    void testPayloadTransfer() throws Exception {
        final SearchRequest searchRequest = createSearchRequest();

        // Validate the search request.
        validateSearchRequest(searchRequest);

        // Get sizes.
        final SizesProvider sizesProvider = createSizesProvider();

        // Create coprocessors.
        final String queryKey = UUID.randomUUID().toString();
        final CoprocessorsFactory coprocessorsFactory = new CoprocessorsFactory(sizesProvider, dataStoreFactory);
        final List<CoprocessorSettings> coprocessorSettings = coprocessorsFactory.createSettings(searchRequest);
        final Coprocessors coprocessors = coprocessorsFactory.create(
                queryKey,
                coprocessorSettings,
                searchRequest.getQuery().getParams());

        final ExtractionReceiver consumer = createExtractionReceiver(coprocessors);

        // Reorder values if field mappings have changed.
        final int[] mappings = createMappings(consumer);

        final String queryKey2 = UUID.randomUUID().toString();
        final Coprocessors coprocessors2 = coprocessorsFactory.create(
                queryKey2,
                coprocessorSettings,
                searchRequest.getQuery().getParams());

        // Add data to the consumer.
        final String[] lines = getLines();
        for (final String line : lines) {
            final String[] values = line.split(",");
            supplyValues(values, mappings, consumer);
        }

        // Tell the consumer we are finished receiving data.
        complete(coprocessors, lines.length);

        // Perform final payload transfer.
        transferPayloads(coprocessors, coprocessors2);

        // Ensure the target coprocessors get a chance to add the data from the payloads.
        complete(coprocessors2, lines.length);

        final ClusterSearchResultCollector collector = new ClusterSearchResultCollector(
                null,
                null,
                null,
                null,
                null,
                null,
                coprocessors2);
        // Mark the collector as artificially complete.
        collector.complete();

        final SearchResponseCreator searchResponseCreator = new SearchResponseCreator(sizesProvider, collector);
        final SearchResponse searchResponse = searchResponseCreator.create(searchRequest);

        // Validate the search response.
        validateSearchResponse(searchResponse);
    }

    @Test
    void testFrequentPayloadTransfer() throws Exception {
        final SearchRequest searchRequest = createSearchRequest();

        // Validate the search request.
        validateSearchRequest(searchRequest);

        // Get sizes.
        final SizesProvider sizesProvider = createSizesProvider();

        // Create coprocessors.
        final String queryKey = UUID.randomUUID().toString();
        final CoprocessorsFactory coprocessorsFactory = new CoprocessorsFactory(
                sizesProvider,
                dataStoreFactory);
        final List<CoprocessorSettings> coprocessorSettings = coprocessorsFactory.createSettings(searchRequest);
        final Coprocessors coprocessors = coprocessorsFactory.create(
                queryKey,
                coprocessorSettings,
                searchRequest.getQuery().getParams());

        final ExtractionReceiver consumer1 = createExtractionReceiver(coprocessors);

        // Reorder values if field mappings have changed.
        final int[] mappings = createMappings(consumer1);

        final String queryKey2 = UUID.randomUUID().toString();
        final Coprocessors coprocessors2 = coprocessorsFactory.create(
                queryKey2,
                coprocessorSettings,
                searchRequest.getQuery().getParams());

        // Add data to the consumer.
        final String[] lines = getLines();
        for (final String line : lines) {
            final String[] values = line.split(",");
            supplyValues(values, mappings, consumer1);

            transferPayloads(coprocessors, coprocessors2);
        }

        // Tell the consumer we are finished receiving data.
        complete(coprocessors, lines.length);

        // Perform final payload transfer.
        transferPayloads(coprocessors, coprocessors2);

        // Ensure the target coprocessors get a chance to add the data from the payloads.
        complete(coprocessors2, lines.length);

        final ClusterSearchResultCollector collector = new ClusterSearchResultCollector(
                null,
                null,
                null,
                null,
                null,
                null,
                coprocessors2);
        // Mark the collector as artificially complete.
        collector.complete();

        final SearchResponseCreator searchResponseCreator = new SearchResponseCreator(
                sizesProvider,
                collector);
        final SearchResponse searchResponse = searchResponseCreator.create(searchRequest);

        // Validate the search response.
        validateSearchResponse(searchResponse);
    }

    private void complete(final Coprocessors coprocessors, final int size) throws InterruptedException {
        // Tell the consumer we are finished receiving data.
        final ExtractionReceiver consumer = createExtractionReceiver(coprocessors);
        consumer.getCompletionConsumer().accept((long) size);
        // Wait for the coprocessors to finish processing data.
        coprocessors.getCompletionState().awaitCompletion();
    }

    //    @Test
    void testMultiAsyncPayloadTransfer() throws Exception {
        for (int i = 0; i < 1000; i++) {
            System.out.println("RUN " + i);
            testAsyncPayloadTransfer();
        }
    }

    //    @Test
    void testAsyncPayloadTransfer() throws Exception {
        final SearchRequest searchRequest = createSearchRequest();

        // Validate the search request.
        validateSearchRequest(searchRequest);

        // Get sizes.
        final SizesProvider sizesProvider = createSizesProvider();

        // Create coprocessors.
        final String queryKey = UUID.randomUUID().toString();
        final CoprocessorsFactory coprocessorsFactory = new CoprocessorsFactory(sizesProvider, dataStoreFactory);
        final List<CoprocessorSettings> coprocessorSettings = coprocessorsFactory.createSettings(searchRequest);
        final Coprocessors coprocessors = coprocessorsFactory.create(
                queryKey,
                coprocessorSettings,
                searchRequest.getQuery().getParams());

        final ExtractionReceiver consumer = createExtractionReceiver(coprocessors);

        // Reorder values if field mappings have changed.
        final int[] mappings = createMappings(consumer);

        final String queryKey2 = UUID.randomUUID().toString();
        final Coprocessors coprocessors2 = coprocessorsFactory.create(
                queryKey2,
                coprocessorSettings,
                searchRequest.getQuery().getParams());


        final CountDownLatch countDownLatch = new CountDownLatch(1);

        final String line = "2010-01-01T00:02:00.000Z,user3,694,3";
        final String[] values = line.split(",");
        final int count = 100000000;
        final int threads = 1000;
        final int perThread = count / threads;

        // Create value supply futures.
        final CompletableFuture<?>[] futures = new CompletableFuture[threads];
        int thread = 0;
        for (; thread < threads; thread++) {
            futures[thread] = CompletableFuture.runAsync(() -> {
                for (int i = 0; i < perThread; i++) {
                    supplyValues(values, mappings, consumer);
                }
            });
        }
        CompletableFuture.allOf(futures).thenRunAsync(countDownLatch::countDown);

        // Create payload transfer future.
        final CompletableFuture<?> completableFuture = CompletableFuture.runAsync(() -> {
            boolean complete = false;
            while (!complete) {
                try {
                    final long wait = (long) (Math.random() * 100);
                    complete = countDownLatch.await(wait, TimeUnit.MILLISECONDS);
                    transferPayloads(coprocessors, coprocessors2);
                } catch (final InterruptedException e) {
                    // Ignore.
                }
            }
        });
        completableFuture.join();

        // Tell the consumer we are finished receiving data.
        complete(coprocessors, count);

        // Perform final payload transfer.
        transferPayloads(coprocessors, coprocessors2);

        // Ensure the target coprocessors get a chance to add the data from the payloads.
        complete(coprocessors2, count);

        final ClusterSearchResultCollector collector = new ClusterSearchResultCollector(
                null,
                null,
                null,
                null,
                null,
                null,
                coprocessors2);
        // Mark the collector as artificially complete.
        collector.complete();

        final DataStore data = collector.getData("table-78LF4");
        final Items dataItems = data.get();
        final Item dataItem = dataItems.iterator().next();
        final Val val = dataItem.getValue(2);
        assertThat(val.toLong())
                .isEqualTo(count);


//        final SearchResponseCreator searchResponseCreator = new SearchResponseCreator(sizesProvider, collector);
//        final SearchResponse searchResponse = searchResponseCreator.create(searchRequest);
//        searchResponse.getResults().
    }

    private void supplyValues(final String[] values, final int[] mappings, final ExtractionReceiver receiver) {
        final Val[] vals = new Val[values.length];
        for (int j = 0; j < values.length; j++) {
            final String value = values[j];
            final int target = mappings[j];
            vals[target] = ValString.create(value);
        }
        receiver.getValuesConsumer().accept(vals);
    }

    private void transferPayloads(final Coprocessors source, final Coprocessors target) {
        final ByteArrayOutputStream outputStream = new ByteArrayOutputStream();
        try (final Output output = new Output(outputStream)) {
            source.writePayloads(output);
        }

        final byte[] bytes = outputStream.toByteArray();
        try (final Input input = new Input(new ByteArrayInputStream(bytes))) {
            target.readPayloads(input);
        }
    }

//    private Coprocessors transfer(final String[] lines,
//                                  final int[] mappings,
//                                  final ExtractionReceiver consumer,
//                                  final CoprocessorsFactory coprocessorsFactory,
//                                  final Coprocessors coprocessors) {
//        for (int i = 0; i < lines.length; i++) {
//            final String line = lines[i];
//            final String[] values = line.split(",");
//            final Val[] vals = new Val[values.length];
//            for (int j = 0; j < values.length; j++) {
//                final String value = values[j];
//                final int target = mappings[j];
//                vals[target] = ValString.create(value);
//            }
//            consumer.getValuesConsumer().accept(vals);
//        }
//        consumer.getCompletionConsumer().accept((long) lines.length);
//
//
//
//
//
//
//        final Coprocessors coprocessors2 = coprocessorsFactory.create(
//        coprocessorSettings, searchRequest.getQuery().getParams());
//
//        final ByteArrayOutputStream outputStream = new ByteArrayOutputStream();
//        try (final Output output = new Output(outputStream)) {
//            coprocessors.writePayloads(output);
//        }
//
//        try (final Input input = new Input(new ByteArrayInputStream(outputStream.toByteArray()))) {
//            coprocessors2.readPayloads(input);
//        }
//    }

    private int[] createMappings(ExtractionReceiver receiver) {
        final FieldIndex fieldIndex = receiver.getFieldMap();
        final int[] mappings = new int[4];
        mappings[0] = fieldIndex.getPos("EventTime");
        mappings[1] = fieldIndex.getPos("UserId");
        mappings[2] = fieldIndex.getPos("StreamId");
        mappings[3] = fieldIndex.getPos("EventId");
        return mappings;
    }

    private String[] getLines() throws IOException {
        // Add data to the consumer.
        final Path dataPath = resourcesDir.resolve("data.txt");
        final String data = Files.readString(dataPath);
        return data.split("\n");
    }

    private SizesProvider createSizesProvider() throws ParseException {
        final Sizes defaultMaxResultsSizes = Sizes.parse(null);
        final Sizes storeSize = Sizes.parse("1000000,100,10,1");
        return new SizesProvider() {
            @Override
            public Sizes getDefaultMaxResultsSizes() {
                return defaultMaxResultsSizes;
            }

            @Override
            public Sizes getStoreSizes() {
                return storeSize;
            }
        };
    }

    private ExtractionReceiver createExtractionReceiver(final Coprocessors coprocessors) {
        final Map<DocRef, ExtractionReceiver> receivers = new HashMap<>();
        coprocessors.forEachExtractionCoprocessor((docRef, coprocessorSet) -> {
            // Create a receiver that will send data to all coprocessors.
            ExtractionReceiver receiver;
            if (coprocessorSet.size() == 1) {
                final Coprocessor coprocessor = coprocessorSet.iterator().next();
                final FieldIndex fieldIndex = coprocessors.getFieldIndex();
                final Consumer<Val[]> valuesConsumer = coprocessor.getValuesConsumer();
                final Consumer<Throwable> errorConsumer = coprocessor.getErrorConsumer();
                final Consumer<Long> completionConsumer = coprocessor.getCompletionConsumer();
                receiver = new ExtractionReceiverImpl(valuesConsumer, errorConsumer, completionConsumer, fieldIndex);
            } else {
                // We assume all coprocessors for the same extraction use the same field index map.
                // This is only the case at the moment as the CoprocessorsFactory creates field index maps this way.
                final FieldIndex fieldIndex = coprocessors.getFieldIndex();
                final Consumer<Val[]> valuesConsumer = values ->
                        coprocessorSet.forEach(coprocessor ->
                                coprocessor.getValuesConsumer().accept(values));
                final Consumer<Throwable> errorConsumer = error ->
                        coprocessorSet.forEach(coprocessor ->
                                coprocessor.getErrorConsumer().accept(error));
                final Consumer<Long> completionConsumer = delta ->
                        coprocessorSet.forEach(coprocessor ->
                                coprocessor.getCompletionConsumer().accept(delta));
                receiver = new ExtractionReceiverImpl(valuesConsumer, errorConsumer, completionConsumer, fieldIndex);
            }

            receivers.put(docRef, receiver);
        });

        assertThat(receivers.size())
                .isEqualTo(1);

        return receivers.values().iterator().next();
    }

    private void validateSearchRequest(final SearchRequest searchRequest) {
        SearchDebugUtil.writeRequest(searchRequest, true);
        SearchDebugUtil.validateRequest();
    }

    private void validateSearchResponse(final SearchResponse searchResponse) {
        SearchDebugUtil.writeResponse(searchResponse, true);
        SearchDebugUtil.validateResponse();
    }

    private SearchRequest createSingleSearchRequest() {
        final QueryKey key = new QueryKey(
                "e177cf16-da6c-4c7d-a19c-09a201f5a2da|Test Dashboard|query-MRGPM|57UG_1605699732322");
        final DocRef dataSource = new DocRef(
                "Index",
                "57a35b9a-083c-4a93-a813-fc3ddfe1ff44",
                "Example index");
        final ExpressionOperator expression = ExpressionOperator.builder()
                .addTerm(
                        "EventTime",
                        Condition.BETWEEN,
                        "2010-01-01T00:00:00.000Z,2010-01-01T00:10:00.000Z")
                .build();
        final Query query = Query.builder()
                .dataSource(dataSource)
                .expression(expression)
                .addParam("currentUser()", "admin")
                .build();

        final DateTimeSettings dateTimeSettings = DateTimeSettings.builder().localZoneId("Europe/London").build();
        return SearchRequest.builder()
                .key(key)
                .query(query)
                .addResultRequests(createGroupedUserTableResultRequest())
                .dateTimeSettings(dateTimeSettings)
                .incremental(true)
                .build();
    }

    private SearchRequest createSearchRequest() {
        final QueryKey key = new QueryKey(
                "e177cf16-da6c-4c7d-a19c-09a201f5a2da|Test Dashboard|query-MRGPM|57UG_1605699732322");
        final DocRef dataSource = new DocRef(
                "Index",
                "57a35b9a-083c-4a93-a813-fc3ddfe1ff44",
                "Example index");
        final ExpressionOperator expression = ExpressionOperator.builder()
                .addTerm(
                        "EventTime",
                        Condition.BETWEEN,
                        "2010-01-01T00:00:00.000Z,2010-01-01T00:10:00.000Z")
                .build();
        final Query query = Query.builder()
                .dataSource(dataSource)
                .expression(expression)
                .addParam("currentUser()", "admin")
                .build();

        final DateTimeSettings dateTimeSettings = DateTimeSettings.builder().localZoneId("Europe/London").build();
        return SearchRequest.builder()
                .key(key)
                .query(query)
                .addResultRequests(createGroupedUserTableResultRequest())
                .addResultRequests(createDonutResultRequest())
                .addResultRequests(createGroupedUserAndEventTimeTableResultRequest())
                .addResultRequests(createBubbleResultRequest())
                .addResultRequests(createLineResultRequest())
                .dateTimeSettings(dateTimeSettings)
                .incremental(true)
                .build();
    }

    private ResultRequest createGroupedUserTableResultRequest() {
        return ResultRequest.builder()
                .componentId("table-BKJT6")
                .addMappings(createGroupedUserTableSettings())
                .requestedRange(OffsetRange.builder().offset(0L).length(100L).build())
                .resultStyle(ResultStyle.TABLE)
                .fetch(Fetch.CHANGES)
                .build();
    }

    private TableSettings createGroupedUserTableSettings() {
        return TableSettings.builder()
                .queryId("query-MRGPM")
                .addFields(Field.builder()
                        .id("table-BKJT6|RACJI")
                        .name("UserId")
                        .expression("${UserId}")
                        .format(Format.GENERAL)
                        .sort(new Sort(0, SortDirection.ASCENDING))
                        .group(0)
                        .build()
                )
                .addFields(Field.builder()
                        .id("table-BKJT6|89WRT")
                        .name("Count")
                        .expression("count()")
                        .format(Format.NUMBER)
                        .build()
                )
                .addFields(Field.builder()
                        .id("__stream_id__")
                        .name("__stream_id__")
                        .expression("${StreamId}")
                        .build()
                )
                .addFields(Field.builder()
                        .id("__event_id__")
                        .name("__event_id__")
                        .expression("${EventId}")
                        .build()
                )
                .extractValues(true)
                .extractionPipeline(new DocRef("Pipeline",
                        "e5ecdf93-d433-45ac-b14a-1f77f16ae4f7",
                        "Example extraction"))
                .addMaxResults(1000000)
                .build();
    }


    private ResultRequest createDonutResultRequest() {
        return ResultRequest.builder()
                .componentId("vis-QYG7H")
                .addMappings(createGroupedUserTableSettings())
                .addMappings(createDonutVisSettings())
                .resultStyle(ResultStyle.FLAT)
                .fetch(Fetch.CHANGES)
                .build();
    }

    private TableSettings createDonutVisSettings() {
        return TableSettings.builder()
                .addFields(Field.builder()
                        .sort(new Sort(null, SortDirection.ASCENDING))
                        .format(Format.GENERAL)
                        .group(0)
                        .build()
                )
                .addFields(Field.builder()
                        .expression("${UserId}")
                        .format(Format.GENERAL)
                        .build()
                )
                .addFields(Field.builder()
                        .expression("${Count}")
                        .format(Format.NUMBER)
                        .build()
                )
                .addMaxResults(20, 20)
                .showDetail(true)
                .build();
    }


    private ResultRequest createGroupedUserAndEventTimeTableResultRequest() {
        return ResultRequest.builder()
                .componentId("table-78LF4")
                .addMappings(createGroupedUserAndEventTimeTableSettings())
                .requestedRange(OffsetRange.builder().offset(0L).length(100L).build())
                .resultStyle(ResultStyle.TABLE)
                .fetch(Fetch.CHANGES)
                .build();
    }

    private TableSettings createGroupedUserAndEventTimeTableSettings() {
        return TableSettings.builder()
                .queryId("query-MRGPM")
                .addFields(Field.builder()
                        .id("table-78LF4|7JU9H")
                        .name("EventTime")
                        .expression("roundMinute(${EventTime})")
                        .format(Format.DATE_TIME)
                        .sort(new Sort(0, SortDirection.ASCENDING))
                        .group(0)
                        .build()
                )
                .addFields(Field.builder()
                        .id("table-78LF4|T5WYU")
                        .name("UserId")
                        .expression("${UserId}")
                        .format(Format.GENERAL)
                        .sort(new Sort(1, SortDirection.ASCENDING))
                        .group(0)
                        .build()
                )
                .addFields(Field.builder()
                        .id("table-78LF4|MT5IM")
                        .name("Count")
                        .expression("count()")
                        .format(Format.NUMBER)
                        .build()
                )
                .addFields(Field.builder()
                        .id("__stream_id__")
                        .name("__stream_id__")
                        .expression("${StreamId}")
                        .build()
                )
                .addFields(Field.builder()
                        .id("__event_id__")
                        .name("__event_id__")
                        .expression("${EventId}")
                        .build()
                )
                .extractValues(true)
                .extractionPipeline(new DocRef("Pipeline",
                        "e5ecdf93-d433-45ac-b14a-1f77f16ae4f7",
                        "Example extraction"))
                .addMaxResults(1000000)
                .build();
    }


    private ResultRequest createBubbleResultRequest() {
        return ResultRequest.builder()
                .componentId("vis-L1AL1")
                .addMappings(createGroupedUserAndEventTimeTableSettings())
                .addMappings(createBubbleVisSettings())
                .resultStyle(ResultStyle.FLAT)
                .fetch(Fetch.CHANGES)
                .build();
    }

    private TableSettings createBubbleVisSettings() {
        return TableSettings.builder()
                .addFields(Field.builder()
                        .expression("${EventTime}")
                        .sort(new Sort(0, SortDirection.ASCENDING))
                        .format(Format.DATE_TIME)
                        .group(0)
                        .build()
                )
                .addFields(Field.builder()
                        .expression("${UserId}")
                        .sort(new Sort(1, SortDirection.ASCENDING))
                        .format(Format.GENERAL)
                        .group(1)
                        .build()
                )
                .addFields(Field.builder()
                        .expression("${UserId}")
                        .sort(new Sort(2, SortDirection.ASCENDING))
                        .format(Format.GENERAL)
                        .build()
                )
                .addFields(Field.builder()
                        .expression("${Count}")
                        .format(Format.NUMBER)
                        .build()
                )
                .addMaxResults(20, 10, 500)
                .showDetail(true)
                .build();
    }


    private ResultRequest createLineResultRequest() {
        return ResultRequest.builder()
                .componentId("vis-SPSCW")
                .addMappings(createGroupedUserAndEventTimeTableSettings())
                .addMappings(createLineVisSettings())
                .resultStyle(ResultStyle.FLAT)
                .fetch(Fetch.CHANGES)
                .build();
    }

    private TableSettings createLineVisSettings() {
        return TableSettings.builder()
                .addFields(Field.builder()
                        .sort(new Sort(0, SortDirection.ASCENDING))
                        .format(Format.GENERAL)
                        .group(0)
                        .build()
                )
                .addFields(Field.builder()
                        .expression("${UserId}")
                        .sort(new Sort(1,
                                SortDirection.ASCENDING)) // TODO : The original was not sorted but this makes
                        //                                          the test results consistent
                        .format(Format.GENERAL)
                        .group(1)
                        .build()
                )
                .addFields(Field.builder()
                        .expression("${EventTime}")
                        .sort(new Sort(2, SortDirection.ASCENDING))
                        .format(Format.DATE_TIME)
                        .build()
                )
                .addFields(Field.builder()
                        .expression("${Count}")
                        .format(Format.NUMBER)
                        .build()
                )
                .addMaxResults(20, 100, 1000)
                .showDetail(true)
                .build();
    }
}<|MERGE_RESOLUTION|>--- conflicted
+++ resolved
@@ -4,12 +4,9 @@
 import stroom.dashboard.expression.v1.Val;
 import stroom.dashboard.expression.v1.ValString;
 import stroom.docref.DocRef;
-<<<<<<< HEAD
 import stroom.query.api.v2.DateTimeSettings;
-=======
 import stroom.lmdb.LmdbEnvFactory;
 import stroom.lmdb.LmdbLibraryConfig;
->>>>>>> 15b3bfa8
 import stroom.query.api.v2.ExpressionOperator;
 import stroom.query.api.v2.ExpressionTerm.Condition;
 import stroom.query.api.v2.Field;
@@ -42,6 +39,7 @@
 import stroom.search.extraction.ExtractionReceiver;
 import stroom.search.extraction.ExtractionReceiverImpl;
 import stroom.util.io.PathCreator;
+import stroom.util.io.TempDirProvider;
 
 import com.esotericsoftware.kryo.io.Input;
 import com.esotericsoftware.kryo.io.Output;
@@ -78,22 +76,14 @@
 
     @BeforeEach
     void setup(@TempDir final Path tempDir) {
-<<<<<<< HEAD
-        final LmdbConfig lmdbConfig = new LmdbConfig();
-        final PathCreator pathCreator = new PathCreator(() -> tempDir, () -> tempDir);
-        final LmdbEnvironmentFactory lmdbEnvironmentFactory =
-                new LmdbEnvironmentFactory(lmdbConfig, pathCreator);
-        dataStoreFactory = new LmdbDataStoreFactory(
-                lmdbEnvironmentFactory,
-                lmdbConfig);
-=======
         final ResultStoreConfig resultStoreConfig = new ResultStoreConfig();
         final LmdbLibraryConfig lmdbLibraryConfig = new LmdbLibraryConfig();
         final TempDirProvider tempDirProvider = () -> tempDir;
         final PathCreator pathCreator = new PathCreator(() -> tempDir, () -> tempDir);
         final LmdbEnvFactory lmdbEnvFactory = new LmdbEnvFactory(pathCreator, tempDirProvider, lmdbLibraryConfig);
-        dataStoreFactory = new LmdbDataStoreFactory(lmdbEnvFactory, resultStoreConfig);
->>>>>>> 15b3bfa8
+        dataStoreFactory = new LmdbDataStoreFactory(
+                lmdbEnvFactory,
+                resultStoreConfig);
     }
 
     @Test
