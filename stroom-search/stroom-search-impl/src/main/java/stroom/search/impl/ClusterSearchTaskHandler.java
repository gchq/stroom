/*
 * Copyright 2017 Crown Copyright
 *
 * Licensed under the Apache License, Version 2.0 (the "License");
 * you may not use this file except in compliance with the License.
 * You may obtain a copy of the License at
 *
 *     http://www.apache.org/licenses/LICENSE-2.0
 *
 * Unless required by applicable law or agreed to in writing, software
 * distributed under the License is distributed on an "AS IS" BASIS,
 * WITHOUT WARRANTIES OR CONDITIONS OF ANY KIND, either express or implied.
 * See the License for the specific language governing permissions and
 * limitations under the License.
 *
 */

package stroom.search.impl;

import stroom.annotation.api.AnnotationFields;
import stroom.query.api.v2.ExpressionOperator;
import stroom.query.api.v2.Query;
import stroom.query.common.v2.Coprocessors;
import stroom.search.extraction.ExpressionFilter;
import stroom.search.extraction.ExtractionDecoratorFactory;
import stroom.search.extraction.StoredDataQueue;
import stroom.search.impl.shard.IndexShardSearchFactory;
import stroom.security.api.SecurityContext;
import stroom.task.api.TaskContext;
import stroom.util.logging.LambdaLogger;
import stroom.util.logging.LambdaLoggerFactory;
import stroom.util.logging.SearchProgressLog;
import stroom.util.logging.SearchProgressLog.SearchPhase;

import java.util.concurrent.TimeUnit;
import java.util.concurrent.atomic.AtomicLong;
import javax.inject.Inject;

class ClusterSearchTaskHandler {

    private static final LambdaLogger LOGGER = LambdaLoggerFactory.getLogger(ClusterSearchTaskHandler.class);

    private final IndexShardSearchFactory indexShardSearchFactory;
    private final ExtractionDecoratorFactory extractionDecoratorFactory;
    private final SecurityContext securityContext;

<<<<<<< HEAD
=======
    private final AtomicLong hitCount = new AtomicLong();
    private final AtomicLong extractionCount = new AtomicLong();

    private TaskContext taskContext;

>>>>>>> 78a3ccc4
    @Inject
    ClusterSearchTaskHandler(final IndexShardSearchFactory indexShardSearchFactory,
                             final ExtractionDecoratorFactory extractionDecoratorFactory,
                             final SecurityContext securityContext) {
        this.indexShardSearchFactory = indexShardSearchFactory;
        this.extractionDecoratorFactory = extractionDecoratorFactory;
        this.securityContext = securityContext;
    }

    public void search(final TaskContext taskContext,
                       final ClusterSearchTask task,
                       final Coprocessors coprocessors) {
        SearchProgressLog.increment(SearchPhase.CLUSTER_SEARCH_TASK_HANDLER_EXEC);
<<<<<<< HEAD
        securityContext.useAsRead(() -> {
            if (!Thread.currentThread().isInterrupted()) {
                taskContext.info(() -> "Initialising...");

                try {
                    if (coprocessors.size() > 0 && task.getShards().size() > 0) {
                        // Start searching.
                        search(taskContext, task, task.getQuery(), coprocessors);
                    }
=======
        this.taskContext = taskContext;
        securityContext.useAsRead(() -> {
            if (!Thread.currentThread().isInterrupted()) {
                taskContext.info(() -> "Initialising...");
                // Start searching.
                SearchProgressLog.increment(SearchPhase.CLUSTER_SEARCH_TASK_HANDLER_SEARCH);
                taskContext.info(() -> "Searching...");
                final Query query = task.getQuery();
                LOGGER.debug(() -> "Incoming search request:\n" + query.getExpression().toString());

                try {
                    if (task.getShards().size() > 0) {

                        final StoredDataQueue storedDataQueue = extractionDecoratorFactory.create(
                                taskContext,
                                coprocessors,
                                extractionCount,
                                query);

                        // Search all index shards.
                        final ExpressionFilter expressionFilter = ExpressionFilter.builder()
                                .addPrefixExcludeFilter(AnnotationFields.ANNOTATION_FIELD_PREFIX)
                                .build();
                        final ExpressionOperator expression = expressionFilter.copy(query.getExpression());
                        indexShardSearchFactory.search(
                                task,
                                expression,
                                coprocessors.getFieldIndex(),
                                taskContext,
                                hitCount,
                                storedDataQueue,
                                coprocessors.getErrorConsumer());

                        // Wait for index search to complete.
                        LOGGER.debug("Wait for index searches");
                        while (!indexShardSearchFactory.awaitCompletion(1, TimeUnit.SECONDS)) {
                            updateInfo();
                        }
>>>>>>> 78a3ccc4

                        LOGGER.debug("Complete stored data queue");
                        storedDataQueue.onComplete();

<<<<<<< HEAD
    public void search(final TaskContext taskContext,
                       final ClusterSearchTask task,
                       final Query query,
                       final Coprocessors coprocessors) {
        SearchProgressLog.increment(SearchPhase.CLUSTER_SEARCH_TASK_HANDLER_SEARCH);
        taskContext.info(() -> "Searching...");
        LOGGER.debug(() -> "Incoming search request:\n" + query.getExpression().toString());

        try {
            final Receiver extractionReceiver = extractionDecoratorFactory.create(
                    taskContext,
                    coprocessors,
                    query);

            // Search all index shards.
            final ExpressionFilter expressionFilter = ExpressionFilter.builder()
                    .addPrefixExcludeFilter(AnnotationFields.ANNOTATION_FIELD_PREFIX)
                    .build();
            final ExpressionOperator expression = expressionFilter.copy(query.getExpression());
            final AtomicLong hitCount = new AtomicLong();
            indexShardSearchFactory.search(
                    task,
                    expression,
                    coprocessors.getFieldIndex(),
                    extractionReceiver,
                    taskContext,
                    hitCount);

            // Wait for search completion.
            boolean allComplete = false;
            while (!allComplete) {
                allComplete = true;
                for (final Coprocessor coprocessor : coprocessors) {
                    if (!Thread.currentThread().isInterrupted()) {
                        taskContext.info(() -> "" +
                                "Searching... " +
                                "found " +
                                hitCount.get() +
                                " documents" +
                                " performed " +
                                coprocessor.getValuesCount() +
                                " extractions");

                        final boolean complete = coprocessor.getCompletionState()
                                .awaitCompletion(1, TimeUnit.SECONDS);
                        if (!complete) {
                            allComplete = false;
=======
                        // Wait for extraction to complete.
                        LOGGER.debug("Wait for extraction to complete");
                        while (!extractionDecoratorFactory.awaitCompletion(1, TimeUnit.SECONDS)) {
                            updateInfo();
>>>>>>> 78a3ccc4
                        }

                        LOGGER.debug("Finished extraction");
                    }

                    LOGGER.debug(() -> "Complete");
                } catch (final InterruptedException e) {
                    LOGGER.trace(e::getMessage, e);
                    // Keep interrupting this thread.
                    Thread.currentThread().interrupt();
                } catch (final RuntimeException e) {
                    throw SearchException.wrap(e);
                }
            }
<<<<<<< HEAD

            LOGGER.debug(() -> "Complete");
        } catch (final RuntimeException e) {
            throw SearchException.wrap(e);
        } catch (final InterruptedException e) {
            // Continue to interrupt.
            Thread.currentThread().interrupt();
            LOGGER.debug(e::getMessage, e);
            throw SearchException.wrap(e);
        }
    }
=======
        });
    }

    public void updateInfo() {
        taskContext.info(() -> "" +
                "Searching... " +
                "found "
                + hitCount.get() +
                " documents" +
                " performed " +
                extractionCount.get() +
                " extractions");
    }
>>>>>>> 78a3ccc4
}<|MERGE_RESOLUTION|>--- conflicted
+++ resolved
@@ -44,14 +44,11 @@
     private final ExtractionDecoratorFactory extractionDecoratorFactory;
     private final SecurityContext securityContext;
 
-<<<<<<< HEAD
-=======
     private final AtomicLong hitCount = new AtomicLong();
     private final AtomicLong extractionCount = new AtomicLong();
 
     private TaskContext taskContext;
 
->>>>>>> 78a3ccc4
     @Inject
     ClusterSearchTaskHandler(final IndexShardSearchFactory indexShardSearchFactory,
                              final ExtractionDecoratorFactory extractionDecoratorFactory,
@@ -65,17 +62,6 @@
                        final ClusterSearchTask task,
                        final Coprocessors coprocessors) {
         SearchProgressLog.increment(SearchPhase.CLUSTER_SEARCH_TASK_HANDLER_EXEC);
-<<<<<<< HEAD
-        securityContext.useAsRead(() -> {
-            if (!Thread.currentThread().isInterrupted()) {
-                taskContext.info(() -> "Initialising...");
-
-                try {
-                    if (coprocessors.size() > 0 && task.getShards().size() > 0) {
-                        // Start searching.
-                        search(taskContext, task, task.getQuery(), coprocessors);
-                    }
-=======
         this.taskContext = taskContext;
         securityContext.useAsRead(() -> {
             if (!Thread.currentThread().isInterrupted()) {
@@ -114,65 +100,14 @@
                         while (!indexShardSearchFactory.awaitCompletion(1, TimeUnit.SECONDS)) {
                             updateInfo();
                         }
->>>>>>> 78a3ccc4
 
                         LOGGER.debug("Complete stored data queue");
                         storedDataQueue.onComplete();
 
-<<<<<<< HEAD
-    public void search(final TaskContext taskContext,
-                       final ClusterSearchTask task,
-                       final Query query,
-                       final Coprocessors coprocessors) {
-        SearchProgressLog.increment(SearchPhase.CLUSTER_SEARCH_TASK_HANDLER_SEARCH);
-        taskContext.info(() -> "Searching...");
-        LOGGER.debug(() -> "Incoming search request:\n" + query.getExpression().toString());
-
-        try {
-            final Receiver extractionReceiver = extractionDecoratorFactory.create(
-                    taskContext,
-                    coprocessors,
-                    query);
-
-            // Search all index shards.
-            final ExpressionFilter expressionFilter = ExpressionFilter.builder()
-                    .addPrefixExcludeFilter(AnnotationFields.ANNOTATION_FIELD_PREFIX)
-                    .build();
-            final ExpressionOperator expression = expressionFilter.copy(query.getExpression());
-            final AtomicLong hitCount = new AtomicLong();
-            indexShardSearchFactory.search(
-                    task,
-                    expression,
-                    coprocessors.getFieldIndex(),
-                    extractionReceiver,
-                    taskContext,
-                    hitCount);
-
-            // Wait for search completion.
-            boolean allComplete = false;
-            while (!allComplete) {
-                allComplete = true;
-                for (final Coprocessor coprocessor : coprocessors) {
-                    if (!Thread.currentThread().isInterrupted()) {
-                        taskContext.info(() -> "" +
-                                "Searching... " +
-                                "found " +
-                                hitCount.get() +
-                                " documents" +
-                                " performed " +
-                                coprocessor.getValuesCount() +
-                                " extractions");
-
-                        final boolean complete = coprocessor.getCompletionState()
-                                .awaitCompletion(1, TimeUnit.SECONDS);
-                        if (!complete) {
-                            allComplete = false;
-=======
                         // Wait for extraction to complete.
                         LOGGER.debug("Wait for extraction to complete");
                         while (!extractionDecoratorFactory.awaitCompletion(1, TimeUnit.SECONDS)) {
                             updateInfo();
->>>>>>> 78a3ccc4
                         }
 
                         LOGGER.debug("Finished extraction");
@@ -187,31 +122,17 @@
                     throw SearchException.wrap(e);
                 }
             }
-<<<<<<< HEAD
-
-            LOGGER.debug(() -> "Complete");
-        } catch (final RuntimeException e) {
-            throw SearchException.wrap(e);
-        } catch (final InterruptedException e) {
-            // Continue to interrupt.
-            Thread.currentThread().interrupt();
-            LOGGER.debug(e::getMessage, e);
-            throw SearchException.wrap(e);
-        }
-    }
-=======
         });
     }
 
     public void updateInfo() {
         taskContext.info(() -> "" +
                 "Searching... " +
-                "found "
-                + hitCount.get() +
+                                    "found "
+                                    + hitCount.get() +
                 " documents" +
                 " performed " +
                 extractionCount.get() +
                 " extractions");
     }
->>>>>>> 78a3ccc4
 }