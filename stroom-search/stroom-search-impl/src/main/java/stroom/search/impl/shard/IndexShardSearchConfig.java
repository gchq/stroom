package stroom.search.impl.shard;

import stroom.util.cache.CacheConfig;
import stroom.util.shared.AbstractConfig;
import stroom.util.time.StroomDuration;

import com.fasterxml.jackson.annotation.JsonCreator;
import com.fasterxml.jackson.annotation.JsonProperty;
import com.fasterxml.jackson.annotation.JsonPropertyDescription;
import com.fasterxml.jackson.annotation.JsonPropertyOrder;


@JsonPropertyOrder(alphabetic = true)
public class IndexShardSearchConfig extends AbstractConfig {

    private static final int DEFAULT_MAX_THREADS_PER_TASK = 5;

<<<<<<< HEAD
    private final int maxDocIdQueueSize;
    // TODO 01/12/2021 AT: Make final
    private int maxThreads;
    private final int maxThreadsPerTask;
    private final CacheConfig searchResultCache;
    private final CacheConfig indexShardSearcherCache;

    public IndexShardSearchConfig() {
        maxDocIdQueueSize = 1000000;
        maxThreads = DEFAULT_MAX_THREADS;
        maxThreadsPerTask = DEFAULT_MAX_THREADS_PER_TASK;
        searchResultCache = CacheConfig.builder()
                .maximumSize(10000L)
                .expireAfterAccess(StroomDuration.ofMinutes(10))
                .build();
        indexShardSearcherCache = CacheConfig.builder()
                .maximumSize(2L)
                .expireAfterAccess(StroomDuration.ofMinutes(1))
                .build();
    }

    @JsonCreator
    public IndexShardSearchConfig(@JsonProperty("maxDocIdQueueSize") final int maxDocIdQueueSize,
                                  @JsonProperty("maxThreads") final int maxThreads,
                                  @JsonProperty("maxThreadsPerTask") final int maxThreadsPerTask,
                                  @JsonProperty("searchResultCache") final CacheConfig searchResultCache,
                                  @JsonProperty("indexShardSearcherCache") final CacheConfig indexShardSearcherCache) {
        this.maxDocIdQueueSize = maxDocIdQueueSize;
        this.maxThreads = maxThreads;
        this.maxThreadsPerTask = maxThreadsPerTask;
        this.searchResultCache = searchResultCache;
        this.indexShardSearcherCache = indexShardSearcherCache;
    }
=======
    private int maxDocIdQueueSize = 1000000;
    private int maxThreadsPerTask = DEFAULT_MAX_THREADS_PER_TASK;
    private CacheConfig searchResultCache = CacheConfig.builder()
            .maximumSize(10000L)
            .expireAfterAccess(StroomDuration.ofMinutes(10))
            .build();
    private CacheConfig indexShardSearcherCache = CacheConfig.builder()
            .maximumSize(2L)
            .expireAfterAccess(StroomDuration.ofMinutes(1))
            .build();
>>>>>>> 79dadedd

    @JsonPropertyDescription("The maximum number of doc ids that will be queued ready for stored data to be " +
            "retrieved from the index shard")
    public int getMaxDocIdQueueSize() {
        return maxDocIdQueueSize;
    }

<<<<<<< HEAD
    @JsonPropertyDescription("The absolute maximum number of threads per node, used to search Lucene index " +
            "shards across all searches")
    public int getMaxThreads() {
        return maxThreads;
    }

    @Deprecated(forRemoval = true)
    public void setMaxThreads(final int maxThreads) {
        this.maxThreads = maxThreads;
=======
    public void setMaxDocIdQueueSize(final int maxDocIdQueueSize) {
        this.maxDocIdQueueSize = maxDocIdQueueSize;
>>>>>>> 79dadedd
    }

    @JsonPropertyDescription("The maximum number of threads per search, per node, used to search Lucene index shards")
    public int getMaxThreadsPerTask() {
        return maxThreadsPerTask;
    }

    public CacheConfig getSearchResultCache() {
        return searchResultCache;
    }

    public CacheConfig getIndexShardSearcherCache() {
        return indexShardSearcherCache;
    }

    @Override
    public String toString() {
        return "IndexShardSearchConfig{" +
                "maxDocIdQueueSize=" + maxDocIdQueueSize +
                ", maxThreadsPerTask=" + maxThreadsPerTask +
                ", searchResultCache=" + searchResultCache +
                ", indexShardSearcherCache=" + indexShardSearcherCache +
                '}';
    }
}<|MERGE_RESOLUTION|>--- conflicted
+++ resolved
@@ -15,20 +15,16 @@
 
     private static final int DEFAULT_MAX_THREADS_PER_TASK = 5;
 
-<<<<<<< HEAD
     private final int maxDocIdQueueSize;
-    // TODO 01/12/2021 AT: Make final
-    private int maxThreads;
     private final int maxThreadsPerTask;
     private final CacheConfig searchResultCache;
     private final CacheConfig indexShardSearcherCache;
 
     public IndexShardSearchConfig() {
-        maxDocIdQueueSize = 1000000;
-        maxThreads = DEFAULT_MAX_THREADS;
+        maxDocIdQueueSize = 1_000_000;
         maxThreadsPerTask = DEFAULT_MAX_THREADS_PER_TASK;
         searchResultCache = CacheConfig.builder()
-                .maximumSize(10000L)
+                .maximumSize(10_000L)
                 .expireAfterAccess(StroomDuration.ofMinutes(10))
                 .build();
         indexShardSearcherCache = CacheConfig.builder()
@@ -39,49 +35,19 @@
 
     @JsonCreator
     public IndexShardSearchConfig(@JsonProperty("maxDocIdQueueSize") final int maxDocIdQueueSize,
-                                  @JsonProperty("maxThreads") final int maxThreads,
                                   @JsonProperty("maxThreadsPerTask") final int maxThreadsPerTask,
                                   @JsonProperty("searchResultCache") final CacheConfig searchResultCache,
                                   @JsonProperty("indexShardSearcherCache") final CacheConfig indexShardSearcherCache) {
         this.maxDocIdQueueSize = maxDocIdQueueSize;
-        this.maxThreads = maxThreads;
         this.maxThreadsPerTask = maxThreadsPerTask;
         this.searchResultCache = searchResultCache;
         this.indexShardSearcherCache = indexShardSearcherCache;
     }
-=======
-    private int maxDocIdQueueSize = 1000000;
-    private int maxThreadsPerTask = DEFAULT_MAX_THREADS_PER_TASK;
-    private CacheConfig searchResultCache = CacheConfig.builder()
-            .maximumSize(10000L)
-            .expireAfterAccess(StroomDuration.ofMinutes(10))
-            .build();
-    private CacheConfig indexShardSearcherCache = CacheConfig.builder()
-            .maximumSize(2L)
-            .expireAfterAccess(StroomDuration.ofMinutes(1))
-            .build();
->>>>>>> 79dadedd
 
     @JsonPropertyDescription("The maximum number of doc ids that will be queued ready for stored data to be " +
             "retrieved from the index shard")
     public int getMaxDocIdQueueSize() {
         return maxDocIdQueueSize;
-    }
-
-<<<<<<< HEAD
-    @JsonPropertyDescription("The absolute maximum number of threads per node, used to search Lucene index " +
-            "shards across all searches")
-    public int getMaxThreads() {
-        return maxThreads;
-    }
-
-    @Deprecated(forRemoval = true)
-    public void setMaxThreads(final int maxThreads) {
-        this.maxThreads = maxThreads;
-=======
-    public void setMaxDocIdQueueSize(final int maxDocIdQueueSize) {
-        this.maxDocIdQueueSize = maxDocIdQueueSize;
->>>>>>> 79dadedd
     }
 
     @JsonPropertyDescription("The maximum number of threads per search, per node, used to search Lucene index shards")
