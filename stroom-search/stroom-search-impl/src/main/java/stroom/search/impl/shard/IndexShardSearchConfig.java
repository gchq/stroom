--- conflicted
+++ resolved
@@ -11,13 +11,8 @@
 import com.fasterxml.jackson.annotation.JsonPropertyOrder;
 
 
-<<<<<<< HEAD
-@Singleton
+@JsonPropertyOrder(alphabetic = true)
 public class IndexShardSearchConfig extends AbstractConfig implements IsStroomConfig {
-=======
-@JsonPropertyOrder(alphabetic = true)
-public class IndexShardSearchConfig extends AbstractConfig {
->>>>>>> 8d849d62
 
     private static final int DEFAULT_MAX_THREADS_PER_TASK = 5;
 
