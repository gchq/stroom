--- conflicted
+++ resolved
@@ -36,11 +36,7 @@
     implementation project(':stroom-util')
     implementation project(':stroom-util-shared')
 
-<<<<<<< HEAD
-    implementation libs.guice7
-=======
     implementation libs.guice
->>>>>>> d2116a58
     implementation libs.jackson_annotations
     implementation libs.jakarta_inject
     implementation libs.jaxb_api
