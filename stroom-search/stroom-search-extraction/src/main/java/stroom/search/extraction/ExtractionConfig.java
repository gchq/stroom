package stroom.search.extraction;

import stroom.util.shared.AbstractConfig;
import stroom.util.shared.NotInjectableConfig;

import com.fasterxml.jackson.annotation.JsonCreator;
import com.fasterxml.jackson.annotation.JsonProperty;
import com.fasterxml.jackson.annotation.JsonPropertyDescription;
import com.fasterxml.jackson.annotation.JsonPropertyOrder;


@NotInjectableConfig // used by multiple config classes
@JsonPropertyOrder(alphabetic = true)
public class ExtractionConfig extends AbstractConfig {

    /**
     * We don't want to collect more than 10k doc's data into the queue by
     * default. When the queue is full the index shard data tasks will pause
     * until the docs are drained from the queue.
     */
    private static final int DEFAULT_MAX_STORED_DATA_QUEUE_SIZE = 1000;

    private static final int DEFAULT_MAX_THREADS_PER_TASK = 5;
    private static final int DEFAULT_MAX_STREAM_EVENT_MAP_SIZE = 1000000;

<<<<<<< HEAD
    private final int maxStoredDataQueueSize;
    // TODO 01/12/2021 AT: Make final
    private int maxThreads;
    private final int maxThreadsPerTask;
    private final int maxStreamEventMapSize;

    public ExtractionConfig() {
        maxStoredDataQueueSize = DEFAULT_MAX_STORED_DATA_QUEUE_SIZE;
        maxThreads = DEFAULT_MAX_THREADS;
        maxThreadsPerTask = DEFAULT_MAX_THREADS_PER_TASK;
        maxStreamEventMapSize = DEFAULT_MAX_STREAM_EVENT_MAP_SIZE;
    }

    @JsonCreator
    public ExtractionConfig(@JsonProperty("maxStoredDataQueueSize") final int maxStoredDataQueueSize,
                            @JsonProperty("maxThreads") final int maxThreads,
                            @JsonProperty("maxThreadsPerTask") final int maxThreadsPerTask,
                            @JsonProperty("maxStreamEventMapSize") final int maxStreamEventMapSize) {
        this.maxStoredDataQueueSize = maxStoredDataQueueSize;
        this.maxThreads = maxThreads;
        this.maxThreadsPerTask = maxThreadsPerTask;
        this.maxStreamEventMapSize = maxStreamEventMapSize;
    }
=======
    private int maxStoredDataQueueSize = DEFAULT_MAX_STORED_DATA_QUEUE_SIZE;
    private int maxThreadsPerTask = DEFAULT_MAX_THREADS_PER_TASK;
    private int maxStreamEventMapSize = DEFAULT_MAX_STREAM_EVENT_MAP_SIZE;
>>>>>>> 79dadedd

    @JsonPropertyDescription("The maximum number documents that will have stored data retrieved from the index " +
            "shard and queued prior to further processing")
    public int getMaxStoredDataQueueSize() {
        return maxStoredDataQueueSize;
    }

<<<<<<< HEAD
    @JsonPropertyDescription("The absolute maximum number of threads per node, used to extract search results " +
            "from streams using a pipeline")
    public int getMaxThreads() {
        return maxThreads;
    }

    @Deprecated(forRemoval = true)
    public void setMaxThreads(final int maxThreads) {
        this.maxThreads = maxThreads;
=======
    public void setMaxStoredDataQueueSize(final int maxStoredDataQueueSize) {
        this.maxStoredDataQueueSize = maxStoredDataQueueSize;
>>>>>>> 79dadedd
    }

    @JsonPropertyDescription("The maximum number of threads per search, per node, used to extract search results " +
            "from streams using a pipeline")
    public int getMaxThreadsPerTask() {
        return maxThreadsPerTask;
    }

    @JsonPropertyDescription("The maximum size of the stream event map used to queue events prior to extraction")
    public int getMaxStreamEventMapSize() {
        return maxStreamEventMapSize;
    }

    @Override
    public String toString() {
        return "ExtractionConfig{" +
                "maxStoredDataQueueSize=" + maxStoredDataQueueSize +
                ", maxThreadsPerTask=" + maxThreadsPerTask +
                ", maxStreamEventMapSize=" + maxStreamEventMapSize +
                '}';
    }
}<|MERGE_RESOLUTION|>--- conflicted
+++ resolved
@@ -19,60 +19,32 @@
      * until the docs are drained from the queue.
      */
     private static final int DEFAULT_MAX_STORED_DATA_QUEUE_SIZE = 1000;
-
     private static final int DEFAULT_MAX_THREADS_PER_TASK = 5;
     private static final int DEFAULT_MAX_STREAM_EVENT_MAP_SIZE = 1000000;
 
-<<<<<<< HEAD
     private final int maxStoredDataQueueSize;
-    // TODO 01/12/2021 AT: Make final
-    private int maxThreads;
     private final int maxThreadsPerTask;
     private final int maxStreamEventMapSize;
 
     public ExtractionConfig() {
         maxStoredDataQueueSize = DEFAULT_MAX_STORED_DATA_QUEUE_SIZE;
-        maxThreads = DEFAULT_MAX_THREADS;
         maxThreadsPerTask = DEFAULT_MAX_THREADS_PER_TASK;
         maxStreamEventMapSize = DEFAULT_MAX_STREAM_EVENT_MAP_SIZE;
     }
 
     @JsonCreator
     public ExtractionConfig(@JsonProperty("maxStoredDataQueueSize") final int maxStoredDataQueueSize,
-                            @JsonProperty("maxThreads") final int maxThreads,
                             @JsonProperty("maxThreadsPerTask") final int maxThreadsPerTask,
                             @JsonProperty("maxStreamEventMapSize") final int maxStreamEventMapSize) {
         this.maxStoredDataQueueSize = maxStoredDataQueueSize;
-        this.maxThreads = maxThreads;
         this.maxThreadsPerTask = maxThreadsPerTask;
         this.maxStreamEventMapSize = maxStreamEventMapSize;
     }
-=======
-    private int maxStoredDataQueueSize = DEFAULT_MAX_STORED_DATA_QUEUE_SIZE;
-    private int maxThreadsPerTask = DEFAULT_MAX_THREADS_PER_TASK;
-    private int maxStreamEventMapSize = DEFAULT_MAX_STREAM_EVENT_MAP_SIZE;
->>>>>>> 79dadedd
 
     @JsonPropertyDescription("The maximum number documents that will have stored data retrieved from the index " +
             "shard and queued prior to further processing")
     public int getMaxStoredDataQueueSize() {
         return maxStoredDataQueueSize;
-    }
-
-<<<<<<< HEAD
-    @JsonPropertyDescription("The absolute maximum number of threads per node, used to extract search results " +
-            "from streams using a pipeline")
-    public int getMaxThreads() {
-        return maxThreads;
-    }
-
-    @Deprecated(forRemoval = true)
-    public void setMaxThreads(final int maxThreads) {
-        this.maxThreads = maxThreads;
-=======
-    public void setMaxStoredDataQueueSize(final int maxStoredDataQueueSize) {
-        this.maxStoredDataQueueSize = maxStoredDataQueueSize;
->>>>>>> 79dadedd
     }
 
     @JsonPropertyDescription("The maximum number of threads per search, per node, used to extract search results " +
