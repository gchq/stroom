--- conflicted
+++ resolved
@@ -1,11 +1,8 @@
 package stroom.search.extraction;
 
 import stroom.util.shared.AbstractConfig;
-<<<<<<< HEAD
 import stroom.util.shared.IsStroomConfig;
-=======
 import stroom.util.shared.NotInjectableConfig;
->>>>>>> 8d849d62
 
 import com.fasterxml.jackson.annotation.JsonCreator;
 import com.fasterxml.jackson.annotation.JsonProperty;
@@ -13,14 +10,9 @@
 import com.fasterxml.jackson.annotation.JsonPropertyOrder;
 
 
-<<<<<<< HEAD
-@Singleton
-public class ExtractionConfig extends AbstractConfig implements IsStroomConfig {
-=======
 @NotInjectableConfig // used by multiple config classes
 @JsonPropertyOrder(alphabetic = true)
-public class ExtractionConfig extends AbstractConfig {
->>>>>>> 8d849d62
+public class ExtractionConfig extends AbstractConfig implements IsStroomConfig {
 
     /**
      * We don't want to collect more than 10k doc's data into the queue by
