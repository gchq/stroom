--- conflicted
+++ resolved
@@ -16,15 +16,12 @@
 
 package stroom.search.extraction;
 
-<<<<<<< HEAD
-=======
-import org.springframework.stereotype.Component;
-import stroom.util.concurrent.ExecutorProvider;
-import stroom.util.concurrent.ThreadPoolImpl;
-import stroom.util.shared.ThreadPool;
->>>>>>> ac4ef459
-import stroom.util.task.taskqueue.TaskExecutor;
+import stroom.task.api.ExecutorProvider;
+import stroom.task.api.TaskExecutor;
+import stroom.task.api.ThreadPoolImpl;
+import stroom.task.shared.ThreadPool;
 
+import javax.inject.Inject;
 import javax.inject.Singleton;
 
 @Singleton
@@ -35,6 +32,7 @@
             0,
             Integer.MAX_VALUE);
 
+    @Inject
     ExtractionTaskExecutor(final ExecutorProvider executorProvider) {
         super("Extraction Task Executor",  executorProvider, THREAD_POOL);
     }
