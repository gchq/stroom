--- conflicted
+++ resolved
@@ -108,14 +108,9 @@
                 streamMapCreator,
                 parentErrorConsumer,
                 receivers,
-<<<<<<< HEAD
                 extractionConfig.getMaxStoredDataQueueSize(),
                 extractionConfig.getMaxThreadsPerTask(),
-=======
-                maxStoredDataQueueSize,
-                extractionTaskProperties.getMaxThreadsPerTask(),
-                extractionTaskProperties.getMaxStreamEventMapSize(),
->>>>>>> 17f1a2d1
+                extractionConfig.getMaxStreamEventMapSize(),
                 executorProvider,
                 taskContextFactory,
                 parentContext,
