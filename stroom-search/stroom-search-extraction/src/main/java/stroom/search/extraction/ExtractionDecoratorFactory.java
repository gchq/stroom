package stroom.search.extraction;

<<<<<<< HEAD
import stroom.alert.api.AlertDefinition;
import stroom.dashboard.expression.v1.FieldIndexMap;
=======
import stroom.dashboard.expression.v1.FieldIndex;
import stroom.dashboard.expression.v1.Val;
>>>>>>> 4ad61c7c
import stroom.docref.DocRef;
import stroom.index.shared.IndexConstants;
import stroom.meta.api.MetaService;
import stroom.query.api.v2.Query;
import stroom.query.common.v2.Coprocessor;
import stroom.query.common.v2.Coprocessors;
import stroom.query.common.v2.Receiver;
import stroom.security.api.SecurityContext;
import stroom.task.api.ExecutorProvider;
import stroom.task.api.TaskContext;
import stroom.task.api.TaskContextFactory;

import java.util.HashMap;
<<<<<<< HEAD
import java.util.HashSet;
import java.util.List;
=======
>>>>>>> 4ad61c7c
import java.util.Map;
import java.util.function.Consumer;
import javax.inject.Inject;
import javax.inject.Provider;

public class ExtractionDecoratorFactory {

    private final ExtractionTaskExecutor extractionTaskExecutor;
    private final ExtractionConfig extractionConfig;
    private final MetaService metaService;
    private final ExecutorProvider executorProvider;
    private final TaskContextFactory taskContextFactory;
    private final Provider<ExtractionTaskHandler> extractionTaskHandlerProvider;
    private final AnnotationsDecoratorFactory receiverDecoratorFactory;
    private final SecurityContext securityContext;

    @Inject
    ExtractionDecoratorFactory(final ExtractionTaskExecutor extractionTaskExecutor,
                               final ExtractionConfig extractionConfig,
                               final MetaService metaService,
                               final ExecutorProvider executorProvider,
                               final TaskContextFactory taskContextFactory,
                               final Provider<ExtractionTaskHandler> extractionTaskHandlerProvider,
                               final AnnotationsDecoratorFactory receiverDecoratorFactory,
                               final SecurityContext securityContext) {
        this.extractionTaskExecutor = extractionTaskExecutor;
        this.extractionConfig = extractionConfig;
        this.metaService = metaService;
        this.executorProvider = executorProvider;
        this.taskContextFactory = taskContextFactory;
        this.extractionTaskHandlerProvider = extractionTaskHandlerProvider;
        this.receiverDecoratorFactory = receiverDecoratorFactory;
        this.securityContext = securityContext;
    }

    public Receiver create(final TaskContext parentContext,
                           final Coprocessors coprocessors,
                           final Query query) {
        // We are going to do extraction or at least filter streams so add fields to the field index to do this.
        coprocessors.getFieldIndex().create(IndexConstants.STREAM_ID);
        coprocessors.getFieldIndex().create(IndexConstants.EVENT_ID);

        // Update config for extraction task executor.
        extractionTaskExecutor.setMaxThreads(extractionConfig.getMaxThreads());

        // Create an object to make event lists from raw index data.
        final StreamMapCreator streamMapCreator = new StreamMapCreator(
                coprocessors.getFieldIndex(),
                metaService);

        final Map<DocRef, ExtractionReceiver> receivers = new HashMap<>();
        coprocessors.forEachExtractionCoprocessor((docRef, coprocessorSet) -> {
            // Create a receiver that will send data to all coprocessors.
            ExtractionReceiver receiver;
            if (coprocessorSet.size() == 1) {
                final Coprocessor coprocessor = coprocessorSet.iterator().next();
                final FieldIndex fieldIndex = coprocessors.getFieldIndex();
                final Consumer<Val[]> valuesConsumer = coprocessor.getValuesConsumer();
                final Consumer<Throwable> errorConsumer = coprocessor.getErrorConsumer();
                final Consumer<Long> completionConsumer = coprocessor.getCompletionConsumer();
                receiver = new ExtractionReceiver(valuesConsumer, errorConsumer, completionConsumer, fieldIndex);
            } else {
                // We assume all coprocessors for the same extraction use the same field index map.
                // This is only the case at the moment as the CoprocessorsFactory creates field index maps this way.
                final FieldIndex fieldIndex = coprocessors.getFieldIndex();
                final Consumer<Val[]> valuesConsumer = values ->
                        coprocessorSet.forEach(coprocessor ->
                                coprocessor.getValuesConsumer().accept(values));
                final Consumer<Throwable> errorConsumer = error ->
                        coprocessorSet.forEach(coprocessor ->
                                coprocessor.getErrorConsumer().accept(error));
                final Consumer<Long> completionConsumer = delta ->
                        coprocessorSet.forEach(coprocessor ->
                                coprocessor.getCompletionConsumer().accept(delta));
                receiver = new ExtractionReceiver(valuesConsumer, errorConsumer, completionConsumer, fieldIndex);
            }

            // Decorate result with annotations.
            receiver = receiverDecoratorFactory.create(receiver, query);

            receivers.put(docRef, receiver);
        });

        // Make a task producer that will create event data extraction tasks when requested by the executor.
        final ExtractionProgressTracker tracker = new ExtractionProgressTracker();
        final ExtractionTaskProducer extractionTaskProducer = new ExtractionTaskProducer(
                extractionTaskExecutor,
                streamMapCreator,
                coprocessors.getErrorConsumer(),
                receivers,
                extractionConfig.getMaxStoredDataQueueSize(),
                extractionConfig.getMaxThreadsPerTask(),
                extractionConfig.getMaxStreamEventMapSize(),
                executorProvider,
                taskContextFactory,
                parentContext,
                extractionTaskHandlerProvider,
                securityContext,
                tracker);

        // Begin processing.
        return extractionTaskProducer.process();
    }

    public Receiver createAlertExtractionTask(final Receiver receiver,
                                              final long streamId, final long[] sortedEventIds, DocRef extractionPipeline,
                                              List<AlertDefinition> alertDefinitions, final Map<String, String> params){
        final AlertExtractionSingleTaskProducer extractionTaskProducer =
                new AlertExtractionSingleTaskProducer(streamId, sortedEventIds,
                        extractionPipeline, receiver,
                alertDefinitions, params,
                extractionTaskExecutor,
                extractionTaskHandlerProvider,
                taskContextFactory,
                taskContextFactory.currentContext());

        return extractionTaskProducer.process();
    }

}<|MERGE_RESOLUTION|>--- conflicted
+++ resolved
@@ -1,12 +1,8 @@
 package stroom.search.extraction;
 
-<<<<<<< HEAD
 import stroom.alert.api.AlertDefinition;
-import stroom.dashboard.expression.v1.FieldIndexMap;
-=======
 import stroom.dashboard.expression.v1.FieldIndex;
 import stroom.dashboard.expression.v1.Val;
->>>>>>> 4ad61c7c
 import stroom.docref.DocRef;
 import stroom.index.shared.IndexConstants;
 import stroom.meta.api.MetaService;
@@ -20,11 +16,7 @@
 import stroom.task.api.TaskContextFactory;
 
 import java.util.HashMap;
-<<<<<<< HEAD
-import java.util.HashSet;
 import java.util.List;
-=======
->>>>>>> 4ad61c7c
 import java.util.Map;
 import java.util.function.Consumer;
 import javax.inject.Inject;
@@ -85,7 +77,7 @@
                 final Consumer<Val[]> valuesConsumer = coprocessor.getValuesConsumer();
                 final Consumer<Throwable> errorConsumer = coprocessor.getErrorConsumer();
                 final Consumer<Long> completionConsumer = coprocessor.getCompletionConsumer();
-                receiver = new ExtractionReceiver(valuesConsumer, errorConsumer, completionConsumer, fieldIndex);
+                receiver = new ExtractionReceiverImpl(valuesConsumer, errorConsumer, completionConsumer, fieldIndex);
             } else {
                 // We assume all coprocessors for the same extraction use the same field index map.
                 // This is only the case at the moment as the CoprocessorsFactory creates field index maps this way.
@@ -99,7 +91,7 @@
                 final Consumer<Long> completionConsumer = delta ->
                         coprocessorSet.forEach(coprocessor ->
                                 coprocessor.getCompletionConsumer().accept(delta));
-                receiver = new ExtractionReceiver(valuesConsumer, errorConsumer, completionConsumer, fieldIndex);
+                receiver = new ExtractionReceiverImpl(valuesConsumer, errorConsumer, completionConsumer, fieldIndex);
             }
 
             // Decorate result with annotations.
@@ -129,9 +121,10 @@
         return extractionTaskProducer.process();
     }
 
-    public Receiver createAlertExtractionTask(final Receiver receiver,
-                                              final long streamId, final long[] sortedEventIds, DocRef extractionPipeline,
-                                              List<AlertDefinition> alertDefinitions, final Map<String, String> params){
+    public Receiver createAlertExtractionTask(final ExtractionReceiver receiver,
+                                              final long streamId, final long[] sortedEventIds,
+                                              DocRef extractionPipeline, List<AlertDefinition> alertDefinitions,
+                                              final Map<String, String> params) {
         final AlertExtractionSingleTaskProducer extractionTaskProducer =
                 new AlertExtractionSingleTaskProducer(streamId, sortedEventIds,
                         extractionPipeline, receiver,
