--- conflicted
+++ resolved
@@ -16,23 +16,13 @@
 
 package stroom.search.extraction;
 
-<<<<<<< HEAD
-import org.slf4j.Logger;
-import org.slf4j.LoggerFactory;
-import org.xml.sax.Attributes;
-import org.xml.sax.Locator;
-import org.xml.sax.SAXException;
-import org.xml.sax.helpers.AttributesImpl;
-
 import stroom.alert.api.AlertDefinition;
 import stroom.alert.api.AlertManager;
 import stroom.dashboard.expression.v1.Expression;
 import stroom.dashboard.expression.v1.Generator;
-=======
->>>>>>> 4ad61c7c
 import stroom.dashboard.expression.v1.Val;
 import stroom.dashboard.expression.v1.ValString;
-import stroom.dashboard.impl.TableSettingsUtil;
+import stroom.dashboard.shared.TableComponentSettings;
 import stroom.index.shared.IndexConstants;
 import stroom.pipeline.LocationFactoryProxy;
 import stroom.pipeline.errorhandler.ErrorReceiverProxy;
@@ -40,18 +30,22 @@
 import stroom.pipeline.shared.ElementIcons;
 import stroom.pipeline.shared.data.PipelineElementType;
 import stroom.pipeline.shared.data.PipelineElementType.Category;
-<<<<<<< HEAD
-//import stroom.pipeline.xml.event.simple.AttributesImpl;
-//import stroom.query.api.v2.Field;
+import stroom.query.api.v2.Field;
 import stroom.query.api.v2.TableSettings;
 import stroom.query.common.v2.CompiledField;
 import stroom.query.common.v2.CompiledFields;
+import stroom.query.common.v2.SearchDebugUtil;
 import stroom.query.common.v2.format.FieldFormatter;
 import stroom.query.common.v2.format.FormatterFactory;
-import stroom.search.coprocessor.Values;
 import stroom.util.shared.Severity;
 
-import javax.inject.Inject;
+import org.slf4j.Logger;
+import org.slf4j.LoggerFactory;
+import org.xml.sax.Attributes;
+import org.xml.sax.Locator;
+import org.xml.sax.SAXException;
+import org.xml.sax.helpers.AttributesImpl;
+
 import java.text.SimpleDateFormat;
 import java.time.ZoneId;
 import java.util.ArrayList;
@@ -61,23 +55,15 @@
 import java.util.Map;
 import java.util.Set;
 import java.util.TimeZone;
-=======
-import stroom.query.common.v2.SearchDebugUtil;
-
-import org.xml.sax.Attributes;
-import org.xml.sax.SAXException;
->>>>>>> 4ad61c7c
+import javax.inject.Inject;
 
 @ConfigurableElement(type = "SearchResultOutputFilter", category = Category.FILTER, roles = {
         PipelineElementType.ROLE_TARGET}, icon = ElementIcons.SEARCH)
 public class SearchResultOutputFilter extends AbstractSearchResultOutputFilter {
-<<<<<<< HEAD
+
     private static final Logger LOGGER = LoggerFactory.getLogger(SearchResultOutputFilter.class);
 
     private static final String RECORDS = "records";
-=======
-
->>>>>>> 4ad61c7c
     private static final String RECORD = "record";
     private static final String DATA = "data";
     private static final String NAME = "name";
@@ -97,18 +83,20 @@
     private Map<String, String> indexVals = new HashMap<>();
 
     @Inject
-    SearchResultOutputFilter (final AlertManager alertManager, final LocationFactoryProxy locationFactory, final ErrorReceiverProxy errorReceiverProxy){
+    SearchResultOutputFilter(final AlertManager alertManager, final LocationFactoryProxy locationFactory,
+                              final ErrorReceiverProxy errorReceiverProxy) {
         this.locationFactory = locationFactory;
         this.errorReceiverProxy = errorReceiverProxy;
         this.timeZoneId = alertManager.getTimeZoneId();
         isoFormat = new SimpleDateFormat("YYYY-MM-dd'T'HH:mm:ss.SSS'Z'");
         isoFormat.setTimeZone(TimeZone.getTimeZone(ZoneId.of(timeZoneId)));
-        additionalFieldsPrefix = alertManager.getAdditionalFieldsPrefix() != null ? alertManager.getAdditionalFieldsPrefix() : "";
+        additionalFieldsPrefix = alertManager.getAdditionalFieldsPrefix() != null ?
+                alertManager.getAdditionalFieldsPrefix() : "";
         outputIndexFields = alertManager.isReportAllExtractedFieldsEnabled();
 
     }
 
-    public boolean isConfiguredForAlerting(){
+    public boolean isConfiguredForAlerting() {
         return alertDefinitions != null;
     }
 
@@ -125,7 +113,7 @@
 
                 if (isConfiguredForAlerting()) {
                     indexVals.put(name, value);
-                } 
+                }
 
                 if (name.length() > 0 && value.length() > 0) {
                     final Integer pos = fieldIndexes.getPos(name);
@@ -138,7 +126,7 @@
             values = new Val[fieldIndexes.size()];
             recordAtts = atts;
             indexVals.clear();
-        } else if (isConfiguredForAlerting() &&  !DATA.equals(localName)){
+        } else if (isConfiguredForAlerting() &&  !DATA.equals(localName)) {
             super.startElement(uri, localName, qName, atts);
         }
     }
@@ -146,31 +134,32 @@
     @Override
     public void endElement(final String uri, final String localName, final String qName) throws SAXException {
         if (RECORD.equals(localName)) {
-<<<<<<< HEAD
-
             if (isConfiguredForAlerting()) {
                 //Alert generation search extraction - create records when filters match
                 if (values == null || values.length == 0) {
-                    log(Severity.WARNING,"No values to extract from ",null );
+                    log(Severity.WARNING, "No values to extract from ", null);
                     return;
                 }
 
-                Values vals = new Values (values);
-                for (AlertDefinition rule : alertDefinitions){
-                   if (!rule.isDisabled()) {
-                       CompiledFieldValue[] outputFields = extractAlert(rule, vals);
-                       if (outputFields != null) {
-                           writeRecord(uri, qName, rule, outputFields);
-                       }
-                   }
+                Val[] vals = values;
+                for (AlertDefinition rule : alertDefinitions) {
+                    if (!rule.isDisabled()) {
+                        CompiledFieldValue[] outputFields = extractAlert(rule, vals);
+                        if (outputFields != null) {
+                            writeRecord(uri, qName, rule, outputFields);
+                        }
+                    }
                 }
             } else {
                 //Standard (typically dashboard populating) search extraction, pass onto consumers (e.g. dashboards)
-                consumer.accept(new Values(values));
+                SearchDebugUtil.writeExtractionData(values);
+
+                consumer.accept(values);
+                count++;
                 values = null;
             }
 
-        } else if (isConfiguredForAlerting() &&  !DATA.equals(localName)){
+        } else if (isConfiguredForAlerting() && !DATA.equals(localName)) {
             super.endElement(uri, localName, qName);
         }
 
@@ -179,12 +168,12 @@
     @Override
     public void characters(final char[] ch, final int start, final int length) throws SAXException {
         //Extraction pipeline ends at this element if not alerting (i.e. interactive searching)
-        if (isConfiguredForAlerting()){
+        if (isConfiguredForAlerting()) {
             super.characters(ch, start, length);
         }
     }
 
-    private void createDataElement(String nsUri, String name, String value) throws SAXException{
+    private void createDataElement(String nsUri, String name, String value) throws SAXException {
         AttributesImpl attrs = new AttributesImpl();
         attrs.addAttribute("", NAME, NAME, "xs:string", name);
         attrs.addAttribute("", VALUE, VALUE, "xs:string", value);
@@ -192,12 +181,13 @@
         super.endElement(nsUri, DATA, DATA);
     }
 
-    private void writeRecord(String nsUri, String recordsQName, AlertDefinition alertDefinition, CompiledFieldValue[] fieldVals) throws SAXException {
+    private void writeRecord(String nsUri, String recordsQName, AlertDefinition alertDefinition,
+                             CompiledFieldValue[] fieldVals) throws SAXException {
         if (fieldVals == null || fieldVals.length == 0) {
             return;
         }
 
-        if (fieldVals.length != alertDefinition.getTableComponentSettings().getFields().size()){
+        if (fieldVals.length != alertDefinition.getTableComponentSettings().getFields().size()) {
             log(Severity.ERROR, "Incorrect number of fields extracted for alert! " +
                     "Need " + alertDefinition.getTableComponentSettings().getFields().size() +
                     " but got " + fieldVals.length, null);
@@ -207,16 +197,16 @@
 
         super.startElement(nsUri, RECORD, recordsQName, recordAtts);
 
-        createDataElement (nsUri, AlertManager.DETECT_TIME_DATA_ELEMENT_NAME_ATTR, isoFormat.format(new Date()));
-        for (String attrName : alertDefinition.getAttributes().keySet()){
-            createDataElement (nsUri, attrName, alertDefinition.getAttributes().get(attrName));
+        createDataElement(nsUri, AlertManager.DETECT_TIME_DATA_ELEMENT_NAME_ATTR, isoFormat.format(new Date()));
+        for (String attrName : alertDefinition.getAttributes().keySet()) {
+            createDataElement(nsUri, attrName, alertDefinition.getAttributes().get(attrName));
         }
 
         //Output all the dashboard fields
         List<String> skipFields = new ArrayList<>();
         final FieldFormatter fieldFormatter = new FieldFormatter(new FormatterFactory(timeZoneId));
         int index = 0;
-        for (stroom.dashboard.shared.Field field: alertDefinition.getTableComponentSettings().getFields()){
+        for (Field field : alertDefinition.getTableComponentSettings().getFields()) {
             if (field.isVisible()) {
                 String fieldName = field.getDisplayValue();
                 Val fieldVal = fieldVals[index].getVal();
@@ -224,7 +214,8 @@
                 //Remember this field so not to output again
                 skipFields.add(fieldName);
                 if (fieldVal != null) {
-                    String fieldValStr = fieldFormatter.format(fieldVals[index].getCompiledField().getField(), fieldVal);
+                    String fieldValStr = fieldFormatter
+                            .format(fieldVals[index].getCompiledField().getField(), fieldVal);
                     createDataElement(nsUri, fieldName, fieldValStr);
                 }
             }
@@ -239,14 +230,14 @@
         String streamId = "Unknown";
         String eventId = "Unknown";
         for (String fieldName : toOutput) {
-            if (IndexConstants.STREAM_ID.equals(fieldName)){
+            if (IndexConstants.STREAM_ID.equals(fieldName)) {
                 streamId = indexVals.get(fieldName);
                 createDataElement(nsUri, AlertManager.STREAM_ID_DATA_ELEMENT_NAME_ATTR, streamId);
-            } else if (IndexConstants.EVENT_ID.equals(fieldName)){
+            } else if (IndexConstants.EVENT_ID.equals(fieldName)) {
                 eventId = indexVals.get(fieldName);
                 createDataElement(nsUri, AlertManager.EVENT_ID_DATA_ELEMENT_NAME_ATTR, eventId);
             } else if (outputIndexFields) {
-                createDataElement(nsUri,additionalFieldsPrefix + fieldName, indexVals.get(fieldName));
+                createDataElement(nsUri, additionalFieldsPrefix + fieldName, indexVals.get(fieldName));
             }
         }
 
@@ -255,14 +246,22 @@
         super.endElement(nsUri, RECORD, RECORD);
     }
 
-    private CompiledFieldValue[] extractAlert (AlertDefinition rule, Values vals) {
-        TableSettings tableSettings = TableSettingsUtil.mapTableSettings(rule.getTableComponentSettings());
+    private CompiledFieldValue[] extractAlert(AlertDefinition rule, Val[] vals) {
+        TableComponentSettings tableComponentSettings = rule.getTableComponentSettings();
+        TableSettings tableSettings = TableSettings.builder()
+                .queryId(tableComponentSettings.getQueryId())
+                .addFields(tableComponentSettings.getFields())
+                .extractValues(tableComponentSettings.extractValues())
+                .extractionPipeline(tableComponentSettings.getExtractionPipeline())
+                .addMaxResults(tableComponentSettings.getMaxResults())
+                .showDetail(tableComponentSettings.getShowDetail())
+                .build();
 
         final List<stroom.query.api.v2.Field> fields = tableSettings.getFields();
-        final CompiledFields compiledFields = new CompiledFields(fields, fieldIndexes,
+        final CompiledField[] compiledFields = CompiledFields.create(fields, fieldIndexes,
                 paramMapForAlerting);
 
-        final CompiledFieldValue[] output = new CompiledFieldValue [compiledFields.size()];
+        final CompiledFieldValue[] output = new CompiledFieldValue [compiledFields.length];
         int index = 0;
 
         for (final CompiledField compiledField : compiledFields) {
@@ -270,15 +269,17 @@
 
             if (expression != null) {
                 if (expression.hasAggregate()) {
-                    LOGGER.error("Rules error: Dashboard " + rule.getAttributes().getOrDefault(AlertManager.DASHBOARD_NAME_KEY, "Unknown")
-                            + " at " + rule.getAttributes().getOrDefault(AlertManager.RULES_FOLDER_KEY, "Unknown location")
+                    LOGGER.error("Rules error: Dashboard " +
+                            rule.getAttributes().getOrDefault(AlertManager.DASHBOARD_NAME_KEY, "Unknown")
+                            + " at " + rule.getAttributes().getOrDefault(AlertManager.RULES_FOLDER_KEY,
+                            "Unknown location")
                             + " contains aggregate functions.  This is not supported.");
                     rule.setDisabled(true);
                     return null;
                 } else {
                     final Generator generator = expression.createGenerator();
 
-                    generator.set(vals.getValues());
+                    generator.set(vals);
                     Val value = generator.eval();
                     output[index] = new CompiledFieldValue(compiledField, value);
 
@@ -286,7 +287,8 @@
                         // If we are filtering then we need to evaluate this field
                         // now so that we can filter the resultant value.
 
-                        if (compiledField.getCompiledFilter() != null && value != null && !compiledField.getCompiledFilter().match(value.toString())) {
+                        if (compiledField.getCompiledFilter() != null && value != null
+                                && !compiledField.getCompiledFilter().match(value.toString())) {
                             // We want to exclude this item.
                             return null;
                         }
@@ -327,13 +329,6 @@
 
         public CompiledField getCompiledField() {
             return compiledField;
-=======
-            SearchDebugUtil.writeExtractionData(values);
-
-            consumer.accept(values);
-            count++;
-            values = null;
->>>>>>> 4ad61c7c
         }
 
         public Val getVal() {
