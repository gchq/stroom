--- conflicted
+++ resolved
@@ -36,16 +36,11 @@
 import stroom.query.common.v2.CompiledField;
 import stroom.query.common.v2.CompiledFields;
 import stroom.query.common.v2.SearchDebugUtil;
-<<<<<<< HEAD
+import stroom.query.common.v2.SearchProgressLog;
+import stroom.query.common.v2.SearchProgressLog.SearchPhase;
 import stroom.query.common.v2.format.FieldFormatter;
 import stroom.query.common.v2.format.FormatterFactory;
-import stroom.util.logging.SearchProgressLog;
-import stroom.util.logging.SearchProgressLog.SearchPhase;
 import stroom.util.shared.Severity;
-=======
-import stroom.query.common.v2.SearchProgressLog;
-import stroom.query.common.v2.SearchProgressLog.SearchPhase;
->>>>>>> 5097234d
 
 import org.slf4j.Logger;
 import org.slf4j.LoggerFactory;
@@ -146,7 +141,6 @@
     @Override
     public void endElement(final String uri, final String localName, final String qName) throws SAXException {
         if (RECORD.equals(localName)) {
-<<<<<<< HEAD
             if (isConfiguredForAlerting()) {
                 //Alert generation search extraction - create records when filters match
                 if (values == null || values.length == 0) {
@@ -165,7 +159,7 @@
                 }
             } else {
                 //Standard (typically dashboard populating) search extraction, pass onto consumers (e.g. dashboards)
-                SearchProgressLog.increment(SearchPhase.SEARCH_RESULT_OUTPUT_FILTER_END_RECORD);
+                SearchProgressLog.increment(queryKey, SearchPhase.SEARCH_RESULT_OUTPUT_FILTER_END_RECORD);
                 SearchDebugUtil.writeExtractionData(values);
                 receiver.add(values);
                 count++;
@@ -174,13 +168,6 @@
 
         } else if (isConfiguredForAlerting() && !DATA.equals(localName)) {
             super.endElement(uri, localName, qName);
-=======
-            SearchProgressLog.increment(queryKey, SearchPhase.SEARCH_RESULT_OUTPUT_FILTER_END_RECORD);
-            SearchDebugUtil.writeExtractionData(values);
-            receiver.add(values);
-            count++;
-            values = null;
->>>>>>> 5097234d
         }
 
     }
