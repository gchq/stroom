--- conflicted
+++ resolved
@@ -16,20 +16,7 @@
 
 package stroom.search.extraction;
 
-<<<<<<< HEAD
-import stroom.dashboard.expression.v1.FieldIndexMap;
 import stroom.docref.DocRef;
-import stroom.pipeline.errorhandler.ErrorReceiver;
-
-public class ExtractionTask {
-    private final long streamId;
-    private final long[] eventIds;
-    private final DocRef pipelineRef;
-    private final FieldIndexMap fieldIndexes;
-    private final ResultReceiver resultReceiver;
-    private final ErrorReceiver errorReceiver;
-=======
-import stroom.query.api.v2.DocRef;
 import stroom.search.coprocessor.Receiver;
 
 class ExtractionTask {
@@ -37,28 +24,15 @@
     private final long[] eventIds;
     private final DocRef pipelineRef;
     private final Receiver receiver;
->>>>>>> 17eb1ddd
 
     ExtractionTask(final long streamId,
                    final long[] eventIds,
                    final DocRef pipelineRef,
-<<<<<<< HEAD
-                   final FieldIndexMap fieldIndexes,
-                   final ResultReceiver resultReceiver,
-                   final ErrorReceiver errorReceiver) {
-        this.streamId = streamId;
-        this.eventIds = eventIds;
-        this.pipelineRef = pipelineRef;
-        this.fieldIndexes = fieldIndexes;
-        this.resultReceiver = resultReceiver;
-        this.errorReceiver = errorReceiver;
-=======
                    final Receiver receiver) {
         this.streamId = streamId;
         this.eventIds = eventIds;
         this.pipelineRef = pipelineRef;
         this.receiver = receiver;
->>>>>>> 17eb1ddd
     }
 
     long getStreamId() {
@@ -73,24 +47,7 @@
         return pipelineRef;
     }
 
-<<<<<<< HEAD
-    public FieldIndexMap getFieldIndexes() {
-        return fieldIndexes;
-    }
-
-    public ResultReceiver getResultReceiver() {
-        return resultReceiver;
-    }
-
-    public ErrorReceiver getErrorReceiver() {
-        return errorReceiver;
-    }
-
-    public interface ResultReceiver {
-        void receive(Values values);
-=======
     Receiver getReceiver() {
         return receiver;
->>>>>>> 17eb1ddd
     }
 }