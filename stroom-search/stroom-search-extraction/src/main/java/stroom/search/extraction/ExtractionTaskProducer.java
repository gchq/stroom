/*
 * Copyright 2017 Crown Copyright
 *
 * Licensed under the Apache License, Version 2.0 (the "License");
 * you may not use this file except in compliance with the License.
 * You may obtain a copy of the License at
 *
 *     http://www.apache.org/licenses/LICENSE-2.0
 *
 * Unless required by applicable law or agreed to in writing, software
 * distributed under the License is distributed on an "AS IS" BASIS,
 * WITHOUT WARRANTIES OR CONDITIONS OF ANY KIND, either express or implied.
 * See the License for the specific language governing permissions and
 * limitations under the License.
 */

package stroom.search.extraction;

import org.slf4j.Logger;
import org.slf4j.LoggerFactory;
import stroom.docref.DocRef;
import stroom.search.coprocessor.CompletionState;
import stroom.search.coprocessor.Error;
import stroom.search.coprocessor.Receiver;
import stroom.search.coprocessor.ReceiverImpl;
import stroom.search.coprocessor.Values;
<<<<<<< HEAD
import stroom.security.api.SecurityContext;
import stroom.task.api.ExecutorProvider;
import stroom.task.shared.ThreadPool;
import stroom.task.api.ThreadPoolImpl;
=======
import stroom.security.SecurityContext;
import stroom.security.SecurityHelper;
import stroom.util.concurrent.ExecutorProvider;
import stroom.util.shared.HasTerminate;
import stroom.util.task.TaskWrapper;
>>>>>>> ac4ef459
import stroom.util.task.taskqueue.TaskExecutor;
import stroom.util.task.taskqueue.TaskProducer;

import javax.inject.Provider;
import java.util.Arrays;
import java.util.List;
import java.util.Map;
import java.util.Map.Entry;
import java.util.Queue;
import java.util.concurrent.CompletableFuture;
import java.util.concurrent.ConcurrentHashMap;
import java.util.concurrent.ConcurrentLinkedQueue;
import java.util.concurrent.Executor;
import java.util.concurrent.atomic.AtomicInteger;

class ExtractionTaskProducer extends TaskProducer {
    private static final Logger LOGGER = LoggerFactory.getLogger(ExtractionTaskProducer.class);

    private final Receiver parentReceiver;
    private final Map<DocRef, Receiver> receivers;
    private final Provider<ExtractionTaskHandler> handlerProvider;
    private final Queue<ExtractionRunnable> taskQueue = new ConcurrentLinkedQueue<>();

    private final CompletionState streamMapCreatorCompletionState = new CompletionState();
    private final Map<Long, List<Event>> streamEventMap = new ConcurrentHashMap<>();
    private final Topic<Values> topic;

    ExtractionTaskProducer(final TaskExecutor taskExecutor,
                           final StreamMapCreator streamMapCreator,
                           final Receiver parentReceiver,
                           final Map<DocRef, Receiver> receivers,
                           final int maxStoredDataQueueSize,
                           final int maxThreadsPerTask,
                           final ExecutorProvider executorProvider,
                           final Provider<TaskWrapper> taskWrapperProvider,
                           final Provider<ExtractionTaskHandler> handlerProvider,
                           final SecurityContext securityContext) {
        super(taskExecutor, maxThreadsPerTask, taskWrapperProvider);
        this.parentReceiver = parentReceiver;
        this.receivers = receivers;
        this.handlerProvider = handlerProvider;

        // Create a queue to receive values and store them for asynchronous processing.
        topic = new LinkedBlockingQueueTopic<>(maxStoredDataQueueSize);

//        // Group coprocessors by extraction pipeline.
//        final Map<DocRef, Set<NewCoprocessor>> map = new HashMap<>();
//        coprocessors.getSet().forEach(coprocessor ->
//                map.computeIfAbsent(coprocessor.getSettings().getExtractionPipeline(), k ->
//                        new HashSet<>()).add(coprocessor));
//
//        receiverMap = map.entrySet().stream().collect(Collectors.toMap(Entry::getKey, e -> {
//            Set<NewCoprocessor> coprocessorSet = e.getValue();
//
//            // Create a receiver that will send data to all coprocessors.
//            Receiver receiver;
//            if (e.getValue().size() == 1) {
//                receiver = coprocessorSet.iterator().next();
//            } else {
//                receiver = new MultiReceiver(coprocessorSet);
//            }
//            return receiver;
//        }));

        // Start mapping streams.
<<<<<<< HEAD
        final Executor executor = executorProvider.getExecutor(THREAD_POOL);
        // Elevate permissions so users with only `Use` feed permission can `Read` streams.
        CompletableFuture.runAsync(() -> securityContext.asProcessingUser(() -> {
=======
        final Executor executor = executorProvider.getExecutor(ExtractionTaskExecutor.THREAD_POOL);
        final Runnable runnable = taskWrapperProvider.get().wrap(() -> {
>>>>>>> ac4ef459
            LOGGER.debug("Starting extraction task producer");

            try {
                while (!streamMapCreatorCompletionState.isComplete() && !Thread.currentThread().isInterrupted()) {
                    try {
                        // Poll for the next set of values.
                        final Values values = topic.get();
                        if (values != null) {
                            // If we have some values then map them.
                            streamMapCreator.addEvent(streamEventMap, values.getValues());
                        }
                    } catch (final RuntimeException e) {
                        LOGGER.debug(e.getMessage(), e);
                        receivers.values().forEach(receiver -> {
                            receiver.getErrorConsumer().accept(new Error(e.getMessage(), e));
                            receiver.getCompletionCountConsumer().accept(1L);
                        });
                    } finally {
                        // Tell the supplied executor that we are ready to deliver tasks.
                        signalAvailable();
                    }
                }

                // Clear the event map if we have terminated so that other processing does not occur.
                if (Thread.currentThread().isInterrupted()) {
                    streamEventMap.clear();
                }

            } catch (final RuntimeException e) {
                LOGGER.error(e.getMessage(), e);
            } finally {
                streamMapCreatorCompletionState.complete();

                // Tell the supplied executor that we are ready to deliver final tasks.
                signalAvailable();
            }
<<<<<<< HEAD
        }), executor);
=======
        });

        CompletableFuture.runAsync(runnable, executor);
>>>>>>> ac4ef459
    }

    Receiver process() {
        // Attach to the supplied executor.
        attach();

        // Tell the supplied executor that we are ready to deliver tasks.
        signalAvailable();

        return new ReceiverImpl(topic, parentReceiver.getErrorConsumer(), parentReceiver.getCompletionCountConsumer(), parentReceiver.getFieldIndexMap());
    }

    protected boolean isComplete() {
        return Thread.currentThread().isInterrupted() || super.isComplete();
    }

    @Override
    protected Runnable getNext() {
        ExtractionRunnable task = null;

        if (!Thread.currentThread().isInterrupted()) {
            task = taskQueue.poll();
            if (task == null) {
                if (addTasks()) {
                    finishedAddingTasks();
                }
                task = taskQueue.poll();
            }
        }

        return task;
    }

    private boolean addTasks() {
        final boolean completedEventMapping = this.streamMapCreatorCompletionState.isComplete();
        for (final Entry<Long, List<Event>> entry : streamEventMap.entrySet()) {
            if (streamEventMap.remove(entry.getKey(), entry.getValue())) {
                final int tasksCreated = createTasks(entry.getKey(), entry.getValue());
                if (tasksCreated > 0) {
                    return false;
                }
            }
        }
        return completedEventMapping;
    }

    private int createTasks(final long streamId, final List<Event> events) {
        final AtomicInteger tasksCreated = new AtomicInteger();

        final long[] eventIds = createEventIdArray(events, receivers);
        receivers.forEach((docRef, receiver) -> {
            if (docRef != null) {
                incrementTasksTotal();
                final ExtractionTask task = new ExtractionTask(streamId, eventIds, docRef, receiver);
                taskQueue.offer(new ExtractionRunnable(task, handlerProvider));
                tasksCreated.incrementAndGet();

            } else {
                // Pass raw values to coprocessors that are not requesting values to be extracted.
                for (final Event event : events) {
                    receiver.getValuesConsumer().accept(event.getValues());
                }
                receiver.getCompletionCountConsumer().accept((long) events.size());
            }
        });

        return tasksCreated.get();
    }

    private long[] createEventIdArray(final List<Event> events,
                                      final Map<DocRef, Receiver> receivers) {
        // If we don't have any coprocessors that will perform extraction then don't bother sorting events.
        if (receivers.size() == 0 ||
                (receivers.size() == 1 && receivers.keySet().iterator().next() == null)) {
            return null;
        }

        // Get a list of the event ids we are extracting for this stream and sort them.
        final long[] eventIds = new long[events.size()];
        for (int i = 0; i < eventIds.length; i++) {
            eventIds[i] = events.get(i).getEventId();
        }
        // Sort the ids as the extraction expects them in order.
        Arrays.sort(eventIds);
        return eventIds;
    }

    private static class ExtractionRunnable implements Runnable {
        private final ExtractionTask task;
        private final Provider<ExtractionTaskHandler> handlerProvider;

        ExtractionRunnable(final ExtractionTask task, final Provider<ExtractionTaskHandler> handlerProvider) {
            this.task = task;
            this.handlerProvider = handlerProvider;
        }

        @Override
        public void run() {
            final ExtractionTaskHandler handler = handlerProvider.get();
            handler.exec(task);
        }

        public ExtractionTask getTask() {
            return task;
        }
    }
}<|MERGE_RESOLUTION|>--- conflicted
+++ resolved
@@ -24,20 +24,11 @@
 import stroom.search.coprocessor.Receiver;
 import stroom.search.coprocessor.ReceiverImpl;
 import stroom.search.coprocessor.Values;
-<<<<<<< HEAD
 import stroom.security.api.SecurityContext;
 import stroom.task.api.ExecutorProvider;
-import stroom.task.shared.ThreadPool;
-import stroom.task.api.ThreadPoolImpl;
-=======
-import stroom.security.SecurityContext;
-import stroom.security.SecurityHelper;
-import stroom.util.concurrent.ExecutorProvider;
-import stroom.util.shared.HasTerminate;
-import stroom.util.task.TaskWrapper;
->>>>>>> ac4ef459
-import stroom.util.task.taskqueue.TaskExecutor;
-import stroom.util.task.taskqueue.TaskProducer;
+import stroom.task.api.TaskContext;
+import stroom.task.api.TaskExecutor;
+import stroom.task.api.TaskProducer;
 
 import javax.inject.Provider;
 import java.util.Arrays;
@@ -70,10 +61,10 @@
                            final int maxStoredDataQueueSize,
                            final int maxThreadsPerTask,
                            final ExecutorProvider executorProvider,
-                           final Provider<TaskWrapper> taskWrapperProvider,
+                           final TaskContext taskContext,
                            final Provider<ExtractionTaskHandler> handlerProvider,
                            final SecurityContext securityContext) {
-        super(taskExecutor, maxThreadsPerTask, taskWrapperProvider);
+        super(taskExecutor, maxThreadsPerTask, taskContext);
         this.parentReceiver = parentReceiver;
         this.receivers = receivers;
         this.handlerProvider = handlerProvider;
@@ -101,57 +92,51 @@
 //        }));
 
         // Start mapping streams.
-<<<<<<< HEAD
-        final Executor executor = executorProvider.getExecutor(THREAD_POOL);
-        // Elevate permissions so users with only `Use` feed permission can `Read` streams.
-        CompletableFuture.runAsync(() -> securityContext.asProcessingUser(() -> {
-=======
-        final Executor executor = executorProvider.getExecutor(ExtractionTaskExecutor.THREAD_POOL);
-        final Runnable runnable = taskWrapperProvider.get().wrap(() -> {
->>>>>>> ac4ef459
-            LOGGER.debug("Starting extraction task producer");
-
-            try {
-                while (!streamMapCreatorCompletionState.isComplete() && !Thread.currentThread().isInterrupted()) {
-                    try {
-                        // Poll for the next set of values.
-                        final Values values = topic.get();
-                        if (values != null) {
-                            // If we have some values then map them.
-                            streamMapCreator.addEvent(streamEventMap, values.getValues());
+        final Executor executor = executorProvider.get(ExtractionTaskExecutor.THREAD_POOL);
+        final Runnable runnable = taskContext.subTask(() -> {
+
+            // Elevate permissions so users with only `Use` feed permission can `Read` streams.
+            securityContext.asProcessingUser(() -> {
+                LOGGER.debug("Starting extraction task producer");
+
+                try {
+                    while (!streamMapCreatorCompletionState.isComplete() && !Thread.currentThread().isInterrupted()) {
+                        try {
+                            // Poll for the next set of values.
+                            final Values values = topic.get();
+                            if (values != null) {
+                                // If we have some values then map them.
+                                streamMapCreator.addEvent(streamEventMap, values.getValues());
+                            }
+                        } catch (final RuntimeException e) {
+                            LOGGER.debug(e.getMessage(), e);
+                            receivers.values().forEach(receiver -> {
+                                receiver.getErrorConsumer().accept(new Error(e.getMessage(), e));
+                                receiver.getCompletionCountConsumer().accept(1L);
+                            });
+                        } finally {
+                            // Tell the supplied executor that we are ready to deliver tasks.
+                            signalAvailable();
                         }
-                    } catch (final RuntimeException e) {
-                        LOGGER.debug(e.getMessage(), e);
-                        receivers.values().forEach(receiver -> {
-                            receiver.getErrorConsumer().accept(new Error(e.getMessage(), e));
-                            receiver.getCompletionCountConsumer().accept(1L);
-                        });
-                    } finally {
-                        // Tell the supplied executor that we are ready to deliver tasks.
-                        signalAvailable();
                     }
-                }
-
-                // Clear the event map if we have terminated so that other processing does not occur.
-                if (Thread.currentThread().isInterrupted()) {
-                    streamEventMap.clear();
-                }
-
-            } catch (final RuntimeException e) {
-                LOGGER.error(e.getMessage(), e);
-            } finally {
-                streamMapCreatorCompletionState.complete();
-
-                // Tell the supplied executor that we are ready to deliver final tasks.
-                signalAvailable();
-            }
-<<<<<<< HEAD
-        }), executor);
-=======
+
+                    // Clear the event map if we have terminated so that other processing does not occur.
+                    if (Thread.currentThread().isInterrupted()) {
+                        streamEventMap.clear();
+                    }
+
+                } catch (final RuntimeException e) {
+                    LOGGER.error(e.getMessage(), e);
+                } finally {
+                    streamMapCreatorCompletionState.complete();
+
+                    // Tell the supplied executor that we are ready to deliver final tasks.
+                    signalAvailable();
+                }
+            });
         });
 
         CompletableFuture.runAsync(runnable, executor);
->>>>>>> ac4ef459
     }
 
     Receiver process() {
