package stroom.search.resultsender;

<<<<<<< HEAD
import stroom.task.api.ExecutorProvider;
import stroom.task.api.TaskContext;
import stroom.task.shared.ThreadPool;
import stroom.task.api.ThreadPoolImpl;
=======
import org.springframework.stereotype.Component;
import stroom.util.concurrent.ExecutorProvider;
import stroom.task.server.TaskContext;
import stroom.util.concurrent.ThreadPoolImpl;
import stroom.util.shared.ThreadPool;
import stroom.util.task.TaskWrapper;
>>>>>>> ac4ef459

import javax.inject.Inject;
import javax.inject.Provider;
import java.util.concurrent.Executor;

public class ResultSenderFactory {
    private static final ThreadPool THREAD_POOL = new ThreadPoolImpl(
            "Search Result Sender",
            5,
            0,
            Integer.MAX_VALUE);

    private final Executor executor;
    private final Provider<TaskWrapper> taskWrapperProvider;
    private final TaskContext taskContext;

    @Inject
    ResultSenderFactory(final ExecutorProvider executorProvider,
                        final Provider<TaskWrapper> taskWrapperProvider,
                        final TaskContext taskContext) {
        this.executor = executorProvider.getExecutor(THREAD_POOL);
        this.taskWrapperProvider = taskWrapperProvider;
        this.taskContext = taskContext;
    }

    public ResultSender create() {
        return new ResultSenderImpl(executor, taskWrapperProvider.get(), taskContext);
    }
}<|MERGE_RESOLUTION|>--- conflicted
+++ resolved
@@ -1,21 +1,11 @@
 package stroom.search.resultsender;
 
-<<<<<<< HEAD
 import stroom.task.api.ExecutorProvider;
 import stroom.task.api.TaskContext;
+import stroom.task.api.ThreadPoolImpl;
 import stroom.task.shared.ThreadPool;
-import stroom.task.api.ThreadPoolImpl;
-=======
-import org.springframework.stereotype.Component;
-import stroom.util.concurrent.ExecutorProvider;
-import stroom.task.server.TaskContext;
-import stroom.util.concurrent.ThreadPoolImpl;
-import stroom.util.shared.ThreadPool;
-import stroom.util.task.TaskWrapper;
->>>>>>> ac4ef459
 
 import javax.inject.Inject;
-import javax.inject.Provider;
 import java.util.concurrent.Executor;
 
 public class ResultSenderFactory {
@@ -26,19 +16,16 @@
             Integer.MAX_VALUE);
 
     private final Executor executor;
-    private final Provider<TaskWrapper> taskWrapperProvider;
     private final TaskContext taskContext;
 
     @Inject
     ResultSenderFactory(final ExecutorProvider executorProvider,
-                        final Provider<TaskWrapper> taskWrapperProvider,
                         final TaskContext taskContext) {
-        this.executor = executorProvider.getExecutor(THREAD_POOL);
-        this.taskWrapperProvider = taskWrapperProvider;
+        this.executor = executorProvider.get(THREAD_POOL);
         this.taskContext = taskContext;
     }
 
     public ResultSender create() {
-        return new ResultSenderImpl(executor, taskWrapperProvider.get(), taskContext);
+        return new ResultSenderImpl(executor, taskContext);
     }
 }