/*
 * Copyright 2020 Crown Copyright
 *
 * Licensed under the Apache License, Version 2.0 (the "License");
 * you may not use this file except in compliance with the License.
 * You may obtain a copy of the License at
 *
 *     http://www.apache.org/licenses/LICENSE-2.0
 *
 * Unless required by applicable law or agreed to in writing, software
 * distributed under the License is distributed on an "AS IS" BASIS,
 * WITHOUT WARRANTIES OR CONDITIONS OF ANY KIND, either express or implied.
 * See the License for the specific language governing permissions and
 * limitations under the License.
 */
package stroom.event.logging.rs.impl;

<<<<<<< HEAD
import stroom.event.logging.api.EventActionDecorator;
import stroom.event.logging.impl.LoggingConfig;
import stroom.event.logging.rs.api.AutoLogged;
import stroom.event.logging.rs.api.AutoLogged.OperationType;
=======
import stroom.util.logging.LambdaLogger;
import stroom.util.logging.LambdaLoggerFactory;
import stroom.util.logging.LogUtil;
import stroom.util.shared.AutoLogged;
import stroom.util.shared.AutoLogged.OperationType;
>>>>>>> 04796d94

import javax.ws.rs.HttpMethod;
import javax.ws.rs.container.ContainerRequestContext;
import javax.ws.rs.container.ResourceContext;
import javax.ws.rs.container.ResourceInfo;
import java.lang.reflect.Method;
import java.util.Optional;

public class ContainerResourceInfo {
    private static final LambdaLogger LOGGER = LambdaLoggerFactory.getLogger(ContainerResourceInfo.class);

    private final ResourceContext resourceContext;
    private final ContainerRequestContext requestContext;
    private final ResourceInfo resourceInfo;
    private final OperationType operationType;
    private final Class<? extends EventActionDecorator> eventActionDecoratorClass;
    private final boolean autologgerAnnotationPresent;

    public ContainerResourceInfo(final ResourceContext resourceContext,
                                 final ResourceInfo resourceInfo,
                                 final ContainerRequestContext requestContext) {
        this.resourceContext = resourceContext;
        this.resourceInfo = resourceInfo;
        this.requestContext = requestContext;
<<<<<<< HEAD
        final Optional<OperationType> operationType = getOperationTypeFromAnnotations(getMethod(), getResourceClass());
        this.autologgerAnnotationPresent = operationType.isPresent();
        this.operationType = findOperationType (operationType, getMethod().getName(), requestContext.getMethod());
        this.eventActionDecoratorClass = findEventActionDecorator(getMethod(), getResourceClass());
=======
        this.operationType = findOperationType(
                getMethod(),
                getResourceClass(),
                requestContext.getMethod());
>>>>>>> 04796d94
    }

    public Object getResource() {
        if (resourceContext == null) {
            return null; //Possible in some unit tests
        }
        return resourceContext.getResource(getResourceClass());
    }

    public ContainerRequestContext getRequestContext() {
        return requestContext;
    }

    public ResourceInfo getResourceInfo() {
        return resourceInfo;
    }

    public Class<?> getResourceClass() {
        return resourceInfo.getResourceClass();
    }

    public Method getMethod(){
        return resourceInfo.getResourceMethod();
    }

    public OperationType getOperationType(){
        return operationType;
    }

    public boolean isAutologgerAnnotationPresent() {
        return autologgerAnnotationPresent;
    }

    public Class<? extends EventActionDecorator> getEventActionDecoratorClass() {
        return eventActionDecoratorClass;
    }

    public String getTypeId(){
        //If method annotation provided use that on its own
        if ((getMethod().getAnnotation(AutoLogged.class) != null) &&
                (!getMethod().getAnnotation(AutoLogged.class).typeId().equals(AutoLogged.ALLOCATE_AUTOMATICALLY))){
            return getMethod().getAnnotation(AutoLogged.class).typeId();
        }
        String resourcePrefix = getResourceClass().getSimpleName();
        if ((getResourceClass().getAnnotation(AutoLogged.class) != null) &&
                (!getResourceClass().getAnnotation(AutoLogged.class).typeId().equals(AutoLogged.ALLOCATE_AUTOMATICALLY))){
            resourcePrefix = getResourceClass().getAnnotation(AutoLogged.class).typeId();
        }

        return resourcePrefix + "." + getMethod().getName();
    }

    public String getVerbFromAnnotations(){
        if ((getMethod().getAnnotation(AutoLogged.class) != null) &&
                (!getMethod().getAnnotation(AutoLogged.class).verb().equals(AutoLogged.ALLOCATE_AUTOMATICALLY))){
            return getMethod().getAnnotation(AutoLogged.class).verb();
        }
        return null;
    }

    private static Class <? extends EventActionDecorator> findEventActionDecorator(final Method method, final Class<?> resourceClass){
        final Class<? extends EventActionDecorator> decoratorClass;
        if (method.getAnnotation(AutoLogged.class) != null){
            decoratorClass = method.getAnnotation(AutoLogged.class).decorator();
        } else if (resourceClass.getAnnotation(AutoLogged.class) != null){
            decoratorClass = resourceClass.getAnnotation(AutoLogged.class).decorator();
        } else {
            decoratorClass = EventActionDecorator.class;
        }

        if (decoratorClass.equals(EventActionDecorator.class)){
            return null; // Default is no implementation
        }

        return decoratorClass;
    }

    private static Optional<OperationType> getOperationTypeFromAnnotations(final Method method,
                                                                           final Class<?> resourceClass){
        if (method.getAnnotation(AutoLogged.class) != null){
            return Optional.of(method.getAnnotation(AutoLogged.class).value());
        } else if (resourceClass.getAnnotation(AutoLogged.class) != null){
            return Optional.of(resourceClass.getAnnotation(AutoLogged.class).value());
        }
        return Optional.empty();
    }

    public Optional<OperationType> getOperationTypeFromAnnotations(){
        return getOperationTypeFromAnnotations(getMethod(), getResourceClass());
    }


<<<<<<< HEAD
    private OperationType findOperationType(final Optional<OperationType> type,
                                            final String methodName,
                                            final String httpMethod) {

        if (type.isPresent() && !OperationType.ALLOCATE_AUTOMATICALLY.equals(type.get())){
=======
    /**
     * "lowerCamel" => "lower"
     * "UpperCamel" => ""
     */
    private String getFirstCamelCasePart(final String camelCaseWord) {
        final int len = camelCaseWord.length();
        int firstUpperIdx = -1;
        for (int i = 0; i < len; i++) {
            if (Character.isUpperCase(camelCaseWord.charAt(i))) {
                firstUpperIdx = i;
                break;
            }
        }
        if (firstUpperIdx != -1) {
            return camelCaseWord.substring(0, firstUpperIdx);
        } else {
            return "";
        }
    }

    private OperationType findOperationType(final Method method,
                                            final Class<?> resourceClass,
                                            final String httpMethod) {

        final Optional<OperationType> type = getOperationTypeFromAnnotations(
                method, resourceClass);

        if (type.isPresent() && !OperationType.ALLOCATE_AUTOMATICALLY.equals(type.get())) {
>>>>>>> 04796d94
            return type.get();
        } else if (HttpMethod.DELETE.equals(httpMethod)) {
            return OperationType.DELETE;
<<<<<<< HEAD
        } else if (methodName.startsWith("get")){
            return OperationType.VIEW;
        } else if (methodName.startsWith("fetch")) {
            return OperationType.VIEW;
        } else if (methodName.startsWith("read")){
            return OperationType.VIEW;
        } else if (methodName.startsWith("create")){
            return OperationType.CREATE;
        } else if (methodName.startsWith("delete")){
            return OperationType.DELETE;
        } else if (methodName.startsWith("update")){
            return OperationType.UPDATE;
        }  else if (methodName.startsWith("save")){
            return OperationType.UPDATE;
        } else if (methodName.startsWith("find")){
            return OperationType.SEARCH;
        } else if (methodName.startsWith("search")){
            return OperationType.SEARCH;
        }  else if (methodName.startsWith("list")){
            return OperationType.SEARCH;
        } else if (methodName.startsWith("import")){
            return OperationType.IMPORT;
        } else if (methodName.startsWith("export")){
            return OperationType.EXPORT;
        } else if (methodName.startsWith("upload")){
            return OperationType.IMPORT;
        } else if (methodName.startsWith("download")){
            return OperationType.EXPORT;
        } else if (methodName.startsWith("set")){
            return OperationType.UPDATE;
        } else if (methodName.startsWith("copy")){
            return OperationType.COPY;
=======
        } else {
            final String firstCamelCasePart = getFirstCamelCasePart(method.getName());

            LOGGER.debug(() -> LogUtil.message("methodName: {}, firstCamelCasePart: {}",
                    method.getName(), firstCamelCasePart));

            if ("get".equals(firstCamelCasePart)
                    || "fetch".equals(firstCamelCasePart)
                    || "read".equals(firstCamelCasePart)
                    || "view".equals(firstCamelCasePart)) {
                return OperationType.VIEW;
            } else if ("create".equals(firstCamelCasePart)) {
                return OperationType.CREATE;
            } else if ("delete".equals(firstCamelCasePart)) {
                return OperationType.DELETE;
            } else if ("update".equals(firstCamelCasePart)
                    || "save".equals(firstCamelCasePart)
                    || "set".equals(firstCamelCasePart)) {
                return OperationType.UPDATE;
            } else if ("find".equals(firstCamelCasePart)
                    || "search".equals(firstCamelCasePart)
                    || "list".equals(firstCamelCasePart)) {
                return OperationType.SEARCH;
            } else if ("import".equals(firstCamelCasePart)
                    || "upload".equals(firstCamelCasePart)) {
                return OperationType.IMPORT;
            } else if ("export".equals(firstCamelCasePart)
                    || "download".equals(firstCamelCasePart)) {
                return OperationType.EXPORT;
            } else if ("copy".equals(firstCamelCasePart)) {
                return OperationType.COPY;
            } else {
                return OperationType.UNKNOWN;
            }
>>>>>>> 04796d94
        }
    }
<<<<<<< HEAD

    public boolean shouldLog (LoggingConfig config){
        OperationType op = getOperationType();
        if (OperationType.MANUALLY_LOGGED.equals(op)){
            return false;
        } else if (config.isLogEveryRestCallEnabled()){
            return true;
        } else if (OperationType.UNLOGGED.equals(op)){
            return false;
        } else if (isAutologgerAnnotationPresent()){
            return true;
        } else {
            return false;
        }
    }
=======
>>>>>>> 04796d94
}<|MERGE_RESOLUTION|>--- conflicted
+++ resolved
@@ -15,18 +15,13 @@
  */
 package stroom.event.logging.rs.impl;
 
-<<<<<<< HEAD
 import stroom.event.logging.api.EventActionDecorator;
 import stroom.event.logging.impl.LoggingConfig;
 import stroom.event.logging.rs.api.AutoLogged;
 import stroom.event.logging.rs.api.AutoLogged.OperationType;
-=======
 import stroom.util.logging.LambdaLogger;
 import stroom.util.logging.LambdaLoggerFactory;
 import stroom.util.logging.LogUtil;
-import stroom.util.shared.AutoLogged;
-import stroom.util.shared.AutoLogged.OperationType;
->>>>>>> 04796d94
 
 import javax.ws.rs.HttpMethod;
 import javax.ws.rs.container.ContainerRequestContext;
@@ -51,17 +46,10 @@
         this.resourceContext = resourceContext;
         this.resourceInfo = resourceInfo;
         this.requestContext = requestContext;
-<<<<<<< HEAD
         final Optional<OperationType> operationType = getOperationTypeFromAnnotations(getMethod(), getResourceClass());
         this.autologgerAnnotationPresent = operationType.isPresent();
         this.operationType = findOperationType (operationType, getMethod().getName(), requestContext.getMethod());
         this.eventActionDecoratorClass = findEventActionDecorator(getMethod(), getResourceClass());
-=======
-        this.operationType = findOperationType(
-                getMethod(),
-                getResourceClass(),
-                requestContext.getMethod());
->>>>>>> 04796d94
     }
 
     public Object getResource() {
@@ -154,13 +142,6 @@
     }
 
 
-<<<<<<< HEAD
-    private OperationType findOperationType(final Optional<OperationType> type,
-                                            final String methodName,
-                                            final String httpMethod) {
-
-        if (type.isPresent() && !OperationType.ALLOCATE_AUTOMATICALLY.equals(type.get())){
-=======
     /**
      * "lowerCamel" => "lower"
      * "UpperCamel" => ""
@@ -181,57 +162,19 @@
         }
     }
 
-    private OperationType findOperationType(final Method method,
-                                            final Class<?> resourceClass,
-                                            final String httpMethod) {
-
-        final Optional<OperationType> type = getOperationTypeFromAnnotations(
-                method, resourceClass);
+    private OperationType findOperationType(final Optional<OperationType> type,
+                                            final String methodName,
+                                            final String httpMethod){
 
         if (type.isPresent() && !OperationType.ALLOCATE_AUTOMATICALLY.equals(type.get())) {
->>>>>>> 04796d94
             return type.get();
         } else if (HttpMethod.DELETE.equals(httpMethod)) {
             return OperationType.DELETE;
-<<<<<<< HEAD
-        } else if (methodName.startsWith("get")){
-            return OperationType.VIEW;
-        } else if (methodName.startsWith("fetch")) {
-            return OperationType.VIEW;
-        } else if (methodName.startsWith("read")){
-            return OperationType.VIEW;
-        } else if (methodName.startsWith("create")){
-            return OperationType.CREATE;
-        } else if (methodName.startsWith("delete")){
-            return OperationType.DELETE;
-        } else if (methodName.startsWith("update")){
-            return OperationType.UPDATE;
-        }  else if (methodName.startsWith("save")){
-            return OperationType.UPDATE;
-        } else if (methodName.startsWith("find")){
-            return OperationType.SEARCH;
-        } else if (methodName.startsWith("search")){
-            return OperationType.SEARCH;
-        }  else if (methodName.startsWith("list")){
-            return OperationType.SEARCH;
-        } else if (methodName.startsWith("import")){
-            return OperationType.IMPORT;
-        } else if (methodName.startsWith("export")){
-            return OperationType.EXPORT;
-        } else if (methodName.startsWith("upload")){
-            return OperationType.IMPORT;
-        } else if (methodName.startsWith("download")){
-            return OperationType.EXPORT;
-        } else if (methodName.startsWith("set")){
-            return OperationType.UPDATE;
-        } else if (methodName.startsWith("copy")){
-            return OperationType.COPY;
-=======
-        } else {
-            final String firstCamelCasePart = getFirstCamelCasePart(method.getName());
+        } else {
+            final String firstCamelCasePart = getFirstCamelCasePart(methodName);
 
             LOGGER.debug(() -> LogUtil.message("methodName: {}, firstCamelCasePart: {}",
-                    method.getName(), firstCamelCasePart));
+                    methodName, firstCamelCasePart));
 
             if ("get".equals(firstCamelCasePart)
                     || "fetch".equals(firstCamelCasePart)
@@ -261,10 +204,8 @@
             } else {
                 return OperationType.UNKNOWN;
             }
->>>>>>> 04796d94
-        }
-    }
-<<<<<<< HEAD
+        }
+    }
 
     public boolean shouldLog (LoggingConfig config){
         OperationType op = getOperationType();
@@ -280,6 +221,4 @@
             return false;
         }
     }
-=======
->>>>>>> 04796d94
 }