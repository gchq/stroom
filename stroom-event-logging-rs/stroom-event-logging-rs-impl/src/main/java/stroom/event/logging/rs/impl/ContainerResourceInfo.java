--- conflicted
+++ resolved
@@ -32,13 +32,10 @@
 import javax.ws.rs.container.ResourceInfo;
 
 public class ContainerResourceInfo {
-<<<<<<< HEAD
-
-=======
+
     private static final LambdaLogger LOGGER = LambdaLoggerFactory.getLogger(ContainerResourceInfo.class);
 
     private final ResourceContext resourceContext;
->>>>>>> d7801b45
     private final ContainerRequestContext requestContext;
     private final ResourceInfo resourceInfo;
     private final OperationType operationType;
@@ -53,7 +50,7 @@
         this.requestContext = requestContext;
         final Optional<OperationType> operationType = getOperationTypeFromAnnotations(getMethod(), getResourceClass());
         this.autologgerAnnotationPresent = operationType.isPresent();
-        this.operationType = findOperationType (operationType, getMethod().getName(), requestContext.getMethod());
+        this.operationType = findOperationType(operationType, getMethod().getName(), requestContext.getMethod());
         this.eventActionDecoratorClass = findEventActionDecorator(getMethod(), getResourceClass());
     }
 
@@ -84,9 +81,6 @@
         return operationType;
     }
 
-<<<<<<< HEAD
-    public String getTypeId() {
-=======
     public boolean isAutologgerAnnotationPresent() {
         return autologgerAnnotationPresent;
     }
@@ -95,45 +89,42 @@
         return eventActionDecoratorClass;
     }
 
-    public String getTypeId(){
->>>>>>> d7801b45
+    public String getTypeId() {
         //If method annotation provided use that on its own
-        final AutoLogged methodAnno = getMethod().getAnnotation(AutoLogged.class);
-
-        if ((methodAnno != null) &&
-                (!methodAnno.typeId().equals(AutoLogged.ALLOCATE_AUTOMATICALLY))) {
-            return methodAnno.typeId();
+        if ((getMethod().getAnnotation(AutoLogged.class) != null) &&
+                (!getMethod().getAnnotation(AutoLogged.class).typeId().equals(AutoLogged.ALLOCATE_AUTOMATICALLY))) {
+            return getMethod().getAnnotation(AutoLogged.class).typeId();
         }
         String resourcePrefix = getResourceClass().getSimpleName();
-        final AutoLogged resourceAnno = getResourceClass().getAnnotation(AutoLogged.class);
-        if ((resourceAnno != null) &&
-                (!resourceAnno.typeId().equals(AutoLogged.ALLOCATE_AUTOMATICALLY))) {
-            resourcePrefix = resourceAnno.typeId();
+        if ((getResourceClass().getAnnotation(AutoLogged.class) != null) &&
+                (!getResourceClass().getAnnotation(AutoLogged.class).typeId()
+                        .equals(AutoLogged.ALLOCATE_AUTOMATICALLY))) {
+            resourcePrefix = getResourceClass().getAnnotation(AutoLogged.class).typeId();
         }
 
         return resourcePrefix + "." + getMethod().getName();
     }
 
     public String getVerbFromAnnotations() {
-        final AutoLogged methodAnno = getMethod().getAnnotation(AutoLogged.class);
-        if ((methodAnno != null) &&
-                (!methodAnno.verb().equals(AutoLogged.ALLOCATE_AUTOMATICALLY))) {
-            return methodAnno.verb();
+        if ((getMethod().getAnnotation(AutoLogged.class) != null) &&
+                (!getMethod().getAnnotation(AutoLogged.class).verb().equals(AutoLogged.ALLOCATE_AUTOMATICALLY))) {
+            return getMethod().getAnnotation(AutoLogged.class).verb();
         }
         return null;
     }
 
-    private static Class <? extends EventActionDecorator> findEventActionDecorator(final Method method, final Class<?> resourceClass){
+    private static Class<? extends EventActionDecorator> findEventActionDecorator(final Method method,
+                                                                                  final Class<?> resourceClass) {
         final Class<? extends EventActionDecorator> decoratorClass;
-        if (method.getAnnotation(AutoLogged.class) != null){
+        if (method.getAnnotation(AutoLogged.class) != null) {
             decoratorClass = method.getAnnotation(AutoLogged.class).decorator();
-        } else if (resourceClass.getAnnotation(AutoLogged.class) != null){
+        } else if (resourceClass.getAnnotation(AutoLogged.class) != null) {
             decoratorClass = resourceClass.getAnnotation(AutoLogged.class).decorator();
         } else {
             decoratorClass = EventActionDecorator.class;
         }
 
-        if (decoratorClass.equals(EventActionDecorator.class)){
+        if (decoratorClass.equals(EventActionDecorator.class)) {
             return null; // Default is no implementation
         }
 
@@ -142,9 +133,8 @@
 
     private static Optional<OperationType> getOperationTypeFromAnnotations(final Method method,
                                                                            final Class<?> resourceClass) {
-        final AutoLogged methodAnno = method.getAnnotation(AutoLogged.class);
-        if (methodAnno != null) {
-            return Optional.of(methodAnno.value());
+        if (method.getAnnotation(AutoLogged.class) != null) {
+            return Optional.of(method.getAnnotation(AutoLogged.class).value());
         } else if (resourceClass.getAnnotation(AutoLogged.class) != null) {
             return Optional.of(resourceClass.getAnnotation(AutoLogged.class).value());
         }
@@ -155,13 +145,6 @@
         return getOperationTypeFromAnnotations(getMethod(), getResourceClass());
     }
 
-<<<<<<< HEAD
-    public boolean shouldLog(boolean logByDefault) {
-
-        Optional<OperationType> specifiedOperation = getOperationTypeFromAnnotations();
-        if (specifiedOperation.isPresent()) {
-            return !specifiedOperation.get().equals(OperationType.UNLOGGED);
-=======
 
     /**
      * "lowerCamel" => "lower"
@@ -180,55 +163,12 @@
             return camelCaseWord.substring(0, firstUpperIdx);
         } else {
             return camelCaseWord;
->>>>>>> d7801b45
-        }
-    }
-
-<<<<<<< HEAD
-    private OperationType findOperationType(final Method method,
-                                            final Class<?> resourceClass,
-                                            final String httpMethod) {
-        Optional<OperationType> type = getOperationTypeFromAnnotations(method, resourceClass);
-        if (type.isPresent() && !OperationType.ALLOCATE_AUTOMATICALLY.equals(type.get())) {
-            return type.get();
-        } else if (HttpMethod.DELETE.equals(httpMethod)) {
-            return OperationType.DELETE;
-        } else if (method.getName().startsWith("get")) {
-            return OperationType.VIEW;
-        } else if (method.getName().startsWith("fetch")) {
-            return OperationType.VIEW;
-        } else if (method.getName().startsWith("read")) {
-            return OperationType.VIEW;
-        } else if (method.getName().startsWith("create")) {
-            return OperationType.CREATE;
-        } else if (method.getName().startsWith("delete")) {
-            return OperationType.DELETE;
-        } else if (method.getName().startsWith("update")) {
-            return OperationType.UPDATE;
-        } else if (method.getName().startsWith("save")) {
-            return OperationType.UPDATE;
-        } else if (method.getName().startsWith("find")) {
-            return OperationType.SEARCH;
-        } else if (method.getName().startsWith("search")) {
-            return OperationType.SEARCH;
-        } else if (method.getName().startsWith("list")) {
-            return OperationType.SEARCH;
-        } else if (method.getName().startsWith("import")) {
-            return OperationType.IMPORT;
-        } else if (method.getName().startsWith("export")) {
-            return OperationType.EXPORT;
-        } else if (method.getName().startsWith("upload")) {
-            return OperationType.IMPORT;
-        } else if (method.getName().startsWith("download")) {
-            return OperationType.EXPORT;
-        } else if (method.getName().startsWith("set")) {
-            return OperationType.UPDATE;
-        } else if (method.getName().startsWith("copy")) {
-            return OperationType.COPY;
-=======
+        }
+    }
+
     private OperationType findOperationType(final Optional<OperationType> type,
                                             final String methodName,
-                                            final String httpMethod){
+                                            final String httpMethod) {
 
         if (type.isPresent() && !OperationType.ALLOCATE_AUTOMATICALLY.equals(type.get())) {
             return type.get();
@@ -268,19 +208,18 @@
             } else {
                 return OperationType.UNKNOWN;
             }
->>>>>>> d7801b45
-        }
-    }
-
-    public boolean shouldLog (LoggingConfig config){
+        }
+    }
+
+    public boolean shouldLog(LoggingConfig config) {
         OperationType op = getOperationType();
-        if (OperationType.MANUALLY_LOGGED.equals(op)){
+        if (OperationType.MANUALLY_LOGGED.equals(op)) {
             return false;
-        } else if (config.isLogEveryRestCallEnabled()){
+        } else if (config.isLogEveryRestCallEnabled()) {
             return true;
-        } else if (OperationType.UNLOGGED.equals(op)){
+        } else if (OperationType.UNLOGGED.equals(op)) {
             return false;
-        } else if (isAutologgerAnnotationPresent()){
+        } else if (isAutologgerAnnotationPresent()) {
             return true;
         } else {
             return false;
