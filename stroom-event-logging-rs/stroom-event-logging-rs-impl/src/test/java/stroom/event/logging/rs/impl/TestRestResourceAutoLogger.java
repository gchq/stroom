--- conflicted
+++ resolved
@@ -59,43 +59,22 @@
 import static org.assertj.core.api.Assertions.assertThat;
 
 public class TestRestResourceAutoLogger {
-<<<<<<< HEAD
-
-    private final HttpServletRequest request = new MockHttpServletRequest();
-
-    private final MockContainerRequestContext requestContext = new MockContainerRequestContext();
-
-    private final SecurityContext securityContext = new MockSecurityContext();
-
-=======
+
     RestResourceAutoLoggerImpl filter;
     ObjectMapper objectMapper;
     Random random = new Random();
-    private HttpServletRequest request = new MockHttpServletRequest();
-    private MockContainerRequestContext requestContext = new MockContainerRequestContext();
-    private SecurityContext securityContext = new MockSecurityContext();
->>>>>>> d60c8d9e
+    private final HttpServletRequest request = new MockHttpServletRequest();
+    private final MockContainerRequestContext requestContext = new MockContainerRequestContext();
+    private final SecurityContext securityContext = new MockSecurityContext();
     @Mock
     private DocumentEventLog documentEventLog;
     private RequestEventLog requestEventLog;
-<<<<<<< HEAD
-
     private final StroomEventLoggingService eventLoggingService = new MockStroomEventLoggingService();
-
-=======
-    private StroomEventLoggingService eventLoggingService = new MockStroomEventLoggingService();
->>>>>>> d60c8d9e
     @Mock
     private ResourceInfo resourceInfo;
     @Mock
     private WriterInterceptorContext writerInterceptorContext;
-<<<<<<< HEAD
-
     private final RequestLoggingConfig config = new RequestLoggingConfig();
-
-=======
-    private RequestLoggingConfig config = new RequestLoggingConfig();
->>>>>>> d60c8d9e
     @Captor
     private ArgumentCaptor<Object> objectCaptor;
     @Captor
@@ -112,27 +91,12 @@
     private ArgumentCaptor<Query> queryCaptor;
     @Captor
     private ArgumentCaptor<PageResponse> pageResponseCaptor;
-<<<<<<< HEAD
-
-    RestResourceAutoLoggerImpl filter;
-
-    ObjectMapper objectMapper;
-
-    Random random = new Random();
-
-    private final Injector injector;
-=======
     private Injector injector;
->>>>>>> d60c8d9e
 
     private AutoCloseable closeable;
 
     TestRestResourceAutoLogger() {
-<<<<<<< HEAD
         injector = Guice.createInjector(new MockRsLoggingModule());
-=======
-        injector = Guice.createInjector(new MockRSLoggingModule());
->>>>>>> d60c8d9e
     }
 
     private static ObjectMapper createObjectMapper() {
@@ -411,10 +375,7 @@
         try {
             deserialised = objectMapper.readValue(query.getRaw().getBytes(), TestObj.class);
         } catch (Exception e) {
-<<<<<<< HEAD
             // Ignore errors
-=======
->>>>>>> d60c8d9e
         }
 
         assertThat(deserialised).isNotNull();
