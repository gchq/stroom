--- conflicted
+++ resolved
@@ -16,19 +16,14 @@
 ext.moduleName = 'stroom.event.logging.rs.impl'
 
 dependencies {
-<<<<<<< HEAD
-
-=======
->>>>>>> d60c8d9e
     compile project(':stroom-dropwizard-common')
     compile project(':stroom-event-logging:stroom-event-logging-api')
     compile project(':stroom-event-logging:stroom-event-logging-impl')
     compile project(':stroom-event-logging-rs:stroom-event-logging-rs-api')
-    compile project(':stroom-util')
+//    compile project(':stroom-util')
     compile project(':stroom-util-shared')
     compile project(':stroom-security:stroom-security-api')
 
-    compile libs.dropwizard_jersey
     compile libs.guice4
     compile libs.jackson_annotations
     compile libs.jackson_core
