--- conflicted
+++ resolved
@@ -104,11 +104,8 @@
     <inherits name="stroom.planb.PlanB" />
     <inherits name="stroom.contentstore.ContentStore" />
     <inherits name="stroom.gitrepo.GitRepo" />
-<<<<<<< HEAD
     <inherits name="stroom.credentials.Credentials"/>
-=======
     <inherits name="stroom.openai.OpenAIModel" />
->>>>>>> c6c01fdd
 
     <inherits name="stroom.query.Query" />
 
