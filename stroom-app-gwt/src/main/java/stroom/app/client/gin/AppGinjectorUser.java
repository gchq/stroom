/*
 * Copyright 2017 Crown Copyright
 *
 * Licensed under the Apache License, Version 2.0 (the "License");
 * you may not use this file except in compliance with the License.
 * You may obtain a copy of the License at
 *
 *     http://www.apache.org/licenses/LICENSE-2.0
 *
 * Unless required by applicable law or agreed to in writing, software
 * distributed under the License is distributed on an "AS IS" BASIS,
 * WITHOUT WARRANTIES OR CONDITIONS OF ANY KIND, either express or implied.
 * See the License for the specific language governing permissions and
 * limitations under the License.
 *
 */

package stroom.app.client.gin;

import stroom.about.client.gin.AboutGinjector;
import stroom.about.client.gin.AboutModule;
import stroom.activity.client.ActivityModule;
import stroom.alert.client.gin.AlertGinjector;
import stroom.alert.client.gin.AlertModule;
import stroom.analytics.client.gin.AnalyticsGinjector;
import stroom.analytics.client.gin.AnalyticsModule;
import stroom.analytics.client.gin.ReportGinjector;
import stroom.analytics.client.gin.ReportModule;
import stroom.annotation.client.gin.AnnotationGinjector;
import stroom.annotation.client.gin.AnnotationModule;
import stroom.aws.s3.client.gin.S3ConfigGinjector;
import stroom.aws.s3.client.gin.S3ConfigModule;
import stroom.cache.client.gin.CacheGinjector;
import stroom.cache.client.gin.CacheModule;
import stroom.content.client.presenter.ContentTabPanePresenter;
import stroom.core.client.presenter.CorePresenter;
import stroom.core.client.presenter.FullScreenPresenter;
import stroom.dashboard.client.embeddedquery.gin.EmbeddedQueryGinjector;
import stroom.dashboard.client.embeddedquery.gin.EmbeddedQueryModule;
import stroom.dashboard.client.gin.DashboardGinjector;
import stroom.dashboard.client.gin.DashboardModule;
import stroom.dashboard.client.query.gin.QueryGinjector;
import stroom.dashboard.client.vis.gin.VisGinjector;
import stroom.dashboard.client.vis.gin.VisModule;
import stroom.data.client.gin.StreamStoreGinjector;
import stroom.data.client.gin.StreamStoreModule;
import stroom.data.store.impl.fs.client.gin.FsVolumeGinjector;
import stroom.data.store.impl.fs.client.gin.FsVolumeModule;
import stroom.dictionary.client.gin.DictionaryGinjector;
import stroom.dictionary.client.gin.DictionaryModule;
import stroom.dispatch.client.RestModule;
import stroom.documentation.client.gin.DocumentationGinjector;
import stroom.documentation.client.gin.DocumentationModule;
import stroom.entity.client.gin.EntityGinjector;
import stroom.entity.client.gin.EntityModule;
import stroom.explorer.client.presenter.ExplorerNodeEditTagsPresenter;
import stroom.explorer.client.presenter.ExplorerNodeRemoveTagsPresenter;
import stroom.explorer.client.presenter.FindInContentPresenter;
import stroom.explorer.client.presenter.FindPresenter;
import stroom.explorer.client.presenter.NavigationPresenter;
import stroom.explorer.client.presenter.RecentItemsPresenter;
import stroom.feed.client.gin.FeedGinjector;
import stroom.feed.client.gin.FeedModule;
import stroom.folder.client.gin.FolderGinjector;
import stroom.folder.client.gin.FolderModule;
import stroom.gitrepo.client.gin.GitRepoGinjector;
import stroom.gitrepo.client.gin.GitRepoModule;
import stroom.importexport.client.gin.ImportExportConfigGinjector;
import stroom.importexport.client.gin.ImportExportConfigModule;
import stroom.index.client.gin.IndexGinjector;
import stroom.index.client.gin.IndexModule;
import stroom.kafka.client.gin.KafkaConfigGinjector;
import stroom.kafka.client.gin.KafkaConfigModule;
import stroom.main.client.presenter.MainPresenter;
import stroom.monitoring.client.gin.MonitoringGinjector;
import stroom.monitoring.client.gin.MonitoringModule;
<<<<<<< HEAD
import stroom.openai.client.gin.OpenAIModelGinjector;
import stroom.openai.client.gin.OpenAIModelModule;
=======
import stroom.pathways.client.gin.PathwaysGinjector;
import stroom.pathways.client.gin.PathwaysModule;
>>>>>>> c1e18d2c
import stroom.pipeline.client.gin.PipelineGinjector;
import stroom.pipeline.client.gin.PipelineModule;
import stroom.planb.client.gin.PlanBGinjector;
import stroom.planb.client.gin.PlanBModule;
import stroom.preferences.client.gin.UserPreferencesGinjector;
import stroom.preferences.client.gin.UserPreferencesModule;
import stroom.query.client.gin.QueryModule;
import stroom.receive.content.client.gin.ContentTemplateGinjector;
import stroom.receive.content.client.gin.ContentTemplateModule;
import stroom.receive.rules.client.gin.PolicyModule;
import stroom.script.client.gin.ScriptGinjector;
import stroom.script.client.gin.ScriptModule;
import stroom.search.elastic.client.gin.ElasticClusterGinjector;
import stroom.search.elastic.client.gin.ElasticClusterModule;
import stroom.search.elastic.client.gin.ElasticIndexGinjector;
import stroom.search.elastic.client.gin.ElasticIndexModule;
import stroom.search.solr.client.gin.SolrIndexGinjector;
import stroom.search.solr.client.gin.SolrIndexModule;
import stroom.security.client.gin.SecurityGinjector;
import stroom.security.client.gin.SecurityModule;
import stroom.security.identity.client.gin.ChangePasswordGinjector;
import stroom.security.identity.client.gin.ChangePasswordModule;
import stroom.state.client.gin.ScyllaDbGinjector;
import stroom.state.client.gin.ScyllaDbModule;
import stroom.state.client.gin.StateStoreGinjector;
import stroom.state.client.gin.StateStoreModule;
import stroom.statistics.impl.hbase.client.gin.StroomStatsStoreGinjector;
import stroom.statistics.impl.hbase.client.gin.StroomStatsStoreModule;
import stroom.statistics.impl.sql.client.gin.StatisticsGinjector;
import stroom.statistics.impl.sql.client.gin.StatisticsModule;
import stroom.task.client.gin.TaskGinjector;
import stroom.task.client.gin.TaskModule;
import stroom.view.client.gin.ViewGinjector;
import stroom.view.client.gin.ViewModule;
import stroom.visualisation.client.gin.VisualisationGinjector;
import stroom.visualisation.client.gin.VisualisationModule;
import stroom.welcome.client.gin.WelcomeGinjector;
import stroom.welcome.client.gin.WelcomeModule;
import stroom.widget.popup.client.gin.PopupGinjector;
import stroom.widget.popup.client.gin.PopupModule;
import stroom.xmlschema.client.gin.XMLSchemaGinjector;
import stroom.xmlschema.client.gin.XMLSchemaModule;

import com.google.gwt.inject.client.AsyncProvider;
import com.google.gwt.inject.client.GinModules;
import com.google.gwt.inject.client.Ginjector;
import com.google.inject.Provider;
import com.google.web.bindery.event.shared.EventBus;
import com.gwtplatform.mvp.client.proxy.PlaceManager;

@GinModules({
        AboutModule.class,
        ActivityModule.class,
        AlertModule.class,
        AnnotationModule.class,
        AppModule.class,
        CacheModule.class,
        ContentTemplateModule.class,
        RestModule.class,
        DashboardModule.class,
        DictionaryModule.class,
        DocumentationModule.class,
        EntityModule.class,
        FsVolumeModule.class,
        FeedModule.class,
        FolderModule.class,
        ImportExportConfigModule.class,
        IndexModule.class,
        KafkaConfigModule.class,
        MonitoringModule.class,
<<<<<<< HEAD
        OpenAIModelModule.class,
=======
        PathwaysModule.class,
>>>>>>> c1e18d2c
        PipelineModule.class,
        PluginsModule.class,
        PolicyModule.class,
        PopupModule.class,
        UserPreferencesModule.class,
        QueryModule.class,
        ScriptModule.class,
        SecurityModule.class,
        ChangePasswordModule.class,
        ElasticClusterModule.class,
        ElasticIndexModule.class,
        AnalyticsModule.class,
        ReportModule.class,
        SolrIndexModule.class,
        StatisticsModule.class,
        StreamStoreModule.class,
        StroomStatsStoreModule.class,
        TaskModule.class,
        VisModule.class,
        EmbeddedQueryModule.class,
        VisualisationModule.class,
        ViewModule.class,
        WelcomeModule.class,
        XMLSchemaModule.class,
        S3ConfigModule.class,
        ScyllaDbModule.class,
        StateStoreModule.class,
        PlanBModule.class,
        GitRepoModule.class
})
public interface AppGinjectorUser extends
        AboutGinjector,
        AlertGinjector,
        AnnotationGinjector,
        CacheGinjector,
        ContentTemplateGinjector,
        DashboardGinjector,
        DictionaryGinjector,
        DocumentationGinjector,
        EntityGinjector,
        FsVolumeGinjector,
        FeedGinjector,
        FolderGinjector,
        Ginjector,
        ImportExportConfigGinjector,
        IndexGinjector,
        KafkaConfigGinjector,
        MonitoringGinjector,
<<<<<<< HEAD
        OpenAIModelGinjector,
=======
        PathwaysGinjector,
>>>>>>> c1e18d2c
        PipelineGinjector,
        PluginsGinjector,
        PopupGinjector,
        QueryGinjector,
        UserPreferencesGinjector,
        ScriptGinjector,
        SecurityGinjector,
        ChangePasswordGinjector,
        AnalyticsGinjector,
        ElasticClusterGinjector,
        ElasticIndexGinjector,
        ReportGinjector,
        SolrIndexGinjector,
        StatisticsGinjector,
        StreamStoreGinjector,
        StroomStatsStoreGinjector,
        TaskGinjector,
        ViewGinjector,
        VisGinjector,
        EmbeddedQueryGinjector,
        VisualisationGinjector,
        WelcomeGinjector,
        XMLSchemaGinjector,
        S3ConfigGinjector,
        ScyllaDbGinjector,
        StateStoreGinjector,
        PlanBGinjector,
        GitRepoGinjector {

    // Default implementation of standard resources
    EventBus getEventBus();

    PlaceManager getPlaceManager();

    // Presenters
    Provider<CorePresenter> getCorePresenter();

    AsyncProvider<MainPresenter> getMainPresenter();

    AsyncProvider<NavigationPresenter> getExplorerTabPanePresenter();

    AsyncProvider<ContentTabPanePresenter> getContentTabPanePresenter();

    AsyncProvider<FindPresenter> getFindPresenter();

    AsyncProvider<RecentItemsPresenter> getRecentItemsPresenter();

    AsyncProvider<FindInContentPresenter> getFindInContentPresenter();

    Provider<FullScreenPresenter> getFullScreenPresenter();

    AsyncProvider<ExplorerNodeEditTagsPresenter> getExplorerNodeEditPresenter();

    AsyncProvider<ExplorerNodeRemoveTagsPresenter> getExplorerNodeRemovePresenter();
}<|MERGE_RESOLUTION|>--- conflicted
+++ resolved
@@ -74,13 +74,10 @@
 import stroom.main.client.presenter.MainPresenter;
 import stroom.monitoring.client.gin.MonitoringGinjector;
 import stroom.monitoring.client.gin.MonitoringModule;
-<<<<<<< HEAD
 import stroom.openai.client.gin.OpenAIModelGinjector;
 import stroom.openai.client.gin.OpenAIModelModule;
-=======
 import stroom.pathways.client.gin.PathwaysGinjector;
 import stroom.pathways.client.gin.PathwaysModule;
->>>>>>> c1e18d2c
 import stroom.pipeline.client.gin.PipelineGinjector;
 import stroom.pipeline.client.gin.PipelineModule;
 import stroom.planb.client.gin.PlanBGinjector;
@@ -151,11 +148,8 @@
         IndexModule.class,
         KafkaConfigModule.class,
         MonitoringModule.class,
-<<<<<<< HEAD
         OpenAIModelModule.class,
-=======
         PathwaysModule.class,
->>>>>>> c1e18d2c
         PipelineModule.class,
         PluginsModule.class,
         PolicyModule.class,
@@ -204,11 +198,8 @@
         IndexGinjector,
         KafkaConfigGinjector,
         MonitoringGinjector,
-<<<<<<< HEAD
         OpenAIModelGinjector,
-=======
         PathwaysGinjector,
->>>>>>> c1e18d2c
         PipelineGinjector,
         PluginsGinjector,
         PopupGinjector,
