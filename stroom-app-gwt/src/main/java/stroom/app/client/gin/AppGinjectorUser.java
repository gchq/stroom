/*
 * Copyright 2017 Crown Copyright
 *
 * Licensed under the Apache License, Version 2.0 (the "License");
 * you may not use this file except in compliance with the License.
 * You may obtain a copy of the License at
 *
 *     http://www.apache.org/licenses/LICENSE-2.0
 *
 * Unless required by applicable law or agreed to in writing, software
 * distributed under the License is distributed on an "AS IS" BASIS,
 * WITHOUT WARRANTIES OR CONDITIONS OF ANY KIND, either express or implied.
 * See the License for the specific language governing permissions and
 * limitations under the License.
 *
 */

package stroom.app.client.gin;

import stroom.about.client.gin.AboutGinjector;
import stroom.about.client.gin.AboutModule;
import stroom.activity.client.ActivityModule;
import stroom.alert.client.gin.AlertGinjector;
import stroom.alert.client.gin.AlertModule;
import stroom.analytics.client.gin.AnalyticsGinjector;
import stroom.analytics.client.gin.AnalyticsModule;
import stroom.analytics.client.gin.ReportGinjector;
import stroom.analytics.client.gin.ReportModule;
import stroom.annotation.client.gin.AnnotationGinjector;
import stroom.annotation.client.gin.AnnotationModule;
import stroom.aws.s3.client.gin.S3ConfigGinjector;
import stroom.aws.s3.client.gin.S3ConfigModule;
import stroom.cache.client.gin.CacheGinjector;
import stroom.cache.client.gin.CacheModule;
import stroom.content.client.presenter.ContentTabPanePresenter;
import stroom.contentstore.client.gin.ContentStoreModule;
import stroom.core.client.presenter.CorePresenter;
import stroom.core.client.presenter.FullScreenPresenter;
import stroom.credentials.client.gin.CredentialsModule;
import stroom.dashboard.client.embeddedquery.gin.EmbeddedQueryGinjector;
import stroom.dashboard.client.embeddedquery.gin.EmbeddedQueryModule;
import stroom.dashboard.client.gin.DashboardGinjector;
import stroom.dashboard.client.gin.DashboardModule;
import stroom.dashboard.client.query.gin.QueryGinjector;
import stroom.dashboard.client.vis.gin.VisGinjector;
import stroom.dashboard.client.vis.gin.VisModule;
import stroom.data.client.gin.StreamStoreGinjector;
import stroom.data.client.gin.StreamStoreModule;
import stroom.data.store.impl.fs.client.gin.FsVolumeGinjector;
import stroom.data.store.impl.fs.client.gin.FsVolumeModule;
import stroom.dictionary.client.gin.DictionaryGinjector;
import stroom.dictionary.client.gin.DictionaryModule;
import stroom.dispatch.client.RestModule;
import stroom.documentation.client.gin.DocumentationGinjector;
import stroom.documentation.client.gin.DocumentationModule;
import stroom.entity.client.gin.EntityGinjector;
import stroom.entity.client.gin.EntityModule;
import stroom.explorer.client.presenter.ExplorerNodeEditTagsPresenter;
import stroom.explorer.client.presenter.ExplorerNodeRemoveTagsPresenter;
import stroom.explorer.client.presenter.FindInContentPresenter;
import stroom.explorer.client.presenter.FindPresenter;
import stroom.explorer.client.presenter.NavigationPresenter;
import stroom.explorer.client.presenter.RecentItemsPresenter;
import stroom.feed.client.gin.FeedGinjector;
import stroom.feed.client.gin.FeedModule;
import stroom.folder.client.gin.FolderGinjector;
import stroom.folder.client.gin.FolderModule;
import stroom.gitrepo.client.gin.GitRepoGinjector;
import stroom.gitrepo.client.gin.GitRepoModule;
import stroom.importexport.client.gin.ImportExportConfigGinjector;
import stroom.importexport.client.gin.ImportExportConfigModule;
import stroom.index.client.gin.IndexGinjector;
import stroom.index.client.gin.IndexModule;
import stroom.kafka.client.gin.KafkaConfigGinjector;
import stroom.kafka.client.gin.KafkaConfigModule;
import stroom.main.client.presenter.MainPresenter;
import stroom.monitoring.client.gin.MonitoringGinjector;
import stroom.monitoring.client.gin.MonitoringModule;
<<<<<<< HEAD
import stroom.pathways.client.gin.PathwaysGinjector;
import stroom.pathways.client.gin.PathwaysModule;
=======
import stroom.openai.client.gin.OpenAIModelGinjector;
import stroom.openai.client.gin.OpenAIModelModule;
>>>>>>> c6c01fdd
import stroom.pipeline.client.gin.PipelineGinjector;
import stroom.pipeline.client.gin.PipelineModule;
import stroom.planb.client.gin.PlanBGinjector;
import stroom.planb.client.gin.PlanBModule;
import stroom.preferences.client.gin.UserPreferencesGinjector;
import stroom.preferences.client.gin.UserPreferencesModule;
import stroom.query.client.gin.QueryModule;
import stroom.receive.content.client.gin.ContentTemplateGinjector;
import stroom.receive.content.client.gin.ContentTemplateModule;
import stroom.receive.rules.client.gin.PolicyModule;
import stroom.script.client.gin.ScriptGinjector;
import stroom.script.client.gin.ScriptModule;
import stroom.search.elastic.client.gin.ElasticClusterGinjector;
import stroom.search.elastic.client.gin.ElasticClusterModule;
import stroom.search.elastic.client.gin.ElasticIndexGinjector;
import stroom.search.elastic.client.gin.ElasticIndexModule;
import stroom.search.solr.client.gin.SolrIndexGinjector;
import stroom.search.solr.client.gin.SolrIndexModule;
import stroom.security.client.gin.SecurityGinjector;
import stroom.security.client.gin.SecurityModule;
import stroom.security.identity.client.gin.ChangePasswordGinjector;
import stroom.security.identity.client.gin.ChangePasswordModule;
import stroom.state.client.gin.ScyllaDbGinjector;
import stroom.state.client.gin.ScyllaDbModule;
import stroom.state.client.gin.StateStoreGinjector;
import stroom.state.client.gin.StateStoreModule;
import stroom.statistics.impl.hbase.client.gin.StroomStatsStoreGinjector;
import stroom.statistics.impl.hbase.client.gin.StroomStatsStoreModule;
import stroom.statistics.impl.sql.client.gin.StatisticsGinjector;
import stroom.statistics.impl.sql.client.gin.StatisticsModule;
import stroom.task.client.gin.TaskGinjector;
import stroom.task.client.gin.TaskModule;
import stroom.view.client.gin.ViewGinjector;
import stroom.view.client.gin.ViewModule;
import stroom.visualisation.client.gin.VisualisationGinjector;
import stroom.visualisation.client.gin.VisualisationModule;
import stroom.welcome.client.gin.WelcomeGinjector;
import stroom.welcome.client.gin.WelcomeModule;
import stroom.widget.popup.client.gin.PopupGinjector;
import stroom.widget.popup.client.gin.PopupModule;
import stroom.xmlschema.client.gin.XMLSchemaGinjector;
import stroom.xmlschema.client.gin.XMLSchemaModule;

import com.google.gwt.inject.client.AsyncProvider;
import com.google.gwt.inject.client.GinModules;
import com.google.gwt.inject.client.Ginjector;
import com.google.inject.Provider;
import com.google.web.bindery.event.shared.EventBus;
import com.gwtplatform.mvp.client.proxy.PlaceManager;

@GinModules({
        AboutModule.class,
        ActivityModule.class,
        AlertModule.class,
        AnnotationModule.class,
        AppModule.class,
        ContentStoreModule.class,
        CacheModule.class,
        ContentTemplateModule.class,
        CredentialsModule.class,
        RestModule.class,
        DashboardModule.class,
        DictionaryModule.class,
        DocumentationModule.class,
        EntityModule.class,
        FsVolumeModule.class,
        FeedModule.class,
        FolderModule.class,
        ImportExportConfigModule.class,
        IndexModule.class,
        KafkaConfigModule.class,
        MonitoringModule.class,
<<<<<<< HEAD
        PathwaysModule.class,
=======
        OpenAIModelModule.class,
>>>>>>> c6c01fdd
        PipelineModule.class,
        PluginsModule.class,
        PolicyModule.class,
        PopupModule.class,
        UserPreferencesModule.class,
        QueryModule.class,
        ScriptModule.class,
        SecurityModule.class,
        ChangePasswordModule.class,
        ElasticClusterModule.class,
        ElasticIndexModule.class,
        AnalyticsModule.class,
        ReportModule.class,
        SolrIndexModule.class,
        StatisticsModule.class,
        StreamStoreModule.class,
        StroomStatsStoreModule.class,
        TaskModule.class,
        VisModule.class,
        EmbeddedQueryModule.class,
        VisualisationModule.class,
        ViewModule.class,
        WelcomeModule.class,
        XMLSchemaModule.class,
        S3ConfigModule.class,
        ScyllaDbModule.class,
        StateStoreModule.class,
        PlanBModule.class,
        GitRepoModule.class
})
public interface AppGinjectorUser extends
        AboutGinjector,
        AlertGinjector,
        AnnotationGinjector,
        CacheGinjector,
        ContentTemplateGinjector,
        DashboardGinjector,
        DictionaryGinjector,
        DocumentationGinjector,
        EntityGinjector,
        FsVolumeGinjector,
        FeedGinjector,
        FolderGinjector,
        Ginjector,
        ImportExportConfigGinjector,
        IndexGinjector,
        KafkaConfigGinjector,
        MonitoringGinjector,
<<<<<<< HEAD
        PathwaysGinjector,
=======
        OpenAIModelGinjector,
>>>>>>> c6c01fdd
        PipelineGinjector,
        PluginsGinjector,
        PopupGinjector,
        QueryGinjector,
        UserPreferencesGinjector,
        ScriptGinjector,
        SecurityGinjector,
        ChangePasswordGinjector,
        AnalyticsGinjector,
        ElasticClusterGinjector,
        ElasticIndexGinjector,
        ReportGinjector,
        SolrIndexGinjector,
        StatisticsGinjector,
        StreamStoreGinjector,
        StroomStatsStoreGinjector,
        TaskGinjector,
        ViewGinjector,
        VisGinjector,
        EmbeddedQueryGinjector,
        VisualisationGinjector,
        WelcomeGinjector,
        XMLSchemaGinjector,
        S3ConfigGinjector,
        ScyllaDbGinjector,
        StateStoreGinjector,
        PlanBGinjector,
        GitRepoGinjector /*,
        CredentialsGinjector*/ {

    // Default implementation of standard resources
    EventBus getEventBus();

    PlaceManager getPlaceManager();

    // Presenters
    Provider<CorePresenter> getCorePresenter();

    AsyncProvider<MainPresenter> getMainPresenter();

    AsyncProvider<NavigationPresenter> getExplorerTabPanePresenter();

    AsyncProvider<ContentTabPanePresenter> getContentTabPanePresenter();

    AsyncProvider<FindPresenter> getFindPresenter();

    AsyncProvider<RecentItemsPresenter> getRecentItemsPresenter();

    AsyncProvider<FindInContentPresenter> getFindInContentPresenter();

    Provider<FullScreenPresenter> getFullScreenPresenter();

    AsyncProvider<ExplorerNodeEditTagsPresenter> getExplorerNodeEditPresenter();

    AsyncProvider<ExplorerNodeRemoveTagsPresenter> getExplorerNodeRemovePresenter();
}<|MERGE_RESOLUTION|>--- conflicted
+++ resolved
@@ -76,13 +76,10 @@
 import stroom.main.client.presenter.MainPresenter;
 import stroom.monitoring.client.gin.MonitoringGinjector;
 import stroom.monitoring.client.gin.MonitoringModule;
-<<<<<<< HEAD
+import stroom.openai.client.gin.OpenAIModelGinjector;
+import stroom.openai.client.gin.OpenAIModelModule;
 import stroom.pathways.client.gin.PathwaysGinjector;
 import stroom.pathways.client.gin.PathwaysModule;
-=======
-import stroom.openai.client.gin.OpenAIModelGinjector;
-import stroom.openai.client.gin.OpenAIModelModule;
->>>>>>> c6c01fdd
 import stroom.pipeline.client.gin.PipelineGinjector;
 import stroom.pipeline.client.gin.PipelineModule;
 import stroom.planb.client.gin.PlanBGinjector;
@@ -155,11 +152,8 @@
         IndexModule.class,
         KafkaConfigModule.class,
         MonitoringModule.class,
-<<<<<<< HEAD
+        OpenAIModelModule.class,
         PathwaysModule.class,
-=======
-        OpenAIModelModule.class,
->>>>>>> c6c01fdd
         PipelineModule.class,
         PluginsModule.class,
         PolicyModule.class,
@@ -208,11 +202,8 @@
         IndexGinjector,
         KafkaConfigGinjector,
         MonitoringGinjector,
-<<<<<<< HEAD
+        OpenAIModelGinjector,
         PathwaysGinjector,
-=======
-        OpenAIModelGinjector,
->>>>>>> c6c01fdd
         PipelineGinjector,
         PluginsGinjector,
         PopupGinjector,
