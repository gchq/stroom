/*
 * Copyright 2017 Crown Copyright
 *
 * Licensed under the Apache License, Version 2.0 (the "License");
 * you may not use this file except in compliance with the License.
 * You may obtain a copy of the License at
 *
 *     http://www.apache.org/licenses/LICENSE-2.0
 *
 * Unless required by applicable law or agreed to in writing, software
 * distributed under the License is distributed on an "AS IS" BASIS,
 * WITHOUT WARRANTIES OR CONDITIONS OF ANY KIND, either express or implied.
 * See the License for the specific language governing permissions and
 * limitations under the License.
 *
 */

package stroom.app.client.gin;

import stroom.about.client.AboutPlugin;
<<<<<<< HEAD
=======
import stroom.annotations.client.AnnotationsPlugin;
import stroom.apikeys.client.ApiKeysPlugin;
>>>>>>> 2b2616a1
import stroom.core.client.gin.PluginModule;
import stroom.document.client.DocumentPluginEventManager;
import stroom.elastic.client.ElasticPlugin;
import stroom.help.client.HelpPlugin;
import stroom.users.client.UsersPlugin;

public class PluginsModule extends PluginModule {
    @Override
    protected void configure() {
        bindPlugin(DocumentPluginEventManager.class);

        bindPlugin(HelpPlugin.class);
        bindPlugin(AboutPlugin.class);
<<<<<<< HEAD
        bindPlugin(ElasticPlugin.class);
=======
        bindPlugin(AnnotationsPlugin.class);
        bindPlugin(UsersPlugin.class);
        bindPlugin(ApiKeysPlugin.class);
>>>>>>> 2b2616a1
    }
}<|MERGE_RESOLUTION|>--- conflicted
+++ resolved
@@ -18,11 +18,8 @@
 package stroom.app.client.gin;
 
 import stroom.about.client.AboutPlugin;
-<<<<<<< HEAD
-=======
 import stroom.annotations.client.AnnotationsPlugin;
 import stroom.apikeys.client.ApiKeysPlugin;
->>>>>>> 2b2616a1
 import stroom.core.client.gin.PluginModule;
 import stroom.document.client.DocumentPluginEventManager;
 import stroom.elastic.client.ElasticPlugin;
@@ -36,12 +33,9 @@
 
         bindPlugin(HelpPlugin.class);
         bindPlugin(AboutPlugin.class);
-<<<<<<< HEAD
         bindPlugin(ElasticPlugin.class);
-=======
         bindPlugin(AnnotationsPlugin.class);
         bindPlugin(UsersPlugin.class);
         bindPlugin(ApiKeysPlugin.class);
->>>>>>> 2b2616a1
     }
 }