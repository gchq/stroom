ext {
    warDir = project(':stroom-app').file("src/main/webapp")
    outputDir = "${warDir}/stroom"

    gwtBuildDir = "${project.buildDir}/gwt"
    tmpDir = "${gwtBuildDir}/tmp"
    workDir = "${gwtBuildDir}/work"
    deployDir = "${gwtBuildDir}/deploy"
    extraDir = "${gwtBuildDir}/extra"
}

dependencies {
    compile project(':stroom-index-client')
    compile project(':stroom-statistics-client')
    compile project(':stroom-dashboard-client')

    compile project(path: ':stroom-dashboard-client', configuration: 'sourceArtifacts')
    compile project(path: ':stroom-dashboard-shared', configuration: 'sourceArtifacts')
    compile project(path: ':stroom-query-api', configuration: 'sourceArtifacts')
    compile project(path: ':stroom-entity-shared', configuration: 'sourceArtifacts')
    compile project(path: ':stroom-util-shared', configuration: 'sourceArtifacts')

    compile project(path: ':stroom-security-client', configuration: 'sourceArtifacts')
    compile project(path: ':stroom-security-shared', configuration: 'sourceArtifacts')
    compile project(path: ':stroom-security-api', configuration: 'sourceArtifacts')

    compile project(path: ':stroom-core-client', configuration: 'sourceArtifacts')
    compile project(path: ':stroom-security-client-api', configuration: 'sourceArtifacts')
    compile project(path: ':stroom-core-client-widget', configuration: 'sourceArtifacts')
    compile project(path: ':stroom-core-shared', configuration: 'sourceArtifacts')

    compile project(path: ':stroom-index-client', configuration: 'sourceArtifacts')
    compile project(path: ':stroom-index-shared', configuration: 'sourceArtifacts')

    compile project(path: ':stroom-statistics-client', configuration: 'sourceArtifacts')
    compile project(path: ':stroom-statistics-shared', configuration: 'sourceArtifacts')
    compile project(path: ':stroom-statistics-api', configuration: 'sourceArtifacts')

    compile 'com.google.gwt.inject:gin:2.1.2'
    compile 'com.google.gwt:gwt-dev:2.8.0'
}

task gwtCompile (dependsOn: classes, type: JavaExec) {
    def module = 'stroom.app.App'

    doFirst {
        delete outputDir
        delete gwtBuildDir

        file(gwtBuildDir).mkdirs()
        file(tmpDir).mkdirs()
        file(workDir).mkdirs()
        file(deployDir).mkdirs()
        file(extraDir).mkdirs()
    }

    main = 'com.google.gwt.dev.Compiler'

    classpath {
        [
                sourceSets.main.java.srcDirs,           // Java source
                sourceSets.main.output.resourcesDir,    // Generated resources
                sourceSets.main.output.classesDir,      // Generated classes
                sourceSets.main.compileClasspath,       // Deps
        ]
    }

    args =
            [
                    '-logLevel', 'INFO',
                    '-workDir', workDir,
                    '-XfragmentCount', '5',
                    '-optimize', '9',
                    '-failOnError',
                    '-localWorkers', '5',
                    '-war', warDir,
                    '-deploy', deployDir,
                    '-extra', extraDir,
                    '-strict',
                    module                                  // Your GWT module
            ]

    jvmArgs = ["-Djava.io.tmpdir=${tmpDir}"]
    minHeapSize = '1G'
    maxHeapSize = '4G'
}

task gwtDraftCompile (dependsOn: classes, type: JavaExec) {
    def module = 'stroom.app.AppSuperDevModeChrome'

    doFirst {
        delete outputDir

        file(gwtBuildDir).mkdirs()
        file(tmpDir).mkdirs()
        file(workDir).mkdirs()
        file(deployDir).mkdirs()
        file(extraDir).mkdirs()
    }

    main = 'com.google.gwt.dev.Compiler'

    classpath {
        [
            sourceSets.main.java.srcDirs,           // Java source
            sourceSets.main.output.resourcesDir,    // Generated resources
            sourceSets.main.output.classesDir,      // Generated classes
            sourceSets.main.compileClasspath,       // Deps
        ]
    }

    args =
<<<<<<< HEAD
        [
            '-logLevel', 'INFO',
            '-workDir', workDir,
            '-draftCompile',                        // Speeds up compile with 25%
            '-XfragmentCount', '0',
            '-optimize', '0',
            '-failOnError',
            '-localWorkers', '5',
            '-incremental',
            '-war', warDir,
            '-deploy', deployDir,
            '-extra', extraDir,
            '-strict',
            module                                  // Your GWT module
        ]
=======
            [
                    '-logLevel', 'INFO',
                    '-workDir', workDir,
                    '-draftCompile',                        // Speeds up compile with 25%
                    '-XfragmentCount', '0',
                    '-optimize', '0',
                    '-failOnError',
                    '-localWorkers', '5',
                    '-incremental',
                    '-war', warDir,
                    '-deploy', deployDir,
                    '-extra', extraDir,
                    '-strict',
                    module                                  // Your GWT module
            ]
>>>>>>> c229c07b

    jvmArgs = ["-Djava.io.tmpdir=${tmpDir}"]
    minHeapSize = '1G'
    maxHeapSize = '4G'
}

task gwtSuperDevMode (dependsOn: classes, type: JavaExec) {
    def module = 'stroom.app.AppSuperDevModeChrome'

    doFirst {
        file(gwtBuildDir).mkdirs()
        file(tmpDir).mkdirs()
        file(workDir).mkdirs()
        file(deployDir).mkdirs()
        file(extraDir).mkdirs()
    }

    main = 'com.google.gwt.dev.DevMode'

    classpath {
        [
            sourceSets.main.java.srcDirs,           // Java source
            sourceSets.main.output.resourcesDir,    // Generated resources
            sourceSets.main.output.classesDir,      // Generated classes
            sourceSets.main.compileClasspath,       // Deps
        ]
    }

    args =
        [
            '-logLevel', 'INFO',
            '-workDir', workDir,
            '-failOnError',
            '-war', warDir,
            '-deploy', deployDir,
            '-extra', extraDir,
            '-strict',
            '-noserver',
            module                                  // Your GWT module
        ]

    jvmArgs = ["-Djava.io.tmpdir=${tmpDir}"]
    minHeapSize = '1G'
    maxHeapSize = '4G'
}

task gwtClean {
    delete outputDir
    delete gwtBuildDir
    file(gwtBuildDir).mkdirs()
    file(tmpDir).mkdirs()
}

build.dependsOn('gwtCompile')<|MERGE_RESOLUTION|>--- conflicted
+++ resolved
@@ -102,31 +102,14 @@
 
     classpath {
         [
-            sourceSets.main.java.srcDirs,           // Java source
-            sourceSets.main.output.resourcesDir,    // Generated resources
-            sourceSets.main.output.classesDir,      // Generated classes
-            sourceSets.main.compileClasspath,       // Deps
+                sourceSets.main.java.srcDirs,           // Java source
+                sourceSets.main.output.resourcesDir,    // Generated resources
+                sourceSets.main.output.classesDir,      // Generated classes
+                sourceSets.main.compileClasspath,       // Deps
         ]
     }
 
     args =
-<<<<<<< HEAD
-        [
-            '-logLevel', 'INFO',
-            '-workDir', workDir,
-            '-draftCompile',                        // Speeds up compile with 25%
-            '-XfragmentCount', '0',
-            '-optimize', '0',
-            '-failOnError',
-            '-localWorkers', '5',
-            '-incremental',
-            '-war', warDir,
-            '-deploy', deployDir,
-            '-extra', extraDir,
-            '-strict',
-            module                                  // Your GWT module
-        ]
-=======
             [
                     '-logLevel', 'INFO',
                     '-workDir', workDir,
@@ -142,7 +125,6 @@
                     '-strict',
                     module                                  // Your GWT module
             ]
->>>>>>> c229c07b
 
     jvmArgs = ["-Djava.io.tmpdir=${tmpDir}"]
     minHeapSize = '1G'
@@ -164,25 +146,25 @@
 
     classpath {
         [
-            sourceSets.main.java.srcDirs,           // Java source
-            sourceSets.main.output.resourcesDir,    // Generated resources
-            sourceSets.main.output.classesDir,      // Generated classes
-            sourceSets.main.compileClasspath,       // Deps
+                sourceSets.main.java.srcDirs,           // Java source
+                sourceSets.main.output.resourcesDir,    // Generated resources
+                sourceSets.main.output.classesDir,      // Generated classes
+                sourceSets.main.compileClasspath,       // Deps
         ]
     }
 
     args =
-        [
-            '-logLevel', 'INFO',
-            '-workDir', workDir,
-            '-failOnError',
-            '-war', warDir,
-            '-deploy', deployDir,
-            '-extra', extraDir,
-            '-strict',
-            '-noserver',
-            module                                  // Your GWT module
-        ]
+            [
+                    '-logLevel', 'INFO',
+                    '-workDir', workDir,
+                    '-failOnError',
+                    '-war', warDir,
+                    '-deploy', deployDir,
+                    '-extra', extraDir,
+                    '-strict',
+                    '-noserver',
+                    module                                  // Your GWT module
+            ]
 
     jvmArgs = ["-Djava.io.tmpdir=${tmpDir}"]
     minHeapSize = '1G'
