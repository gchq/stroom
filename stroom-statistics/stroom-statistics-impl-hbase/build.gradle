--- conflicted
+++ resolved
@@ -15,11 +15,7 @@
     implementation project(':stroom-util-shared')
 
     implementation libs.guava
-<<<<<<< HEAD
-    implementation libs.guice7
-=======
     implementation libs.guice
->>>>>>> d2116a58
     implementation(libs.hbase) { transitive = false } //hbase-common is currently only used for its Bytes class, so exclude all its deps
     implementation libs.jackson_annotations
     implementation libs.jakarta_inject
