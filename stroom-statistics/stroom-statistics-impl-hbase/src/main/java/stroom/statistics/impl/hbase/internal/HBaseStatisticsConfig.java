--- conflicted
+++ resolved
@@ -9,13 +9,8 @@
 import com.fasterxml.jackson.annotation.JsonPropertyOrder;
 
 
-<<<<<<< HEAD
-@Singleton
+@JsonPropertyOrder(alphabetic = true)
 public class HBaseStatisticsConfig extends AbstractConfig implements IsStroomConfig {
-=======
-@JsonPropertyOrder(alphabetic = true)
-public class HBaseStatisticsConfig extends AbstractConfig {
->>>>>>> 8d849d62
 
     private final String docRefType;
     private final KafkaTopicsConfig kafkaTopicsConfig;
