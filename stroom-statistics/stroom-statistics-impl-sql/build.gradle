ext.moduleName = 'stroom.statistics.impl.sql'

dependencies {
    implementation project(':stroom-cache:stroom-cache-api')
    implementation project(':stroom-config:stroom-config-common')
    implementation project(':stroom-core-shared')
    implementation project(':stroom-db-util')
    implementation project(':stroom-docref')
    implementation project(':stroom-docstore:stroom-docstore-api')
    implementation project(':stroom-explorer:stroom-explorer-api')
    implementation project(':stroom-event-logging:stroom-event-logging-api')
    implementation project(':stroom-event-logging-rs:stroom-event-logging-rs-api')
    implementation project(':stroom-importexport:stroom-importexport-api')
    implementation project(':stroom-lifecycle:stroom-lifecycle-api')
    implementation project(':stroom-meta:stroom-meta-api')
    implementation project(':stroom-pipeline')
    implementation project(':stroom-query:stroom-query-language')
    implementation project(':stroom-query:stroom-query-language-api')
    implementation project(':stroom-query:stroom-query-api')
    implementation project(':stroom-query:stroom-query-common')
    implementation project(':stroom-security:stroom-security-api')
    implementation project(':stroom-statistics:stroom-statistics-api')
    implementation project(':stroom-statistics:stroom-statistics-impl')
    implementation project(':stroom-task:stroom-task-api')
    implementation project(':stroom-job:stroom-job-api')
    implementation project(':stroom-cluster:stroom-cluster-lock-api')
    implementation project(':stroom-util')
    implementation project(':stroom-util-shared')

    implementation libs.commons_pool2
    implementation libs.dropwizard_metrics_annotation
    implementation libs.eventLogging
    implementation libs.guava
<<<<<<< HEAD
    implementation libs.guice7
=======
    implementation libs.guice
>>>>>>> d2116a58
    implementation libs.jackson_annotations
    implementation libs.jakarta_validation_api
    implementation libs.jakarta_inject
    implementation libs.jaxb_api
    implementation libs.restygwt
    implementation libs.saxon_he
    implementation libs.slf4j_api
    implementation libs.swagger_annotations
    implementation libs.vavr
    implementation libs.ws_rs_api
    //implementation libs.xml_apis
    implementation(libs.hbase) { transitive = false } //hbase-common is currently only used for its Bytes class, so exclude all its deps

    testImplementation project(':stroom-docstore:stroom-docstore-impl')
    testImplementation project(':stroom-docstore:stroom-docstore-impl-memory')
    testImplementation project(':stroom-explorer:stroom-docrefinfo-mock')
    testImplementation project(':stroom-explorer:stroom-docrefinfo-api')
    testImplementation project(':stroom-security:stroom-security-mock')
    testImplementation project(':stroom-test-common')

    testImplementation libs.assertj_core
    testImplementation libs.commons_lang
    testImplementation libs.mockito_core
    testImplementation libs.mockito_junit_jupiter

    testImplementation libs.junit_jupiter_api

    // The following logging libs are needed when running junits outside dropwizard
    testRuntimeOnly libs.jakarta_activation
    testRuntimeOnly libs.jaxb_impl
    testRuntimeOnly libs.jcl_over_slf4j
    testRuntimeOnly libs.jul_to_slf4j
    testRuntimeOnly libs.junit_jupiter_engine
    testRuntimeOnly libs.log4j_over_slf4j
    testRuntimeOnly libs.logback_classic
    testRuntimeOnly libs.logback_core
}<|MERGE_RESOLUTION|>--- conflicted
+++ resolved
@@ -31,11 +31,7 @@
     implementation libs.dropwizard_metrics_annotation
     implementation libs.eventLogging
     implementation libs.guava
-<<<<<<< HEAD
-    implementation libs.guice7
-=======
     implementation libs.guice
->>>>>>> d2116a58
     implementation libs.jackson_annotations
     implementation libs.jakarta_validation_api
     implementation libs.jakarta_inject
