package stroom.statistics.impl;

import stroom.docref.DocRef;
import stroom.statistics.api.InternalStatisticKey;
import stroom.statistics.impl.hbase.shared.StroomStatsStoreDoc;
import stroom.statistics.impl.sql.shared.StatisticStoreDoc;
import stroom.util.logging.LogUtil;
import stroom.util.shared.AbstractConfig;
import stroom.util.shared.IsStroomConfig;
import stroom.util.shared.validation.IsSubsetOf;

import com.fasterxml.jackson.annotation.JsonCreator;
import com.fasterxml.jackson.annotation.JsonIgnore;
import com.fasterxml.jackson.annotation.JsonProperty;
import com.fasterxml.jackson.annotation.JsonPropertyDescription;
import com.fasterxml.jackson.annotation.JsonPropertyOrder;

import java.util.Collections;
import java.util.Comparator;
import java.util.EnumMap;
import java.util.List;
import java.util.Map;
import java.util.Objects;
import java.util.function.Function;
import java.util.stream.Collectors;

<<<<<<< HEAD
@Singleton
public class InternalStatisticsConfig extends AbstractConfig implements IsStroomConfig {
=======
@JsonPropertyOrder(alphabetic = true)
public class InternalStatisticsConfig extends AbstractConfig {
>>>>>>> 8d849d62

    private static final String DESCRIPTION_PREFIX = "A list of DocRefs, one for each statistic store that " +
            "events for this internal statistic will be sent to. This internal statistic describes ";

    private static final Map<InternalStatisticKey, Function<InternalStatisticsConfig, List<DocRef>>>
            KEY_TO_DOC_REFS_GETTER_MAP = new EnumMap<>(InternalStatisticKey.class);

    static {
        // Define the links between internal stat keys and the getter to get the docrefs for that key
        populateGetterMap();
    }

    // TODO 02/12/2021 AT: Make final
    private List<String> enabledStoreTypes;

    private final List<DocRef> benchmarkClusterDocRefs;
    private final List<DocRef> cpuDocRefs;
    private final List<DocRef> eventsPerSecondDocRefs;
    private final List<DocRef> heapHistogramBytesDocRefs;
    private final List<DocRef> heapHistogramInstancesDocRefs;
    private final List<DocRef> memoryDocRefs;
    private final List<DocRef> metaDataStreamSizeDocRefs;
    private final List<DocRef> metaDataStreamsReceivedDocRefs;
    private final List<DocRef> pipelineStreamProcessorDocRefs;
    private final List<DocRef> streamTaskQueueSizeDocRefs;
    private final List<DocRef> volumesDocRefs;

    public InternalStatisticsConfig() {
        // By Default we only want internal stats to go to SQL stats store
        // as there may not be a kafka available.
        enabledStoreTypes = Collections.singletonList(StatisticStoreDoc.DOCUMENT_TYPE);

        // Set up the associations from internal stat to the doc refs of the stores for that stat
        // These docs are all defined in the stroom-content repo
        benchmarkClusterDocRefs = buildDocRefs(InternalStatisticKey.BENCHMARK_CLUSTER, Map.of(
                StatisticStoreDoc.DOCUMENT_TYPE, "946a88c6-a59a-11e6-bdc4-0242ac110002",
                StroomStatsStoreDoc.DOCUMENT_TYPE, "2503f703-5ce0-4432-b9d4-e3272178f47e"));

        cpuDocRefs = buildDocRefs(InternalStatisticKey.CPU, Map.of(
                StatisticStoreDoc.DOCUMENT_TYPE, "af08c4a7-ee7c-44e4-8f5e-e9c6be280434",
                StroomStatsStoreDoc.DOCUMENT_TYPE, "1edfd582-5e60-413a-b91c-151bd544da47"));

        eventsPerSecondDocRefs = buildDocRefs(InternalStatisticKey.EVENTS_PER_SECOND, Map.of(
                StatisticStoreDoc.DOCUMENT_TYPE, "a9936548-2572-448b-9d5b-8543052c4d92",
                StroomStatsStoreDoc.DOCUMENT_TYPE, "cde67df0-0f77-45d3-b2c0-ee8bb7b3c9c6"));

        heapHistogramBytesDocRefs = buildDocRefs(InternalStatisticKey.HEAP_HISTOGRAM_BYTES, Map.of(
                StatisticStoreDoc.DOCUMENT_TYPE, "934a1600-b456-49bf-9aea-f1e84025febd",
                StroomStatsStoreDoc.DOCUMENT_TYPE, "b0110ab4-ac25-4b73-b4f6-96f2b50b456a"));

        heapHistogramInstancesDocRefs = buildDocRefs(InternalStatisticKey.HEAP_HISTOGRAM_INSTANCES, Map.of(
                StatisticStoreDoc.DOCUMENT_TYPE, "e4f243b8-2c70-4d6e-9d5a-16466bf8764f",
                StroomStatsStoreDoc.DOCUMENT_TYPE, "bdd933a4-4309-47fd-98f6-1bc2eb555f20"));

        memoryDocRefs = buildDocRefs(InternalStatisticKey.MEMORY, Map.of(
                StatisticStoreDoc.DOCUMENT_TYPE, "77c09ccb-e251-4ca5-bca0-56a842654397",
                StroomStatsStoreDoc.DOCUMENT_TYPE, "d8a7da4f-ef6d-47e0-b16a-af26367a2798"));

        metaDataStreamSizeDocRefs = buildDocRefs(InternalStatisticKey.METADATA_STREAM_SIZE, Map.of(
                StatisticStoreDoc.DOCUMENT_TYPE, "946a8814-a59a-11e6-bdc4-0242ac110002",
                StroomStatsStoreDoc.DOCUMENT_TYPE, "3b25d63b-5472-44d0-80e8-8eea94f40f14"));

        metaDataStreamsReceivedDocRefs = buildDocRefs(InternalStatisticKey.METADATA_STREAMS_RECEIVED, Map.of(
                StatisticStoreDoc.DOCUMENT_TYPE, "946a87bc-a59a-11e6-bdc4-0242ac110002",
                StroomStatsStoreDoc.DOCUMENT_TYPE, "5535f493-29ae-4ee6-bba6-735aa3104136"));

        pipelineStreamProcessorDocRefs = buildDocRefs(InternalStatisticKey.PIPELINE_STREAM_PROCESSOR, Map.of(
                StatisticStoreDoc.DOCUMENT_TYPE, "946a80fc-a59a-11e6-bdc4-0242ac110002",
                StroomStatsStoreDoc.DOCUMENT_TYPE, "efd9bad4-0bab-460f-ae98-79e9717deeaf"));

        streamTaskQueueSizeDocRefs = buildDocRefs(InternalStatisticKey.STREAM_TASK_QUEUE_SIZE, Map.of(
                StatisticStoreDoc.DOCUMENT_TYPE, "946a7f0f-a59a-11e6-bdc4-0242ac110002",
                StroomStatsStoreDoc.DOCUMENT_TYPE, "4ce8d6e7-94be-40e1-8294-bf29dd089962"));

        volumesDocRefs = buildDocRefs(InternalStatisticKey.VOLUMES, Map.of(
                StatisticStoreDoc.DOCUMENT_TYPE, "ac4d8d10-6f75-4946-9708-18b8cb42a5a3",
                StroomStatsStoreDoc.DOCUMENT_TYPE, "60f4f5f0-4cc3-42d6-8fe7-21a7cec30f8e"));
    }

    @JsonCreator
    public InternalStatisticsConfig(
            @JsonProperty("enabledStoreTypes") final List<String> enabledStoreTypes,
            @JsonProperty("benchmarkCluster") final List<DocRef> benchmarkClusterDocRefs,
            @JsonProperty("cpu") final List<DocRef> cpuDocRefs,
            @JsonProperty("eventsPerSecond") final List<DocRef> eventsPerSecondDocRefs,
            @JsonProperty("heapHistogramBytes") final List<DocRef> heapHistogramBytesDocRefs,
            @JsonProperty("heapHistogramInstances") final List<DocRef> heapHistogramInstancesDocRefs,
            @JsonProperty("memory") final List<DocRef> memoryDocRefs,
            @JsonProperty("metaDataStreamSize") final List<DocRef> metaDataStreamSizeDocRefs,
            @JsonProperty("metaDataStreamsReceived") final List<DocRef> metaDataStreamsReceivedDocRefs,
            @JsonProperty("pipelineStreamProcessor") final List<DocRef> pipelineStreamProcessorDocRefs,
            @JsonProperty("streamTaskQueueSize") final List<DocRef> streamTaskQueueSizeDocRefs,
            @JsonProperty("volumes") final List<DocRef> volumesDocRefs) {

        this.enabledStoreTypes = enabledStoreTypes;
        this.benchmarkClusterDocRefs = benchmarkClusterDocRefs;
        this.cpuDocRefs = cpuDocRefs;
        this.eventsPerSecondDocRefs = eventsPerSecondDocRefs;
        this.heapHistogramBytesDocRefs = heapHistogramBytesDocRefs;
        this.heapHistogramInstancesDocRefs = heapHistogramInstancesDocRefs;
        this.memoryDocRefs = memoryDocRefs;
        this.metaDataStreamSizeDocRefs = metaDataStreamSizeDocRefs;
        this.metaDataStreamsReceivedDocRefs = metaDataStreamsReceivedDocRefs;
        this.pipelineStreamProcessorDocRefs = pipelineStreamProcessorDocRefs;
        this.streamTaskQueueSizeDocRefs = streamTaskQueueSizeDocRefs;
        this.volumesDocRefs = volumesDocRefs;
    }

    /**
     * Create a list of {@link DocRef} objects that are associated with a single {@link InternalStatisticKey}
     */
    @JsonIgnore
    private static List<DocRef> buildDocRefs(final InternalStatisticKey internalStatisticKey,
                                             final Map<String, String> storeTypeToUuidMap) {
        return storeTypeToUuidMap.entrySet()
                .stream()
                .map(entry -> {
                    final String type = entry.getKey();
                    final String uuid = entry.getValue();
                    return new DocRef(type, uuid, internalStatisticKey.getKeyName());
                })
                .sorted(Comparator.comparing(DocRef::getType)) // sort so yaml is consistent
                .collect(Collectors.toList());
    }

    @JsonIgnore
    private static void populateGetterMap() {
        // A set of mappings from the internal stat key to the getter to get the docRefs for it.
        // Each InternalStatisticKey must have a corresponding getter in this class
        // i.e "Stream Task Queue Size" => getStreamTaskQueueSizeDocRefs()
        KEY_TO_DOC_REFS_GETTER_MAP.put(
                InternalStatisticKey.BENCHMARK_CLUSTER,
                InternalStatisticsConfig::getBenchmarkClusterDocRefs);
        KEY_TO_DOC_REFS_GETTER_MAP.put(
                InternalStatisticKey.CPU,
                InternalStatisticsConfig::getCpuDocRefs);
        KEY_TO_DOC_REFS_GETTER_MAP.put(
                InternalStatisticKey.EVENTS_PER_SECOND,
                InternalStatisticsConfig::getEventsPerSecondDocRefs);
        KEY_TO_DOC_REFS_GETTER_MAP.put(
                InternalStatisticKey.HEAP_HISTOGRAM_BYTES,
                InternalStatisticsConfig::getHeapHistogramBytesDocRefs);
        KEY_TO_DOC_REFS_GETTER_MAP.put(
                InternalStatisticKey.HEAP_HISTOGRAM_INSTANCES,
                InternalStatisticsConfig::getHeapHistogramInstancesDocRefs);
        KEY_TO_DOC_REFS_GETTER_MAP.put(
                InternalStatisticKey.MEMORY,
                InternalStatisticsConfig::getMemoryDocRefs);
        KEY_TO_DOC_REFS_GETTER_MAP.put(
                InternalStatisticKey.METADATA_STREAM_SIZE,
                InternalStatisticsConfig::getMetaDataStreamSizeDocRefs);
        KEY_TO_DOC_REFS_GETTER_MAP.put(
                InternalStatisticKey.METADATA_STREAMS_RECEIVED,
                InternalStatisticsConfig::getMetaDataStreamsReceivedDocRefs);
        KEY_TO_DOC_REFS_GETTER_MAP.put(
                InternalStatisticKey.PIPELINE_STREAM_PROCESSOR,
                InternalStatisticsConfig::getPipelineStreamProcessorDocRefs);
        KEY_TO_DOC_REFS_GETTER_MAP.put(
                InternalStatisticKey.STREAM_TASK_QUEUE_SIZE,
                InternalStatisticsConfig::getStreamTaskQueueSizeDocRefs);
        KEY_TO_DOC_REFS_GETTER_MAP.put(
                InternalStatisticKey.VOLUMES,
                InternalStatisticsConfig::getVolumesDocRefs);
    }

    @JsonPropertyDescription("Determines which statistic store(s) internal statistic events will be sent to. " +
            "Valid values are \"" + StatisticStoreDoc.DOCUMENT_TYPE + "\" and \"" + StroomStatsStoreDoc.DOCUMENT_TYPE +
            "\". An empty list means all internal statistic events will be dropped.")
    @JsonProperty("enabledStoreTypes")
    @IsSubsetOf(allowedValues = {
            StatisticStoreDoc.DOCUMENT_TYPE,
            StroomStatsStoreDoc.DOCUMENT_TYPE})
    public List<String> getEnabledStoreTypes() {
        return enabledStoreTypes;
    }

    @Deprecated(forRemoval = true)
    public void setEnabledStoreTypes(final List<String> enabledStoreTypes) {
        this.enabledStoreTypes = enabledStoreTypes;
    }

    @JsonPropertyDescription(DESCRIPTION_PREFIX + "the statistics produced by the Benchmark Cluster Test job.")
    @JsonProperty("benchmarkCluster")
    public List<DocRef> getBenchmarkClusterDocRefs() {
        return benchmarkClusterDocRefs;
    }

    @JsonPropertyDescription(DESCRIPTION_PREFIX + "various statistic values relating to the CPU load on the node.")
    @JsonProperty("cpu")
    public List<DocRef> getCpuDocRefs() {
        return cpuDocRefs;
    }

    @JsonPropertyDescription(DESCRIPTION_PREFIX + "the number of events processed per second by a node.")
    @JsonProperty("eventsPerSecond")
    public List<DocRef> getEventsPerSecondDocRefs() {
        return eventsPerSecondDocRefs;
    }

    @JsonPropertyDescription(DESCRIPTION_PREFIX + "values from a Java heap histogram based on the number of " +
            "bytes used by each class.")
    @JsonProperty("heapHistogramBytes")
    public List<DocRef> getHeapHistogramBytesDocRefs() {
        return heapHistogramBytesDocRefs;
    }

    @JsonPropertyDescription(DESCRIPTION_PREFIX + "values from a Java heap histogram based on the number of " +
            "instances used by each class.")
    @JsonProperty("heapHistogramInstances")
    public List<DocRef> getHeapHistogramInstancesDocRefs() {
        return heapHistogramInstancesDocRefs;
    }

    @JsonPropertyDescription(DESCRIPTION_PREFIX + "various values relating to the memory use on a node.")
    @JsonProperty("memory")
    public List<DocRef> getMemoryDocRefs() {
        return memoryDocRefs;
    }

    @JsonPropertyDescription(DESCRIPTION_PREFIX + "the volume of data (in bytes) received by a feed.")
    @JsonProperty("metaDataStreamSize")
    public List<DocRef> getMetaDataStreamSizeDocRefs() {
        return metaDataStreamSizeDocRefs;
    }

    @JsonPropertyDescription(DESCRIPTION_PREFIX + "the number of streams received by a feed.")
    @JsonProperty("metaDataStreamsReceived")
    public List<DocRef> getMetaDataStreamsReceivedDocRefs() {
        return metaDataStreamsReceivedDocRefs;
    }

    @JsonPropertyDescription(DESCRIPTION_PREFIX + "the number of streams processed by a pipeline.")
    @JsonProperty("pipelineStreamProcessor")
    public List<DocRef> getPipelineStreamProcessorDocRefs() {
        return pipelineStreamProcessorDocRefs;
    }

//    /**
//     * Get the list of DocRefs that correspond to a particular key
//     */
//    @JsonIgnore
//    public List<DocRef> getDocRefs(final InternalStatisticKey internalStatisticKey) {
//        Function<InternalStatisticsConfig, List<DocRef>> func = KEY_TO_DOC_REFS_GETTER_MAP.get(internalStatisticKey);
//        Objects.requireNonNull(func, () -> LogUtil.message("Key {} is not known"));
//        return func.apply(this);
//    }

    @JsonPropertyDescription(DESCRIPTION_PREFIX + "the number of items on the stream task queue.")
    @JsonProperty("streamTaskQueueSize")
    public List<DocRef> getStreamTaskQueueSizeDocRefs() {
        return streamTaskQueueSizeDocRefs;
    }

    @JsonPropertyDescription(DESCRIPTION_PREFIX + "the number of items on the stream task queue.")
    @JsonProperty("volumes")
    public List<DocRef> getVolumesDocRefs() {
        return volumesDocRefs;
    }

    /**
     * Get the list of DocRefs that correspond to a particular key, where the type of the {@link DocRef}
     * is in the list of enabledStoreTypes.
     */
    @JsonIgnore
    public List<DocRef> getEnabledDocRefs(final InternalStatisticKey internalStatisticKey) {
        Function<InternalStatisticsConfig, List<DocRef>> func = KEY_TO_DOC_REFS_GETTER_MAP.get(internalStatisticKey);
        Objects.requireNonNull(func, () -> LogUtil.message("Key {} is not known"));
        return func.apply(this).stream()
                .filter(docRef -> enabledStoreTypes.contains(docRef.getType()))
                .collect(Collectors.toList());
    }

    @Override
    public String toString() {
        return "InternalStatisticsConfig{" +
                "benchmarkClusterDocRefs=" + benchmarkClusterDocRefs +
                ", cpuDocRefs=" + cpuDocRefs +
                ", eventsPerSecondDocRefs=" + eventsPerSecondDocRefs +
                ", heapHistogramBytesDocRefs=" + heapHistogramBytesDocRefs +
                ", heapHistogramInstancesDocRefs=" + heapHistogramInstancesDocRefs +
                ", memoryDocRefs=" + memoryDocRefs +
                ", metaDataStreamSizeDocRefs=" + metaDataStreamSizeDocRefs +
                ", metaDataStreamsReceivedDocRefs=" + metaDataStreamsReceivedDocRefs +
                ", pipelineStreamProcessorDocRefs=" + pipelineStreamProcessorDocRefs +
                ", streamTaskQueueSizeDocRefs=" + streamTaskQueueSizeDocRefs +
                ", volumesDocRefs=" + volumesDocRefs +
                '}';
    }
}
<|MERGE_RESOLUTION|>--- conflicted
+++ resolved
@@ -24,13 +24,8 @@
 import java.util.function.Function;
 import java.util.stream.Collectors;
 
-<<<<<<< HEAD
-@Singleton
+@JsonPropertyOrder(alphabetic = true)
 public class InternalStatisticsConfig extends AbstractConfig implements IsStroomConfig {
-=======
-@JsonPropertyOrder(alphabetic = true)
-public class InternalStatisticsConfig extends AbstractConfig {
->>>>>>> 8d849d62
 
     private static final String DESCRIPTION_PREFIX = "A list of DocRefs, one for each statistic store that " +
             "events for this internal statistic will be sent to. This internal statistic describes ";
