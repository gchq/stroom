ext.moduleName = 'stroom.statistics.server'

dependencies {
    implementation project(':stroom-config:stroom-config-common')
    implementation project(':stroom-core-server')
    implementation project(':stroom-core-shared')
    implementation project(':stroom-docstore:stroom-docstore-api')
    implementation project(':stroom-docstore:stroom-docstore-shared')
    implementation project(':stroom-entity-shared')
    implementation project(':stroom-explorer:stroom-explorer-api')
    implementation project(':stroom-importexport:stroom-importexport-api')
    implementation project(':stroom-kafka:stroom-kafka-pipeline')
    implementation project(':stroom-kafka:stroom-kafka-shared')
    implementation project(':stroom-pipeline')
    implementation project(':stroom-security:stroom-security-api')
    implementation project(':stroom-statistics:stroom-statistics-api')
    implementation project(':stroom-statistics:stroom-statistics-shared')
    implementation project(':stroom-task:stroom-task-api')
    implementation project(':stroom-task:stroom-task-shared')
    implementation project(':stroom-util')
    implementation project(':stroom-util-shared')

    implementation libs.stroomDocRef
    implementation libs.stroomExpression
    implementation libs.stroomQueryApi
    implementation libs.stroomQueryCommon
    implementation libs.stroomStatsSchema

    implementation libs.commons_lang
    implementation libs.commons_pool2
    implementation libs.dropwizard_metrics_annotation
    implementation libs.dropwizard_metrics_healthchecks
    implementation libs.flyway_core
    implementation libs.guava
    implementation libs.guice4
    implementation libs.hibernate_jpa_api
    implementation libs.hikari
    implementation libs.jackson_annotations
    implementation libs.javax_inject
    implementation libs.jaxb_api
    implementation libs.reactivestreams
    implementation libs.rxjava
    implementation libs.slf4j_api
    implementation libs.swagger_annotations
    implementation libs.vavr
    implementation libs.ws_rs_api
    implementation libs.xml_apis
    implementation(libs.hbase) { transitive = false } //hbase-common is currently only used for its Bytes class, so exclude all its deps

    testImplementation project(':stroom-docstore:stroom-docstore-impl')
<<<<<<< HEAD
=======
    testImplementation project(':stroom-docstore:stroom-docstore-impl-memory')
>>>>>>> c897a2fc
    testImplementation project(':stroom-security:stroom-security-impl-mock')
    testImplementation project(':stroom-test-common')
    
    testImplementation libs.assertj_core
    testImplementation libs.mockito_core
    testImplementation libs.mockito_junit_jupiter

    testImplementation libs.junit_jupiter_api

    // The following logging libs are needed when running junits outside dropwizard
    testRuntimeOnly libs.javax_activation
    testRuntimeOnly libs.jaxb_runtime
    testRuntimeOnly libs.jcl_over_slf4j
    testRuntimeOnly libs.jul_to_slf4j
    testRuntimeOnly libs.junit_jupiter_engine
    testRuntimeOnly libs.log4j_over_slf4j
    testRuntimeOnly libs.logback_classic
    testRuntimeOnly libs.logback_core
}<|MERGE_RESOLUTION|>--- conflicted
+++ resolved
@@ -48,10 +48,7 @@
     implementation(libs.hbase) { transitive = false } //hbase-common is currently only used for its Bytes class, so exclude all its deps
 
     testImplementation project(':stroom-docstore:stroom-docstore-impl')
-<<<<<<< HEAD
-=======
     testImplementation project(':stroom-docstore:stroom-docstore-impl-memory')
->>>>>>> c897a2fc
     testImplementation project(':stroom-security:stroom-security-impl-mock')
     testImplementation project(':stroom-test-common')
     
