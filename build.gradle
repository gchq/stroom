--- conflicted
+++ resolved
@@ -110,10 +110,6 @@
         dropwizard        : '1.3.8', // used to set the dropwizard-bom version, that controls lots of dependency versions
         guice4            : '4.2.0',
         gwt               : '2.8.2',
-<<<<<<< HEAD
-=======
-        hibernate         : '5.2.15.Final', // DW BOM doesn't supply version for hibernate-entitymanager so we have to set it here
->>>>>>> 507b8fd8
         hikari            : '3.2.0',
         jooq              : '3.11.9',
         junit_jupiter     : '5.3.2',
@@ -188,13 +184,6 @@
         gwtp_mvp_client                : "com.gwtplatform:gwtp-mvp-client:0.7",
         hbase                          : "org.apache.hbase:hbase-common:1.2.1", //should be set to be consistent with CDH version
         hessian                        : "com.caucho:hessian:4.0.51",
-<<<<<<< HEAD
-=======
-        hibernate_core                 : "org.hibernate:hibernate-core", // version controlled by DW BOM
-        hibernate_entitymanager        : "org.hibernate:hibernate-entitymanager:$versions.hibernate", // No in DW BOM so will take the greater of our version or the BOM version
-        hibernate_jpa_api              : "org.hibernate.javax.persistence:hibernate-jpa-2.1-api:1.0.2.Final",
-        hibernate_validator            : "org.hibernate:hibernate-validator:5.3.4.Final",
->>>>>>> 507b8fd8
         hikari                         : "com.zaxxer:HikariCP:$versions.hikari",
         hsqldb                         : "org.hsqldb:hsqldb", // version controlled by DW BOM
         jBCrypt                        : "de.svenkubiak:jBCrypt:0.4.1",
