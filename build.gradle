--- conflicted
+++ resolved
@@ -127,13 +127,8 @@
         aws               : '2.20.157',
         bnd               : '7.0.0',
         curator           : '4.2.0', // Curator 4 works with ZK 3.4.x in soft compatibility mode, i.e. you must exlude its dep on ZK and explicitly add one for 3.4.x
-<<<<<<< HEAD
         dropwizard        : '4.0.7', // used to set the dropwizard-bom version, that controls lots of dependency versions
-        elasticsearch     : '7.17.14',
-=======
-        dropwizard        : '4.0.4', // used to set the dropwizard-bom version, that controls lots of dependency versions
         elasticsearch     : '8.11.2',
->>>>>>> 0881f134
         httpcore          : '4.4.16', // Transient dependency of Elasticsearch
         flyway            : '10.0.0',
         guice             : '7.0.0',
