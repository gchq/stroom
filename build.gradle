buildscript {
    repositories {
        mavenLocal()
        jcenter()
    }
    dependencies {
        classpath 'ca.cutterslade.gradle:gradle-dependency-analyze:1.2.0'
        classpath 'com.jfrog.bintray.gradle:gradle-bintray-plugin:1.7.3'
    }
}

plugins {
    //plugin for downloading content from the 'net
    id "de.undercouch.download" version "3.2.0" apply false

    //plugin for producing a tree of task dependencies, run task 'taskTree'
    id "com.dorongold.task-tree" version "1.3" apply true

    id "com.github.johnrengelman.shadow" version "2.0.4" apply false
}

task wrapper(type: Wrapper) {
    gradleVersion = '4.7'
}

apply plugin: 'ca.cutterslade.analyze'
apply plugin: 'com.jfrog.bintray'
apply plugin: 'de.undercouch.download'

ext.stroomPluginsDir = System.getProperty("user.home") + "/.stroom/plugins"

//if the project has a value for the passed property (i.e from the cmd line via -PpropName=xxx)
//use that, else use a default value
ext.getPropertyOrDefault = { propName, defaultValue ->
    def val;
    if (project.hasProperty(propName) && project.getProperty(propName) != "unspecified" && project.getProperty(propName) != "") {
        val = project.getProperty(propName)
        println "Using property [$propName] with value [$val]"
    } else {
        val = defaultValue
        println "Property [$propName] has no value, using default value [$val]"
    }
    return val;
}

ext.gwtCompilerProps = [
    mainClass: 'stroom.gwt.GwtCompilerWrapper',
    minHeap  : getPropertyOrDefault('gwtCompilerMinHeap', '1G'),
    maxHeap  : getPropertyOrDefault('gwtCompilerMaxHeap', '4G'),
    workers  : getPropertyOrDefault('gwtCompilerWorkers', '5')
]

//version numbers for libs that share version numbers, e.g. dropwizard-*, or for github repo release versions
ext.versions = [
    //----------Stroom-----------------
    stroom            : getPropertyOrDefault('version', 'SNAPSHOT'),

    //------Stroom-repos---------------
<<<<<<< HEAD
    //    stroomProxyRepo: 'v5.1-beta.8',
    eventLogging      : 'v3.2.4_schema-v3.2.4',
    hadoopCommonShaded: 'v2.6.4-5',
    hadoopHdfsShaded  : 'v2.6.4-4',
    stroomAuth        : 'v0.1-alpha.3',
    stroomExpression  : 'v1.4.1',
    stroomQuery       : 'v4.0-beta.6', //same version for both stroom-query-api and stroom-query-common
    stroomStats       : 'v0.6.0-alpha.2',
=======
//    stroomProxyRepo: 'v5.1-beta.8',
    eventLogging: 'v3.1.2_schema-v3.1.2',
    hadoopCommonShaded: 'v2.6.4-3',
    hadoopHdfsShaded: 'v2.6.4',
    stroomAuth: 'v0.1-alpha.3',
    stroomExpression: 'v1.4.3',
    stroomQuery: 'v2.1-beta.6', //same version for both stroom-query-api and stroom-query-common
    stroomStats: 'v0.6.0-alpha.2',
>>>>>>> 071a096c

    //------------3rd-party------------
    curator           : '2.12.0', //must be chosen to be compatible with the ZK version in CDH 5.10
    dropwizard        : '1.2.5', //if you change this version you should check the versions below that need to move in sync with it
    dropwizard_metrics: '3.2.5', //should be kept in step with dropwizard
    guava             : '21.0',
    guice4            : '4.2.0',
    gwt               : '2.8.2',
    hibernate         : '5.2.13.Final', //dropwiz 1.2.5 uses -validator 5.4.2.Final and -core 5.2.12.Final
    jackson           : '2.9.5', //in line with dropwizard 1.2.5
    jersey            : '2.25.1',
    jetty             : '9.4.8.v20171121', //in line with dropwizard 1.2.5
    logback           : '1.2.3', //in line with dropwizard 1.2.5
    lucene            : '5.5.3',
    rxjava            : '2.1.10',
    slf4j             : '1.7.25', //in line with dropwizard 1.2.5
    swagger           : '1.5.16',
    unirest           : '1.4.9',
    zzDUMMYzz         : 'makes sorting easier'
]

//dependency strings for use in sub projects
ext.libs = [
    //------Stroom-libs---------------
    eventLogging                   : "event-logging:event-logging:$versions.eventLogging",
    hadoopCommonShaded             : "stroom:hadoop-common-shaded:$versions.hadoopCommonShaded",
    hadoopHdfsShaded               : "stroom:hadoop-hdfs-shaded:$versions.hadoopHdfsShaded",
    stroomAuthApi                  : "stroom:stroom-auth-service-api:$versions.stroomAuth",
    stroomDocRef                   : "stroom:stroom-docref:$versions.stroomQuery",
    stroomExpression               : "stroom:stroom-expression:$versions.stroomExpression",
    stroomQueryApi                 : "stroom:stroom-query-api:$versions.stroomQuery",
    stroomQueryAudit               : "stroom:stroom-query-audit:$versions.stroomQuery",
    stroomQueryAuthorisation       : "stroom:stroom-query-authorisation:$versions.stroomQuery",
    stroomQueryCommon              : "stroom:stroom-query-common:$versions.stroomQuery",
    stroomStatsSchema              : "stroom:stroom-stats-schema:$versions.stroomStats",

    //------3rd Party-libs---------------
    aopalliance                    : "aopalliance:aopalliance:1.0",
    assertj_core                   : "org.assertj:assertj-core:3.8.0",
    c3p0                           : "com.mchange:c3p0:0.9.5.2",
    commons_codec                  : "commons-codec:commons-codec:1.11",
    commons_compress               : "org.apache.commons:commons-compress:1.12",
    commons_exec                   : "org.apache.commons:commons-exec:1.3",
    commons_fileupload             : "commons-fileupload:commons-fileupload:1.3.2",
    commons_io                     : "commons-io:commons-io:2.5",
    commons_lang                   : "commons-lang:commons-lang:2.6",
    commons_pool2                  : "org.apache.commons:commons-pool2:2.4.2",
    curator_client                 : "org.apache.curator:curator-client:$versions.curator",
    curator_framework              : "org.apache.curator:curator-framework:$versions.curator",
    curator_x_discovery            : "org.apache.curator:curator-x-discovery:$versions.curator",
    dropwizard_assets              : "io.dropwizard:dropwizard-assets:$versions.dropwizard",
    dropwizard_client              : "io.dropwizard:dropwizard-client:$versions.dropwizard",
    dropwizard_configuration       : "io.dropwizard:dropwizard-configuration:$versions.dropwizard",
    dropwizard_core                : "io.dropwizard:dropwizard-core:$versions.dropwizard",
    dropwizard_jersey              : "io.dropwizard:dropwizard-jersey:$versions.dropwizard",
    dropwizard_jetty               : "io.dropwizard:dropwizard-jetty:$versions.dropwizard", //was 1.0.6 now 1.1.0
    dropwizard_lifecycle           : "io.dropwizard:dropwizard-lifecycle:$versions.dropwizard",
    dropwizard_metrics_annotation  : "io.dropwizard.metrics:metrics-annotation:$versions.dropwizard_metrics",
    dropwizard_metrics_healthchecks: "io.dropwizard.metrics:metrics-healthchecks:$versions.dropwizard_metrics",
    dropwizard_servlets            : "io.dropwizard:dropwizard-servlets:$versions.dropwizard",
    dropwizard_testing             : "io.dropwizard:dropwizard-testing:$versions.dropwizard",
    fast_classpath_scanner         : "io.github.lukehutch:fast-classpath-scanner:2.9.4",
    fast_infoset                   : "com.sun.xml.fastinfoset:FastInfoset:1.2.12",
    flyway_core                    : "org.flywaydb:flyway-core:4.0.3",
    gin                            : "com.google.gwt.inject:gin:2.1.2",
    google_findbugs                : "com.google.code.findbugs:jsr305:3.0.2",
    guava                          : "com.google.guava:guava:$versions.guava", //>=v21 removes MoreExecutors.sameThreadExecutor() which is needed by curator 2.11
    guice3                         : "com.google.inject:guice:3.0",
    guice4                         : "com.google.inject:guice:$versions.guice4",
    guice_assistedinject           : "com.google.inject.extensions:guice-assistedinject:$versions.guice4",
    guice_multibindings            : "com.google.inject.extensions:guice-multibindings:$versions.guice4",
    gwt_dev                        : "com.google.gwt:gwt-dev:$versions.gwt",
    gwt_servlet                    : "com.google.gwt:gwt-servlet:$versions.gwt",
    gwt_user                       : "com.google.gwt:gwt-user:$versions.gwt",
    gwtp_mvp_client                : "com.gwtplatform:gwtp-mvp-client:0.7",
    hamcrest_core                  : "org.hamcrest:hamcrest-core:1.3",
    hbase                          : "org.apache.hbase:hbase-common:1.2.1", //should be set to be consistent with CDH version
    hessian                        : "com.caucho:hessian:4.0.38",
    hibernate_core                 : "org.hibernate:hibernate-core:$versions.hibernate" /* LATEST 5.2.13.Final */,
    hibernate_entitymanager        : "org.hibernate:hibernate-entitymanager:$versions.hibernate" /* LATEST 5.2.5.Final */,
    hibernate_jpa_api              : "org.hibernate.javax.persistence:hibernate-jpa-2.1-api:1.0.2.Final",
    hibernate_validator            : "org.hibernate:hibernate-validator:5.3.4.Final",
    hsqldb                         : "org.hsqldb:hsqldb:2.3.4",
    jBCrypt                        : "de.svenkubiak:jBCrypt:0.4.1",
    jackson_annotations            : "com.fasterxml.jackson.core:jackson-annotations:$versions.jackson",
    jackson_core                   : "com.fasterxml.jackson.core:jackson-core:$versions.jackson",
    jackson_databind               : "com.fasterxml.jackson.core:jackson-databind:$versions.jackson", //was 2.8.5, now 2.8.6
    java_jwt                       : "com.auth0:java-jwt:3.1.0",
    javassist                      : "org.javassist:javassist:3.18.1-GA",
    javax_el                       : "org.glassfish:javax.el:3.0.1-b08",
    javax_el_api                   : "javax.el:javax.el-api:3.0.0",
    javax_inject                   : "javax.inject:javax.inject:1",
    javax_mail_api                 : "javax.mail:javax.mail-api:1.6.0",
    javax_servlet_api              : "javax.servlet:javax.servlet-api:3.1.0",
    javax_validation               : 'javax.validation:validation-api:1.1.0.Final',
    jaxb_api                       : "javax.xml.bind:jaxb-api:2.3.0",
    jcl_over_slf4j                 : "org.slf4j:jcl-over-slf4j:$versions.slf4j",
    jcommander                     : 'com.beust:jcommander:1.72',
    jersey_client                  : "org.glassfish.jersey.core:jersey-client:$versions.jersey",
    jersey_common                  : "org.glassfish.jersey.core:jersey-common:$versions.jersey",
    jersey_server                  : "org.glassfish.jersey.core:jersey-server:$versions.jersey", //was 2.25 now 2.25.1
    jetty_http                     : "org.eclipse.jetty:jetty-http:$versions.jetty",
    jetty_server                   : "org.eclipse.jetty:jetty-server:$versions.jetty",
    jetty_servlet                  : "org.eclipse.jetty:jetty-servlet:$versions.jetty",
    jetty_servlets                 : "org.eclipse.jetty:jetty-servlets:$versions.jetty",
    jose4j                         : "org.bitbucket.b_c:jose4j:0.5.5",
    jsinterop_annotations          : "com.google.jsinterop:jsinterop-annotations:1.0.1",
    jsr173_api                     : "javax.xml.bind:jsr173_api:1.0",
    jul_to_slf4j                   : "org.slf4j:jul-to-slf4j:$versions.slf4j",
    junit                          : "junit:junit:4.12",
    kryo                           : "com.esotericsoftware:kryo-shaded:4.0.0",
    lmdbjava                       : "org.lmdbjava:lmdbjava:0.6.1",
    log4j_over_slf4j               : "org.slf4j:log4j-over-slf4j:$versions.slf4j",
    logback_classic                : "ch.qos.logback:logback-classic:$versions.logback",
    logback_core                   : "ch.qos.logback:logback-core:$versions.logback",
    lucene_analyzers_common        : "org.apache.lucene:lucene-analyzers-common:$versions.lucene",
    lucene_backward_codecs         : "org.apache.lucene:lucene-backward-codecs:$versions.lucene",
    lucene_core                    : "org.apache.lucene:lucene-core:$versions.lucene",
    lucene_queryparser             : "org.apache.lucene:lucene-queryparser:$versions.lucene",
    mockito_core                   : "org.mockito:mockito-core:2.0.2-beta",
    mysql_connector_java           : "mysql:mysql-connector-java:5.1.40",
    objenesis                      : "org.objenesis:objenesis:2.2",
    poi                            : "org.apache.poi:poi:3.17",
    poi_ooxml                      : "org.apache.poi:poi-ooxml:3.17",
    reactivestreams                : "org.reactivestreams:reactive-streams:1.0.2", //used by rxjava
    rxjava                         : "io.reactivex.rxjava2:rxjava:$versions.rxjava",
    saxon_he                       : "net.sf.saxon:Saxon-HE:9.7.0-18",
    slf4j_api                      : "org.slf4j:slf4j-api:$versions.slf4j",
    stax_api                       : "stax:stax-api:1.0.1",
    swagger_annotations            : "io.swagger:swagger-annotations:$versions.swagger",
    unirest                        : "com.mashape.unirest:unirest-java:$versions.unirest",
    validation_api                 : "javax.validation:validation-api:1.0.0.GA", //GWT 2.8.0 throws errors on gwtCompile if validation-api 1.1.0.Final is used
    vavr                           : "io.vavr:vavr:0.9.0",
    ws_rs_api                      : "javax.ws.rs:javax.ws.rs-api:2.1",
    xml_apis                       : "xml-apis:xml-apis:1.0.b2",
    zzDUMMYzz                      : "makes sorting easier"
]

def contentPackImportDir = "${System.properties['user.home']}/.stroom/contentPackImport/"
def contentReleasesUrl = "http://github.com/gchq/stroom-content/releases/download/"
def visualisationsContentPackVer = "v3.0.4"
def visualisationsContentPackUrl = "http://github.com/gchq/stroom-visualisations-dev/releases/download/${visualisationsContentPackVer}/visualisations-production-${visualisationsContentPackVer}.zip"

//A set of content packs to download in the task downloadStroomContent
ext.contentPacks = [
    'core-xml-schemas'                : 'v2.0',
    'event-logging-xml-schema'        : 'v3.2.3',
    'internal-dashboards'             : 'v1.1',
    'internal-statistics-sql'         : 'v2.1',
    'internal-statistics-stroom-stats': 'v2.1',
    'stroom-101'                      : 'v1.0'
]

//defines a list of gradle projects that we will publish with maven/bintray
def projectsToBePublished = subprojects.findAll { project ->
    project.path in [
        ':stroom-entity-shared',
        ':stroom-util',
        ':stroom-util-shared',
        'zzDUMMYzz to ease sorting'
    ]
}

//defines a list of gradle project paths that need to expose their test jars for other
//projects to use
def projectsWithSharedTestJars = subprojects.findAll { project ->
    project.path in [
        ':stroom-core-server',
        ':stroom-dashboard-server',
        ':stroom-entity-shared',
        ':stroom-index-server',
        ':stroom-pipeline',
        ':stroom-security-server',
        ':stroom-util',
        'zzDUMMYzz to ease sorting'
    ]
}

//list to hold details of any failed test classes
def failedTestReportFiles = []

//Configuration applicable to all projects
allprojects {
    // Make doclint be quiet - we don't care about JavaDoc warnings.
    tasks.withType(Javadoc) {
        options.addStringOption('Xdoclint:none', '-quiet')
    }
}

//Configuration applicable to all sub projects
subprojects {
    //println "Configuring subproject ${project.path}"

    apply plugin: 'java'
    apply plugin: 'ca.cutterslade.analyze' //analyze missing dependencies for the code base
    apply plugin: 'idea'

    sourceCompatibility = 1.8
    targetCompatibility = 1.8

    sourceSets {
        // This lets us use different directories for our integration tests.
        integrationTest {
            java {
                compileClasspath += main.output + test.output
                runtimeClasspath += main.output + test.output
                srcDir file('src/integrationTest/java')
            }
            resources.srcDir file('src/integrationTest/resources')
        }
    }

    configurations {

        // ensure deps don't bring any logging implementations with them as this will
        // conflict with logback. Also replace any log4j deps with log4j-over-slf4j
        // so dependency jars work with slf4j
        all {
            exclude group: "org.slf4j", module: "slf4j-log4j12"
            exclude group: "log4j", module: "log4j"
            exclude group: "commons-logging", module: "commons-logging"
            exclude module: 'xercesImpl'

            resolutionStrategy {
                dependencySubstitution {
                    substitute module('log4j:log4j') with module("org.slf4j:log4j-over-slf4j:$versions.slf4j")
                    substitute module('com.google.guava:guava') with module("com.google.guava:guava:$versions.guava")
                }

                // Stop libs from dragging in a different version of dropwizard
                eachDependency { DependencyResolveDetails details ->
                    if (details.requested.group == 'io.dropwizard') {
                        details.useVersion versions.dropwizard
                    }
                    if (details.requested.group == 'io.dropwizard.metrics') {
                        details.useVersion versions.dropwizard_metrics
                    }
                }

                forcedModules = [
                        //>=v21 removes MoreExecutors.sameThreadExecutor() which is needed by curator 2.11
                        //libs.guava
                ]
            }
        }

        // This means our integration tests get all the dependencies from our tests and we don't need to specify them twice.
        integrationTestCompile.extendsFrom testCompile
        integrationTestRuntime.extendsFrom testRuntime
    }

    repositories {
        mavenLocal()
        jcenter()
        maven { url "https://dl.bintray.com/stroom/event-logging" }
        maven { url "https://dl.bintray.com/stroom/stroom" }
    }

    // This means the reports from our integration tests won't over-write the reports from our unit tests.
    tasks.withType(Test) {
        reports.html.destination = file("${reporting.baseDir}/${name}")


        afterSuite { desc, result ->
            if (desc != null && desc.className != null && result.resultType.toString() == "FAILURE") {

                //test class failed so add its project info and test report file to a global list for
                //processing at the end of the build
                def reportFileName = "${reports.junitXml.destination}/TEST-${desc.className}.xml"
                def reportFile = file(reportFileName)
                def pair = new Tuple2("${project.name} ${desc.name}", reportFile)
                failedTestReportFiles.add(pair)
            }
        }

        //Use full logging for test exceptions so we can see where the failure occurred 
        testLogging {
            events "failed"
            exceptionFormat = 'full'
            showStackTraces = true
        }
    }

    // This task lets us run the actual integration tests.
    task integrationTest(type: Test) {
        testClassesDirs = sourceSets.integrationTest.output.classesDirs
        classpath = sourceSets.integrationTest.runtimeClasspath

        // Integration tests are quite slow so output progress for each test to keep travis alive
        afterTest { desc, result ->
            println "Executed test ${desc.name} [${desc.className}] with result: ${result.resultType}"
        }

        //afterSuite { desc, result -> 
        //if (desc != null && desc.className != null && result.resultType.toString() == "FAILURE") {
        ////test class failed so add its project info and test report file to a global list for
        ////processing at the end of the build

        //def reportFileName = "${project.name}/build/test-results/integrationTest/TEST-${desc.className}.xml"
        //def reportFile = file(reportFileName)
        //def pair = new Tuple2("${project.name} ${desc.name}", reportFile)
        //failedTestReportFiles.add(pair)
        //}
        //}

        //Use full logging for test exceptions so we can see where the failure occurred 
        //testLogging {
        //events "failed"
        //exceptionFormat = 'full'
        //showStackTraces = true
        //}
    }

    clean {
        //clear out the 'out' dirs used by intelliJ
        delete "out"
    }

    // These lines pull the integration test task into our build process.
    tasks.check.dependsOn integrationTest
    tasks.integrationTest.mustRunAfter test


//    afterEvaluate {
//        repositories {
//            jcenter()
//        }
//
//        compileJava {
//            inputs.property("moduleName", moduleName)
//            doFirst {
//                options.compilerArgs = [
//                        '--module-path', classpath.asPath,
//                ]
//                classpath = files()
//            }
//        }
//
//        compileTestJava {
//            inputs.property("moduleName", moduleName)
//            doFirst {
//                options.compilerArgs = [
//                        '--module-path', classpath.asPath,
////                        '--add-modules', 'junit',
////                        '--add-reads', "$moduleName=junit",
//                        '--patch-module', "$moduleName=" + files(sourceSets.test.java.srcDirs).asPath,
//                ]
//                classpath = files()
//            }
//        }
//
//        test {
//            inputs.property("moduleName", moduleName)
//            doFirst {
//                jvmArgs = [
//                        '--module-path', classpath.asPath,
//                        '--add-modules', 'ALL-MODULE-PATH',
////                        '--add-reads', "$moduleName=junit",
//                        '--patch-module', "$moduleName=" + files(sourceSets.test.java.outputDir).asPath,
//                ]
//                classpath = files()
//            }
//        }
//
//        javadoc {
//            options.addStringOption('-module-path', classpath.asPath)
//            options.addStringOption('Xdoclint:all,-missing', '-html5')
//        }
//
//        jar {
//            inputs.property("moduleName", moduleName)
//            manifest {
//                attributes(
//                        "Automatic-Module-Name": moduleName,
//                )
//            }
//            version versions.stroomQuery
//        }
//    }
}

//configures only those projects in publishedProjectsPaths
configure(projectsToBePublished) {

    println "Configuring ${project.path} for publishing"

    apply plugin: 'maven'
    apply plugin: 'maven-publish'
    apply plugin: 'com.jfrog.bintray'

    group = 'stroom'
    version = versions.stroom

    task sourcesJar(type: Jar, dependsOn: classes) {
        classifier = 'sources'
        from sourceSets.main.allSource
    }

    task javadocJar(type: Jar, dependsOn: javadoc) {
        classifier = 'javadoc'
        from javadoc.destinationDir
    }

    artifacts {
        archives sourcesJar
        archives javadocJar
    }

    def pomConfig = {
        licenses {
            license {
                name "The Apache Software License, Version 2.0"
                url "http://www.apache.org/licenses/LICENSE-2.0.txt"
                distribution "repo"
            }
        }
        scm {
            url "https://github.com/stroom/stroom"
        }
    }

    publishing {
        publications {
            mavenJava(MavenPublication) {
                artifact sourcesJar
                artifact javadocJar
                pom.withXml {
                    def root = asNode()
                    root.appendNode('name', project.name)
                    root.children().last() + pomConfig
                }
            }
        }
    }

    publishing {
        publications {
            mavenJava(MavenPublication) {
                from components.java
            }
        }
    }

    //configuration for the bintray plugin for uploading maven artefacts to bintray
    //see https://github.com/bintray/gradle-bintray-plugin
    //run task bintrayUpload to push the files, assuming BINTRAY_USER/KEY are set as env vars
    bintray {
        //Must never write these to log or system out
        user = System.getenv('BINTRAY_USER') //set in Travis UI
        key = System.getenv('BINTRAY_KEY') //set in Travis UI

        //The maven plugin publications to push to bintray
        publications = ['mavenJava']

        //immediately make the artefacts public
        publish = true

        pkg {
            repo = 'stroom'
            name = 'stroom'
            userOrg = 'stroom'
            licenses = ['Apache-2.0']
            vcsUrl = 'https://github.com/gchq/stroom.git'
            version {
                name = "${versions.stroom}"
                desc = "stroom-${versions.stroom}"
                released = new Date()
                vcsTag = "${versions.stroom}"
                gpg {
                    //Bintray will self-sign the files
                    sign = true //Determines whether to GPG sign the files. The default is false
                }
            }
        }
    }
}

//configuration specific to projects that expose their test jars for other projects to use
configure(projectsWithSharedTestJars) {

    println "Configuring ${project.path} to expose its test jars"

    configurations {
        testArtifacts
    }

    task testJar(type: Jar) {
        baseName = "${project.name}-test"
        from sourceSets.test.output
    }

    artifacts {
        testArtifacts testJar
    }

    task packageTests(type: Jar) {
        from sourceSets.test.output
        classifier = 'tests'
    }

    artifacts.archives packageTests
}

// NOT SURE IF WE NEED THIS NOW
//configure(subprojects.findAll {it.name != 'stroom-app' && it.name != 'stroom-integrationtest'}) {
//    //swagger has to generate the spec from code so all modules except for stroom-app (which is the module the
//    //swagger task is in) and stroom-integrationtest (which depends on stroom-app) must be compiled to jars first
//    //so stroom-app can access their code
//    //However, generateSwaggerDocumentation must run before stroom-app:jar as its artefacts (the json/yaml spec files)
//    // need to go into that jar
//    tasks.getByPath(':stroom-core-module:generateSwaggerDocumentation').mustRunAfter jar
//}


task clearContentPackImportDir(type: Delete) {
    //ensure the import directory exists
    new File(contentPackImportDir).mkdirs()

    //cleans out any zip files in the contentPackImportDir
    delete fileTree(new File(contentPackImportDir)) {
        include '**/*.zip'
    }
}

task downloadStroomContent() {

    dependsOn clearContentPackImportDir

    doLast {
        //download each content pack to the contentPackImportDir ready for stroom to import on startup
        for (pack in contentPacks) {
            def packName = pack.key
            def packVer = pack.value
            def packUrl = "${contentReleasesUrl}${packName}-${packVer}/${packName}-${packVer}.zip"
            download {
                src packUrl
                dest new File(contentPackImportDir)
                overwrite true
            }
        }
        //now get the visualisations pack from a different repo
        download {
            src visualisationsContentPackUrl
            dest new File(contentPackImportDir)
            overwrite true
        }
    }
}

task setupSampleData() {
    dependsOn downloadStroomContent
    dependsOn ':stroom-integrationtest:setupSampleData'
}

gradle.buildFinished {
    //if any of the tests failed dump the junit xml to the console
    if (getPropertyOrDefault('dumpFailedTestXml', 'false') == 'true' && failedTestReportFiles.size > 0) {
        println "Build has ${failedTestReportFiles.size} failed test classes, dumping JUnit xml output"
        failedTestReportFiles.each { pair ->
            def info = pair.first
            def reportFile = pair.second

            if (reportFile.exists()) {
                println "-----Failed test class ${info} ------------------"
                def lines = reportFile.readLines()
                lines.each { String line ->
                    println "${line}"
                }
                println "-----End of test class ${info} ------------------"
            } else {
                println "File ${reportFile.toString()}"
            }
        }
    }
}
<|MERGE_RESOLUTION|>--- conflicted
+++ resolved
@@ -56,25 +56,14 @@
     stroom            : getPropertyOrDefault('version', 'SNAPSHOT'),
 
     //------Stroom-repos---------------
-<<<<<<< HEAD
     //    stroomProxyRepo: 'v5.1-beta.8',
     eventLogging      : 'v3.2.4_schema-v3.2.4',
     hadoopCommonShaded: 'v2.6.4-5',
     hadoopHdfsShaded  : 'v2.6.4-4',
     stroomAuth        : 'v0.1-alpha.3',
-    stroomExpression  : 'v1.4.1',
+    stroomExpression  : 'v1.4.3',
     stroomQuery       : 'v4.0-beta.6', //same version for both stroom-query-api and stroom-query-common
     stroomStats       : 'v0.6.0-alpha.2',
-=======
-//    stroomProxyRepo: 'v5.1-beta.8',
-    eventLogging: 'v3.1.2_schema-v3.1.2',
-    hadoopCommonShaded: 'v2.6.4-3',
-    hadoopHdfsShaded: 'v2.6.4',
-    stroomAuth: 'v0.1-alpha.3',
-    stroomExpression: 'v1.4.3',
-    stroomQuery: 'v2.1-beta.6', //same version for both stroom-query-api and stroom-query-common
-    stroomStats: 'v0.6.0-alpha.2',
->>>>>>> 071a096c
 
     //------------3rd-party------------
     curator           : '2.12.0', //must be chosen to be compatible with the ZK version in CDH 5.10
