buildscript {
    repositories {
        mavenLocal()
        jcenter()
        // used for
        maven { url "https://dl.bintray.com/stroom/stroom" }
    }
    dependencies {
        classpath 'com.jfrog.bintray.gradle:gradle-bintray-plugin:1.8.4'

        // A fork of https://github.com/wfhartford/gradle-dependency-analyze that works with Java 10
//        classpath 'stroom:gradle-dependency-analyze:v2.2.5'

        // The following are required to put JAXB on the Gradle classpath for the purpose of JOOQ code generation in J9+.
        // Later versions of the JOOQ Gradle plugin should make this unnecessary.
        // Using beta versions of jaxb libs as they resolve the split pkg problem between jaxb-core and jaxb-runtime
        classpath 'javax.activation:activation:1.1.1'
        classpath 'javax.xml.bind:jaxb-api:2.4.0-b180830.0359'
        classpath 'com.sun.xml.bind:jaxb-impl:2.4.0-b180830.0438'
        classpath 'org.glassfish.jaxb:jaxb-runtime:2.4.0-b180830.0438'
    }
}

plugins {
    // Plugin for downloading content from the 'net
    id "de.undercouch.download" version "3.4.3" apply false

    // Plugin for producing a tree of task dependencies, run task 'taskTree'
    id "com.dorongold.task-tree" version "1.3.1" apply true

    id "com.github.johnrengelman.shadow" version "4.0.3" apply false

    id 'nu.studer.jooq' version '3.0.2' apply false

    id 'org.flywaydb.flyway' version '5.2.4' apply false
<<<<<<< HEAD
=======

    id 'java-library'
>>>>>>> 2f1d6a6b
}

apply plugin: 'com.jfrog.bintray'
apply plugin: 'de.undercouch.download'
//apply plugin: 'ca.cutterslade.analyze'

if (!JavaVersion.current().isJava10()) {
    throw new GradleException("This build must be run with Java 10 (current = " + JavaVersion.current() + ")")
}

ext.stroomPluginsDir = System.getProperty("user.home") + "/.stroom/plugins"
ext.stroomContentImportDir = System.getProperty("user.home") + "/.stroom/contentPackImport"

//if the project has a value for the passed property (i.e from the cmd line via -PpropName=xxx)
//use that, else use a default value
ext.getPropertyOrDefault = { propName, defaultValue ->
    def val;
    if (project.hasProperty(propName) && project.getProperty(propName) != "unspecified" && project.getProperty(propName) != "") {
        val = project.getProperty(propName)
        println "Using property [$propName] with value [$val]"
    } else {
        val = defaultValue
        println "Property [$propName] has no value, using default value [$val]"
    }
    return val;
}

ext.gwtCompilerProps = [
        mainClass: 'stroom.gwt.GwtCompilerWrapper',
        minHeap  : getPropertyOrDefault('gwtCompilerMinHeap', '1G'),
        maxHeap  : getPropertyOrDefault('gwtCompilerMaxHeap', '4G'),
        workers  : getPropertyOrDefault('gwtCompilerWorkers', '5')
]

//version numbers for libs that share version numbers, e.g. dropwizard-*, or for github repo release versions
ext.versions = [
        //----------Stroom-----------------
        stroom            : getPropertyOrDefault('version', 'SNAPSHOT'),

        //------Stroom-repos---------------
        //    stroomProxyRepo: 'v5.1-beta.8',
        eventLogging      : 'v4.0.5_schema-v3.2.4',
        hadoopCommonShaded: 'v2.6.4-5',
        hadoopHdfsShaded  : 'v2.6.4-4',
        stroomAuth        : 'v1.0-beta.8',
        stroomExpression  : 'v2.0.4',
        stroomQuery       : 'v4.0-beta.24', // same version for both stroom-query-api and stroom-query-common
        stroomStats       : 'v0.6.0-alpha.2',

        //------------3rd-party------------
        curator           : '2.12.0', //must be chosen to be compatible with the ZK version in CDH 5.10
        dropwizard        : '1.3.5', //if you change this version you should check the versions below that need to move in sync with it
        dropwizard_metrics: '4.0.2', //should be kept in step with dropwizard
        guava             : '26.0-jre',
        guice4            : '4.2.0',
        gwt               : '2.8.2',
        hibernate         : '5.2.15.Final', //dropwiz 1.3.3 uses -validator 5.4.2.Final and -core 5.2.15.Final
        hikari            : '3.2.0',
        mockito           : '2.23.4',
        jackson           : '2.9.5', //in line with dropwizard 1.3.3
        jersey            : '2.25.1',
        jetty             : '9.4.10.v20180503', //in line with dropwizard 1.3.3
        jooq              : '3.11.4',
        junit_jupiter     : '5.2.0',
        logback           : '1.2.3', //in line with dropwizard 1.3.3
        lucene            : '5.5.3',
        rxjava            : '2.1.10',
        slf4j             : '1.7.25', //in line with dropwizard 1.3.3
        swagger           : '1.5.16',
        unirest           : '1.4.9',
        zzDUMMYzz         : 'makes sorting easier'
]

//dependency strings for use in sub projects
ext.libs = [
        //------Stroom-libs---------------
        eventLogging                   : "event-logging:event-logging:$versions.eventLogging",
        hadoopCommonShaded             : "stroom:hadoop-common-shaded:$versions.hadoopCommonShaded",
        hadoopHdfsShaded               : "stroom:hadoop-hdfs-shaded:$versions.hadoopHdfsShaded",
        stroomAuthApi                  : "stroom:stroom-auth-service-api:$versions.stroomAuth",
        stroomDocRef                   : "stroom:stroom-docref:$versions.stroomQuery",
        stroomExpression               : "stroom:stroom-expression:$versions.stroomExpression",
        stroomQueryApi                 : "stroom:stroom-query-api:$versions.stroomQuery",
        stroomQueryAudit               : "stroom:stroom-query-audit:$versions.stroomQuery",
        stroomQueryAuthorisation       : "stroom:stroom-query-authorisation:$versions.stroomQuery",
        stroomQueryCommon              : "stroom:stroom-query-common:$versions.stroomQuery",
        stroomStatsSchema              : "stroom:stroom-stats-schema:$versions.stroomStats",

        //------3rd Party-libs---------------
        aopalliance                    : "aopalliance:aopalliance:1.0",
        assertj_core                   : "org.assertj:assertj-core:3.10.0",
        c3p0                           : "com.mchange:c3p0:0.9.5.2",
        commons_codec                  : "commons-codec:commons-codec:1.11",
        commons_compress               : "org.apache.commons:commons-compress:1.18",
        commons_exec                   : "org.apache.commons:commons-exec:1.3",
        commons_fileupload             : "commons-fileupload:commons-fileupload:1.3.3",
        commons_io                     : "commons-io:commons-io:2.6",
        commons_lang                   : "org.apache.commons:commons-lang3:3.8",
        commons_pool2                  : "org.apache.commons:commons-pool2:2.6.0",
        commons_text                   : "org.apache.commons:commons-text:1.4",
        curator_client                 : "org.apache.curator:curator-client:$versions.curator",
        curator_framework              : "org.apache.curator:curator-framework:$versions.curator",
        curator_x_discovery            : "org.apache.curator:curator-x-discovery:$versions.curator",
        dropwizard_assets              : "io.dropwizard:dropwizard-assets:$versions.dropwizard",
        dropwizard_client              : "io.dropwizard:dropwizard-client:$versions.dropwizard",
        dropwizard_configuration       : "io.dropwizard:dropwizard-configuration:$versions.dropwizard",
        dropwizard_core                : "io.dropwizard:dropwizard-core:$versions.dropwizard",
        dropwizard_jackson             : "io.dropwizard:dropwizard-jackson:$versions.dropwizard",
        dropwizard_jersey              : "io.dropwizard:dropwizard-jersey:$versions.dropwizard",
        dropwizard_jetty               : "io.dropwizard:dropwizard-jetty:$versions.dropwizard", //was 1.0.6 now 1.1.0
        dropwizard_lifecycle           : "io.dropwizard:dropwizard-lifecycle:$versions.dropwizard",
        dropwizard_metrics_core        : "io.dropwizard.metrics:metrics-healthchecks:$versions.dropwizard_core",
        dropwizard_metrics_annotation  : "io.dropwizard.metrics:metrics-annotation:$versions.dropwizard_metrics",
        dropwizard_metrics_healthchecks: "io.dropwizard.metrics:metrics-healthchecks:$versions.dropwizard_metrics",
        dropwizard_servlets            : "io.dropwizard:dropwizard-servlets:$versions.dropwizard",
        dropwizard_testing             : "io.dropwizard:dropwizard-testing:$versions.dropwizard",
        fast_classpath_scanner         : "io.github.lukehutch:fast-classpath-scanner:2.9.4",
        fast_infoset                   : "com.sun.xml.fastinfoset:FastInfoset:1.2.12",
        flyway_core                    : "org.flywaydb:flyway-core:5.2.4",
        gin                            : "com.google.gwt.inject:gin:2.1.2",
        google_findbugs                : "com.google.code.findbugs:jsr305:3.0.2",
        guava                          : "com.google.guava:guava:$versions.guava", //>=v21 removes MoreExecutors.sameThreadExecutor() which is needed by curator 2.11
        guice3                         : "com.google.inject:guice:3.0",
        guice4                         : "com.google.inject:guice:$versions.guice4:no_aop",
        guice_assistedinject           : "com.google.inject.extensions:guice-assistedinject:$versions.guice4",
        guice_multibindings            : "com.google.inject.extensions:guice-multibindings:$versions.guice4",
        gwt_dev                        : "com.google.gwt:gwt-dev:$versions.gwt",
        gwt_servlet                    : "com.google.gwt:gwt-servlet:$versions.gwt",
        gwt_user                       : "com.google.gwt:gwt-user:$versions.gwt",
        gwtp_mvp_client                : "com.gwtplatform:gwtp-mvp-client:0.7",
        hamcrest_core                  : "org.hamcrest:hamcrest-core:1.3",
        hbase                          : "org.apache.hbase:hbase-common:1.2.1", //should be set to be consistent with CDH version
        hessian                        : "com.caucho:hessian:4.0.51",
        hibernate_core                 : "org.hibernate:hibernate-core:$versions.hibernate" /* LATEST 5.2.13.Final */,
        hibernate_entitymanager        : "org.hibernate:hibernate-entitymanager:$versions.hibernate" /* LATEST 5.2.5.Final */,
        hibernate_jpa_api              : "org.hibernate.javax.persistence:hibernate-jpa-2.1-api:1.0.2.Final",
        hibernate_validator            : "org.hibernate:hibernate-validator:5.3.4.Final",
        hikari                         : "com.zaxxer:HikariCP:$versions.hikari",
        hsqldb                         : "org.hsqldb:hsqldb:2.3.4",
        jBCrypt                        : "de.svenkubiak:jBCrypt:0.4.1",
        jackson_annotations            : "com.fasterxml.jackson.core:jackson-annotations:$versions.jackson",
        jackson_core                   : "com.fasterxml.jackson.core:jackson-core:$versions.jackson",
        jackson_databind               : "com.fasterxml.jackson.core:jackson-databind:$versions.jackson", //was 2.8.5, now 2.8.6
        jackson_dataformat_yaml        : "com.fasterxml.jackson.dataformat:jackson-dataformat-yaml:$versions.jackson", //was 2.8.5, now 2.8.6
        java_jwt                       : "com.auth0:java-jwt:3.1.0",
        javassist                      : "org.javassist:javassist:3.18.1-GA",
        javax_activation               : "javax.activation:javax.activation-api:1.2.0",
        javax_activation_impl          : "javax.activation:activation:1.1.1",
        javax_annotation               : "javax.annotation:javax.annotation-api:1.3.2",
        javax_el                       : "org.glassfish:javax.el:3.0.1-b08",
        javax_el_api                   : "javax.el:javax.el-api:3.0.0",
        javax_inject                   : "javax.inject:javax.inject:1",
        javax_mail_api                 : "javax.mail:javax.mail-api:1.6.0",
        javax_servlet_api              : "javax.servlet:javax.servlet-api:3.1.0",
        javax_validation               : 'javax.validation:validation-api:1.1.0.Final',
        jaxb_api                       : "javax.xml.bind:jaxb-api:2.4.0-b180830.0359", // Using beta versions of jaxb libs as they resolve the split pkg problem between jaxb-core and jaxb-runtime
        jaxb_impl                      : "com.sun.xml.bind:jaxb-impl:2.4.0-b180830.0438",
        jaxb_runtime                   : "org.glassfish.jaxb:jaxb-runtime:2.4.0-b180830.0438",
        jcl_over_slf4j                 : "org.slf4j:jcl-over-slf4j:$versions.slf4j",
        jcommander                     : 'com.beust:jcommander:1.72',
        jersey_client                  : "org.glassfish.jersey.core:jersey-client:$versions.jersey",
        jersey_common                  : "org.glassfish.jersey.core:jersey-common:$versions.jersey",
        jersey_server                  : "org.glassfish.jersey.core:jersey-server:$versions.jersey", //was 2.25 now 2.25.1
        jetty_http                     : "org.eclipse.jetty:jetty-http:$versions.jetty",
        jetty_server                   : "org.eclipse.jetty:jetty-server:$versions.jetty",
        jetty_servlet                  : "org.eclipse.jetty:jetty-servlet:$versions.jetty",
        jetty_servlets                 : "org.eclipse.jetty:jetty-servlets:$versions.jetty",
        jooq                           : "org.jooq:jooq:$versions.jooq",
        jooq_codegen                   : "org.jooq:jooq-codegen:$versions.jooq",
        jooq_meta                      : "org.jooq:jooq-meta:$versions.jooq",
        jose4j                         : "org.bitbucket.b_c:jose4j:0.5.5",
        jsinterop_annotations          : "com.google.jsinterop:jsinterop-annotations:1.0.1",
        jsr173_api                     : "javax.xml.bind:jsr173_api:1.0",
        jul_to_slf4j                   : "org.slf4j:jul-to-slf4j:$versions.slf4j",
        junit_jupiter_api              : "org.junit.jupiter:junit-jupiter-api:$versions.junit_jupiter",
        junit_jupiter_engine           : "org.junit.jupiter:junit-jupiter-engine:$versions.junit_jupiter",
        kryo                           : "com.esotericsoftware:kryo-shaded:4.0.0",
        lmdbjava                       : "org.lmdbjava:lmdbjava:0.6.1",
        log4j_over_slf4j               : "org.slf4j:log4j-over-slf4j:$versions.slf4j",
        logback_classic                : "ch.qos.logback:logback-classic:$versions.logback",
        logback_core                   : "ch.qos.logback:logback-core:$versions.logback",
        lucene_analyzers_common        : "org.apache.lucene:lucene-analyzers-common:$versions.lucene",
        lucene_backward_codecs         : "org.apache.lucene:lucene-backward-codecs:$versions.lucene",
        lucene_core                    : "org.apache.lucene:lucene-core:$versions.lucene",
        lucene_queryparser             : "org.apache.lucene:lucene-queryparser:$versions.lucene",
        mockito_core                   : "org.mockito:mockito-core:$versions.mockito",
        mockito_junit_jupiter          : "org.mockito:mockito-junit-jupiter:$versions.mockito",
        mysql_connector_java           : "mysql:mysql-connector-java:5.1.40",
        objenesis                      : "org.objenesis:objenesis:2.2",
        poi                            : "org.apache.poi:poi:3.17",
        poi_ooxml                      : "org.apache.poi:poi-ooxml:3.17",
        reactivestreams                : "org.reactivestreams:reactive-streams:1.0.2", //used by rxjava
        rxjava                         : "io.reactivex.rxjava2:rxjava:$versions.rxjava",
        saxon_he                       : "net.sf.saxon:Saxon-HE:9.7.0-21",
        slf4j_api                      : "org.slf4j:slf4j-api:$versions.slf4j",
        stax_api                       : "stax:stax-api:1.0.1",
        swagger_annotations            : "io.swagger:swagger-annotations:$versions.swagger",
        unirest                        : "com.mashape.unirest:unirest-java:$versions.unirest",
        validation_api                 : "javax.validation:validation-api:1.0.0.GA", //GWT 2.8.0 throws errors on gwtCompile if validation-api 1.1.0.Final is used
        vavr                           : "io.vavr:vavr:0.9.0",
        ws_rs_api                      : "javax.ws.rs:javax.ws.rs-api:2.1",
        xml_apis                       : "xml-apis:xml-apis:1.0.b2",
        zzDUMMYzz                      : "makes sorting easier"
]

def contentPackDownloadDir = "${project.buildDir}/contentPackDownload"
ext.contentPackDownloadDir = contentPackDownloadDir
def contentPackImportDir = "${System.properties['user.home']}/.stroom/contentPackImport/"
ext.contentPackImportDir = contentPackImportDir
def contentReleasesUrl = "http://github.com/gchq/stroom-content/releases/download/"
def visualisationsContentPackVer = "v3.0.7"
def visualisationsContentPackUrl = "http://github.com/gchq/stroom-visualisations-dev/releases/download/${visualisationsContentPackVer}/visualisations-production-${visualisationsContentPackVer}.zip"

//A set of content packs to download in the task downloadStroomContent
ext.contentPacks = [
    'core-xml-schemas': 'v2.0',
    'event-logging-xml-schema': 'v3.2.3',
    'internal-dashboards': 'v1.1',
    'internal-statistics-sql': 'v2.1',
    'internal-statistics-stroom-stats': 'v2.1',
    'standard-pipelines': 'v0.1',
    'stroom-101': 'v1.0',
    'stroom-logs': 'v2.0-alpha.5',
    'template-pipelines': 'v0.2'
]

//defines a list of gradle projects that we will publish with maven/bintray
def projectsToBePublished = subprojects.findAll { project ->
    project.path in [
            ':stroom-entity-shared',
            ':stroom-util',
            ':stroom-util-shared',
            'zzDUMMYzz to ease sorting'
    ]
}

//list to hold details of any failed test classes
def failedTestReportFiles = []

//Configuration applicable to all projects
allprojects {
    // Make doclint be quiet - we don't care about JavaDoc warnings.
    tasks.withType(Javadoc) {
        options.addStringOption('Xdoclint:none', '-quiet')
        options.addBooleanOption('html5', true)
    }
}

//Configuration applicable to all sub projects
subprojects {
    //println "Configuring subproject ${project.path}"

    apply plugin: 'java'
    apply plugin: 'idea'
<<<<<<< HEAD
//    apply plugin: 'ca.cutterslade.analyze'
=======
    apply plugin: 'ca.cutterslade.analyze'
    apply plugin: 'java-library'
>>>>>>> 2f1d6a6b

    sourceCompatibility = JavaVersion.VERSION_1_10
    targetCompatibility = JavaVersion.VERSION_1_10

    sourceSets {
        // This lets us use different directories for our integration tests.
        integrationTest {
            java {
                compileClasspath += main.output + test.output
                runtimeClasspath += main.output + test.output
                srcDir file('src/integrationTest/java')
            }
            resources.srcDir file('src/integrationTest/resources')
        }
    }

    configurations {

        // ensure deps don't bring any logging implementations with them as this will
        // conflict with logback. Also replace any log4j deps with log4j-over-slf4j
        // so dependency jars work with slf4j
        all {
            exclude group: "org.slf4j", module: "slf4j-log4j12"
            exclude group: "log4j", module: "log4j"
            exclude group: "commons-logging", module: "commons-logging"
            exclude module: 'xercesImpl'

            resolutionStrategy {
                dependencySubstitution {
                    substitute module('log4j:log4j') with module("org.slf4j:log4j-over-slf4j:$versions.slf4j")
                    substitute module('com.google.guava:guava') with module("com.google.guava:guava:$versions.guava")
                }

                // Stop libs from dragging in a different version of dropwizard
                eachDependency { DependencyResolveDetails details ->
                    if (details.requested.group == 'io.dropwizard') {
                        details.useVersion versions.dropwizard
                    }
                    if (details.requested.group == 'io.dropwizard.metrics') {
                        details.useVersion versions.dropwizard_metrics
                    }
                }

                forcedModules = [
                        //>=v21 removes MoreExecutors.sameThreadExecutor() which is needed by curator 2.11
                        //libs.guava
                ]
            }
        }

        // This means our integration tests get all the dependencies from our tests and we don't need to specify them twice.
        integrationTestImplementation.extendsFrom testImplementation
        integrationTestRuntimeOnly.extendsFrom testRuntimeOnly
    }

    repositories {
        mavenLocal()
        jcenter()
        maven { url "https://dl.bintray.com/stroom/event-logging" }
        maven { url "https://dl.bintray.com/stroom/stroom" }
<<<<<<< HEAD
    }

    test {
        useJUnitPlatform()
=======
>>>>>>> 2f1d6a6b
    }

    // This means the reports from our integration tests won't over-write the reports from our unit tests.
    tasks.withType(Test) {
        reports.html.destination = file("${reporting.baseDir}/${name}")
        
        afterSuite { desc, result ->
            if (desc != null && desc.className != null && result.resultType.toString() == "FAILURE") {

                //test class failed so add its project info and test report file to a global list for
                //processing at the end of the build
                def reportFileName = "${reports.junitXml.destination}/TEST-${desc.className}.xml"
                def reportFile = file(reportFileName)
                def pair = new Tuple2("${project.name} ${desc.name}", reportFile)
                failedTestReportFiles.add(pair)
            }
        }

        //Use full logging for test exceptions so we can see where the failure occurred 
        testLogging {
            events "failed"
            exceptionFormat = 'full'
            showStackTraces = true
        }
    }

    // This task lets us run the actual integration tests.
    task integrationTest(type: Test) {
        testClassesDirs = sourceSets.integrationTest.output.classesDirs
        classpath = sourceSets.integrationTest.runtimeClasspath

        // Integration tests are quite slow so output progress for each test to keep travis alive
        afterTest { desc, result ->
            println "Executed test ${desc.name} [${desc.className}] with result: ${result.resultType}"
        }

        //afterSuite { desc, result -> 
        //if (desc != null && desc.className != null && result.resultType.toString() == "FAILURE") {
        ////test class failed so add its project info and test report file to a global list for
        ////processing at the end of the build

        //def reportFileName = "${project.name}/build/test-results/integrationTest/TEST-${desc.className}.xml"
        //def reportFile = file(reportFileName)
        //def pair = new Tuple2("${project.name} ${desc.name}", reportFile)
        //failedTestReportFiles.add(pair)
        //}
        //}

        //Use full logging for test exceptions so we can see where the failure occurred 
        //testLogging {
        //events "failed"
        //exceptionFormat = 'full'
        //showStackTraces = true
        //}
    }

    clean {
        // clear out the 'out' dirs used by intelliJ
        delete "out"
    }

    // These lines pull the integration test task into our build process.
    tasks.check.dependsOn integrationTest
    tasks.integrationTest.mustRunAfter test

//    afterEvaluate {
//        repositories {
//            jcenter()
//        }
//
//        compileJava {
//            inputs.property("moduleName", moduleName)
//            doFirst {
//                options.compilerArgs = [
//                        '--module-path', classpath.asPath,
//                ]
//                classpath = files()
//            }
//        }
//
//        compileTestJava {
//            inputs.property("moduleName", moduleName)
//            doFirst {
//                options.compilerArgs = [
//                        '--module-path', classpath.asPath,
////                        '--add-modules', 'junit',
////                        '--add-reads', "$moduleName=junit",
//                        '--patch-module', "$moduleName=" + files(sourceSets.test.java.srcDirs).asPath,
//                ]
//                classpath = files()
//            }
//        }
//
//        test {
//            inputs.property("moduleName", moduleName)
//            doFirst {
//                jvmArgs = [
//                        '--module-path', classpath.asPath,
//                        '--add-modules', 'ALL-MODULE-PATH',
////                        '--add-reads', "$moduleName=junit",
//                        '--patch-module', "$moduleName=" + files(sourceSets.test.java.outputDir).asPath,
//                ]
//                classpath = files()
//            }
//        }
//
//        javadoc {
//            options.addStringOption('-module-path', classpath.asPath)
//            options.addStringOption('Xdoclint:all,-missing', '-html5')
//        }
//
//        jar {
//            inputs.property("moduleName", moduleName)
//            manifest {
//                attributes(
//                        "Automatic-Module-Name": moduleName,
//                )
//            }
//            version versions.stroomQuery
//        }
//    }
}

//configures only those projects in publishedProjectsPaths
configure(projectsToBePublished) {

    println "Configuring ${project.path} for publishing"

    apply plugin: 'maven'
    apply plugin: 'maven-publish'
    apply plugin: 'com.jfrog.bintray'

    group = 'stroom'
    version = versions.stroom

    task sourcesJar(type: Jar, dependsOn: classes) {
        classifier = 'sources'
        from sourceSets.main.allSource
    }

    task javadocJar(type: Jar, dependsOn: javadoc) {
        classifier = 'javadoc'
        from javadoc.destinationDir
    }

    artifacts {
        archives sourcesJar
        archives javadocJar
    }

    def pomConfig = {
        licenses {
            license {
                name "The Apache Software License, Version 2.0"
                url "http://www.apache.org/licenses/LICENSE-2.0.txt"
                distribution "repo"
            }
        }
        scm {
            url "https://github.com/stroom/stroom"
        }
    }

    publishing {
        publications {
            mavenJava(MavenPublication) {
                artifact sourcesJar
                artifact javadocJar
                pom.withXml {
                    def root = asNode()
                    root.appendNode('name', project.name)
                    root.children().last() + pomConfig
                }
            }
        }
    }

    publishing {
        publications {
            mavenJava(MavenPublication) {
                from components.java
            }
        }
    }

    //configuration for the bintray plugin for uploading maven artefacts to bintray
    //see https://github.com/bintray/gradle-bintray-plugin
    //run task bintrayUpload to push the files, assuming BINTRAY_USER/KEY are set as env vars
    bintray {
        //Must never write these to log or system out
        user = System.getenv('BINTRAY_USER') //set in Travis UI
        key = System.getenv('BINTRAY_KEY') //set in Travis UI

        //The maven plugin publications to push to bintray
        publications = ['mavenJava']

        //immediately make the artefacts public
        publish = true

        pkg {
            repo = 'stroom'
            name = 'stroom'
            userOrg = 'stroom'
            licenses = ['Apache-2.0']
            vcsUrl = 'https://github.com/gchq/stroom.git'
            version {
                name = "${versions.stroom}"
                desc = "stroom-${versions.stroom}"
                released = new Date()
                vcsTag = "${versions.stroom}"
                gpg {
                    //Bintray will self-sign the files
                    sign = true //Determines whether to GPG sign the files. The default is false
                }
            }
        }
    }
}

////configuration specific to projects that expose their test jars for other projects to use
//configure(projectsWithSharedTestJars) {
//
//    println "Configuring ${project.path} to expose its test jars"
//
//    configurations {
//        testArtifacts
//    }
//
//    task testJar(type: Jar) {
//        baseName = "${project.name}-test"
//        from sourceSets.test.output
//    }
//
//    artifacts {
//        testArtifacts testJar
//    }
//
//    task packageTests(type: Jar) {
//        from sourceSets.test.output
//        classifier = 'tests'
//    }
//
//    artifacts.archives packageTests
//}

// NOT SURE IF WE NEED THIS NOW
//configure(subprojects.findAll {it.name != 'stroom-app' && it.name != 'stroom-integrationtest'}) {
//    //swagger has to generate the spec from code so all modules except for stroom-app (which is the module the
//    //swagger task is in) and stroom-integrationtest (which depends on stroom-app) must be compiled to jars first
//    //so stroom-app can access their code
//    //However, generateSwaggerDocumentation must run before stroom-app:jar as its artefacts (the json/yaml spec files)
//    // need to go into that jar
//    tasks.getByPath(':stroom-core-module:generateSwaggerDocumentation').mustRunAfter jar
//}


task clearContentPackImportDir(type: Delete) {
    //ensure the import directory exists
    new File(contentPackImportDir).mkdirs()

    //cleans out any zip files in the contentPackImportDir
    delete fileTree(new File(contentPackImportDir)) {
        include '**/*.zip'
    }
}

task clearContentPackDownloadDir(type: Delete) {
    //ensure the import directory exists
    new File(contentPackDownloadDir).mkdirs()

    //cleans out any zip files in the contentPackImportDir
    delete fileTree(new File(contentPackDownloadDir)) {
        include '**/*.zip'
    }
}

task downloadStroomContent() {

    dependsOn clearContentPackDownloadDir

    doLast {
        //download each content pack to the contentPackImportDir ready for stroom to import on startup
        for (pack in contentPacks) {
            def packName = pack.key
            def packVer = pack.value
            def packUrl = "${contentReleasesUrl}${packName}-${packVer}/${packName}-${packVer}.zip"
            download {
                src packUrl
                dest new File(contentPackDownloadDir)
                overwrite true
            }
        }
        //now get the visualisations pack from a different repo
        download {
            src visualisationsContentPackUrl
            dest new File(contentPackDownloadDir)
            overwrite true
        }
    }
}

task copyContentPacksToImportDir(type: Copy) {
    dependsOn clearContentPackImportDir
    dependsOn downloadStroomContent

    println "Configuring copy from ${contentPackDownloadDir} to ${contentPackImportDir}"

    from "${contentPackDownloadDir}"
    into stroomContentImportDir
}

task setupSampleData() {
    dependsOn copyContentPacksToImportDir
    dependsOn ':stroom-integrationtest:setupSampleDataApplication'
}

gradle.buildFinished {
    //if any of the tests failed dump the junit xml to the console
    if (getPropertyOrDefault('dumpFailedTestXml', 'false') == 'true' && failedTestReportFiles.size > 0) {
        println "Build has ${failedTestReportFiles.size} failed test classes, dumping JUnit xml output"
        failedTestReportFiles.each { pair ->
            def info = pair.first
            def reportFile = pair.second

            if (reportFile.exists()) {
                println "-----Failed test class ${info} ------------------"
                def lines = reportFile.readLines()
                lines.each { String line ->
                    println "${line}"
                }
                println "-----End of test class ${info} ------------------"
            } else {
                println "File ${reportFile.toString()}"
            }
        }
    }
}

task dependenciesPng() {
    def reportsDir = new File("build/reports")
    def compileDepsDot = file("$reportsDir/compileDeps.dot")
    inputs.files subprojects.configurations.compile
    outputs.files compileDepsDot
    doFirst {
        if(!reportsDir.exists()) reportsDir.mkdirs()
    }
    doLast {
        def dotGraph = "digraph compile{" + System.getProperty("line.separator")
        Set deps = [] as Set
        subprojects.each {subproject ->
            subproject.configurations.compile.dependencies.each {dependency ->
                if(dependency instanceof ProjectDependency) {
                    String dep = "\"$subproject.name\" -> \"$dependency.name\";"
                    if (deps.add(dep)){ // if was not there before - avoid duplicates
                        dotGraph += dep + System.getProperty("line.separator")
                    }
                }
            }
        }
        dotGraph += "}"
        compileDepsDot.write(dotGraph)
    }
}
<|MERGE_RESOLUTION|>--- conflicted
+++ resolved
@@ -33,11 +33,8 @@
     id 'nu.studer.jooq' version '3.0.2' apply false
 
     id 'org.flywaydb.flyway' version '5.2.4' apply false
-<<<<<<< HEAD
-=======
 
     id 'java-library'
->>>>>>> 2f1d6a6b
 }
 
 apply plugin: 'com.jfrog.bintray'
@@ -100,7 +97,7 @@
         jackson           : '2.9.5', //in line with dropwizard 1.3.3
         jersey            : '2.25.1',
         jetty             : '9.4.10.v20180503', //in line with dropwizard 1.3.3
-        jooq              : '3.11.4',
+        jooq              : '3.11.9',
         junit_jupiter     : '5.2.0',
         logback           : '1.2.3', //in line with dropwizard 1.3.3
         lucene            : '5.5.3',
@@ -292,12 +289,8 @@
 
     apply plugin: 'java'
     apply plugin: 'idea'
-<<<<<<< HEAD
-//    apply plugin: 'ca.cutterslade.analyze'
-=======
-    apply plugin: 'ca.cutterslade.analyze'
+    //apply plugin: 'ca.cutterslade.analyze'
     apply plugin: 'java-library'
->>>>>>> 2f1d6a6b
 
     sourceCompatibility = JavaVersion.VERSION_1_10
     targetCompatibility = JavaVersion.VERSION_1_10
@@ -358,13 +351,10 @@
         jcenter()
         maven { url "https://dl.bintray.com/stroom/event-logging" }
         maven { url "https://dl.bintray.com/stroom/stroom" }
-<<<<<<< HEAD
     }
 
     test {
         useJUnitPlatform()
-=======
->>>>>>> 2f1d6a6b
     }
 
     // This means the reports from our integration tests won't over-write the reports from our unit tests.
@@ -393,6 +383,8 @@
 
     // This task lets us run the actual integration tests.
     task integrationTest(type: Test) {
+        useJUnitPlatform()
+        
         testClassesDirs = sourceSets.integrationTest.output.classesDirs
         classpath = sourceSets.integrationTest.runtimeClasspath
 
