--- conflicted
+++ resolved
@@ -1,6 +1,3 @@
-import java.nio.file.Files
-import java.nio.file.Paths
-
 buildscript {
     repositories {
         mavenLocal()
@@ -37,11 +34,7 @@
 
     id 'org.flywaydb.flyway' version '5.2.4' apply false
 
-<<<<<<< HEAD
-    //id 'checkstyle' apply false
-=======
     id "ca.cutterslade.analyze" version "1.4.3"
->>>>>>> f213cfd3
 
 //    id 'java-library'
 
