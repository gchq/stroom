import de.undercouch.gradle.tasks.download.Download

buildscript {
    repositories {
        mavenLocal()
        jcenter()
    }
    dependencies {
        classpath 'gchq:urlDependencyPlugin:v0.2.0'
        classpath 'ca.cutterslade.gradle:gradle-dependency-analyze:1.2.0'
        classpath 'com.jfrog.bintray.gradle:gradle-bintray-plugin:1.7.3'
    }
}

plugins {
    //plugin for downloading content from the 'net
    id "de.undercouch.download" version "3.2.0" apply false

    //plugin for producing a tree of task dependencies, run task 'taskTree'
    id "com.dorongold.task-tree" version "1.3" apply true

    id "com.github.johnrengelman.shadow" version "2.0.1" apply false
}

task wrapper(type: Wrapper) {
    gradleVersion = '4.1'
}

apply plugin: 'gchq.urldependencies'
apply plugin: 'ca.cutterslade.analyze'
apply plugin: 'com.jfrog.bintray'
apply plugin: 'de.undercouch.download'

ext.stroomPluginsDir = System.getProperty("user.home") + "/.stroom/plugins"

//if the project has a value for the passed property (i.e from the cmd line via -PpropName=xxx)
//use that, else use a default value
ext.getPropertyOrDefault = { propName, defaultValue -> 
    def val;
    if (project.hasProperty(propName) && project.getProperty(propName) != "unspecified" && project.getProperty(propName) != "") {
        val = project.getProperty(propName)
        println "Using property [$propName] with value [$val]"
    } else {
        val = defaultValue
        println "Property [$propName] has no value, using default value [$val]"
    }
    return val;
}

ext.gwtCompilerProps = [
    mainClass: 'stroom.gwt.GwtCompilerWrapper',
    minHeap: getPropertyOrDefault('gwtCompilerMinHeap', '1G'),
    maxHeap: getPropertyOrDefault('gwtCompilerMaxHeap', '4G'),
    workers: getPropertyOrDefault('gwtCompilerWorkers', '5')
]

//version numbers for libs that share version numbers, e.g. dropwizard-*, or for github repo release versions
ext.versions = [
    //----------Stroom-----------------
    stroom: getPropertyOrDefault('version', 'SNAPSHOT'),

    //------Stroom-repos---------------
//    stroomProxyRepo: 'v5.1-beta.8',
    eventLogging: 'v3.1.2_schema-v3.1.2',
    hadoopCommonShaded: 'v2.6.4-3',
    hadoopHdfsShaded: 'v2.6.4',
    stroomAuth: 'v0.1-alpha.3',
    stroomExpression: 'v1.0.3',
    stroomQuery: 'v2.0.0-alpha.28', //same version for both stroom-query-api and stroom-query-common
    stroomStats: 'v0.6.0-alpha.2',

    //------------3rd-party------------
    curator: '2.12.0', //must be chosen to be compatible with the ZK version in CDH 5.10
    dropwizard: '1.1.0', //if you change this version you should check the versions below that need to move in sync with it
    dropwizard_metrics: '3.2.2', //should be kept in step with dropwizard
<<<<<<< HEAD
    gwt: '2.8.0',
    hibernate: '5.2.13.Final', //dropwiz 1.1.0 uses -validator 5.3.4.Final and -core 5.2.8.Final
=======
    gwt: '2.8.2',
    hibernate: '4.3.8.Final', //dropwiz 1.1.0 uses -validator 5.3.4.Final and -core 5.2.8.Final
>>>>>>> f96c3452
    jackson: '2.8.6',
    jersey: '2.25.1',
    jetty: '9.4.2.v20170220', //in line with dropwizard 1.1.0
    logback: '1.2.1', //in line with dropwizard 1.1.0
    lucene: '5.5.3',
    slf4j: '1.7.24', //in line with dropwizard 1.1.0
    swagger: '1.5.16',
    unirest: '1.4.9',
    zzDUMMYzz: 'makes sorting easier'
]

//lib names for urlDependenciesPlugin
ext.urlLibs = [
    hadoopCommonShaded: "hadoop-common-shaded-$versions.hadoopCommonShaded-all",
    hadoopHdfsShaded: "hadoop-hdfs-shaded-$versions.hadoopHdfsShaded-all",
    zzDUMMYzz: "makes sorting easier"
]

//dependency strings for use in sub projects
ext.libs = [
    //------Stroom-libs---------------
    eventLogging: "event-logging:event-logging:$versions.eventLogging",
    stroomQueryApi: "stroom:stroom-query-api:$versions.stroomQuery",
    stroomQueryAudit: "stroom:stroom-query-audit:$versions.stroomQuery",
    stroomQueryCommon: "stroom:stroom-query-common:$versions.stroomQuery",
    stroomExpression: "stroom:stroom-expression:$versions.stroomExpression",
    stroomStatsSchema: "stroom:stroom-stats-schema:$versions.stroomStats",
    stroomAuthApi: "stroom:stroom-auth-service-api:$versions.stroomAuth",

    //------3rd Party-libs---------------
    aopalliance: "aopalliance:aopalliance:1.0",
    aspectjrt: "org.aspectj:aspectjrt:1.8.10",
    aspectjweaver: "org.aspectj:aspectjweaver:1.8.10",
    assertj_core: "org.assertj:assertj-core:3.8.0",
    c3p0: "com.mchange:c3p0:0.9.5.2",
    commons_codec: "commons-codec:commons-codec:1.11",
    commons_compress: "org.apache.commons:commons-compress:1.12",
    commons_exec: "org.apache.commons:commons-exec:1.3",
    commons_fileupload: "commons-fileupload:commons-fileupload:1.3.2",
    commons_io: "commons-io:commons-io:2.5",
    commons_lang: "commons-lang:commons-lang:2.6",
    commons_pool2: "org.apache.commons:commons-pool2:2.4.2",
    curator_client: "org.apache.curator:curator-client:$versions.curator",
    curator_framework: "org.apache.curator:curator-framework:$versions.curator",
    curator_x_discovery: "org.apache.curator:curator-x-discovery:$versions.curator",
    dropwizard_assets: "io.dropwizard:dropwizard-assets:$versions.dropwizard"  ,
    dropwizard_client: "io.dropwizard:dropwizard-client:$versions.dropwizard",
    dropwizard_core: "io.dropwizard:dropwizard-core:$versions.dropwizard"  ,
    dropwizard_jersey: "io.dropwizard:dropwizard-jersey:$versions.dropwizard",
    dropwizard_jetty: "io.dropwizard:dropwizard-jetty:$versions.dropwizard", //was 1.0.6 now 1.1.0
    dropwizard_lifecycle: "io.dropwizard:dropwizard-lifecycle:$versions.dropwizard",
    dropwizard_metrics_annotation: "io.dropwizard.metrics:metrics-annotation:$versions.dropwizard_metrics",
    dropwizard_metrics_healthchecks: "io.dropwizard.metrics:metrics-healthchecks:$versions.dropwizard_metrics",
    dropwizard_servlets: "io.dropwizard:dropwizard-servlets:$versions.dropwizard",
    dropwizard_testing: "io.dropwizard:dropwizard-testing:$versions.dropwizard",
    dropwizard_configuration: "io.dropwizard:dropwizard-configuration:$versions.dropwizard",
    fast_classpath_scanner: "io.github.lukehutch:fast-classpath-scanner:2.9.4",
    flyway_core: "org.flywaydb:flyway-core:4.0.3",
    gin: "com.google.gwt.inject:gin:2.1.2",
    guava: "com.google.guava:guava:21.0", //>=v21 removes MoreExecutors.sameThreadExecutor() which is needed by curator 2.11
    guice4: "com.google.inject:guice:4.2.0",
    guice3: "com.google.inject:guice:3.0",
    guice_multibindings: "com.google.inject.extensions:guice-multibindings:4.2.0",
    gwt_dev: "com.google.gwt:gwt-dev:$versions.gwt",
    gwt_servlet: "com.google.gwt:gwt-servlet:$versions.gwt",
    gwt_user: "com.google.gwt:gwt-user:$versions.gwt",
    gwtp_mvp_client: "com.gwtplatform:gwtp-mvp-client:0.7",
    hamcrest_core: "org.hamcrest:hamcrest-core:1.3",
    hbase: "org.apache.hbase:hbase-common:1.2.1", //should be set to be consistent with CDH version
    hessian: "com.caucho:hessian:4.0.38",
    hibernate_core: "org.hibernate:hibernate-core:$versions.hibernate" /* LATEST 5.2.13.Final */,
    hibernate_entitymanager: "org.hibernate:hibernate-entitymanager:$versions.hibernate" /* LATEST 5.2.5.Final */,
    hibernate_jpa_api: "org.hibernate.javax.persistence:hibernate-jpa-2.1-api:1.0.2.Final",
    hibernate_validator: "org.hibernate:hibernate-validator:5.3.4.Final",
    hsqldb: "org.hsqldb:hsqldb:2.3.4",
    jBCrypt: "de.svenkubiak:jBCrypt:0.4.1",
    jackson_annotations: "com.fasterxml.jackson.core:jackson-annotations:$versions.jackson",
    jackson_core: "com.fasterxml.jackson.core:jackson-core:$versions.jackson",
    jackson_databind: "com.fasterxml.jackson.core:jackson-databind:$versions.jackson", //was 2.8.5, now 2.8.6
    java_jwt: "com.auth0:java-jwt:3.1.0",
    javassist: "org.javassist:javassist:3.18.1-GA",
    javax_el: "org.glassfish:javax.el:3.0.1-b08",
    javax_el_api: "javax.el:javax.el-api:3.0.0",
    javax_inject: "javax.inject:javax.inject:1",
    javax_mail_api: "javax.mail:javax.mail-api:1.6.0",
    javax_servlet_api: "javax.servlet:javax.servlet-api:3.1.0",
    javax_validation: 'javax.validation:validation-api:1.1.0.Final',
    jcl_over_slf4j: "org.slf4j:jcl-over-slf4j:$versions.slf4j",
    jcommander: 'com.beust:jcommander:1.72',
    jersey_client: "org.glassfish.jersey.core:jersey-client:$versions.jersey",
    jersey_common: "org.glassfish.jersey.core:jersey-common:$versions.jersey",
    jersey_server: "org.glassfish.jersey.core:jersey-server:$versions.jersey", //was 2.25 now 2.25.1
    jetty_server: "org.eclipse.jetty:jetty-server:$versions.jetty",
    jetty_servlet: "org.eclipse.jetty:jetty-servlet:$versions.jetty",
    jetty_servlets: "org.eclipse.jetty:jetty-servlets:$versions.jetty",
    jose4j: "org.bitbucket.b_c:jose4j:0.5.5",
    jsinterop_annotations: "com.google.jsinterop:jsinterop-annotations:1.0.1",
    jul_to_slf4j: "org.slf4j:jul-to-slf4j:$versions.slf4j",
    junit: "junit:junit:4.12",
    log4j_over_slf4j: "org.slf4j:log4j-over-slf4j:$versions.slf4j",
    logback_classic: "ch.qos.logback:logback-classic:$versions.logback",
    logback_core: "ch.qos.logback:logback-core:$versions.logback",
    lucene_analyzers_common: "org.apache.lucene:lucene-analyzers-common:$versions.lucene",
    lucene_core: "org.apache.lucene:lucene-core:$versions.lucene",
    lucene_queryparser: "org.apache.lucene:lucene-queryparser:$versions.lucene",
    mockito_core: "org.mockito:mockito-core:2.0.2-beta",
    mysql_connector_java: "mysql:mysql-connector-java:5.1.40",
    poi: "org.apache.poi:poi:3.15",
    poi_ooxml: "org.apache.poi:poi-ooxml:3.15",
    saxon_he: "net.sf.saxon:Saxon-HE:9.7.0-18",
    slf4j_api: "org.slf4j:slf4j-api:$versions.slf4j",
    stax_api: "stax:stax-api:1.0.1",
    swagger_annotations: "io.swagger:swagger-annotations:$versions.swagger",
    unirest: "com.mashape.unirest:unirest-java:$versions.unirest",
    validation_api: "javax.validation:validation-api:1.0.0.GA", //GWT 2.8.0 throws errors on gwtCompile if validation-api 1.1.0.Final is used
    vavr: "io.vavr:vavr:0.9.0",
    ws_rs_api: "javax.ws.rs:javax.ws.rs-api:2.0.1",
    xml_apis: "xml-apis:xml-apis:1.0.b2",
    zzDUMMYzz: "makes sorting easier"
]

def contentPackImportDir = "${System.properties['user.home']}/.stroom/contentPackImport/"
def contentReleasesUrl = "http://github.com/gchq/stroom-content/releases/download/"
def visualisationsContentPackVer = "v3.0.4"
def visualisationsContentPackUrl = "http://github.com/gchq/stroom-visualisations-dev/releases/download/${visualisationsContentPackVer}/visualisations-production-${visualisationsContentPackVer}.zip"

//A set of content packs to download in the task downloadStroomContent
ext.contentPacks = [
    'core-xml-schemas': 'v2.0',
    'internal-statistics-stroom-stats': 'v2.1',
    'internal-statistics-sql': 'v2.1',
    'internal-dashboards': 'v1.1',
    'stroom-101': 'v1.0',
    'event-logging-xml-schema': 'v3.2.3'
]

//defines a list of gradle projects that we will publish with maven/bintray
def projectsToBePublished = subprojects.findAll { project ->
    project.path in [
        ':stroom-entity-shared',
        ':stroom-util',
        ':stroom-util-shared',
        'zzDUMMYzz to ease sorting'
    ]
}

//defines a list of gradle project paths that need to expose their test jars for other
//projects to use
def projectsWithSharedTestJars = subprojects.findAll { project ->
    project.path in [
        ':stroom-core-server',
        ':stroom-pipeline',
        ':stroom-dashboard-server',
        ':stroom-entity-shared',
        ':stroom-index-server',
        ':stroom-security-server',
        ':stroom-util',
        'zzDUMMYzz to ease sorting'
    ]
}

//list to hold details of any failed test classes
def failedTestReportFiles = []

//Configuration applicable to all projects
allprojects {
    // Make doclint be quiet - we don't care about JavaDoc warnings.
    tasks.withType(Javadoc) {
        options.addStringOption('Xdoclint:none', '-quiet')
    }
}

//Configuration applicable to all sub projects
subprojects {
    //println "Configuring subproject ${project.path}"

    apply plugin: 'java'
    apply plugin: 'ca.cutterslade.analyze' //analyze missing dependencies for the code base
    apply plugin: 'idea'

    sourceCompatibility = 1.8
    targetCompatibility = 1.8

    sourceSets {
        // This lets us use different directories for our integration tests.
        integrationTest {
            java {
                compileClasspath += main.output + test.output
                runtimeClasspath += main.output + test.output
                srcDir file('src/integrationTest/java')
            }
            resources.srcDir file('src/integrationTest/resources')
        }
    }

    configurations {

        //ensure deps don't bring any logging implementations with them as this will
        //conflict with logback. Also replace any log4j deps with log4j-over-slf4j
        //so dependency jars work with slf4j
        all {
            exclude group: "org.slf4j", module: "slf4j-log4j12"
            exclude group: "log4j", module: "log4j"
            exclude module: 'xercesImpl'

            resolutionStrategy {
                dependencySubstitution {
                    substitute module('log4j:log4j') with module("org.slf4j:log4j-over-slf4j:$versions.slf4j")
                }

                forcedModules = [
                    //>=v21 removes MoreExecutors.sameThreadExecutor() which is needed by curator 2.11
                    //libs.guava
                ]
            }
        }
        
        // This means our integration tests get all the dependencies from our tests and we don't need to specify them twice.
        integrationTestCompile.extendsFrom testCompile
        integrationTestRuntime.extendsFrom testRuntime
    }

    repositories {
        mavenLocal()
        jcenter()
        maven { url "https://dl.bintray.com/stroom/event-logging" }
        maven { url "https://dl.bintray.com/stroom/stroom" }
    }

    // This means the reports from our integration tests won't over-write the reports from our unit tests.
    tasks.withType(Test) {
        reports.html.destination = file("${reporting.baseDir}/${name}")


        afterSuite { desc, result -> 
            if (desc != null && desc.className != null && result.resultType.toString() == "FAILURE") {

                //test class failed so add its project info and test report file to a global list for
                //processing at the end of the build
                def reportFileName = "${reports.junitXml.destination}/TEST-${desc.className}.xml"
                def reportFile = file(reportFileName)
                def pair = new Tuple2("${project.name} ${desc.name}", reportFile)
                failedTestReportFiles.add(pair)
            }
        }

        //Use full logging for test exceptions so we can see where the failure occurred 
        testLogging {
            events "failed"
            exceptionFormat = 'full'
            showStackTraces = true
        }
    }

    // This task lets us run the actual integration tests.
    task integrationTest(type: Test) {
        testClassesDirs = sourceSets.integrationTest.output.classesDirs
        classpath = sourceSets.integrationTest.runtimeClasspath

        // Integration tests are quite slow so output progress for each test to keep travis alive
        afterTest { desc, result -> 
            println "Executed test ${desc.name} [${desc.className}] with result: ${result.resultType}"
        }
        
        //afterSuite { desc, result -> 
            //if (desc != null && desc.className != null && result.resultType.toString() == "FAILURE") {
                ////test class failed so add its project info and test report file to a global list for
                ////processing at the end of the build

                //def reportFileName = "${project.name}/build/test-results/integrationTest/TEST-${desc.className}.xml"
                //def reportFile = file(reportFileName)
                //def pair = new Tuple2("${project.name} ${desc.name}", reportFile)
                //failedTestReportFiles.add(pair)
            //}
        //}

        //Use full logging for test exceptions so we can see where the failure occurred 
        //testLogging {
            //events "failed"
            //exceptionFormat = 'full'
            //showStackTraces = true
        //}
    }

    clean{
        //clear out the 'out' dirs used by intelliJ
        delete "out"
    }

    //ensure we download our libs before compiling java
    tasks.compileJava.dependsOn downloadUrlDependencies

    // These lines pull the integration test task into our build process.
    tasks.check.dependsOn integrationTest
    tasks.integrationTest.mustRunAfter test
}

//configures only those projects in publishedProjectsPaths
configure(projectsToBePublished) {

    println "Configuring ${project.path} for publishing"

    apply plugin: 'maven'
    apply plugin: 'maven-publish'
    apply plugin: 'com.jfrog.bintray'

    group = 'stroom'
    version = versions.stroom

    task sourcesJar(type: Jar, dependsOn: classes) {
        classifier = 'sources'
        from sourceSets.main.allSource
    }

    task javadocJar(type: Jar, dependsOn: javadoc) {
        classifier = 'javadoc'
        from javadoc.destinationDir
    }

    artifacts {
        archives sourcesJar
        archives javadocJar
    }

    def pomConfig = {
        licenses {
            license {
                name "The Apache Software License, Version 2.0"
                url "http://www.apache.org/licenses/LICENSE-2.0.txt"
                distribution "repo"
            }
        }
        scm {
           url "https://github.com/stroom/stroom"
        }
    }

    publishing {
        publications {
            mavenJava(MavenPublication) {
                artifact sourcesJar
                artifact javadocJar
                pom.withXml {
                    def root = asNode()
                    root.appendNode('name', project.name)
                    root.children().last() + pomConfig
                }
            }
        }
    }

    publishing {
        publications {
            mavenJava(MavenPublication) {
                from components.java
            }
        }
    }

    //configuration for the bintray plugin for uploading maven artefacts to bintray
    //see https://github.com/bintray/gradle-bintray-plugin
    //run task bintrayUpload to push the files, assuming BINTRAY_USER/KEY are set as env vars
    bintray {
        //Must never write these to log or system out
        user = System.getenv('BINTRAY_USER') //set in Travis UI
        key = System.getenv('BINTRAY_KEY') //set in Travis UI

        //The maven plugin publications to push to bintray
        publications = ['mavenJava']

        //immediately make the artefacts public
        publish = true

        pkg {
            repo = 'stroom'
            name = 'stroom'
            userOrg = 'stroom'
            licenses = ['Apache-2.0']
            vcsUrl = 'https://github.com/gchq/stroom.git'
            version {
                name = "${versions.stroom}"
                desc = "stroom-${versions.stroom}"
                released  = new Date()
                vcsTag = "${versions.stroom}"
                gpg {
                    //Bintray will self-sign the files
                    sign = true //Determines whether to GPG sign the files. The default is false
                }
            }
        }
    }
}

//configuration specific to projects that expose their test jars for other projects to use
configure(projectsWithSharedTestJars) {

    println "Configuring ${project.path} to expose its test jars"

    configurations {
        testArtifacts
    }

    task testJar(type: Jar) {
        baseName = "${project.name}-test"
        from sourceSets.test.output
    }

    artifacts {
        testArtifacts testJar
    }

    task packageTests(type: Jar) {
        from sourceSets.test.output
        classifier = 'tests'
    }

    artifacts.archives packageTests
}

// NOT SURE IF WE NEED THIS NOW
//configure(subprojects.findAll {it.name != 'stroom-app' && it.name != 'stroom-integrationtest'}) {
//    //swagger has to generate the spec from code so all modules except for stroom-app (which is the module the
//    //swagger task is in) and stroom-integrationtest (which depends on stroom-app) must be compiled to jars first
//    //so stroom-app can access their code
//    //However, generateSwaggerDocumentation must run before stroom-app:jar as its artefacts (the json/yaml spec files)
//    // need to go into that jar
//    tasks.getByPath(':stroom-core-module:generateSwaggerDocumentation').mustRunAfter jar
//}


task clearContentPackImportDir(type: Delete) {
    //ensure the import directory exists
    new File(contentPackImportDir).mkdirs()

    //cleans out any zip files in the contentPackImportDir
    delete fileTree(new File(contentPackImportDir)) {
        include '**/*.zip'
    }
}

task downloadStroomContent() {

    dependsOn clearContentPackImportDir

    doLast {
        //download each content pack to the contentPackImportDir ready for stroom to import on startup
        for (pack in contentPacks) {
            def packName = pack.key
            def packVer = pack.value
            def packUrl = "${contentReleasesUrl}${packName}-${packVer}/${packName}-${packVer}.zip"
            download {
                src packUrl
                dest new File(contentPackImportDir)
                overwrite true
            }
        }
        //now get the visualisations pack from a different repo
        download {
            src visualisationsContentPackUrl
            dest new File(contentPackImportDir)
            overwrite true
        }
    }
}

task setupSampleData() {
    dependsOn downloadStroomContent
    dependsOn ':stroom-integrationtest:setupSampleData'
}

urlDependencies {
    libs "libs"

    compile(urlLibs.hadoopHdfsShaded,
            "https://github.com/gchq/hadoop-hdfs-shaded/releases/download/$versions.hadoopHdfsShaded/${urlLibs.hadoopHdfsShaded}.jar")

    compile(urlLibs.hadoopCommonShaded,
            "https://github.com/gchq/hadoop-common-shaded/releases/download/$versions.hadoopCommonShaded/${urlLibs.hadoopCommonShaded}.jar")
}

gradle.buildFinished {
    //if any of the tests failed dump the junit xml to the console
    if (getPropertyOrDefault('dumpFailedTestXml', 'false') == 'true' && failedTestReportFiles.size > 0) {
        println "Build has ${failedTestReportFiles.size} failed test classes, dumping JUnit xml output"
        failedTestReportFiles.each { pair -> 
            def info = pair.first
            def reportFile = pair.second

            if (reportFile.exists()) {
                println "-----Failed test class ${info} ------------------"
                def lines = reportFile.readLines()
                lines.each { String line -> 
                    println "${line}"
                }
                println "-----End of test class ${info} ------------------"
            } else {
                println "File ${reportFile.toString()}"
            }
        }
    }
}
<|MERGE_RESOLUTION|>--- conflicted
+++ resolved
@@ -73,13 +73,8 @@
     curator: '2.12.0', //must be chosen to be compatible with the ZK version in CDH 5.10
     dropwizard: '1.1.0', //if you change this version you should check the versions below that need to move in sync with it
     dropwizard_metrics: '3.2.2', //should be kept in step with dropwizard
-<<<<<<< HEAD
-    gwt: '2.8.0',
+    gwt: '2.8.2',
     hibernate: '5.2.13.Final', //dropwiz 1.1.0 uses -validator 5.3.4.Final and -core 5.2.8.Final
-=======
-    gwt: '2.8.2',
-    hibernate: '4.3.8.Final', //dropwiz 1.1.0 uses -validator 5.3.4.Final and -core 5.2.8.Final
->>>>>>> f96c3452
     jackson: '2.8.6',
     jersey: '2.25.1',
     jetty: '9.4.2.v20170220', //in line with dropwizard 1.1.0
