--- conflicted
+++ resolved
@@ -5,37 +5,21 @@
     }
     dependencies {
         classpath group: 'gchq', name: 'urlDependencyPlugin', version: 'v0.1'
-<<<<<<< HEAD
         classpath 'ca.cutterslade.gradle:gradle-dependency-analyze:1.1.0'
-
-=======
-        //classpath group: 'ca.cutterslade.gradle', name: 'gradle-dependency-analyze', version: '1.1.0'
->>>>>>> bde1ebc7
     }
 }
 apply plugin: 'gchq.urldependencies'
 
 ext.versions = [
         stroom: '6.0-beta.1-SNAPSHOT',
-<<<<<<< HEAD
-        stroomQueryApi: 'stroom-query-api-v0.1.0',
-        stroomQueryApiSources: 'stroom-query-api-v0.1.0-sources',
-        eventLogging: 'event-logging-v3.1.0',
-        stroomQueryCommon: 'stroom-query-common-v0.1.0',
-        stroomExpression: 'stroom-expression-v0.1.0',
-        hbaseCommonShaded: 'hbase-common-shaded-v1.2.1-all',
-        hadoopHdfsShaded: 'hadoop-hdfs-shaded-v2.6.4-all',
-        hadoopCommonShaded: 'hadoop-common-shaded-v2.6.4-all'
-=======
-        eventLogging: 'event-logging-v3.1.0',
         stroomQueryApi: 'stroom-query-api-v0.1.0',
         stroomQueryApiSources: 'stroom-query-api-v0.1.0-sources',
         stroomQueryCommon: 'stroom-query-common-v0.1.0',
         stroomExpression: 'stroom-expression-v0.1.0',
-        //hbaseCommonShaded: 'hbase-common-shaded-v1.2.1-2-all',
-        hadoopHdfsShaded: 'hadoop-hdfs-shaded-v2.6.4-2-all',
-        hadoopCommonShaded: 'hadoop-common-shaded-v2.6.4-2-all'
->>>>>>> bde1ebc7
+        eventLogging: 'event-logging-v3.1.0',
+//        hbaseCommonShaded: 'hbase-common-shaded-v1.2.1-all',
+        hadoopHdfsShaded: 'hadoop-hdfs-shaded-v2.6.4-all',
+        hadoopCommonShaded: 'hadoop-common-shaded-v2.6.4-all'
 ]
 
 task wrapper(type: Wrapper) {
@@ -141,25 +125,14 @@
         'https://github.com/gchq/stroom-query/releases/download/v0.1.0/stroom-query-api-v0.1.0.jar')
     compile(versions.stroomQueryApiSources,
         'https://github.com/gchq/stroom-query/releases/download/v0.1.0/stroom-query-api-v0.1.0-sources.jar')
-<<<<<<< HEAD
-    compile(versions.stroomQueryCommon,
-        'https://github.com/gchq/stroom-query/releases/download/v0.1.0/stroom-query-common-v0.1.0.jar')
-    compile(versions.eventLogging,
-        'https://github.com/gchq/event-logging/releases/download/v3.1.0/event-logging-v3.1.0.jar')
-    compile(versions.stroomExpression,
-        'https://github.com/gchq/stroom-expression/releases/download/v0.1.0/stroom-expression-v0.1.0.jar')
-    compile(versions.hbaseCommonShaded,
-    'https://github.com/gchq/hbase-common-shaded/releases/download/v1.2.1-all/hbase-common-shaded-v1.2.1-all.jar')
-=======
-    compile(versions.eventLogging,
-        'https://github.com/gchq/event-logging/releases/download/v3.1.0/event-logging-v3.1.0.jar')
     compile(versions.stroomQueryCommon,
         'https://github.com/gchq/stroom-query/releases/download/v0.1.0/stroom-query-common-v0.1.0.jar')
     compile(versions.stroomExpression,
         'https://github.com/gchq/stroom-expression/releases/download/v0.1.0/stroom-expression-v0.1.0.jar')
-    //compile(versions.hbaseCommonShaded,
-    //'https://github.com/gchq/hbase-common-shaded/releases/download/v1.2.1-2-all/hbase-common-shaded-v1.2.1-2-all.jar')
->>>>>>> bde1ebc7
+    compile(versions.eventLogging,
+            'https://github.com/gchq/event-logging/releases/download/v3.1.0/event-logging-v3.1.0.jar')
+//    compile(versions.hbaseCommonShaded,
+//    'https://github.com/gchq/hbase-common-shaded/releases/download/v1.2.1-all/hbase-common-shaded-v1.2.1-all.jar')
     compile(versions.hadoopHdfsShaded,
             'https://github.com/gchq/hadoop-hdfs-shaded/releases/download/v2.6.4-2-all/hadoop-hdfs-shaded-v2.6.4-2-all.jar')
     compile(versions.hadoopCommonShaded,
