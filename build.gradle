import java.nio.file.Paths

buildscript {
    repositories {
        mavenLocal()
        jcenter()
        // used for
        maven { url "https://dl.bintray.com/stroom/stroom" }
    }
    dependencies {
        classpath 'com.jfrog.bintray.gradle:gradle-bintray-plugin:1.8.4'

        // A fork of https://github.com/wfhartford/gradle-dependency-analyze that works with Java 10
        classpath 'stroom:gradle-dependency-analyze:v2.2.6'

        // The following are required to put JAXB on the Gradle classpath for the purpose of JOOQ code generation in J9+.
        // Later versions of the JOOQ Gradle plugin should make this unnecessary.
        // Using beta versions of jaxb libs as they resolve the split pkg problem between jaxb-core and jaxb-runtime
        classpath 'javax.activation:activation:1.1.1'
        classpath 'javax.xml.bind:jaxb-api:2.4.0-b180830.0359'
        classpath 'com.sun.xml.bind:jaxb-impl:2.4.0-b180830.0438'
        classpath 'org.glassfish.jaxb:jaxb-runtime:2.4.0-b180830.0438'
    }
}

plugins {
    // Plugin for downloading content from the 'net
    id "de.undercouch.download" version "3.4.3" apply false

    // Plugin for producing a tree of task dependencies, run task 'taskTree'
    id "com.dorongold.task-tree" version "1.3.1" apply true

    id "com.github.johnrengelman.shadow" version "4.0.3" apply false

    id 'nu.studer.jooq' version '4.1' apply false

    id 'org.flywaydb.flyway' version '5.2.4' apply false

//    id 'java-library'

//    id 'nebula.lint' version '10.4.2'

//    id "com.vanniktech.dependency.graph.generator" version "0.5.0"
}

//wrapper {
//    gradleVersion = '5.6.4'
//}

apply plugin: 'ca.cutterslade.analyze'
apply plugin: 'de.undercouch.download'
//apply plugin: 'com.vanniktech.dependency.graph.generator'

if (!JavaVersion.current().isJava12()) {
    throw new GradleException("This build must be run with Java 12 (current = " + JavaVersion.current() + ")")
}


ext.stroomPluginsDir = System.getProperty("user.home") + "/.stroom/plugins"
ext.stroomContentImportDir = System.getProperty("user.home") + "/.stroom/contentPackImport"

//if the project has a value for the passed property (i.e from the cmd line via -PpropName=xxx)
//use that, else use a default value
ext.getPropertyOrDefault = { propName, defaultValue ->
    def val;
    if (project.hasProperty(propName) && project.getProperty(propName) != "unspecified" && project.getProperty(propName) != "") {
        val = project.getProperty(propName)
        println "Using property [$propName] with value [$val]"
    } else {
        val = defaultValue
        println "Property [$propName] has no value, using default value [$val]"
    }
    return val;
}

ext.gwtCompilerProps = [
        mainClass: 'stroom.gwt.GwtCompilerWrapper',
        minHeap  : getPropertyOrDefault('gwtCompilerMinHeap', '50M'),
        maxHeap  : getPropertyOrDefault('gwtCompilerMaxHeap', '4G'),
        workers  : getPropertyOrDefault('gwtCompilerWorkers', '5')
]

//version numbers for libs that share version numbers, e.g. dropwizard-*, or for github repo release versions
ext.versions = [
        //----------Stroom-----------------
        stroom            : getPropertyOrDefault('version', 'SNAPSHOT'),

        //------Stroom-repos---------------
        //    stroomProxyRepo: 'v5.1-beta.8',
        eventLogging      : 'v4.0.5_schema-v3.2.4',
        hadoopCommonShaded: 'v2.6.4-5',
        hadoopHdfsShaded  : 'v2.6.4-4',
        stroomAuth        : 'v7.0-beta.4', // Needed for the correct version of the client API
<<<<<<< HEAD
        stroomQuery       : 'v4.0-beta.75', // same version for stroom-docref, stroom-query-api and stroom-query-common
=======
        stroomExpression  : 'v3.0.4',
        stroomQuery       : 'v4.0-beta.76', // same version for stroom-docref, stroom-query-api and stroom-query-common
>>>>>>> c649ad04
        stroomStats       : 'v0.6.0-alpha.2',
        stroomTestData    : 'v0.2.2',

        // NOTE: Curator relies on zookeeper and we are pegged to zookeeper 3.4.5 server by the cloudera stack.
        // Curator 4 can apparently work with zk 3.4.x as long as you exclude its zk dependency
        // and explicitly add your own 3.4.x dependency. See https://curator.apache.org/zk-compatibility.html
        // Also curator has a dependency on guava as it uses a handful of guava classes in its api. Its
        // implementation relies on a shaded guava so you should be able to use any version of guava
        // to satisfy the few classes used in the curator api, see https://issues.apache.org/jira/browse/CURATOR-200
        // It is not clear whether a 3.4.x zk client (where x > 5) and a 3.4.5 zk server are compatible. Given that
        // CHD6.1 ships with HBase 2.1 which uses a 3.4.10 zk client against a 3.4.5 server, we should be ok.
        // If the version of curator is changed then this may need to be done in tandem with stroom-stats to ensure
        // both sides' curator content in zk are compatible.

        // For details of cloudera maven dependencies (i.e. hbase/zookeeper versions) see:
        // 5.16.x - https://www.cloudera.com/documentation/enterprise/release-notes/topics/cdh_vd_cdh5_maven_repo_516x.html
        // 6.1.x - https://www.cloudera.com/documentation/enterprise/6/release-notes/topics/rg_cdh_61_maven_artifacts.html

        //------------3rd-party------------
        curator           : '4.2.0', // Curator 4 works with ZK 3.4.x in soft compatibility mode, i.e. you must exlude its dep on ZK and explicitly add one for 3.4.x
        dropwizard        : '1.3.14', // used to set the dropwizard-bom version, that controls lots of dependency versions
        guice4            : '4.2.2',
        gwt               : '2.8.2',
        hikari            : '3.2.0',
        jooq              : '3.12.3',
        junit_jupiter     : '5.6.2',
        kafka             : '2.2.1', // CDH 6.3 uses kafka 2.2.1
        lucene            : '5.5.3',
        mockito           : '2.23.4',
        rxjava            : '2.1.10',
        swagger           : '1.5.21',
        unirest           : '1.4.9',
        zookeeper         : '3.4.8', // Roughly pegged to the server version used by Cloudera, see links above. This version is forced below.
        zzDUMMYzz         : 'makes sorting easier'
]

// Dependency strings for use in sub projects
// If the dependency version is controlled by a BOM, e.g. dropwizard-core, then the
// dependency is specified with no version. Use of the BOMs is configured further down,
// search for 'platform'.
ext.libs = [
        //------Stroom-libs---------------
        eventLogging                   : "event-logging:event-logging:$versions.eventLogging",
        hadoopCommonShaded             : "stroom:hadoop-common-shaded:$versions.hadoopCommonShaded",
        hadoopHdfsShaded               : "stroom:hadoop-hdfs-shaded:$versions.hadoopHdfsShaded",
        stroomDocRef                   : "stroom:stroom-docref:$versions.stroomQuery",
        stroomQueryAudit               : "stroom:stroom-query-audit:$versions.stroomQuery",
        stroomQueryAuthorisation       : "stroom:stroom-query-authorisation:$versions.stroomQuery",
        stroomStatsSchema              : "stroom:stroom-stats-schema:$versions.stroomStats",
        stroomTestData                 : "stroom:stroom-test-data:$versions.stroomTestData",

        //------3rd Party-libs---------------
        aopalliance                    : "aopalliance:aopalliance:1.0",
        assertj_core                   : "org.assertj:assertj-core:3.10.0",
        bcrypt                         : 'de.svenkubiak:jBCrypt:0.4.1',
        c3p0                           : "com.mchange:c3p0:0.9.5.2",
        caffeine                       : "com.github.ben-manes.caffeine:caffeine:2.8.0",
        commons_codec                  : "commons-codec:commons-codec:1.11",
        commons_compress               : "org.apache.commons:commons-compress:1.18",
        commons_csv                    : "org.apache.commons:commons-csv:1.7",
        commons_fileupload             : "commons-fileupload:commons-fileupload:1.3.3",
        commons_io                     : "commons-io:commons-io:2.6",
        commons_lang                   : "org.apache.commons:commons-lang3", // version controlled by DW BOM
        commons_pool2                  : "org.apache.commons:commons-pool2:2.6.0",
        commons_text                   : "org.apache.commons:commons-text:1.4", // 1.4 needed by YamlUtil
        classgraph                     : "io.github.classgraph:classgraph:4.8.64",
        curator_client                 : "org.apache.curator:curator-client:$versions.curator",
        curator_framework              : "org.apache.curator:curator-framework:$versions.curator",
        curator_x_discovery            : "org.apache.curator:curator-x-discovery:$versions.curator",
        dropwizard_assets              : "io.dropwizard:dropwizard-assets", // version controlled by DW BOM
        dropwizard_auth                : "io.dropwizard:dropwizard-auth", // version controlled by DW BOM
        dropwizard_auth_jwt            : "com.github.toastshaman:dropwizard-auth-jwt:1.0.2-0",
        dropwizard_bom                 : "io.dropwizard:dropwizard-bom:$versions.dropwizard",
        dropwizard_client              : "io.dropwizard:dropwizard-client", // version controlled by DW BOM
        dropwizard_configuration       : "io.dropwizard:dropwizard-configuration", // version controlled by DW BOM
        dropwizard_core                : "io.dropwizard:dropwizard-core", // version controlled by DW BOM
        dropwizard_flyway              : 'io.dropwizard.modules:dropwizard-flyway:1.2.0-1', // version controlled by DW BOM
        dropwizard_jackson             : "io.dropwizard:dropwizard-jackson", // version controlled by DW BOM
        dropwizard_jersey              : "io.dropwizard:dropwizard-jersey", // version controlled by DW BOM
        dropwizard_jetty               : "io.dropwizard:dropwizard-jetty", //was 1.0.6 now 1.1.0
        dropwizard_lifecycle           : "io.dropwizard:dropwizard-lifecycle", // version controlled by DW BOM
        dropwizard_metrics_annotation  : "io.dropwizard.metrics:metrics-annotation", // version controlled by DW BOM
        dropwizard_metrics_core        : "io.dropwizard.metrics:metrics-core", // version controlled by DW BOM
        dropwizard_metrics_healthchecks: "io.dropwizard.metrics:metrics-healthchecks", // version controlled by DW BOM
        dropwizard_servlets            : "io.dropwizard:dropwizard-servlets", // version controlled by DW BOM
        dropwizard_testing             : "io.dropwizard:dropwizard-testing", // version controlled by DW BOM
        dropwizard_validation          : "io.dropwizard:dropwizard-validation", // version controlled by DW BOM
        fast_infoset                   : "com.sun.xml.fastinfoset:FastInfoset:1.2.12",
        flyway_core                    : "org.flywaydb:flyway-core:5.2.4", // We are stuck on 5.2.4 as newer non-enterprise versions don't support mysql 5.6
        gin                            : "com.google.gwt.inject:gin:2.1.2",
        google_findbugs                : "com.google.code.findbugs:jsr305:3.0.2",
        guava                          : "com.google.guava:guava", // version controlled by DW BOM
        guice3                         : "com.google.inject:guice:3.0",
        guice4                         : "com.google.inject:guice:$versions.guice4:no_aop",
        guice_assistedinject           : "com.google.inject.extensions:guice-assistedinject:$versions.guice4",
        guice_extension                : "name.falgout.jeffrey.testing.junit5:guice-extension:1.1.1",
        guice_multibindings            : "com.google.inject.extensions:guice-multibindings:$versions.guice4",
        guice_grapher                  : "com.google.inject.extensions:guice-grapher:$versions.guice4",
        gwt_dev                        : "com.google.gwt:gwt-dev:$versions.gwt",
        gwt_servlet                    : "com.google.gwt:gwt-servlet:$versions.gwt",
        gwt_user                       : "com.google.gwt:gwt-user:$versions.gwt",
        gwtp_mvp_client                : "com.gwtplatform:gwtp-mvp-client:0.7",
        gson                           : 'com.google.code.gson:gson:2.6.2',
        hbase                          : "org.apache.hbase:hbase-common:2.1.5", //should be set to be consistent with CDH version
        hessian                        : "com.caucho:hessian:4.0.51",
        hikari                         : "com.zaxxer:HikariCP:$versions.hikari",
        hsqldb                         : "org.hsqldb:hsqldb", // version controlled by DW BOM
        http_client                    : "org.apache.httpcomponents:httpclient:4.5.12",
        jBCrypt                        : "de.svenkubiak:jBCrypt:0.4.1",
        jackson_annotations            : "com.fasterxml.jackson.core:jackson-annotations", // version controlled by DW BOM
        jackson_core                   : "com.fasterxml.jackson.core:jackson-core", // version controlled by DW BOM
        jackson_databind               : "com.fasterxml.jackson.core:jackson-databind", // version controlled by DW BOM
        jackson_dataformat_yaml        : "com.fasterxml.jackson.dataformat:jackson-dataformat-yaml", // version controlled by DW BOM
        jackson_datatype_jsr310        : "com.fasterxml.jackson.datatype:jackson-datatype-jsr310", // version controlled by DW BOM
        java_diff_utils                : "io.github.java-diff-utils:java-diff-utils:4.5",
        java_jwt                       : "com.auth0:java-jwt:3.1.0",
        javassist                      : "org.javassist:javassist", // version controlled by DW BOM
        javax_activation               : "javax.activation:javax.activation-api:1.2.0",
        javax_activation_impl          : "javax.activation:activation:1.1.1",
        javax_annotation               : "javax.annotation:javax.annotation-api:1.3.2",
        javax_el                       : "org.glassfish:javax.el:3.0.1-b08",
        javax_el_api                   : "javax.el:javax.el-api:3.0.0",
        javax_inject                   : "javax.inject:javax.inject:1",
        javax_mail_api                 : "javax.mail:javax.mail-api:1.6.0",
        javax_servlet_api              : "javax.servlet:javax.servlet-api", //version controlled by DB BOM
        jaxb_api                       : "javax.xml.bind:jaxb-api:2.4.0-b180830.0359", // Using beta versions of jaxb libs as they resolve the split pkg problem between jaxb-core and jaxb-runtime
//        jaxb_core                      : "com.sun.xml.bind:jaxb-core:2.4.0-b180830.0438",
        jaxb_impl                      : "com.sun.xml.bind:jaxb-impl:2.4.0-b180830.0438",
        jaxb_runtime                   : "org.glassfish.jaxb:jaxb-runtime:2.4.0-b180830.0438",
        jaxws_api                      : "javax.xml.ws:jaxws-api:2.2.6",
        jcl_over_slf4j                 : "org.slf4j:jcl-over-slf4j", // version controlled by DW BOM
        jcommander                     : 'com.beust:jcommander:1.72',
        jersey_client                  : "org.glassfish.jersey.core:jersey-client", // version controlled by DW BOM
        jersey_common                  : "org.glassfish.jersey.core:jersey-common", // version controlled by DW BOM
        jersey_server                  : "org.glassfish.jersey.core:jersey-server", // version controlled by DW BOM
        jersey_test_framework_grizzly2 : "org.glassfish.jersey.test-framework.providers:jersey-test-framework-provider-grizzly2", // version controlled by DW BOM
        jetty_http                     : "org.eclipse.jetty:jetty-http", // version controlled by DW BOM
        jetty_server                   : "org.eclipse.jetty:jetty-server", // version controlled by DW BOM
        jetty_servlet                  : "org.eclipse.jetty:jetty-servlet", // version controlled by DW BOM
        jetty_servlets                 : "org.eclipse.jetty:jetty-servlets", // version controlled by DW BOM
        jinjava                        : "com.hubspot.jinjava:jinjava:2.5.5",
        joda_time                      : 'joda-time:joda-time:2.9.3', // TODO: auth-into-stroom - remove joda
        jooq                           : "org.jooq:jooq:$versions.jooq",
        jooq_codegen                   : "org.jooq:jooq-codegen:$versions.jooq",
        jooq_meta                      : "org.jooq:jooq-meta:$versions.jooq",
        jose4j                         : "org.bitbucket.b_c:jose4j:0.6.4",
        jsr173_api                     : "javax.xml.bind:jsr173_api:1.0",
        jul_to_slf4j                   : "org.slf4j:jul-to-slf4j", // version controlled by DW BOM
        junit_jupiter_api              : "org.junit.jupiter:junit-jupiter-api:$versions.junit_jupiter",
        junit_jupiter_engine           : "org.junit.jupiter:junit-jupiter-engine:$versions.junit_jupiter",
        junit_jupiter_params           : "org.junit.jupiter:junit-jupiter-params:$versions.junit_jupiter",
        kafka_clients                  : "org.apache.kafka:kafka-clients:$versions.kafka",
        kryo                           : "com.esotericsoftware:kryo-shaded:4.0.0",
        lmdbjava                       : "org.lmdbjava:lmdbjava:0.8.1",
        log4j_over_slf4j               : "org.slf4j:log4j-over-slf4j", // version controlled by DW BOM
        logback_classic                : "ch.qos.logback:logback-classic", // version controlled by DW BOM
        logback_core                   : "ch.qos.logback:logback-core", // version controlled by DW BOM
        lucene_analyzers_common        : "org.apache.lucene:lucene-analyzers-common:$versions.lucene",
        lucene_backward_codecs         : "org.apache.lucene:lucene-backward-codecs:$versions.lucene",
        lucene_core                    : "org.apache.lucene:lucene-core:$versions.lucene",
        lucene_queryparser             : "org.apache.lucene:lucene-queryparser:$versions.lucene",
        mbknor_jackson_jsonSchema      : "com.kjetland:mbknor-jackson-jsonschema_2.12:1.0.36",
        mockito_core                   : "org.mockito:mockito-core:$versions.mockito",
        mockito_junit_jupiter          : "org.mockito:mockito-junit-jupiter:$versions.mockito",
        mysql_connector_java           : "mysql:mysql-connector-java:8.0.21",
        objenesis                      : "org.objenesis:objenesis", // version controlled by DW BOM
        okhttp                         : "com.squareup.okhttp3:okhttp:4.8.1",
        okhttp_logging_interceptor     : 'com.squareup.okhttp3:logging-interceptor:4.8.1',
        poi                            : "org.apache.poi:poi:3.17",
        poi_ooxml                      : "org.apache.poi:poi-ooxml:3.17",
        reactivestreams                : "org.reactivestreams:reactive-streams:1.0.2", //used by rxjava
        restygwt                       : "org.fusesource.restygwt:restygwt:2.2.6",
        rxjava                         : "io.reactivex.rxjava2:rxjava:$versions.rxjava",
        saxon_he                       : "net.sf.saxon:Saxon-HE:9.7.0-21",
        simple_java_mail               : 'org.simplejavamail:simple-java-mail:4.3.0',
        slf4j_api                      : "org.slf4j:slf4j-api", // version controlled by DW BOM
        solrj                          : "org.apache.solr:solr-solrj:8.2.0",
        stax_api                       : "stax:stax-api:1.0.1",
        swagger_annotations            : "io.swagger:swagger-annotations:$versions.swagger",
        unirest                        : "com.mashape.unirest:unirest-java:$versions.unirest",
        validation_api                 : "javax.validation:validation-api:1.0.0.GA",
        //hibernate_validator            : "org.hibernate:hibernate-validator", // version controlled by DW BOM
        //hibernate_validator            : "org.hibernate:hibernate-validator:6.1.0.Final",
        hibernate_validator            : "org.hibernate:hibernate-validator:5.4.3.Final",
        vavr                           : "io.vavr:vavr:0.10.3",
        wiremock                       : 'com.github.tomakehurst:wiremock:2.12.0',
        wix_embedded_mysql             : "com.wix:wix-embedded-mysql:4.6.1",
        ws_rs_api                      : "javax.ws.rs:javax.ws.rs-api:2.1",
        xml_apis                       : "xml-apis:xml-apis:1.0.b2",
        zero_allocation_hashing        : "net.openhft:zero-allocation-hashing:0.11",
        zookeeper                      : "org.apache.zookeeper:zookeeper:$versions.zookeeper",
        zzDUMMYzz                      : "makes sorting this array easier"
]

def contentPackDownloadDir = "${project.buildDir}/contentPackDownload"
ext.contentPackDownloadDir = contentPackDownloadDir
def contentPackImportDir = "${System.properties['user.home']}/.stroom/contentPackImport/"
ext.contentPackImportDir = contentPackImportDir
def contentReleasesUrl = "http://github.com/gchq/stroom-content/releases/download/"
def visualisationsContentPackVer = "v3.2.1"
def visualisationsContentPackUrl = "http://github.com/gchq/stroom-visualisations-dev/releases/download/${visualisationsContentPackVer}/visualisations-production-${visualisationsContentPackVer}.zip"

//A set of content packs to download in the task downloadStroomContent
ext.contentPacks = [
        'core-xml-schemas'                : 'v2.2',
        'event-logging-xml-schema'        : 'v3.4.2',
        'internal-dashboards'             : 'v1.1',
        'internal-statistics-sql'         : 'v2.1',
        'internal-statistics-stroom-stats': 'v2.1',
        'standard-pipelines'              : 'v0.2',
        'stroom-101'                      : 'v1.0',
        'stroom-logs'                     : 'v2.0-alpha.5',
        'template-pipelines'              : 'v0.3'
]

//defines a list of gradle projects that we will publish with maven/bintray
def projectsToBePublished = subprojects.findAll { project ->
    project.path in [
            ':stroom-util',
            ':stroom-util-shared',
            'zzDUMMYzz to ease sorting'
    ]
}

//list to hold details of any failed test classes
def failedTestReportFiles = []

//Configuration applicable to all projects
allprojects {
    // Make doclint be quiet - we don't care about JavaDoc warnings.
    tasks.withType(Javadoc) {
        options.addStringOption('Xdoclint:none', '-quiet')
        options.addBooleanOption('html5', true)
    }

}






// Variable to capture the version of slf4j defined in the DW BOM, so
// we can use it to set the version of slf4j when we do a dependency
// substitution with log4j
def dropwizardBomSlf4jVersion = null

//Configuration applicable to all sub projects
subprojects {
    //println "Configuring subproject ${project.name}"

    apply plugin: 'java'
    apply plugin: 'idea'
    apply plugin: 'ca.cutterslade.analyze'
//    apply plugin: 'java-library'
//    apply plugin: 'nebula.lint'
//
//    gradleLint {
//        rules +=  'unused-dependency'
////        rules +=  'all-dependency'
//    }

    sourceCompatibility = JavaVersion.VERSION_12
    targetCompatibility = JavaVersion.VERSION_12

    // This bit makes all sub projects have access to the BOMs for the dependency versions
    dependencies {
        compile platform(libs.dropwizard_bom)
    }

    //println project.getConfigurations().getByName("implementation").getAllDependencies()

    configurations {

        // ensure deps don't bring any logging implementations with them as this will
        // conflict with logback. Also replace any log4j deps with log4j-over-slf4j
        // so dependency jars work with slf4j
        all {
            exclude group: "org.slf4j", module: "slf4j-log4j12"
            exclude group: "log4j", module: "log4j"
            exclude group: "commons-logging", module: "commons-logging"
//            exclude group: "javax.validation", module: "validation-api"
            exclude module: 'xercesImpl'

            resolutionStrategy {
                // A very hacky way of finding out what version of slf4j is in the dropwizard BOM
                // TODO make it less hacky
                if (dropwizardBomSlf4jVersion == null) {
                    eachDependency { DependencyResolveDetails details ->
                        if (dropwizardBomSlf4jVersion == null) {
                            if (details.requested.group == 'org.slf4j' && details.requested.name == "log4j-over-slf4j") {
                                //if (details.requested.group == 'org.slf4j') {
                                dropwizardBomSlf4jVersion = details.getTarget().getVersion()
                                println "Slf4j version = $dropwizardBomSlf4jVersion ${details.requested}"
                            }
                        }
                    }
                }

                dependencySubstitution {
                    //println "Slf4j version = $dropwizardBomSlf4jVersion"
                    substitute module('log4j:log4j') with module("org.slf4j:log4j-over-slf4j:1.7.25")
                    // substitute module('javax.validation:validation-api') with module("javax.validation:validation-api:1.1.0.Final")
                }

                // Stop stroom libs from dragging in a different version of dropwizard
                // Currently commented out in the hope the dropwiz BOM will solve things
                //eachDependency { DependencyResolveDetails details ->
                //if (details.requested.group == 'io.dropwizard') {
                //details.useVersion versions.dropwizard
                //}
                //if (details.requested.group == 'io.dropwizard.metrics') {
                //details.useVersion versions.dropwizard_metrics
                //}
                //}

                forcedModules = [
                        // This is how to force a dep to a specific version

                        // Curator will drag in a more recent version of zk but will support older versions so
                        // substitute it here. See NOTE in versions block above.
                        libs.zookeeper
                ]
            }
        }
    }

    repositories {
        mavenLocal()
        jcenter()
        maven { url "https://dl.bintray.com/stroom/event-logging" }
        maven { url "https://dl.bintray.com/stroom/stroom" }
        maven { url "https://dl.bintray.com/stroom/stroom-proxy" }
    }

    test {
        useJUnitPlatform()

        maxParallelForks = Runtime.runtime.availableProcessors().intdiv(2) ?: 1
//        maxParallelForks = Runtime.runtime.availableProcessors() ?: 1

        // Report duration of tests that take over 1s
        afterTest { descriptor, result ->
            def durationSecs = (result.endTime - result.startTime) / 1000
            if (durationSecs > 1) {
                println "Test ${descriptor.className}.${descriptor.name}, took longer than 1s, result: ${result.resultType}, duration: ${durationSecs}s"
            }
        }

        reports.html.destination = file("${reporting.baseDir}/${name}")

        afterSuite { descriptor, result -> 
            if (descriptor != null 
                    && descriptor.className != null 
                    && result.resultType.toString() == "FAILURE") {

                // test class failed so add its project info and test report file to a global list for
                // processing at the end of the build
                def reportFileName = "${reports.junitXml.destination}/TEST-${descriptor.className}.xml"
                def reportFile = file(reportFileName)
                def pair = new Tuple2("${project.name} ${descriptor.name}", reportFile)
                failedTestReportFiles.add(pair)
            }
        }

        // Use full logging for test exceptions so we can see where the failure occurred
        testLogging {
            events "failed"
            exceptionFormat = 'full'
            showStackTraces = true
        }
    }

    clean {
        // clear out the 'out' dirs used by intelliJ
        delete "out"
    }

    task allDeps(type: DependencyReportTask) {}
    task allDepInsight(type: DependencyInsightReportTask) {}

//    // These lines pull the integration test task into our build process.
//    tasks.check.dependsOn integrationTest
//    tasks.integrationTest.mustRunAfter test

//    afterEvaluate {
//        repositories {
//            jcenter()
//        }
//
//        compileJava {
//            inputs.property("moduleName", moduleName)
//            doFirst {
//                options.compilerArgs = [
//                        '--module-path', classpath.asPath,
//                ]
//                classpath = files()
//            }
//        }
//
//        compileTestJava {
//            inputs.property("moduleName", moduleName)
//            doFirst {
//                options.compilerArgs = [
//                        '--module-path', classpath.asPath,
////                        '--add-modules', 'junit',
////                        '--add-reads', "$moduleName=junit",
//                        '--patch-module', "$moduleName=" + files(sourceSets.test.java.srcDirs).asPath,
//                ]
//                classpath = files()
//            }
//        }
//
//        test {
//            inputs.property("moduleName", moduleName)
//            doFirst {
//                jvmArgs = [
//                        '--module-path', classpath.asPath,
//                        '--add-modules', 'ALL-MODULE-PATH',
////                        '--add-reads', "$moduleName=junit",
//                        '--patch-module', "$moduleName=" + files(sourceSets.test.java.outputDir).asPath,
//                ]
//                classpath = files()
//            }
//        }
//
//        javadoc {
//            options.addStringOption('-module-path', classpath.asPath)
//            options.addStringOption('Xdoclint:all,-missing', '-html5')
//        }
//
//        jar {
//            inputs.property("moduleName", moduleName)
//            manifest {
//                attributes(
//                        "Automatic-Module-Name": moduleName,
//                )
//            }
//            version versions.stroomQuery
//        }
//    }
//

    //task analyzeJavaLibraryDependencies(type: ca.cutterslade.gradle.analyze.AnalyzeDependenciesTask) {
//    classesDirs = sourceSets.main.output.classesDirs
//    require = [
//            project.configurations.runtimeClasspath
//    ]
//    allowedToDeclare = [
//            project.configurations.permitUnusedDeclared
//    ]
//    justWarn = true
//}
//task analyzeJavaLibraryTestDependencies(type: ca.cutterslade.gradle.analyze.AnalyzeDependenciesTask) {
//    classesDirs = sourceSets.test.output.classesDirs
//    require = [
//            project.configurations.testRuntimeClasspath
//    ]
//    allowedToDeclare = [
//            project.configurations.permitTestUnusedDeclared
//    ]
//    allowedToUse = [
//            project.configurations.runtimeClasspath
//    ]
//    justWarn = true
//}
//tasks.build.dependsOn analyzeJavaLibraryDependencies
//tasks.build.dependsOn analyzeJavaLibraryTestDependencies
//
    analyzeClassesDependencies {
        justWarn = true
    }

    analyzeTestClassesDependencies {
        justWarn = true
    }


}

// configures only those projects in publishedProjectsPaths
configure(projectsToBePublished) {
    println "Configuring ${project.name} for publishing"

    apply plugin: 'maven'
    apply plugin: 'maven-publish'
    apply plugin: 'com.jfrog.bintray'

    group = 'stroom'
    version = versions.stroom

    task sourcesJar(type: Jar, dependsOn: classes) {
        classifier = 'sources'
        from sourceSets.main.allSource
    }

    task javadocJar(type: Jar, dependsOn: javadoc) {
        classifier = 'javadoc'
        from javadoc.destinationDir
    }

    artifacts {
        archives sourcesJar
        archives javadocJar
    }

    def pomConfig = {
        licenses {
            license {
                name "The Apache Software License, Version 2.0"
                url "http://www.apache.org/licenses/LICENSE-2.0.txt"
                distribution "repo"
            }
        }
        scm {
            url "https://github.com/stroom/stroom"
        }
    }

    publishing {
        publications {
            mavenJava(MavenPublication) {
                artifact sourcesJar
                artifact javadocJar
                pom.withXml {
                    def root = asNode()
                    root.appendNode('name', project.name)
                    root.children().last() + pomConfig
                }
            }
        }
    }

    publishing {
        publications {
            mavenJava(MavenPublication) {
                from components.java
            }
        }
    }

    // configuration for the bintray plugin for uploading maven artifacts to bintray
    // see https://github.com/bintray/gradle-bintray-plugin
    // run task bintrayUpload to push the files, assuming BINTRAY_USER/KEY are set as env vars
    bintray {
        // Must never write these to log or system out
        user = System.getenv('BINTRAY_USER') // set in Travis UI
        key = System.getenv('BINTRAY_KEY') // set in Travis UI

        // The maven plugin publications to push to bintray
        publications = ['mavenJava']

        // immediately make the artifacts public
        publish = true

        pkg {
            repo = 'stroom'
            name = 'stroom'
            userOrg = 'stroom'
            licenses = ['Apache-2.0']
            vcsUrl = 'https://github.com/gchq/stroom.git'
            version {
                name = "${versions.stroom}"
                desc = "stroom-${versions.stroom}"
                released = new Date()
                vcsTag = "${versions.stroom}"
                gpg {
                    // Bintray will self-sign the files
                    sign = true // Determines whether to GPG sign the files. The default is false
                }
            }
        }
    }
}

////configuration specific to projects that expose their test jars for other projects to use
//configure(projectsWithSharedTestJars) {
//
//    println "Configuring ${project.path} to expose its test jars"
//
//    configurations {
//        testArtifacts
//    }
//
//    task testJar(type: Jar) {
//        baseName = "${project.name}-test"
//        from sourceSets.test.output
//    }
//
//    artifacts {
//        testArtifacts testJar
//    }
//
//    task packageTests(type: Jar) {
//        from sourceSets.test.output
//        classifier = 'tests'
//    }
//
//    artifacts.archives packageTests
//}

task clearContentPackImportDir(type: Delete) {
    doFirst {
        println "Clearing ${contentPackImportDir}"
    }
    //ensure the import directory exists
    new File(contentPackImportDir).mkdirs()

    //cleans out any zip files in the contentPackImportDir
    delete fileTree(new File(contentPackImportDir)) {
        include '**/*.zip'
    }
}

task clearContentPackDownloadDir(type: Delete) {
    doFirst {
        println "Clearing ${contentPackDownloadDir}"
    }

    //ensure the import directory exists
    new File(contentPackDownloadDir).mkdirs()

    //cleans out any zip files in the contentPackImportDir
    delete fileTree(new File(contentPackDownloadDir)) {
        include '**/*.zip'
    }
}

task downloadStroomContent() {

    doFirst {
        println "Downloading content packs to ${contentPackDownloadDir}"
    }

    def downloadPack = { url ->
        String filename = Paths.get(new URI(url).getPath()).getFileName().toString()
        def downloadFile = new File(contentPackDownloadDir + "/" + filename)
        def importFile = new File(contentPackImportDir + "/" + filename)
        if (downloadFile.exists()) {
            println "${url} has already been downloaded"
        } else {
            println "Downloading ${url} into ${contentPackDownloadDir}"
            download {
                src url
                dest new File(contentPackDownloadDir)
                overwrite true
            }
        }

        if (!importFile.exists()) {
            copy {
                println "Copying from ${downloadFile} to ${importFile}"
                from downloadFile
                into stroomContentImportDir
            }
        }
    }

    doLast {
        //download each content pack to the contentPackImportDir ready for stroom to import on startup
        for (pack in contentPacks) {
            def packName = pack.key
            def packVer = pack.value
            def packUrl = "${contentReleasesUrl}${packName}-${packVer}/${packName}-${packVer}.zip"

            downloadPack packUrl

        }
        //now get the visualisations pack from a different repo
        downloadPack visualisationsContentPackUrl
    }
}

task setupSampleData() {
    dependsOn downloadStroomContent
    dependsOn ':stroom-app:setupSampleDataApplication'
}

gradle.buildFinished {
    //if any of the tests failed dump the junit xml to the console
    if (getPropertyOrDefault('dumpFailedTestXml', 'false') == 'true' && failedTestReportFiles.size > 0) {
        println "Build has ${failedTestReportFiles.size} failed test classes, dumping JUnit xml output"
        failedTestReportFiles.each { pair ->
            def info = pair.first
            def reportFile = pair.second

            if (reportFile.exists()) {
                println "-----Failed test class ${info} ------------------"
                def lines = reportFile.readLines()
                lines.each { String line ->
                    println "${line}"
                }
                println "-----End of test class ${info} ------------------"
            } else {
                println "File ${reportFile.toString()}"
            }
        }
    }
}

task dependenciesPng() {
    def reportsDir = new File("build/reports")
    def compileDepsDot = file("$reportsDir/compileDeps.dot")
    inputs.files subprojects.configurations.compile
    outputs.files compileDepsDot
    doFirst {
        if (!reportsDir.exists()) reportsDir.mkdirs()
    }
    doLast {
        def dotGraph = "digraph compile{" + System.getProperty("line.separator")
        Set deps = [] as Set
        subprojects.each { subproject ->
            subproject.configurations.compile.dependencies.each { dependency ->
                if (dependency instanceof ProjectDependency) {
                    String dep = "\"$subproject.name\" -> \"$dependency.name\";"
                    if (deps.add(dep)) { // if was not there before - avoid duplicates
                        dotGraph += dep + System.getProperty("line.separator")
                    }
                }
            }
        }
        dotGraph += "}"
        compileDepsDot.write(dotGraph)
    }
}

task clean() {
    dependsOn clearContentPackImportDir
    dependsOn clearContentPackDownloadDir
}

// Accept the T&Cs for publishing build scans
if (hasProperty('buildScan')) {
    buildScan {
        termsOfServiceUrl = 'https://gradle.com/terms-of-service'
        termsOfServiceAgree = 'yes'
    }
}

//import com.vanniktech.dependency.graph.generator.DependencyGraphGeneratorPlugin
//import com.vanniktech.dependency.graph.generator.DependencyGraphGeneratorExtension.Generator
//import guru.nidi.graphviz.attribute.Color
//import guru.nidi.graphviz.attribute.Style
//
//plugins.apply(DependencyGraphGeneratorPlugin)
//
//def stroomGenerator = new Generator(
//        "stroomLibraries", // Suffix for our Gradle task.
//        { dependency -> dependency.getModuleGroup().startsWith("stroom") }, // Only want stroom.
//        { dependency -> false }, // Include transitive dependencies.
//        { node, dependency -> node.add(Style.FILLED, Color.rgb("#ff6f00")) }, // Give them some stroom color.
//)
//
//dependencyGraphGenerator {
//    generators = [ stroomGenerator ]
//}

<|MERGE_RESOLUTION|>--- conflicted
+++ resolved
@@ -91,12 +91,7 @@
         hadoopCommonShaded: 'v2.6.4-5',
         hadoopHdfsShaded  : 'v2.6.4-4',
         stroomAuth        : 'v7.0-beta.4', // Needed for the correct version of the client API
-<<<<<<< HEAD
-        stroomQuery       : 'v4.0-beta.75', // same version for stroom-docref, stroom-query-api and stroom-query-common
-=======
-        stroomExpression  : 'v3.0.4',
         stroomQuery       : 'v4.0-beta.76', // same version for stroom-docref, stroom-query-api and stroom-query-common
->>>>>>> c649ad04
         stroomStats       : 'v0.6.0-alpha.2',
         stroomTestData    : 'v0.2.2',
 
