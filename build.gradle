buildscript {
    ext.jooqVer = '3.18.7'
    repositories {
        mavenLocal()
        mavenCentral()
    }
    dependencies {

//        // A fork of https://github.com/wfhartford/gradle-dependency-analyze that works with Java 10
//        classpath 'stroom:gradle-dependency-analyze:v2.2.6'

        // The following are required to put JAXB on the Gradle classpath for the purpose of JOOQ code generation in J9+.
        // Later versions of the JOOQ Gradle plugin should make this unnecessary.
        // Using beta versions of jaxb libs as they resolve the split pkg problem between jaxb-core and jaxb-runtime
        //classpath 'javax.activation:activation:1.1.1'
        //classpath 'javax.xml.bind:jaxb-api:2.3.1'
        //classpath 'org.glassfish.jaxb:jaxb-runtime:2.3.1'

        // Needed for parsing local.yml to get the jdbcUrl
        classpath 'org.yaml:snakeyaml:2.2'
    }
    // This was borrowed from
    // https://github.com/etiennestuder/gradle-jooq-plugin/blob/main/example/specify_jooq_config_xml_schema_version/build.gradle
    // and ensures we are only using one jooq ver throughout
    configurations['classpath'].resolutionStrategy.eachDependency {
        if (requested.group.startsWith('org.jooq') && requested.name.startsWith('jooq')) {
            // set jOOQ version used at configuration time to enforce a specific jOOQ config XML schema version
            useVersion jooqVer
        }
    }
}

plugins {
    alias(libs.plugins.java.library)

    // Plugin for downloading content from the 'net
    alias(libs.plugins.download) apply false

    // Plugin for producing a tree of task dependencies, run task 'taskTree'
    alias(libs.plugins.task.tree) apply true

    alias(libs.plugins.shadow) apply false

    alias(libs.plugins.jooq) apply false

    alias(libs.plugins.flyway) apply false

    alias(libs.plugins.jdeps)

//    id 'org.javamodularity.moduleplugin' apply false

//    id 'ca.cutterslade.analyze'

//    id 'nebula.lint'

//    id 'com.vanniktech.dependency.graph.generator'
}

apply plugin: 'de.undercouch.download'

ext.javaLanguageVersion = 21
// Adoptium also covers Temurin
ext.javaVendor = JvmVendorSpec.ADOPTIUM

java {
    toolchain {
        languageVersion = JavaLanguageVersion.of(javaLanguageVersion)
        vendor = javaVendor
    }
}

//if the project has a value for the passed property (i.e from the cmd line via -PpropName=xxx)
//use that, else use a default value
ext.getPropertyOrDefault = { propName, defaultValue ->
    def val;
    if (project.hasProperty(propName)
            && project.getProperty(propName) != "unspecified"
            && project.getProperty(propName) != "") {
        val = project.getProperty(propName)
        logger.info("Using property [$propName] with value [$val]")
    } else {
        val = defaultValue
        logger.info("Property [$propName] has no value, using default value [$val]")
    }
    return val;
}

// Try to determine the jdbc url from local.yml so that when using
// Jooq code generator with a locally named database (from SetupDevEnv),
// Jooq will point to the correct DB.
def localYamlFile = new File("${rootDir}/local.yml")
//println "YAML file: ${localYamlFile}"
ext.dbSchema = 'stroom'
ext.jdbcUrl = 'jdbc:mysql://localhost:3307/stroom?useUnicode=yes&characterEncoding=UTF-8'
if (localYamlFile.exists()) {
    def localYaml = new org.yaml.snakeyaml.Yaml().load(localYamlFile.newInputStream())
    String yamlVal = localYaml?.appConfig?.commonDbDetails?.connection?.jdbcDriverUrl
    //println "yamlVal: ${yamlVal}"
    if (yamlVal != null) {
        // Strip all the param substitution stuff
        yamlVal = yamlVal.replaceAll('^\\$\\{STROOM_JDBC_DRIVER_URL:-', '')
            .replaceAll('\\}$', '')
        ext.jdbcUrl = yamlVal
        // Extract the schema name from the url
        ext.dbSchema = (yamlVal =~ /jdbc:mysql:\/\/[^:]+:[0-9]+\/([^?]+)\?.*/)[0][1]
        println "Using jdbc url [${jdbcUrl}] and dbSchema [${dbSchema}] from local.yml"
    }
}

// Convert the abs root project dir into a string that can be used as a dir
// to allow us to have a dir for multiple repo instances that don't conflict
// e.g. 'home+dev+git_work+gchq+stroom'
ext.rootProjectAbsPathStr = project.rootProject.rootDir
        .toPath()
        .toAbsolutePath()
        .toString()
        .replaceAll("^/", "")
        .replaceAll("/", "+")

ext.gwtCompilerProps = [
        mainClass: 'stroom.gwt.GwtCompilerWrapper',
        minHeap  : getPropertyOrDefault('gwtCompilerMinHeap', '50M'),
        maxHeap  : getPropertyOrDefault('gwtCompilerMaxHeap', '4G'),
        workers  : getPropertyOrDefault('gwtCompilerWorkers', '5')
]

//version numbers for libs that share version numbers, e.g. dropwizard-*, or for github repo release versions
ext.versions = [
        //----------Stroom-----------------
        stroom            : getPropertyOrDefault('version', 'SNAPSHOT').replaceFirst(/^v/, ""),
]

<<<<<<< HEAD
// Dependency strings for use in sub projects
// If the dependency version is controlled by a BOM, e.g. dropwizard-core, then the
// dependency is specified with no version. Use of the BOMs is configured further down,
// search for 'platform'.
// Any deps with the suffix '__gwt' are intended for use ONLY in GWT client side code, i.e. the
// -client modules. This is to allow GWT to use different versions of some libs to the server side.
ext.libs = [
        //------Stroom-libs---------------
        eventLogging                        : "uk.gov.gchq.eventlogging:event-logging:$versions.eventLogging",
        hadoopCommonShaded                  : "uk.gov.gchq.stroom.hadoop.common:hadoop-common-shaded:$versions.hadoopCommonShaded",
        hadoopHdfsShaded                    : "uk.gov.gchq.stroom.hadoop.hdfs:hadoop-hdfs-shaded:$versions.hadoopHdfsShaded",
        stroomStatsSchema                   : "uk.gov.gchq.stroom.stats:stroom-stats-schema:$versions.stroomStats",

        //------3rd Party-libs---------------
        assertj_core                        : "org.assertj:assertj-core", // version controlled by dropwizard-dependencies
        aws_bom                             : "software.amazon.awssdk:bom:$versions.aws",
        aws_crt                             : "software.amazon.awssdk.crt:aws-crt:0.27.3",
        aws_s3_transfer_manager             : "software.amazon.awssdk:s3-transfer-manager", // version controlled by AWS BOM
        aws_sqs                             : "software.amazon.awssdk:sqs", // version controlled by AWS BOM
        aws_sts                             : "software.amazon.awssdk:sts", // version controlled by AWS BOM
        bcrypt                              : 'de.svenkubiak:jBCrypt:0.4.1',
        bouncy_castle                       : 'org.bouncycastle:bcprov-jdk18on:1.78.1',
        caffeine                            : "com.github.ben-manes.caffeine:caffeine", // version controlled by dropwizard-dependencies
        commons_beanutils                   : "commons-beanutils:commons-beanutils:1.9.4",
        commons_codec                       : "commons-codec:commons-codec", // version controlled by dropwizard-dependencies
        commons_compress                    : "org.apache.commons:commons-compress:1.27.1",
        commons_csv                         : "org.apache.commons:commons-csv:1.10.0",
        commons_fileupload                  : "org.apache.commons:commons-fileupload2-jakarta:2.0.0-M1",
        commons_io                          : "commons-io:commons-io:2.15.0",
        commons_lang                        : "org.apache.commons:commons-lang3", // version controlled by dropwizard-dependencies
        commons_pool2                       : "org.apache.commons:commons-pool2:2.12.0",
        commons_text                        : "org.apache.commons:commons-text", // version controlled by dropwizard-dependencies
        classgraph                          : "io.github.classgraph:classgraph:4.8.146",
        curator_client                      : "org.apache.curator:curator-client:$versions.curator",
        curator_framework                   : "org.apache.curator:curator-framework:$versions.curator",
        curator_x_discovery                 : "org.apache.curator:curator-x-discovery:$versions.curator",
        data_faker                          : "net.datafaker:datafaker:2.0.2",
        dropwizard_assets                   : "io.dropwizard:dropwizard-assets", // version controlled by dropwizard-dependencies
        dropwizard_auth                     : "io.dropwizard:dropwizard-auth", // version controlled by dropwizard-dependencies
        dropwizard_bom                      : "io.dropwizard:dropwizard-bom:$versions.dropwizard",
        dropwizard_dependencies             : "io.dropwizard:dropwizard-dependencies:$versions.dropwizard",
        dropwizard_client                   : "io.dropwizard:dropwizard-client", // version controlled by dropwizard-dependencies
        dropwizard_configuration            : "io.dropwizard:dropwizard-configuration", // version controlled by dropwizard-dependencies
        dropwizard_core                     : "io.dropwizard:dropwizard-core",//files("libs/dropwizard-core-2.0.28.jar"),//"io.dropwizard:dropwizard-core", // version controlled by dropwizard-dependencies
        dropwizard_jackson                  : "io.dropwizard:dropwizard-jackson", // version controlled by dropwizard-dependencies
        dropwizard_jersey                   : "io.dropwizard:dropwizard-jersey", // version controlled by dropwizard-dependencies
        dropwizard_jetty                    : "io.dropwizard:dropwizard-jetty", //was 1.0.6 now 1.1.0
        dropwizard_lifecycle                : "io.dropwizard:dropwizard-lifecycle", // version controlled by dropwizard-dependencies
        dropwizard_metrics_annotation       : "io.dropwizard.metrics:metrics-annotation", // version controlled by dropwizard-dependencies
        dropwizard_metrics_caffeine3        : "io.dropwizard.metrics:metrics-caffeine3", // version controlled by dropwizard-dependencies
        dropwizard_metrics_core             : "io.dropwizard.metrics:metrics-core", // version controlled by dropwizard-dependencies
        dropwizard_metrics_healthchecks     : "io.dropwizard.metrics:metrics-healthchecks", // version controlled by dropwizard-dependencies
        dropwizard_servlets                 : "io.dropwizard:dropwizard-servlets", // version controlled by dropwizard-dependencies
        dropwizard_testing                  : "io.dropwizard:dropwizard-testing", // version controlled by dropwizard-dependencies
        dropwizard_validation               : "io.dropwizard:dropwizard-validation", // version controlled by dropwizard-dependencies
        //dropwizard_websockets               : "com.liveperson:dropwizard-websockets:1.3.14",
        eclipse_transformer_cli             : "org.eclipse.transformer:org.eclipse.transformer.cli:0.5.0",
        elasticsearch_java                  : "co.elastic.clients:elasticsearch-java:$versions.elasticsearch",
        fast_infoset                        : "com.sun.xml.fastinfoset:FastInfoset:2.1.1",
        flyway_core                         : "org.flywaydb:flyway-core:${versions.flyway}",
        flyway_mysql                        : "org.flywaydb:flyway-mysql:${versions.flyway}",
        gin                                 : "com.google.gwt.inject:gin:2.1.2",
        guava                               : "com.google.guava:guava", // version controlled by dropwizard-dependencies
        guice__gwt                          : "com.google.inject:guice:3.0",
        guice                               : "com.google.inject:guice:$versions.guice",
        guice_assistedinject                : "com.google.inject.extensions:guice-assistedinject:$versions.guice",
        guice_extension                     : "name.falgout.jeffrey.testing.junit5:guice-extension:1.2.1",
        guice_multibindings                 : "com.google.inject.extensions:guice-multibindings:$versions.guice",
        guice_grapher                       : "com.google.inject.extensions:guice-grapher:$versions.guice",
        gwt_dev                             : "org.gwtproject:gwt-dev:$versions.gwt",
        gwt_user                            : "org.gwtproject:gwt-user:$versions.gwt",
        gwtp_mvp_client                     : "com.gwtplatform:gwtp-mvp-client:0.7",
        gson                                : 'com.google.code.gson:gson:2.6.2',
        hbase                               : "org.apache.hbase:hbase-common:2.1.10", // should be set to be consistent with CDH version
        hessian                             : "com.caucho:hessian:4.0.65",
        hibernate_jpa                       : "org.hibernate.javax.persistence:hibernate-jpa-2.1-api:1.0.0.Final", // remove when legacy code is removed
        hikari                              : "com.zaxxer:HikariCP:5.1.0",
        http_client                         : "org.apache.httpcomponents.client5:httpclient5", // version controlled by dropwizard-dependencies
        httpcore                            : "org.apache.httpcomponents.core5:httpcore5:$versions.httpcore",
        jBCrypt                             : "de.svenkubiak:jBCrypt:0.4.3",
        jackson_annotations                 : "com.fasterxml.jackson.core:jackson-annotations", // version controlled by dropwizard-dependencies
        //jackson_core                        : "com.fasterxml.jackson.core:jackson-core:2.9.10", // version controlled by dropwizard-dependencies
        jackson_core                        : "com.fasterxml.jackson.core:jackson-core", // version controlled by dropwizard-dependencies
        jackson_databind                    : "com.fasterxml.jackson.core:jackson-databind", // version controlled by dropwizard-dependencies // files('libs/jackson-databind-2.10.5.1.jar'),//
        jackson_dataformat_yaml             : "com.fasterxml.jackson.dataformat:jackson-dataformat-yaml", // version controlled by dropwizard-dependencies
        jackson_datatype_jdk8               : "com.fasterxml.jackson.datatype:jackson-datatype-jdk8", // version controlled by dropwizard-dependencies
        jackson_datatype_jsr310             : "com.fasterxml.jackson.datatype:jackson-datatype-jsr310", // version controlled by dropwizard-dependencies
        jakarta_activation                  : "jakarta.activation:jakarta.activation-api", // version controlled by dropwizard-dependencies
        jakarta_annotation_api              : "jakarta.annotation:jakarta.annotation-api", // version controlled by dropwizard-dependencies
        jakarta_el                          : "org.glassfish:jakarta.el", // version controlled by dropwizard-dependencies
        jakarta_json_api                    : "jakarta.json:jakarta.json-api:2.0.1",
        jakarta_servlet_api                 : "jakarta.servlet:jakarta.servlet-api", // version controlled by dropwizard-dependencies
        jakarta_validation_api              : "jakarta.validation:jakarta.validation-api", // version controlled by dropwizard-dependencies
        java_diff_utils                     : "io.github.java-diff-utils:java-diff-utils:4.11",
        java_jwt                            : "com.auth0:java-jwt:4.4.0",
        //javax_annotation_api                : "javax.annotation:javax.annotation-api:1.3.2",
        javassist                           : "org.javassist:javassist", // version controlled by dropwizard-dependencies
        javax_inject__gwt                   : "javax.inject:javax.inject:1",
        jakarta_inject                      : "jakarta.inject:jakarta.inject-api:2.0.1",
        jaxb_api                            : "jakarta.xml.bind:jakarta.xml.bind-api:4.0.1",
        jaxb_api__gwt                       : "javax.xml.bind:jaxb-api:2.3.1",//"jakarta.xml.bind:jakarta.xml.bind-api:3.0.1", // Using beta versions of jaxb libs as they resolve the split pkg problem between jaxb-core and jaxb-runtime
        jaxb_impl                           : "com.sun.xml.bind:jaxb-impl:4.0.4",
        //jaxb_impl__gwt                      : "org.glassfish.jaxb:jaxb-runtime:2.3.1",//"com.sun.xml.bind:jaxb-impl:3.0.2",
        //jaxws_api                           : "javax.xml.ws:jaxws-api:2.2.6",
        jcl_over_slf4j                      : "org.slf4j:jcl-over-slf4j", // version controlled by dropwizard-dependencies
        jcommander                          : 'com.beust:jcommander:1.82',
        jersey_client                       : "org.glassfish.jersey.core:jersey-client", // version controlled by dropwizard-dependencies
        jersey_common                       : "org.glassfish.jersey.core:jersey-common", // version controlled by dropwizard-dependencies
        jersey_server                       : "org.glassfish.jersey.core:jersey-server", // version controlled by dropwizard-dependencies
        jersey_test_framework_grizzly2      : "org.glassfish.jersey.test-framework.providers:jersey-test-framework-provider-grizzly2", // version controlled by dropwizard-dependencies
        jetty_http                          : "org.eclipse.jetty:jetty-http", // version controlled by dropwizard-dependencies
        jetty_server                        : "org.eclipse.jetty:jetty-server", // version controlled by dropwizard-dependencies
        jetty_servlet                       : "org.eclipse.jetty:jetty-servlet", // version controlled by dropwizard-dependencies
        jetty_servlets                      : "org.eclipse.jetty:jetty-servlets", // version controlled by dropwizard-dependencies
        jgit                                : "org.eclipse.jgit:org.eclipse.jgit:6.5.0.202303070854-r",
        jinjava                             : "com.hubspot.jinjava:jinjava:2.7.2",
        jmh_core                            : "org.openjdk.jmh:jmh-core:$versions.jmh",
        jmh_generator_annprocess            : "org.openjdk.jmh:jmh-generator-annprocess:$versions.jmh",
        jooq                                : "org.jooq:jooq:$versions.jooq",
        jooq_codegen                        : "org.jooq:jooq-codegen:$versions.jooq",
        jooq_meta                           : "org.jooq:jooq-meta:$versions.jooq",
        jose4j                              : "org.bitbucket.b_c:jose4j:0.9.3",
//        jsr173_api                     : "javax.xml.bind:jsr173_api:1.0",
        jul_to_slf4j                        : "org.slf4j:jul-to-slf4j", // version controlled by dropwizard-dependencies
        junit_bom                           : "org.junit:junit-bom:$versions.junit_jupiter",
        junit_jupiter_api                   : "org.junit.jupiter:junit-jupiter-api", // version controlled by junit-bom
        junit_jupiter_engine                : "org.junit.jupiter:junit-jupiter-engine", // version controlled by junit-bom
        junit_jupiter_params                : "org.junit.jupiter:junit-jupiter-params", // version controlled by junit-bom
        junit_platform_launcher             : "org.junit.platform:junit-platform-launcher", // version controlled by junit-bom
        kafka_clients                       : "org.apache.kafka:kafka-clients:$versions.kafka", // version controlled by junit-bom
        kryo                                : "com.esotericsoftware:kryo:5.5.0",
        // lmdbjava 0.8.3 causes FFI errors on centos7 due to glibc version
        // See https://github.com/gchq/stroom/issues/3485 & https://github.com/gchq/stroom/issues/4133
        // Potentially caused by https://github.com/jnr/jffi/issues/138 and fixable with a jnr-ffi uplift in lmdbjava
        // lmdbjava 0.9.0 has a cursor bug though, https://github.com/lmdbjava/lmdbjava/issues/228
        lmdbjava                            : "org.lmdbjava:lmdbjava:0.8.2",
        // This is the bridge from log4j v1 to slf4j
        log4j_over_slf4j                    : "org.slf4j:log4j-over-slf4j", // version controlled by dropwizard-dependencies
        // This is the bridge from log4j v2 to slf4j
        //log4j_slf4j2_impl                   : "org.apache.logging.log4j:log4j-slf4j2-impl:2.24.1",
        logback_classic                     : "ch.qos.logback:logback-classic", // version controlled by dropwizard-dependencies
        logback_core                        : "ch.qos.logback:logback-core", // version controlled by dropwizard-dependencies
        mbknor_jackson_jsonSchema           : "com.kjetland:mbknor-jackson-jsonschema_2.12:1.0.36",
        mockito_core                        : "org.mockito:mockito-core", // version controlled by dropwizard-dependencies
        mockito_junit_jupiter               : "org.mockito:mockito-junit-jupiter", // version controlled by dropwizard-dependencies
        mysql_connector_java                : "mysql:mysql-connector-java:8.0.33",
        poi                                 : "org.apache.poi:poi:${versions.poi}",
        poi_ooxml                           : "org.apache.poi:poi-ooxml:${versions.poi}",
        quartz                              : "org.quartz-scheduler:quartz:2.5.0-rc1",
        restygwt                            : "org.fusesource.restygwt:restygwt:2.2.7",
        saxon_he                            : "net.sf.saxon:Saxon-HE:9.9.1-8",

        scylladb_driver_core                : "com.scylladb:java-driver-core:${versions.scylladb}",
        scylladb_query_builder              : "com.scylladb:java-driver-query-builder:${versions.scylladb}",
        scylladb_driver_mapper              : "com.scylladb:java-driver-mapper-runtime:${versions.scylladb}",

        simple_java_mail                    : "org.simplejavamail:simple-java-mail:${versions.simple_java_mail}",
        simple_java_mail_batch_module       : "org.simplejavamail:batch-module:${versions.simple_java_mail}",
        slf4j_api                           : "org.slf4j:slf4j-api", // version controlled by dropwizard-dependencies
        snake_yaml                          : "org.yaml:snakeyaml:2.3",
        solrj                               : "org.apache.solr:solr-solrj:8.2.0",
        stax_api                            : "stax:stax-api:1.0.1",
        swagger_annotations                 : "io.swagger.core.v3:swagger-annotations-jakarta:$versions.swagger",
        swagger_core                        : "io.swagger.core.v3:swagger-core-jakarta:$versions.swagger",
        swagger_jaxrs                       : "io.swagger.core.v3:swagger-jaxrs2-jakarta:$versions.swagger",
        unirest                             : "com.mashape.unirest:unirest-java:$versions.unirest",
        vavr                                : "io.vavr:vavr:0.10.4",
        wiremock                            : 'org.wiremock:wiremock:3.3.1',
        wix_embedded_mysql                  : "com.wix:wix-embedded-mysql:4.6.2",
        ws_rs_api                           : "jakarta.ws.rs:jakarta.ws.rs-api", // version controlled by dropwizard-dependencies
        ws_rs_api__gwt                      : "javax.ws.rs:javax.ws.rs-api:2.1.1", // For GWT compilation
        xerces                              : "xerces:xercesImpl:2.12.2",
        //xml_apis                            : "xml-apis:xml-apis:2.0.2",
        zero_allocation_hashing             : "net.openhft:zero-allocation-hashing:0.16",
        zookeeper                           : "org.apache.zookeeper:zookeeper:$versions.zookeeper",
]

// Defines the content packs that will be donwloaded/copied for SetupSampleData,
=======
// Defines the content packs that will be downloaded/copied for SetupSampleData,
>>>>>>> fb10238f
// docker builds and zip distributions
def contentPackDefinitionFile = "content-packs.json"
ext.contentPackDefinitionFile = contentPackDefinitionFile

// Directory potentially shared with other stroom version builds to hold the immutable downloaded
// content pack zips. Packs will be downloaded to here if they don't exist or copied if they do.
def contentPackDownloadDir = "${System.properties['user.home']}/.stroom/contentPackDownload"
ext.contentPackDownloadDir = contentPackDownloadDir

//defines a list of gradle projects that we will publish with maven
def projectsToBePublished = subprojects.findAll { project ->
    project.path in [
            // TODO add in query and expression so others can use them
            //':stroom-util',
            //':stroom-util-shared',
    ]
}

//list to hold details of any failed test classes
def failedTestReportFiles = []

//Configuration applicable to all projects
allprojects {
    // Make doclint be quiet - we don't care about JavaDoc warnings.
    tasks.withType(Javadoc) {
        options.addStringOption('Xdoclint:none', '-quiet')
        options.addBooleanOption('html5', true)
    }
}

// Variable to capture the version of slf4j defined in the dropwizard-dependencies, so
// we can use it to set the version of slf4j when we do a dependency
// substitution with log4j
def dropwizardBomSlf4jVersion = null

//Configuration applicable to all sub projects
subprojects {
    //println "Configuring subproject ${project.name}"

    apply plugin: 'java-library'
    apply plugin: 'checkstyle'
    apply plugin: 'idea'
//    apply plugin: "org.javamodularity.moduleplugin"
//    apply plugin: 'org.kordamp.gradle.jdeps'
//    apply plugin: 'ca.cutterslade.analyze'
//    apply plugin: 'nebula.lint'
//
//    gradleLint {
//        rules +=  'unused-dependency'
////        rules +=  'all-dependency'
//    }

    // This bit makes all sub projects have access to the BOMs for the dependency versions
    dependencies {
        implementation platform(libs.dropwizard.dependencies)
        implementation platform(libs.dropwizard.bom)
        implementation platform(libs.aws.bom)
    }

    //println project.getConfigurations().getByName("implementation").getAllDependencies()

    configurations {

        // ensure deps don't bring any logging implementations with them as this will
        // conflict with logback. Also replace any log4j deps with log4j-over-slf4j
        // so dependency jars work with slf4j
        all {
            // dropwizard-dependencies comes with junit 4 which we don't want
            exclude group: "junit", module: "junit"
            exclude group: "org.slf4j", module: "slf4j-log4j12"
            exclude group: "log4j", module: "log4j"
            exclude group: "commons-logging", module: "commons-logging"
//            exclude group: "javax.validation", module: "validation-api"

            resolutionStrategy {
                // A very hacky way of finding out what version of slf4j is in the dropwizard BOM
                // TODO make it less hacky
                if (dropwizardBomSlf4jVersion == null) {
                    eachDependency { DependencyResolveDetails details ->
                        if (dropwizardBomSlf4jVersion == null) {
                            if (details.requested.group == 'org.slf4j' && details.requested.name == "log4j-over-slf4j") {
                                //if (details.requested.group == 'org.slf4j') {
                                dropwizardBomSlf4jVersion = details.getTarget().getVersion()
                                logger.info("Slf4j version = $dropwizardBomSlf4jVersion ${details.requested}")
                            }
                        }
                    }
                }

                dependencySubstitution {
                    //println "Slf4j version = $dropwizardBomSlf4jVersion"
                    //substitute module('aopalliance:aopalliance') using module("org.glassfish.hk2.external:aopalliance-repackaged:3.0.5")
                    //substitute module('com.fasterxml.jackson.datatype:jackson-datatype-joda') using module("com.fasterxml.jackson.datatype:jackson-datatype-joda:2.13.1")
                    //substitute module("com.fasterxml.jackson.core:jackson-databind") using module('com.fasterxml.jackson.core:jackson-databind:2.10.5.1') withoutClassifier()
                    substitute module('com.google.code.findbugs:jsr305') using module("javax.annotation:javax.annotation-api:1.3.2")
//                    substitute module("io.dropwizard:dropwizard-core") using files("libs/dropwizard-core-2.0.28.jar")
                    //substitute module('javax.inject:javax.inject') using module('org.glassfish.hk2.external:jakarta.inject:2.6.1')
                    //substitute module('javax.inject:javax.inject') using module('org.glassfish.hk2.external:jakarta.inject:2.6.1')
                    //substitute module('javax.activation:javax.activation-api') using module('jakarta.activation:jakarta.activation-api:1.2.2')
                    //substitute module('jakarta.activation:jakarta.activation-api') using module('javax.activation:javax.activation-api:1.2.0')
                    //substitute module('javax.activation:activation') using module('javax.activation:javax.activation-api:1.2.0')
                    //substitute module('log4j:log4j') using module("org.slf4j:log4j-over-slf4j:1.7.25")
                    substitute module('log4j:log4j') using module("org.slf4j:log4j-over-slf4j:$dropwizardBomSlf4jVersion")
                    substitute module('commons-io:commons-io') using module("${libs.commons.io.get().toString()}")

                    // These three are a fudge. We should get it from the dropwiz bom but dropwizard-jersey pulls in 2.33 and metrics-jersey pulls in 2.35. IJ seems to get confused and put both on the classpath. See dependencySubstitution below.
                    //substitute module('org.glassfish.jersey.core:jersey-common') using module("org.glassfish.jersey.core:jersey-common:$versions.jersey")
                    //substitute module('org.glassfish.jersey.core:jersey-server') using module("org.glassfish.jersey.core:jersey-server:$versions.jersey")
                    //substitute module('org.glassfish.jersey.core:jersey-client') using module("org.glassfish.jersey.core:jersey-client:$versions.jersey")
                }

                // Stop stroom libs from dragging in a different version of dropwizard
                // Currently commented out in the hope the dropwiz BOM will solve things
                //eachDependency { DependencyResolveDetails details ->
                //if (details.requested.group == 'io.dropwizard') {
                //details.useVersion versions.dropwizard
                //}
                //if (details.requested.group == 'io.dropwizard.metrics') {
                //details.useVersion versions.dropwizard_metrics
                //}
                //}
            }
        }
    }

    repositories {
        mavenLocal()
        mavenCentral()
    }

    test {
        useJUnitPlatform()

        // set heap size for the test JVM(s)
//        minHeapSize = "128m"
//        maxHeapSize = "8G"

        // Run test classes in N different JVMs
        // The internet seems to suggest the divide by 2, not sure why, maybe
        // not to exhaust all cores. Removing it doesn't seem to speed it up.
        maxParallelForks = Runtime.runtime.availableProcessors().intdiv(2) ?: 1
        // maxParallelForks = Runtime.runtime.availableProcessors() ?: 1

        beforeSuite { descriptor ->
            if (descriptor?.className?.trim())
                println "Executing test class ${descriptor.className}"
        }

        beforeTest { descriptor ->
            if (descriptor.className == "stroom.search.impl.TestSearchResultCreation") {
                println "  Executing test ${descriptor.className}.${descriptor.name}"
            }
        }

        // Report duration of tests that take over 1s
        afterTest { descriptor, result ->
            def durationSecs = (result.endTime - result.startTime) / 1000
            if (durationSecs > 1) {
                println "  Test ${descriptor.className}.${descriptor.name}, took longer than 1s, result: ${result.resultType}, duration: ${durationSecs}s"
            }
        }

        reports.html.outputLocation = file("${reporting.baseDir}/${name}")

        afterSuite { descriptor, result ->
            if (descriptor != null
                    && descriptor.className != null
                    && result.resultType.toString() == "FAILURE") {

                // test class failed so add its project info and test report file to a global list for
                // processing at the end of the build
                def reportFileName = "${reports.junitXml.outputLocation}/TEST-${descriptor.className}.xml"
                def reportFile = file(reportFileName)
                def pair = new Tuple2("${project.name} ${descriptor.name}", reportFile)
                failedTestReportFiles.add(pair)
            }
        }

        // Use full logging for test exceptions so we can see where the failure occurred
        testLogging {
            events "failed"
            exceptionFormat = 'full'
            showStackTraces = true
        }
    }

    clean {
        // clear out the 'out' dirs used by intelliJ
        delete "out"
    }

    tasks.register('allDeps', DependencyReportTask) {}
    tasks.register('allDepInsight', DependencyInsightReportTask) {}

//    // These lines pull the integration test task into our build process.
//    tasks.check.dependsOn integrationTest
//    tasks.integrationTest.mustRunAfter test

    afterEvaluate {
//        repositories {
//        }
//
//        compileJava {
//            inputs.property("moduleName", moduleName)
//            doFirst {
//                options.compilerArgs = [
//                        '--module-path', classpath.asPath,
//                ]
//                classpath = files()
//            }
//        }
//
//        compileTestJava {
//            inputs.property("moduleName", moduleName)
//            doFirst {
//                options.compilerArgs = [
//                        '--module-path', classpath.asPath,
////                        '--add-modules', 'junit',
////                        '--add-reads', "$moduleName=junit",
//                        '--patch-module', "$moduleName=" + files(sourceSets.test.java.srcDirs).asPath,
//                ]
//                classpath = files()
//            }
//        }
//
//        compileTestJava {
//            inputs.property("moduleName", moduleName)
//            doFirst {
//                options.compilerArgs = [
//                        '--module-path', classpath.asPath,
////                        '--add-modules', 'ALL-MODULE-PATH',
//                        '--add-modules', 'org.junit.jupiter.api',  // junit5 automatic module specific
//                        '--add-modules', 'java.xml.bind', // jaxb specific
//                        '--add-reads', "$moduleName=org.junit.jupiter.api", // allow junit to read your module
////                        '--add-modules', 'joda.time',
////                        '--add-reads', "$moduleName=joda.time",
////                        '--add-reads', "$moduleName=junit",
////                        '--add-opens', 'java.base/java.nio=ALL-UNNAMED',
////                        '--add-opens', 'java.base/sun.nio.ch=ALL-UNNAMED',
//                        '--patch-module', "$moduleName=" + files(sourceSets.test.java.srcDirs).asPath, // add test source files to your module
//
//                ]
//                classpath = files()
//            }
//        }


        test {
//            modularity.inferModulePath = false
////            inputs.property("moduleName", moduleName)
            doFirst {
                // We have to alter the existing jvm args rather than set them so that we don't lose debug args added by
                // IJ Idea.
                def jvmArgsCopy = []
                for (arg in jvmArgs) {
                    jvmArgsCopy.add(arg)
                }
                jvmArgsCopy.add("--add-opens")
                jvmArgsCopy.add("java.base/java.nio=ALL-UNNAMED")
                jvmArgsCopy.add("--add-opens")
                jvmArgsCopy.add("java.base/sun.nio.ch=ALL-UNNAMED")
                jvmArgs = jvmArgsCopy

//                jvmArgs = [
//////                        '--module-path', classpath.asPath,
//////                        '--add-modules', 'ALL-MODULE-PATH',
//////                        '--add-modules', 'org.junit.jupiter.api',  // junit5 automatic module specific
//////                        '--add-modules', 'java.xml.bind', // jaxb specific
//////                        '--add-modules', 'org.jvnet.staxex',
//////                        '--add-modules', 'org.joda.time', // joda time specific
//////                        '--add-reads', "$moduleName=org.junit.jupiter.api", // allow junit to read your module
//////                        '--add-modules', 'joda.time',
//////                        '--add-modules', 'java.activation',
//////                        '--add-reads', "$moduleName=junit",
//                        '--add-opens', 'java.base/java.nio=ALL-UNNAMED', // needed for LMDB
//                        '--add-opens', 'java.base/sun.nio.ch=ALL-UNNAMED',  // needed for LMDB
//////                        '--patch-module', "dropwizard.core=" + libs.dropwizard_core ,
//////                        '--patch-module', "dropwizard.validation=" + libs.dropwizard_validation ,
////                        //'--patch-module', "java.xml=javax.xml.bind:jsr173_api:1.0" ,
//////                        '--patch-module', "java.activation=" + libs.jakarta_activation ,
//////                        '--patch-module', "java.annotation=" + libs.jakarta_annotation_api ,
//////                        '--patch-module', "$moduleName=" + files(sourceSets.test.java.classesDirectory).asPath,
//////                        '--patch-module', "$moduleName=" + libs.dropwizard_validation,
//////                        '-verbose', '',
////                        '-agentlib:jdwp=transport=dt_socket,server=y,suspend=n,address=5005', '',
////                        '-agentlib:jdwp=transport=dt_socket,server=y,suspend=y,address=5005', '',
//                ]
            }
        }
//
//        java {
//            modularity.inferModulePath = false
//        }
//
//        tasks.named('compileJava') {
//            modularity.inferModulePath = false
//        }
//
//        tasks.named('compileTestJava') {
//            modularity.inferModulePath = false
//        }

        javadoc {
            options.addStringOption('-module-path', classpath.asPath)
            options.addStringOption('Xdoclint:all,-missing', '-html5')
        }

        jar {
            inputs.property("moduleName", moduleName)
            manifest {
                attributes(
                        "Automatic-Module-Name": moduleName,
                )
            }
        }

        jdepsReport {
            multiRelease = '15'
        }
    }


    //task analyzeJavaLibraryDependencies(type: ca.cutterslade.gradle.analyze.AnalyzeDependenciesTask) {
//    classesDirs = sourceSets.main.output.classesDirs
//    require = [
//            project.configurations.runtimeClasspath
//    ]
//    allowedToDeclare = [
//            project.configurations.permitUnusedDeclared
//    ]
//    justWarn = true
//}
//task analyzeJavaLibraryTestDependencies(type: ca.cutterslade.gradle.analyze.AnalyzeDependenciesTask) {
//    classesDirs = sourceSets.test.output.classesDirs
//    require = [
//            project.configurations.testRuntimeClasspath
//    ]
//    allowedToDeclare = [
//            project.configurations.permitTestUnusedDeclared
//    ]
//    allowedToUse = [
//            project.configurations.runtimeClasspath
//    ]
//    justWarn = true
//}
//tasks.build.dependsOn analyzeJavaLibraryDependencies
//tasks.build.dependsOn analyzeJavaLibraryTestDependencies
//
//    analyzeClassesDependencies {
//        justWarn = true
//    }
//
//    analyzeTestClassesDependencies {
//        justWarn = true
//    }

    // Check style plugin configuration
    // config files in config/checkstyle

    checkstyle {
        ignoreFailures false
        showViolations true
        toolVersion = "10.4"
    }

    // These work in tandem with the suppression.xml
    tasks.withType(Checkstyle).tap {
        configureEach {
            include("**/stroom/**/*.java")
            exclude("**/db/jooq/**/*.java")
        }
    }
}

// configures only those projects in publishedProjectsPaths
configure(projectsToBePublished) {
    println "Configuring ${project.name} for publishing"

    apply plugin: 'maven-publish'

    group = 'stroom'
    version = versions.stroom

    tasks.register('sourcesJar', Jar) {
        dependsOn classes
        classifier = 'sources'
        from sourceSets.main.allSource
    }

    tasks.register('javadocJar', Jar) {
        dependsOn javadoc
        classifier = 'javadoc'
        from javadoc.destinationDir
    }

    artifacts {
        archives sourcesJar
        archives javadocJar
    }

    def pomConfig = {
        licenses {
            license {
                name "The Apache Software License, Version 2.0"
                url "http://www.apache.org/licenses/LICENSE-2.0.txt"
                distribution "repo"
            }
        }
        scm {
            url "https://github.com/stroom/stroom"
        }
    }

    publishing {
        publications {
            mavenJava(MavenPublication) {
                artifact sourcesJar
                artifact javadocJar
                pom.withXml {
                    def root = asNode()
                    root.appendNode('name', project.name)
                    root.children().last() + pomConfig
                }
            }
        }
    }

    publishing {
        publications {
            mavenJava(MavenPublication) {
                from components.java
            }
        }
    }
}

////configuration specific to projects that expose their test jars for other projects to use
//configure(projectsWithSharedTestJars) {
//
//    println "Configuring ${project.path} to expose its test jars"
//
//    configurations {
//        testArtifacts
//    }
//
//    task testJar(type: Jar) {
//        baseName = "${project.name}-test"
//        from sourceSets.test.output
//    }
//
//    artifacts {
//        testArtifacts testJar
//    }
//
//    task packageTests(type: Jar) {
//        from sourceSets.test.output
//        classifier = 'tests'
//    }
//
//    artifacts.archives packageTests
//}

//task clearContentPackDownloadDir(type: Delete) {
//doLast {
//println "Clearing ${contentPackDownloadDir}"
//def downloadDir = Paths.get(contentPackDownloadDir)
//if (Files.exists(downloadDir)) {
//// Cleans out any zip files in the contentPackDownloadDir
//delete fileTree(downloadDir) {
//include '**/*.zip'
//}
//}
//}
//}

//task clearContentPackImportDir(type: Delete) {
//doLast {
//println "Clearing ${contentPackImportDir}"
//def importDir = Paths.get(contentPackImportDir)
//if (Files.exists(importDir)) {
//// Cleans out any zip files in the contentPackImportDir
//delete fileTree(importDir) {
//include '**/*.zip'
//}
//}
//}
//}

//task downloadStroomContent() {
//dependsOn ':stroom-app:downloadStroomContentApp'
//}

//task downloadStroomContent() {
//    doLast {
//        println "Downloading content packs to ${contentPackDownloadDir}"
//        def downloadDir = Paths.get(contentPackDownloadDir)
//        def importDir = Paths.get(contentPackImportDir)
//
//        Files.createDirectories(downloadDir)
//        Files.createDirectories(importDir)
//
//        def downloadPack = { url ->
//            String filename = Paths.get(new URI(url).getPath()).getFileName().toString()
//            def downloadFile = downloadDir.resolve(filename)
//            def importFile = importDir.resolve(filename)
//            if (Files.exists(downloadFile)) {
//                println "${url} has already been downloaded"
//            } else {
//                println "Downloading ${url} into ${contentPackDownloadDir}"
//                download {
//                    src url
//                    dest downloadDir.toFile()
//                    overwrite true
//                }
//            }
//
//            if (!Files.exists(importFile)) {
//                copy {
//                    println "Copying from ${downloadFile} to ${importFile}"
//                    from downloadFile.toFile()
//                    into contentPackImportDir
//                }
//            }
//        }
//
//        // Download each content pack to the contentPackImportDir ready for stroom to import on startup
//        for (pack in contentPacks) {
//            def packName = pack.key
//            def packVer = pack.value
//            def packUrl = "${contentReleasesUrl}${packName}-${packVer}/${packName}-${packVer}.zip"
//
//            downloadPack packUrl
//
//        }
//        // Now get the visualisations pack from a different repo
//        downloadPack visualisationsContentPackUrl
//    }
//}

tasks.register('setupSampleData') {
//    dependsOn downloadStroomContent
    dependsOn ':stroom-app:setupSampleDataApplication'
}

gradle.buildFinished {
    //if any of the tests failed dump the junit xml to the console
    if (getPropertyOrDefault('dumpFailedTestXml', 'false') == 'true' && failedTestReportFiles.size() > 0) {
        println "Build has ${failedTestReportFiles.size()} failed test classes, dumping JUnit xml output"
        failedTestReportFiles.each { pair ->
            def info = pair.first
            def reportFile = pair.second

            if (reportFile.exists()) {
                println "-----Failed test class ${info} ------------------"
                def lines = reportFile.readLines()
                lines.each { String line ->
                    println "${line}"
                }
                println "-----End of test class ${info} ------------------"
            } else {
                println "File ${reportFile.toString()}"
            }
        }
    }
}

tasks.register('dependenciesPng') {
    def reportsDir = new File("build/reports")
    def compileDepsDot = file("$reportsDir/compileDeps.dot")
    inputs.files subprojects.configurations.implementation
    outputs.files compileDepsDot
    doFirst {
        if (!reportsDir.exists()) reportsDir.mkdirs()
    }
    doLast {
        def dotGraph = "digraph compile{" + System.getProperty("line.separator")
        Set deps = [] as Set
        subprojects.each { subproject ->
            subproject.configurations.compile.dependencies.each { dependency ->
                if (dependency instanceof ProjectDependency) {
                    String dep = "\"$subproject.name\" -> \"$dependency.name\";"
                    if (deps.add(dep)) { // if was not there before - avoid duplicates
                        dotGraph += dep + System.getProperty("line.separator")
                    }
                }
            }
        }
        dotGraph += "}"
        compileDepsDot.write(dotGraph)
    }
}

//task clean() {
////dependsOn clearContentPackImportDir
//dependsOn clearContentPackDownloadDir
//}

// Accept the T&Cs for publishing build scans
if (hasProperty('buildScan')) {
    buildScan {
        termsOfServiceUrl = 'https://gradle.com/terms-of-service'
        termsOfServiceAgree = 'yes'
    }
}

//import com.vanniktech.dependency.graph.generator.DependencyGraphGeneratorPlugin
//import com.vanniktech.dependency.graph.generator.DependencyGraphGeneratorExtension.Generator
//import guru.nidi.graphviz.attribute.Color
//import guru.nidi.graphviz.attribute.Style
//
//plugins.apply(DependencyGraphGeneratorPlugin)
//
//def stroomGenerator = new Generator(
//        "stroomLibraries", // Suffix for our Gradle task.
//        { dependency -> dependency.getModuleGroup().startsWith("stroom") }, // Only want stroom.
//        { dependency -> false }, // Include transitive dependencies.
//        { node, dependency -> node.add(Style.FILLED, Color.rgb("#ff6f00")) }, // Give them some stroom color.
//)
//
//dependencyGraphGenerator {
//    generators = [ stroomGenerator ]
//}<|MERGE_RESOLUTION|>--- conflicted
+++ resolved
@@ -130,188 +130,7 @@
         stroom            : getPropertyOrDefault('version', 'SNAPSHOT').replaceFirst(/^v/, ""),
 ]
 
-<<<<<<< HEAD
-// Dependency strings for use in sub projects
-// If the dependency version is controlled by a BOM, e.g. dropwizard-core, then the
-// dependency is specified with no version. Use of the BOMs is configured further down,
-// search for 'platform'.
-// Any deps with the suffix '__gwt' are intended for use ONLY in GWT client side code, i.e. the
-// -client modules. This is to allow GWT to use different versions of some libs to the server side.
-ext.libs = [
-        //------Stroom-libs---------------
-        eventLogging                        : "uk.gov.gchq.eventlogging:event-logging:$versions.eventLogging",
-        hadoopCommonShaded                  : "uk.gov.gchq.stroom.hadoop.common:hadoop-common-shaded:$versions.hadoopCommonShaded",
-        hadoopHdfsShaded                    : "uk.gov.gchq.stroom.hadoop.hdfs:hadoop-hdfs-shaded:$versions.hadoopHdfsShaded",
-        stroomStatsSchema                   : "uk.gov.gchq.stroom.stats:stroom-stats-schema:$versions.stroomStats",
-
-        //------3rd Party-libs---------------
-        assertj_core                        : "org.assertj:assertj-core", // version controlled by dropwizard-dependencies
-        aws_bom                             : "software.amazon.awssdk:bom:$versions.aws",
-        aws_crt                             : "software.amazon.awssdk.crt:aws-crt:0.27.3",
-        aws_s3_transfer_manager             : "software.amazon.awssdk:s3-transfer-manager", // version controlled by AWS BOM
-        aws_sqs                             : "software.amazon.awssdk:sqs", // version controlled by AWS BOM
-        aws_sts                             : "software.amazon.awssdk:sts", // version controlled by AWS BOM
-        bcrypt                              : 'de.svenkubiak:jBCrypt:0.4.1',
-        bouncy_castle                       : 'org.bouncycastle:bcprov-jdk18on:1.78.1',
-        caffeine                            : "com.github.ben-manes.caffeine:caffeine", // version controlled by dropwizard-dependencies
-        commons_beanutils                   : "commons-beanutils:commons-beanutils:1.9.4",
-        commons_codec                       : "commons-codec:commons-codec", // version controlled by dropwizard-dependencies
-        commons_compress                    : "org.apache.commons:commons-compress:1.27.1",
-        commons_csv                         : "org.apache.commons:commons-csv:1.10.0",
-        commons_fileupload                  : "org.apache.commons:commons-fileupload2-jakarta:2.0.0-M1",
-        commons_io                          : "commons-io:commons-io:2.15.0",
-        commons_lang                        : "org.apache.commons:commons-lang3", // version controlled by dropwizard-dependencies
-        commons_pool2                       : "org.apache.commons:commons-pool2:2.12.0",
-        commons_text                        : "org.apache.commons:commons-text", // version controlled by dropwizard-dependencies
-        classgraph                          : "io.github.classgraph:classgraph:4.8.146",
-        curator_client                      : "org.apache.curator:curator-client:$versions.curator",
-        curator_framework                   : "org.apache.curator:curator-framework:$versions.curator",
-        curator_x_discovery                 : "org.apache.curator:curator-x-discovery:$versions.curator",
-        data_faker                          : "net.datafaker:datafaker:2.0.2",
-        dropwizard_assets                   : "io.dropwizard:dropwizard-assets", // version controlled by dropwizard-dependencies
-        dropwizard_auth                     : "io.dropwizard:dropwizard-auth", // version controlled by dropwizard-dependencies
-        dropwizard_bom                      : "io.dropwizard:dropwizard-bom:$versions.dropwizard",
-        dropwizard_dependencies             : "io.dropwizard:dropwizard-dependencies:$versions.dropwizard",
-        dropwizard_client                   : "io.dropwizard:dropwizard-client", // version controlled by dropwizard-dependencies
-        dropwizard_configuration            : "io.dropwizard:dropwizard-configuration", // version controlled by dropwizard-dependencies
-        dropwizard_core                     : "io.dropwizard:dropwizard-core",//files("libs/dropwizard-core-2.0.28.jar"),//"io.dropwizard:dropwizard-core", // version controlled by dropwizard-dependencies
-        dropwizard_jackson                  : "io.dropwizard:dropwizard-jackson", // version controlled by dropwizard-dependencies
-        dropwizard_jersey                   : "io.dropwizard:dropwizard-jersey", // version controlled by dropwizard-dependencies
-        dropwizard_jetty                    : "io.dropwizard:dropwizard-jetty", //was 1.0.6 now 1.1.0
-        dropwizard_lifecycle                : "io.dropwizard:dropwizard-lifecycle", // version controlled by dropwizard-dependencies
-        dropwizard_metrics_annotation       : "io.dropwizard.metrics:metrics-annotation", // version controlled by dropwizard-dependencies
-        dropwizard_metrics_caffeine3        : "io.dropwizard.metrics:metrics-caffeine3", // version controlled by dropwizard-dependencies
-        dropwizard_metrics_core             : "io.dropwizard.metrics:metrics-core", // version controlled by dropwizard-dependencies
-        dropwizard_metrics_healthchecks     : "io.dropwizard.metrics:metrics-healthchecks", // version controlled by dropwizard-dependencies
-        dropwizard_servlets                 : "io.dropwizard:dropwizard-servlets", // version controlled by dropwizard-dependencies
-        dropwizard_testing                  : "io.dropwizard:dropwizard-testing", // version controlled by dropwizard-dependencies
-        dropwizard_validation               : "io.dropwizard:dropwizard-validation", // version controlled by dropwizard-dependencies
-        //dropwizard_websockets               : "com.liveperson:dropwizard-websockets:1.3.14",
-        eclipse_transformer_cli             : "org.eclipse.transformer:org.eclipse.transformer.cli:0.5.0",
-        elasticsearch_java                  : "co.elastic.clients:elasticsearch-java:$versions.elasticsearch",
-        fast_infoset                        : "com.sun.xml.fastinfoset:FastInfoset:2.1.1",
-        flyway_core                         : "org.flywaydb:flyway-core:${versions.flyway}",
-        flyway_mysql                        : "org.flywaydb:flyway-mysql:${versions.flyway}",
-        gin                                 : "com.google.gwt.inject:gin:2.1.2",
-        guava                               : "com.google.guava:guava", // version controlled by dropwizard-dependencies
-        guice__gwt                          : "com.google.inject:guice:3.0",
-        guice                               : "com.google.inject:guice:$versions.guice",
-        guice_assistedinject                : "com.google.inject.extensions:guice-assistedinject:$versions.guice",
-        guice_extension                     : "name.falgout.jeffrey.testing.junit5:guice-extension:1.2.1",
-        guice_multibindings                 : "com.google.inject.extensions:guice-multibindings:$versions.guice",
-        guice_grapher                       : "com.google.inject.extensions:guice-grapher:$versions.guice",
-        gwt_dev                             : "org.gwtproject:gwt-dev:$versions.gwt",
-        gwt_user                            : "org.gwtproject:gwt-user:$versions.gwt",
-        gwtp_mvp_client                     : "com.gwtplatform:gwtp-mvp-client:0.7",
-        gson                                : 'com.google.code.gson:gson:2.6.2',
-        hbase                               : "org.apache.hbase:hbase-common:2.1.10", // should be set to be consistent with CDH version
-        hessian                             : "com.caucho:hessian:4.0.65",
-        hibernate_jpa                       : "org.hibernate.javax.persistence:hibernate-jpa-2.1-api:1.0.0.Final", // remove when legacy code is removed
-        hikari                              : "com.zaxxer:HikariCP:5.1.0",
-        http_client                         : "org.apache.httpcomponents.client5:httpclient5", // version controlled by dropwizard-dependencies
-        httpcore                            : "org.apache.httpcomponents.core5:httpcore5:$versions.httpcore",
-        jBCrypt                             : "de.svenkubiak:jBCrypt:0.4.3",
-        jackson_annotations                 : "com.fasterxml.jackson.core:jackson-annotations", // version controlled by dropwizard-dependencies
-        //jackson_core                        : "com.fasterxml.jackson.core:jackson-core:2.9.10", // version controlled by dropwizard-dependencies
-        jackson_core                        : "com.fasterxml.jackson.core:jackson-core", // version controlled by dropwizard-dependencies
-        jackson_databind                    : "com.fasterxml.jackson.core:jackson-databind", // version controlled by dropwizard-dependencies // files('libs/jackson-databind-2.10.5.1.jar'),//
-        jackson_dataformat_yaml             : "com.fasterxml.jackson.dataformat:jackson-dataformat-yaml", // version controlled by dropwizard-dependencies
-        jackson_datatype_jdk8               : "com.fasterxml.jackson.datatype:jackson-datatype-jdk8", // version controlled by dropwizard-dependencies
-        jackson_datatype_jsr310             : "com.fasterxml.jackson.datatype:jackson-datatype-jsr310", // version controlled by dropwizard-dependencies
-        jakarta_activation                  : "jakarta.activation:jakarta.activation-api", // version controlled by dropwizard-dependencies
-        jakarta_annotation_api              : "jakarta.annotation:jakarta.annotation-api", // version controlled by dropwizard-dependencies
-        jakarta_el                          : "org.glassfish:jakarta.el", // version controlled by dropwizard-dependencies
-        jakarta_json_api                    : "jakarta.json:jakarta.json-api:2.0.1",
-        jakarta_servlet_api                 : "jakarta.servlet:jakarta.servlet-api", // version controlled by dropwizard-dependencies
-        jakarta_validation_api              : "jakarta.validation:jakarta.validation-api", // version controlled by dropwizard-dependencies
-        java_diff_utils                     : "io.github.java-diff-utils:java-diff-utils:4.11",
-        java_jwt                            : "com.auth0:java-jwt:4.4.0",
-        //javax_annotation_api                : "javax.annotation:javax.annotation-api:1.3.2",
-        javassist                           : "org.javassist:javassist", // version controlled by dropwizard-dependencies
-        javax_inject__gwt                   : "javax.inject:javax.inject:1",
-        jakarta_inject                      : "jakarta.inject:jakarta.inject-api:2.0.1",
-        jaxb_api                            : "jakarta.xml.bind:jakarta.xml.bind-api:4.0.1",
-        jaxb_api__gwt                       : "javax.xml.bind:jaxb-api:2.3.1",//"jakarta.xml.bind:jakarta.xml.bind-api:3.0.1", // Using beta versions of jaxb libs as they resolve the split pkg problem between jaxb-core and jaxb-runtime
-        jaxb_impl                           : "com.sun.xml.bind:jaxb-impl:4.0.4",
-        //jaxb_impl__gwt                      : "org.glassfish.jaxb:jaxb-runtime:2.3.1",//"com.sun.xml.bind:jaxb-impl:3.0.2",
-        //jaxws_api                           : "javax.xml.ws:jaxws-api:2.2.6",
-        jcl_over_slf4j                      : "org.slf4j:jcl-over-slf4j", // version controlled by dropwizard-dependencies
-        jcommander                          : 'com.beust:jcommander:1.82',
-        jersey_client                       : "org.glassfish.jersey.core:jersey-client", // version controlled by dropwizard-dependencies
-        jersey_common                       : "org.glassfish.jersey.core:jersey-common", // version controlled by dropwizard-dependencies
-        jersey_server                       : "org.glassfish.jersey.core:jersey-server", // version controlled by dropwizard-dependencies
-        jersey_test_framework_grizzly2      : "org.glassfish.jersey.test-framework.providers:jersey-test-framework-provider-grizzly2", // version controlled by dropwizard-dependencies
-        jetty_http                          : "org.eclipse.jetty:jetty-http", // version controlled by dropwizard-dependencies
-        jetty_server                        : "org.eclipse.jetty:jetty-server", // version controlled by dropwizard-dependencies
-        jetty_servlet                       : "org.eclipse.jetty:jetty-servlet", // version controlled by dropwizard-dependencies
-        jetty_servlets                      : "org.eclipse.jetty:jetty-servlets", // version controlled by dropwizard-dependencies
-        jgit                                : "org.eclipse.jgit:org.eclipse.jgit:6.5.0.202303070854-r",
-        jinjava                             : "com.hubspot.jinjava:jinjava:2.7.2",
-        jmh_core                            : "org.openjdk.jmh:jmh-core:$versions.jmh",
-        jmh_generator_annprocess            : "org.openjdk.jmh:jmh-generator-annprocess:$versions.jmh",
-        jooq                                : "org.jooq:jooq:$versions.jooq",
-        jooq_codegen                        : "org.jooq:jooq-codegen:$versions.jooq",
-        jooq_meta                           : "org.jooq:jooq-meta:$versions.jooq",
-        jose4j                              : "org.bitbucket.b_c:jose4j:0.9.3",
-//        jsr173_api                     : "javax.xml.bind:jsr173_api:1.0",
-        jul_to_slf4j                        : "org.slf4j:jul-to-slf4j", // version controlled by dropwizard-dependencies
-        junit_bom                           : "org.junit:junit-bom:$versions.junit_jupiter",
-        junit_jupiter_api                   : "org.junit.jupiter:junit-jupiter-api", // version controlled by junit-bom
-        junit_jupiter_engine                : "org.junit.jupiter:junit-jupiter-engine", // version controlled by junit-bom
-        junit_jupiter_params                : "org.junit.jupiter:junit-jupiter-params", // version controlled by junit-bom
-        junit_platform_launcher             : "org.junit.platform:junit-platform-launcher", // version controlled by junit-bom
-        kafka_clients                       : "org.apache.kafka:kafka-clients:$versions.kafka", // version controlled by junit-bom
-        kryo                                : "com.esotericsoftware:kryo:5.5.0",
-        // lmdbjava 0.8.3 causes FFI errors on centos7 due to glibc version
-        // See https://github.com/gchq/stroom/issues/3485 & https://github.com/gchq/stroom/issues/4133
-        // Potentially caused by https://github.com/jnr/jffi/issues/138 and fixable with a jnr-ffi uplift in lmdbjava
-        // lmdbjava 0.9.0 has a cursor bug though, https://github.com/lmdbjava/lmdbjava/issues/228
-        lmdbjava                            : "org.lmdbjava:lmdbjava:0.8.2",
-        // This is the bridge from log4j v1 to slf4j
-        log4j_over_slf4j                    : "org.slf4j:log4j-over-slf4j", // version controlled by dropwizard-dependencies
-        // This is the bridge from log4j v2 to slf4j
-        //log4j_slf4j2_impl                   : "org.apache.logging.log4j:log4j-slf4j2-impl:2.24.1",
-        logback_classic                     : "ch.qos.logback:logback-classic", // version controlled by dropwizard-dependencies
-        logback_core                        : "ch.qos.logback:logback-core", // version controlled by dropwizard-dependencies
-        mbknor_jackson_jsonSchema           : "com.kjetland:mbknor-jackson-jsonschema_2.12:1.0.36",
-        mockito_core                        : "org.mockito:mockito-core", // version controlled by dropwizard-dependencies
-        mockito_junit_jupiter               : "org.mockito:mockito-junit-jupiter", // version controlled by dropwizard-dependencies
-        mysql_connector_java                : "mysql:mysql-connector-java:8.0.33",
-        poi                                 : "org.apache.poi:poi:${versions.poi}",
-        poi_ooxml                           : "org.apache.poi:poi-ooxml:${versions.poi}",
-        quartz                              : "org.quartz-scheduler:quartz:2.5.0-rc1",
-        restygwt                            : "org.fusesource.restygwt:restygwt:2.2.7",
-        saxon_he                            : "net.sf.saxon:Saxon-HE:9.9.1-8",
-
-        scylladb_driver_core                : "com.scylladb:java-driver-core:${versions.scylladb}",
-        scylladb_query_builder              : "com.scylladb:java-driver-query-builder:${versions.scylladb}",
-        scylladb_driver_mapper              : "com.scylladb:java-driver-mapper-runtime:${versions.scylladb}",
-
-        simple_java_mail                    : "org.simplejavamail:simple-java-mail:${versions.simple_java_mail}",
-        simple_java_mail_batch_module       : "org.simplejavamail:batch-module:${versions.simple_java_mail}",
-        slf4j_api                           : "org.slf4j:slf4j-api", // version controlled by dropwizard-dependencies
-        snake_yaml                          : "org.yaml:snakeyaml:2.3",
-        solrj                               : "org.apache.solr:solr-solrj:8.2.0",
-        stax_api                            : "stax:stax-api:1.0.1",
-        swagger_annotations                 : "io.swagger.core.v3:swagger-annotations-jakarta:$versions.swagger",
-        swagger_core                        : "io.swagger.core.v3:swagger-core-jakarta:$versions.swagger",
-        swagger_jaxrs                       : "io.swagger.core.v3:swagger-jaxrs2-jakarta:$versions.swagger",
-        unirest                             : "com.mashape.unirest:unirest-java:$versions.unirest",
-        vavr                                : "io.vavr:vavr:0.10.4",
-        wiremock                            : 'org.wiremock:wiremock:3.3.1',
-        wix_embedded_mysql                  : "com.wix:wix-embedded-mysql:4.6.2",
-        ws_rs_api                           : "jakarta.ws.rs:jakarta.ws.rs-api", // version controlled by dropwizard-dependencies
-        ws_rs_api__gwt                      : "javax.ws.rs:javax.ws.rs-api:2.1.1", // For GWT compilation
-        xerces                              : "xerces:xercesImpl:2.12.2",
-        //xml_apis                            : "xml-apis:xml-apis:2.0.2",
-        zero_allocation_hashing             : "net.openhft:zero-allocation-hashing:0.16",
-        zookeeper                           : "org.apache.zookeeper:zookeeper:$versions.zookeeper",
-]
-
-// Defines the content packs that will be donwloaded/copied for SetupSampleData,
-=======
 // Defines the content packs that will be downloaded/copied for SetupSampleData,
->>>>>>> fb10238f
 // docker builds and zip distributions
 def contentPackDefinitionFile = "content-packs.json"
 ext.contentPackDefinitionFile = contentPackDefinitionFile
