--- conflicted
+++ resolved
@@ -121,17 +121,10 @@
         gwt               : '2.10.0',
         jackson_swagger   : '2.11.1', // Specific version of jackson for use with the swagger plugin
         jmh               : '1.35',
-<<<<<<< HEAD
         jooq              : '3.18.7',
         junit_jupiter     : '5.10.1',
         kafka             : '3.6.0',
-        lucene            : '5.5.3',
         okhttp            : '4.12.0',
-=======
-        jooq              : '3.16.4',
-        junit_jupiter     : '5.8.2',
-        kafka             : '2.2.1', // CDH 6.3 uses kafka 2.2.1
->>>>>>> ecea074c
         swagger           : '2.1.12',
         unirest           : '1.4.9',
         zookeeper         : '3.4.8', // Roughly pegged to the server version used by Cloudera, see links above. This version is forced below.
@@ -359,12 +352,8 @@
     // This bit makes all sub projects have access to the BOMs for the dependency versions
     dependencies {
         implementation platform(libs.dropwizard_dependencies)
-<<<<<<< HEAD
         implementation platform(libs.dropwizard_bom)
-        implementation platform(libs.aws_dependencies)
-=======
         implementation platform(libs.aws_bom)
->>>>>>> ecea074c
     }
 
     //println project.getConfigurations().getByName("implementation").getAllDependencies()
@@ -413,24 +402,9 @@
                     substitute module('log4j:log4j') using module("org.slf4j:log4j-over-slf4j:$dropwizardBomSlf4jVersion")
 
                     // These three are a fudge. We should get it from the dropwiz bom but dropwizard-jersey pulls in 2.33 and metrics-jersey pulls in 2.35. IJ seems to get confused and put both on the classpath. See dependencySubstitution below.
-<<<<<<< HEAD
                     //substitute module('org.glassfish.jersey.core:jersey-common') using module("org.glassfish.jersey.core:jersey-common:$versions.jersey")
                     //substitute module('org.glassfish.jersey.core:jersey-server') using module("org.glassfish.jersey.core:jersey-server:$versions.jersey")
                     //substitute module('org.glassfish.jersey.core:jersey-client') using module("org.glassfish.jersey.core:jersey-client:$versions.jersey")
-
-
-                    //substitute module("javax.servlet:javax.servlet-api") using module("jakarta.servlet:jakarta.servlet-api:*")
-
-//                    substitute module('org.apache.lucene:lucene-analyzers-common') with module("org.apache.lucene:lucene-analyzers-common:$versions.lucene")
-//                    substitute module('org.apache.lucene:lucene-backward-codecs') with module("org.apache.lucene:lucene-backward-codecs:$versions.lucene")
-//                    substitute module('org.apache.lucene:lucene-core') with module("org.apache.lucene:lucene-core:$versions.lucene")
-//                    substitute module('org.apache.lucene:lucene-queryparser') with module("org.apache.lucene:lucene-queryparser:$versions.lucene")
-                    // substitute module('javax.validation:validation-api') with module("javax.validation:validation-api:1.1.0.Final")
-=======
-                    substitute module('org.glassfish.jersey.core:jersey-common') using module("org.glassfish.jersey.core:jersey-common:$versions.jersey")
-                    substitute module('org.glassfish.jersey.core:jersey-server') using module("org.glassfish.jersey.core:jersey-server:$versions.jersey")
-                    substitute module('org.glassfish.jersey.core:jersey-client') using module("org.glassfish.jersey.core:jersey-client:$versions.jersey")
->>>>>>> ecea074c
                 }
 
                 // Stop stroom libs from dragging in a different version of dropwizard
