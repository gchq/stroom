--- conflicted
+++ resolved
@@ -63,16 +63,10 @@
     eventLogging: 'v3.1.2_schema-v3.1.2',
     hadoopCommonShaded: 'v2.6.4-3',
     hadoopHdfsShaded: 'v2.6.4',
-<<<<<<< HEAD
-    stroomExpression: 'v1.0.0', 
-    stroomQuery: 'v2.0.0-alpha.5', //same version for both stroom-query-api and stroom-query-common
-    stroomStats: 'v0.6.0-alpha',
     stroomAuthServiceApi: 'v0.1.0-all',
-=======
     stroomExpression: 'v1.0.1',
     stroomQuery: 'v2.0.0-alpha.11', //same version for both stroom-query-api and stroom-query-common
     stroomStats: 'v0.6.0-alpha.2',
->>>>>>> f785eaa0
 
     //------------3rd-party------------
     curator: '2.12.0', //must be chosen to be compatible with the ZK version in CDH 5.10
@@ -135,12 +129,7 @@
     dropwizard_metrics_healthchecks: "io.dropwizard.metrics:metrics-healthchecks:$versions.dropwizard_metrics",
     dropwizard_servlets: "io.dropwizard:dropwizard-servlets:$versions.dropwizard",
     dropwizard_testing: "io.dropwizard:dropwizard-testing:$versions.dropwizard",
-<<<<<<< HEAD
     dropwizard_configuration: "io.dropwizard:dropwizard-configuration:$versions.dropwizard",
-    ehcache_core: "net.sf.ehcache:ehcache-core:2.6.11",
-    ehcache_spring_annotations: "com.googlecode.ehcache-spring-annotations:ehcache-spring-annotations:1.2.0",
-=======
->>>>>>> f785eaa0
     flyway_core: "org.flywaydb:flyway-core:4.0.3",
     gin: "com.google.gwt.inject:gin:2.1.2",
     guava: "com.google.guava:guava:21.0", //>=v21 removes MoreExecutors.sameThreadExecutor() which is needed by curator 2.11
@@ -533,36 +522,9 @@
 
 urlDependencies {
     libs "libs"
-<<<<<<< HEAD
-    compile(urlLibs.stroomQueryApi,
-        "https://github.com/gchq/stroom-query/releases/download/$versions.stroomQuery/${urlLibs.stroomQueryApi}.jar")
-
-    compile(urlLibs.stroomQueryApiSources,
-        "https://github.com/gchq/stroom-query/releases/download/$versions.stroomQuery/${urlLibs.stroomQueryApiSources}.jar")
-
-    compile(urlLibs.stroomQueryCommon,
-            "https://github.com/gchq/stroom-query/releases/download/$versions.stroomQuery/${urlLibs.stroomQueryCommon}.jar")
-
-    compile(urlLibs.stroomQueryCommonSources,
-            "https://github.com/gchq/stroom-query/releases/download/$versions.stroomQuery/${urlLibs.stroomQueryCommonSources}.jar")
-
-    compile(urlLibs.stroomExpression,
-            "https://github.com/gchq/stroom-expression/releases/download/$versions.stroomExpression/${urlLibs.stroomExpression}.jar")
-
-    compile(urlLibs.stroomStatsSchema,
-            "https://github.com/gchq/stroom-stats/releases/download/$versions.stroomStats/${urlLibs.stroomStatsSchema}.jar")
-
     compile(urlLibs.stroomAuthServiceApi,
             "https://github.com/gchq/stroom-auth/releases/download/v0.1.0/stroom-auth-service-api-v0.1.0-all.jar")
 
-//    compile(urlLibs.stroomProxyRepo,
-//            "https://github.com/gchq/stroom-proxy/releases/download/$versions.stroomProxyRepo/${urlLibs.stroomProxyRepo}.jar")
-
-    compile(urlLibs.eventLogging,
-            "https://github.com/gchq/event-logging/releases/download/$versions.eventLogging/${urlLibs.eventLogging}.jar")
-=======
->>>>>>> f785eaa0
-
     compile(urlLibs.hadoopHdfsShaded,
             "https://github.com/gchq/hadoop-hdfs-shaded/releases/download/$versions.hadoopHdfsShaded/${urlLibs.hadoopHdfsShaded}.jar")
 
