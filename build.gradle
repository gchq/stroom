import de.undercouch.gradle.tasks.download.Download

buildscript {
    repositories {
        mavenLocal()
        jcenter()
    }
    dependencies {
        classpath 'gchq:urlDependencyPlugin:v0.2.0'
        classpath 'ca.cutterslade.gradle:gradle-dependency-analyze:1.2.0'
        classpath 'com.jfrog.bintray.gradle:gradle-bintray-plugin:1.7.3'
    }
}

plugins {
    //plugin for downloading content from the 'net
    id "de.undercouch.download" version "3.2.0" apply false

    //plugin for producing a tree of task dependencies, run task 'taskTree'
    id "com.dorongold.task-tree" version "1.3" apply true

    id "com.github.johnrengelman.shadow" version "2.0.1" apply false
}

task wrapper(type: Wrapper) {
    gradleVersion = '4.1'
}

apply plugin: 'gchq.urldependencies'
apply plugin: 'ca.cutterslade.analyze'
apply plugin: 'com.jfrog.bintray'
apply plugin: 'de.undercouch.download'

if(JavaVersion.current() != JavaVersion.VERSION_1_8){
    throw new GradleException("This build must be run with java 8")
}

ext.stroomPluginsDir = System.getProperty("user.home") + "/.stroom/plugins"

//if the project has a value for the passed property (i.e from the cmd line via -PpropName=xxx)
//use that, else use a default value
ext.getPropertyOrDefault = { propName, defaultValue -> 
    def val;
    if (project.hasProperty(propName) && project.getProperty(propName) != "unspecified" && project.getProperty(propName) != "") {
        val = project.getProperty(propName)
        println "Using property [$propName] with value [$val]"
    } else {
        val = defaultValue
        println "Property [$propName] has no value, using default value [$val]"
    }
    return val;
}

ext.gwtCompilerProps = [
    mainClass: 'stroom.gwt.GwtCompilerWrapper',
    minHeap: getPropertyOrDefault('gwtCompilerMinHeap', '1G'),
    maxHeap: getPropertyOrDefault('gwtCompilerMaxHeap', '4G'),
    workers: getPropertyOrDefault('gwtCompilerWorkers', '5')
]

//version numbers for libs that share version numbers, e.g. dropwizard-*, or for github repo release versions
ext.versions = [
    //----------Stroom-----------------
    stroom: getPropertyOrDefault('version', 'SNAPSHOT'),

    //------Stroom-repos---------------
//    stroomProxyRepo: 'v5.1-beta.8',
    eventLogging: 'v3.1.2_schema-v3.1.2',
    hadoopCommonShaded: 'v2.6.4-3',
    hadoopHdfsShaded: 'v2.6.4',
    stroomAuth: 'v1.0-beta.8',
<<<<<<< HEAD
    stroomExpression: 'v1.4.13',
    stroomQuery: 'v2.1-beta.20', //same version for both stroom-query-api and stroom-query-common
=======
    stroomExpression: 'v1.4.14',
    stroomQuery: 'v2.1-beta.21', //same version for both stroom-query-api and stroom-query-common
>>>>>>> 732a3084
    stroomStats: 'v0.6.0-alpha.2',

    //------------3rd-party------------
    curator: '2.12.0', //must be chosen to be compatible with the ZK version in CDH 5.10
    dropwizard: '1.1.0', //if you change this version you should check the versions below that need to move in sync with it
    dropwizard_metrics: '3.2.2', //should be kept in step with dropwizard
    gwt: '2.8.2',
    hibernate: '4.3.8.Final', //dropwiz 1.1.0 uses -validator 5.3.4.Final and -core 5.2.8.Final
    jackson: '2.8.6',
    jersey: '2.25.1',
    jetty: '9.4.2.v20170220', //in line with dropwizard 1.1.0
    logback: '1.2.1', //in line with dropwizard 1.1.0
    lucene: '5.5.3',
    rxjava: '2.1.10',
    slf4j: '1.7.24', //in line with dropwizard 1.1.0
    spring: '4.3.4.RELEASE',
    swagger: '1.5.16',
    unirest: '1.4.9',
    zzDUMMYzz: 'makes sorting easier'
]

//lib names for urlDependenciesPlugin
ext.urlLibs = [
    hadoopCommonShaded: "hadoop-common-shaded-$versions.hadoopCommonShaded-all",
    hadoopHdfsShaded: "hadoop-hdfs-shaded-$versions.hadoopHdfsShaded-all",
    zzDUMMYzz: "makes sorting easier"
]

//dependency strings for use in sub projects
ext.libs = [
    //------Stroom-libs---------------
    eventLogging: "event-logging:event-logging:$versions.eventLogging",
    stroomQueryApi: "stroom:stroom-query-api:$versions.stroomQuery",
    stroomQueryAudit: "stroom:stroom-query-audit:$versions.stroomQuery",
    stroomQueryCommon: "stroom:stroom-query-common:$versions.stroomQuery",
    stroomExpression: "stroom:stroom-expression:$versions.stroomExpression",
    stroomStatsSchema: "stroom:stroom-stats-schema:$versions.stroomStats",
    stroomAuthApi: "stroom:stroom-auth-service-api:$versions.stroomAuth",

    //------3rd Party-libs---------------
    aopalliance: "aopalliance:aopalliance:1.0",
    aspectjrt: "org.aspectj:aspectjrt:1.8.10",
    aspectjweaver: "org.aspectj:aspectjweaver:1.8.10",
    assertj_core: "org.assertj:assertj-core:3.8.0",
    c3p0: "com.mchange:c3p0:0.9.5.2",
    commons_compress: "org.apache.commons:commons-compress:1.12",
    commons_exec: "org.apache.commons:commons-exec:1.3",
    commons_fileupload: "commons-fileupload:commons-fileupload:1.3.2",
    commons_io: "commons-io:commons-io:2.5",
    commons_lang: "commons-lang:commons-lang:2.6",
    commons_pool2: "org.apache.commons:commons-pool2:2.4.2",
    curator_client: "org.apache.curator:curator-client:$versions.curator",
    curator_framework: "org.apache.curator:curator-framework:$versions.curator",
    curator_x_discovery: "org.apache.curator:curator-x-discovery:$versions.curator",
    dropwizard_assets: "io.dropwizard:dropwizard-assets:$versions.dropwizard"  ,
    dropwizard_client: "io.dropwizard:dropwizard-client:$versions.dropwizard",
    dropwizard_core: "io.dropwizard:dropwizard-core:$versions.dropwizard"  ,
    dropwizard_jersey: "io.dropwizard:dropwizard-jersey:$versions.dropwizard",
    dropwizard_jetty: "io.dropwizard:dropwizard-jetty:$versions.dropwizard", //was 1.0.6 now 1.1.0
    dropwizard_lifecycle: "io.dropwizard:dropwizard-lifecycle:$versions.dropwizard",
    dropwizard_metrics_annotation: "io.dropwizard.metrics:metrics-annotation:$versions.dropwizard_metrics",
    dropwizard_metrics_healthchecks: "io.dropwizard.metrics:metrics-healthchecks:$versions.dropwizard_metrics",
    dropwizard_servlets: "io.dropwizard:dropwizard-servlets:$versions.dropwizard",
    dropwizard_testing: "io.dropwizard:dropwizard-testing:$versions.dropwizard",
    findbugs_jsr: "com.google.code.findbugs:jsr305:3.0.1",
    dropwizard_configuration: "io.dropwizard:dropwizard-configuration:$versions.dropwizard",
    flyway_core: "org.flywaydb:flyway-core:4.0.3",
    gin: "com.google.gwt.inject:gin:2.1.2",
    guava: "com.google.guava:guava:21.0", //>=v21 removes MoreExecutors.sameThreadExecutor() which is needed by curator 2.11
    guice4: "com.google.inject:guice:4.1.0",
    guice3: "com.google.inject:guice:3.0",
    gwt_dev: "com.google.gwt:gwt-dev:$versions.gwt",
    gwt_servlet: "com.google.gwt:gwt-servlet:$versions.gwt",
    gwt_user: "com.google.gwt:gwt-user:$versions.gwt",
    gwtp_mvp_client: "com.gwtplatform:gwtp-mvp-client:0.7",
    hamcrest_core: "org.hamcrest:hamcrest-core:1.3",
    hbase: "org.apache.hbase:hbase-common:1.2.1", //should be set to be consistent with CDH version
    hessian: "com.caucho:hessian:4.0.38",
    hibernate_core: "org.hibernate:hibernate-core:$versions.hibernate" /* LATEST 5.2.5.Final */,
    hibernate_entitymanager: "org.hibernate:hibernate-entitymanager:$versions.hibernate" /* LATEST 5.2.5.Final */,
    hibernate_jpa_api: "org.hibernate.javax.persistence:hibernate-jpa-2.1-api:1.0.0.Final",
    hibernate_validator: "org.hibernate:hibernate-validator:5.3.4.Final",
    hsqldb: "org.hsqldb:hsqldb:2.3.4",
    jBCrypt: "de.svenkubiak:jBCrypt:0.4.1",
    jackson_annotations: "com.fasterxml.jackson.core:jackson-annotations:$versions.jackson",
    jackson_core: "com.fasterxml.jackson.core:jackson-core:$versions.jackson",
    jackson_databind: "com.fasterxml.jackson.core:jackson-databind:$versions.jackson", //was 2.8.5, now 2.8.6
    java_jwt: "com.auth0:java-jwt:3.1.0",
    javassist: "org.javassist:javassist:3.18.1-GA",
    javax_annotation_api: "javax.annotation:javax.annotation-api:1.2",
    javax_el: "org.glassfish:javax.el:3.0.1-b08",
    javax_el_api: "javax.el:javax.el-api:3.0.0",
    javax_inject: "javax.inject:javax.inject:1",
    javax_mail_api: "javax.mail:javax.mail-api:1.6.0",
    javax_persistence: "javax.persistence:persistence-api:1.0.2",
    javax_servlet_api: "javax.servlet:javax.servlet-api:3.1.0",
    javax_validation: 'javax.validation:validation-api:1.1.0.Final',
    jcl_over_slf4j: "org.slf4j:jcl-over-slf4j:$versions.slf4j",
    jcommander: 'com.beust:jcommander:1.72',
    jersey_client: "org.glassfish.jersey.core:jersey-client:$versions.jersey",
    jersey_common: "org.glassfish.jersey.core:jersey-common:$versions.jersey",
    jersey_server: "org.glassfish.jersey.core:jersey-server:$versions.jersey", //was 2.25 now 2.25.1
    jetty_server: "org.eclipse.jetty:jetty-server:$versions.jetty",
    jetty_servlet: "org.eclipse.jetty:jetty-servlet:$versions.jetty",
    jetty_servlets: "org.eclipse.jetty:jetty-servlets:$versions.jetty",
    jose4j: "org.bitbucket.b_c:jose4j:0.5.5",
    jsinterop_annotations: "com.google.jsinterop:jsinterop-annotations:1.0.1",
    jul_to_slf4j: "org.slf4j:jul-to-slf4j:$versions.slf4j",
    junit: "junit:junit:4.12",
    log4j_over_slf4j: "org.slf4j:log4j-over-slf4j:$versions.slf4j",
    logback_classic: "ch.qos.logback:logback-classic:$versions.logback",
    logback_core: "ch.qos.logback:logback-core:$versions.logback",
    lucene_analyzers_common: "org.apache.lucene:lucene-analyzers-common:$versions.lucene",
    lucene_core: "org.apache.lucene:lucene-core:$versions.lucene",
    lucene_queryparser: "org.apache.lucene:lucene-queryparser:$versions.lucene",
    lucene_backward_codecs: "org.apache.lucene:lucene-backward-codecs:$versions.lucene",
    mockito_core: "org.mockito:mockito-core:2.0.2-beta",
    mysql_connector_java: "mysql:mysql-connector-java:5.1.40",
    poi: "org.apache.poi:poi:3.17",
    poi_ooxml: "org.apache.poi:poi-ooxml:3.17",
    reactivestreams: "org.reactivestreams:reactive-streams:1.0.2", //used by rxjava
    rxjava: "io.reactivex.rxjava2:rxjava:$versions.rxjava",
    saxon_he: "net.sf.saxon:Saxon-HE:9.7.0-21",
    slf4j_api: "org.slf4j:slf4j-api:$versions.slf4j",
    spring_aop: "org.springframework:spring-aop:$versions.spring",
    spring_aspects: "org.springframework:spring-aspects:$versions.spring",
    spring_beans: "org.springframework:spring-beans:$versions.spring",
    spring_context: "org.springframework:spring-context:$versions.spring",
    spring_context_support: "org.springframework:spring-context-support:$versions.spring",
    spring_core: "org.springframework:spring-core:$versions.spring",
    spring_jdbc: "org.springframework:spring-jdbc:$versions.spring",
    spring_orm: "org.springframework:spring-orm:$versions.spring",
    spring_test: "org.springframework:spring-test:$versions.spring",
    spring_tx: "org.springframework:spring-tx:$versions.spring",
    stax_api: "stax:stax-api:1.0.1",
    swagger_annotations: "io.swagger:swagger-annotations:$versions.swagger",
    unirest: "com.mashape.unirest:unirest-java:$versions.unirest",
    validation_api: "javax.validation:validation-api:1.0.0.GA", //GWT 2.8.0 throws errors on gwtCompile if validation-api 1.1.0.Final is used
    vavr: "io.vavr:vavr:0.9.0",
    ws_rs_api: "javax.ws.rs:javax.ws.rs-api:2.0.1",
    xml_apis: "xml-apis:xml-apis:1.0.b2",
    zzDUMMYzz: "makes sorting easier"
]

def contentPackDownloadDir = "${project.buildDir}/contentPackDownload"
ext.contentPackDownloadDir = contentPackDownloadDir
def contentPackImportDir = "${System.properties['user.home']}/.stroom/contentPackImport/"
ext.contentPackImportDir = contentPackImportDir
def contentReleasesUrl = "http://github.com/gchq/stroom-content/releases/download/"
def visualisationsContentPackVer = "v3.0.6"
def visualisationsContentPackUrl = "http://github.com/gchq/stroom-visualisations-dev/releases/download/${visualisationsContentPackVer}/visualisations-production-${visualisationsContentPackVer}.zip"

//A set of content packs to download in the task downloadStroomContent
ext.contentPacks = [
    'core-xml-schemas': 'v2.0',
    'event-logging-xml-schema': 'v3.2.3',
    'internal-dashboards': 'v1.1',
    'internal-statistics-sql': 'v2.1',
    'internal-statistics-stroom-stats': 'v2.1',
    'standard-pipelines': 'v0.1',
    'stroom-101': 'v1.0',
    'stroom-logs': 'v2.0-alpha.5',
    'template-pipelines': 'v0.2'
]

//defines a list of gradle projects that we will publish with maven/bintray
def projectsToBePublished = subprojects.findAll { project ->
    project.path in [
        ':stroom-entity-shared',
        ':stroom-util',
        ':stroom-util-shared',
        'zzDUMMYzz to ease sorting'
    ]
}

//defines a list of gradle project paths that need to expose their test jars for other
//projects to use
def projectsWithSharedTestJars = subprojects.findAll { project ->
    project.path in [
        ':stroom-core-server',
        ':stroom-dashboard-server',
        ':stroom-entity-shared',
        ':stroom-index-server',
        ':stroom-security-server',
        ':stroom-util',
        'zzDUMMYzz to ease sorting'
    ]
}

//list to hold details of any failed test classes
def failedTestReportFiles = []

//Configuration applicable to all projects
allprojects {
    // Make doclint be quiet - we don't care about JavaDoc warnings.
    tasks.withType(Javadoc) {
        options.addStringOption('Xdoclint:none', '-quiet')
    }
}

//Configuration applicable to all sub projects
subprojects {
    //println "Configuring subproject ${project.path}"

    apply plugin: 'java'
    apply plugin: 'ca.cutterslade.analyze' //analyze missing dependencies for the code base
    apply plugin: 'idea'

    sourceCompatibility = 1.8
    targetCompatibility = 1.8

    sourceSets {
        // This lets us use different directories for our integration tests.
        integrationTest {
            java {
                compileClasspath += main.output + test.output
                runtimeClasspath += main.output + test.output
                srcDir file('src/integrationTest/java')
            }
            resources.srcDir file('src/integrationTest/resources')
        }
    }

    configurations {

        //ensure deps don't bring any logging implementations with them as this will
        //conflict with logback. Also replace any log4j deps with log4j-over-slf4j
        //so dependency jars work with slf4j
        all {
            exclude group: "org.slf4j", module: "slf4j-log4j12"
            exclude group: "log4j", module: "log4j"
            exclude module: 'xercesImpl'

            resolutionStrategy {
                dependencySubstitution {
                    substitute module('log4j:log4j') with module("org.slf4j:log4j-over-slf4j:$versions.slf4j")
                }

                forcedModules = [
                    //>=v21 removes MoreExecutors.sameThreadExecutor() which is needed by curator 2.11
                    //libs.guava
                ]
            }
        }
        
        // This means our integration tests get all the dependencies from our tests and we don't need to specify them twice.
        integrationTestCompile.extendsFrom testCompile
        integrationTestRuntime.extendsFrom testRuntime
    }

    repositories {
        mavenLocal()
        jcenter()
        maven { url "https://dl.bintray.com/stroom/event-logging" }
        maven { url "https://dl.bintray.com/stroom/stroom" }
    }

    // This means the reports from our integration tests won't over-write the reports from our unit tests.
    tasks.withType(Test) {
        reports.html.destination = file("${reporting.baseDir}/${name}")


        afterSuite { desc, result -> 
            if (desc != null && desc.className != null && result.resultType.toString() == "FAILURE") {

                //test class failed so add its project info and test report file to a global list for
                //processing at the end of the build
                def reportFileName = "${reports.junitXml.destination}/TEST-${desc.className}.xml"
                def reportFile = file(reportFileName)
                def pair = new Tuple2("${project.name} ${desc.name}", reportFile)
                failedTestReportFiles.add(pair)
            }
        }

        //Use full logging for test exceptions so we can see where the failure occurred 
        testLogging {
            events "failed"
            exceptionFormat = 'full'
            showStackTraces = true
        }
    }

    // This task lets us run the actual integration tests.
    task integrationTest(type: Test) {
        testClassesDirs = sourceSets.integrationTest.output.classesDirs
        classpath = sourceSets.integrationTest.runtimeClasspath

        // Integration tests are quite slow so output progress for each test to keep travis alive
        afterTest { desc, result -> 
            println "Executed test ${desc.name} [${desc.className}] with result: ${result.resultType}"
        }
        
        //afterSuite { desc, result -> 
            //if (desc != null && desc.className != null && result.resultType.toString() == "FAILURE") {
                ////test class failed so add its project info and test report file to a global list for
                ////processing at the end of the build

                //def reportFileName = "${project.name}/build/test-results/integrationTest/TEST-${desc.className}.xml"
                //def reportFile = file(reportFileName)
                //def pair = new Tuple2("${project.name} ${desc.name}", reportFile)
                //failedTestReportFiles.add(pair)
            //}
        //}

        //Use full logging for test exceptions so we can see where the failure occurred 
        //testLogging {
            //events "failed"
            //exceptionFormat = 'full'
            //showStackTraces = true
        //}
    }

    clean{
        //clear out the 'out' dirs used by intelliJ
        delete "out"
    }

    //ensure we download our libs before compiling java
    tasks.compileJava.dependsOn downloadUrlDependencies

    // These lines pull the integration test task into our build process.
    tasks.check.dependsOn integrationTest
    tasks.integrationTest.mustRunAfter test
}

//configures only those projects in publishedProjectsPaths
configure(projectsToBePublished) {

    println "Configuring ${project.path} for publishing"

    apply plugin: 'maven'
    apply plugin: 'maven-publish'
    apply plugin: 'com.jfrog.bintray'

    group = 'stroom'
    version = versions.stroom

    task sourcesJar(type: Jar, dependsOn: classes) {
        classifier = 'sources'
        from sourceSets.main.allSource
    }

    task javadocJar(type: Jar, dependsOn: javadoc) {
        classifier = 'javadoc'
        from javadoc.destinationDir
    }

    artifacts {
        archives sourcesJar
        archives javadocJar
    }

    def pomConfig = {
        licenses {
            license {
                name "The Apache Software License, Version 2.0"
                url "http://www.apache.org/licenses/LICENSE-2.0.txt"
                distribution "repo"
            }
        }
        scm {
           url "https://github.com/stroom/stroom"
        }
    }

    publishing {
        publications {
            mavenJava(MavenPublication) {
                artifact sourcesJar
                artifact javadocJar
                pom.withXml {
                    def root = asNode()
                    root.appendNode('name', project.name)
                    root.children().last() + pomConfig
                }
            }
        }
    }

    publishing {
        publications {
            mavenJava(MavenPublication) {
                from components.java
            }
        }
    }

    //configuration for the bintray plugin for uploading maven artefacts to bintray
    //see https://github.com/bintray/gradle-bintray-plugin
    //run task bintrayUpload to push the files, assuming BINTRAY_USER/KEY are set as env vars
    bintray {
        //Must never write these to log or system out
        user = System.getenv('BINTRAY_USER') //set in Travis UI
        key = System.getenv('BINTRAY_KEY') //set in Travis UI

        //The maven plugin publications to push to bintray
        publications = ['mavenJava']

        //immediately make the artefacts public
        publish = true

        pkg {
            repo = 'stroom'
            name = 'stroom'
            userOrg = 'stroom'
            licenses = ['Apache-2.0']
            vcsUrl = 'https://github.com/gchq/stroom.git'
            version {
                name = "${versions.stroom}"
                desc = "stroom-${versions.stroom}"
                released  = new Date()
                vcsTag = "${versions.stroom}"
                gpg {
                    //Bintray will self-sign the files
                    sign = true //Determines whether to GPG sign the files. The default is false
                }
            }
        }
    }
}

//configuration specific to projects that expose their test jars for other projects to use
configure(projectsWithSharedTestJars) {

    println "Configuring ${project.path} to expose its test jars"

    configurations {
        testArtifacts
    }

    task testJar(type: Jar) {
        baseName = "${project.name}-test"
        from sourceSets.test.output
    }

    artifacts {
        testArtifacts testJar
    }

    task packageTests(type: Jar) {
        from sourceSets.test.output
        classifier = 'tests'
    }

    artifacts.archives packageTests
}

// NOT SURE IF WE NEED THIS NOW
//configure(subprojects.findAll {it.name != 'stroom-app' && it.name != 'stroom-integrationtest'}) {
//    //swagger has to generate the spec from code so all modules except for stroom-app (which is the module the
//    //swagger task is in) and stroom-integrationtest (which depends on stroom-app) must be compiled to jars first
//    //so stroom-app can access their code
//    //However, generateSwaggerDocumentation must run before stroom-app:jar as its artefacts (the json/yaml spec files)
//    // need to go into that jar
//    tasks.getByPath(':stroom-core-module:generateSwaggerDocumentation').mustRunAfter jar
//}


task clearContentPackImportDir(type: Delete) {
    //ensure the import directory exists
    new File(contentPackImportDir).mkdirs()

    //cleans out any zip files in the contentPackImportDir
    delete fileTree(new File(contentPackImportDir)) {
        include '**/*.zip'
    }
}

task clearContentPackDownloadDir(type: Delete) {
    //ensure the import directory exists
    new File(contentPackDownloadDir).mkdirs()

    //cleans out any zip files in the contentPackImportDir
    delete fileTree(new File(contentPackDownloadDir)) {
        include '**/*.zip'
    }
}

task downloadStroomContent() {

    dependsOn clearContentPackDownloadDir
    dependsOn clearContentPackImportDir

    doLast {
        //download each content pack to the contentPackImportDir ready for stroom to import on startup
        for (pack in contentPacks) {
            def packName = pack.key
            def packVer = pack.value
            def packUrl = "${contentReleasesUrl}${packName}-${packVer}/${packName}-${packVer}.zip"
            download {
                src packUrl
                dest new File(contentPackDownloadDir)
                overwrite true
            }
        }
        //now get the visualisations pack from a different repo
        download {
            src visualisationsContentPackUrl
            dest new File(contentPackDownloadDir)
            overwrite true
        }
    }
}

task setupSampleData() {
    dependsOn downloadStroomContent
    dependsOn ':stroom-integrationtest:setupSampleData'
}

urlDependencies {
    libs "libs"

    compile(urlLibs.hadoopHdfsShaded,
            "https://github.com/gchq/hadoop-hdfs-shaded/releases/download/$versions.hadoopHdfsShaded/${urlLibs.hadoopHdfsShaded}.jar")

    compile(urlLibs.hadoopCommonShaded,
            "https://github.com/gchq/hadoop-common-shaded/releases/download/$versions.hadoopCommonShaded/${urlLibs.hadoopCommonShaded}.jar")
}

gradle.buildFinished {
    //if any of the tests failed dump the junit xml to the console
    if (getPropertyOrDefault('dumpFailedTestXml', 'false') == 'true' && failedTestReportFiles.size > 0) {
        println "Build has ${failedTestReportFiles.size} failed test classes, dumping JUnit xml output"
        failedTestReportFiles.each { pair -> 
            def info = pair.first
            def reportFile = pair.second

            if (reportFile.exists()) {
                println "-----Failed test class ${info} ------------------"
                def lines = reportFile.readLines()
                lines.each { String line -> 
                    println "${line}"
                }
                println "-----End of test class ${info} ------------------"
            } else {
                println "File ${reportFile.toString()}"
            }
        }
    }
}
<|MERGE_RESOLUTION|>--- conflicted
+++ resolved
@@ -69,13 +69,8 @@
     hadoopCommonShaded: 'v2.6.4-3',
     hadoopHdfsShaded: 'v2.6.4',
     stroomAuth: 'v1.0-beta.8',
-<<<<<<< HEAD
-    stroomExpression: 'v1.4.13',
-    stroomQuery: 'v2.1-beta.20', //same version for both stroom-query-api and stroom-query-common
-=======
     stroomExpression: 'v1.4.14',
     stroomQuery: 'v2.1-beta.21', //same version for both stroom-query-api and stroom-query-common
->>>>>>> 732a3084
     stroomStats: 'v0.6.0-alpha.2',
 
     //------------3rd-party------------
