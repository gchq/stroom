buildscript {
    repositories {
        mavenLocal()
        jcenter()
    }
    dependencies {
        classpath group: 'gchq', name: 'urlDependencyPlugin', version: 'v0.1'
        classpath group: 'ca.cutterslade.gradle', name: 'gradle-dependency-analyze', version: '1.1.0'
    }
}
apply plugin: 'gchq.urldependencies'

ext.versions = [
        stroom: '6.0-beta.1-SNAPSHOT',
<<<<<<< HEAD
=======
        stroomQueryApi: 'stroom-query-api-v1.0.0',
        stroomQueryApiSources: 'stroom-query-api-v1.0.0-sources',
        stroomQueryCommon: 'stroom-query-common-v0.1.0',
        stroomExpression: 'stroom-expression-v0.1.0',
>>>>>>> 60fbf803
        eventLogging: 'event-logging-v3.1.0',
        hadoopCommonShaded: 'hadoop-common-shaded-v2.6.4-2-all',
        hadoopHdfsShaded: 'hadoop-hdfs-shaded-v2.6.4-2-all',
        stroomExpression: 'stroom-expression-v0.1.0',
        stroomQueryApi: 'stroom-query-api-v0.1.1',
        stroomQueryApiSources: 'stroom-query-api-v0.1.1-sources',
        stroomQueryCommon: 'stroom-query-common-v0.1.1'
]

task wrapper(type: Wrapper) {
    gradleVersion = '3.5'
}

allprojects {
    apply plugin: 'maven'
    apply plugin: 'maven-publish'

    group = 'stroom'
    version = versions.stroom
}

subprojects {
    apply plugin: 'java'
    
    //analyze missing dependencies for the code base
    apply plugin: 'ca.cutterslade.analyze'
    apply plugin: 'idea'

    sourceCompatibility = 1.8
    targetCompatibility = 1.8

    configurations {
        all {
            exclude group: "org.slf4j", module: "slf4j-log4j12"
            exclude group: "log4j", module: "log4j"
            exclude module: 'xercesImpl'
        }
    }

    configurations {
        testArtifacts
        sourceArtifacts
    }
    task testJar(type: Jar) {
        baseName = "${project.name}-test"
        from sourceSets.test.output
    }
    task sources(type: Jar) {
        baseName = "${project.name}-source"
        from sourceSets.main.allSource
    }
    artifacts {
        testArtifacts testJar
        sourceArtifacts sources
    }

    task packageTests(type: Jar) {
        from sourceSets.test.output
        classifier = 'tests'
    }
    artifacts.archives packageTests

    repositories {
        mavenLocal()

        maven { url "http://repo.maven.apache.org/maven2" }
    }
}

task setupSampleData(type: GradleBuild) {
    tasks = [':stroom-integrationtest:setupSampleData']
}

project(':stroom-util') {
    publishing {
        publications {
            mavenJava(MavenPublication) {
                from components.java
            }
        }
    }
}

project(':stroom-util-shared') {
    publishing {
        publications {
            mavenJava(MavenPublication) {
                from components.java
            }
        }
    }
}

project(':stroom-entity-shared') {
    publishing {
        publications {
            mavenJava(MavenPublication) {
                from components.java
            }
        }
    }
}

urlDependencies {
    libs "libs"
    compile(versions.stroomQueryApi,
<<<<<<< HEAD
            'https://github.com/gchq/stroom-query/releases/download/v0.1.1/stroom-query-api-v0.1.1.jar')
    compile(versions.stroomQueryApiSources,
            'https://github.com/gchq/stroom-query/releases/download/v0.1.1/stroom-query-api-v0.1.1-sources.jar')
=======
        'https://github.com/gchq/stroom-query/releases/download/v1.0.0/stroom-query-api-v1.0.0.jar')
    compile(versions.stroomQueryApiSources,
        'https://github.com/gchq/stroom-query/releases/download/v1.0.0/stroom-query-api-v1.0.0-sources.jar')
>>>>>>> 60fbf803
    compile(versions.eventLogging,
            'https://github.com/gchq/event-logging/releases/download/v3.1.0/event-logging-v3.1.0.jar')
    compile(versions.stroomQueryCommon,
<<<<<<< HEAD
            'https://github.com/gchq/stroom-query/releases/download/v0.1.1/stroom-query-common-v0.1.1.jar')
=======
        'https://github.com/gchq/stroom-query/releases/download/v1.0.0/stroom-query-common-v1.0.0.jar')
>>>>>>> 60fbf803
    compile(versions.stroomExpression,
            'https://github.com/gchq/stroom-expression/releases/download/v0.1.0/stroom-expression-v0.1.0.jar')
    compile(versions.hadoopHdfsShaded,
            'https://github.com/gchq/hadoop-hdfs-shaded/releases/download/v2.6.4-2-all/hadoop-hdfs-shaded-v2.6.4-2-all.jar')
    compile(versions.hadoopCommonShaded,
            'https://github.com/gchq/hadoop-common-shaded/releases/download/v2.6.4-2-all/hadoop-common-shaded-v2.6.4-2-all.jar')
}<|MERGE_RESOLUTION|>--- conflicted
+++ resolved
@@ -12,20 +12,13 @@
 
 ext.versions = [
         stroom: '6.0-beta.1-SNAPSHOT',
-<<<<<<< HEAD
-=======
         stroomQueryApi: 'stroom-query-api-v1.0.0',
         stroomQueryApiSources: 'stroom-query-api-v1.0.0-sources',
         stroomQueryCommon: 'stroom-query-common-v0.1.0',
         stroomExpression: 'stroom-expression-v0.1.0',
->>>>>>> 60fbf803
         eventLogging: 'event-logging-v3.1.0',
         hadoopCommonShaded: 'hadoop-common-shaded-v2.6.4-2-all',
         hadoopHdfsShaded: 'hadoop-hdfs-shaded-v2.6.4-2-all',
-        stroomExpression: 'stroom-expression-v0.1.0',
-        stroomQueryApi: 'stroom-query-api-v0.1.1',
-        stroomQueryApiSources: 'stroom-query-api-v0.1.1-sources',
-        stroomQueryCommon: 'stroom-query-common-v0.1.1'
 ]
 
 task wrapper(type: Wrapper) {
@@ -125,23 +118,13 @@
 urlDependencies {
     libs "libs"
     compile(versions.stroomQueryApi,
-<<<<<<< HEAD
-            'https://github.com/gchq/stroom-query/releases/download/v0.1.1/stroom-query-api-v0.1.1.jar')
-    compile(versions.stroomQueryApiSources,
-            'https://github.com/gchq/stroom-query/releases/download/v0.1.1/stroom-query-api-v0.1.1-sources.jar')
-=======
         'https://github.com/gchq/stroom-query/releases/download/v1.0.0/stroom-query-api-v1.0.0.jar')
     compile(versions.stroomQueryApiSources,
         'https://github.com/gchq/stroom-query/releases/download/v1.0.0/stroom-query-api-v1.0.0-sources.jar')
->>>>>>> 60fbf803
     compile(versions.eventLogging,
             'https://github.com/gchq/event-logging/releases/download/v3.1.0/event-logging-v3.1.0.jar')
     compile(versions.stroomQueryCommon,
-<<<<<<< HEAD
-            'https://github.com/gchq/stroom-query/releases/download/v0.1.1/stroom-query-common-v0.1.1.jar')
-=======
         'https://github.com/gchq/stroom-query/releases/download/v1.0.0/stroom-query-common-v1.0.0.jar')
->>>>>>> 60fbf803
     compile(versions.stroomExpression,
             'https://github.com/gchq/stroom-expression/releases/download/v0.1.0/stroom-expression-v0.1.0.jar')
     compile(versions.hadoopHdfsShaded,
