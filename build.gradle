buildscript {
    repositories {
        mavenLocal()
        jcenter()
        // used for
        maven { url "https://dl.bintray.com/stroom/stroom" }
    }
    dependencies {
        classpath 'com.jfrog.bintray.gradle:gradle-bintray-plugin:1.8.4'

        // A fork of https://github.com/wfhartford/gradle-dependency-analyze that works with Java 10
//        classpath 'stroom:gradle-dependency-analyze:v2.2.5'

        // The following are required to put JAXB on the Gradle classpath for the purpose of JOOQ code generation in J9+.
        // Later versions of the JOOQ Gradle plugin should make this unnecessary.
        // Using beta versions of jaxb libs as they resolve the split pkg problem between jaxb-core and jaxb-runtime
        classpath 'javax.activation:activation:1.1.1'
        classpath 'javax.xml.bind:jaxb-api:2.4.0-b180830.0359'
        classpath 'com.sun.xml.bind:jaxb-impl:2.4.0-b180830.0438'
        classpath 'org.glassfish.jaxb:jaxb-runtime:2.4.0-b180830.0438'
    }
}

plugins {
    // Plugin for downloading content from the 'net
    id "de.undercouch.download" version "3.4.3" apply false

    // Plugin for producing a tree of task dependencies, run task 'taskTree'
    id "com.dorongold.task-tree" version "1.3.1" apply true

    id "com.github.johnrengelman.shadow" version "4.0.3" apply false

    id 'nu.studer.jooq' version '3.0.2' apply false

    id 'org.flywaydb.flyway' version '5.2.4' apply false

    id 'java-library'
}

apply plugin: 'com.jfrog.bintray'
apply plugin: 'de.undercouch.download'
//apply plugin: 'ca.cutterslade.analyze'

if (!JavaVersion.current().isJava10()) {
    throw new GradleException("This build must be run with Java 10 (current = " + JavaVersion.current() + ")")
}

ext.stroomPluginsDir = System.getProperty("user.home") + "/.stroom/plugins"
ext.stroomContentImportDir = System.getProperty("user.home") + "/.stroom/contentPackImport"

//if the project has a value for the passed property (i.e from the cmd line via -PpropName=xxx)
//use that, else use a default value
ext.getPropertyOrDefault = { propName, defaultValue ->
    def val;
    if (project.hasProperty(propName) && project.getProperty(propName) != "unspecified" && project.getProperty(propName) != "") {
        val = project.getProperty(propName)
        println "Using property [$propName] with value [$val]"
    } else {
        val = defaultValue
        println "Property [$propName] has no value, using default value [$val]"
    }
    return val;
}

ext.gwtCompilerProps = [
        mainClass: 'stroom.gwt.GwtCompilerWrapper',
        minHeap  : getPropertyOrDefault('gwtCompilerMinHeap', '1G'),
        maxHeap  : getPropertyOrDefault('gwtCompilerMaxHeap', '4G'),
        workers  : getPropertyOrDefault('gwtCompilerWorkers', '5')
]

//version numbers for libs that share version numbers, e.g. dropwizard-*, or for github repo release versions
ext.versions = [
        //----------Stroom-----------------
        stroom            : getPropertyOrDefault('version', 'SNAPSHOT'),

        //------Stroom-repos---------------
        //    stroomProxyRepo: 'v5.1-beta.8',
        eventLogging      : 'v4.0.5_schema-v3.2.4',
        hadoopCommonShaded: 'v2.6.4-5',
        hadoopHdfsShaded  : 'v2.6.4-4',
        stroomAuth        : 'v1.0-beta.8',
        stroomExpression  : 'v2.0.4',
        stroomQuery       : 'v4.0-beta.24', // same version for both stroom-query-api and stroom-query-common
        stroomStats       : 'v0.6.0-alpha.2',

        //------------3rd-party------------
        curator           : '2.12.0', //must be chosen to be compatible with the ZK version in CDH 5.10
        dropwizard        : '1.3.5', //if you change this version you should check the versions below that need to move in sync with it
        dropwizard_metrics: '4.0.2', //should be kept in step with dropwizard
        guava             : '26.0-jre',
        guice4            : '4.2.0',
        gwt               : '2.8.2',
        hibernate         : '5.2.15.Final', //dropwiz 1.3.3 uses -validator 5.4.2.Final and -core 5.2.15.Final
        hikari            : '3.2.0',
        mockito           : '2.23.4',
        jackson           : '2.9.5', //in line with dropwizard 1.3.3
        jersey            : '2.25.1',
        jetty             : '9.4.10.v20180503', //in line with dropwizard 1.3.3
<<<<<<< HEAD
        jooq              : '3.11.4',
        junit_jupiter     : '5.3.2',
=======
        jooq              : '3.11.9',
        junit_jupiter     : '5.2.0',
>>>>>>> 5b021487
        logback           : '1.2.3', //in line with dropwizard 1.3.3
        lucene            : '5.5.3',
        rxjava            : '2.1.10',
        slf4j             : '1.7.25', //in line with dropwizard 1.3.3
        swagger           : '1.5.16',
        unirest           : '1.4.9',
        zzDUMMYzz         : 'makes sorting easier'
]

//dependency strings for use in sub projects
ext.libs = [
        //------Stroom-libs---------------
        eventLogging                   : "event-logging:event-logging:$versions.eventLogging",
        hadoopCommonShaded             : "stroom:hadoop-common-shaded:$versions.hadoopCommonShaded",
        hadoopHdfsShaded               : "stroom:hadoop-hdfs-shaded:$versions.hadoopHdfsShaded",
        stroomAuthApi                  : "stroom:stroom-auth-service-api:$versions.stroomAuth",
        stroomDocRef                   : "stroom:stroom-docref:$versions.stroomQuery",
        stroomExpression               : "stroom:stroom-expression:$versions.stroomExpression",
        stroomQueryApi                 : "stroom:stroom-query-api:$versions.stroomQuery",
        stroomQueryAudit               : "stroom:stroom-query-audit:$versions.stroomQuery",
        stroomQueryAuthorisation       : "stroom:stroom-query-authorisation:$versions.stroomQuery",
        stroomQueryCommon              : "stroom:stroom-query-common:$versions.stroomQuery",
        stroomStatsSchema              : "stroom:stroom-stats-schema:$versions.stroomStats",

        //------3rd Party-libs---------------
        aopalliance                    : "aopalliance:aopalliance:1.0",
        assertj_core                   : "org.assertj:assertj-core:3.10.0",
        c3p0                           : "com.mchange:c3p0:0.9.5.2",
        commons_codec                  : "commons-codec:commons-codec:1.11",
        commons_compress               : "org.apache.commons:commons-compress:1.18",
        commons_exec                   : "org.apache.commons:commons-exec:1.3",
        commons_fileupload             : "commons-fileupload:commons-fileupload:1.3.3",
        commons_io                     : "commons-io:commons-io:2.6",
        commons_lang                   : "org.apache.commons:commons-lang3:3.8",
        commons_pool2                  : "org.apache.commons:commons-pool2:2.6.0",
        commons_text                   : "org.apache.commons:commons-text:1.4",
        curator_client                 : "org.apache.curator:curator-client:$versions.curator",
        curator_framework              : "org.apache.curator:curator-framework:$versions.curator",
        curator_x_discovery            : "org.apache.curator:curator-x-discovery:$versions.curator",
        dropwizard_assets              : "io.dropwizard:dropwizard-assets:$versions.dropwizard",
        dropwizard_client              : "io.dropwizard:dropwizard-client:$versions.dropwizard",
        dropwizard_configuration       : "io.dropwizard:dropwizard-configuration:$versions.dropwizard",
        dropwizard_core                : "io.dropwizard:dropwizard-core:$versions.dropwizard",
        dropwizard_jackson             : "io.dropwizard:dropwizard-jackson:$versions.dropwizard",
        dropwizard_jersey              : "io.dropwizard:dropwizard-jersey:$versions.dropwizard",
        dropwizard_jetty               : "io.dropwizard:dropwizard-jetty:$versions.dropwizard", //was 1.0.6 now 1.1.0
        dropwizard_lifecycle           : "io.dropwizard:dropwizard-lifecycle:$versions.dropwizard",
        dropwizard_metrics_core        : "io.dropwizard.metrics:metrics-healthchecks:$versions.dropwizard_core",
        dropwizard_metrics_annotation  : "io.dropwizard.metrics:metrics-annotation:$versions.dropwizard_metrics",
        dropwizard_metrics_healthchecks: "io.dropwizard.metrics:metrics-healthchecks:$versions.dropwizard_metrics",
        dropwizard_servlets            : "io.dropwizard:dropwizard-servlets:$versions.dropwizard",
        dropwizard_testing             : "io.dropwizard:dropwizard-testing:$versions.dropwizard",
        fast_classpath_scanner         : "io.github.lukehutch:fast-classpath-scanner:2.9.4",
        fast_infoset                   : "com.sun.xml.fastinfoset:FastInfoset:1.2.12",
        flyway_core                    : "org.flywaydb:flyway-core:5.2.4",
        gin                            : "com.google.gwt.inject:gin:2.1.2",
        google_findbugs                : "com.google.code.findbugs:jsr305:3.0.2",
        guava                          : "com.google.guava:guava:$versions.guava", //>=v21 removes MoreExecutors.sameThreadExecutor() which is needed by curator 2.11
        guice3                         : "com.google.inject:guice:3.0",
        guice4                         : "com.google.inject:guice:$versions.guice4:no_aop",
        guice_assistedinject           : "com.google.inject.extensions:guice-assistedinject:$versions.guice4",
        guice_multibindings            : "com.google.inject.extensions:guice-multibindings:$versions.guice4",
        gwt_dev                        : "com.google.gwt:gwt-dev:$versions.gwt",
        gwt_servlet                    : "com.google.gwt:gwt-servlet:$versions.gwt",
        gwt_user                       : "com.google.gwt:gwt-user:$versions.gwt",
        gwtp_mvp_client                : "com.gwtplatform:gwtp-mvp-client:0.7",
        hamcrest_core                  : "org.hamcrest:hamcrest-core:1.3",
        hbase                          : "org.apache.hbase:hbase-common:1.2.1", //should be set to be consistent with CDH version
        hessian                        : "com.caucho:hessian:4.0.51",
        hibernate_core                 : "org.hibernate:hibernate-core:$versions.hibernate" /* LATEST 5.2.13.Final */,
        hibernate_entitymanager        : "org.hibernate:hibernate-entitymanager:$versions.hibernate" /* LATEST 5.2.5.Final */,
        hibernate_jpa_api              : "org.hibernate.javax.persistence:hibernate-jpa-2.1-api:1.0.2.Final",
        hibernate_validator            : "org.hibernate:hibernate-validator:5.3.4.Final",
        hikari                         : "com.zaxxer:HikariCP:$versions.hikari",
        hsqldb                         : "org.hsqldb:hsqldb:2.3.4",
        jBCrypt                        : "de.svenkubiak:jBCrypt:0.4.1",
        jackson_annotations            : "com.fasterxml.jackson.core:jackson-annotations:$versions.jackson",
        jackson_core                   : "com.fasterxml.jackson.core:jackson-core:$versions.jackson",
        jackson_databind               : "com.fasterxml.jackson.core:jackson-databind:$versions.jackson", //was 2.8.5, now 2.8.6
        jackson_dataformat_yaml        : "com.fasterxml.jackson.dataformat:jackson-dataformat-yaml:$versions.jackson", //was 2.8.5, now 2.8.6
        java_jwt                       : "com.auth0:java-jwt:3.1.0",
        javassist                      : "org.javassist:javassist:3.18.1-GA",
        javax_activation               : "javax.activation:javax.activation-api:1.2.0",
        javax_activation_impl          : "javax.activation:activation:1.1.1",
        javax_annotation               : "javax.annotation:javax.annotation-api:1.3.2",
        javax_el                       : "org.glassfish:javax.el:3.0.1-b08",
        javax_el_api                   : "javax.el:javax.el-api:3.0.0",
        javax_inject                   : "javax.inject:javax.inject:1",
        javax_mail_api                 : "javax.mail:javax.mail-api:1.6.0",
        javax_servlet_api              : "javax.servlet:javax.servlet-api:3.1.0",
        javax_validation               : 'javax.validation:validation-api:1.1.0.Final',
        jaxb_api                       : "javax.xml.bind:jaxb-api:2.4.0-b180830.0359", // Using beta versions of jaxb libs as they resolve the split pkg problem between jaxb-core and jaxb-runtime
        jaxb_impl                      : "com.sun.xml.bind:jaxb-impl:2.4.0-b180830.0438",
        jaxb_runtime                   : "org.glassfish.jaxb:jaxb-runtime:2.4.0-b180830.0438",
        jcl_over_slf4j                 : "org.slf4j:jcl-over-slf4j:$versions.slf4j",
        jcommander                     : 'com.beust:jcommander:1.72',
        jersey_client                  : "org.glassfish.jersey.core:jersey-client:$versions.jersey",
        jersey_common                  : "org.glassfish.jersey.core:jersey-common:$versions.jersey",
        jersey_server                  : "org.glassfish.jersey.core:jersey-server:$versions.jersey", //was 2.25 now 2.25.1
        jetty_http                     : "org.eclipse.jetty:jetty-http:$versions.jetty",
        jetty_server                   : "org.eclipse.jetty:jetty-server:$versions.jetty",
        jetty_servlet                  : "org.eclipse.jetty:jetty-servlet:$versions.jetty",
        jetty_servlets                 : "org.eclipse.jetty:jetty-servlets:$versions.jetty",
        jooq                           : "org.jooq:jooq:$versions.jooq",
        jooq_codegen                   : "org.jooq:jooq-codegen:$versions.jooq",
        jooq_meta                      : "org.jooq:jooq-meta:$versions.jooq",
        jose4j                         : "org.bitbucket.b_c:jose4j:0.5.5",
        jsinterop_annotations          : "com.google.jsinterop:jsinterop-annotations:1.0.1",
        jsr173_api                     : "javax.xml.bind:jsr173_api:1.0",
        jul_to_slf4j                   : "org.slf4j:jul-to-slf4j:$versions.slf4j",
<<<<<<< HEAD
        junit_jupiter_api              : "org.junit.jupiter:junit-jupiter-api:${versions.junit_jupiter}",
        junit_jupiter_engine           : "org.junit.jupiter:junit-jupiter-engine:${versions.junit_jupiter}",
=======
        junit_jupiter_api              : "org.junit.jupiter:junit-jupiter-api:$versions.junit_jupiter",
        junit_jupiter_engine           : "org.junit.jupiter:junit-jupiter-engine:$versions.junit_jupiter",
>>>>>>> 5b021487
        kryo                           : "com.esotericsoftware:kryo-shaded:4.0.0",
        lmdbjava                       : "org.lmdbjava:lmdbjava:0.6.1",
        log4j_over_slf4j               : "org.slf4j:log4j-over-slf4j:$versions.slf4j",
        logback_classic                : "ch.qos.logback:logback-classic:$versions.logback",
        logback_core                   : "ch.qos.logback:logback-core:$versions.logback",
        lucene_analyzers_common        : "org.apache.lucene:lucene-analyzers-common:$versions.lucene",
        lucene_backward_codecs         : "org.apache.lucene:lucene-backward-codecs:$versions.lucene",
        lucene_core                    : "org.apache.lucene:lucene-core:$versions.lucene",
        lucene_queryparser             : "org.apache.lucene:lucene-queryparser:$versions.lucene",
<<<<<<< HEAD
        mockito_core                   : "org.mockito:mockito-core:2.23.4",
=======
        mockito_core                   : "org.mockito:mockito-core:$versions.mockito",
        mockito_junit_jupiter          : "org.mockito:mockito-junit-jupiter:$versions.mockito",
>>>>>>> 5b021487
        mysql_connector_java           : "mysql:mysql-connector-java:5.1.40",
        objenesis                      : "org.objenesis:objenesis:2.2",
        poi                            : "org.apache.poi:poi:3.17",
        poi_ooxml                      : "org.apache.poi:poi-ooxml:3.17",
        reactivestreams                : "org.reactivestreams:reactive-streams:1.0.2", //used by rxjava
        rxjava                         : "io.reactivex.rxjava2:rxjava:$versions.rxjava",
        saxon_he                       : "net.sf.saxon:Saxon-HE:9.7.0-21",
        slf4j_api                      : "org.slf4j:slf4j-api:$versions.slf4j",
        stax_api                       : "stax:stax-api:1.0.1",
        swagger_annotations            : "io.swagger:swagger-annotations:$versions.swagger",
        test_containers                : "org.testcontainers:testcontainers:1.8.0",
        test_containers_mysql          : "org.testcontainers:mysql:1.8.0",
        unirest                        : "com.mashape.unirest:unirest-java:$versions.unirest",
        validation_api                 : "javax.validation:validation-api:1.0.0.GA", //GWT 2.8.0 throws errors on gwtCompile if validation-api 1.1.0.Final is used
        vavr                           : "io.vavr:vavr:0.9.0",
        ws_rs_api                      : "javax.ws.rs:javax.ws.rs-api:2.1",
        xml_apis                       : "xml-apis:xml-apis:1.0.b2",
        zzDUMMYzz                      : "makes sorting easier"
]

def contentPackDownloadDir = "${project.buildDir}/contentPackDownload"
ext.contentPackDownloadDir = contentPackDownloadDir
def contentPackImportDir = "${System.properties['user.home']}/.stroom/contentPackImport/"
ext.contentPackImportDir = contentPackImportDir
def contentReleasesUrl = "http://github.com/gchq/stroom-content/releases/download/"
def visualisationsContentPackVer = "v3.1.0"
def visualisationsContentPackUrl = "http://github.com/gchq/stroom-visualisations-dev/releases/download/${visualisationsContentPackVer}/visualisations-production-${visualisationsContentPackVer}.zip"

//A set of content packs to download in the task downloadStroomContent
ext.contentPacks = [
    'core-xml-schemas': 'v2.0',
    'event-logging-xml-schema': 'v3.2.3',
    'internal-dashboards': 'v1.1',
    'internal-statistics-sql': 'v2.1',
    'internal-statistics-stroom-stats': 'v2.1',
    'standard-pipelines': 'v0.1',
    'stroom-101': 'v1.0',
    'stroom-logs': 'v2.0-alpha.5',
    'template-pipelines': 'v0.2'
]

//defines a list of gradle projects that we will publish with maven/bintray
def projectsToBePublished = subprojects.findAll { project ->
    project.path in [
            ':stroom-entity-shared',
            ':stroom-util',
            ':stroom-util-shared',
            'zzDUMMYzz to ease sorting'
    ]
}

//list to hold details of any failed test classes
def failedTestReportFiles = []

//Configuration applicable to all projects
allprojects {
    // Make doclint be quiet - we don't care about JavaDoc warnings.
    tasks.withType(Javadoc) {
        options.addStringOption('Xdoclint:none', '-quiet')
        options.addBooleanOption('html5', true)
    }
}

//Configuration applicable to all sub projects
subprojects {
    //println "Configuring subproject ${project.path}"

    apply plugin: 'java'
    apply plugin: 'idea'
    //apply plugin: 'ca.cutterslade.analyze'
    apply plugin: 'java-library'

    sourceCompatibility = JavaVersion.VERSION_1_10
    targetCompatibility = JavaVersion.VERSION_1_10

    sourceSets {
        // This lets us use different directories for our integration tests.
        integrationTest {
            java {
                compileClasspath += main.output + test.output
                runtimeClasspath += main.output + test.output
                srcDir file('src/integrationTest/java')
            }
            resources.srcDir file('src/integrationTest/resources')
        }
    }

    configurations {

        // ensure deps don't bring any logging implementations with them as this will
        // conflict with logback. Also replace any log4j deps with log4j-over-slf4j
        // so dependency jars work with slf4j
        all {
            exclude group: "org.slf4j", module: "slf4j-log4j12"
            exclude group: "log4j", module: "log4j"
            exclude group: "commons-logging", module: "commons-logging"
            exclude module: 'xercesImpl'

            resolutionStrategy {
                dependencySubstitution {
                    substitute module('log4j:log4j') with module("org.slf4j:log4j-over-slf4j:$versions.slf4j")
                    substitute module('com.google.guava:guava') with module("com.google.guava:guava:$versions.guava")
                }

                // Stop libs from dragging in a different version of dropwizard
                eachDependency { DependencyResolveDetails details ->
                    if (details.requested.group == 'io.dropwizard') {
                        details.useVersion versions.dropwizard
                    }
                    if (details.requested.group == 'io.dropwizard.metrics') {
                        details.useVersion versions.dropwizard_metrics
                    }
                }

                forcedModules = [
                        //>=v21 removes MoreExecutors.sameThreadExecutor() which is needed by curator 2.11
                        //libs.guava
                ]
            }
        }

        // This means our integration tests get all the dependencies from our tests and we don't need to specify them twice.
        integrationTestImplementation.extendsFrom testImplementation
        integrationTestRuntimeOnly.extendsFrom testRuntimeOnly
    }

    repositories {
        mavenLocal()
        jcenter()
        maven { url "https://dl.bintray.com/stroom/event-logging" }
        maven { url "https://dl.bintray.com/stroom/stroom" }
    }

    test {
        useJUnitPlatform()
    }

    // This means the reports from our integration tests won't over-write the reports from our unit tests.
    tasks.withType(Test) {
        reports.html.destination = file("${reporting.baseDir}/${name}")
        
        afterSuite { desc, result ->
            if (desc != null && desc.className != null && result.resultType.toString() == "FAILURE") {

                //test class failed so add its project info and test report file to a global list for
                //processing at the end of the build
                def reportFileName = "${reports.junitXml.destination}/TEST-${desc.className}.xml"
                def reportFile = file(reportFileName)
                def pair = new Tuple2("${project.name} ${desc.name}", reportFile)
                failedTestReportFiles.add(pair)
            }
        }

        //Use full logging for test exceptions so we can see where the failure occurred 
        testLogging {
            events "failed"
            exceptionFormat = 'full'
            showStackTraces = true
        }
    }

    // This task lets us run the actual integration tests.
    task integrationTest(type: Test) {
        useJUnitPlatform()
        
        testClassesDirs = sourceSets.integrationTest.output.classesDirs
        classpath = sourceSets.integrationTest.runtimeClasspath

        // Integration tests are quite slow so output progress for each test to keep travis alive
        afterTest { desc, result ->
            println "Executed test ${desc.name} [${desc.className}] with result: ${result.resultType}"
        }

        //afterSuite { desc, result -> 
        //if (desc != null && desc.className != null && result.resultType.toString() == "FAILURE") {
        ////test class failed so add its project info and test report file to a global list for
        ////processing at the end of the build

        //def reportFileName = "${project.name}/build/test-results/integrationTest/TEST-${desc.className}.xml"
        //def reportFile = file(reportFileName)
        //def pair = new Tuple2("${project.name} ${desc.name}", reportFile)
        //failedTestReportFiles.add(pair)
        //}
        //}

        //Use full logging for test exceptions so we can see where the failure occurred 
        //testLogging {
        //events "failed"
        //exceptionFormat = 'full'
        //showStackTraces = true
        //}
    }

    clean {
        // clear out the 'out' dirs used by intelliJ
        delete "out"
    }

    // These lines pull the integration test task into our build process.
    tasks.check.dependsOn integrationTest
    tasks.integrationTest.mustRunAfter test

//    afterEvaluate {
//        repositories {
//            jcenter()
//        }
//
//        compileJava {
//            inputs.property("moduleName", moduleName)
//            doFirst {
//                options.compilerArgs = [
//                        '--module-path', classpath.asPath,
//                ]
//                classpath = files()
//            }
//        }
//
//        compileTestJava {
//            inputs.property("moduleName", moduleName)
//            doFirst {
//                options.compilerArgs = [
//                        '--module-path', classpath.asPath,
////                        '--add-modules', 'junit',
////                        '--add-reads', "$moduleName=junit",
//                        '--patch-module', "$moduleName=" + files(sourceSets.test.java.srcDirs).asPath,
//                ]
//                classpath = files()
//            }
//        }
//
//        test {
//            inputs.property("moduleName", moduleName)
//            doFirst {
//                jvmArgs = [
//                        '--module-path', classpath.asPath,
//                        '--add-modules', 'ALL-MODULE-PATH',
////                        '--add-reads', "$moduleName=junit",
//                        '--patch-module', "$moduleName=" + files(sourceSets.test.java.outputDir).asPath,
//                ]
//                classpath = files()
//            }
//        }
//
//        javadoc {
//            options.addStringOption('-module-path', classpath.asPath)
//            options.addStringOption('Xdoclint:all,-missing', '-html5')
//        }
//
//        jar {
//            inputs.property("moduleName", moduleName)
//            manifest {
//                attributes(
//                        "Automatic-Module-Name": moduleName,
//                )
//            }
//            version versions.stroomQuery
//        }
//    }
}

//configures only those projects in publishedProjectsPaths
configure(projectsToBePublished) {

    println "Configuring ${project.path} for publishing"

    apply plugin: 'maven'
    apply plugin: 'maven-publish'
    apply plugin: 'com.jfrog.bintray'

    group = 'stroom'
    version = versions.stroom

    task sourcesJar(type: Jar, dependsOn: classes) {
        classifier = 'sources'
        from sourceSets.main.allSource
    }

    task javadocJar(type: Jar, dependsOn: javadoc) {
        classifier = 'javadoc'
        from javadoc.destinationDir
    }

    artifacts {
        archives sourcesJar
        archives javadocJar
    }

    def pomConfig = {
        licenses {
            license {
                name "The Apache Software License, Version 2.0"
                url "http://www.apache.org/licenses/LICENSE-2.0.txt"
                distribution "repo"
            }
        }
        scm {
            url "https://github.com/stroom/stroom"
        }
    }

    publishing {
        publications {
            mavenJava(MavenPublication) {
                artifact sourcesJar
                artifact javadocJar
                pom.withXml {
                    def root = asNode()
                    root.appendNode('name', project.name)
                    root.children().last() + pomConfig
                }
            }
        }
    }

    publishing {
        publications {
            mavenJava(MavenPublication) {
                from components.java
            }
        }
    }

    //configuration for the bintray plugin for uploading maven artefacts to bintray
    //see https://github.com/bintray/gradle-bintray-plugin
    //run task bintrayUpload to push the files, assuming BINTRAY_USER/KEY are set as env vars
    bintray {
        //Must never write these to log or system out
        user = System.getenv('BINTRAY_USER') //set in Travis UI
        key = System.getenv('BINTRAY_KEY') //set in Travis UI

        //The maven plugin publications to push to bintray
        publications = ['mavenJava']

        //immediately make the artefacts public
        publish = true

        pkg {
            repo = 'stroom'
            name = 'stroom'
            userOrg = 'stroom'
            licenses = ['Apache-2.0']
            vcsUrl = 'https://github.com/gchq/stroom.git'
            version {
                name = "${versions.stroom}"
                desc = "stroom-${versions.stroom}"
                released = new Date()
                vcsTag = "${versions.stroom}"
                gpg {
                    //Bintray will self-sign the files
                    sign = true //Determines whether to GPG sign the files. The default is false
                }
            }
        }
    }
}

////configuration specific to projects that expose their test jars for other projects to use
//configure(projectsWithSharedTestJars) {
//
//    println "Configuring ${project.path} to expose its test jars"
//
//    configurations {
//        testArtifacts
//    }
//
//    task testJar(type: Jar) {
//        baseName = "${project.name}-test"
//        from sourceSets.test.output
//    }
//
//    artifacts {
//        testArtifacts testJar
//    }
//
//    task packageTests(type: Jar) {
//        from sourceSets.test.output
//        classifier = 'tests'
//    }
//
//    artifacts.archives packageTests
//}

// NOT SURE IF WE NEED THIS NOW
//configure(subprojects.findAll {it.name != 'stroom-app' && it.name != 'stroom-integrationtest'}) {
//    //swagger has to generate the spec from code so all modules except for stroom-app (which is the module the
//    //swagger task is in) and stroom-integrationtest (which depends on stroom-app) must be compiled to jars first
//    //so stroom-app can access their code
//    //However, generateSwaggerDocumentation must run before stroom-app:jar as its artefacts (the json/yaml spec files)
//    // need to go into that jar
//    tasks.getByPath(':stroom-core-module:generateSwaggerDocumentation').mustRunAfter jar
//}


task clearContentPackImportDir(type: Delete) {
    //ensure the import directory exists
    new File(contentPackImportDir).mkdirs()

    //cleans out any zip files in the contentPackImportDir
    delete fileTree(new File(contentPackImportDir)) {
        include '**/*.zip'
    }
}

task clearContentPackDownloadDir(type: Delete) {
    //ensure the import directory exists
    new File(contentPackDownloadDir).mkdirs()

    //cleans out any zip files in the contentPackImportDir
    delete fileTree(new File(contentPackDownloadDir)) {
        include '**/*.zip'
    }
}

task downloadStroomContent() {

    dependsOn clearContentPackDownloadDir

    doLast {
        //download each content pack to the contentPackImportDir ready for stroom to import on startup
        for (pack in contentPacks) {
            def packName = pack.key
            def packVer = pack.value
            def packUrl = "${contentReleasesUrl}${packName}-${packVer}/${packName}-${packVer}.zip"
            download {
                src packUrl
                dest new File(contentPackDownloadDir)
                overwrite true
            }
        }
        //now get the visualisations pack from a different repo
        download {
            src visualisationsContentPackUrl
            dest new File(contentPackDownloadDir)
            overwrite true
        }
    }
}

task copyContentPacksToImportDir(type: Copy) {
    dependsOn clearContentPackImportDir
    dependsOn downloadStroomContent

    println "Configuring copy from ${contentPackDownloadDir} to ${contentPackImportDir}"

    from "${contentPackDownloadDir}"
    into stroomContentImportDir
}

task setupSampleData() {
    dependsOn copyContentPacksToImportDir
    dependsOn ':stroom-integrationtest:setupSampleDataApplication'
}

gradle.buildFinished {
    //if any of the tests failed dump the junit xml to the console
    if (getPropertyOrDefault('dumpFailedTestXml', 'false') == 'true' && failedTestReportFiles.size > 0) {
        println "Build has ${failedTestReportFiles.size} failed test classes, dumping JUnit xml output"
        failedTestReportFiles.each { pair ->
            def info = pair.first
            def reportFile = pair.second

            if (reportFile.exists()) {
                println "-----Failed test class ${info} ------------------"
                def lines = reportFile.readLines()
                lines.each { String line ->
                    println "${line}"
                }
                println "-----End of test class ${info} ------------------"
            } else {
                println "File ${reportFile.toString()}"
            }
        }
    }
}

task dependenciesPng() {
    def reportsDir = new File("build/reports")
    def compileDepsDot = file("$reportsDir/compileDeps.dot")
    inputs.files subprojects.configurations.compile
    outputs.files compileDepsDot
    doFirst {
        if(!reportsDir.exists()) reportsDir.mkdirs()
    }
    doLast {
        def dotGraph = "digraph compile{" + System.getProperty("line.separator")
        Set deps = [] as Set
        subprojects.each {subproject ->
            subproject.configurations.compile.dependencies.each {dependency ->
                if(dependency instanceof ProjectDependency) {
                    String dep = "\"$subproject.name\" -> \"$dependency.name\";"
                    if (deps.add(dep)){ // if was not there before - avoid duplicates
                        dotGraph += dep + System.getProperty("line.separator")
                    }
                }
            }
        }
        dotGraph += "}"
        compileDepsDot.write(dotGraph)
    }
}
<|MERGE_RESOLUTION|>--- conflicted
+++ resolved
@@ -97,13 +97,8 @@
         jackson           : '2.9.5', //in line with dropwizard 1.3.3
         jersey            : '2.25.1',
         jetty             : '9.4.10.v20180503', //in line with dropwizard 1.3.3
-<<<<<<< HEAD
-        jooq              : '3.11.4',
         junit_jupiter     : '5.3.2',
-=======
         jooq              : '3.11.9',
-        junit_jupiter     : '5.2.0',
->>>>>>> 5b021487
         logback           : '1.2.3', //in line with dropwizard 1.3.3
         lucene            : '5.5.3',
         rxjava            : '2.1.10',
@@ -214,13 +209,8 @@
         jsinterop_annotations          : "com.google.jsinterop:jsinterop-annotations:1.0.1",
         jsr173_api                     : "javax.xml.bind:jsr173_api:1.0",
         jul_to_slf4j                   : "org.slf4j:jul-to-slf4j:$versions.slf4j",
-<<<<<<< HEAD
-        junit_jupiter_api              : "org.junit.jupiter:junit-jupiter-api:${versions.junit_jupiter}",
-        junit_jupiter_engine           : "org.junit.jupiter:junit-jupiter-engine:${versions.junit_jupiter}",
-=======
         junit_jupiter_api              : "org.junit.jupiter:junit-jupiter-api:$versions.junit_jupiter",
         junit_jupiter_engine           : "org.junit.jupiter:junit-jupiter-engine:$versions.junit_jupiter",
->>>>>>> 5b021487
         kryo                           : "com.esotericsoftware:kryo-shaded:4.0.0",
         lmdbjava                       : "org.lmdbjava:lmdbjava:0.6.1",
         log4j_over_slf4j               : "org.slf4j:log4j-over-slf4j:$versions.slf4j",
@@ -230,12 +220,8 @@
         lucene_backward_codecs         : "org.apache.lucene:lucene-backward-codecs:$versions.lucene",
         lucene_core                    : "org.apache.lucene:lucene-core:$versions.lucene",
         lucene_queryparser             : "org.apache.lucene:lucene-queryparser:$versions.lucene",
-<<<<<<< HEAD
-        mockito_core                   : "org.mockito:mockito-core:2.23.4",
-=======
         mockito_core                   : "org.mockito:mockito-core:$versions.mockito",
         mockito_junit_jupiter          : "org.mockito:mockito-junit-jupiter:$versions.mockito",
->>>>>>> 5b021487
         mysql_connector_java           : "mysql:mysql-connector-java:5.1.40",
         objenesis                      : "org.objenesis:objenesis:2.2",
         poi                            : "org.apache.poi:poi:3.17",
