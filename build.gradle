import de.undercouch.gradle.tasks.download.Download

buildscript {
    repositories {
        mavenLocal()
        jcenter()
    }
    dependencies {
        classpath group: 'gchq', name: 'urlDependencyPlugin', version: 'v0.2.0'
        classpath group: 'ca.cutterslade.gradle', name: 'gradle-dependency-analyze', version: '1.2.0'
    }
}

plugins {
    //plugin for downloading content from the 'net
    id "de.undercouch.download" version "3.2.0"

    //plugin for producing a tree of task dependencies, run task 'taskTree'
    id "com.dorongold.task-tree" version "1.3"
}

apply plugin: 'gchq.urldependencies'
apply plugin: 'ca.cutterslade.analyze'

ext.stroomPluginsDir = System.getProperty("user.home") + "/.stroom/plugins"

//if the project has a value for the passed property (i.e from the cmd line via -PpropName=xxx)
//use that, else use a default value
ext.getPropertyOrDefault = { propName, defaultValue -> 
    def val;
    if (project.hasProperty(propName) && project.getProperty(propName) != "unspecified") {
        val = project.getProperty(propName)
        println "Using propery $propName with value $val"
    } else {
        val = defaultValue
        println "Propery $propName has no value, using default value $val"
    }
    return val;
}

ext.gwtCompilerProps = [
    mainClass: 'stroom.gwt.GwtCompilerWrapper',
    minHeap: getPropertyOrDefault('gwtCompilerMinHeap', '1G'),
    maxHeap: getPropertyOrDefault('gwtCompilerMaxHeap', '4G'),
    workers: getPropertyOrDefault('gwtCompilerWorkers', '5')
]

//version numbers for libs that share version numbers, e.g. dropwizard-*, or for github repo release versions
ext.versions = [
    //----------Stroom-----------------
    stroom: getPropertyOrDefault('version', 'SNAPSHOT'),

    //------Stroom-repos---------------
<<<<<<< HEAD
    eventLogging: 'v3.1.0',
=======
//    stroomProxyRepo: 'v5.1-beta.8',
    eventLogging: 'v3.1.1_schema-v3.1.2',
>>>>>>> a3f9bea1
    hadoopCommonShaded: 'v2.6.4-3',
    hadoopHdfsShaded: 'v2.6.4',
    stroomExpression: 'v1.0.0', 
    stroomQuery: 'v2.0.0-alpha.7', //same version for both stroom-query-api and stroom-query-common
    stroomStats: 'v0.6.0-alpha',

    //------------3rd-party------------
    curator: '2.12.0', //must be chosen to be compatible with the ZK version in CDH 5.10
    dropwizard: '1.1.0', //if you change this version you should check the versions below that need to move in sync with it
    dropwizard_metrics: '3.2.2', //should be kept in step with dropwizard
    gwt: '2.8.0',
    hibernate: '4.3.8.Final', //dropwiz 1.1.0 uses -validator 5.3.4.Final and -core 5.2.8.Final
    jackson: '2.8.6',
    jersey: '2.25.1',
    jetty: '9.4.2.v20170220', //in line with dropwizard 1.1.0
    logback: '1.2.1', //in line with dropwizard 1.1.0
    lucene: '5.5.3',
    shiro: '1.3.2',
    slf4j: '1.7.24', //in line with dropwizard 1.1.0
    spring: '4.3.4.RELEASE',
    swagger: '1.5.16',
    unirest: '1.4.9',
    zzDUMMYzz: 'makes sorting easier'
]

//lib names for urlDependenciesPlugin
ext.urlLibs = [
    stroomQueryApi: "stroom-query-api-$versions.stroomQuery",
    stroomQueryApiSources: "stroom-query-api-$versions.stroomQuery-sources",
    stroomQueryCommon: "stroom-query-common-$versions.stroomQuery",
    stroomQueryCommonSources: "stroom-query-common-$versions.stroomQuery-sources",
    stroomExpression: "stroom-expression-$versions.stroomExpression",
    stroomStatsSchema: "stroom-stats-schema-$versions.stroomStats",
    eventLogging: "event-logging-$versions.eventLogging",
    hadoopCommonShaded: "hadoop-common-shaded-$versions.hadoopCommonShaded-all",
    hadoopHdfsShaded: "hadoop-hdfs-shaded-$versions.hadoopHdfsShaded-all",
    zzDUMMYzz: "makes sorting easier"
]

//dependency strings for use in sub projects
ext.libs = [
    aopalliance: "aopalliance:aopalliance:1.0",
    aspectjrt: "org.aspectj:aspectjrt:1.8.10",
    assertj_core: "org.assertj:assertj-core:3.6.2",
    c3p0: "com.mchange:c3p0:0.9.5.2",
    commons_compress: "org.apache.commons:commons-compress:1.12",
    commons_fileupload: "commons-fileupload:commons-fileupload:1.3.2",
    commons_io: "commons-io:commons-io:2.5",
    commons_lang: "commons-lang:commons-lang:2.6",
    commons_pool2: "org.apache.commons:commons-pool2:2.4.2",
    curator_client: "org.apache.curator:curator-client:$versions.curator",
    curator_framework: "org.apache.curator:curator-framework:$versions.curator",
    curator_x_discovery: "org.apache.curator:curator-x-discovery:$versions.curator",
    dropwizard_assets: "io.dropwizard:dropwizard-assets:$versions.dropwizard"  ,
    dropwizard_client: "io.dropwizard:dropwizard-client:$versions.dropwizard",
    dropwizard_core: "io.dropwizard:dropwizard-core:$versions.dropwizard"  ,
    dropwizard_jersey: "io.dropwizard:dropwizard-jersey:$versions.dropwizard",
    dropwizard_jetty: "io.dropwizard:dropwizard-jetty:$versions.dropwizard", //was 1.0.6 now 1.1.0
    dropwizard_lifecycle: "io.dropwizard:dropwizard-lifecycle:$versions.dropwizard",
    dropwizard_metrics_annotation: "io.dropwizard.metrics:metrics-annotation:$versions.dropwizard_metrics",
    dropwizard_metrics_healthchecks: "io.dropwizard.metrics:metrics-healthchecks:$versions.dropwizard_metrics",
    dropwizard_servlets: "io.dropwizard:dropwizard-servlets:$versions.dropwizard",
    dropwizard_testing: "io.dropwizard:dropwizard-testing:$versions.dropwizard",
    ehcache_core: "net.sf.ehcache:ehcache-core:2.6.11",
    ehcache_spring_annotations: "com.googlecode.ehcache-spring-annotations:ehcache-spring-annotations:1.2.0",
    flyway_core: "org.flywaydb:flyway-core:4.0.3",
    gin: "com.google.gwt.inject:gin:2.1.2",
    guava: "com.google.guava:guava:21.0", //>=v21 removes MoreExecutors.sameThreadExecutor() which is needed by curator 2.11
    guice4: "com.google.inject:guice:4.1.0",
    guice3: "com.google.inject:guice:3.0",
    gwt_dev: "com.google.gwt:gwt-dev:$versions.gwt",
    gwt_servlet: "com.google.gwt:gwt-servlet:$versions.gwt",
    gwt_user: "com.google.gwt:gwt-user:$versions.gwt",
    gwtp_mvp_client: "com.gwtplatform:gwtp-mvp-client:0.7",
    hamcrest_core: "org.hamcrest:hamcrest-core:1.3",
    hbase: "org.apache.hbase:hbase-common:1.2.1", //should be set to be consistent with CDH version
    hessian: "com.caucho:hessian:4.0.38",
    hibernate_core: "org.hibernate:hibernate-core:$versions.hibernate" /* LATEST 5.2.5.Final */,
    hibernate_entitymanager: "org.hibernate:hibernate-entitymanager:$versions.hibernate" /* LATEST 5.2.5.Final */,
    hibernate_jpa_api: "org.hibernate.javax.persistence:hibernate-jpa-2.1-api:1.0.0.Final",
    hibernate_validator: "org.hibernate:hibernate-validator:5.3.4.Final",
    hsqldb: "org.hsqldb:hsqldb:2.3.4",
    jBCrypt: "de.svenkubiak:jBCrypt:0.4.1",
    jackson_annotations: "com.fasterxml.jackson.core:jackson-annotations:$versions.jackson",
    jackson_core: "com.fasterxml.jackson.core:jackson-core:$versions.jackson",
    jackson_databind: "com.fasterxml.jackson.core:jackson-databind:$versions.jackson", //was 2.8.5, now 2.8.6
    java_jwt: "com.auth0:java-jwt:3.1.0",
    javassist: "org.javassist:javassist:3.18.1-GA",
    javax_annotation_api: "javax.annotation:javax.annotation-api:1.2",
    javax_el: "org.glassfish:javax.el:3.0.1-b08",
    javax_el_api: "javax.el:javax.el-api:3.0.0",
    javax_inject: "javax.inject:javax.inject:1",
    javax_servlet_api: "javax.servlet:javax.servlet-api:3.1.0",
    jcl_over_slf4j: "org.slf4j:jcl-over-slf4j:$versions.slf4j",
    jersey_client: "org.glassfish.jersey.core:jersey-client:$versions.jersey",
    jersey_common: "org.glassfish.jersey.core:jersey-common:$versions.jersey",
    jersey_server: "org.glassfish.jersey.core:jersey-server:$versions.jersey", //was 2.25 now 2.25.1
    jetty_server: "org.eclipse.jetty:jetty-server:$versions.jetty",
    jetty_servlet: "org.eclipse.jetty:jetty-servlet:$versions.jetty",
    jetty_servlets: "org.eclipse.jetty:jetty-servlets:$versions.jetty",
    jose4j: "org.bitbucket.b_c:jose4j:0.5.5",
    jsinterop_annotations: "com.google.jsinterop:jsinterop-annotations:1.0.1",
    jul_to_slf4j: "org.slf4j:jul-to-slf4j:$versions.slf4j",
    junit: "junit:junit:4.12",
    log4j_over_slf4j: "org.slf4j:log4j-over-slf4j:$versions.slf4j",
    logback_classic: "ch.qos.logback:logback-classic:$versions.logback",
    logback_core: "ch.qos.logback:logback-core:$versions.logback",
    lucene_analyzers_common: "org.apache.lucene:lucene-analyzers-common:$versions.lucene",
    lucene_core: "org.apache.lucene:lucene-core:$versions.lucene",
    lucene_queryparser: "org.apache.lucene:lucene-queryparser:$versions.lucene",
    mockito_core: "org.mockito:mockito-core:2.0.2-beta",
    mysql_connector_java: "mysql:mysql-connector-java:5.1.40",
    poi: "org.apache.poi:poi:3.15",
    poi_ooxml: "org.apache.poi:poi-ooxml:3.15",
    saxon_he: "net.sf.saxon:Saxon-HE:9.7.0-18",
    shiro_aspectj: "org.apache.shiro:shiro-aspectj:$versions.shiro",
    shiro_core: "org.apache.shiro:shiro-core:$versions.shiro",
    shiro_spring: "org.apache.shiro:shiro-spring:$versions.shiro",
    shiro_web: "org.apache.shiro:shiro-web:$versions.shiro",
    slf4j_api: "org.slf4j:slf4j-api:$versions.slf4j",
    spring_aop: "org.springframework:spring-aop:$versions.spring",
    spring_beans: "org.springframework:spring-beans:$versions.spring",
    spring_context: "org.springframework:spring-context:$versions.spring",
    spring_context_support: "org.springframework:spring-context-support:$versions.spring",
    spring_core: "org.springframework:spring-core:$versions.spring",
    spring_jdbc: "org.springframework:spring-jdbc:$versions.spring",
    spring_orm: "org.springframework:spring-orm:$versions.spring",
    spring_test: "org.springframework:spring-test:$versions.spring",
    spring_tx: "org.springframework:spring-tx:$versions.spring",
    stax_api: "stax:stax-api:1.0.1",
    swagger_annotations: "io.swagger:swagger-annotations:$versions.swagger",
    unirest: "com.mashape.unirest:unirest-java:$versions.unirest",
    validation_api: "javax.validation:validation-api:1.0.0.GA", //GWT 2.8.0 throws errors on gwtCompile if validation-api 1.1.0.Final is used
    vavr: "io.vavr:vavr:0.9.0",
    ws_rs_api: "javax.ws.rs:javax.ws.rs-api:2.0.1",
    xml_apis: "xml-apis:xml-apis:1.0.b2",
    zzDUMMYzz: "makes sorting easier"
]

def contentPackImportDir = "${System.properties['user.home']}/.stroom/contentPackImport/"
def contentReleasesUrl = "http://github.com/gchq/stroom-content/releases/download/"
def visualisationsContentPackVer = "v3.0.4"
def visualisationsContentPackUrl = "http://github.com/gchq/stroom-visualisations-dev/releases/download/${visualisationsContentPackVer}/visualisations-production-${visualisationsContentPackVer}.zip"

//A set of content packs to download in the task downloadStroomContent
ext.contentPacks = [
    'core-xml-schemas': 'v2.0',
    'internal-statistics-stroom-stats': 'v2.0',
    'internal-statistics-sql': 'v2.0',
    'internal-dashboards': 'v1.1',
    'stroom-101': 'v1.0',
    'event-logging-xml-schema': 'v3.1.1'
]

task wrapper(type: Wrapper) {
    gradleVersion = '4.1'
}

allprojects {
    apply plugin: 'maven'
    apply plugin: 'maven-publish'

    group = 'stroom'
    version = versions.stroom
}

subprojects {
    apply plugin: 'java'
    //analyze missing dependencies for the code base
    apply plugin: 'ca.cutterslade.analyze'

    apply plugin: 'idea'

    sourceCompatibility = 1.8
    targetCompatibility = 1.8

    sourceSets {
        // This lets us use different directories for our integration tests.
        integrationTest {
            java {
                compileClasspath += main.output + test.output
                runtimeClasspath += main.output + test.output
                srcDir file('src/integrationTest/java')
            }
            resources.srcDir file('src/integrationTest/resources')
        }
    }

    configurations {
        testArtifacts
        sourceArtifacts

        all {
            exclude group: "org.slf4j", module: "slf4j-log4j12"
            exclude group: "log4j", module: "log4j"
            exclude module: 'xercesImpl'

            resolutionStrategy.eachDependency { DependencyResolveDetails details ->
                if (details.requested.name == 'log4j') {
                    details.useTarget "org.slf4j:log4j-over-slf4j:$versions.slf4j"
                }
            }
            resolutionStrategy {
                forcedModules = [
                    //>=v21 removes MoreExecutors.sameThreadExecutor() which is needed by curator 2.11
                    //libs.guava
                ]
            }
        }
        
        // This means our integration tests get all the dependencies from our tests and we don't need to specify them twice.
        integrationTestCompile.extendsFrom testCompile
        integrationTestRuntime.extendsFrom testRuntime
    }

    task testJar(type: Jar) {
        baseName = "${project.name}-test"
        from sourceSets.test.output
    }
    task sources(type: Jar) {
        baseName = "${project.name}-source"
        from sourceSets.main.allSource
    }
    artifacts {
        testArtifacts testJar
        sourceArtifacts sources
    }

    task packageTests(type: Jar) {
        from sourceSets.test.output
        classifier = 'tests'
    }
    artifacts.archives packageTests

    repositories {
        mavenLocal()
        maven { url "http://repo.maven.apache.org/maven2" }
    }

    // This means the reports from our integration tests won't over-write the reports from our unit tests.
    tasks.withType(Test) {
        reports.html.destination = file("${reporting.baseDir}/${name}")

        //Use full logging for test exceptions so we can see where the failure occurred 
        testLogging {
            events "failed"
            exceptionFormat = 'full'
            showStackTraces = true
        }
    }

    // This task lets us run the actual integration tests.
    task integrationTest(type: Test) {
        testClassesDirs = sourceSets.integrationTest.output.classesDirs
        classpath = sourceSets.integrationTest.runtimeClasspath

        // Integration tests are quite slow so output progress for each test to keep travis alive
        afterTest { desc, result -> 
            println "Executed test ${desc.name} [${desc.className}] with result: ${result.resultType}"
        }

        //Use full logging for test exceptions so we can see where the failure occurred 
        testLogging {
            events "failed"
            exceptionFormat = 'full'
            showStackTraces = true
        }
    }

clean{
    //clear out the 'out' dirs used by intelliJ
    delete "out"
}

    //ensure we download our libs before compiling java
    tasks.compileJava.dependsOn downloadUrlDependencies

    // These lines pull the integration test task into our build process.
    tasks.check.dependsOn integrationTest
    tasks.integrationTest.mustRunAfter test
}

configure(subprojects.findAll {it.name != 'stroom-app' && it.name != 'stroom-integrationtest'}) {
    //swagger has to generate the spec from code so all modules except for stroom-app (which is the module the 
    //swagger task is in) and stroom-integrationtest (which depends on stroom-app) must be compiled to jars first
    //so stroom-app can access thier code
    //However, generateSwaggerDocumentation must run before stroom-app:jar as its artefacts (the json/yaml spec files) 
    // need to go into that jar 
    tasks.getByPath(':stroom-app:generateSwaggerDocumentation').mustRunAfter jar
}


task clearContentPackImportDir(type: Delete) {
    //ensure the import directory exists
    new File(contentPackImportDir).mkdirs()

    //cleans out any zip files in the contentPackImportDir
    delete fileTree(new File(contentPackImportDir)) {
        include '**/*.zip'
    }
}

task downloadStroomContent() {

    dependsOn clearContentPackImportDir

    doLast {
        //download each content pack to the contentPackImportDir ready for stroom to import on startup
        for (pack in contentPacks) {
            def packName = pack.key
            def packVer = pack.value
            def packUrl = "${contentReleasesUrl}${packName}-${packVer}/${packName}-${packVer}.zip"
            download {
                src packUrl
                dest new File(contentPackImportDir)
                overwrite true
            }
        }
        //now get the visualisations pack from a different repo
        download {
            src visualisationsContentPackUrl
            dest new File(contentPackImportDir)
            overwrite true
        }
    }
}

task setupSampleData() {
    dependsOn downloadStroomContent
    dependsOn ':stroom-integrationtest:setupSampleData'
}

project(':stroom-util') {
    publishing.publications {
        mavenJava(MavenPublication) {
            from components.java
        }
    }
}

project(':stroom-util-shared') {
    publishing.publications {
        mavenJava(MavenPublication) {
            from components.java
        }
    }
}

project(':stroom-entity-shared') {
    publishing.publications {
        mavenJava(MavenPublication) {
            from components.java
        }
    }
}

urlDependencies {
    libs "libs"
    compile(urlLibs.stroomQueryApi,
        "https://github.com/gchq/stroom-query/releases/download/$versions.stroomQuery/${urlLibs.stroomQueryApi}.jar")

    compile(urlLibs.stroomQueryApiSources,
        "https://github.com/gchq/stroom-query/releases/download/$versions.stroomQuery/${urlLibs.stroomQueryApiSources}.jar")

    compile(urlLibs.stroomQueryCommon,
            "https://github.com/gchq/stroom-query/releases/download/$versions.stroomQuery/${urlLibs.stroomQueryCommon}.jar")

    compile(urlLibs.stroomQueryCommonSources,
            "https://github.com/gchq/stroom-query/releases/download/$versions.stroomQuery/${urlLibs.stroomQueryCommonSources}.jar")

    compile(urlLibs.stroomExpression,
            "https://github.com/gchq/stroom-expression/releases/download/$versions.stroomExpression/${urlLibs.stroomExpression}.jar")

    compile(urlLibs.stroomStatsSchema,
            "https://github.com/gchq/stroom-stats/releases/download/$versions.stroomStats/${urlLibs.stroomStatsSchema}.jar")

    compile(urlLibs.eventLogging,
            "https://github.com/gchq/event-logging/releases/download/$versions.eventLogging/${urlLibs.eventLogging}.jar")

    compile(urlLibs.hadoopHdfsShaded,
            "https://github.com/gchq/hadoop-hdfs-shaded/releases/download/$versions.hadoopHdfsShaded/${urlLibs.hadoopHdfsShaded}.jar")

    compile(urlLibs.hadoopCommonShaded,
            "https://github.com/gchq/hadoop-common-shaded/releases/download/$versions.hadoopCommonShaded/${urlLibs.hadoopCommonShaded}.jar")
}

<|MERGE_RESOLUTION|>--- conflicted
+++ resolved
@@ -51,16 +51,12 @@
     stroom: getPropertyOrDefault('version', 'SNAPSHOT'),
 
     //------Stroom-repos---------------
-<<<<<<< HEAD
-    eventLogging: 'v3.1.0',
-=======
 //    stroomProxyRepo: 'v5.1-beta.8',
     eventLogging: 'v3.1.1_schema-v3.1.2',
->>>>>>> a3f9bea1
     hadoopCommonShaded: 'v2.6.4-3',
     hadoopHdfsShaded: 'v2.6.4',
     stroomExpression: 'v1.0.0', 
-    stroomQuery: 'v2.0.0-alpha.7', //same version for both stroom-query-api and stroom-query-common
+    stroomQuery: 'v2.0.0-alpha.8', //same version for both stroom-query-api and stroom-query-common
     stroomStats: 'v0.6.0-alpha',
 
     //------------3rd-party------------
