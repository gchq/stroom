ext.moduleName = 'stroom.lifecycle.api'

dependencies {
<<<<<<< HEAD
    implementation libs.guice7
=======
    implementation libs.guice
>>>>>>> d2116a58
}<|MERGE_RESOLUTION|>--- conflicted
+++ resolved
@@ -1,9 +1,5 @@
 ext.moduleName = 'stroom.lifecycle.api'
 
 dependencies {
-<<<<<<< HEAD
-    implementation libs.guice7
-=======
     implementation libs.guice
->>>>>>> d2116a58
 }