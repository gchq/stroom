--- conflicted
+++ resolved
@@ -24,27 +24,11 @@
     implementation libs.restygwt
     implementation libs.slf4j.api
 
-<<<<<<< HEAD
     testImplementation project(':stroom-security:stroom-security-mock')
     testImplementation project(':stroom-test-common')
 
-    testImplementation libs.assertj.core
+    testImplementation libs.bundles.common.test.implementation
     testImplementation libs.commons.codec
-    testImplementation libs.junit.jupiter.api
-    testImplementation libs.mockito.core
-    testImplementation libs.mockito.junit.jupiter
 
-    // The following logging libs are needed when running junits outside dropwizard
-    testRuntimeOnly libs.jakarta.activation
-    testRuntimeOnly libs.jaxb.impl
-    testRuntimeOnly libs.jcl.over.slf4j
-    testRuntimeOnly libs.jul.to.slf4j
-    testRuntimeOnly libs.junit.jupiter.engine
-    testRuntimeOnly libs.log4j.over.slf4j
-    testRuntimeOnly libs.logback.classic
-    testRuntimeOnly libs.logback.core
-=======
-    testImplementation libs.bundles.common.test.implementation
     testRuntimeOnly libs.bundles.common.test.runtime
->>>>>>> 2fbc3345
 }