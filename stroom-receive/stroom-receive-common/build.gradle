--- conflicted
+++ resolved
@@ -15,40 +15,24 @@
     implementation project(':stroom-util-shared')
     implementation project(':stroom-util')
 
-<<<<<<< HEAD
     implementation libs.bcrypt
-    implementation libs.bouncy_castle
-    implementation libs.commons_compress
-    implementation libs.dropwizard_lifecycle
-    implementation libs.dropwizard_metrics_annotation
-    implementation libs.dropwizard_metrics_healthchecks
-    implementation libs.dropwizard_validation
-    implementation libs.guice
-    implementation libs.hessian
-    implementation libs.jackson_annotations
-    implementation libs.jackson_core
-    implementation libs.jackson_databind
-    implementation libs.jakarta_servlet_api
-    implementation libs.jakarta_inject
-    implementation libs.jaxb_api
-    implementation libs.slf4j_api
-    implementation libs.swagger_annotations
-    implementation libs.ws_rs_api
-=======
+    implementation libs.bouncy.castle
     implementation libs.commons.compress
+    implementation libs.dropwizard.lifecycle
     implementation libs.dropwizard.metrics.annotation
     implementation libs.dropwizard.metrics.healthchecks
     implementation libs.dropwizard.validation
     implementation libs.guice
     implementation libs.hessian
     implementation libs.jackson.annotations
+    implementation libs.jackson.core
+    implementation libs.jackson.databind
     implementation libs.jakarta.servlet.api
     implementation libs.jakarta.inject
     implementation libs.jaxb.api
     implementation libs.slf4j.api
     implementation libs.swagger.annotations
     implementation libs.ws.rs.api
->>>>>>> fb10238f
 
     testImplementation project(':stroom-cache:stroom-cache-impl')
     testImplementation project(':stroom-test-common')
