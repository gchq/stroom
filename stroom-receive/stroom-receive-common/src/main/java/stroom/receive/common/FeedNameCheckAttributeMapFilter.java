--- conflicted
+++ resolved
@@ -103,17 +103,13 @@
      */
     static class FeedNameGenerator {
 
-<<<<<<< HEAD
         /**
          * Finds unwanted chars in a param
          */
-        private static final Pattern PARAM_REPLACE_PATTERN = Pattern.compile("[^a-zA-Z0-9_]");
+        private static final Pattern PARAM_REPLACEMENT_REPLACE_PATTERN = Pattern.compile("[^a-zA-Z0-9_]");
         /**
          * Finds unwanted chars in the static text
          */
-=======
-        private static final Pattern PARAM_REPLACEMENT_REPLACE_PATTERN = Pattern.compile("[^a-zA-Z0-9_]");
->>>>>>> 12fa2f9e
         private static final Pattern STATIC_REPLACE_PATTERN = Pattern.compile("[^a-zA-Z0-9_-]");
 
         private static final String FEED_ONLY_TEMPLATE = "${feed}";
