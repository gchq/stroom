--- conflicted
+++ resolved
@@ -3,13 +3,7 @@
 import stroom.meta.api.AttributeMap;
 import stroom.security.api.UserIdentity;
 
-<<<<<<< HEAD
 import jakarta.servlet.http.HttpServletRequest;
-
-import java.util.Map;
-=======
-import javax.servlet.http.HttpServletRequest;
->>>>>>> b785c7da
 
 /**
  * Handles the authentication of HTTP requests into the datafeed API on stroom or stroom-proxy
