--- conflicted
+++ resolved
@@ -60,11 +60,8 @@
                 StandardHeaderArguments.REMOTE_HOST,
                 StandardHeaderArguments.REMOTE_ADDRESS,
                 StandardHeaderArguments.RECEIVED_PATH,
-<<<<<<< HEAD
+                StandardHeaderArguments.RECEIPT_ID,
                 StandardHeaderArguments.DATA_RECEIPT_RULE);
-=======
-                StandardHeaderArguments.RECEIPT_ID);
->>>>>>> 7f77bead
 
         final String clientDetailsStr = clientDetailsStringBuilder.isEmpty()
                 ? ""
