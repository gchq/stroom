--- conflicted
+++ resolved
@@ -245,20 +245,14 @@
         }
     }
 
-<<<<<<< HEAD
     private void processZipStream(final InputStream inputStream,
                                   final String prefix,
                                   final Instant receivedTime) {
-        try {
-            final ByteCountInputStream byteCountInputStream = new ByteCountInputStream(inputStream);
-=======
-    private void processZipStream(final InputStream inputStream, final String prefix) {
         final ByteCountInputStream byteCountInputStream = new ByteCountInputStream(inputStream);
->>>>>>> db0face4
-
-            final Map<String, AttributeMap> bufferedAttributeMap = new HashMap<>();
-            final Map<String, Long> dataStreamSizeMap = new HashMap<>();
-            final StroomZipEntries stroomZipEntries = new StroomZipEntries();
+
+        final Map<String, AttributeMap> bufferedAttributeMap = new HashMap<>();
+        final Map<String, Long> dataStreamSizeMap = new HashMap<>();
+        final StroomZipEntries stroomZipEntries = new StroomZipEntries();
 
         try (final ZipArchiveInputStream zipArchiveInputStream = new ZipArchiveInputStream(byteCountInputStream)) {
             ZipArchiveEntry zipEntry;
