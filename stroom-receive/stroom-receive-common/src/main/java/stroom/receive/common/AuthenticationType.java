package stroom.receive.common;

import stroom.docref.HasDisplayValue;

public enum AuthenticationType implements HasDisplayValue {
    /**
     * Authenticates using a Stroom Data Feed Key.
     */
    DATA_FEED_KEY("Data feed key"),
<<<<<<< HEAD
    TOKEN("OAuth Token or API Key"),
=======
    /**
     * An OAuth token or a Stroom API Key
     */
    TOKEN("OAuth Token"),
    /**
     * Either authenticates the X509 certificate on the request
     * or authenticates the DN from a header if .receive.x509CertificateDnHeader is set.
     */
>>>>>>> ea46678c
    CERTIFICATE("Client certificate"),
    ;

    private final String displayValue;

    AuthenticationType(final String displayValue) {
        this.displayValue = displayValue;
    }

    @Override
    public String getDisplayValue() {
        return displayValue;
    }

    @Override
    public String toString() {
        return "AuthenticationType{" +
               "displayValue='" + displayValue + '\'' +
               '}';
    }
}<|MERGE_RESOLUTION|>--- conflicted
+++ resolved
@@ -7,9 +7,6 @@
      * Authenticates using a Stroom Data Feed Key.
      */
     DATA_FEED_KEY("Data feed key"),
-<<<<<<< HEAD
-    TOKEN("OAuth Token or API Key"),
-=======
     /**
      * An OAuth token or a Stroom API Key
      */
@@ -18,7 +15,6 @@
      * Either authenticates the X509 certificate on the request
      * or authenticates the DN from a header if .receive.x509CertificateDnHeader is set.
      */
->>>>>>> ea46678c
     CERTIFICATE("Client certificate"),
     ;
 
