--- conflicted
+++ resolved
@@ -39,22 +39,6 @@
     @Override
     public UserIdentity authenticate(final HttpServletRequest request,
                                      final AttributeMap attributeMap) {
-<<<<<<< HEAD
-        Optional<UserIdentity> optUserIdentity = Optional.empty();
-        final ReceiveDataConfig receiveDataConfig = receiveDataConfigProvider.get();
-        final boolean isAuthRequired = receiveDataConfig.isAuthenticationRequired();
-        final boolean isTokenAuthEnabled = receiveDataConfig.isTokenAuthenticationEnabled();
-        final boolean isCertAuthEnabled = receiveDataConfig.isCertificateAuthenticationEnabled();
-
-        // Try tokens first in preference
-        final boolean foundToken = userIdentityFactory.hasAuthenticationToken(request);
-        if (isTokenAuthEnabled) {
-            if (foundToken) {
-                try {
-                    optUserIdentity = userIdentityFactory.getApiUserIdentity(request);
-                    if (optUserIdentity.isEmpty() && isAuthRequired && !isCertAuthEnabled) {
-                        throw new StroomStreamException(StroomStatusCode.CLIENT_TOKEN_NOT_AUTHENTICATED, attributeMap);
-=======
         try {
             Optional<UserIdentity> optUserIdentity = Optional.empty();
             final ReceiveDataConfig receiveDataConfig = receiveDataConfigProvider.get();
@@ -80,7 +64,6 @@
                     // No token found
                     if (isAuthRequired && !isCertAuthEnabled) {
                         throw new StroomStreamException(StroomStatusCode.CLIENT_TOKEN_REQUIRED, attributeMap);
->>>>>>> 9cea7ab8
                     }
                 }
             } else if (LOGGER.isDebugEnabled() && foundToken) {
