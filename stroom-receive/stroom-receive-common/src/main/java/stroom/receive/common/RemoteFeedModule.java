--- conflicted
+++ resolved
@@ -33,16 +33,10 @@
         RestResourcesBinder.create(binder())
                 .bind(FeedStatusResourceImpl.class);
 
-<<<<<<< HEAD
 //        ServletBinder.create(binder())
 //                .bind(RemoteFeedServiceRPC.class);
-=======
-        ServletBinder.create(binder())
-                .bind(RemoteFeedServiceRPC.class);
 
         GuiceUtil.buildMultiBinder(binder(), Managed.class)
                 .addBinding(DataFeedKeyDirWatcher.class);
-
->>>>>>> b785c7da
     }
 }