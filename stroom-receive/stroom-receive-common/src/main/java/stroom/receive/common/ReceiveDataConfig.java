package stroom.receive.common;

import stroom.data.shared.StreamTypeNames;
import stroom.meta.api.StandardHeaderArguments;
import stroom.receive.rules.shared.ReceiptCheckMode;
import stroom.receive.rules.shared.ReceiveAction;
import stroom.security.shared.HashAlgorithm;
import stroom.util.cache.CacheConfig;
import stroom.util.cert.DNFormat;
import stroom.util.collections.CollectionUtil;
import stroom.util.shared.AbstractConfig;
import stroom.util.shared.IsProxyConfig;
import stroom.util.shared.IsStroomConfig;
import stroom.util.shared.NullSafe;
import stroom.util.shared.validation.IsSupersetOf;
import stroom.util.shared.validation.ValidDirectoryPath;
import stroom.util.time.StroomDuration;

import com.fasterxml.jackson.annotation.JsonCreator;
import com.fasterxml.jackson.annotation.JsonIgnore;
import com.fasterxml.jackson.annotation.JsonProperty;
import com.fasterxml.jackson.annotation.JsonPropertyDescription;
import com.fasterxml.jackson.annotation.JsonPropertyOrder;
import io.dropwizard.validation.ValidationMethod;
import jakarta.validation.constraints.NotBlank;
import jakarta.validation.constraints.NotEmpty;
import jakarta.validation.constraints.NotNull;

import java.util.Collections;
import java.util.EnumSet;
import java.util.List;
import java.util.Map;
import java.util.Objects;
import java.util.Set;
import java.util.stream.Collectors;


/**
 * This config is common to both stroom and proxy, so should contain only those
 * properties that are used in both.
 */
@JsonPropertyOrder(alphabetic = true)
public class ReceiveDataConfig
        extends AbstractConfig
        implements IsStroomConfig, IsProxyConfig {

    public static final String DEFAULT_X509_CERT_HEADER = "X-SSL-CERT";
    public static final String DEFAULT_X509_CERT_DN_HEADER = "X-SSL-CLIENT-S-DN";
    public static final DNFormat DEFAULT_X509_CERT_DN_FORMAT = DNFormat.LDAP;
    public static final String PROP_NAME_ALLOWED_CERTIFICATE_PROVIDERS = "allowedCertificateProviders";
    public static final String DEFAULT_OWNER_META_KEY = StandardHeaderArguments.ACCOUNT_ID;

    public static final boolean DEFAULT_AUTHENTICATION_REQUIRED = true;
    public static final String DEFAULT_DATA_FEED_KEYS_DIR = "data_feed_keys";
    public static final boolean DEFAULT_FEED_NAME_GENERATION_ENABLED = false;

    public static final String DEFAULT_FEED_NAME_TEMPLATE = toTemplate(
            StandardHeaderArguments.ACCOUNT_ID,
            StandardHeaderArguments.COMPONENT,
            StandardHeaderArguments.FORMAT,
            StandardHeaderArguments.SCHEMA);

    public static final Set<String> DEFAULT_FEED_NAME_MANDATORY_HEADERS =
            CollectionUtil.asUnmodifiabledConsistentOrderSet(List.of(
                    StandardHeaderArguments.ACCOUNT_ID,
                    StandardHeaderArguments.COMPONENT,
                    StandardHeaderArguments.FORMAT,
                    StandardHeaderArguments.SCHEMA));

//    public static final Set<String> DEFAULT_OBFUSCATED_FIELDS =
//            CollectionUtil.asUnmodifiabledConsistentOrderSet(List.of(
//                    StandardHeaderArguments.FEED));

    // Use sha2-512 to make hash clashes very unlikely.
//    public static final HashAlgorithm DEFAULT_HASH_ALGORITHM = HashAlgorithm.SHA2_512;

    public static final Set<String> DEFAULT_META_TYPES = CollectionUtil.asUnmodifiabledConsistentOrderSet(
            StreamTypeNames.ALL_HARD_CODED_STREAM_TYPE_NAMES);

    public static final Set<AuthenticationType> DEFAULT_AUTH_TYPES = Collections.unmodifiableSet(
            EnumSet.of(AuthenticationType.CERTIFICATE));

//    public static final Map<String, String> DEFAULT_INITIAL_RECEIPT_RULE_FIELDS =
//            CollectionUtil.linkedHashMapBuilder(String.class, String.class)
//                    .add(StandardHeaderArguments.ACCOUNT_ID, FieldType.TEXT.getTypeName())
//                    .add(StandardHeaderArguments.COMPONENT, FieldType.TEXT.getTypeName())
//                    .add(StandardHeaderArguments.COMPRESSION, FieldType.TEXT.getTypeName())
//                    .add(StandardHeaderArguments.CONTENT_LENGTH, FieldType.TEXT.getTypeName())
//                    .add(StandardHeaderArguments.CONTEXT_ENCODING, FieldType.TEXT.getTypeName())
//                    .add(StandardHeaderArguments.CONTEXT_FORMAT, FieldType.TEXT.getTypeName())
//                    .add(StandardHeaderArguments.EFFECTIVE_TIME, FieldType.DATE.getTypeName())
//                    .add(StandardHeaderArguments.ENCODING, FieldType.TEXT.getTypeName())
//                    .add(StandardHeaderArguments.ENVIRONMENT, FieldType.TEXT.getTypeName())
//                    .add(StandardHeaderArguments.FEED, FieldType.TEXT.getTypeName())
//                    .add(StandardHeaderArguments.FORMAT, FieldType.TEXT.getTypeName())
//                    .add(StandardHeaderArguments.RECEIPT_ID, FieldType.TEXT.getTypeName())
//                    .add(StandardHeaderArguments.RECEIPT_ID_PATH, FieldType.TEXT.getTypeName())
//                    .add(StandardHeaderArguments.RECEIVED_PATH, FieldType.TEXT.getTypeName())
//                    .add(StandardHeaderArguments.RECEIVED_TIME, FieldType.DATE.getTypeName())
//                    .add(StandardHeaderArguments.RECEIVED_TIME_HISTORY, FieldType.TEXT.getTypeName())
//                    .add(StandardHeaderArguments.REMOTE_CERT_EXPIRY, FieldType.DATE.getTypeName())
//                    .add(StandardHeaderArguments.REMOTE_DN, FieldType.TEXT.getTypeName())
//                    // Both of these could be one of fqdn/ipv4/ipv6, so TEXT it is
//                    .add(StandardHeaderArguments.REMOTE_HOST, FieldType.TEXT.getTypeName())
//                    .add(StandardHeaderArguments.REMOTE_ADDRESS, FieldType.TEXT.getTypeName())
//                    .add(StandardHeaderArguments.SCHEMA, FieldType.TEXT.getTypeName())
//                    .add(StandardHeaderArguments.SCHEMA_VERSION, FieldType.TEXT.getTypeName())
//                    .add(StandardHeaderArguments.SYSTEM, FieldType.TEXT.getTypeName())
//                    .add(StandardHeaderArguments.TYPE, FieldType.TEXT.getTypeName())
//                    .add(StandardHeaderArguments.UPLOAD_USERNAME, FieldType.TEXT.getTypeName())
//                    .add(StandardHeaderArguments.UPLOAD_USER_ID, FieldType.TEXT.getTypeName())
//                    .add(StandardHeaderArguments.USER_AGENT, FieldType.TEXT.getTypeName())
//                    .add(StandardHeaderArguments.X_FORWARDED_FOR, FieldType.TEXT.getTypeName())
//                    .build();

    public static final ReceiptCheckMode DEFAULT_RECEIPT_CHECK_MODE = ReceiptCheckMode.getDefault();
    // If we can't hit the downstream then we have to let everything in
    public static final ReceiveAction DEFAULT_FALLBACK_RECEIVE_ACTION = ReceiveAction.RECEIVE;

    @JsonProperty
    private final Set<String> metaTypes;
    @JsonProperty
    private final boolean authenticationRequired;
    @JsonProperty
    private final String dataFeedKeysDir;
    @JsonProperty
    private final String dataFeedKeyOwnerMetaKey;
    @JsonProperty
    private final CacheConfig authenticatedDataFeedKeyCache;
    @JsonProperty
    private final Set<AuthenticationType> enabledAuthenticationTypes;
    @JsonProperty
    private final String x509CertificateHeader;
    @JsonProperty
    private final String x509CertificateDnHeader;
    @JsonProperty
    private final DNFormat x509CertificateDnFormat;
    @JsonProperty
    private final Set<String> allowedCertificateProviders;
    @JsonProperty
    private final boolean feedNameGenerationEnabled;
    @JsonProperty
    private final String feedNameTemplate;
    @JsonProperty
    private final Set<String> feedNameGenerationMandatoryHeaders;
    //    @JsonProperty
//    private final Set<String> obfuscatedFields;
//    @JsonProperty
//    private final HashAlgorithm obfuscationHashAlgorithm;
//    // fieldName => fieldTypeName (any case)
//    @JsonProperty
//    private final Map<String, String> receiptRulesInitialFields;
    @JsonProperty
    private final ReceiptCheckMode receiptCheckMode;
    @JsonProperty
    private final ReceiveAction fallbackReceiveAction;

    public ReceiveDataConfig() {
        // Sort them to ensure consistent order on serialisation
        metaTypes = DEFAULT_META_TYPES;
        enabledAuthenticationTypes = DEFAULT_AUTH_TYPES;
        authenticationRequired = DEFAULT_AUTHENTICATION_REQUIRED;
        dataFeedKeysDir = DEFAULT_DATA_FEED_KEYS_DIR;
        dataFeedKeyOwnerMetaKey = DEFAULT_OWNER_META_KEY;
        authenticatedDataFeedKeyCache = createDefaultDataFeedKeyCacheConfig();
        x509CertificateHeader = DEFAULT_X509_CERT_HEADER;
        x509CertificateDnHeader = DEFAULT_X509_CERT_DN_HEADER;
        x509CertificateDnFormat = DEFAULT_X509_CERT_DN_FORMAT;
        allowedCertificateProviders = Collections.emptySet();
        feedNameGenerationEnabled = DEFAULT_FEED_NAME_GENERATION_ENABLED;
        feedNameTemplate = DEFAULT_FEED_NAME_TEMPLATE;
        feedNameGenerationMandatoryHeaders = DEFAULT_FEED_NAME_MANDATORY_HEADERS;
//        obfuscatedFields = DEFAULT_OBFUSCATED_FIELDS;
//        obfuscationHashAlgorithm = DEFAULT_HASH_ALGORITHM;
//        receiptRulesInitialFields = DEFAULT_INITIAL_RECEIPT_RULE_FIELDS;
        receiptCheckMode = DEFAULT_RECEIPT_CHECK_MODE;
        fallbackReceiveAction = DEFAULT_FALLBACK_RECEIVE_ACTION;
    }

    @SuppressWarnings("unused")
    @JsonCreator
    public ReceiveDataConfig(
            @JsonProperty("metaTypes") final Set<String> metaTypes,
            @JsonProperty("enabledAuthenticationTypes") final Set<AuthenticationType> enabledAuthenticationTypes,
            @JsonProperty("authenticationRequired") final Boolean authenticationRequired,
            @JsonProperty("dataFeedKeysDir") final String dataFeedKeysDir,
            @JsonProperty("dataFeedKeyOwnerMetaKey") final String dataFeedKeyOwnerMetaKey,
            @JsonProperty("authenticatedDataFeedKeyCache") final CacheConfig authenticatedDataFeedKeyCache,
            @JsonProperty("x509CertificateHeader") final String x509CertificateHeader,
            @JsonProperty("x509CertificateDnHeader") final String x509CertificateDnHeader,
            @JsonProperty("x509CertificateDnFormat") final DNFormat x509CertificateDnFormat,
            @JsonProperty(PROP_NAME_ALLOWED_CERTIFICATE_PROVIDERS) final Set<String> allowedCertificateProviders,
            @JsonProperty("feedNameGenerationEnabled") final Boolean feedNameGenerationEnabled,
            @JsonProperty("feedNameTemplate") final String feedNameTemplate,
<<<<<<< HEAD
            @JsonProperty("feedNameGenerationMandatoryHeaders") final Set<String> feedNameGenerationMandatoryHeaders,
//            @JsonProperty("obfuscatedFields") final Set<String> obfuscatedFields,
//            @JsonProperty("obfuscationHashAlgorithm") final HashAlgorithm obfuscationHashAlgorithm,
//            @JsonProperty("receiptRulesInitialFields") final Map<String, String> receiptRulesInitialFields,
            @JsonProperty("receiptCheckMode") final ReceiptCheckMode receiptCheckMode,
            @JsonProperty("fallbackReceiveAction") final ReceiveAction fallbackReceiveAction) {

        this.metaTypes = NullSafe.getOrElse(metaTypes, ReceiveDataConfig::cleanSet, DEFAULT_META_TYPES);
        this.enabledAuthenticationTypes = NullSafe.getOrElse(
                enabledAuthenticationTypes,
                authTypes -> NullSafe.unmodifialbeEnumSet(AuthenticationType.class, authTypes),
                DEFAULT_AUTH_TYPES);
        this.authenticationRequired = Objects.requireNonNullElse(
                authenticationRequired, DEFAULT_AUTHENTICATION_REQUIRED);
        this.dataFeedKeysDir = NullSafe.nonBlankStringElse(dataFeedKeysDir, DEFAULT_DATA_FEED_KEYS_DIR);
        this.dataFeedKeyOwnerMetaKey = NullSafe.nonBlankStringElse(dataFeedKeyOwnerMetaKey, DEFAULT_OWNER_META_KEY);
        this.authenticatedDataFeedKeyCache = Objects.requireNonNullElseGet(
                authenticatedDataFeedKeyCache, ReceiveDataConfig::createDefaultDataFeedKeyCacheConfig);
        this.x509CertificateHeader = NullSafe.nonBlankStringElse(x509CertificateHeader, DEFAULT_X509_CERT_HEADER);
        this.x509CertificateDnHeader = NullSafe.nonBlankStringElse(
                x509CertificateDnHeader, DEFAULT_X509_CERT_DN_HEADER);
=======
            @JsonProperty("feedNameGenerationMandatoryHeaders") final Set<String> feedNameGenerationMandatoryHeaders) {

        this.receiptPolicyUuid = receiptPolicyUuid;
        this.metaTypes = cleanSet(metaTypes);
        this.enabledAuthenticationTypes = NullSafe.enumSet(AuthenticationType.class, enabledAuthenticationTypes);
        this.authenticationRequired = authenticationRequired;
        this.dataFeedKeysDir = dataFeedKeysDir;
        this.dataFeedKeyOwnerMetaKey = Objects.requireNonNullElse(dataFeedKeyOwnerMetaKey, DEFAULT_OWNER_META_KEY);
        this.authenticatedDataFeedKeyCache = authenticatedDataFeedKeyCache;
        this.x509CertificateHeader = x509CertificateHeader;
        this.x509CertificateDnHeader = x509CertificateDnHeader;
        this.x509CertificateDnFormat = Objects.requireNonNullElse(x509CertificateDnFormat, DEFAULT_X509_CERT_DN_FORMAT);
>>>>>>> 0e4cb9f4
        this.allowedCertificateProviders = cleanSet(allowedCertificateProviders);
        this.feedNameGenerationEnabled = Objects.requireNonNullElse(
                feedNameGenerationEnabled, DEFAULT_FEED_NAME_GENERATION_ENABLED);
        this.feedNameTemplate = Objects.requireNonNullElse(feedNameTemplate, DEFAULT_FEED_NAME_TEMPLATE);
        this.feedNameGenerationMandatoryHeaders = NullSafe.getOrElse(
                feedNameGenerationMandatoryHeaders,
                ReceiveDataConfig::cleanSet,
                DEFAULT_FEED_NAME_MANDATORY_HEADERS);
//        this.obfuscatedFields = NullSafe.getOrElse(
//                obfuscatedFields,
//                ReceiveDataConfig::cleanSet,
//                DEFAULT_OBFUSCATED_FIELDS);
//        this.obfuscationHashAlgorithm = Objects.requireNonNullElse(obfuscationHashAlgorithm, DEFAULT_HASH_ALGORITHM);
//        this.receiptRulesInitialFields = Objects.requireNonNullElse(
//                receiptRulesInitialFields, DEFAULT_INITIAL_RECEIPT_RULE_FIELDS);
        this.receiptCheckMode = Objects.requireNonNullElse(receiptCheckMode, DEFAULT_RECEIPT_CHECK_MODE);
        this.fallbackReceiveAction = Objects.requireNonNullElse(fallbackReceiveAction, DEFAULT_FALLBACK_RECEIVE_ACTION);
    }

    private ReceiveDataConfig(final Builder builder) {
        this(
                builder.metaTypes,
                builder.enabledAuthenticationTypes,
                builder.authenticationRequired,
                builder.dataFeedKeysDir,
                builder.dataFeedKeyOwnerMetaKey,
                builder.authenticatedDataFeedKeyCache,
                builder.x509CertificateHeader,
                builder.x509CertificateDnHeader,
                builder.x509CertificateDnFormat,
                builder.allowedCertificateProviders,
                builder.feedNameGenerationEnabled,
                builder.feedNameTemplate,
                builder.feedNameGenerationMandatoryHeaders,
//                builder.obfuscatedFields,
//                builder.obfuscationHashAlgorithm,
//                builder.receiptRulesInitialFields,
                builder.receiptCheckMode,
                builder.fallbackReceiveAction);
    }

    @NotNull
    @NotEmpty
    @JsonPropertyDescription("Set of supported meta type names. This set must contain all of the names " +
                             "in the default value for this property but can contain additional names.")
    @IsSupersetOf(requiredValues = {
            StreamTypeNames.RAW_EVENTS,
            StreamTypeNames.RAW_REFERENCE,
            StreamTypeNames.EVENTS,
            StreamTypeNames.REFERENCE,
            StreamTypeNames.META,
            StreamTypeNames.ERROR,
            StreamTypeNames.CONTEXT,
    }) // List should contain, as a minimum. all those types that the java code reference
    public Set<String> getMetaTypes() {
        return metaTypes;
    }

    @NotNull
    @JsonPropertyDescription("The types of authentication that are enabled for data receipt.")
    public Set<AuthenticationType> getEnabledAuthenticationTypes() {
        return enabledAuthenticationTypes;
    }

    /**
     * @return True if the passed {@link AuthenticationType} has been configured as enabled for use..
     */
    public boolean isAuthenticationTypeEnabled(final AuthenticationType authenticationType) {
        return authenticationType != null
               && enabledAuthenticationTypes.contains(authenticationType);
    }

    @JsonPropertyDescription(
            "If true, the sender will be authenticated using a certificate or token depending on the " +
            "state of tokenAuthenticationEnabled and certificateAuthenticationEnabled. If the sender " +
            "can't be authenticated an error will be returned to the client." +
            "If false, then authentication will be performed if a token/key/certificate " +
            "is present, otherwise data will be accepted without a sender identity.")
    public boolean isAuthenticationRequired() {
        return authenticationRequired;
    }

    @ValidDirectoryPath(ensureExistence = true)
    @JsonPropertyDescription("The directory where Stroom will look for datafeed key files. " +
                             "Only used if datafeedKeyAuthenticationEnabled is true." +
                             "If the value is a relative path then it will be treated as being " +
                             "relative to stroom.path.home. " +
                             "Data feed key files must have the extension .json. Files in sub-directories" +
                             "will be ignored.")
    public String getDataFeedKeysDir() {
        return dataFeedKeysDir;
    }

    @NotBlank
    @JsonPropertyDescription("The meta key that is used to identify the owner of a Data Feed Key. This " +
                             "may be an AccountId or similar. It must be provided as a header when sending data " +
                             "using the associated Data Feed Key, and its value will be checked against the value " +
                             "held with the hashed Data Feed Key by Stroom. Default value is 'AccountId'. " +
                             "Case does not matter.")
    public String getDataFeedKeyOwnerMetaKey() {
        return dataFeedKeyOwnerMetaKey;
    }

    @NotNull
    public CacheConfig getAuthenticatedDataFeedKeyCache() {
        return authenticatedDataFeedKeyCache;
    }

    @JsonPropertyDescription(
            "The HTTP header key used to extract an X509 certificate. This is used when a load balancer does the " +
            "SSL/mTLS termination and passes the client certificate though in a header. Only used for " +
            "authentication if a value is set and 'enabledAuthenticationTypes' includes CERTIFICATE.")
    public String getX509CertificateHeader() {
        return x509CertificateHeader;
    }

    @JsonPropertyDescription(
            "The HTTP header key used to extract the distinguished name (DN) as obtained from an X509 certificate. " +
            "This is used when a load balancer does the SSL/mTLS termination and passes the client DN though " +
            "in a header. Only used for " +
            "authentication if a value is set and 'enabledAuthenticationTypes' includes CERTIFICATE.")
    public String getX509CertificateDnHeader() {
        return x509CertificateDnHeader;
    }

    @JsonPropertyDescription("The format of the Distinguished Name used in the certificate. Valid values are " +
                             "LDAP and OPEN_SSL, where LDAP is the default.")
    public DNFormat getX509CertificateDnFormat() {
        return x509CertificateDnFormat;
    }

    @JsonPropertyDescription(
            "An allow-list containing IP addresses or fully qualified host names to verify that the direct sender " +
            "of a request (e.g. a load balancer or reverse proxy) is trusted to supply certificate/DN headers " +
            "as configured with 'x509CertificateHeader' and 'x509CertificateDnHeader'. " +
            "If this list is null/empty then no check will be made on the client's " +
            "address.")
    public Set<String> getAllowedCertificateProviders() {
        return allowedCertificateProviders;
    }

    @JsonPropertyDescription("If true the client is not required to set the 'Feed' header. If Feed is not present " +
                             "a feed name will be generated based on the template specified by the " +
                             "'feedNameTemplate' property. If false (the default), a populated 'Feed' " +
                             "header will be required.")
    public boolean isFeedNameGenerationEnabled() {
        return feedNameGenerationEnabled;
    }

    @JsonPropertyDescription("A template for generating a feed name from a set of headers. The value of " +
                             "each header referenced in the template will have any unsuitable characters " +
                             "replaced with '_'.")
    public String getFeedNameTemplate() {
        return feedNameTemplate;
    }

    @JsonPropertyDescription("The set of header keys are mandatory if feedNameGenerationEnabled is set to true. " +
                             "Should be set to complement the header keys used in 'feedNameTemplate', but may be a " +
                             "sub-set of those in the template to allow for optional headers.")
    public Set<String> getFeedNameGenerationMandatoryHeaders() {
        return feedNameGenerationMandatoryHeaders;
    }

//    @JsonPropertyDescription("The set of field names used in receipt data policy that need to be obfuscated " +
//                             "(using a hash function) when transferred to stroom-proxy.")
//    public Set<String> getObfuscatedFields() {
//        return obfuscatedFields;
//    }
//
//    @JsonPropertyDescription("The hash algorithm to use for obfuscating fields defined in obfuscatedFields. " +
//                             "Possible values are SHA3_256, SHA2_256, BCRYPT, ARGON_2.")
//    public HashAlgorithm getObfuscationHashAlgorithm() {
//        return obfuscationHashAlgorithm;
//    }
//
//    @JsonPropertyDescription("A map of field name to field type to use as the initial set of fields in the " +
//                             "Data Receipt Rules screen. Case-insensitive. Valid field types are " +
//                             "(Id|Boolean|Integer|Long|Float|Double|Date|Text|IpV4Address).")
//    public Map<String, String> getReceiptRulesInitialFields() {
//        return receiptRulesInitialFields;
//    }

    @JsonPropertyDescription("Controls how or whether data is checked on receipt. Valid values " +
                             "(FEED_STATUS|RECEIPT_POLICY|RECEIVE_ALL|REJECT_ALL|DROP_ALL).")
    public ReceiptCheckMode getReceiptCheckMode() {
        return receiptCheckMode;
    }

    @JsonPropertyDescription("If receiptCheckMode is RECEIPT_POLICY or FEED_STATUS and stroom/proxy is " +
                             "unable to perform the receipt check, then this action will be used as a fallback " +
                             "until the receipt check can be successfully performed.")
    public ReceiveAction getFallbackReceiveAction() {
        return fallbackReceiveAction;
    }

    @SuppressWarnings("unused")
    @JsonIgnore
    @ValidationMethod(message = "If authenticationRequired is true, then enabledAuthenticationTypes must " +
                                "contain at least one authentication type.")
    public boolean isAuthenticationRequiredValid() {
        return !authenticationRequired
               || !enabledAuthenticationTypes.isEmpty();
    }

//    @SuppressWarnings("unused")
//    @JsonIgnore
//    @ValidationMethod(message = "receiptRulesInitialFields must contain non-null & non-blank keys/values. " +
//                                "Field types must also be valid.")
//    public boolean isReceiptRulesInitialFieldsValid() {
//        if (receiptRulesInitialFields != null) {
//            return receiptRulesInitialFields.entrySet()
//                    .stream()
//                    .allMatch(entry -> {
//                        final String typeName = entry.getValue();
//                        return NullSafe.isNonBlankString(entry.getKey())
//                               && NullSafe.isNonBlankString(typeName)
//                               && FieldType.fromTypeName(typeName) != null;
//                    });
//        } else {
//            return true;
//        }
//    }

    private static String toTemplate(final String... parts) {
        return NullSafe.stream(parts)
                .map(part -> "${" + part.toLowerCase() + "}")
                .collect(Collectors.joining("-"));
    }

    @Override
    public String toString() {
        return "ReceiveDataConfig{" +
               ", metaTypes=" + metaTypes +
               ", authenticationRequired=" + authenticationRequired +
               ", dataFeedKeysDir='" + dataFeedKeysDir + '\'' +
               ", dataFeedKeyOwnerMetaKey='" + dataFeedKeyOwnerMetaKey + '\'' +
               ", authenticatedDataFeedKeyCache=" + authenticatedDataFeedKeyCache +
               ", enabledAuthenticationTypes=" + enabledAuthenticationTypes +
               ", x509CertificateHeader='" + x509CertificateHeader + '\'' +
               ", x509CertificateDnHeader='" + x509CertificateDnHeader + '\'' +
               ", allowedCertificateProviders=" + allowedCertificateProviders +
               ", feedNameGenerationEnabled=" + feedNameGenerationEnabled +
               ", feedNameTemplate='" + feedNameTemplate + '\'' +
               ", feedNameGenerationMandatoryHeaders=" + feedNameGenerationMandatoryHeaders +
//               ", obfuscatedFields=" + obfuscatedFields +
//               ", obfuscationHashAlgorithm=" + obfuscationHashAlgorithm +
//               ", receiptRulesInitialFields=" + receiptRulesInitialFields +
               ", receiptCheckMode=" + receiptCheckMode +
               '}';
    }

    @Override
    public boolean equals(final Object o) {
        if (this == o) {
            return true;
        }
        if (o == null || getClass() != o.getClass()) {
            return false;
        }
        final ReceiveDataConfig that = (ReceiveDataConfig) o;
        return authenticationRequired == that.authenticationRequired
               && feedNameGenerationEnabled == that.feedNameGenerationEnabled
               && Objects.equals(metaTypes, that.metaTypes)
               && Objects.equals(dataFeedKeysDir, that.dataFeedKeysDir)
               && Objects.equals(dataFeedKeyOwnerMetaKey, that.dataFeedKeyOwnerMetaKey)
               && Objects.equals(authenticatedDataFeedKeyCache, that.authenticatedDataFeedKeyCache)
               && Objects.equals(enabledAuthenticationTypes, that.enabledAuthenticationTypes)
               && Objects.equals(x509CertificateHeader, that.x509CertificateHeader)
               && Objects.equals(x509CertificateDnHeader, that.x509CertificateDnHeader)
               && Objects.equals(allowedCertificateProviders, that.allowedCertificateProviders)
               && Objects.equals(feedNameTemplate, that.feedNameTemplate)
               && Objects.equals(feedNameGenerationMandatoryHeaders, that.feedNameGenerationMandatoryHeaders)
//               && Objects.equals(obfuscatedFields, that.obfuscatedFields)
//               && obfuscationHashAlgorithm == that.obfuscationHashAlgorithm
//               && Objects.equals(receiptRulesInitialFields, that.receiptRulesInitialFields)
               && receiptCheckMode == that.receiptCheckMode;
    }

    @Override
    public int hashCode() {
        return Objects.hash(
                metaTypes,
                authenticationRequired,
                dataFeedKeysDir,
                dataFeedKeyOwnerMetaKey,
                authenticatedDataFeedKeyCache,
                enabledAuthenticationTypes,
                x509CertificateHeader,
                x509CertificateDnHeader,
                allowedCertificateProviders,
                feedNameGenerationEnabled,
                feedNameTemplate,
                feedNameGenerationMandatoryHeaders,
//                obfuscatedFields,
//                obfuscationHashAlgorithm,
//                receiptRulesInitialFields,
                receiptCheckMode);
    }

    public static Builder copy(final ReceiveDataConfig receiveDataConfig) {
        final Builder builder = new Builder();
        builder.metaTypes = receiveDataConfig.getMetaTypes();
        builder.enabledAuthenticationTypes = receiveDataConfig.getEnabledAuthenticationTypes();
        builder.authenticationRequired = receiveDataConfig.isAuthenticationRequired();
        builder.dataFeedKeysDir = receiveDataConfig.getDataFeedKeysDir();
        builder.authenticatedDataFeedKeyCache = receiveDataConfig.getAuthenticatedDataFeedKeyCache();
        builder.x509CertificateHeader = receiveDataConfig.getX509CertificateHeader();
        builder.x509CertificateDnHeader = receiveDataConfig.getX509CertificateDnHeader();
        builder.x509CertificateDnFormat = receiveDataConfig.getX509CertificateDnFormat();
        builder.allowedCertificateProviders = receiveDataConfig.getAllowedCertificateProviders();
        builder.feedNameGenerationEnabled = receiveDataConfig.isFeedNameGenerationEnabled();
        builder.feedNameTemplate = receiveDataConfig.getFeedNameTemplate();
        builder.feedNameGenerationMandatoryHeaders = receiveDataConfig.getFeedNameGenerationMandatoryHeaders();
//        builder.obfuscatedFields = receiveDataConfig.getObfuscatedFields();
//        builder.obfuscationHashAlgorithm = receiveDataConfig.getObfuscationHashAlgorithm();
//        builder.receiptRulesInitialFields = receiveDataConfig.getReceiptRulesInitialFields();
        builder.receiptCheckMode = receiveDataConfig.getReceiptCheckMode();
        builder.fallbackReceiveAction = receiveDataConfig.fallbackReceiveAction;
        return builder;
    }


    public static Builder builder() {
        return copy(new ReceiveDataConfig());
    }

    private static Set<String> cleanSet(final Set<String> set) {
        return CollectionUtil.cleanItems(set, String::trim);
    }

    private static CacheConfig createDefaultDataFeedKeyCacheConfig() {
        return CacheConfig.builder()
                .maximumSize(1000L)
                .expireAfterWrite(StroomDuration.ofMinutes(5))
                .statisticsMode(CacheConfig.PROXY_DEFAULT_STATISTICS_MODE) // Used by stroom & proxy so need DW metrics
                .build();
    }


    // --------------------------------------------------------------------------------


    public static final class Builder {

        private Set<String> metaTypes;
        private Set<AuthenticationType> enabledAuthenticationTypes = EnumSet.noneOf(AuthenticationType.class);
        private boolean authenticationRequired;
        private String dataFeedKeysDir;
        private String dataFeedKeyOwnerMetaKey;
        private CacheConfig authenticatedDataFeedKeyCache;
        private String x509CertificateHeader;
        private String x509CertificateDnHeader;
        private DNFormat x509CertificateDnFormat;
        private Set<String> allowedCertificateProviders;
        private boolean feedNameGenerationEnabled;
        private String feedNameTemplate;
        private Set<String> feedNameGenerationMandatoryHeaders;
        private Set<String> obfuscatedFields;
        private HashAlgorithm obfuscationHashAlgorithm;
        private Map<String, String> receiptRulesInitialFields;
        private ReceiptCheckMode receiptCheckMode;
        private ReceiveAction fallbackReceiveAction;

        private Builder() {
        }

        public Builder withMetaTypes(final Set<String> val) {
            metaTypes = val;
            return this;
        }

        public Builder withAuthenticationRequired(final boolean val) {
            authenticationRequired = val;
            return this;
        }

        public Builder withEnabledAuthenticationTypes(final Set<AuthenticationType> val) {
            enabledAuthenticationTypes = NullSafe.mutableEnumSet(AuthenticationType.class, val);
            return this;
        }

        public Builder withEnabledAuthenticationTypes(final AuthenticationType... values) {
            enabledAuthenticationTypes = NullSafe.mutableEnumSetOf(AuthenticationType.class, values);
            return this;
        }

        public Builder addEnabledAuthenticationType(final AuthenticationType val) {
            if (val != null) {
                if (enabledAuthenticationTypes == null) {
                    enabledAuthenticationTypes = NullSafe.mutableEnumSetOf(AuthenticationType.class, val);
                } else {
                    enabledAuthenticationTypes.add(val);
                }
            }
            return this;
        }

        public Builder withDataFeedKeysDir(final String val) {
            dataFeedKeysDir = val;
            return this;
        }

        public Builder withDataFeedKeyOwnerMetaKey(final String val) {
            dataFeedKeyOwnerMetaKey = val;
            return this;
        }

        public Builder withAuthenticatedDataFeedKeyCache(final CacheConfig val) {
            authenticatedDataFeedKeyCache = val;
            return this;
        }

        public Builder withX509CertificateHeader(final String val) {
            x509CertificateHeader = val;
            return this;
        }

        public Builder withX509CertificateDnHeader(final String val) {
            x509CertificateDnHeader = val;
            return this;
        }

        public Builder withX509CertificateDnFormat(final DNFormat val) {
            x509CertificateDnFormat = val;
            return this;
        }

        public Builder withAllowedCertificateProviders(final Set<String> val) {
            allowedCertificateProviders = val;
            return this;
        }

        public Builder withFeedNameGenerationEnabled(final boolean isEnabled) {
            this.feedNameGenerationEnabled = isEnabled;
            return this;
        }

        public Builder withFeedNameTemplate(final String feedNameTemplate) {
            this.feedNameTemplate = feedNameTemplate;
            return this;
        }

        public Builder withFeedNameGenerationMandatoryHeaders(final Set<String> feedNameGenerationMandatoryHeaders) {
            this.feedNameGenerationMandatoryHeaders = NullSafe.mutableSet(feedNameGenerationMandatoryHeaders);
            return this;
        }

        public Builder withObfuscatedFields(final Set<String> obfuscatedFields) {
            this.obfuscatedFields = NullSafe.mutableSet(obfuscatedFields);
            return this;
        }

        public Builder withObfuscationHashAlgorithm(final HashAlgorithm obfuscationHashAlgorithm) {
            this.obfuscationHashAlgorithm = obfuscationHashAlgorithm;
            return this;
        }

        public Builder withReceiptRulesInitialFields(final Map<String, String> receiptRulesInitialFields) {
            this.receiptRulesInitialFields = receiptRulesInitialFields;
            return this;
        }

        public Builder withReceiptCheckMode(final ReceiptCheckMode receiptCheckMode) {
            this.receiptCheckMode = receiptCheckMode;
            return this;
        }

        public Builder withFallBackReceiveAction(final ReceiveAction fallBackReceiveAction) {
            this.fallbackReceiveAction = fallBackReceiveAction;
            return this;
        }

        public ReceiveDataConfig build() {
            return new ReceiveDataConfig(this);
        }
    }
}<|MERGE_RESOLUTION|>--- conflicted
+++ resolved
@@ -192,7 +192,6 @@
             @JsonProperty(PROP_NAME_ALLOWED_CERTIFICATE_PROVIDERS) final Set<String> allowedCertificateProviders,
             @JsonProperty("feedNameGenerationEnabled") final Boolean feedNameGenerationEnabled,
             @JsonProperty("feedNameTemplate") final String feedNameTemplate,
-<<<<<<< HEAD
             @JsonProperty("feedNameGenerationMandatoryHeaders") final Set<String> feedNameGenerationMandatoryHeaders,
 //            @JsonProperty("obfuscatedFields") final Set<String> obfuscatedFields,
 //            @JsonProperty("obfuscationHashAlgorithm") final HashAlgorithm obfuscationHashAlgorithm,
@@ -214,20 +213,7 @@
         this.x509CertificateHeader = NullSafe.nonBlankStringElse(x509CertificateHeader, DEFAULT_X509_CERT_HEADER);
         this.x509CertificateDnHeader = NullSafe.nonBlankStringElse(
                 x509CertificateDnHeader, DEFAULT_X509_CERT_DN_HEADER);
-=======
-            @JsonProperty("feedNameGenerationMandatoryHeaders") final Set<String> feedNameGenerationMandatoryHeaders) {
-
-        this.receiptPolicyUuid = receiptPolicyUuid;
-        this.metaTypes = cleanSet(metaTypes);
-        this.enabledAuthenticationTypes = NullSafe.enumSet(AuthenticationType.class, enabledAuthenticationTypes);
-        this.authenticationRequired = authenticationRequired;
-        this.dataFeedKeysDir = dataFeedKeysDir;
-        this.dataFeedKeyOwnerMetaKey = Objects.requireNonNullElse(dataFeedKeyOwnerMetaKey, DEFAULT_OWNER_META_KEY);
-        this.authenticatedDataFeedKeyCache = authenticatedDataFeedKeyCache;
-        this.x509CertificateHeader = x509CertificateHeader;
-        this.x509CertificateDnHeader = x509CertificateDnHeader;
         this.x509CertificateDnFormat = Objects.requireNonNullElse(x509CertificateDnFormat, DEFAULT_X509_CERT_DN_FORMAT);
->>>>>>> 0e4cb9f4
         this.allowedCertificateProviders = cleanSet(allowedCertificateProviders);
         this.feedNameGenerationEnabled = Objects.requireNonNullElse(
                 feedNameGenerationEnabled, DEFAULT_FEED_NAME_GENERATION_ENABLED);
