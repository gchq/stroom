/*
 * Copyright 2017 Crown Copyright
 *
 * Licensed under the Apache License, Version 2.0 (the "License");
 * you may not use this file except in compliance with the License.
 * You may obtain a copy of the License at
 *
 *     http://www.apache.org/licenses/LICENSE-2.0
 *
 * Unless required by applicable law or agreed to in writing, software
 * distributed under the License is distributed on an "AS IS" BASIS,
 * WITHOUT WARRANTIES OR CONDITIONS OF ANY KIND, either express or implied.
 * See the License for the specific language governing permissions and
 * limitations under the License.
 *
 */

package stroom.event.logging.api;

import stroom.util.shared.BaseCriteria;
import stroom.util.shared.PageResponse;

import event.logging.Query;

public interface DocumentEventLog {
<<<<<<< HEAD
    void copy(final Object before, final Object after, final String eventTypeId, final String verb, final Throwable ex);
    void copy(final Object before, final Object after, final String eventTypeId, final Throwable ex);
    void copy(final Object before, final Object after, final Throwable ex);
=======

    void create(Object entity, Throwable ex);
>>>>>>> 3d6d4467

    void create(final String entityType, final String entityName, final String eventTypeId, final String verb, final Throwable ex);
    void create(final String entityType, final String entityName, final String eventTypeId, final Throwable ex);
    void create(final String entityType, final String entityName, final Throwable ex);
    void create(final Object entity, final String eventTypeId, final String deverbscription, final Throwable ex);
    void create(final Object entity, final String eventTypeId, final Throwable ex);
    void create(final Object entity, final Throwable ex);

    void delete(final BaseCriteria criteria, final Query query, final Long size, final String eventTypeId, final String verb, final Throwable ex);
    void delete(final BaseCriteria criteria, final Query query, final Long size, final String eventTypeId, final Throwable ex);
    void delete(final BaseCriteria criteria, final Query query, final Long size, final Throwable ex);
    void delete(final Object entity, final String eventTypeId, final String verb, final Throwable ex);
    void delete(final Object entity, final String eventTypeId, final Throwable ex);
    void delete(final Object entity, final Throwable ex);

    void download(final Object entity, final String eventTypeId, final String verb, final Throwable ex);
    void download(final Object entity, final String eventTypeId, final Throwable ex);
    void download(final Object entity, final Throwable ex);

    void move(final Object before, final Object after, final String eventTypeId, final String deverbscription, final Throwable ex);
    void move(final Object before, final Object after, final String eventTypeId, final Throwable ex);
    void move(final Object before, final Object after, final Throwable ex);

    void process(final Object entity, final String eventTypeId, final String descriptiverbon, final Throwable ex);
    void process(final Object entity, final String eventTypeId, final Throwable ex);

    void rename(final Object before, final Object after, final String eventTypeId, final String verb, final Throwable ex);
    void rename(final Object before, final Object after, final String eventTypeId, final Throwable ex);
    void rename(final Object before, final Object after, final Throwable ex);

    void search(final String typeId, final Query query, final String resultType, final PageResponse pageResponse, final String verb, final Throwable ex);
    void search(final String typeId, final Query query, final String resultType, final PageResponse pageResponse, final Throwable ex);

    void unknownOperation(final Object entity, final String eventTypeId, String description, Throwable ex);

    void update(final Object before, final Object after, String eventTypeId, String descriverbption, Throwable ex);
    void update(final Object before, final Object after, String eventTypeId, Throwable ex);
    void update(final Object before, final Object after, Throwable ex);

    void upload(final java.lang.Object object, final String eventTypeId, String verb, final Throwable ex);
    void upload(final java.lang.Object object, final String eventTypeId, final Throwable ex);
    void upload(final Object object, final Throwable ex);

<<<<<<< HEAD
    void view(final Object entity, final String eventTypeId, String verb, Throwable ex);
    void view(final Object entity, final String eventTypeId, Throwable ex);
    void view(final Object entity, final Throwable ex);
=======
    void search(String typeId, Query query, String resultType, PageResponse pageResponse, Throwable ex);

//    void searchSummary(BaseCriteria criteria, Query query, String resultType, BaseResultList<?> results, Throwable ex);

>>>>>>> 3d6d4467
}<|MERGE_RESOLUTION|>--- conflicted
+++ resolved
@@ -17,25 +17,20 @@
 
 package stroom.event.logging.api;
 
+import event.logging.Query;
+
 import stroom.util.shared.BaseCriteria;
 import stroom.util.shared.PageResponse;
 
-import event.logging.Query;
-
 public interface DocumentEventLog {
-<<<<<<< HEAD
     void copy(final Object before, final Object after, final String eventTypeId, final String verb, final Throwable ex);
     void copy(final Object before, final Object after, final String eventTypeId, final Throwable ex);
     void copy(final Object before, final Object after, final Throwable ex);
-=======
-
-    void create(Object entity, Throwable ex);
->>>>>>> 3d6d4467
 
     void create(final String entityType, final String entityName, final String eventTypeId, final String verb, final Throwable ex);
     void create(final String entityType, final String entityName, final String eventTypeId, final Throwable ex);
     void create(final String entityType, final String entityName, final Throwable ex);
-    void create(final Object entity, final String eventTypeId, final String deverbscription, final Throwable ex);
+    void create(final Object entity, final String eventTypeId, final String verb, final Throwable ex);
     void create(final Object entity, final String eventTypeId, final Throwable ex);
     void create(final Object entity, final Throwable ex);
 
@@ -50,11 +45,11 @@
     void download(final Object entity, final String eventTypeId, final Throwable ex);
     void download(final Object entity, final Throwable ex);
 
-    void move(final Object before, final Object after, final String eventTypeId, final String deverbscription, final Throwable ex);
+    void move(final Object before, final Object after, final String eventTypeId, final String verb, final Throwable ex);
     void move(final Object before, final Object after, final String eventTypeId, final Throwable ex);
     void move(final Object before, final Object after, final Throwable ex);
 
-    void process(final Object entity, final String eventTypeId, final String descriptiverbon, final Throwable ex);
+    void process(final Object entity, final String eventTypeId, final String description, final Throwable ex);
     void process(final Object entity, final String eventTypeId, final Throwable ex);
 
     void rename(final Object before, final Object after, final String eventTypeId, final String verb, final Throwable ex);
@@ -66,7 +61,7 @@
 
     void unknownOperation(final Object entity, final String eventTypeId, String description, Throwable ex);
 
-    void update(final Object before, final Object after, String eventTypeId, String descriverbption, Throwable ex);
+    void update(final Object before, final Object after, String eventTypeId, String verb, Throwable ex);
     void update(final Object before, final Object after, String eventTypeId, Throwable ex);
     void update(final Object before, final Object after, Throwable ex);
 
@@ -74,14 +69,7 @@
     void upload(final java.lang.Object object, final String eventTypeId, final Throwable ex);
     void upload(final Object object, final Throwable ex);
 
-<<<<<<< HEAD
     void view(final Object entity, final String eventTypeId, String verb, Throwable ex);
     void view(final Object entity, final String eventTypeId, Throwable ex);
     void view(final Object entity, final Throwable ex);
-=======
-    void search(String typeId, Query query, String resultType, PageResponse pageResponse, Throwable ex);
-
-//    void searchSummary(BaseCriteria criteria, Query query, String resultType, BaseResultList<?> results, Throwable ex);
-
->>>>>>> 3d6d4467
 }