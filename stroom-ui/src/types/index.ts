--- conflicted
+++ resolved
@@ -198,7 +198,6 @@
   children: Array<PipelineAsTreeType>;
 }
 
-<<<<<<< HEAD
 export interface PageResponse {
   offset: number;
   length: number;
@@ -236,11 +235,11 @@
 export interface StreamAttributeMapResult {
   pageResponse: PageResponse;
   streamAttributeMaps: Array<DataRow>;
-=======
+}
+
 export enum PermissionInheritance {
   NONE = "None",
   SOURCE = "Source",
   DESTINATION = "Destination",
   COMBINED = "Combined"
->>>>>>> 8ef3d4f2
 }