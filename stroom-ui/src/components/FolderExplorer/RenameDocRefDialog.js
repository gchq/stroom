/*
 * Copyright 2018 Crown Copyright
 *
 * Licensed under the Apache License, Version 2.0 (the "License");
 * you may not use this file except in compliance with the License.
 * You may obtain a copy of the License at
 *
 *     http://www.apache.org/licenses/LICENSE-2.0
 *
 * Unless required by applicable law or agreed to in writing, software
 * distributed under the License is distributed on an "AS IS" BASIS,
 * WITHOUT WARRANTIES OR CONDITIONS OF ANY KIND, either express or implied.
 * See the License for the specific language governing permissions and
 * limitations under the License.
 */
<<<<<<< HEAD
import React from 'react';
import PropTypes from 'prop-types';
=======
>>>>>>> b8701639

import React from 'react';
import { connect } from 'react-redux';
<<<<<<< HEAD
import { compose, withHandlers } from 'recompose';
import { Field, reduxForm } from 'redux-form';

import Button from 'components/Button';
import IconHeader from 'components/IconHeader';
import { actionCreators, defaultListingState } from './redux/renameDocRefReducer';
=======
import { Header, Form } from 'semantic-ui-react';

import { actionCreators } from './redux';
import DialogActionButtons from './DialogActionButtons';
>>>>>>> b8701639
import { renameDocument } from 'components/FolderExplorer/explorerClient';
import ThemedModal from 'components/ThemedModal';
import { required, minLength2 } from 'lib/reduxFormUtils';

const { completeDocRefRename } = actionCreators;

const enhance = compose(
  connect(
    ({ folderExplorer: { renameDocRef }, form }, { docRef, listingId }) => ({
      ...(renameDocRef[listingId] || defaultListingState),
      renameDocRefForm: form.renameDocRefDialog,
      initialValues: {
        docRefName: docRef ? docRef.name : '',
      },
    }),
    { completeDocRefRename, renameDocument },
  ),
  reduxForm({
    form: 'renameDocRefDialog',
    // We're re-using the same form for each element's modal so we need to permit reinitialization when using the initialValues prop
    enableReinitialize: true,
    touchOnChange: true,
  }),
  withHandlers({
    onClickConfirm: ({
      renameDocument,
      docRef,
      renameDocRefForm: {
        values: { docRefName },
      },
    }) => () => renameDocument(docRef, docRefName),
    onClickCancel: ({ completeDocRefRename, listingId }) => () => completeDocRefRename(listingId),
  }),
);

<<<<<<< HEAD
let RenameDocRefDialog = ({ isRenaming, onClickConfirm, onClickCancel }) => (
  <ThemedModal
    isOpen={isRenaming}
    header={<IconHeader icon="edit" text="Enter New Name for Doc Ref" />}
    content={
      <form>
        <label>Type</label>
        <Field
          name="docRefName"
          component="input"
          type="text"
          placeholder="Name"
          validate={[required, minLength2]}
        />
      </form>
    }
    actions={
      <React.Fragment>
        <Button onClick={onClickCancel} icon="times" text="Cancel" />
        <Button onClick={onClickConfirm} icon="check" text="Choose" />
      </React.Fragment>
    }
  />
);
=======
const RenameDocRefDialog = ({
  name,
  renameUpdated,
  isRenaming,
  docRef,
  completeDocRefRename,
  renameDocument,
}) => (
    <ThemedModal
      isOpen={isRenaming}
      header={<Header className="header" icon="pencil" content="Enter New Name for Doc Ref" />}
      content={
        <Form>
          <Form.Input
            label="Type"
            type="text"
            onChange={(e, { value }) => renameUpdated(value)}
            value={name || (docRef ? docRef.name : '')}
          />
        </Form>
      }
      actions={
        <DialogActionButtons
          onCancel={completeDocRefRename}
          onChoose={() => renameDocument(docRef, name)}
        />
      }
    />
  );
>>>>>>> b8701639

RenameDocRefDialog = enhance(RenameDocRefDialog);

RenameDocRefDialog.propTypes = {
  listingId: PropTypes.string.isRequired,
};

export default RenameDocRefDialog;<|MERGE_RESOLUTION|>--- conflicted
+++ resolved
@@ -13,27 +13,16 @@
  * See the License for the specific language governing permissions and
  * limitations under the License.
  */
-<<<<<<< HEAD
 import React from 'react';
 import PropTypes from 'prop-types';
-=======
->>>>>>> b8701639
 
-import React from 'react';
 import { connect } from 'react-redux';
-<<<<<<< HEAD
 import { compose, withHandlers } from 'recompose';
 import { Field, reduxForm } from 'redux-form';
 
-import Button from 'components/Button';
+import DialogActionButtons from './DialogActionButtons';
 import IconHeader from 'components/IconHeader';
 import { actionCreators, defaultListingState } from './redux/renameDocRefReducer';
-=======
-import { Header, Form } from 'semantic-ui-react';
-
-import { actionCreators } from './redux';
-import DialogActionButtons from './DialogActionButtons';
->>>>>>> b8701639
 import { renameDocument } from 'components/FolderExplorer/explorerClient';
 import ThemedModal from 'components/ThemedModal';
 import { required, minLength2 } from 'lib/reduxFormUtils';
@@ -58,19 +47,18 @@
     touchOnChange: true,
   }),
   withHandlers({
-    onClickConfirm: ({
+    onConfirm: ({
       renameDocument,
       docRef,
       renameDocRefForm: {
         values: { docRefName },
       },
     }) => () => renameDocument(docRef, docRefName),
-    onClickCancel: ({ completeDocRefRename, listingId }) => () => completeDocRefRename(listingId),
+    onCancel: ({ completeDocRefRename, listingId }) => () => completeDocRefRename(listingId),
   }),
 );
 
-<<<<<<< HEAD
-let RenameDocRefDialog = ({ isRenaming, onClickConfirm, onClickCancel }) => (
+let RenameDocRefDialog = ({ isRenaming, onConfirm, onCancel }) => (
   <ThemedModal
     isOpen={isRenaming}
     header={<IconHeader icon="edit" text="Enter New Name for Doc Ref" />}
@@ -86,45 +74,9 @@
         />
       </form>
     }
-    actions={
-      <React.Fragment>
-        <Button onClick={onClickCancel} icon="times" text="Cancel" />
-        <Button onClick={onClickConfirm} icon="check" text="Choose" />
-      </React.Fragment>
-    }
+    actions={<DialogActionButtons onCancel={onCancel} onConfirm={onConfirm} />}
   />
 );
-=======
-const RenameDocRefDialog = ({
-  name,
-  renameUpdated,
-  isRenaming,
-  docRef,
-  completeDocRefRename,
-  renameDocument,
-}) => (
-    <ThemedModal
-      isOpen={isRenaming}
-      header={<Header className="header" icon="pencil" content="Enter New Name for Doc Ref" />}
-      content={
-        <Form>
-          <Form.Input
-            label="Type"
-            type="text"
-            onChange={(e, { value }) => renameUpdated(value)}
-            value={name || (docRef ? docRef.name : '')}
-          />
-        </Form>
-      }
-      actions={
-        <DialogActionButtons
-          onCancel={completeDocRefRename}
-          onChoose={() => renameDocument(docRef, name)}
-        />
-      }
-    />
-  );
->>>>>>> b8701639
 
 RenameDocRefDialog = enhance(RenameDocRefDialog);
 
