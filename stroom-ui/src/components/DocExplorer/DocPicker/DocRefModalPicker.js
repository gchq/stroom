/*
 * Copyright 2018 Crown Copyright
 *
 * Licensed under the Apache License, Version 2.0 (the "License");
 * you may not use this file except in compliance with the License.
 * You may obtain a copy of the License at
 *
 *     http://www.apache.org/licenses/LICENSE-2.0
 *
 * Unless required by applicable law or agreed to in writing, software
 * distributed under the License is distributed on an "AS IS" BASIS,
 * WITHOUT WARRANTIES OR CONDITIONS OF ANY KIND, either express or implied.
 * See the License for the specific language governing permissions and
 * limitations under the License.
 */
import React from 'react';
import PropTypes from 'prop-types';

import { compose, withState, lifecycle, branch, renderComponent } from 'recompose';
import { connect } from 'react-redux';

import { Button, Modal, Input, Loader } from 'semantic-ui-react';

import { findItem } from 'lib/treeUtils';
import { actionCreators } from '../redux';

import withExplorerTree from '../withExplorerTree';
import withDocRefTypes from '../withDocRefTypes';
import DocPicker from './DocPicker';

const { docRefPicked, docExplorerOpened } = actionCreators;

const withModal = withState('isOpen', 'setIsOpen', false);

const enhance = compose(
  withExplorerTree,
  withDocRefTypes,
  connect(
    (state, props) => ({
      documentTree: state.docExplorer.explorerTree.documentTree,
      docRef: state.docExplorer.docRefPicker[props.pickerId],
      explorer: state.docExplorer.explorerTree.explorers[props.pickerId],
    }),
    {
      // actions
      docRefPicked,
      docExplorerOpened,
    },
  ),
  lifecycle({
    componentDidMount() {
      const { docExplorerOpened, pickerId, typeFilters } = this.props;
      docExplorerOpened(pickerId, false, false, typeFilters);
    },
  }),
  withModal,
  branch(
    ({ explorer }) => !explorer,
    renderComponent(() => <Loader active>Loading Explorer</Loader>),
  ),
);

const DocPickerModal = ({
  isSelected,
  documentTree,
  docRefPicked,
  docRef,
  isOpen,
  pickerId,
  typeFilters,
  setIsOpen,
  explorer,
  onChange,
}) => {
  const value = docRef ? docRef.name : '';

  const handleOpen = () => setIsOpen(true);

  const handleClose = () => setIsOpen(false);

  const onDocRefSelected = () => {
    Object.keys(explorer.isSelected).forEach((pickedUuid) => {
      const picked = findItem(documentTree, pickedUuid);
      // The 'children' property is just for the tree. It's not part of the DocRef and we need to remove it.
      // If left in it will get sent to the server and cause deserialisation errors.
      delete picked.children;
      docRefPicked(pickerId, picked);
      onChange(picked);
    });

    handleClose();
  };

  return (
    <Modal
      trigger={<Input onFocus={handleOpen} value={`${value}...`} />}
      open={isOpen}
      onClose={handleClose}
      size="small"
      dimmer="inverted"
    >
      <Modal.Header>Select a Doc Ref</Modal.Header>
      <Modal.Content scrolling>
        <DocPicker explorerId={pickerId} typeFilters={typeFilters} />
      </Modal.Content>
      <Modal.Actions>
        <Button negative onClick={handleClose}>
          Cancel
        </Button>
        <Button
          positive
          onClick={onDocRefSelected}
          labelPosition="right"
          icon="checkmark"
          content="Choose"
        />
      </Modal.Actions>
    </Modal>
  );
};

DocPickerModal.propTypes = {
  pickerId: PropTypes.string.isRequired,
<<<<<<< HEAD
  typeFilter: PropTypes.string,
  onChange: PropTypes.func,
=======
  typeFilters: PropTypes.array,
>>>>>>> 44f8de5d
};

export default enhance(DocPickerModal);<|MERGE_RESOLUTION|>--- conflicted
+++ resolved
@@ -121,12 +121,8 @@
 
 DocPickerModal.propTypes = {
   pickerId: PropTypes.string.isRequired,
-<<<<<<< HEAD
-  typeFilter: PropTypes.string,
+  typeFilters: PropTypes.array,
   onChange: PropTypes.func,
-=======
-  typeFilters: PropTypes.array,
->>>>>>> 44f8de5d
 };
 
 export default enhance(DocPickerModal);