--- conflicted
+++ resolved
@@ -86,22 +86,16 @@
       );
       break;
     case 'DocRef':
-<<<<<<< HEAD
-      // TODO potential bug: I'm not sure why elementTypeProperties have multiple
-      // docRefTypes, but we can only use one so we'll choose the first.
-      elementField = (
         <DocPickerModal
           pickerId={getPickerName(name)}
-          typeFilter={docRefTypes[0]}
+          typeFilter={docRefTypes}
           onChange={(newValue) => {
             pipelineElementPropertyUpdated(pipelineId, elementId, name, 'entity', newValue);
           }}
         />
       );
       break;
-=======
-      return <DocPickerModal pickerId={getPickerName(name)} typeFilters={docRefTypes} />;
->>>>>>> 44f8de5d
+
     case 'String':
       actualValue = getActualValue(value, defaultValue, 'string');
       elementField = (
