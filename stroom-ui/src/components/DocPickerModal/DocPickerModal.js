--- conflicted
+++ resolved
@@ -20,12 +20,6 @@
 import { connect } from 'react-redux';
 
 import { Button, Modal, Input, Popup, Grid, Header, Icon } from 'semantic-ui-react';
-<<<<<<< HEAD
-
-import AppSearchBar from 'components/AppSearchBar'
-import DocRefBreadcrumb from 'components/DocRefBreadcrumb'
-=======
->>>>>>> 506812bf
 
 import AppSearchBar from 'components/AppSearchBar';
 import DocRefPropType from 'lib/DocRefPropType';
