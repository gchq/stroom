--- conflicted
+++ resolved
@@ -52,14 +52,11 @@
   faRecycle,
   faBan,
   faCheck,
-<<<<<<< HEAD
   faCopy,
   faEdit,
   faArrowsAlt,
-=======
   faICursor,
   faSave,
->>>>>>> b8701639
 } from '@fortawesome/free-solid-svg-icons';
 
 export default lifecycle({
@@ -99,14 +96,11 @@
       faRecycle,
       faBan,
       faCheck,
-<<<<<<< HEAD
       faCopy,
       faEdit,
       faArrowsAlt,
-=======
       faICursor,
       faSave,
->>>>>>> b8701639
     );
   },
 });