/*
 * Copyright 2018 Crown Copyright
 *
 * Licensed under the Apache License, Version 2.0 (the "License");
 * you may not use this file except in compliance with the License.
 * You may obtain a copy of the License at
 *
 *     http://www.apache.org/licenses/LICENSE-2.0
 *
 * Unless required by applicable law or agreed to in writing, software
 * distributed under the License is distributed on an "AS IS" BASIS,
 * WITHOUT WARRANTIES OR CONDITIONS OF ANY KIND, either express or implied.
 * See the License for the specific language governing permissions and
 * limitations under the License.
 */

import { combineReducers } from 'redux';
import { routerReducer } from 'react-router-redux';
import {
  authenticationReducer as authentication,
  authorisationReducer as authorisation,
} from 'startup/Authentication';
import { lineContainerReducer as lineContainer } from 'components/LineTo';
import { explorerTreeReducer as explorerTree } from 'components/DocExplorer';
import { dataSourceReducer as dataSources } from 'components/DataSource';
import { expressionReducer as expressions } from 'components/ExpressionBuilder';
import { pipelineReducer as pipelines } from 'prototypes/PipelineEditor';
import { trackerDashboardReducer as trackerDashboard } from 'sections/TrackerDashboard';
import { errorPageReducer as errorPage } from 'sections/ErrorPage';
import config from './config';

export default combineReducers({
  routing: routerReducer,
  authentication,
  authorisation,
  config,
  trackerDashboard,
  explorerTree,
  dataSources,
  expressions,
  pipelines,
<<<<<<< HEAD
  errorPage,
=======
  lineContainer
>>>>>>> adcf3095
});<|MERGE_RESOLUTION|>--- conflicted
+++ resolved
@@ -39,9 +39,6 @@
   dataSources,
   expressions,
   pipelines,
-<<<<<<< HEAD
   errorPage,
-=======
-  lineContainer
->>>>>>> adcf3095
+  lineContainer,
 });