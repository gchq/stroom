@import "../Element";
<<<<<<< HEAD
.element-palette {
  padding: 0.5rem;
  background-color: #fafafa;
}

=======
>>>>>>> 35412a9f
.ui.header.closed {
  padding-bottom: 0;
  margin-bottom: 0;
}

%element-palette-category__elements--shared {
  display: flex;
  flex-direction: row;
  flex-wrap: wrap;
  overflow: hidden;
  justify-content: left;
}

.element-palette-category__elements--open {
  @extend %element-palette-category__elements--shared;
  max-height: none;
}

.element-palette-category__elements--closed {
  @extend %element-palette-category__elements--shared;
  max-height: 0;
}

.element-palette-element {
  @extend %element-shared;
  margin-bottom: 0.5rem;
  margin-right: 3px;
}

.element-palette-element:hover {
  background-color: $hover-item-colour;
}

.element-palette__icon {
  @extend %element-shared__icon;
}

.element-palette__type {
  @extend %element-shared__type;
  box-sizing: border-box;
}

.element-palette__type:focus {
  @extend %element-shared__type--focus;
}<|MERGE_RESOLUTION|>--- conflicted
+++ resolved
@@ -1,15 +1,15 @@
 @import "../Element";
-<<<<<<< HEAD
 .element-palette {
-  padding: 0.5rem;
   background-color: #fafafa;
 }
 
-=======
->>>>>>> 35412a9f
 .ui.header.closed {
   padding-bottom: 0;
   margin-bottom: 0;
+}
+
+.element-palette-category .ui.styled.accordion {
+  border-radius: 0;
 }
 
 %element-palette-category__elements--shared {
