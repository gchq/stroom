/*
 * Copyright 2018 Crown Copyright
 *
 * Licensed under the Apache License, Version 2.0 (the "License");
 * you may not use this file except in compliance with the License.
 * You may obtain a copy of the License at
 *
 *     http://www.apache.org/licenses/LICENSE-2.0
 *
 * Unless required by applicable law or agreed to in writing, software
 * distributed under the License is distributed on an "AS IS" BASIS,
 * WITHOUT WARRANTIES OR CONDITIONS OF ANY KIND, either express or implied.
 * See the License for the specific language governing permissions and
 * limitations under the License.
 */
import React from 'react';
import PropTypes from 'prop-types';

import { compose, withState } from 'recompose';
import { connect } from 'react-redux';

import { DragSource, DropTarget } from 'react-dnd';

import { Image } from 'semantic-ui-react';

import AddElementModal from './AddElementModal';
import { withElement } from './withElement';
<<<<<<< HEAD
import { withPipeline } from './withPipeline';
=======
>>>>>>> 784ad2b1
import { actionCreators } from './redux';
import { canMovePipelineElement } from './pipelineUtils';
import { ItemTypes } from './dragDropTypes';
import { isValidChildType } from './elementUtils'
<<<<<<< HEAD
=======

import { getInitialValues } from './ElementDetails'
>>>>>>> 784ad2b1

const { pipelineElementSelected, pipelineElementMoved } = actionCreators;

const withFocus = withState('hasFocus', 'setHasFocus', false);
const withNameNewElementModal = withState('newElementDefinition', 'setNewElementDefinition', undefined);

const dragSource = {
  canDrag(props) {
    return true;
  },
  beginDrag(props) {
    return {
      elementId: props.elementId,
    };
  },
};

function dragCollect(connect, monitor) {
  return {
    connectDragSource: connect.dragSource(),
    isDragging: monitor.isDragging(),
  };
}

const dropTarget = {
  canDrop(props, monitor) {
    const { pipeline, asTree, elementId } = props;
<<<<<<< HEAD
    const thisElement = pipeline.elements.add.filter(element => element.id === elementId)[0];
=======
    const thisElement = pipeline.pipeline.elements.add.filter(element => element.id === elementId)[0];
>>>>>>> 784ad2b1
    const typeOfThisElement = props.elements.elements[thisElement.type]
    switch (monitor.getItemType()) {
      case ItemTypes.ELEMENT:
        let dropeeId = monitor.getItem().elementId;
<<<<<<< HEAD
        let dropee = pipeline.elements.add.filter(element => element.id === dropeeId)[0];
        let dropeeType = props.elements.elements[dropee.type]
        let isValidChild = isValidChildType(typeOfThisElement, dropeeType, 0)

        let isValid = canMovePipelineElement(pipeline, asTree, dropeeId, elementId);
=======
        let dropee = pipeline.pipeline.elements.add.filter(element => element.id === dropeeId)[0];
        let dropeeType = props.elements.elements[dropee.type]
        let isValidChild = isValidChildType(typeOfThisElement, dropeeType, 0)

        let isValid = canMovePipelineElement(pipeline.pipeline, asTree, dropeeId, elementId);
>>>>>>> 784ad2b1

        return isValidChild && isValid;
      case ItemTypes.PALLETE_ELEMENT:
        dropeeType = monitor.getItem().element;
        if(dropeeType){
          let isValidChild = isValidChildType(typeOfThisElement, dropeeType, 0)
          return isValidChild
        }
        else { 
          return true; 
        }
      default:
        return false;
    }
  },
  drop(props, monitor) {
    switch (monitor.getItemType()) {
      case ItemTypes.ELEMENT:
        const newElementId = monitor.getItem().elementId;
        const { elementId, pipelineId, pipelineElementMoved } = props;
        pipelineElementMoved(pipelineId, newElementId, elementId);
        break;
      case ItemTypes.PALLETE_ELEMENT:
        const newElementDefinition = monitor.getItem().element;
        const { setNewElementDefinition } = props;
        setNewElementDefinition(newElementDefinition);
        break;
      default:
        break;
    }
  },
};

function dropCollect(connect, monitor) {
  return {
    connectDropTarget: connect.dropTarget(),
    isOver: monitor.isOver(),
    canDrop: monitor.canDrop(),
    dndIsHappening: (monitor.getItem() !== null)
  };
}

const PipelineElement = ({
  connectDragSource,
  isDragging,
  connectDropTarget,
  isOver,
  canDrop,
  pipelineId,
  pipeline,
  elementId,
  element,
  elementDefinition,
  pipelineElementSelected,
  selectedElementId,
  newElementForm,
  newElementDefinition,
  setNewElementDefinition,
  dndIsHappening,
<<<<<<< HEAD

=======
  elements,
>>>>>>> 784ad2b1
  hasFocus,
  setHasFocus
}) => {
  let isIconDisabled = false;
  let className = 'Pipeline-element';
  if (isOver) {
    className += ' Pipeline-element__over';
  }
  if (isDragging) {
    className += ' Pipeline-element__dragging ';
  }
  if (isOver) {
    if (canDrop) {
      className += ' Pipeline-element__over_can_drop';
    } else {
      isIconDisabled = true;
      className += ' Pipeline-element__cannot_drop';
    }
  }
  else {
    if(canDrop){
      className += ' Pipeline-element__not_over_can_drop';
    }
    else if (dndIsHappening){
      isIconDisabled = true;
      className += ' Pipeline-element__cannot_drop';
    }
  }

  if(selectedElementId === elementId){
    className += ' Pipeline-element__selected'
  }

  if (hasFocus) {
    className += ' focus';
  }

<<<<<<< HEAD
  const onClick = () => pipelineElementSelected(pipelineId, elementId);
=======
  const onClick = () => {
    // We need to get the initial values for this element and make sure they go into the state, 
    // ready for redux-form to populate the new form.
    const elementTypeProperties = elements.elementProperties[element.type];
    const elementProperties = pipeline.pipeline.properties.add.filter(property => property.element === element.id);
    const initalValues = getInitialValues(elementTypeProperties, elementProperties)
    return pipelineElementSelected(pipelineId, elementId, initalValues);
  }
>>>>>>> 784ad2b1

  return compose(connectDragSource, connectDropTarget)(
    <div className={className} onClick={onClick}>
      <AddElementModal {...{setNewElementDefinition, newElementDefinition, pipelineId, elementId}}  />
      <Image
        className="Pipeline-element__icon"
        alt="X"
        src={require(`./images/${elementDefinition.icon}`)}
        disabled={isIconDisabled}
      />
      <button onFocus={() => setHasFocus(true)} onBlur={() => setHasFocus(false)} className='Pipeline-element__type'>
      {elementId}
      </button>
    </div>);
};

PipelineElement.propTypes = {
  // Set by container
  pipelineId: PropTypes.string.isRequired,
  elementId: PropTypes.string.isRequired,

  selectedElementId: PropTypes.string,

<<<<<<< HEAD
  // withPipeline
  pipeline: PropTypes.object.isRequired,
  asTree: PropTypes.object.isRequired,
=======
  // redux state
  pipeline: PropTypes.object.isRequired,
>>>>>>> 784ad2b1

  // withElement
  element: PropTypes.object.isRequired,

  // Redux actions
  pipelineElementSelected: PropTypes.func.isRequired,
  pipelineElementMoved: PropTypes.func.isRequired,

  // withNameNewElementModal
  newElementDefinition: PropTypes.object,
  setNewElementDefinition: PropTypes.func.isRequired,

  // With Focus
  hasFocus: PropTypes.bool.isRequired,
  setHasFocus: PropTypes.func.isRequired
};

export default compose(
  connect(
    (state, props) => ({
      // state
      elements: state.elements,
      pipeline: state.pipelines[props.pipelineId]
    }),
    {
      // actions
      pipelineElementSelected,
      pipelineElementMoved
    },
  ),
  withElement(),
  withNameNewElementModal,
  withFocus,
  DragSource(ItemTypes.ELEMENT, dragSource, dragCollect),
  DropTarget([ItemTypes.ELEMENT, ItemTypes.PALLETE_ELEMENT], dropTarget, dropCollect),
)(PipelineElement);<|MERGE_RESOLUTION|>--- conflicted
+++ resolved
@@ -25,19 +25,12 @@
 
 import AddElementModal from './AddElementModal';
 import { withElement } from './withElement';
-<<<<<<< HEAD
-import { withPipeline } from './withPipeline';
-=======
->>>>>>> 784ad2b1
 import { actionCreators } from './redux';
 import { canMovePipelineElement } from './pipelineUtils';
 import { ItemTypes } from './dragDropTypes';
 import { isValidChildType } from './elementUtils'
-<<<<<<< HEAD
-=======
 
 import { getInitialValues } from './ElementDetails'
->>>>>>> 784ad2b1
 
 const { pipelineElementSelected, pipelineElementMoved } = actionCreators;
 
@@ -65,28 +58,16 @@
 const dropTarget = {
   canDrop(props, monitor) {
     const { pipeline, asTree, elementId } = props;
-<<<<<<< HEAD
-    const thisElement = pipeline.elements.add.filter(element => element.id === elementId)[0];
-=======
     const thisElement = pipeline.pipeline.elements.add.filter(element => element.id === elementId)[0];
->>>>>>> 784ad2b1
     const typeOfThisElement = props.elements.elements[thisElement.type]
     switch (monitor.getItemType()) {
       case ItemTypes.ELEMENT:
         let dropeeId = monitor.getItem().elementId;
-<<<<<<< HEAD
-        let dropee = pipeline.elements.add.filter(element => element.id === dropeeId)[0];
-        let dropeeType = props.elements.elements[dropee.type]
-        let isValidChild = isValidChildType(typeOfThisElement, dropeeType, 0)
-
-        let isValid = canMovePipelineElement(pipeline, asTree, dropeeId, elementId);
-=======
         let dropee = pipeline.pipeline.elements.add.filter(element => element.id === dropeeId)[0];
         let dropeeType = props.elements.elements[dropee.type]
         let isValidChild = isValidChildType(typeOfThisElement, dropeeType, 0)
 
         let isValid = canMovePipelineElement(pipeline.pipeline, asTree, dropeeId, elementId);
->>>>>>> 784ad2b1
 
         return isValidChild && isValid;
       case ItemTypes.PALLETE_ELEMENT:
@@ -146,11 +127,7 @@
   newElementDefinition,
   setNewElementDefinition,
   dndIsHappening,
-<<<<<<< HEAD
-
-=======
   elements,
->>>>>>> 784ad2b1
   hasFocus,
   setHasFocus
 }) => {
@@ -188,9 +165,6 @@
     className += ' focus';
   }
 
-<<<<<<< HEAD
-  const onClick = () => pipelineElementSelected(pipelineId, elementId);
-=======
   const onClick = () => {
     // We need to get the initial values for this element and make sure they go into the state, 
     // ready for redux-form to populate the new form.
@@ -199,7 +173,6 @@
     const initalValues = getInitialValues(elementTypeProperties, elementProperties)
     return pipelineElementSelected(pipelineId, elementId, initalValues);
   }
->>>>>>> 784ad2b1
 
   return compose(connectDragSource, connectDropTarget)(
     <div className={className} onClick={onClick}>
@@ -223,14 +196,8 @@
 
   selectedElementId: PropTypes.string,
 
-<<<<<<< HEAD
-  // withPipeline
-  pipeline: PropTypes.object.isRequired,
-  asTree: PropTypes.object.isRequired,
-=======
   // redux state
   pipeline: PropTypes.object.isRequired,
->>>>>>> 784ad2b1
 
   // withElement
   element: PropTypes.object.isRequired,
