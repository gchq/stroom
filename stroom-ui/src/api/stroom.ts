--- conflicted
+++ resolved
@@ -1819,9 +1819,6 @@
   uuid?: string;
   version?: string;
   volumeGroup?: string;
-
-  /** A class for describing a unique reference to a 'document' in stroom.  A 'document' is an entity in stroom such as a data source dictionary or pipeline. */
-  volumeGroupDocRef?: DocRef;
 }
 
 export interface FetchAllDocumentPermissionsRequest {
@@ -2531,17 +2528,14 @@
   /** @format int64 */
   createTimeMs?: number;
   createUser?: string;
-  defaultVolume?: boolean;
 
   /** @format int32 */
   id?: number;
   name?: string;
-  type?: string;
 
   /** @format int64 */
   updateTimeMs?: number;
   updateUser?: string;
-  uuid?: string;
 
   /** @format int32 */
   version?: number;
@@ -2692,65 +2686,6 @@
   updatedFieldList?: string[];
 }
 
-<<<<<<< HEAD
-export interface IndexDoc {
-  /** @format int64 */
-  createTimeMs?: number;
-  createUser?: string;
-
-  /** A class for describing a unique reference to a 'document' in stroom.  A 'document' is an entity in stroom such as a data source dictionary or pipeline. */
-  defaultExtractionPipeline?: DocRef;
-  description?: string;
-  fields?: IndexField[];
-
-  /** @format int32 */
-  maxDocsPerShard?: number;
-  name?: string;
-  partitionBy?: "DAY" | "WEEK" | "MONTH" | "YEAR";
-
-  /** @format int32 */
-  partitionSize?: number;
-
-  /** @format int32 */
-  retentionDayAge?: number;
-
-  /** @format int32 */
-  shardsPerPartition?: number;
-  timeField?: string;
-  type?: string;
-
-  /** @format int64 */
-  updateTimeMs?: number;
-  updateUser?: string;
-  uuid?: string;
-  version?: string;
-
-  /** A class for describing a unique reference to a 'document' in stroom.  A 'document' is an entity in stroom such as a data source dictionary or pipeline. */
-  volumeGroupDocRef?: DocRef;
-  volumeGroupName?: string;
-}
-
-export interface IndexField {
-  analyzerType?: "KEYWORD" | "ALPHA" | "NUMERIC" | "ALPHA_NUMERIC" | "WHITESPACE" | "STOP" | "STANDARD";
-  caseSensitive?: boolean;
-  fieldName?: string;
-  fieldType?:
-    | "ID"
-    | "BOOLEAN_FIELD"
-    | "INTEGER_FIELD"
-    | "LONG_FIELD"
-    | "FLOAT_FIELD"
-    | "DOUBLE_FIELD"
-    | "DATE_FIELD"
-    | "FIELD"
-    | "NUMERIC_FIELD";
-  indexed?: boolean;
-  stored?: boolean;
-  termPositions?: boolean;
-}
-
-=======
->>>>>>> ae1e6022
 export interface IndexShard {
   /** @format int32 */
   commitDocumentCount?: number;
@@ -2824,17 +2759,14 @@
   /** @format int64 */
   createTimeMs?: number;
   createUser?: string;
-  defaultVolume?: boolean;
 
   /** @format int32 */
   id?: number;
   name?: string;
-  type?: string;
 
   /** @format int64 */
   updateTimeMs?: number;
   updateUser?: string;
-  uuid?: string;
 
   /** @format int32 */
   version?: number;
@@ -3672,7 +3604,6 @@
 
   /** @format int64 */
   minMetaCreateTimeMs?: number;
-  name?: string;
   pipelineName?: string;
   pipelineUuid?: string;
 
@@ -3684,7 +3615,6 @@
   processorUuid?: string;
   queryData?: QueryData;
   reprocess?: boolean;
-  type?: string;
 
   /** @format int64 */
   updateTimeMs?: number;
@@ -8839,7 +8769,7 @@
      * @request POST:/fsVolume/volumeGroup/v2
      * @secure
      */
-    createFsVolumeGroup: (data: FsVolumeGroup, params: RequestParams = {}) =>
+    createFsVolumeGroup: (data: string, params: RequestParams = {}) =>
       this.request<any, FsVolumeGroup>({
         path: `/fsVolume/volumeGroup/v2`,
         method: "POST",
