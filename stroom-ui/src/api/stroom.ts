--- conflicted
+++ resolved
@@ -284,6 +284,12 @@
   values?: CacheInfo[];
 }
 
+export interface CacheNamesResponse {
+  /** Details of the page of results being returned. */
+  pageResponse?: PageResponse;
+  values?: string[];
+}
+
 export interface ChangeDocumentPermissionsRequest {
   cascade?: "NO" | "CHANGES_ONLY" | "ALL";
   changes?: Changes;
@@ -570,18 +576,13 @@
 export interface DashboardSearchRequest {
   componentId?: string;
   componentResultRequests?: ComponentResultRequest[];
-<<<<<<< HEAD
-  dashboardQueryKey?: DashboardQueryKey;
+  dashboardUuid?: string;
 
   /** The client date/time settings */
   dateTimeSettings?: DateTimeSettings;
-=======
-  dashboardUuid?: string;
-  dateTimeLocale?: string;
 
   /** A unique key to identify the instance of the search by. This key is used to identify multiple requests for the same search when running in incremental mode. */
   queryKey?: QueryKey;
->>>>>>> 7d0afc37
   search?: Search;
   storeHistory?: boolean;
 
@@ -4627,23 +4628,6 @@
      * No description
      *
      * @tags Caches
-     * @name ListCaches
-     * @summary Lists caches
-     * @request GET:/cache/v1
-     * @secure
-     */
-    listCaches: (params: RequestParams = {}) =>
-      this.request<any, string[]>({
-        path: `/cache/v1`,
-        method: "GET",
-        secure: true,
-        ...params,
-      }),
-
-    /**
-     * No description
-     *
-     * @tags Caches
      * @name GetCacheInfo
      * @summary Gets cache info
      * @request GET:/cache/v1/info
@@ -4652,6 +4636,24 @@
     getCacheInfo: (query?: { cacheName?: string; nodeName?: string }, params: RequestParams = {}) =>
       this.request<any, CacheInfoResponse>({
         path: `/cache/v1/info`,
+        method: "GET",
+        query: query,
+        secure: true,
+        ...params,
+      }),
+
+    /**
+     * No description
+     *
+     * @tags Caches
+     * @name ListCaches
+     * @summary Lists caches
+     * @request GET:/cache/v1/list
+     * @secure
+     */
+    listCaches: (query?: { nodeName?: string }, params: RequestParams = {}) =>
+      this.request<any, CacheNamesResponse>({
+        path: `/cache/v1/list`,
         method: "GET",
         query: query,
         secure: true,
@@ -8364,14 +8366,33 @@
      * No description
      *
      * @tags Elasticsearch Queries
-     * @name DestroyElasticIndexSearch
+     * @name DestroyElasticIndexQuery
      * @summary Destroy a running query
      * @request POST:/stroom-elastic-index/v2/destroy
      * @secure
      */
-    destroyElasticIndexSearch: (data: QueryKey, params: RequestParams = {}) =>
+    destroyElasticIndexQuery: (data: QueryKey, params: RequestParams = {}) =>
       this.request<any, boolean>({
         path: `/stroom-elastic-index/v2/destroy`,
+        method: "POST",
+        body: data,
+        secure: true,
+        type: ContentType.Json,
+        ...params,
+      }),
+
+    /**
+     * No description
+     *
+     * @tags Elasticsearch Queries
+     * @name KeepAliveElasticIndexQuery
+     * @summary Keep a running query alive
+     * @request POST:/stroom-elastic-index/v2/keepAlive
+     * @secure
+     */
+    keepAliveElasticIndexQuery: (data: QueryKey, params: RequestParams = {}) =>
+      this.request<any, boolean>({
+        path: `/stroom-elastic-index/v2/keepAlive`,
         method: "POST",
         body: data,
         secure: true,
