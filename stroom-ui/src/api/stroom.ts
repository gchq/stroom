--- conflicted
+++ resolved
@@ -4290,18 +4290,10 @@
      * @request GET:/apikey/v1/byData/{data}
      * @secure
      */
-<<<<<<< HEAD
     fetchApiKeyByData: (data: string, params: RequestParams = {}) =>
       this.request<any, ApiKey>({
         path: `/apikey/v1/byData/${data}`,
         method: "GET",
-=======
-    applicationInstanceRemove: (data: DestroyRequest, params: RequestParams = {}) =>
-      this.request<any, boolean>({
-        path: `/application-instance/v1/remove`,
-        method: "POST",
-        body: data,
->>>>>>> 1ba6633b
         secure: true,
         ...params,
       }),
@@ -4399,25 +4391,6 @@
      * No description
      *
      * @tags Application
-     * @name ApplicationInstanceKeepAlive
-     * @summary Keep an application instance alive
-     * @request POST:/application-instance/v1/keepAlive
-     * @secure
-     */
-    applicationInstanceKeepAlive: (data: ApplicationInstanceInfo, params: RequestParams = {}) =>
-      this.request<any, boolean>({
-        path: `/application-instance/v1/keepAlive`,
-        method: "POST",
-        body: data,
-        secure: true,
-        type: ContentType.Json,
-        ...params,
-      }),
-
-    /**
-     * No description
-     *
-     * @tags Application
      * @name ApplicationInstanceRegister
      * @summary Register a new application instance
      * @request GET:/application-instance/v1/register
@@ -4440,7 +4413,7 @@
      * @request POST:/application-instance/v1/remove
      * @secure
      */
-    applicationInstanceRemove: (data: ApplicationInstanceInfo, params: RequestParams = {}) =>
+    applicationInstanceRemove: (data: DestroyRequest, params: RequestParams = {}) =>
       this.request<any, boolean>({
         path: `/application-instance/v1/remove`,
         method: "POST",
