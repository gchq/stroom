--- conflicted
+++ resolved
@@ -2,6 +2,7 @@
 
 dependencies {
     implementation project(':stroom-core-shared')
+    implementation project(':stroom-docref')
     implementation project(':stroom-event-logging:stroom-event-logging-api')
     implementation project(':stroom-event-logging-rs:stroom-event-logging-rs-api')
     implementation project(':stroom-explorer:stroom-explorer-api')
@@ -14,7 +15,6 @@
     implementation project(':stroom-util')
     implementation project(':stroom-util-shared')
     
-<<<<<<< HEAD
     implementation libs.eventLogging
     implementation libs.guice5
     implementation libs.jackson_annotations
@@ -22,21 +22,9 @@
     implementation libs.jaxb_api
     implementation libs.restygwt
     implementation libs.slf4j_api
-    implementation project(':stroom-docref')
     implementation libs.swagger_annotations
+    implementation libs.vavr
     implementation libs.ws_rs_api
-=======
-    compile libs.eventLogging
-    compile libs.guice5
-//    compile libs.jackson_annotations
-    compile libs.javax_inject
-//    compile libs.jaxb_api
-    compile libs.slf4j_api
-    compile project(':stroom-docref')
-    compile libs.swagger_annotations
-    compile libs.vavr
-    compile libs.ws_rs_api
->>>>>>> cfc99480
 
     testImplementation project(':stroom-test-common')
 
