--- conflicted
+++ resolved
@@ -27,8 +27,6 @@
 import stroom.importexport.api.ImportExportActionHandler;
 import stroom.importexport.api.ImportExportDocumentEventLog;
 import stroom.importexport.api.ImportExportSerializer;
-import stroom.importexport.api.ImportExportSpec;
-import stroom.importexport.api.ImportExportSpec.ImportExportCaller;
 import stroom.importexport.api.NonExplorerDocRefProvider;
 import stroom.importexport.shared.ImportSettings;
 import stroom.importexport.shared.ImportSettings.ImportMode;
@@ -45,15 +43,9 @@
 import stroom.util.shared.NullSafe;
 import stroom.util.shared.PermissionException;
 import stroom.util.shared.Severity;
-import stroom.util.yaml.YamlUtil;
-
-import com.fasterxml.jackson.databind.ObjectMapper;
+
 import jakarta.inject.Inject;
 
-import java.io.BufferedInputStream;
-import java.io.BufferedOutputStream;
-import java.io.FileInputStream;
-import java.io.FileOutputStream;
 import java.io.IOException;
 import java.io.InputStream;
 import java.io.OutputStream;
@@ -92,12 +84,6 @@
     private final ImportExportDocumentEventLog importExportDocumentEventLog;
     private static final byte[] LINE_END_CHAR_BYTES = "\n".getBytes(Charset.defaultCharset());
 
-    /** Name of the spec file, in the root of the directory structure */
-    private static final String SPEC_FILE_NAME = "metadata.spec";
-
-    /** Delimiter or separator used when converting paths to & from Explorer trees */
-    private static final String PATH_DELIMITER = "/";
-
     @Inject
     ImportExportSerializerImpl(final ExplorerService explorerService,
                                final ExplorerNodeService explorerNodeService,
@@ -117,9 +103,7 @@
     @Override
     public Set<DocRef> read(final Path dir,
                             List<ImportState> importStateList,
-                            final ImportSettings importSettings,
-                            final ImportExportCaller reader) {
-
+                            final ImportSettings importSettings) {
         if (importStateList == null || ImportMode.IGNORE_CONFIRMATION.equals(importSettings.getImportMode())) {
             importStateList = new ArrayList<>();
         }
@@ -131,11 +115,8 @@
         final Map<DocRef, ImportState> confirmMap = importStateList.stream()
                 .collect(Collectors.toMap(ImportState::getDocRef, Function.identity()));
 
-        // Read the spec, if any
-        final ImportExportSpec spec = readSpec(dir);
-
         // Find all of the paths to import.
-        final Set<DocRef> result = processDir(dir, confirmMap, importSettings, reader, spec);
+        final Set<DocRef> result = processDir(dir, confirmMap, importSettings);
 
         // Rebuild the list
         importStateList.clear();
@@ -152,65 +133,10 @@
         return result;
     }
 
-    /**
-     * Reads the spec file in from the root of the import directory structure.
-     * @param dir Where to look for the spec file.
-     * @return The spec object. Never returns null - returns a meaningful object
-     * if the spec file doesn't exist.
-     * @throws RuntimeException if something goes wrong.
-     */
-    private ImportExportSpec readSpec(final Path dir) throws RuntimeException {
-        final ImportExportSpec spec;
-
-        final Path specfilePath = dir.resolve(SPEC_FILE_NAME);
-        if (specfilePath.toFile().exists()) {
-            final ObjectMapper mapper = YamlUtil.getMapper();
-            try (final InputStream istr = new BufferedInputStream(new FileInputStream(specfilePath.toFile()))) {
-                spec = mapper.readValue(istr, ImportExportSpec.class);
-            } catch (final IOException e) {
-                throw new RuntimeException("Error reading spec file '" + specfilePath
-                                           + "': " + e.getMessage(), e);
-            }
-        } else {
-            spec = ImportExportSpec.buildBackCompatible();
-        }
-
-        return spec;
-    }
-
-    /**
-     * Writes a spec file out to disk. Called during export.
-     * @param spec The spec data to write out.
-     * @param dir Where to write the spec file.
-     * @throws RuntimeException If something goes wrong.
-     */
-    private void writeSpec(final ImportExportSpec spec, final Path dir) throws RuntimeException {
-        if (!dir.toFile().exists()) {
-            if (!dir.toFile().mkdirs()) {
-                throw new RuntimeException("Could not create directory '" + dir + "' for spec file");
-            }
-        }
-        final Path specfilePath = dir.resolve(SPEC_FILE_NAME);
-        try (final OutputStream ostr = new BufferedOutputStream(new FileOutputStream(specfilePath.toFile()))) {
-            final ObjectMapper mapper = YamlUtil.getMapper();
-            mapper.writeValue(ostr, spec);
-        } catch (final IOException e) {
-            throw new RuntimeException("Error writing spec file '" + specfilePath
-                                       + "' " + e.getMessage(), e);
-        }
-    }
-
     private Set<DocRef> processDir(final Path dir,
                                    final Map<DocRef, ImportState> confirmMap,
-<<<<<<< HEAD
-                                   final ImportSettings importSettings,
-                                   final ImportExportCaller reader,
-                                   final ImportExportSpec spec) {
-        final HashSet<DocRef> result = new HashSet<>();
-=======
                                    final ImportSettings importSettings) {
         final Set<DocRef> result = new HashSet<>();
->>>>>>> b2957c08
 
         try {
             Files.walkFileTree(dir,
@@ -222,12 +148,7 @@
                             try {
                                 final String fileName = file.getFileName().toString();
                                 if (fileName.endsWith(".node") && !fileName.startsWith(".")) {
-                                    final DocRef imported = performImport(
-                                            file,
-                                            confirmMap,
-                                            importSettings,
-                                            reader,
-                                            spec);
+                                    final DocRef imported = performImport(file, confirmMap, importSettings);
                                     if (imported != null) {
                                         result.add(imported);
                                     }
@@ -246,9 +167,7 @@
 
     private DocRef performImport(final Path nodeFile,
                                  final Map<DocRef, ImportState> confirmMap,
-                                 final ImportSettings importSettings,
-                                 final ImportExportCaller reader,
-                                 final ImportExportSpec spec) {
+                                 final ImportSettings importSettings) {
         DocRef imported = null;
         try {
             // Read the node file.
@@ -304,9 +223,7 @@
                             dataMap,
                             importState,
                             confirmMap,
-                            importSettings,
-                            reader,
-                            spec);
+                            importSettings);
 
                 } else {
                     imported = importExplorerDoc(
@@ -318,9 +235,7 @@
                             dataMap,
                             importState,
                             confirmMap,
-                            importSettings,
-                            reader,
-                            spec);
+                            importSettings);
                 }
             } catch (final IOException | PermissionException e) {
                 LOGGER.error("Error importing file {}", nodeFile.toAbsolutePath(), e);
@@ -340,14 +255,12 @@
                                         final Map<String, byte[]> dataMap,
                                         final ImportState importState,
                                         final Map<DocRef, ImportState> confirmMap,
-                                        final ImportSettings importSettings,
-                                        final ImportExportCaller reader,
-                                        final ImportExportSpec spec) {
+                                        final ImportSettings importSettings) {
         final NonExplorerDocRefProvider nonExplorerDocRefProvider =
                 (NonExplorerDocRefProvider) importExportActionHandler;
 
         final DocRef importRootDocRef = importSettings.getRootDocRef();
-        final String importPath = resolvePath(path, importRootDocRef, reader, spec);
+        final String importPath = resolvePath(path, importRootDocRef);
 
         final DocRef ownerDocument = nonExplorerDocRefProvider.getOwnerDocument(docRef, dataMap);
         final Optional<ExplorerNode> existingExplorerNode = explorerNodeService.getNode(ownerDocument);
@@ -370,15 +283,6 @@
 
 
         try {
-//            // Make sure the owner doc is also ticked
-//            final ImportState ownerImportState = confirmMap.get(ownerDocument);
-//            if (ImportMode.ACTION_CONFIRMATION.equals(importSettings.getImportMode())) {
-//                if (ownerImportState == null || !ownerImportState.isAction()) {
-//                    throw new RuntimeException(LogUtil.message("You cannot import {} without also importing {}",
-//                            docRef, ownerDocument));
-//                }
-//            }
-
             // Import the item via the appropriate handler.
             if (canImport(importSettings, importState)) {
                 LOGGER.debug(() -> LogUtil.message(
@@ -429,19 +333,6 @@
      * Imports something that appears in the Explorer Tree.
      *
      * @param importExportActionHandler Handler for the type of DocRef
-<<<<<<< HEAD
-     * @param nodeFile Path to the import file on disk
-     * @param docRef DocRef created from the .node data on disk
-     * @param tags List of tags extracted from .node data on disk
-     * @param path Path to the item in the Explorer Tree, from the .node data
-     *             on disk
-     * @param dataMap Map of disk file extension to disk file contents
-     * @param importState State of the import for docRef
-     * @param confirmMap Accessed to remove docRef from the map if the docRef
-     *                   cannot be imported.
-     * @param importSettings Key settings for the import; notably the RootDocRef.
-     * @param spec The spec file for the import. Allows us to work around issues.
-=======
      * @param nodeFile                  Path to the import file on disk
      * @param docRef                    DocRef created from the .node data on disk
      * @param tags                      List of tags extracted from .node data on disk
@@ -452,7 +343,6 @@
      * @param confirmMap                Accessed to remove docRef from the map if the docRef
      *                                  cannot be imported.
      * @param importSettings            Key settings for the import; notably the RootDocRef.
->>>>>>> b2957c08
      * @return The DocRef of the imported document.
      */
     private DocRef importExplorerDoc(final ImportExportActionHandler importExportActionHandler,
@@ -463,14 +353,12 @@
                                      final Map<String, byte[]> dataMap,
                                      final ImportState importState,
                                      final Map<DocRef, ImportState> confirmMap,
-                                     final ImportSettings importSettings,
-                                     final ImportExportCaller reader,
-                                     final ImportExportSpec spec) {
+                                     final ImportSettings importSettings) {
 
         // This shows where the thing is in the Explorer Tree
         // Uses the importSettings.getRootDocRef() to work out where to put things
         final DocRef importRootDocRef = importSettings.getRootDocRef();
-        final String importPath = resolvePath(path, importRootDocRef, reader, spec);
+        final String importPath = resolvePath(path, importRootDocRef);
 
         String destPath = importPath;
         String destName = docRef.getName();
@@ -505,26 +393,10 @@
         }
         importState.setDestPath(createPath(destPath, destName));
 
-        // Only do this if we're not mocked up
         // If we are creating a new node or moving an existing one then create the destination folders and check
         // permissions.
         DocRef folderRef = null;
         ExplorerNode parentNode = null;
-<<<<<<< HEAD
-        if (!importSettings.isMockEnvironment()) {
-            if (importState.getState() == State.NEW || moving) {
-                // Create parent folders for the new node.
-                final ExplorerNode parent = explorerNodeService.getRoot();
-                parentNode = getOrCreateParentFolder(parent,
-                        importPath,
-                        ImportSettings.ok(importSettings, importState));
-                // Check permissions on the parent folder.
-                folderRef = new DocRef(parentNode.getType(), parentNode.getUuid(), parentNode.getName());
-                if (!securityContext.hasDocumentCreatePermission(folderRef, docRef.getType())) {
-                    throw new PermissionException(securityContext.getUserRef(),
-                            "You do not have permission to create '" + docRef + "' in '" + folderRef);
-                }
-=======
         if (importState.getState() == State.NEW || moving) {
             // Create parent folders for the new node.
             final ExplorerNode parent = explorerNodeService.getRoot();
@@ -537,7 +409,6 @@
             if (!securityContext.hasDocumentCreatePermission(folderRef, docRef.getType())) {
                 throw new PermissionException(securityContext.getUserRef(),
                         "You do not have permission to create '" + docRef + "' in '" + folderRef);
->>>>>>> b2957c08
             }
         }
 
@@ -564,40 +435,38 @@
                     throw new RuntimeException("Import failed - no DocRef returned");
                 }
 
-                if (!importSettings.isMockEnvironment()) {
-                    // Add explorer node afterwards on successful import as they won't be controlled by
-                    // doc service.
-                    if (ImportSettings.ok(importSettings, importState)) {
-                        final ExplorerNode explorerNode = ExplorerNode
-                                .builder()
-                                .docRef(docRef)
-                                .build();
-
-                        // Create, rename and/or move explorer node.
-                        if (existingNode.isEmpty()) {
-                            explorerNodeService.createNode(
-                                    imported,
-                                    folderRef,
+                // Add explorer node afterwards on successful import as they won't be controlled by
+                // doc service.
+                if (ImportSettings.ok(importSettings, importState)) {
+                    final ExplorerNode explorerNode = ExplorerNode
+                            .builder()
+                            .docRef(docRef)
+                            .build();
+
+                    // Create, rename and/or move explorer node.
+                    if (existingNode.isEmpty()) {
+                        explorerNodeService.createNode(
+                                imported,
+                                folderRef,
+                                PermissionInheritance.DESTINATION);
+                        explorerService.rebuildTree();
+                    } else {
+                        if (importSettings.isUseImportNames()) {
+                            explorerService.rename(explorerNode, docRef.getName());
+                        }
+                        if (moving) {
+                            explorerService.move(
+                                    Collections.singletonList(explorerNode),
+                                    parentNode,
                                     PermissionInheritance.DESTINATION);
-                            explorerService.rebuildTree();
-                        } else {
-                            if (importSettings.isUseImportNames()) {
-                                explorerService.rename(explorerNode, docRef.getName());
-                            }
-                            if (moving) {
-                                explorerService.move(
-                                        Collections.singletonList(explorerNode),
-                                        parentNode,
-                                        PermissionInheritance.DESTINATION);
-                            }
                         }
-
-                        importExportDocumentEventLog.importDocument(
-                                docRef.getType(),
-                                imported.getUuid(),
-                                docRef.getName(),
-                                null);
                     }
+
+                    importExportDocumentEventLog.importDocument(
+                            docRef.getType(),
+                            imported.getUuid(),
+                            docRef.getName(),
+                            null);
                 }
             } else {
                 LOGGER.debug(() -> LogUtil.message(
@@ -640,135 +509,32 @@
      *                         optional RootDocRef - i.e. where the stuff on
      *                         disk should be imported to. Will be null if
      *                         not set.
-     * @param reader           The type of thing that is doing the reading.
-     * @param spec             The spec object, so we can work around issues
-     *                         with different versions of import.
      * @return Returns path if the RootDocRef hasn't been set or cannot be
      * found in the Explorer Tree. Otherwise, returns the path to the
      * RootDocRef/path.
      */
-    private String resolvePath(String path,
-                               final DocRef importRootDocRef,
-                               final ImportExportCaller reader,
-                               final ImportExportSpec spec) {
+    private String resolvePath(final String path, final DocRef importRootDocRef) {
         String result = path;
-
-        // If we're not importing to root then we need the new path relative
-        // to the thing we're importing under (probably a GitRepo)
         if (importRootDocRef != null) {
             final Optional<ExplorerNode> optImportRootNode =
                     explorerNodeService.getNode(importRootDocRef);
             if (optImportRootNode.isPresent()) {
                 final ExplorerNode importRootNode = optImportRootNode.get();
-                final List<ExplorerNode> nodePathToImportRootDocRef =
-                        explorerNodeService.getPath(importRootDocRef);
+                final List<ExplorerNode> nodePathToImportRootDocRef = explorerNodeService.getPath(importRootDocRef);
                 nodePathToImportRootDocRef.add(importRootNode);
-
                 // Remove root node.
+
                 final ExplorerNode systemRootNode = explorerNodeService.getRoot();
                 if (nodePathToImportRootDocRef.getFirst().equals(systemRootNode)) {
                     nodePathToImportRootDocRef.removeFirst();
                 }
                 if (!nodePathToImportRootDocRef.isEmpty()) {
                     final String rootPath = getParentPath(nodePathToImportRootDocRef);
-                    path = collapseRootIfNecessary(rootPath, path, reader, spec);
                     result = createPath(rootPath, path);
                 }
             }
         }
         return result;
-    }
-
-    /**
-     * Called to make old repositories compatible with being loaded from
-     * a Content Pack via a GitRepo. The old repositories have a root that
-     * includes the name of the GitRepo. We want to get rid of that to avoid
-     * duplicate path names.
-     * <p>
-     *     This method is package-scope static so it can have unit tests.
-     * </p>
-     * <p>
-     *     If the GitRepo path (rootPath) is /A/B/C and the path in the
-     *     nodefile is /B/C/D, this will create a collapsed nodefile path
-     *     of /D so the full path is /A/B/C/D with no duplicates.
-     * </p>
-     * @param rootPath Where we're importing to.
-     * @param importedPath The path to process of the thing being imported.
-     * @param reader What is trying to do the import?
-     * @param spec The spec item read from disk to give us info about the
-     *             data on disk.
-     * @return The node path collapsed as necessary.
-     */
-    static String collapseRootIfNecessary(final String rootPath,
-                                          final String importedPath,
-                                          final ImportExportCaller reader,
-                                          final ImportExportSpec spec) {
-        String retval = importedPath;
-
-        // If export type was EXPORT and the reader is GITREPO
-        // then consider collapsing nodes to avoid repeated nodes.
-        // TODO Maybe add spec.getVersion() here
-        if (reader == ImportExportCaller.GITREPO
-            && spec.getCreator() == ImportExportCaller.EXPORT) {
-
-            final String[] rootElements = rootPath.split(PATH_DELIMITER);
-            final String[] importedElements = importedPath.split(PATH_DELIMITER);
-
-            enum State {
-                NO_MATCH,
-                IN_MATCH,
-                FULL_MATCH
-            }
-
-            State state = State.NO_MATCH;
-
-            // Work through the overlaps, starting at maximum overlap
-            for (int startOverlap = 0; startOverlap < rootElements.length; startOverlap++) {
-                if (state == State.FULL_MATCH) {
-                    // Stop at the first full match
-                    break;
-                }
-
-                // Reset indexes for this overlap
-                int iImportedElements = 0;
-                int iRootElements = startOverlap;
-
-                // Loop through the elements that might match
-                do {
-                    final String rootElement = rootElements[iRootElements];
-                    final String importedElement = importedElements[iImportedElements];
-
-                    LOGGER.debug("Overlap '{}'; root '{}' == imported '{}' (State {}) ??",
-                            startOverlap,
-                            rootElement,
-                            importedElement,
-                            state);
-
-                    if (!rootElement.equals(importedElement)) {
-                        // Doesn't match
-                        state = State.NO_MATCH;
-                    } else {
-                        // Got a match; next time look at the next root and import elements
-                        iImportedElements++;
-                        iRootElements++;
-
-                        if (iRootElements < rootElements.length) {
-                            state = State.IN_MATCH;
-                        } else {
-                            state = State.FULL_MATCH;
-                            retval = String.join(
-                                    PATH_DELIMITER,
-                                    Arrays.copyOfRange(importedElements,
-                                            rootElements.length - startOverlap,
-                                            importedElements.length));
-                        }
-                    }
-
-                }  while (state == State.IN_MATCH);
-            }
-        }
-
-        return retval;
     }
 
     /**
@@ -779,10 +545,9 @@
     @Override
     public ExportSummary write(final Path dir,
                                final Set<DocRef> docRefs,
-                               final boolean omitAuditFields,
-                               final ImportExportSpec spec) {
+                               final boolean omitAuditFields) {
         final Set<String> docTypesToIgnore = Collections.emptySet();
-        return this.write(null, dir, docRefs, docTypesToIgnore, omitAuditFields, spec);
+        return this.write(null, dir, docRefs, docTypesToIgnore, omitAuditFields);
     }
 
     /**
@@ -799,7 +564,6 @@
      * @param docTypesToIgnore Set of the Doc types that shouldn't be exported, nor
      *                         their children. Must not be null.
      * @param omitAuditFields  Do not export audit fields.
-     * @param spec             Spec for the export.
      * @return The summary of the export.
      */
     @Override
@@ -807,14 +571,9 @@
                                final Path dir,
                                final Set<DocRef> docRefs,
                                final Set<String> docTypesToIgnore,
-                               final boolean omitAuditFields,
-                               final ImportExportSpec spec) {
+                               final boolean omitAuditFields) {
 
         Objects.requireNonNull(docTypesToIgnore);
-        Objects.requireNonNull(spec);
-
-        // Write the spec file
-        writeSpec(spec, dir);
 
         // Create a set of all entities that we are going to try and export.
         final Set<DocRef> expandedDocRefs = expandDocRefSet(docRefs, docTypesToIgnore);
@@ -843,12 +602,10 @@
     private ExplorerNode getOrCreateParentFolder(ExplorerNode parent,
                                                  final String path,
                                                  final boolean create) {
-
         // Create a parent folder for the new node.
-        final String[] elements = path.split(PATH_DELIMITER);
+        final String[] elements = path.split("/");
 
         for (final String element : elements) {
-
             if (!element.isEmpty()) {
                 List<ExplorerNode> nodes = explorerNodeService.getNodesByName(parent, element);
                 nodes = nodes.stream().filter(ExplorerConstants::isFolder).toList();
@@ -1119,7 +876,7 @@
             properties.setProperty("uuid", explorerNode.getUuid());
             properties.setProperty("type", explorerNode.getType());
             properties.setProperty("name", explorerNode.getName());
-            properties.setProperty("path", String.join(PATH_DELIMITER, pathElements));
+            properties.setProperty("path", String.join("/", pathElements));
             final String tagsStr = NullSafe.get(explorerNode.getTags(), explorerService::nodeTagsToString);
             if (!NullSafe.isBlankString(tagsStr)) {
                 properties.setProperty("tags", tagsStr);
@@ -1155,19 +912,19 @@
         if (parent == null || parent.isEmpty()) {
             return child;
         }
-        return parent + PATH_DELIMITER + child;
+        return parent + "/" + child;
     }
 
     private String getParentPath(final List<ExplorerNode> parents) {
         if (parents != null && !parents.isEmpty()) {
             String parentPath = parents.stream()
                     .map(ExplorerNode::getName)
-                    .collect(Collectors.joining(PATH_DELIMITER));
+                    .collect(Collectors.joining("/"));
             int index = parentPath.indexOf("System");
             if (index == 0) {
                 parentPath = parentPath.substring(index + "System".length());
             }
-            index = parentPath.indexOf(PATH_DELIMITER);
+            index = parentPath.indexOf("/");
             if (index == 0) {
                 parentPath = parentPath.substring(1);
             }
