/*
 * Copyright 2017 Crown Copyright
 *
 * Licensed under the Apache License, Version 2.0 (the "License");
 * you may not use this file except in compliance with the License.
 * You may obtain a copy of the License at
 *
 *     http://www.apache.org/licenses/LICENSE-2.0
 *
 * Unless required by applicable law or agreed to in writing, software
 * distributed under the License is distributed on an "AS IS" BASIS,
 * WITHOUT WARRANTIES OR CONDITIONS OF ANY KIND, either express or implied.
 * See the License for the specific language governing permissions and
 * limitations under the License.
 *
 */

package stroom.importexport.impl;

import stroom.docref.DocRef;
import stroom.explorer.api.ExplorerNodeService;
import stroom.explorer.api.ExplorerService;
import stroom.explorer.shared.ExplorerConstants;
import stroom.explorer.shared.ExplorerNode;
import stroom.explorer.shared.PermissionInheritance;
import stroom.importexport.api.ExportSummary;
import stroom.importexport.api.ImportExportActionHandler;
import stroom.importexport.api.ImportExportDocumentEventLog;
import stroom.importexport.api.ImportExportSerializer;
<<<<<<< HEAD
import stroom.importexport.api.ImportExportVersion;
=======
>>>>>>> 14cdc304
import stroom.importexport.api.NonExplorerDocRefProvider;
import stroom.importexport.shared.ImportSettings;
import stroom.importexport.shared.ImportSettings.ImportMode;
import stroom.importexport.shared.ImportState;
import stroom.importexport.shared.ImportState.State;
import stroom.security.api.SecurityContext;
import stroom.security.shared.DocumentPermission;
import stroom.util.io.AbstractFileVisitor;
import stroom.util.logging.LambdaLogger;
import stroom.util.logging.LambdaLoggerFactory;
import stroom.util.logging.LogUtil;
import stroom.util.shared.EntityServiceException;
import stroom.util.shared.Message;
import stroom.util.shared.NullSafe;
import stroom.util.shared.PermissionException;
import stroom.util.shared.Severity;

import jakarta.inject.Inject;
<<<<<<< HEAD
import org.jspecify.annotations.NonNull;
import org.slf4j.Logger;
import org.slf4j.LoggerFactory;
=======
>>>>>>> 14cdc304

import java.io.IOException;
import java.io.InputStream;
import java.io.OutputStream;
import java.nio.charset.Charset;
import java.nio.file.DirectoryStream;
import java.nio.file.FileVisitOption;
import java.nio.file.FileVisitResult;
import java.nio.file.Files;
import java.nio.file.Path;
import java.nio.file.attribute.BasicFileAttributes;
import java.util.ArrayList;
import java.util.Arrays;
import java.util.Collections;
import java.util.EnumSet;
import java.util.HashMap;
import java.util.HashSet;
import java.util.List;
import java.util.Map;
import java.util.Objects;
import java.util.Optional;
import java.util.Properties;
import java.util.Set;
import java.util.function.Function;
import java.util.stream.Collectors;

class ImportExportSerializerImpl implements ImportExportSerializer {

    private static final LambdaLogger LOGGER = LambdaLoggerFactory.getLogger(ImportExportSerializerImpl.class);

    public static final String FOLDER = ExplorerConstants.FOLDER_TYPE;

    private final ExplorerService explorerService;
    private final ExplorerNodeService explorerNodeService;
    private final ImportExportActionHandlersImpl importExportActionHandlers;
    private final SecurityContext securityContext;
    private final ImportExportDocumentEventLog importExportDocumentEventLog;
    private static final byte[] LINE_END_CHAR_BYTES = "\n".getBytes(Charset.defaultCharset());

    @Inject
    ImportExportSerializerImpl(final ExplorerService explorerService,
                               final ExplorerNodeService explorerNodeService,
                               final ImportExportActionHandlersImpl importExportActionHandlers,
                               final SecurityContext securityContext,
                               final ImportExportDocumentEventLog importExportDocumentEventLog) {
        this.explorerService = explorerService;
        this.explorerNodeService = explorerNodeService;
        this.importExportActionHandlers = importExportActionHandlers;
        this.securityContext = securityContext;
        this.importExportDocumentEventLog = importExportDocumentEventLog;
    }

    /**
     * IMPORT
     */
    @Override
    public Set<DocRef> read(final Path dir,
                            List<ImportState> importStateList,
                            final ImportSettings importSettings) {
<<<<<<< HEAD

=======
>>>>>>> 14cdc304
        if (importStateList == null || ImportMode.IGNORE_CONFIRMATION.equals(importSettings.getImportMode())) {
            importStateList = new ArrayList<>();
        }

        // Attempt content migration if possible.
        new ContentMigration().migrate(dir);

        // Key the actionConfirmation's by their key
        final Map<DocRef, ImportState> confirmMap = importStateList.stream()
                .collect(Collectors.toMap(ImportState::getDocRef, Function.identity()));

        // Find all of the paths to import.
        final Set<DocRef> result = processDir(dir, confirmMap, importSettings);

        // Rebuild the list
        importStateList.clear();
        importStateList.addAll(confirmMap.values());

        // Rebuild the tree,
        if (!ImportMode.CREATE_CONFIRMATION.equals(importSettings.getImportMode())) {
            explorerService.rebuildTree();
        }

        //Add the root of the explorer tree
        result.add(ExplorerConstants.SYSTEM_DOC_REF);

        return result;
    }

    private Set<DocRef> processDir(final Path dir,
                                   final Map<DocRef, ImportState> confirmMap,
                                   final ImportSettings importSettings) {
<<<<<<< HEAD
        final HashSet<DocRef> result = new HashSet<>();
=======
        final Set<DocRef> result = new HashSet<>();
>>>>>>> 14cdc304

        try {
            Files.walkFileTree(dir,
                    EnumSet.of(FileVisitOption.FOLLOW_LINKS),
                    Integer.MAX_VALUE,
                    new AbstractFileVisitor() {
                        @Override
                        @NonNull
                        public FileVisitResult visitFile(final Path file, final BasicFileAttributes attrs) {
                            try {
                                final String fileName = file.getFileName().toString();
                                if (fileName.endsWith(".node") && !fileName.startsWith(".")) {
<<<<<<< HEAD
                                    final DocRef imported = performImport(
                                            file,
                                            confirmMap,
                                            importSettings);
=======
                                    final DocRef imported = performImport(file, confirmMap, importSettings);
>>>>>>> 14cdc304
                                    if (imported != null) {
                                        result.add(imported);
                                    }
                                }
                            } catch (final RuntimeException e) {
                                LOGGER.error(e.getMessage(), e);
                            }
                            return super.visitFile(file, attrs);
                        }
                    });
        } catch (final IOException e) {
            LOGGER.error(e.getMessage(), e);
        }
        return result;
    }

    private DocRef performImport(final Path nodeFile,
                                 final Map<DocRef, ImportState> confirmMap,
                                 final ImportSettings importSettings) {
        DocRef imported = null;
        try {
            // Read the node file.
            final InputStream inputStream = Files.newInputStream(nodeFile);
            final Properties properties = PropertiesSerialiser.read(inputStream);

            // Get the uuid.
            final String uuid = properties.getProperty("uuid");
            // Get the type.
            final String type = properties.getProperty("type");
            // Get the name.
            final String name = properties.getProperty("name");
            // Get the path.
            final String path = properties.getProperty("path");
            // Get the tags.
            final Set<String> tags = explorerService.parseNodeTags(properties.getProperty("tags"));

            // Create a doc ref.
            final DocRef docRef = new DocRef(type, uuid, name);
            // Create or get the import state.
            final ImportState importState = confirmMap.computeIfAbsent(
                    docRef,
                    k -> new ImportState(docRef, createPath(path, docRef.getName())));

            try {
                // Get other associated data.
                final Map<String, byte[]> dataMap = new HashMap<>();
                final String filePrefix = ImportExportFileNameUtil.createFilePrefix(docRef);
                final Path dir = nodeFile.getParent();
                try (final DirectoryStream<Path> stream = Files.newDirectoryStream(dir, filePrefix + "*")) {
                    stream.forEach(file -> {
                        try {
                            final String fileName = file.getFileName().toString();
                            if (!file.equals(nodeFile) && !fileName.startsWith(".")) {
                                final String key = fileName.substring(filePrefix.length() + 1);
                                final byte[] bytes = Files.readAllBytes(file);
                                dataMap.put(key, bytes);
                            }
                        } catch (final IOException e) {
                            LOGGER.error(e.getMessage(), e);
                        }
                    });
                }

                // Find the appropriate handler
                final ImportExportActionHandler importExportActionHandler = importExportActionHandlers.getHandler(type);
                if (importExportActionHandler instanceof NonExplorerDocRefProvider) {
                    imported = importNonExplorerDoc(
                            importExportActionHandler,
                            nodeFile,
                            docRef,
                            path,
                            dataMap,
                            importState,
                            confirmMap,
                            importSettings);

                } else {
                    imported = importExplorerDoc(
                            importExportActionHandler,
                            nodeFile,
                            docRef,
                            tags,
                            path,
                            dataMap,
                            importState,
                            confirmMap,
                            importSettings);
                }
            } catch (final IOException | PermissionException e) {
                LOGGER.error("Error importing file {}", nodeFile.toAbsolutePath(), e);
                importState.addMessage(Severity.ERROR, e.getMessage());
            }
        } catch (final IOException e) {
            LOGGER.error("Error importing file {}", nodeFile.toAbsolutePath(), e);
        }

        return imported;
    }

    private DocRef importNonExplorerDoc(final ImportExportActionHandler importExportActionHandler,
                                        final Path nodeFile,
                                        final DocRef docRef,
                                        final String path,
                                        final Map<String, byte[]> dataMap,
                                        final ImportState importState,
                                        final Map<DocRef, ImportState> confirmMap,
                                        final ImportSettings importSettings) {
        final NonExplorerDocRefProvider nonExplorerDocRefProvider =
                (NonExplorerDocRefProvider) importExportActionHandler;

        final DocRef importRootDocRef = importSettings.getRootDocRef();
        final String importPath = resolvePath(path, importRootDocRef);

        final DocRef ownerDocument = nonExplorerDocRefProvider.getOwnerDocument(docRef, dataMap);
        final Optional<ExplorerNode> existingExplorerNode = explorerNodeService.getNode(ownerDocument);
        String destPath = importPath;
        String destName = ownerDocument.getName();
        if (existingExplorerNode.isPresent()) {
            final List<ExplorerNode> parents = explorerNodeService.getPath(ownerDocument);
            if (!importSettings.isUseImportNames()) {
                destName = existingExplorerNode.get().getName();
            }
            if (!importSettings.isUseImportFolders()) {
                destPath = getParentPath(parents);
            }
        }
        final String docRefName = docRef.getType() + " " + docRef.getUuid();
        final String nameSuffix = " - (" + docRefName + ")";
        importState.setSourcePath(createPath(path, ownerDocument.getName()) + nameSuffix);
        importState.setDestPath(createPath(destPath, destName) + nameSuffix);
        importState.setOwnerDocRef(ownerDocument);


        try {
            // Import the item via the appropriate handler.
            if (canImport(importSettings, importState)) {
                LOGGER.debug(() -> LogUtil.message(
                        "importNonExplorerDoc() - Importing {}, mode: {}, isAction: {} importState: {}",
                        docRef, importSettings.getImportMode(), importState.isAction(), importState.getState()));

                final DocRef imported = importExportActionHandler.importDocument(
                        docRef,
                        dataMap,
                        importState,
                        importSettings);

                if (imported == null) {
                    throw new RuntimeException("Import failed - no DocRef returned");
                }

                // Add explorer node afterwards on successful import as they won't be controlled by
                // doc service.
                if (ImportSettings.ok(importSettings, importState)) {
                    importExportDocumentEventLog.importDocument(
                            docRef.getType(),
                            imported.getUuid(),
                            docRef.getName(),
                            null);
                }
            } else {
                LOGGER.debug(() -> LogUtil.message(
                        "importNonExplorerDoc() - Skipping {}, mode: {}, isAction: {} importState: {}",
                        docRef, importSettings.getImportMode(), importState.isAction(), importState.getState()));
                // We can't import this item so remove it from the map.
                confirmMap.remove(docRef);
            }
        } catch (final RuntimeException e) {
            importState.addMessage(Severity.ERROR, e.getMessage());
            LOGGER.error("Error importing file {}", nodeFile.toAbsolutePath(), e);
            importExportDocumentEventLog.importDocument(
                    docRef.getType(),
                    docRef.getUuid(),
                    docRef.getName(),
                    e);
            throw e;
        }

        return docRef;
    }

    /**
     * Imports something that appears in the Explorer Tree.
     *
     * @param importExportActionHandler Handler for the type of DocRef
<<<<<<< HEAD
     * @param nodeFile Path to the import file on disk
     * @param docRef DocRef created from the .node data on disk
     * @param tags List of tags extracted from .node data on disk
     * @param path Path to the item in the Explorer Tree, from the .node data
     *             on disk
     * @param dataMap Map of disk file extension to disk file contents
     * @param importState State of the import for docRef
     * @param confirmMap Accessed to remove docRef from the map if the docRef
     *                   cannot be imported.
     * @param importSettings Key settings for the import; notably the RootDocRef.
=======
     * @param nodeFile                  Path to the import file on disk
     * @param docRef                    DocRef created from the .node data on disk
     * @param tags                      List of tags extracted from .node data on disk
     * @param path                      Path to the item in the Explorer Tree, from the .node data
     *                                  on disk
     * @param dataMap                   Map of disk file extension to disk file contents
     * @param importState               State of the import for docRef
     * @param confirmMap                Accessed to remove docRef from the map if the docRef
     *                                  cannot be imported.
     * @param importSettings            Key settings for the import; notably the RootDocRef.
>>>>>>> 14cdc304
     * @return The DocRef of the imported document.
     */
    private DocRef importExplorerDoc(final ImportExportActionHandler importExportActionHandler,
                                     final Path nodeFile,
                                     final DocRef docRef,
                                     final Set<String> tags,
                                     final String path,
                                     final Map<String, byte[]> dataMap,
                                     final ImportState importState,
                                     final Map<DocRef, ImportState> confirmMap,
                                     final ImportSettings importSettings) {

        // This shows where the thing is in the Explorer Tree
        // Uses the importSettings.getRootDocRef() to work out where to put things
        final DocRef importRootDocRef = importSettings.getRootDocRef();
        final String importPath = resolvePath(path, importRootDocRef);

        String destPath = importPath;
        String destName = docRef.getName();

        // See if we have an existing node for this item.
        final Optional<ExplorerNode> existingNode = explorerNodeService.getNode(docRef);
        final boolean docExists = existingNode.isPresent();
        boolean moving = false;

        if (docExists) {
            // This is a pre-existing item so make sure we are allowed to update it.
            if (!securityContext.hasDocumentPermission(docRef,
                    DocumentPermission.EDIT)) {
                throw new PermissionException(securityContext.getUserRef(),
                        "You do not have permission to update '" + docRef + "'");
            }

            importState.setState(State.UPDATE);
            final List<ExplorerNode> parents = explorerNodeService.getPath(docRef);
            final String currentPath = getParentPath(parents);
            if (!importSettings.isUseImportNames()) {
                destName = existingNode.get().getName();
            }
            if (!importSettings.isUseImportFolders()) {
                destPath = currentPath;
            }
            if (!destPath.equals(currentPath)) {
                moving = true;
            }
        } else {
            importState.setState(State.NEW);
        }
        importState.setDestPath(createPath(destPath, destName));

        // Only do this if we're not mocked up
        // If we are creating a new node or moving an existing one then create the destination folders and check
        // permissions.
        DocRef folderRef = null;
        ExplorerNode parentNode = null;
        if (!importSettings.isMockEnvironment()) {
            if (importState.getState() == State.NEW || moving) {
                // Create parent folders for the new node.
                final ExplorerNode parent = explorerNodeService.getRoot();
                parentNode = getOrCreateParentFolder(parent,
                        importPath,
                        ImportSettings.ok(importSettings, importState));
                // Check permissions on the parent folder.
                folderRef = new DocRef(parentNode.getType(), parentNode.getUuid(), parentNode.getName());
                if (!securityContext.hasDocumentCreatePermission(folderRef, docRef.getType())) {
                    throw new PermissionException(securityContext.getUserRef(),
                            "You do not have permission to create '" + docRef + "' in '" + folderRef);
                }
            }
        }

        try {
            // Import the item via the appropriate handler.
            if (importExportActionHandler != null && (
                    ImportMode.CREATE_CONFIRMATION.equals(importSettings.getImportMode()) ||
                    ImportMode.IGNORE_CONFIRMATION.equals(importSettings.getImportMode()) ||
                    importState.isAction())) {

                final DocRef imported = importExportActionHandler.importDocument(
                        docRef,
                        dataMap,
                        importState,
                        importSettings);

                if (imported == null) {
                    throw new RuntimeException("Import failed - no DocRef returned");
                }

                // Add explorer node afterwards on successful import as they won't be controlled by
                // doc service.
                if (ImportSettings.ok(importSettings, importState)) {
                    final ExplorerNode explorerNode = ExplorerNode
                            .builder()
                            .docRef(docRef)
                            .build();

                    // Create, rename and/or move explorer node.
                    if (existingNode.isEmpty()) {
                        explorerNodeService.createNode(
                                imported,
                                folderRef,
                                PermissionInheritance.DESTINATION);
                        explorerService.rebuildTree();
                    } else {
                        if (importSettings.isUseImportNames()) {
                            explorerService.rename(explorerNode, docRef.getName());
                        }
                        if (moving) {
                            explorerService.move(
                                    Collections.singletonList(explorerNode),
                                    parentNode,
                                    PermissionInheritance.DESTINATION);
                        }
                    }

                    importExportDocumentEventLog.importDocument(
                            docRef.getType(),
                            imported.getUuid(),
                            docRef.getName(),
                            null);
                }
            } else {
                LOGGER.debug(() -> LogUtil.message(
                        "importExplorerDoc() - Skipping {}, mode: {}, isAction: {} importState: {}",
                        docRef, importSettings.getImportMode(), importState.isAction(), importState.getState()));
                // We can't import this item so remove it from the map.
                confirmMap.remove(docRef);
            }
        } catch (final RuntimeException e) {
            importState.addMessage(Severity.ERROR, e.getMessage());
            LOGGER.error("Error importing file {}", nodeFile.toAbsolutePath(), e);
            importExportDocumentEventLog.importDocument(docRef.getType(),
                    docRef.getUuid(),
                    docRef.getName(),
                    e);
            throw e;
        }

        return docRef;
    }

    private boolean canImport(final ImportSettings importSettings, final ImportState importState) {
        final ImportMode mode = importSettings.getImportMode();
        final boolean canImport = ImportMode.CREATE_CONFIRMATION.equals(mode)
                                  || ImportMode.IGNORE_CONFIRMATION.equals(mode)
                                  || (importState.isAction() && importState.getState() != State.IGNORE);
        LOGGER.debug(() -> LogUtil.message(
                "canImport() - mode: {}, isAction: {} importState: {}, canImport: {}",
                mode, importState.isAction(), importState.getState(), canImport));
        return canImport;
    }

    /**
     * Returns the path in the Explorer Tree.
     * It will return either 'path' (the first parameter), or the path resolved
     * to the 'importSettings' Root DocRef if that exists.
     *
     * @param path             The path to the item, deduced from the import data.
     * @param importRootDocRef The setting from ImportSettings the holds the
     *                         optional RootDocRef - i.e. where the stuff on
     *                         disk should be imported to. Will be null if
     *                         not set.
     * @return Returns path if the RootDocRef hasn't been set or cannot be
     * found in the Explorer Tree. Otherwise, returns the path to the
     * RootDocRef/path.
     */
<<<<<<< HEAD
    private String resolvePath(final String path,
                               final DocRef importRootDocRef) {
=======
    private String resolvePath(final String path, final DocRef importRootDocRef) {
>>>>>>> 14cdc304
        String result = path;
        if (importRootDocRef != null) {
            final Optional<ExplorerNode> optImportRootNode =
                    explorerNodeService.getNode(importRootDocRef);
            if (optImportRootNode.isPresent()) {
                final ExplorerNode importRootNode = optImportRootNode.get();
                final List<ExplorerNode> nodePathToImportRootDocRef = explorerNodeService.getPath(importRootDocRef);
                nodePathToImportRootDocRef.add(importRootNode);
                // Remove root node.

                final ExplorerNode systemRootNode = explorerNodeService.getRoot();
                if (nodePathToImportRootDocRef.getFirst().equals(systemRootNode)) {
                    nodePathToImportRootDocRef.removeFirst();
                }
                if (!nodePathToImportRootDocRef.isEmpty()) {
                    final String rootPath = getParentPath(nodePathToImportRootDocRef);
                    result = createPath(rootPath, path);
                }
            }
        }
        return result;
    }

    /**
<<<<<<< HEAD
     * Method for exporting using the latest version of export format.
     * @param rootNodePath     Path to root node of the export. The method
     *                         removes these path elements from the start of
     *                         the exported path. Normally this should be the path to the
     *                         GitRepo node, including that node.
     * @param dir              Where to serialize the DocRef items to on disk.
     * @param docRefs          Set of the DocRefs to serialize.
     * @param docTypesToIgnore Set of the Doc types that shouldn't be exported, nor
     *                         their children. Must not be null. Used to prevent
     *                         exports of GitRepo objects.
     * @param omitAuditFields  Do not export audit fields.
     * @return The summary of the export.
=======
     * EXPORT
     *
     * @return
>>>>>>> 14cdc304
     */
    @Override
    public ExportSummary write(final List<ExplorerNode> rootNodePath,
                               final Path dir,
                               final Set<DocRef> docRefs,
<<<<<<< HEAD
                               final Set<String> docTypesToIgnore,
                               final boolean omitAuditFields) {
        return this.write(rootNodePath,
                dir,
                docRefs,
                docTypesToIgnore,
                omitAuditFields,
                ImportExportVersion.V1);
    }

    /**
     * Method for exporting.
     * @param rootNodePath     Path to root node of the export. The method
     *                         removes these path elements from the start of
=======
                               final boolean omitAuditFields) {
        final Set<String> docTypesToIgnore = Collections.emptySet();
        return this.write(null, dir, docRefs, docTypesToIgnore, omitAuditFields);
    }

    /**
     * Method for exporting; specific to GitRepo exports. Also called by write()
     * above for other exports.
     *
     * @param rootNodePath     Path to root node of the export. If null then
     *                         performs the same as the other write() method.
     *                         Otherwise removes these path elements from the start of
>>>>>>> 14cdc304
     *                         the exported path. Normally this should be the path to the
     *                         GitRepo node, including that node.
     * @param dir              Where to serialize the DocRef items to on disk.
     * @param docRefs          Set of the DocRefs to serialize.
     * @param docTypesToIgnore Set of the Doc types that shouldn't be exported, nor
     *                         their children. Must not be null. Used to prevent
     *                         exports of GitRepo objects.
     * @param omitAuditFields  Do not export audit fields.
     * @return The summary of the export.
     */
    @Override
    public ExportSummary write(final List<ExplorerNode> rootNodePath,
                               final Path dir,
                               final Set<DocRef> docRefs,
                               final Set<String> docTypesToIgnore,
<<<<<<< HEAD
                               final boolean omitAuditFields,
                               final ImportExportVersion version) {

        if (version != ImportExportVersion.V1) {
            throw new RuntimeException("Invalid version for export: "
                                       + version);
        }

=======
                               final boolean omitAuditFields) {

>>>>>>> 14cdc304
        Objects.requireNonNull(docTypesToIgnore);

        // Create a set of all entities that we are going to try and export.
        final Set<DocRef> expandedDocRefs = expandDocRefSet(docRefs, docTypesToIgnore);
        if (expandedDocRefs.isEmpty()) {
            throw new EntityServiceException("No documents were found that could be exported");
        }
        LOGGER.info("DocRefs to export: {}", expandedDocRefs);

        final ExportSummary exportSummary = new ExportSummary();
        final List<Message> messageList = new ArrayList<>();
        for (final DocRef docRef : expandedDocRefs) {
            try {
                LOGGER.debug("Exporting '{}' to '{}', omitAuditFields: '{}'", docRef, dir, omitAuditFields);
                performExport(rootNodePath, dir, docRef, omitAuditFields, messageList);
                exportSummary.addSuccess(docRef.getType());
            } catch (final IOException | RuntimeException e) {
                messageList.add(new Message(Severity.ERROR,
                        "Error created while exporting (" + docRef.toString() + ") : "
                        + LogUtil.exceptionMessage(e)));
                exportSummary.addFailure(docRef.getType());
            }
        }
        exportSummary.setMessages(messageList);
        return exportSummary;
    }

    private ExplorerNode getOrCreateParentFolder(ExplorerNode parent,
                                                 final String path,
                                                 final boolean create) {
        // Create a parent folder for the new node.
        final String[] elements = path.split("/");

        for (final String element : elements) {
            if (!element.isEmpty()) {
                List<ExplorerNode> nodes = explorerNodeService.getNodesByName(parent, element);
                nodes = nodes.stream().filter(ExplorerConstants::isFolder).toList();

                if (nodes.isEmpty()) {
                    // No parent node can be found for this element so create one if possible.
                    final DocRef folderRef = new DocRef(parent.getType(), parent.getUuid(), parent.getName());
                    if (!securityContext.hasDocumentCreatePermission(folderRef, FOLDER)) {
                        throw new PermissionException(securityContext.getUserRef(),
                                "You do not have permission to create a folder in '" + folderRef);
                    }

                    // Go and create the folder if we are actually importing now.
                    if (create) {
                        // Go and create the folder.
                        parent = explorerService.create(
                                FOLDER,
                                element,
                                parent,
                                PermissionInheritance.DESTINATION);
                    }

                } else {
                    parent = nodes.getFirst();
                }
            }
        }

        return parent;
    }

    private Set<DocRef> expandDocRefSet(final Set<DocRef> set,
                                        final Set<String> docTypesToIgnore) {
        final Set<DocRef> expandedDocRefs = new HashSet<>();

        if (set == null) {
            // If the set is null then add the whole tree of exportable items.
            addDescendants(null, expandedDocRefs, docTypesToIgnore);
        } else {
            for (final DocRef docRef : set) {
                if (!docTypesToIgnore.contains(docRef.getType())) {
                    addDocRef(docRef, expandedDocRefs);
                    addDescendants(docRef, expandedDocRefs, docTypesToIgnore);
                }
            }
        }

        return expandedDocRefs;
    }

    /**
     * Called recursively to add things to the set of Docs to export.
     *
     * @param docRef           The root docref
     * @param expandedDocRefs  The output of the function
     * @param docTypesToIgnore Any types of doc to ignore and not recurse below.
     */
    private void addDescendants(final DocRef docRef,
                                final Set<DocRef> expandedDocRefs,
                                final Set<String> docTypesToIgnore) {

        final List<ExplorerNode> children = explorerNodeService.getChildren(docRef);
<<<<<<< HEAD
        LOGGER.info("addDescendants of {}: {}", docRef, children);
        for (final var child : children) {
=======
        for (final ExplorerNode child : children) {
>>>>>>> 14cdc304
            if (ExplorerConstants.isFolder(child)) {
                if (!docTypesToIgnore.contains(child.getType())) {
                    this.addDocRef(child.getDocRef(), expandedDocRefs);
                    this.addDescendants(child.getDocRef(), expandedDocRefs, docTypesToIgnore);
                }
            } else {
                if (!docTypesToIgnore.contains(child.getType())) {
                    this.addDocRef(child.getDocRef(), expandedDocRefs);
                }
            }
        }
    }

    private void addDocRef(final DocRef docRef, final Set<DocRef> docRefs) {
        LOGGER.info("addDocRef: {} to set {}", docRef, docRefs);
        try {
            final ImportExportActionHandler importExportActionHandler = importExportActionHandlers.getHandler(
                    docRef.getType());
            if (importExportActionHandler != null) {
                if (securityContext.hasDocumentPermission(docRef, DocumentPermission.VIEW)) {
                    LOGGER.info("addDocRef: got an import export action hander and permission so adding");
                    docRefs.add(docRef);

                    final Set<DocRef> associatedNonExplorerDocRefs =
                            importExportActionHandler.findAssociatedNonExplorerDocRefs(docRef);
                    if (associatedNonExplorerDocRefs != null) {
                        docRefs.addAll(associatedNonExplorerDocRefs);
                    }
                }
            }
        } catch (final RuntimeException e) {
            // We might get a permission exception which is expected for some users.
            LOGGER.debug(e.getMessage(), e);
        }
    }

    /**
     * Prunes the node path for GitRepo exports. Removes everything in the rootPath
     * from the nodePath if the rootPath matches the start of the nodePath.
     *
     * @param rootPath Can be null, in which case this function just returns nodePath.
     *                 Otherwise, the list of items to prune from the start of nodePath.
     * @param nodePath The node path to prune.
     * @return The pruned nodePath.
     */
    private List<ExplorerNode> pruneNodePath(final List<ExplorerNode> rootPath,
                                             final List<ExplorerNode> nodePath) {
        List<ExplorerNode> resultPath = nodePath;

        if (rootPath != null) {
            final List<String> rootUuids = rootPath.stream()
                    .map(ExplorerNode::getUuid)
                    .toList();
            final List<String> nodeUuids = nodePath.stream()
                    .map(ExplorerNode::getUuid)
                    .limit(rootPath.size())
                    .toList();
            if (rootUuids.equals(nodeUuids)) {
                resultPath = nodePath.subList(rootPath.size(), nodePath.size());
            } else {
                LOGGER.warn("Node path '{}' does not start with the root path '{}'", nodePath, rootPath);
            }
        }

        return resultPath;
    }

    private void performExport(final List<ExplorerNode> rootNodePath,
                               final Path dir,
                               final DocRef initialDocRef,
                               final boolean omitAuditFields,
                               final List<Message> messageList) throws IOException {

        final ImportExportActionHandler importExportActionHandler = importExportActionHandlers.getHandler(
                initialDocRef.getType());
        final List<Message> localMessageList = new ArrayList<>();
        if (importExportActionHandler != null) {

            LOGGER.debug("Exporting: " + initialDocRef);
            final Map<String, byte[]> dataMap = importExportActionHandler.exportDocument(initialDocRef,
                    omitAuditFields,
                    localMessageList);
            final DocRef explorerDocRef;
            final ExplorerNode explorerNode;
            final DocRef docRef;
            if (importExportActionHandler instanceof final NonExplorerDocRefProvider docRefProvider) {
                // Find the closest DocRef to this one to give a location to export it.
                explorerDocRef = docRefProvider.findNearestExplorerDocRef(initialDocRef);

                if (explorerDocRef == null) {
                    throw new RuntimeException(
                            "Unable to locate suitable location for export, whilst exporting " +
                            initialDocRef);
                }

                final String docRefName = docRefProvider.findNameOfDocRef(initialDocRef);
                docRef = new DocRef(initialDocRef.getType(), initialDocRef.getUuid(), docRefName);

                explorerNode = ExplorerNode
                        .builder()
                        .type(docRef.getType())
                        .uuid(docRef.getUuid())
                        .name(docRefName)
                        .build();
            } else {
                docRef = initialDocRef;
                explorerDocRef = docRef;
                explorerNode = explorerNodeService.getNode(explorerDocRef).orElse(null);
            }

            try {
                // Get the explorer path to this doc ref.
                List<ExplorerNode> path = explorerNodeService.getPath(explorerDocRef);

                // Check if we've specified a non-system root for the export
                // If we have then remove everything down to that root
                if (rootNodePath != null) {
                    path = this.pruneNodePath(rootNodePath, path);
                }

                // Turn the path into a list of strings but ignore any nodes that aren't folders, e.g. the root.
                final List<String> pathElements = path.stream()
                        .filter(ExplorerConstants::isFolder)
                        .map(ExplorerNode::getName).toList();

                // Create directories for the path if not already created by another entity.
                final Path parentDir = createDirs(dir, pathElements);

                // Ensure the parent directory exists.
                if (!Files.isDirectory(parentDir)) {
                    // Don't output the full path here as we don't want users to see the full file system path.
                    localMessageList.add(new Message(Severity.FATAL_ERROR,
                            "Unable to create directory for folder: " + parentDir.getFileName()));

                } else {
                    // Write a file for this explorer entry.
                    final String filePrefix = ImportExportFileNameUtil.createFilePrefix(docRef);

                    writeNodeProperties(explorerNode, pathElements, parentDir, filePrefix, localMessageList);

                    // Write out all associated data.
                    dataMap.forEach((k, v) -> {
                        final String fileName = filePrefix + "." + k;
                        try {
                            final OutputStream outputStream = Files.newOutputStream(parentDir.resolve(fileName));
                            outputStream.write(v);
                            // POSIX standard is for all files to end with a line end (\n) so add one if not there
                            if (isMissingLineEndAsLastChar(v)) {
                                outputStream.write(LINE_END_CHAR_BYTES);
                            }
                            outputStream.close();

                        } catch (final IOException e) {
                            localMessageList.add(new Message(
                                    Severity.ERROR,
                                    "Failed to write file '" + fileName + "': "
                                    + LogUtil.exceptionMessage(e)));
                        }
                    });

                    final List<Message> errors = localMessageList.stream()
                            .filter(message -> Severity.FATAL_ERROR.equals(message.getSeverity())
                                               || Severity.ERROR.equals(message.getSeverity()))
                            .toList();

                    if (errors.isEmpty()) {
                        importExportDocumentEventLog.exportDocument(docRef, null);
                    } else {
                        final String errorText = errors.stream()
                                .map(error -> error.getSeverity() + ": " + error.getMessage())
                                .collect(Collectors.joining(", "));

                        importExportDocumentEventLog.exportDocument(docRef, new RuntimeException(errorText));
                    }
                }
            } catch (final Exception e) {
                importExportDocumentEventLog.exportDocument(docRef, e);
                localMessageList.add(new Message(
                        Severity.ERROR,
                        "Error exporting directory '"
                        + NullSafe.get(dir, Path::toAbsolutePath, Path::normalize) + "': "
                        + LogUtil.exceptionMessage(e)));
            } finally {
                messageList.addAll(localMessageList);
            }
        }
    }

    private boolean isMissingLineEndAsLastChar(final byte[] bytes) {
        if (bytes.length < LINE_END_CHAR_BYTES.length) {
            return false;
        } else {
            final byte[] lastChar = Arrays.copyOfRange(bytes, bytes.length - LINE_END_CHAR_BYTES.length, bytes.length);
            return !Arrays.equals(LINE_END_CHAR_BYTES, lastChar);
        }
    }

    private void writeNodeProperties(final ExplorerNode explorerNode,
                                     final List<String> pathElements,
                                     final Path parentDir,
                                     final String filePrefix,
                                     final List<Message> messageList) {
        final String fileName = filePrefix + ".node";

        try {
            final Properties properties = new Properties();
            properties.setProperty("uuid", explorerNode.getUuid());
            properties.setProperty("type", explorerNode.getType());
            properties.setProperty("name", explorerNode.getName());
            properties.setProperty("path", String.join("/", pathElements));
            final String tagsStr = NullSafe.get(explorerNode.getTags(), explorerService::nodeTagsToString);
            if (!NullSafe.isBlankString(tagsStr)) {
                properties.setProperty("tags", tagsStr);
            }

            final OutputStream outputStream = Files.newOutputStream(parentDir.resolve(fileName));
            PropertiesSerialiser.write(properties, outputStream);
        } catch (final Exception e) {
            messageList.add(new Message(
                    Severity.ERROR,
                    "Error writing properties to file '" + fileName + "': " + LogUtil.exceptionMessage(e)));
        }
    }

    private Path createDirs(final Path dir, final List<String> pathElements) throws IOException {
        Path parentDir = dir;
        for (final String pathElement : pathElements) {
            final String safeName = ImportExportFileNameUtil.toSafeFileName(pathElement, 100);
            final Path child = parentDir.resolve(safeName);

            // If this folder hasn't been created yet then output data for the folder and create it.
            if (!Files.isDirectory(child)) {
                Files.createDirectories(child);
            }

            parentDir = child;
        }

        return parentDir;
    }

    private String createPath(final String parent, final String child) {
        if (parent == null || parent.isEmpty()) {
            return child;
        }
        return parent + "/" + child;
    }

    private String getParentPath(final List<ExplorerNode> parents) {
        if (parents != null && !parents.isEmpty()) {
            String parentPath = parents.stream()
                    .map(ExplorerNode::getName)
                    .collect(Collectors.joining("/"));
            int index = parentPath.indexOf("System");
            if (index == 0) {
                parentPath = parentPath.substring(index + "System".length());
            }
            index = parentPath.indexOf("/");
            if (index == 0) {
                parentPath = parentPath.substring(1);
            }
            return parentPath;
        }
        return "";
    }

}<|MERGE_RESOLUTION|>--- conflicted
+++ resolved
@@ -27,10 +27,7 @@
 import stroom.importexport.api.ImportExportActionHandler;
 import stroom.importexport.api.ImportExportDocumentEventLog;
 import stroom.importexport.api.ImportExportSerializer;
-<<<<<<< HEAD
 import stroom.importexport.api.ImportExportVersion;
-=======
->>>>>>> 14cdc304
 import stroom.importexport.api.NonExplorerDocRefProvider;
 import stroom.importexport.shared.ImportSettings;
 import stroom.importexport.shared.ImportSettings.ImportMode;
@@ -49,13 +46,14 @@
 import stroom.util.shared.Severity;
 
 import jakarta.inject.Inject;
-<<<<<<< HEAD
 import org.jspecify.annotations.NonNull;
 import org.slf4j.Logger;
 import org.slf4j.LoggerFactory;
-=======
->>>>>>> 14cdc304
-
+
+import java.io.BufferedInputStream;
+import java.io.BufferedOutputStream;
+import java.io.FileInputStream;
+import java.io.FileOutputStream;
 import java.io.IOException;
 import java.io.InputStream;
 import java.io.OutputStream;
@@ -114,10 +112,6 @@
     public Set<DocRef> read(final Path dir,
                             List<ImportState> importStateList,
                             final ImportSettings importSettings) {
-<<<<<<< HEAD
-
-=======
->>>>>>> 14cdc304
         if (importStateList == null || ImportMode.IGNORE_CONFIRMATION.equals(importSettings.getImportMode())) {
             importStateList = new ArrayList<>();
         }
@@ -150,11 +144,7 @@
     private Set<DocRef> processDir(final Path dir,
                                    final Map<DocRef, ImportState> confirmMap,
                                    final ImportSettings importSettings) {
-<<<<<<< HEAD
-        final HashSet<DocRef> result = new HashSet<>();
-=======
         final Set<DocRef> result = new HashSet<>();
->>>>>>> 14cdc304
 
         try {
             Files.walkFileTree(dir,
@@ -167,14 +157,7 @@
                             try {
                                 final String fileName = file.getFileName().toString();
                                 if (fileName.endsWith(".node") && !fileName.startsWith(".")) {
-<<<<<<< HEAD
-                                    final DocRef imported = performImport(
-                                            file,
-                                            confirmMap,
-                                            importSettings);
-=======
                                     final DocRef imported = performImport(file, confirmMap, importSettings);
->>>>>>> 14cdc304
                                     if (imported != null) {
                                         result.add(imported);
                                     }
@@ -359,18 +342,6 @@
      * Imports something that appears in the Explorer Tree.
      *
      * @param importExportActionHandler Handler for the type of DocRef
-<<<<<<< HEAD
-     * @param nodeFile Path to the import file on disk
-     * @param docRef DocRef created from the .node data on disk
-     * @param tags List of tags extracted from .node data on disk
-     * @param path Path to the item in the Explorer Tree, from the .node data
-     *             on disk
-     * @param dataMap Map of disk file extension to disk file contents
-     * @param importState State of the import for docRef
-     * @param confirmMap Accessed to remove docRef from the map if the docRef
-     *                   cannot be imported.
-     * @param importSettings Key settings for the import; notably the RootDocRef.
-=======
      * @param nodeFile                  Path to the import file on disk
      * @param docRef                    DocRef created from the .node data on disk
      * @param tags                      List of tags extracted from .node data on disk
@@ -381,7 +352,6 @@
      * @param confirmMap                Accessed to remove docRef from the map if the docRef
      *                                  cannot be imported.
      * @param importSettings            Key settings for the import; notably the RootDocRef.
->>>>>>> 14cdc304
      * @return The DocRef of the imported document.
      */
     private DocRef importExplorerDoc(final ImportExportActionHandler importExportActionHandler,
@@ -470,38 +440,40 @@
                     throw new RuntimeException("Import failed - no DocRef returned");
                 }
 
-                // Add explorer node afterwards on successful import as they won't be controlled by
-                // doc service.
-                if (ImportSettings.ok(importSettings, importState)) {
-                    final ExplorerNode explorerNode = ExplorerNode
-                            .builder()
-                            .docRef(docRef)
-                            .build();
-
-                    // Create, rename and/or move explorer node.
-                    if (existingNode.isEmpty()) {
-                        explorerNodeService.createNode(
-                                imported,
-                                folderRef,
-                                PermissionInheritance.DESTINATION);
-                        explorerService.rebuildTree();
-                    } else {
-                        if (importSettings.isUseImportNames()) {
-                            explorerService.rename(explorerNode, docRef.getName());
+                if (!importSettings.isMockEnvironment()) {
+                    // Add explorer node afterwards on successful import as they won't be controlled by
+                    // doc service.
+                    if (ImportSettings.ok(importSettings, importState)) {
+                        final ExplorerNode explorerNode = ExplorerNode
+                                .builder()
+                                .docRef(docRef)
+                                .build();
+
+                        // Create, rename and/or move explorer node.
+                        if (existingNode.isEmpty()) {
+                            explorerNodeService.createNode(
+                                    imported,
+                                    folderRef,
+                                    PermissionInheritance.DESTINATION);
+                            explorerService.rebuildTree();
+                        } else {
+                            if (importSettings.isUseImportNames()) {
+                                explorerService.rename(explorerNode, docRef.getName());
+                            }
+                            if (moving) {
+                                explorerService.move(
+                                        Collections.singletonList(explorerNode),
+                                        parentNode,
+                                        PermissionInheritance.DESTINATION);
+                            }
                         }
-                        if (moving) {
-                            explorerService.move(
-                                    Collections.singletonList(explorerNode),
-                                    parentNode,
-                                    PermissionInheritance.DESTINATION);
-                        }
+
+                        importExportDocumentEventLog.importDocument(
+                                docRef.getType(),
+                                imported.getUuid(),
+                                docRef.getName(),
+                                null);
                     }
-
-                    importExportDocumentEventLog.importDocument(
-                            docRef.getType(),
-                            imported.getUuid(),
-                            docRef.getName(),
-                            null);
                 }
             } else {
                 LOGGER.debug(() -> LogUtil.message(
@@ -548,12 +520,7 @@
      * found in the Explorer Tree. Otherwise, returns the path to the
      * RootDocRef/path.
      */
-<<<<<<< HEAD
-    private String resolvePath(final String path,
-                               final DocRef importRootDocRef) {
-=======
     private String resolvePath(final String path, final DocRef importRootDocRef) {
->>>>>>> 14cdc304
         String result = path;
         if (importRootDocRef != null) {
             final Optional<ExplorerNode> optImportRootNode =
@@ -578,58 +545,9 @@
     }
 
     /**
-<<<<<<< HEAD
      * Method for exporting using the latest version of export format.
      * @param rootNodePath     Path to root node of the export. The method
      *                         removes these path elements from the start of
-     *                         the exported path. Normally this should be the path to the
-     *                         GitRepo node, including that node.
-     * @param dir              Where to serialize the DocRef items to on disk.
-     * @param docRefs          Set of the DocRefs to serialize.
-     * @param docTypesToIgnore Set of the Doc types that shouldn't be exported, nor
-     *                         their children. Must not be null. Used to prevent
-     *                         exports of GitRepo objects.
-     * @param omitAuditFields  Do not export audit fields.
-     * @return The summary of the export.
-=======
-     * EXPORT
-     *
-     * @return
->>>>>>> 14cdc304
-     */
-    @Override
-    public ExportSummary write(final List<ExplorerNode> rootNodePath,
-                               final Path dir,
-                               final Set<DocRef> docRefs,
-<<<<<<< HEAD
-                               final Set<String> docTypesToIgnore,
-                               final boolean omitAuditFields) {
-        return this.write(rootNodePath,
-                dir,
-                docRefs,
-                docTypesToIgnore,
-                omitAuditFields,
-                ImportExportVersion.V1);
-    }
-
-    /**
-     * Method for exporting.
-     * @param rootNodePath     Path to root node of the export. The method
-     *                         removes these path elements from the start of
-=======
-                               final boolean omitAuditFields) {
-        final Set<String> docTypesToIgnore = Collections.emptySet();
-        return this.write(null, dir, docRefs, docTypesToIgnore, omitAuditFields);
-    }
-
-    /**
-     * Method for exporting; specific to GitRepo exports. Also called by write()
-     * above for other exports.
-     *
-     * @param rootNodePath     Path to root node of the export. If null then
-     *                         performs the same as the other write() method.
-     *                         Otherwise removes these path elements from the start of
->>>>>>> 14cdc304
      *                         the exported path. Normally this should be the path to the
      *                         GitRepo node, including that node.
      * @param dir              Where to serialize the DocRef items to on disk.
@@ -645,7 +563,34 @@
                                final Path dir,
                                final Set<DocRef> docRefs,
                                final Set<String> docTypesToIgnore,
-<<<<<<< HEAD
+                               final boolean omitAuditFields) {
+        return this.write(rootNodePath,
+                dir,
+                docRefs,
+                docTypesToIgnore,
+                omitAuditFields,
+                ImportExportVersion.V1);
+    }
+
+    /**
+     * Method for exporting.
+     * @param rootNodePath     Path to root node of the export. The method
+     *                         removes these path elements from the start of
+     *                         the exported path. Normally this should be the path to the
+     *                         GitRepo node, including that node.
+     * @param dir              Where to serialize the DocRef items to on disk.
+     * @param docRefs          Set of the DocRefs to serialize.
+     * @param docTypesToIgnore Set of the Doc types that shouldn't be exported, nor
+     *                         their children. Must not be null. Used to prevent
+     *                         exports of GitRepo objects.
+     * @param omitAuditFields  Do not export audit fields.
+     * @return The summary of the export.
+     */
+    @Override
+    public ExportSummary write(final List<ExplorerNode> rootNodePath,
+                               final Path dir,
+                               final Set<DocRef> docRefs,
+                               final Set<String> docTypesToIgnore,
                                final boolean omitAuditFields,
                                final ImportExportVersion version) {
 
@@ -654,10 +599,6 @@
                                        + version);
         }
 
-=======
-                               final boolean omitAuditFields) {
-
->>>>>>> 14cdc304
         Objects.requireNonNull(docTypesToIgnore);
 
         // Create a set of all entities that we are going to try and export.
@@ -754,12 +695,7 @@
                                 final Set<String> docTypesToIgnore) {
 
         final List<ExplorerNode> children = explorerNodeService.getChildren(docRef);
-<<<<<<< HEAD
-        LOGGER.info("addDescendants of {}: {}", docRef, children);
-        for (final var child : children) {
-=======
         for (final ExplorerNode child : children) {
->>>>>>> 14cdc304
             if (ExplorerConstants.isFolder(child)) {
                 if (!docTypesToIgnore.contains(child.getType())) {
                     this.addDocRef(child.getDocRef(), expandedDocRefs);
@@ -774,13 +710,11 @@
     }
 
     private void addDocRef(final DocRef docRef, final Set<DocRef> docRefs) {
-        LOGGER.info("addDocRef: {} to set {}", docRef, docRefs);
         try {
             final ImportExportActionHandler importExportActionHandler = importExportActionHandlers.getHandler(
                     docRef.getType());
             if (importExportActionHandler != null) {
                 if (securityContext.hasDocumentPermission(docRef, DocumentPermission.VIEW)) {
-                    LOGGER.info("addDocRef: got an import export action hander and permission so adding");
                     docRefs.add(docRef);
 
                     final Set<DocRef> associatedNonExplorerDocRefs =
