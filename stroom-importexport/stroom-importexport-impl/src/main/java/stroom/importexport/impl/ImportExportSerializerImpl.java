/*
 * Copyright 2017 Crown Copyright
 *
 * Licensed under the Apache License, Version 2.0 (the "License");
 * you may not use this file except in compliance with the License.
 * You may obtain a copy of the License at
 *
 *     http://www.apache.org/licenses/LICENSE-2.0
 *
 * Unless required by applicable law or agreed to in writing, software
 * distributed under the License is distributed on an "AS IS" BASIS,
 * WITHOUT WARRANTIES OR CONDITIONS OF ANY KIND, either express or implied.
 * See the License for the specific language governing permissions and
 * limitations under the License.
 *
 */

package stroom.importexport.impl;

import stroom.docref.DocRef;
import stroom.explorer.api.ExplorerNodeService;
import stroom.explorer.api.ExplorerService;
import stroom.explorer.shared.ExplorerConstants;
import stroom.explorer.shared.ExplorerNode;
import stroom.explorer.shared.PermissionInheritance;
import stroom.importexport.api.ImportExportActionHandler;
import stroom.importexport.api.ImportExportDocumentEventLog;
import stroom.importexport.api.NonExplorerDocRefProvider;
import stroom.importexport.shared.ImportSettings;
import stroom.importexport.shared.ImportSettings.ImportMode;
import stroom.importexport.shared.ImportState;
import stroom.importexport.shared.ImportState.State;
import stroom.security.api.SecurityContext;
import stroom.security.shared.DocumentPermissionNames;
import stroom.util.io.AbstractFileVisitor;
import stroom.util.shared.EntityServiceException;
import stroom.util.shared.Message;
import stroom.util.shared.PermissionException;
import stroom.util.shared.Severity;

import org.slf4j.Logger;
import org.slf4j.LoggerFactory;

import java.io.IOException;
import java.io.InputStream;
import java.io.OutputStream;
import java.nio.charset.Charset;
import java.nio.file.DirectoryStream;
import java.nio.file.FileVisitOption;
import java.nio.file.FileVisitResult;
import java.nio.file.Files;
import java.nio.file.Path;
import java.nio.file.attribute.BasicFileAttributes;
import java.util.ArrayList;
import java.util.Arrays;
import java.util.Collections;
import java.util.EnumSet;
import java.util.HashMap;
import java.util.HashSet;
import java.util.List;
import java.util.Map;
import java.util.Optional;
import java.util.Properties;
import java.util.Set;
import java.util.function.Function;
import java.util.stream.Collectors;
import javax.inject.Inject;

class ImportExportSerializerImpl implements ImportExportSerializer {

    private static final Logger LOGGER = LoggerFactory.getLogger(ImportExportSerializerImpl.class);

    public static final String FOLDER = ExplorerConstants.FOLDER;

    private final ExplorerService explorerService;
    private final ExplorerNodeService explorerNodeService;
    private final ImportExportActionHandlers importExportActionHandlers;
    private final SecurityContext securityContext;
    private final ImportExportDocumentEventLog importExportDocumentEventLog;
    private static final byte[] LINE_END_CHAR_BYTES = "\n".getBytes(Charset.defaultCharset());

    @Inject
    ImportExportSerializerImpl(final ExplorerService explorerService,
                               final ExplorerNodeService explorerNodeService,
                               final ImportExportActionHandlers importExportActionHandlers,
                               final SecurityContext securityContext,
                               final ImportExportDocumentEventLog importExportDocumentEventLog) {
        this.explorerService = explorerService;
        this.explorerNodeService = explorerNodeService;
        this.importExportActionHandlers = importExportActionHandlers;
        this.securityContext = securityContext;
        this.importExportDocumentEventLog = importExportDocumentEventLog;
    }

    /**
     * IMPORT
     */
    @Override
    public Set<DocRef> read(final Path dir,
                            List<ImportState> importStateList,
                            final ImportSettings importSettings) {
        if (importStateList == null || ImportMode.IGNORE_CONFIRMATION.equals(importSettings.getImportMode())) {
            importStateList = new ArrayList<>();
        }

        // Attempt content migration if possible.
        new ContentMigration().migrate(dir);

        // Key the actionConfirmation's by their key
        final Map<DocRef, ImportState> confirmMap = importStateList.stream()
                .collect(Collectors.toMap(ImportState::getDocRef, Function.identity()));

        // Find all of the paths to import.
        final Set<DocRef> result = processDir(dir, confirmMap, importSettings);

        // Rebuild the list
        importStateList.clear();
        importStateList.addAll(confirmMap.values());

        // Rebuild the tree,
        if (!ImportMode.CREATE_CONFIRMATION.equals(importSettings.getImportMode())) {
            explorerService.rebuildTree();
        }

        //Add the root of the explorer tree
        result.add(ExplorerConstants.ROOT_DOC_REF);

        return result;
    }

    private Set<DocRef> processDir(final Path dir,
                                   final Map<DocRef, ImportState> confirmMap,
                                   final ImportSettings importSettings) {
        HashSet<DocRef> result = new HashSet<>();

        try {
            Files.walkFileTree(dir,
                    EnumSet.of(FileVisitOption.FOLLOW_LINKS),
                    Integer.MAX_VALUE,
                    new AbstractFileVisitor() {
                        @Override
                        public FileVisitResult visitFile(final Path file, final BasicFileAttributes attrs) {
                            try {
                                final String fileName = file.getFileName().toString();
                                if (fileName.endsWith(".node") && !fileName.startsWith(".")) {
                                    final DocRef imported = performImport(file, confirmMap, importSettings);
                                    if (imported != null) {
                                        result.add(imported);
                                    }
                                }
                            } catch (final RuntimeException e) {
                                LOGGER.error(e.getMessage(), e);
                            }
                            return super.visitFile(file, attrs);
                        }
                    });
        } catch (final IOException e) {
            LOGGER.error(e.getMessage(), e);
        }
        return result;
    }

    private DocRef performImport(final Path nodeFile,
                                 final Map<DocRef, ImportState> confirmMap,
                                 final ImportSettings importSettings) {
        DocRef imported = null;
        try {
            // Read the node file.
            final InputStream inputStream = Files.newInputStream(nodeFile);
            final Properties properties = PropertiesSerialiser.read(inputStream);

            // Get the uuid.
            final String uuid = properties.getProperty("uuid");
            // Get the type.
            final String type = properties.getProperty("type");
            // Get the name.
            final String name = properties.getProperty("name");
            // Get the path.
            final String path = properties.getProperty("path");
            // Get the tags.
            final String tags = properties.getProperty("tags");

            // Create a doc ref.
            final DocRef docRef = new DocRef(type, uuid, name);
            // Create or get the import state.
            final ImportState importState = confirmMap.computeIfAbsent(
                    docRef,
                    k -> new ImportState(docRef, createPath(path, docRef.getName())));

            try {
                // Get other associated data.
                final Map<String, byte[]> dataMap = new HashMap<>();
                final String filePrefix = ImportExportFileNameUtil.createFilePrefix(docRef);
                final Path dir = nodeFile.getParent();
                try (final DirectoryStream<Path> stream = Files.newDirectoryStream(dir, filePrefix + "*")) {
                    stream.forEach(file -> {
                        try {
                            final String fileName = file.getFileName().toString();
                            if (!file.equals(nodeFile) && !fileName.startsWith(".")) {
                                final String key = fileName.substring(filePrefix.length() + 1);
                                final byte[] bytes = Files.readAllBytes(file);
                                dataMap.put(key, bytes);
                            }
                        } catch (final IOException e) {
                            LOGGER.error(e.getMessage(), e);
                        }
                    });
                }

                // Find the appropriate handler
                final ImportExportActionHandler importExportActionHandler = importExportActionHandlers.getHandler(type);
                if (importExportActionHandler instanceof NonExplorerDocRefProvider) {
                    imported = importNonExplorerDoc(importExportActionHandler,
                            nodeFile,
                            docRef,
                            path,
                            dataMap,
                            importState,
                            confirmMap,
                            importSettings);

                } else {
                    imported = importExplorerDoc(importExportActionHandler,
                            nodeFile,
                            docRef,
                            path,
                            dataMap,
                            importState,
                            confirmMap,
                            importSettings);
                }
            } catch (final IOException | PermissionException e) {
                LOGGER.error("Error importing file {}", nodeFile.toAbsolutePath(), e);
                importState.addMessage(Severity.ERROR, e.getMessage());
            }
        } catch (final IOException e) {
            LOGGER.error("Error importing file {}", nodeFile.toAbsolutePath(), e);
        }

        return imported;
    }

    private DocRef importNonExplorerDoc(final ImportExportActionHandler importExportActionHandler,
                                        final Path nodeFile,
                                        final DocRef docRef,
                                        final String path,
                                        final Map<String, byte[]> dataMap,
                                        final ImportState importState,
                                        final Map<DocRef, ImportState> confirmMap,
                                        final ImportSettings importSettings) {
        final NonExplorerDocRefProvider nonExplorerDocRefProvider =
                (NonExplorerDocRefProvider) importExportActionHandler;

        final String importPath = resolvePath(path, importSettings);

        final DocRef ownerDocument = nonExplorerDocRefProvider.getOwnerDocument(docRef, dataMap);
        final Optional<ExplorerNode> existingExplorerNode = explorerNodeService.getNode(ownerDocument);
        String destPath = importPath;
        String destName = ownerDocument.getName();
        if (existingExplorerNode.isPresent()) {
            final List<ExplorerNode> parents = explorerNodeService.getPath(ownerDocument);
            if (!importSettings.isUseImportNames()) {
                destName = existingExplorerNode.get().getName();
            }
            if (!importSettings.isUseImportFolders()) {
                destPath = getParentPath(parents);
            }
        }
        final String docRefName = docRef.getType() + " " + docRef.getUuid();
        final String nameSuffix = " - (" + docRefName + ")";
        importState.setSourcePath(createPath(path, ownerDocument.getName()) + nameSuffix);
        importState.setDestPath(createPath(destPath, destName) + nameSuffix);

        try {
            // Import the item via the appropriate handler.
            if (ImportMode.CREATE_CONFIRMATION.equals(importSettings.getImportMode()) ||
                    ImportMode.IGNORE_CONFIRMATION.equals(importSettings.getImportMode()) ||
                    importState.isAction()) {

                final DocRef imported = importExportActionHandler.importDocument(
                        docRef,
                        dataMap,
                        importState,
                        importSettings);

                if (State.IGNORE.equals(importState.getState())) {
                    // Should skip this item so remove it from the map.
                    confirmMap.remove(docRef);
                } else {
                    if (imported == null) {
                        throw new RuntimeException("Import failed - no DocRef returned");
                    }

                    // Add explorer node afterwards on successful import as they won't be controlled by
                    // doc service.
                    if (ImportSettings.ok(importSettings, importState)) {
                        importExportDocumentEventLog.importDocument(
                                docRef.getType(),
                                imported.getUuid(),
                                docRef.getName(),
                                null);
                    }
                }
            } else {
                // We can't import this item so remove it from the map.
                confirmMap.remove(docRef);
            }
        } catch (final RuntimeException e) {
            importState.addMessage(Severity.ERROR, e.getMessage());
            LOGGER.error("Error importing file {}", nodeFile.toAbsolutePath(), e);
            importExportDocumentEventLog.importDocument(
                    docRef.getType(),
                    docRef.getUuid(),
                    docRef.getName(),
                    e);
            throw e;
        }

        return docRef;
    }

    private DocRef importExplorerDoc(final ImportExportActionHandler importExportActionHandler,
                                     final Path nodeFile,
                                     final DocRef docRef,
                                     final String path,
                                     final Map<String, byte[]> dataMap,
                                     final ImportState importState,
                                     final Map<DocRef, ImportState> confirmMap,
                                     final ImportSettings importSettings) {
        final String importPath = resolvePath(path, importSettings);

        String destPath = importPath;
        String destName = docRef.getName();

        // See if we have an existing node for this item.
        final Optional<ExplorerNode> existingNode = explorerNodeService.getNode(docRef);
        final boolean docExists = existingNode.isPresent();
        boolean moving = false;

        if (docExists) {
            // This is a pre-existing item so make sure we are allowed to update it.
            if (!securityContext.hasDocumentPermission(docRef.getUuid(),
                    DocumentPermissionNames.UPDATE)) {
                throw new PermissionException(
                        securityContext.getUserId(),
                        "You do not have permission to update '" + docRef + "'");
            }

            importState.setState(State.UPDATE);
            final List<ExplorerNode> parents = explorerNodeService.getPath(docRef);
            final String currentPath = getParentPath(parents);
            if (!importSettings.isUseImportNames()) {
                destName = existingNode.get().getName();
            }
            if (!importSettings.isUseImportFolders()) {
                destPath = currentPath;
            }
            if (!destPath.equals(currentPath)) {
                moving = true;
            }
        } else {
            importState.setState(State.NEW);
        }
        importState.setDestPath(createPath(destPath, destName));

        // If we are creating a new node or moving an existing one then create the destination folders and check
        // permissions.
        DocRef folderRef = null;
        if (importState.getState() == State.NEW || moving) {
            // Create a parent folder for the new node.
            final ExplorerNode parent = explorerNodeService.getRoot().orElse(null);
            final ExplorerNode parentNode = getOrCreateParentFolder(parent,
                    importPath,
                    ImportSettings.ok(importSettings, importState));

            // Check permissions on the parent folder.
            folderRef = new DocRef(parentNode.getType(), parentNode.getUuid(), parentNode.getName());
            if (!securityContext.hasDocumentPermission(folderRef.getUuid(),
                    DocumentPermissionNames.getDocumentCreatePermission(docRef.getType()))) {
                throw new PermissionException(securityContext.getUserId(),
                        "You do not have permission to create '" + docRef + "' in '" + folderRef);
            }
        }

        try {
            // Import the item via the appropriate handler.
            if (importExportActionHandler != null && (
                    ImportMode.CREATE_CONFIRMATION.equals(importSettings.getImportMode()) ||
                            ImportMode.IGNORE_CONFIRMATION.equals(importSettings.getImportMode()) ||
                            importState.isAction())) {

                final DocRef imported = importExportActionHandler.importDocument(
                        docRef,
                        dataMap,
                        importState,
                        importSettings);

                if (State.IGNORE.equals(importState.getState())) {
                    // Should skip this item so remove it from the map.
                    confirmMap.remove(docRef);
                } else {
                    if (imported == null) {
                        throw new RuntimeException("Import failed - no DocRef returned");
                    }

                    // Add explorer node afterwards on successful import as they won't be controlled by
                    // doc service.
                    if (ImportSettings.ok(importSettings, importState)) {
                        // Create, rename and/or move explorer node.
                        if (existingNode.isEmpty()) {
                            explorerNodeService.createNode(imported,
                                    folderRef,
                                    PermissionInheritance.DESTINATION);
                            explorerService.rebuildTree();
                        } else {
<<<<<<< HEAD
                            if (importSettings.isUseImportNames()) {
                                explorerNodeService.renameNode(docRef);
=======
                            if (importState.isUseImportNames()) {
                                explorerService.rename(docRef, docRef.getName());
>>>>>>> 4a7c6286
                            }
                            if (moving) {
                                explorerService.move(
                                        Collections.singletonList(docRef),
                                        folderRef,
                                        PermissionInheritance.DESTINATION);
                            }
                        }

                        importExportDocumentEventLog.importDocument(
                                docRef.getType(),
                                imported.getUuid(),
                                docRef.getName(),
                                null);
                    }
                }
            } else {
                // We can't import this item so remove it from the map.
                confirmMap.remove(docRef);
            }
        } catch (final RuntimeException e) {
            importState.addMessage(Severity.ERROR, e.getMessage());
            LOGGER.error("Error importing file {}", nodeFile.toAbsolutePath(), e);
            importExportDocumentEventLog.importDocument(docRef.getType(),
                    docRef.getUuid(),
                    docRef.getName(),
                    e);
            throw e;
        }

        return docRef;
    }

    private String resolvePath(final String path, final ImportSettings importSettings) {
        String result = path;
        if (importSettings.getRootDocRef() != null) {
            final Optional<ExplorerNode> optionalExplorerNode =
                    explorerNodeService.getNode(importSettings.getRootDocRef());
            if (optionalExplorerNode.isPresent()) {
                final ExplorerNode rootNode = optionalExplorerNode.get();
                final List<ExplorerNode> nodes = explorerNodeService.getPath(importSettings.getRootDocRef());
                nodes.add(rootNode);
                // Remove root node.
                explorerNodeService.getRoot().ifPresent(root -> {
                    if (nodes.get(0).equals(root)) {
                        nodes.remove(0);
                    }
                });
                if (nodes.size() > 0) {
                    final String rootPath = getParentPath(nodes);
                    result = createPath(rootPath, path);
                }
            }
        }
        return result;
    }

    /**
     * EXPORT
     */
    @Override
    public void write(final Path dir, final Set<DocRef> docRefs, final boolean omitAuditFields,
                      final List<Message> messageList) {
        // Create a set of all entities that we are going to try and export.
        Set<DocRef> expandedDocRefs = expandDocRefSet(docRefs);

        if (expandedDocRefs.size() == 0) {
            throw new EntityServiceException("No documents were found that could be exported");
        }

        for (final DocRef docRef : expandedDocRefs) {
            try {
                performExport(dir, docRef, omitAuditFields, messageList);
            } catch (final IOException | RuntimeException e) {
                messageList.add(new Message(Severity.ERROR,
                        "Error created while exporting (" + docRef.toString() + ") : " + e.getMessage()));
            }
        }
    }

    private ExplorerNode getOrCreateParentFolder(ExplorerNode parent,
                                                 final String path,
                                                 final boolean create) {
        // Create a parent folder for the new node.
        final String[] elements = path.split("/");

        for (final String element : elements) {
            if (element.length() > 0) {
                List<ExplorerNode> nodes = explorerNodeService.getNodesByName(parent, element);
                nodes = nodes.stream().filter(n -> FOLDER.equals(n.getType())).collect(Collectors.toList());

                if (nodes.size() == 0) {
                    // No parent node can be found for this element so create one if possible.
                    final DocRef folderRef = new DocRef(parent.getType(), parent.getUuid(), parent.getName());
                    if (!securityContext.hasDocumentPermission(folderRef.getUuid(),
                            DocumentPermissionNames.getDocumentCreatePermission(FOLDER))) {
                        throw new PermissionException(securityContext.getUserId(),
                                "You do not have permission to create a folder in '" + folderRef);
                    }

                    // Go and create the folder if we are actually importing now.
                    if (create) {
                        // Go and create the folder.
                        final DocRef newFolder = explorerService.create(FOLDER,
                                element,
                                folderRef,
                                PermissionInheritance.DESTINATION);
                        parent = ExplorerNode.create(newFolder);
                    }

                } else {
                    parent = nodes.get(0);
                }
            }
        }

        return parent;
    }

    private Set<DocRef> expandDocRefSet(final Set<DocRef> set) {
        final Set<DocRef> expandedDocRefs = new HashSet<>();

        if (set == null) {
            // If the set is null then add the whole tree of exportable items.
            addDescendants(null, expandedDocRefs);
        } else {
            for (final DocRef docRef : set) {
                addDocRef(docRef, expandedDocRefs);
                addDescendants(docRef, expandedDocRefs);
            }
        }

        return expandedDocRefs;
    }

    private void addDescendants(final DocRef docRef, Set<DocRef> expandedDocRefs) {
        final List<ExplorerNode> descendants = explorerNodeService.getDescendants(docRef);
        for (final ExplorerNode descendant : descendants) {
            addDocRef(descendant.getDocRef(), expandedDocRefs);
        }
    }

    private void addDocRef(final DocRef docRef, final Set<DocRef> docRefs) {
        try {
            final ImportExportActionHandler importExportActionHandler = importExportActionHandlers.getHandler(
                    docRef.getType());
            if (importExportActionHandler != null) {
                if (securityContext.hasDocumentPermission(docRef.getUuid(), DocumentPermissionNames.READ)) {
                    docRefs.add(docRef);

                    final Set<DocRef> associatedNonExplorerDocRefs =
                            importExportActionHandler.findAssociatedNonExplorerDocRefs(docRef);
                    if (associatedNonExplorerDocRefs != null) {
                        docRefs.addAll(associatedNonExplorerDocRefs);
                    }
                }
            }
        } catch (final RuntimeException e) {
            // We might get a permission exception which is expected for some users.
            LOGGER.debug(e.getMessage(), e);
        }
    }

    private void performExport(final Path dir,
                               final DocRef initialDocRef,
                               final boolean omitAuditFields,
                               final List<Message> messageList) throws IOException {
        final ImportExportActionHandler importExportActionHandler = importExportActionHandlers.getHandler(
                initialDocRef.getType());
        if (importExportActionHandler != null) {

            LOGGER.debug("Exporting: " + initialDocRef);
            final Map<String, byte[]> dataMap = importExportActionHandler.exportDocument(initialDocRef,
                    omitAuditFields,
                    messageList);
            final DocRef explorerDocRef;
            final ExplorerNode explorerNode;
            final DocRef docRef;
            if (importExportActionHandler instanceof NonExplorerDocRefProvider) {

                // Find the closest DocRef to this one to give a location to export it.
                NonExplorerDocRefProvider docRefProvider = (NonExplorerDocRefProvider) importExportActionHandler;
                explorerDocRef = docRefProvider.findNearestExplorerDocRef(initialDocRef);

                if (explorerDocRef == null) {
                    throw new RuntimeException(
                            "Unable to locate suitable location for export, whilst exporting " +
                                    initialDocRef);
                }

                final String docRefName = docRefProvider.findNameOfDocRef(initialDocRef);
                docRef = new DocRef(initialDocRef.getType(), initialDocRef.getUuid(), docRefName);
                explorerNode = new ExplorerNode(docRef.getType(), docRef.getUuid(), docRefName, null);

            } else {
                docRef = initialDocRef;
                explorerDocRef = docRef;
                explorerNode = explorerNodeService.getNode(explorerDocRef).orElse(null);
            }

            // Get the explorer path to this doc ref.
            List<ExplorerNode> path = explorerNodeService.getPath(explorerDocRef);
            List<String> pathElements = path.stream()
                    .filter(p -> ExplorerConstants.FOLDER.equals(p.getType()))
                    .map(ExplorerNode::getName).collect(Collectors.toList());

            // Turn the path into a list of strings but ignore any nodes that aren't folders, e.g. the root.

            // Create directories for the path if not already created by another entity.
            final Path parentDir = createDirs(dir, pathElements);

            // Ensure the parent directory exists.
            if (!Files.isDirectory(parentDir)) {
                // Don't output the full path here are we don't want users to see the full file system path.
                messageList.add(new Message(Severity.FATAL_ERROR,
                        "Unable to create directory for folder: " + parentDir.getFileName()));

            } else {
                // Write a file for this explorer entry.
                final String filePrefix = ImportExportFileNameUtil.createFilePrefix(docRef);

                writeNodeProperties(explorerNode, pathElements, parentDir, filePrefix, messageList);

                // Write out all associated data.
                dataMap.forEach((k, v) -> {
                    final String fileName = filePrefix + "." + k;
                    try {
                        final OutputStream outputStream = Files.newOutputStream(parentDir.resolve(fileName));
                        outputStream.write(v);
                        // POSIX standard is for all files to end with a line end (\n) so add one if not there
                        if (isMissingLineEndAsLastChar(v)) {
                            outputStream.write(LINE_END_CHAR_BYTES);
                        }
                        outputStream.close();

                    } catch (final IOException e) {
                        messageList.add(new Message(
                                Severity.ERROR,
                                "Failed to write file '" + fileName + "'"));
                    }
                });

                importExportDocumentEventLog.exportDocument(docRef, null);
            }
        }
    }

    private boolean isMissingLineEndAsLastChar(final byte[] bytes) {
        if (bytes.length < LINE_END_CHAR_BYTES.length) {
            return false;
        } else {
            byte[] lastChar = Arrays.copyOfRange(bytes, bytes.length - LINE_END_CHAR_BYTES.length, bytes.length);
            return !Arrays.equals(LINE_END_CHAR_BYTES, lastChar);
        }
    }

    private void writeNodeProperties(final ExplorerNode explorerNode,
                                     final List<String> pathElements,
                                     final Path parentDir,
                                     final String filePrefix,
                                     final List<Message> messageList) {
        final String fileName = filePrefix + ".node";

        try {
            final Properties properties = new Properties();
            properties.setProperty("uuid", explorerNode.getUuid());
            properties.setProperty("type", explorerNode.getType());
            properties.setProperty("name", explorerNode.getName());
            properties.setProperty("path", String.join("/", pathElements));
            if (explorerNode.getTags() != null) {
                properties.setProperty("tags", explorerNode.getTags());
            }

            final OutputStream outputStream = Files.newOutputStream(parentDir.resolve(fileName));
            PropertiesSerialiser.write(properties, outputStream);
        } catch (final IOException e) {
            messageList.add(new Message(Severity.ERROR, "Failed to write file '" + fileName + "'"));
        }
    }

    private Path createDirs(final Path dir, final List<String> pathElements) throws IOException {
        Path parentDir = dir;
        for (final String pathElement : pathElements) {
            final String safeName = ImportExportFileNameUtil.toSafeFileName(pathElement, 100);
            final Path child = parentDir.resolve(safeName);

            // If this folder hasn't been created yet then output data for the folder and create it.
            if (!Files.isDirectory(child)) {
                Files.createDirectories(child);
            }

            parentDir = child;
        }

        return parentDir;
    }

    private String createPath(final String parent, final String child) {
        if (parent == null || parent.length() == 0) {
            return child;
        }
        return parent + "/" + child;
    }

    private String getParentPath(final List<ExplorerNode> parents) {
        if (parents != null && parents.size() > 0) {
            String parentPath = parents.stream()
                    .map(ExplorerNode::getName)
                    .collect(Collectors.joining("/"));
            int index = parentPath.indexOf("System");
            if (index == 0) {
                parentPath = parentPath.substring(index + "System".length());
            }
            index = parentPath.indexOf("/");
            if (index == 0) {
                parentPath = parentPath.substring(1);
            }
            return parentPath;
        }
        return "";
    }
}<|MERGE_RESOLUTION|>--- conflicted
+++ resolved
@@ -413,13 +413,8 @@
                                     PermissionInheritance.DESTINATION);
                             explorerService.rebuildTree();
                         } else {
-<<<<<<< HEAD
                             if (importSettings.isUseImportNames()) {
-                                explorerNodeService.renameNode(docRef);
-=======
-                            if (importState.isUseImportNames()) {
                                 explorerService.rename(docRef, docRef.getName());
->>>>>>> 4a7c6286
                             }
                             if (moving) {
                                 explorerService.move(
