package stroom.annotation.impl;

import jakarta.inject.Inject;
import stroom.annotation.api.AnnotationCreator;
import stroom.annotation.api.AnnotationFields;
<<<<<<< HEAD
import stroom.annotation.shared.*;
import stroom.datasource.api.v2.FindFieldInfoCriteria;
=======
import stroom.annotation.shared.AnnotationDetail;
import stroom.annotation.shared.CreateEntryRequest;
import stroom.annotation.shared.EventId;
import stroom.annotation.shared.EventLink;
import stroom.annotation.shared.SetAssignedToRequest;
import stroom.annotation.shared.SetStatusRequest;
import stroom.datasource.api.v2.FindFieldCriteria;
>>>>>>> df289678
import stroom.datasource.api.v2.QueryField;
import stroom.docref.DocRef;
import stroom.entity.shared.ExpressionCriteria;
import stroom.query.api.v2.ExpressionOperator;
import stroom.query.common.v2.FieldInfoResultPageBuilder;
import stroom.query.language.functions.FieldIndex;
import stroom.query.language.functions.ValuesConsumer;
import stroom.search.extraction.ExpressionFilter;
import stroom.searchable.api.Searchable;
import stroom.security.api.SecurityContext;
import stroom.security.shared.AppPermission;
import stroom.util.shared.PermissionException;
import stroom.util.shared.ResultPage;
import stroom.util.shared.UserRef;

import java.util.List;
import java.util.Optional;

public class AnnotationService implements Searchable, AnnotationCreator {

    private static final DocRef ANNOTATIONS_PSEUDO_DOC_REF = new DocRef("Searchable", "Annotations", "Annotations");

    private final AnnotationDao annotationDao;
    private final SecurityContext securityContext;

    @Inject
    AnnotationService(final AnnotationDao annotationDao,
                      final SecurityContext securityContext) {
        this.annotationDao = annotationDao;
        this.securityContext = securityContext;
    }

    @Override
    public DocRef getDocRef() {
        try {
            checkPermission();
            return ANNOTATIONS_PSEUDO_DOC_REF;
        } catch (final PermissionException e) {
            return null;
        }
    }

    @Override
<<<<<<< HEAD
    public ResultPage<QueryField> getFieldInfo(final FindFieldInfoCriteria criteria) {
        if (!ANNOTATIONS_PSEUDO_DOC_REF.equals(criteria.getDataSourceRef())) {
            return ResultPage.empty();
        }
=======
    public ResultPage<QueryField> getFieldInfo(final FindFieldCriteria criteria) {
>>>>>>> df289678
        return FieldInfoResultPageBuilder.builder(criteria).addAll(AnnotationFields.FIELDS).build();
    }

    @Override
    public Optional<String> fetchDocumentation(final DocRef docRef) {
        return Optional.empty();
    }

    @Override
    public QueryField getTimeField() {
        return AnnotationFields.UPDATED_ON_FIELD;
    }

    @Override
    public void search(final ExpressionCriteria criteria,
                       final FieldIndex fieldIndex,
                       final ValuesConsumer consumer) {
        checkPermission();

        final ExpressionFilter expressionFilter = ExpressionFilter.builder()
                .addReplacementFilter(
                        AnnotationFields.CURRENT_USER_FUNCTION,
                        securityContext.getUserRef().toDisplayString())
                .build();

        ExpressionOperator expression = criteria.getExpression();
        expression = expressionFilter.copy(expression);
        criteria.setExpression(expression);

        annotationDao.search(criteria, fieldIndex, consumer);
    }

    private UserRef getCurrentUser() {
        return securityContext.getUserRef();
    }

    AnnotationDetail getDetail(Long annotationId) {
        checkPermission();
        return annotationDao.getDetail(annotationId);
    }

    public AnnotationDetail createEntry(final CreateEntryRequest request) {
        checkPermission();
        return annotationDao.createEntry(request, getCurrentUser());
    }

    List<EventId> getLinkedEvents(final Long annotationId) {
        checkPermission();
        return annotationDao.getLinkedEvents(annotationId);
    }

    List<EventId> link(final EventLink eventLink) {
        checkPermission();
        return annotationDao.link(getCurrentUser(), eventLink);
    }

    List<EventId> unlink(final EventLink eventLink) {
        checkPermission();
        return annotationDao.unlink(eventLink, getCurrentUser());
    }

    Integer setStatus(SetStatusRequest request) {
        checkPermission();
        return annotationDao.setStatus(request, getCurrentUser());
    }

    Integer setAssignedTo(SetAssignedToRequest request) {
        checkPermission();
        return annotationDao.setAssignedTo(request, getCurrentUser());
    }

    private void checkPermission() {
        if (!securityContext.hasAppPermission(AppPermission.ANNOTATIONS)) {
            throw new PermissionException(
                    securityContext.getUserRef(),
                    "You do not have permission to use annotations");
        }
    }
}<|MERGE_RESOLUTION|>--- conflicted
+++ resolved
@@ -3,10 +3,7 @@
 import jakarta.inject.Inject;
 import stroom.annotation.api.AnnotationCreator;
 import stroom.annotation.api.AnnotationFields;
-<<<<<<< HEAD
 import stroom.annotation.shared.*;
-import stroom.datasource.api.v2.FindFieldInfoCriteria;
-=======
 import stroom.annotation.shared.AnnotationDetail;
 import stroom.annotation.shared.CreateEntryRequest;
 import stroom.annotation.shared.EventId;
@@ -14,7 +11,6 @@
 import stroom.annotation.shared.SetAssignedToRequest;
 import stroom.annotation.shared.SetStatusRequest;
 import stroom.datasource.api.v2.FindFieldCriteria;
->>>>>>> df289678
 import stroom.datasource.api.v2.QueryField;
 import stroom.docref.DocRef;
 import stroom.entity.shared.ExpressionCriteria;
@@ -58,14 +54,10 @@
     }
 
     @Override
-<<<<<<< HEAD
-    public ResultPage<QueryField> getFieldInfo(final FindFieldInfoCriteria criteria) {
+    public ResultPage<QueryField> getFieldInfo(final FindFieldCriteria criteria) {
         if (!ANNOTATIONS_PSEUDO_DOC_REF.equals(criteria.getDataSourceRef())) {
             return ResultPage.empty();
         }
-=======
-    public ResultPage<QueryField> getFieldInfo(final FindFieldCriteria criteria) {
->>>>>>> df289678
         return FieldInfoResultPageBuilder.builder(criteria).addAll(AnnotationFields.FIELDS).build();
     }
 
