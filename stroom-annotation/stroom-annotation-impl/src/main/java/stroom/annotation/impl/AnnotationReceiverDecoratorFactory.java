--- conflicted
+++ resolved
@@ -27,6 +27,7 @@
 import stroom.query.api.v2.Query;
 import stroom.query.language.functions.FieldIndex;
 import stroom.query.language.functions.Val;
+import stroom.query.language.functions.ValDate;
 import stroom.query.language.functions.ValLong;
 import stroom.query.language.functions.ValNull;
 import stroom.query.language.functions.ValString;
@@ -37,13 +38,9 @@
 import stroom.util.NullSafe;
 import stroom.util.logging.LambdaLogger;
 import stroom.util.logging.LambdaLoggerFactory;
-<<<<<<< HEAD
-import stroom.util.shared.UserName;
+import stroom.util.shared.UserRef;
 import stroom.util.shared.string.CIHashSet;
 import stroom.util.shared.string.CIKey;
-=======
-import stroom.util.shared.UserRef;
->>>>>>> ee4358ad
 
 import jakarta.inject.Inject;
 
@@ -62,20 +59,19 @@
 
     private static final LambdaLogger LOGGER = LambdaLoggerFactory.getLogger(AnnotationReceiverDecoratorFactory.class);
 
-<<<<<<< HEAD
     private static final Map<CIKey, Function<Annotation, Val>> VALUE_MAPPING = Map.ofEntries(
             nullSafeEntry(AnnotationFields.ID_FIELD, Annotation::getId),
-            nullSafeEntry(AnnotationFields.CREATED_ON_FIELD, Annotation::getCreateTime, createTimeEpochMs ->
-                    Val.nullSafeCreate(createTimeEpochMs, ValDate::create)),
-            nullSafeEntry(AnnotationFields.CREATED_BY_FIELD, Annotation::getCreateUser),
-            nullSafeEntry(AnnotationFields.UPDATED_ON_FIELD, Annotation::getUpdateTime, updateTimeEpochMs ->
-                    Val.nullSafeCreate(updateTimeEpochMs, ValDate::create)),
-            nullSafeEntry(AnnotationFields.UPDATED_BY_FIELD, Annotation::getUpdateUser),
+//            nullSafeEntry(AnnotationFields.CREATED_ON_FIELD, Annotation::getCreateTime, createTimeEpochMs ->
+//                    Val.nullSafeCreate(createTimeEpochMs, ValDate::create)),
+//            nullSafeEntry(AnnotationFields.CREATED_BY_FIELD, Annotation::getCreateUser),
+//            nullSafeEntry(AnnotationFields.UPDATED_ON_FIELD, Annotation::getUpdateTime, updateTimeEpochMs ->
+//                    Val.nullSafeCreate(updateTimeEpochMs, ValDate::create)),
+//            nullSafeEntry(AnnotationFields.UPDATED_BY_FIELD, Annotation::getUpdateUser),
             nullSafeEntry(AnnotationFields.TITLE_FIELD, Annotation::getTitle),
             nullSafeEntry(AnnotationFields.SUBJECT_FIELD, Annotation::getSubject),
             nullSafeEntry(AnnotationFields.STATUS_FIELD, Annotation::getStatus),
             nullSafeEntry(AnnotationFields.ASSIGNED_TO_FIELD, annotation ->
-                    NullSafe.get(annotation.getAssignedTo(), UserName::getUserIdentityForAudit)),
+                    NullSafe.get(annotation.getAssignedTo(), UserRef::toDisplayString)),
             nullSafeEntry(AnnotationFields.COMMENT_FIELD, Annotation::getComment),
             nullSafeEntry(AnnotationFields.HISTORY_FIELD, Annotation::getHistory));
 
@@ -89,34 +85,9 @@
             Map.entry(AnnotationFields.SUBJECT_FIELD.getFldNameAsCIKey(), Annotation::getSubject),
             Map.entry(AnnotationFields.STATUS_FIELD.getFldNameAsCIKey(), Annotation::getStatus),
             Map.entry(AnnotationFields.ASSIGNED_TO_FIELD.getFldNameAsCIKey(), annotation ->
-                    NullSafe.get(annotation.getAssignedTo(), UserName::getUserIdentityForAudit)),
+                    NullSafe.get(annotation.getAssignedTo(), UserRef::toDisplayString)),
             Map.entry(AnnotationFields.COMMENT_FIELD.getFldNameAsCIKey(), Annotation::getComment),
             Map.entry(AnnotationFields.HISTORY_FIELD.getFldNameAsCIKey(), Annotation::getHistory));
-=======
-    private static final Map<String, Function<Annotation, Val>> VALUE_MAPPING = Map.ofEntries(
-            nullSafeEntry(AnnotationFields.ID, Annotation::getId),
-            nullSafeEntry(AnnotationFields.TITLE, Annotation::getTitle),
-            nullSafeEntry(AnnotationFields.SUBJECT, Annotation::getSubject),
-            nullSafeEntry(AnnotationFields.STATUS, Annotation::getStatus),
-            nullSafeEntry(AnnotationFields.ASSIGNED_TO, annotation ->
-                    NullSafe.get(annotation.getAssignedTo(), UserRef::toDisplayString)),
-            nullSafeEntry(AnnotationFields.COMMENT, Annotation::getComment),
-            nullSafeEntry(AnnotationFields.HISTORY, Annotation::getHistory));
-
-    private static final Map<String, Function<Annotation, Object>> OBJECT_MAPPING = Map.ofEntries(
-            Map.entry(AnnotationFields.ID, Annotation::getId),
-            Map.entry(AnnotationFields.CREATED_ON, Annotation::getCreateTime),
-            Map.entry(AnnotationFields.CREATED_BY, Annotation::getCreateUser),
-            Map.entry(AnnotationFields.UPDATED_ON, Annotation::getUpdateTime),
-            Map.entry(AnnotationFields.UPDATED_BY, Annotation::getUpdateUser),
-            Map.entry(AnnotationFields.TITLE, Annotation::getTitle),
-            Map.entry(AnnotationFields.SUBJECT, Annotation::getSubject),
-            Map.entry(AnnotationFields.STATUS, Annotation::getStatus),
-            Map.entry(AnnotationFields.ASSIGNED_TO, annotation ->
-                    NullSafe.get(annotation.getAssignedTo(), UserRef::toDisplayString)),
-            Map.entry(AnnotationFields.COMMENT, Annotation::getComment),
-            Map.entry(AnnotationFields.HISTORY, Annotation::getHistory));
->>>>>>> ee4358ad
 
     private final AnnotationDao annotationDao;
     private final ExpressionMatcherFactory expressionMatcherFactory;
@@ -300,21 +271,12 @@
             } else {
                 if (creator != null) {
                     return creator.apply(value);
-<<<<<<< HEAD
                 } else if (value instanceof String str) {
                     return ValString.create(str);
                 } else if (value instanceof Long aLong) {
                     return ValLong.create(aLong);
-                } else if (value instanceof final UserName userName) {
-                    return ValString.create(userName.getUserIdentityForAudit());
-=======
-                } else if (value instanceof String) {
-                    return ValString.create((String) value);
-                } else if (value instanceof Long) {
-                    return ValLong.create((Long) value);
                 } else if (value instanceof final UserRef userRef) {
                     return ValString.create(userRef.toDisplayString());
->>>>>>> ee4358ad
                 } else {
                     throw new RuntimeException("Unexpected type " + value.getClass().getName());
                 }
