ext.moduleName = 'stroom.annotation.impl.db'

dependencies {
<<<<<<< HEAD
    compile project(':stroom-config:stroom-config-common')
    compile project(':stroom-core-shared')
    compile project(':stroom-db-util')
//    compile project(':stroom-entity-shared')
    compile project(':stroom-annotation:stroom-annotation-api')
    compile project(':stroom-annotation:stroom-annotation-impl')
    compile project(':stroom-annotation:stroom-annotation-impl-db-jooq')
    compile project(':stroom-query:stroom-expression')
    compile project(':stroom-query:stroom-query-api')
    compile project(':stroom-query:stroom-query-common')
    compile project(':stroom-util')
    compile project(':stroom-util-shared')
=======
    implementation project(':stroom-annotation:stroom-config-common')
    implementation project(':stroom-config:stroom-config-common')
    implementation project(':stroom-core-shared')
    implementation project(':stroom-db-util')
//    implementation project(':stroom-entity-shared')
    implementation project(':stroom-annotation:stroom-annotation-api')
    implementation project(':stroom-annotation:stroom-annotation-impl')
    implementation project(':stroom-annotation:stroom-annotation-impl-db-jooq')
    implementation project(':stroom-query:stroom-expression')
    implementation project(':stroom-query:stroom-query-api')
    implementation project(':stroom-query:stroom-query-common')
    implementation project(':stroom-util')
    implementation project(':stroom-util-shared')
>>>>>>> 1ff9e4a8


//    implementation libs.dropwizard_jersey
    implementation libs.flyway_core
    implementation libs.guice5
    implementation libs.hikari
    implementation libs.jackson_annotations
    implementation libs.javax_inject
    implementation libs.jooq
    implementation libs.slf4j_api

    runtimeOnly libs.mysql_connector_java
    
//    testImplementation libs.assertj_core
//
//    testImplementation libs.junit_jupiter_api
//
//    // The following logging libs are needed when running junits outside dropwizard
//    testRuntimeOnly libs.jakarta_activation
//    testRuntimeOnly libs.jaxb_runtime
//    testRuntimeOnly libs.jcl_over_slf4j
//    testRuntimeOnly libs.jul_to_slf4j
//    testRuntimeOnly libs.junit_jupiter_engine
//    testRuntimeOnly libs.log4j_over_slf4j
//    testRuntimeOnly libs.logback_classic
//    testRuntimeOnly libs.logback_core
}<|MERGE_RESOLUTION|>--- conflicted
+++ resolved
@@ -1,25 +1,9 @@
 ext.moduleName = 'stroom.annotation.impl.db'
 
 dependencies {
-<<<<<<< HEAD
-    compile project(':stroom-config:stroom-config-common')
-    compile project(':stroom-core-shared')
-    compile project(':stroom-db-util')
-//    compile project(':stroom-entity-shared')
-    compile project(':stroom-annotation:stroom-annotation-api')
-    compile project(':stroom-annotation:stroom-annotation-impl')
-    compile project(':stroom-annotation:stroom-annotation-impl-db-jooq')
-    compile project(':stroom-query:stroom-expression')
-    compile project(':stroom-query:stroom-query-api')
-    compile project(':stroom-query:stroom-query-common')
-    compile project(':stroom-util')
-    compile project(':stroom-util-shared')
-=======
-    implementation project(':stroom-annotation:stroom-config-common')
     implementation project(':stroom-config:stroom-config-common')
     implementation project(':stroom-core-shared')
     implementation project(':stroom-db-util')
-//    implementation project(':stroom-entity-shared')
     implementation project(':stroom-annotation:stroom-annotation-api')
     implementation project(':stroom-annotation:stroom-annotation-impl')
     implementation project(':stroom-annotation:stroom-annotation-impl-db-jooq')
@@ -28,10 +12,7 @@
     implementation project(':stroom-query:stroom-query-common')
     implementation project(':stroom-util')
     implementation project(':stroom-util-shared')
->>>>>>> 1ff9e4a8
 
-
-//    implementation libs.dropwizard_jersey
     implementation libs.flyway_core
     implementation libs.guice5
     implementation libs.hikari
@@ -41,18 +22,4 @@
     implementation libs.slf4j_api
 
     runtimeOnly libs.mysql_connector_java
-    
-//    testImplementation libs.assertj_core
-//
-//    testImplementation libs.junit_jupiter_api
-//
-//    // The following logging libs are needed when running junits outside dropwizard
-//    testRuntimeOnly libs.jakarta_activation
-//    testRuntimeOnly libs.jaxb_runtime
-//    testRuntimeOnly libs.jcl_over_slf4j
-//    testRuntimeOnly libs.jul_to_slf4j
-//    testRuntimeOnly libs.junit_jupiter_engine
-//    testRuntimeOnly libs.log4j_over_slf4j
-//    testRuntimeOnly libs.logback_classic
-//    testRuntimeOnly libs.logback_core
 }