--- conflicted
+++ resolved
@@ -5,7 +5,7 @@
  * you may not use this file except in compliance with the License.
  * You may obtain a copy of the License at
  *
- *    http://www.apache.org/licenses/LICENSE-2.0
+ *     http://www.apache.org/licenses/LICENSE-2.0
  *
  * Unless required by applicable law or agreed to in writing, software
  * distributed under the License is distributed on an "AS IS" BASIS,
@@ -40,10 +40,6 @@
 import stroom.dashboard.client.table.JsonUtil;
 import stroom.dashboard.client.table.TablePresenter;
 import stroom.dashboard.shared.ComponentConfig;
-<<<<<<< HEAD
-=======
-import stroom.dashboard.shared.ComponentResult;
->>>>>>> c229c07b
 import stroom.dashboard.shared.ComponentResultRequest;
 import stroom.dashboard.shared.ComponentSettings;
 import stroom.dashboard.shared.FetchVisualisationAction;
@@ -265,15 +261,15 @@
     }
 
     @Override
-    public void setData(final String json) {
+    public void setData(final ComponentResult result) {
         if (visSettings != null && visSettings.getVisualisation() != null) {
-            if (json != null) {
-                final VisResult visResult = JsonUtil.decode(json);
+            if (result != null && result instanceof VisResult) {
+                final VisResult visResult = (VisResult) result;
 
                 currentSettings = getJSONSettings();
-                currentData = (JavaScriptObject) visResult.store;//getJSONData(visResult);
+                currentData = getJSONData(visResult);
                 if (currentError == null) {
-                    currentError = visResult.error;
+                    currentError = visResult.getError();
                 }
             }
 
@@ -313,17 +309,17 @@
         updateStatusMessage();
     }
 
-//    private JavaScriptObject getJSONData(final VisResult visResult) {
-//        JavaScriptObject data = null;
-//
-//        // Turn JSON result text into an object.
-//        final JSONObject dataObject = JSONUtil.getObject(JSONUtil.parse(visResult.getJSON()));
-//        if (dataObject != null) {
-//            data = dataObject.getJavaScriptObject();
-//        }
-//
-//        return data;
-//    }
+    private JavaScriptObject getJSONData(final VisResult visResult) {
+        JavaScriptObject data = null;
+
+        // Turn JSON result text into an object.
+        final JSONObject dataObject = JSONUtil.getObject(JSONUtil.parse(visResult.getJSON()));
+        if (dataObject != null) {
+            data = dataObject.getJavaScriptObject();
+        }
+
+        return data;
+    }
 
     private JavaScriptObject getJSONSettings() {
         JavaScriptObject settings = null;
