--- conflicted
+++ resolved
@@ -11,13 +11,9 @@
         exclude(module: 'persistence-api')
         exclude(module: 'gwtp-crawler-service')
     }
-<<<<<<< HEAD
     implementation libs.jackson_annotations
     implementation libs.javax_inject
-=======
-    compile libs.javax_inject
-    compile libs.restygwt
->>>>>>> 1ba6633b
+    implementation libs.restygwt
 
 
 
