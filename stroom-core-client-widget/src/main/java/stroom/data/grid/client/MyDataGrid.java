--- conflicted
+++ resolved
@@ -147,11 +147,6 @@
 
     @Override
     public void onPreviewNativeEvent(final NativePreviewEvent nativePreviewEvent) {
-<<<<<<< HEAD
-//        GWT.log("onPreviewNativeEvent");
-
-=======
->>>>>>> c787b880
         final NativeEvent event = nativePreviewEvent.getNativeEvent();
         if (Event.ONMOUSEMOVE == nativePreviewEvent.getTypeInt()) {
             final ResizeHandle<R> resizeHandle = getResizeHandle();
