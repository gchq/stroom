package stroom.data.grid.client;

import stroom.util.shared.NullSafe;
import stroom.widget.util.client.SafeHtmlUtil;

import com.google.gwt.safehtml.shared.SafeHtml;
import com.google.gwt.safehtml.shared.SafeHtmlUtils;
import com.google.gwt.user.cellview.client.Header;
import com.google.gwt.user.cellview.client.SafeHtmlHeader;

public class HeadingBuilder {

    private HeadingAlignment headingAlignment = null;
    private SafeHtml headingText = SafeHtmlUtils.EMPTY_SAFE_HTML;
    private String toolTip;

    public HeadingBuilder(final String headingText) {
        this.headingText = SafeHtmlUtil.getSafeHtml(headingText);
    }

    public HeadingBuilder headingText(final String headingText) {
        this.headingText = SafeHtmlUtil.getSafeHtml(headingText);
        return this;
    }

    public HeadingBuilder headingText(final SafeHtml headingText) {
        this.headingText = NullSafe.requireNonNullElse(headingText, SafeHtmlUtils.EMPTY_SAFE_HTML);
        return this;
    }

    public HeadingBuilder leftAligned() {
        this.headingAlignment = HeadingAlignment.LEFT;
        return this;
    }

    public HeadingBuilder centerAligned() {
        this.headingAlignment = HeadingAlignment.CENTER;
        return this;
    }

    public HeadingBuilder rightAligned() {
        this.headingAlignment = HeadingAlignment.RIGHT;
        return this;
    }

    public HeadingBuilder withToolTip(final String toolTip) {
        this.toolTip = toolTip;
        return this;
    }

    public Header<SafeHtml> build() {
<<<<<<< HEAD

        final boolean hasToolTip = !NullSafe.isBlankString(toolTip);
=======
        final boolean hasToolTip = !GwtNullSafe.isBlankString(toolTip);
>>>>>>> f23c7639
        final boolean hasAlignment = headingAlignment != null
                                     && headingAlignment != HeadingAlignment.LEFT;
        final Header<SafeHtml> header;
        String headingStyle = null;
        if (hasAlignment) {
            if (HeadingAlignment.CENTER == headingAlignment) {
                headingStyle = "center-align";
            } else if (HeadingAlignment.RIGHT == headingAlignment) {
                headingStyle = "right-align";
            }
        }

        if (hasToolTip) {
<<<<<<< HEAD

            final SafeHtmlBuilder builder = new SafeHtmlBuilder()
                    .appendHtmlConstant("<div");
//                if (hasToolTip) {
            builder.appendHtmlConstant(" title=\"")
                    .appendEscaped(toolTip)
                    .appendHtmlConstant("\"");
//                }
//                if (hasAlignment) {
//                    if (HeadingAlignment.CENTER == headingAlignment) {
//                        builder.appendHtmlConstant(" style=\"text-align: center;\"");
//                        headingStyle = "center-align";
//                    } else if (HeadingAlignment.RIGHT == headingAlignment) {
//                        builder.appendHtmlConstant(" style=\"text-align: right;\"");
//                        headingStyle = "right-align";
//                    }
//                }

            builder.appendHtmlConstant(">")
                    .append(headingText);
//                if (NullSafe.isBlankString(headingText)) {
//                    builder.append(SafeHtmlUtils.EMPTY_SAFE_HTML);
//                } else {
//                    builder.appendEscaped(headingText);
//                }

            final SafeHtml safeHtml = builder
                    .appendHtmlConstant("</div>")
                    .toSafeHtml();
            header = new SafeHtmlHeader(safeHtml);
=======
            final SafeHtml headingDiv = SafeHtmlUtil.getTemplate().divWithTitle(toolTip, headingText);
            header = new SafeHtmlHeader(headingDiv);
>>>>>>> f23c7639
        } else {
            header = new SafeHtmlHeader(headingText);
        }

        // Apply a class to the header itself
        NullSafe.consume(headingStyle, header::setHeaderStyleNames);
        return header;
    }
}<|MERGE_RESOLUTION|>--- conflicted
+++ resolved
@@ -49,12 +49,8 @@
     }
 
     public Header<SafeHtml> build() {
-<<<<<<< HEAD
 
-        final boolean hasToolTip = !NullSafe.isBlankString(toolTip);
-=======
-        final boolean hasToolTip = !GwtNullSafe.isBlankString(toolTip);
->>>>>>> f23c7639
+        final boolean hasToolTip = NullSafe.isNonBlankString(toolTip);
         final boolean hasAlignment = headingAlignment != null
                                      && headingAlignment != HeadingAlignment.LEFT;
         final Header<SafeHtml> header;
@@ -68,41 +64,8 @@
         }
 
         if (hasToolTip) {
-<<<<<<< HEAD
-
-            final SafeHtmlBuilder builder = new SafeHtmlBuilder()
-                    .appendHtmlConstant("<div");
-//                if (hasToolTip) {
-            builder.appendHtmlConstant(" title=\"")
-                    .appendEscaped(toolTip)
-                    .appendHtmlConstant("\"");
-//                }
-//                if (hasAlignment) {
-//                    if (HeadingAlignment.CENTER == headingAlignment) {
-//                        builder.appendHtmlConstant(" style=\"text-align: center;\"");
-//                        headingStyle = "center-align";
-//                    } else if (HeadingAlignment.RIGHT == headingAlignment) {
-//                        builder.appendHtmlConstant(" style=\"text-align: right;\"");
-//                        headingStyle = "right-align";
-//                    }
-//                }
-
-            builder.appendHtmlConstant(">")
-                    .append(headingText);
-//                if (NullSafe.isBlankString(headingText)) {
-//                    builder.append(SafeHtmlUtils.EMPTY_SAFE_HTML);
-//                } else {
-//                    builder.appendEscaped(headingText);
-//                }
-
-            final SafeHtml safeHtml = builder
-                    .appendHtmlConstant("</div>")
-                    .toSafeHtml();
-            header = new SafeHtmlHeader(safeHtml);
-=======
             final SafeHtml headingDiv = SafeHtmlUtil.getTemplate().divWithTitle(toolTip, headingText);
             header = new SafeHtmlHeader(headingDiv);
->>>>>>> f23c7639
         } else {
             header = new SafeHtmlHeader(headingText);
         }
