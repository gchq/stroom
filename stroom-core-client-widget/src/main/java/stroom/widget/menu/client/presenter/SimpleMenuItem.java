/*
 * Copyright 2016 Crown Copyright
 *
 * Licensed under the Apache License, Version 2.0 (the "License");
 * you may not use this file except in compliance with the License.
 * You may obtain a copy of the License at
 *
 *     http://www.apache.org/licenses/LICENSE-2.0
 *
 * Unless required by applicable law or agreed to in writing, software
 * distributed under the License is distributed on an "AS IS" BASIS,
 * WITHOUT WARRANTIES OR CONDITIONS OF ANY KIND, either express or implied.
 * See the License for the specific language governing permissions and
 * limitations under the License.
 */

package stroom.widget.menu.client.presenter;

import stroom.widget.util.client.KeyBinding.Action;

import com.google.gwt.safehtml.shared.SafeHtml;
import com.google.gwt.user.client.Command;

public class SimpleMenuItem extends MenuItem {

    protected SimpleMenuItem(final int priority,
                             final SafeHtml text,
<<<<<<< HEAD
=======
                             final SafeHtml tooltip,
>>>>>>> 09fa868f
                             final Action action,
                             final boolean enabled,
                             final Command command) {
        super(priority, text, tooltip, action, enabled, command);
    }

    public static class Builder extends AbstractBuilder<SimpleMenuItem, Builder> {

        @Override
        protected Builder self() {
            return this;
        }

        public SimpleMenuItem build() {
            return new SimpleMenuItem(
                    priority,
                    text,
                    tooltip,
                    action,
                    enabled,
                    command);
        }
    }
}<|MERGE_RESOLUTION|>--- conflicted
+++ resolved
@@ -25,10 +25,7 @@
 
     protected SimpleMenuItem(final int priority,
                              final SafeHtml text,
-<<<<<<< HEAD
-=======
                              final SafeHtml tooltip,
->>>>>>> 09fa868f
                              final Action action,
                              final boolean enabled,
                              final Command command) {
