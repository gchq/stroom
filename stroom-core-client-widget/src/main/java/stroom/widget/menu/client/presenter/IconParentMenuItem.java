--- conflicted
+++ resolved
@@ -35,33 +35,21 @@
                                  final SvgImage disabledIcon,
                                  final IconColour iconColour,
                                  final SafeHtml text,
-<<<<<<< HEAD
-=======
                                  final SafeHtml tooltip,
->>>>>>> 09fa868f
                                  final Action action,
                                  final boolean enabled,
                                  final boolean highlight,
-                                 final String tooltip,
                                  final Future<List<Item>> children) {
         super(priority,
                 enabledIcon,
                 disabledIcon,
                 iconColour,
                 text,
-<<<<<<< HEAD
-                action,
-                enabled,
-                null,
-                highlight,
-                tooltip);
-=======
                 tooltip,
                 action,
                 enabled,
                 null,
                 highlight);
->>>>>>> 09fa868f
         this.children = children;
     }
 
@@ -105,7 +93,6 @@
                     action,
                     enabled,
                     highlight,
-                    tooltip,
                     children);
         }
     }
