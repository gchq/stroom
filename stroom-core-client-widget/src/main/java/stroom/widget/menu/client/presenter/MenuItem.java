--- conflicted
+++ resolved
@@ -25,20 +25,14 @@
 public abstract class MenuItem extends Item {
 
     private final SafeHtml text;
-<<<<<<< HEAD
-=======
     private final SafeHtml tooltip;
->>>>>>> 09fa868f
     private final Action action;
     private final Command command;
     private final boolean enabled;
 
     protected MenuItem(final int priority,
                        final SafeHtml text,
-<<<<<<< HEAD
-=======
                        final SafeHtml tooltip,
->>>>>>> 09fa868f
                        final Action action,
                        final boolean enabled,
                        final Command command) {
@@ -78,14 +72,10 @@
             extends Item.AbstractBuilder<T, B> {
 
         protected SafeHtml text;
-<<<<<<< HEAD
-=======
         protected SafeHtml tooltip;
->>>>>>> 09fa868f
         protected Action action;
         protected Command command;
         protected boolean enabled = true;
-        protected String tooltip;
 
         public B text(final SafeHtml text) {
             this.text = text;
@@ -97,14 +87,11 @@
             return self();
         }
 
-<<<<<<< HEAD
-=======
         public B tooltip(final String tooltip) {
             this.tooltip = SafeHtmlUtil.from(tooltip);
             return self();
         }
 
->>>>>>> 09fa868f
         public B action(final Action action) {
             this.action = action;
             return self();
@@ -120,11 +107,6 @@
             return self();
         }
 
-        public B tooltip(final String tooltip) {
-            this.tooltip = tooltip;
-            return self();
-        }
-
         protected abstract B self();
 
         public abstract T build();
