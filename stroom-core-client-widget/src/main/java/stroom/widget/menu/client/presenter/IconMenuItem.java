/*
 * Copyright 2016 Crown Copyright
 *
 * Licensed under the Apache License, Version 2.0 (the "License");
 * you may not use this file except in compliance with the License.
 * You may obtain a copy of the License at
 *
 *     http://www.apache.org/licenses/LICENSE-2.0
 *
 * Unless required by applicable law or agreed to in writing, software
 * distributed under the License is distributed on an "AS IS" BASIS,
 * WITHOUT WARRANTIES OR CONDITIONS OF ANY KIND, either express or implied.
 * See the License for the specific language governing permissions and
 * limitations under the License.
 */

package stroom.widget.menu.client.presenter;

import stroom.svg.client.IconColour;
import stroom.svg.client.Preset;
import stroom.svg.shared.SvgImage;
import stroom.util.shared.NullSafe;
import stroom.widget.util.client.KeyBinding.Action;

import com.google.gwt.safehtml.shared.SafeHtml;
import com.google.gwt.user.client.Command;

public class IconMenuItem extends MenuItem {

    private final SvgImage enabledIcon;
    private final SvgImage disabledIcon;
    private final IconColour iconColour;
    private final boolean highlight;
    public final String tooltip;

    protected IconMenuItem(final int priority,
                           final SvgImage enabledIcon,
                           final SvgImage disabledIcon,
                           final IconColour iconColour,
                           final SafeHtml text,
<<<<<<< HEAD
                           final Action action,
                           final boolean enabled,
                           final Command command,
                           final boolean highlight,
                           final String tooltip) {
        super(priority, text, action, enabled, command);
=======
                           final SafeHtml tooltip,
                           final Action action,
                           final boolean enabled,
                           final Command command,
                           final boolean highlight) {
        super(priority, text, tooltip, action, enabled, command);
>>>>>>> 09fa868f
        this.enabledIcon = enabledIcon;
        this.disabledIcon = disabledIcon;
        this.iconColour = iconColour;
        this.highlight = highlight;
        this.tooltip = tooltip;
    }

    public SvgImage getEnabledIcon() {
        return enabledIcon;
    }

    public SvgImage getDisabledIcon() {
        return disabledIcon;
    }

    public IconColour getIconColour() {
        return iconColour;
    }

    public boolean isHighlight() {
        return highlight;
    }

    public String getTooltip() {
        return NullSafe.string(tooltip);
    }

    // --------------------------------------------------------------------------------


    protected abstract static class AbstractBuilder<T extends IconMenuItem, B extends AbstractBuilder<T, ?>>
            extends MenuItem.AbstractBuilder<T, B> {

        protected SvgImage enabledIcon = null;
        protected SvgImage disabledIcon = null;
        protected IconColour iconColour;
        protected boolean highlight;

        public B icon(final Preset svgPreset) {
            this.enabledIcon = NullSafe.get(svgPreset, Preset::getSvgImage);
            return self();
        }

        public B icon(final SvgImage icon) {
            this.enabledIcon = icon;
            return self();
        }

        public B disabledIcon(final Preset svgPreset) {
            this.disabledIcon = NullSafe.get(svgPreset, Preset::getSvgImage);
            return self();
        }

        public B disabledIcon(final SvgImage icon) {
            this.disabledIcon = icon;
            return self();
        }

        public B iconColour(final IconColour iconColour) {
            this.iconColour = iconColour;
            return self();
        }

        public B highlight(final boolean highlight) {
            this.highlight = highlight;
            return self();
        }

        protected abstract B self();

        public abstract T build();
    }


    // --------------------------------------------------------------------------------


    public static class Builder
            extends AbstractBuilder<IconMenuItem, Builder> {

        @Override
        protected Builder self() {
            return this;
        }

        public IconMenuItem build() {
//            if (text == null && enabledIcon != null && enabledIcon instanceof Preset) {
//                text = ((Preset) enabledIcon).getTitle();
//            }
            return new IconMenuItem(
                    priority,
                    enabledIcon,
                    disabledIcon,
                    iconColour,
                    text,
                    tooltip,
                    action,
                    enabled,
                    command,
                    highlight,
                    tooltip);
        }
    }
}<|MERGE_RESOLUTION|>--- conflicted
+++ resolved
@@ -31,33 +31,22 @@
     private final SvgImage disabledIcon;
     private final IconColour iconColour;
     private final boolean highlight;
-    public final String tooltip;
 
     protected IconMenuItem(final int priority,
                            final SvgImage enabledIcon,
                            final SvgImage disabledIcon,
                            final IconColour iconColour,
                            final SafeHtml text,
-<<<<<<< HEAD
-                           final Action action,
-                           final boolean enabled,
-                           final Command command,
-                           final boolean highlight,
-                           final String tooltip) {
-        super(priority, text, action, enabled, command);
-=======
                            final SafeHtml tooltip,
                            final Action action,
                            final boolean enabled,
                            final Command command,
                            final boolean highlight) {
         super(priority, text, tooltip, action, enabled, command);
->>>>>>> 09fa868f
         this.enabledIcon = enabledIcon;
         this.disabledIcon = disabledIcon;
         this.iconColour = iconColour;
         this.highlight = highlight;
-        this.tooltip = tooltip;
     }
 
     public SvgImage getEnabledIcon() {
@@ -75,13 +64,6 @@
     public boolean isHighlight() {
         return highlight;
     }
-
-    public String getTooltip() {
-        return NullSafe.string(tooltip);
-    }
-
-    // --------------------------------------------------------------------------------
-
 
     protected abstract static class AbstractBuilder<T extends IconMenuItem, B extends AbstractBuilder<T, ?>>
             extends MenuItem.AbstractBuilder<T, B> {
@@ -126,10 +108,6 @@
         public abstract T build();
     }
 
-
-    // --------------------------------------------------------------------------------
-
-
     public static class Builder
             extends AbstractBuilder<IconMenuItem, Builder> {
 
@@ -152,8 +130,7 @@
                     action,
                     enabled,
                     command,
-                    highlight,
-                    tooltip);
+                    highlight);
         }
     }
 }