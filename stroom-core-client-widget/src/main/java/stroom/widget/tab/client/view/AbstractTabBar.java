--- conflicted
+++ resolved
@@ -142,17 +142,6 @@
                         fireTabSelection(tabs.get(nextSelected));
                     }
 
-<<<<<<< HEAD
-                if (maxVisibleTab < tabsSize) {
-                    // keep current lhs tab if there are non-visible tabs to the right
-                    onResize(minVisibleTab);
-                } else if (minVisibleTab > 0) {
-                    // or move left one tab if there are non-visible tabs to the left
-                    onResize(minVisibleTab - 1);
-                } else if (maxVisibleTab == tabsSize) {
-                    // or keep lhs tab if there are no non-visible tabs to show
-                    onResize(minVisibleTab);
-=======
                     visibleTabs.clear();
 
                     if (maxVisibleTab < tabsSize) {
@@ -168,7 +157,6 @@
                         // otherwise calculate out the new visible tabs
                         onResize();
                     }
->>>>>>> 9f2e0900
                 } else {
                     selectTab(null);
                 }
