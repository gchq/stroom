--- conflicted
+++ resolved
@@ -24,11 +24,9 @@
 import stroom.widget.popup.client.presenter.PopupSize;
 import stroom.widget.popup.client.presenter.PopupSupport;
 import stroom.widget.popup.client.presenter.PopupType;
-<<<<<<< HEAD
-=======
 import stroom.widget.popup.client.presenter.Size;
->>>>>>> ae1e6022
-
+
+import com.google.gwt.core.client.Scheduler;
 import com.google.gwt.dom.client.Element;
 import com.google.gwt.user.client.ui.PopupPanel;
 import com.gwtplatform.mvp.client.View;
@@ -89,13 +87,6 @@
             final HideRequestUiHandlers uiHandlers = new DefaultHideRequestUiHandlers(event.getPresenterWidget());
             popup = createPopup(popupType, popupSize, uiHandlers);
         }
-<<<<<<< HEAD
-
-        // Add auto hide partners.
-        final PopupPanel popupPanel = (PopupPanel) popup;
-        for (final Element element : GwtNullSafe.list(autoHidePartners)) {
-            popupPanel.addAutoHidePartner(element);
-=======
         final PopupPanel popupPanel = (PopupPanel) popup;
 
         // Add auto hide partners.
@@ -199,56 +190,10 @@
             }
 
             newSize = Math.max(size.getMin(), size.getInitial());
->>>>>>> ae1e6022
-        }
-
-<<<<<<< HEAD
-        final String uniqueId = createUniqueId(event);
-
-        PopupUtil.showPopup(
-                uniqueId,
-                popup,
-                GwtNullSafe.isTrue(modal),
-                popupPosition,
-                popupSize,
-                popupType,
-                () -> {
-                    if (event.getShowHandler() != null) {
-                        event.getShowHandler().onShow(event);
-                    } else if (dialogButtons != null) {
-                        // If no custom handler is specified then focus the buttons
-                        dialogButtons.focus();
-                    }
-                });
-    }
-
-    private String createUniqueId(final ShowPopupEvent event) {
-//        GWT.log("popupPosition: " + event.getPopupPosition());
-
-        // Create an id to uniquely identify the show popup call, in this case
-        // the presenter that launched it and the position rect of that presenter.
-        // The position is to support context menus where multiple popups are spawned
-        // from the same presenter
-        final String className = GwtNullSafe.getOrElse(
-                event.getPresenterWidget(),
-                Object::getClass,
-                Class::getName,
-                "UNKNOWN_CLASS");
-        final String position = GwtNullSafe.get(
-                event.getPopupPosition(),
-                PopupPosition::getRelativeRect,
-                rect ->
-                        rect.getTop() + "_" +
-                                rect.getLeft() + "_" +
-                                rect.getBottom() + "_" +
-                                rect.getRight());
-        final String id = className + "__" + position;
-//        GWT.log("id: " + id);
-        return id;
-    }
-
-=======
->>>>>>> ae1e6022
+        }
+        return newSize;
+    }
+
     @Override
     public void hideRequest(final HidePopupRequestEvent event) {
         if (hideRequestHandler != null) {
