/*
 * Copyright 2016 Crown Copyright
 *
 * Licensed under the Apache License, Version 2.0 (the "License");
 * you may not use this file except in compliance with the License.
 * You may obtain a copy of the License at
 *
 *     http://www.apache.org/licenses/LICENSE-2.0
 *
 * Unless required by applicable law or agreed to in writing, software
 * distributed under the License is distributed on an "AS IS" BASIS,
 * WITHOUT WARRANTIES OR CONDITIONS OF ANY KIND, either express or implied.
 * See the License for the specific language governing permissions and
 * limitations under the License.
 */

package stroom.editor.client.view;

import stroom.editor.client.event.FormatEvent;
import stroom.editor.client.event.FormatEvent.FormatHandler;
import stroom.editor.client.model.XmlFormatter;
import stroom.editor.client.presenter.Action;
import stroom.editor.client.presenter.EditorView;
import stroom.editor.client.presenter.Option;
import stroom.util.shared.DefaultLocation;
import stroom.util.shared.Location;
import stroom.util.shared.Severity;
import stroom.util.shared.StoredError;
import stroom.util.shared.TextRange;
import stroom.widget.contextmenu.client.event.ContextMenuEvent;
<<<<<<< HEAD
import stroom.widget.tab.client.view.GlobalResizeObserver;
=======
import stroom.widget.layout.client.view.ResizeSimplePanel;
>>>>>>> e6261c18

import com.google.gwt.core.client.Scheduler;
import com.google.gwt.dom.client.NativeEvent;
import com.google.gwt.event.dom.client.KeyDownEvent;
import com.google.gwt.event.dom.client.KeyDownHandler;
import com.google.gwt.event.dom.client.MouseDownEvent;
import com.google.gwt.event.dom.client.MouseDownHandler;
import com.google.gwt.event.logical.shared.ValueChangeHandler;
import com.google.gwt.event.shared.GwtEvent;
import com.google.gwt.event.shared.HandlerRegistration;
<<<<<<< HEAD
=======
import com.google.gwt.resources.client.ClientBundle;
import com.google.gwt.resources.client.CssResource;
import com.google.gwt.resources.client.ImageResource;
import com.google.gwt.safehtml.shared.SafeHtmlBuilder;
import com.google.gwt.safehtml.shared.SafeHtmlUtils;
>>>>>>> e6261c18
import com.google.gwt.uibinder.client.UiBinder;
import com.google.gwt.uibinder.client.UiField;
import com.google.gwt.user.client.ui.FlowPanel;
<<<<<<< HEAD
=======
import com.google.gwt.user.client.ui.HTMLPanel;
import com.google.gwt.user.client.ui.Image;
import com.google.gwt.user.client.ui.ScrollPanel;
>>>>>>> e6261c18
import com.google.gwt.user.client.ui.Widget;
import com.gwtplatform.mvp.client.ViewImpl;
import edu.ycp.cs.dh.acegwt.client.ace.AceAnnotationType;
import edu.ycp.cs.dh.acegwt.client.ace.AceEditorCursorPosition;
import edu.ycp.cs.dh.acegwt.client.ace.AceEditorMode;
import edu.ycp.cs.dh.acegwt.client.ace.AceEditorTheme;
import edu.ycp.cs.dh.acegwt.client.ace.AceMarkerType;
import edu.ycp.cs.dh.acegwt.client.ace.AceRange;

import java.util.ArrayList;
import java.util.List;
import java.util.Map.Entry;
import java.util.Set;
import java.util.function.Function;
import java.util.stream.Collectors;
import javax.inject.Inject;

/**
 * This is a widget that can be used to edit text. It provides useful
 * functionality such as formatting, styling, line numbers and warning/error
 * markers.
 */
public class EditorViewImpl extends ViewImpl implements EditorView {

    private static final IndicatorPopup indicatorPopup = new IndicatorPopup();
    private static final boolean SHOW_INDICATORS_DEFAULT = false;
    private final Action formatAction;
    private final Option stylesOption;
    private final Option lineNumbersOption;
    private final Option indicatorsOption;
    private final Option lineWrapOption;
    private final Option showIndentGuides;
    private final Option showInvisiblesOption;
    private final Option useVimBindingsOption;
    private final Option basicAutoCompletionOption;
    private final Option snippetsOption;
    private final Option liveAutoCompletionOption;
    private final Option highlightActiveLineOption;
    private final Option viewAsHexOption;

    private final Widget widget;

    @UiField(provided = true)
    FlowPanel layout;
    @UiField
    ResizeSimplePanel content;
    Editor editor;
    @UiField
    RightBar rightBar;

    private IndicatorLines indicators;
    private AceEditorMode mode = AceEditorMode.XML;
    private int firstLineNumber = 1;
    private Function<String, List<TextRange>> formattedHighlightsFunc;

    private boolean isViewAsHex = false;

    @Inject
    public EditorViewImpl(final Binder binder) {
        layout = new FlowPanel() {
            @Override
            protected void onAttach() {
                super.onAttach();
                GlobalResizeObserver.addListener(getElement(), element -> onResize());
            }

<<<<<<< HEAD
            @Override
            protected void onDetach() {
                GlobalResizeObserver.removeListener(getElement());
                super.onDetach();
=======
        editor = new Editor();

        layout = binder.createAndBindUi(this);
        content.setWidget(editor.asWidget());

        filterButtons.addDomHandler(event -> {
            if ((event.getNativeButton() & NativeEvent.BUTTON_LEFT) != 0) {
                if (getUiHandlers() != null) {
                    getUiHandlers().changeFilterSettings();
                }
>>>>>>> e6261c18
            }
        };

        widget = binder.createAndBindUi(this);
        formatAction = new Action("Format", false, this::format);

        // Don't forget to add any new options into EditorPresenter
        stylesOption = new Option(
                "Styles", true, true, (on) -> setMode(mode, on));
        lineNumbersOption = new Option(
                "Line Numbers", true, true, (on) -> editor.setShowGutter(on));
        indicatorsOption = new Option(
                "Indicators", SHOW_INDICATORS_DEFAULT, false, this::doLayout);
        lineWrapOption = new Option(
                "Wrap Lines", false, true, (on) -> editor.setUseWrapMode(on));
        showIndentGuides = new Option(
                "Show Indent Guides", true, true, (on) -> editor.setShowIndentGuides(on));
        showInvisiblesOption = new Option(
                "Show Hidden Characters", false, true, (on) -> editor.setShowInvisibles(on));
        useVimBindingsOption = new Option(
                "Vim Key Bindings", false, true, (on) -> editor.setUseVimBindings(on));
        basicAutoCompletionOption = new Option(
                "Auto Completion", true, true, (on) -> editor.setUseBasicAutoCompletion(on));
        liveAutoCompletionOption = new Option(
                "Live Auto Completion", false, true, (on) -> editor.setUseLiveAutoCompletion(on));
        snippetsOption = new Option(
                "Snippets", true, true, (on) -> editor.setUseSnippets(on));
        highlightActiveLineOption = new Option(
                "Highlight Active Line", true, true, (on) -> editor.setHighlightActiveLine(on));
        viewAsHexOption = new Option("View as Hex", false, false, (on) -> isViewAsHex = on);

        editor.getElement().setClassName("editor");
<<<<<<< HEAD
        editor.addDomHandler(this::handleMouseDown, MouseDownEvent.getType());
=======
        content.addDomHandler(event -> handleMouseDown(event), MouseDownEvent.getType());
>>>>>>> e6261c18
        rightBar.setEditor(editor);

    }

    private void handleMouseDown(final MouseDownEvent event) {
        if ((NativeEvent.BUTTON_RIGHT & event.getNativeButton()) != 0) {
            ContextMenuEvent.fire(this, event.getClientX(), event.getClientY());
        } else {
            indicatorPopup.hide();
            MouseDownEvent.fireNativeEvent(event.getNativeEvent(), this);
        }
    }

    @Override
    public Widget asWidget() {
        return widget;
    }

    private void doLayout() {
        doLayout(indicatorsOption.isOn());
    }

    private void doLayout(final boolean showIndicators) {
        rightBar.render(indicators, showIndicators);
        editor.onResize();
    }

    @Override
    public String getEditorId() {
        return editor.getId();
    }

    @Override
    public void focus() {
        editor.focus();
    }

    @Override
    public String getText() {
        return editor.getText();
    }

    @Override
    public void setText(final String text) {
        setText(text, false);
    }

    @Override
    public void setText(final String text, final boolean format) {
        content.setWidget(editor.asWidget());
        if (text == null) {
            editor.setText("");
        } else {
            if (format) {
                final String formattedText = formatAsIfXml(text);
                editor.setText(formattedText);
                applyFormattedHighlights(formattedText);
            } else {
                editor.setText(text);
            }
        }
    }

    @Override
    public void insertTextAtCursor(final String text) {
        editor.insertTextAtCursor(text);
    }

    @Override
    public void replaceSelectedText(final String text) {
        editor.replaceSelectedText(text);
    }

    @Override
    public void insertSnippet(final String snippet) {
        editor.insertSnippet(snippet);
    }

    @Override
    public void setFirstLineNumber(final int firstLineNumber) {
        this.firstLineNumber = firstLineNumber;
        editor.setFirstLineNumber(firstLineNumber);
    }

    @Override
    public void setIndicators(final IndicatorLines indicators) {
        this.indicators = indicators;
        final List<Annotation> annotations = new ArrayList<>();

        if (indicators != null) {
            for (Integer lineNumber : indicators.getLineNumbers()) {
                final Indicator indicator = indicators.getIndicator(lineNumber);

                for (final Entry<Severity, Set<StoredError>> entry : indicator.getErrorMap().entrySet()) {
                    for (final StoredError error : entry.getValue()) {
                        int row = 0;
                        int col = 0;

                        final Location location = error.getLocation();
                        if (location != null) {
                            row = Math.max(location.getLineNo() - 1, 0);
                            col = location.getColNo();
                        }

                        final Severity severity = error.getSeverity();
                        AceAnnotationType annotationType;
                        switch (severity) {
                            case INFO:
                                annotationType = AceAnnotationType.INFO;
                                break;
                            case WARNING:
                                annotationType = AceAnnotationType.WARNING;
                                break;
                            case ERROR:
                                annotationType = AceAnnotationType.ERROR;
                                break;
                            case FATAL_ERROR:
                                annotationType = AceAnnotationType.FATAL_ERROR;
                                break;
                            default:
                                throw new RuntimeException("Unexpected severity " + severity);
                        }

                        // Ace munges all the msgs together in one popup for annotaions on the same line/col
                        // so add the severity as if we have some info + warnings then we get a warning
                        // icon whose popup contains all the msgs.
                        annotations.add(new Annotation(
                                row,
                                col,
                                error.getSeverity().toString() + " " + error.getMessage(),
                                annotationType));
                    }
                }
            }
        }

        // Ensure line numbers are visible if there are annotations.
        if (annotations.size() > 0) {
            getLineNumbersOption().setOn(true);
        }

        editor.setAnnotations(annotations);
        doLayout(indicatorsOption.isOn());
    }

    @Override
    public void setFormattedHighlights(final Function<String, List<TextRange>> highlightsFunction) {
        this.formattedHighlightsFunc = highlightsFunction;
    }

    @Override
    public void setHighlights(final List<TextRange> highlights) {

        Scheduler.get().scheduleDeferred(() -> {
            if (highlights != null && highlights.size() > 0) {
                // Find our first from location
                final Location minLocation = highlights.stream()
                        .map(TextRange::getFrom)
                        .min(Location::compareTo)
                        .orElse(DefaultLocation.beginning());

                final List<Marker> markers = highlights.stream()
                        .map(highlightStr -> {
                            // Location is all one based and exclusive, AceRange is a mix
                            return AceRange.create(
                                    highlightStr.getFrom().getLineNo() - firstLineNumber,
                                    highlightStr.getFrom().getColNo() - 1, // zero-based & inclusive
                                    highlightStr.getTo().getLineNo() - firstLineNumber,
                                    highlightStr.getTo().getColNo()); // zero-based & exclusive so no need to change
                        })
                        .map(aceRange ->
                                new Marker(aceRange, "hl", AceMarkerType.TEXT, false))
                        .collect(Collectors.toList());

                editor.setMarkers(markers);
                // Move the cursor location so the highlight is in view.  Line and col as we
                // could be dealing with single line data with the highlight at col 500 for example.
                editor.gotoLocation(
                        minLocation.getLineNo() - firstLineNumber + 1,
                        minLocation.getColNo());
            } else {
                editor.setMarkers(null);
            }
        });
    }

    @Override
    public void setErrorText(final String title, final String errorText) {

        final SafeHtmlBuilder safeHtmlBuilder = new SafeHtmlBuilder()
                .appendHtmlConstant("<div class=\"editor-error\">")
                .appendHtmlConstant("<p>")
                .append(SafeHtmlUtils.fromString(title))
                .appendHtmlConstant("</p>");

        final String[] errorTextLines = errorText.split("\n");
        for (final String line : errorTextLines) {
            safeHtmlBuilder
                    .appendHtmlConstant("<p>")
                    .append(SafeHtmlUtils.fromString(line))
                    .appendHtmlConstant("</p>");
        }

        safeHtmlBuilder
                .appendHtmlConstant("</div>");

        final ScrollPanel scrollPanel = new ScrollPanel();
        final HTMLPanel htmlPanel = new HTMLPanel(safeHtmlBuilder.toSafeHtml());
        scrollPanel.setWidget(htmlPanel.asWidget());
        content.setWidget(scrollPanel.asWidget());
    }

    @Override
    public void setReadOnly(final boolean readOnly) {
        editor.setReadOnly(readOnly);
    }

    @Override
    public void setMode(final AceEditorMode mode) {
        this.mode = mode;
        if (stylesOption.isOn()) {
            editor.setMode(mode);
        } else {
            editor.setMode(AceEditorMode.TEXT);
        }
    }

    public void setMode(final AceEditorMode mode, final boolean areStylesEnabled) {
        this.mode = mode;
        if (areStylesEnabled) {
            editor.setMode(mode);
        } else {
            editor.setMode(AceEditorMode.TEXT);
        }
    }

    @Override
    public void setTheme(final AceEditorTheme theme) {
        editor.setTheme(theme);
    }

    private String formatAsIfXml(final String text) {
        return new XmlFormatter().format(text);
    }

    /**
     * Formats the currently displayed text.
     */
    private void format() {
        Scheduler.get().scheduleDeferred(() -> {
            final int scrollTop = editor.getScrollTop();
            final AceEditorCursorPosition cursorPosition = editor.getCursorPosition();

            final String formattedText;
            if (AceEditorMode.XML.equals(mode)) {
                formattedText = formatAsIfXml(getText());
                setText(formattedText);
            } else {
                editor.beautify();
                formattedText = editor.getText();
            }

            if (cursorPosition != null) {
                editor.moveTo(cursorPosition.getRow(), cursorPosition.getColumn());
            }
            if (scrollTop > 0) {
                editor.setScrollTop(scrollTop);
            }

            editor.focus();

            FormatEvent.fire(this);

            applyFormattedHighlights(formattedText);
        });
    }

    private void applyFormattedHighlights(final String formattedText) {
        if (formattedHighlightsFunc != null) {
            final List<TextRange> highlightRanges = formattedHighlightsFunc.apply(formattedText);
            setHighlights(highlightRanges);
        }
    }

    @Override
    public Action getFormatAction() {
        return formatAction;
    }

    @Override
    public Option getStylesOption() {
        return stylesOption;
    }

    @Override
    public Option getLineNumbersOption() {
        return lineNumbersOption;
    }

    @Override
    public Option getIndicatorsOption() {
        return indicatorsOption;
    }

    @Override
    public Option getLineWrapOption() {
        return lineWrapOption;
    }

    @Override
    public Option getShowIndentGuides() {
        return showIndentGuides;
    }

    @Override
    public Option getShowInvisiblesOption() {
        return showInvisiblesOption;
    }

    @Override
    public Option getUseVimBindingsOption() {
        return useVimBindingsOption;
    }

    @Override
    public Option getBasicAutoCompletionOption() {
        return basicAutoCompletionOption;
    }

    @Override
    public Option getSnippetsOption() {
        return snippetsOption;
    }

    @Override
    public Option getLiveAutoCompletionOption() {
        return liveAutoCompletionOption;
    }

    @Override
    public Option getHighlightActiveLineOption() {
        return highlightActiveLineOption;
    }

    @Override
<<<<<<< HEAD
=======
    public Option getViewAsHexOption() {
        return viewAsHexOption;
    }

    @Override
    public void showFilterButton(final boolean show) {
        filterActive.setVisible(false);
        filterButtons.setVisible(show);
    }

    @Override
    public void setFilterActive(final boolean active) {
        filterActive.setVisible(active);
    }

    @Override
>>>>>>> e6261c18
    public void setControlsVisible(final boolean controlsVisible) {
        if (controlsVisible) {
            editor.setScrollMargin(0, 69, 0, 0);
        } else {
            editor.setScrollMargin(0, 0, 0, 0);
        }
    }

    @Override
    public HandlerRegistration addKeyDownHandler(final KeyDownHandler handler) {
        return layout.addDomHandler(handler, KeyDownEvent.getType());
    }

    @Override
    public HandlerRegistration addValueChangeHandler(final ValueChangeHandler<String> handler) {
        return editor.addValueChangeHandler(handler);
    }

    @Override
    public HandlerRegistration addFormatHandler(final FormatHandler handler) {
        return layout.addHandler(handler, FormatEvent.TYPE);
    }

    @Override
    public HandlerRegistration addMouseDownHandler(final MouseDownHandler handler) {
        return layout.addHandler(handler, MouseDownEvent.getType());
    }

    @Override
    public HandlerRegistration addContextMenuHandler(final ContextMenuEvent.Handler handler) {
        return layout.addHandler(handler, ContextMenuEvent.getType());
    }

    @Override
    public void fireEvent(final GwtEvent<?> event) {
        layout.fireEvent(event);
    }

    @Override
    public void onResize() {
        doLayout();
    }


    public interface Binder extends UiBinder<FlowPanel, EditorViewImpl> {

    }
}<|MERGE_RESOLUTION|>--- conflicted
+++ resolved
@@ -28,11 +28,7 @@
 import stroom.util.shared.StoredError;
 import stroom.util.shared.TextRange;
 import stroom.widget.contextmenu.client.event.ContextMenuEvent;
-<<<<<<< HEAD
 import stroom.widget.tab.client.view.GlobalResizeObserver;
-=======
-import stroom.widget.layout.client.view.ResizeSimplePanel;
->>>>>>> e6261c18
 
 import com.google.gwt.core.client.Scheduler;
 import com.google.gwt.dom.client.NativeEvent;
@@ -43,23 +39,14 @@
 import com.google.gwt.event.logical.shared.ValueChangeHandler;
 import com.google.gwt.event.shared.GwtEvent;
 import com.google.gwt.event.shared.HandlerRegistration;
-<<<<<<< HEAD
-=======
-import com.google.gwt.resources.client.ClientBundle;
-import com.google.gwt.resources.client.CssResource;
-import com.google.gwt.resources.client.ImageResource;
 import com.google.gwt.safehtml.shared.SafeHtmlBuilder;
 import com.google.gwt.safehtml.shared.SafeHtmlUtils;
->>>>>>> e6261c18
 import com.google.gwt.uibinder.client.UiBinder;
 import com.google.gwt.uibinder.client.UiField;
 import com.google.gwt.user.client.ui.FlowPanel;
-<<<<<<< HEAD
-=======
 import com.google.gwt.user.client.ui.HTMLPanel;
-import com.google.gwt.user.client.ui.Image;
 import com.google.gwt.user.client.ui.ScrollPanel;
->>>>>>> e6261c18
+import com.google.gwt.user.client.ui.SimplePanel;
 import com.google.gwt.user.client.ui.Widget;
 import com.gwtplatform.mvp.client.ViewImpl;
 import edu.ycp.cs.dh.acegwt.client.ace.AceAnnotationType;
@@ -103,50 +90,37 @@
     private final Widget widget;
 
     @UiField(provided = true)
-    FlowPanel layout;
-    @UiField
-    ResizeSimplePanel content;
-    Editor editor;
+    SimplePanel content;
     @UiField
     RightBar rightBar;
 
+    private final Editor editor;
     private IndicatorLines indicators;
     private AceEditorMode mode = AceEditorMode.XML;
     private int firstLineNumber = 1;
     private Function<String, List<TextRange>> formattedHighlightsFunc;
 
-    private boolean isViewAsHex = false;
-
     @Inject
     public EditorViewImpl(final Binder binder) {
-        layout = new FlowPanel() {
+        content = new SimplePanel() {
             @Override
             protected void onAttach() {
                 super.onAttach();
                 GlobalResizeObserver.addListener(getElement(), element -> onResize());
             }
 
-<<<<<<< HEAD
             @Override
             protected void onDetach() {
                 GlobalResizeObserver.removeListener(getElement());
                 super.onDetach();
-=======
+            }
+        };
+
+        widget = binder.createAndBindUi(this);
+
         editor = new Editor();
-
-        layout = binder.createAndBindUi(this);
         content.setWidget(editor.asWidget());
 
-        filterButtons.addDomHandler(event -> {
-            if ((event.getNativeButton() & NativeEvent.BUTTON_LEFT) != 0) {
-                if (getUiHandlers() != null) {
-                    getUiHandlers().changeFilterSettings();
-                }
->>>>>>> e6261c18
-            }
-        };
-
-        widget = binder.createAndBindUi(this);
         formatAction = new Action("Format", false, this::format);
 
         // Don't forget to add any new options into EditorPresenter
@@ -172,16 +146,11 @@
                 "Snippets", true, true, (on) -> editor.setUseSnippets(on));
         highlightActiveLineOption = new Option(
                 "Highlight Active Line", true, true, (on) -> editor.setHighlightActiveLine(on));
-        viewAsHexOption = new Option("View as Hex", false, false, (on) -> isViewAsHex = on);
+        viewAsHexOption = new Option("View as Hex", false, false, null);
 
         editor.getElement().setClassName("editor");
-<<<<<<< HEAD
         editor.addDomHandler(this::handleMouseDown, MouseDownEvent.getType());
-=======
-        content.addDomHandler(event -> handleMouseDown(event), MouseDownEvent.getType());
->>>>>>> e6261c18
         rightBar.setEditor(editor);
-
     }
 
     private void handleMouseDown(final MouseDownEvent event) {
@@ -525,25 +494,11 @@
     }
 
     @Override
-<<<<<<< HEAD
-=======
     public Option getViewAsHexOption() {
         return viewAsHexOption;
     }
 
     @Override
-    public void showFilterButton(final boolean show) {
-        filterActive.setVisible(false);
-        filterButtons.setVisible(show);
-    }
-
-    @Override
-    public void setFilterActive(final boolean active) {
-        filterActive.setVisible(active);
-    }
-
-    @Override
->>>>>>> e6261c18
     public void setControlsVisible(final boolean controlsVisible) {
         if (controlsVisible) {
             editor.setScrollMargin(0, 69, 0, 0);
@@ -554,7 +509,7 @@
 
     @Override
     public HandlerRegistration addKeyDownHandler(final KeyDownHandler handler) {
-        return layout.addDomHandler(handler, KeyDownEvent.getType());
+        return content.addDomHandler(handler, KeyDownEvent.getType());
     }
 
     @Override
@@ -564,22 +519,22 @@
 
     @Override
     public HandlerRegistration addFormatHandler(final FormatHandler handler) {
-        return layout.addHandler(handler, FormatEvent.TYPE);
+        return content.addHandler(handler, FormatEvent.TYPE);
     }
 
     @Override
     public HandlerRegistration addMouseDownHandler(final MouseDownHandler handler) {
-        return layout.addHandler(handler, MouseDownEvent.getType());
+        return content.addHandler(handler, MouseDownEvent.getType());
     }
 
     @Override
     public HandlerRegistration addContextMenuHandler(final ContextMenuEvent.Handler handler) {
-        return layout.addHandler(handler, ContextMenuEvent.getType());
+        return content.addHandler(handler, ContextMenuEvent.getType());
     }
 
     @Override
     public void fireEvent(final GwtEvent<?> event) {
-        layout.fireEvent(event);
+        content.fireEvent(event);
     }
 
     @Override
@@ -587,7 +542,6 @@
         doLayout();
     }
 
-
     public interface Binder extends UiBinder<FlowPanel, EditorViewImpl> {
 
     }
