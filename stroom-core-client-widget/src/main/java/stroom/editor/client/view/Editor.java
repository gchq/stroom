--- conflicted
+++ resolved
@@ -86,10 +86,7 @@
             if (event.isAttached()) {
                 if (!started) {
                     // Can only be started once attached
-<<<<<<< HEAD
                     editor.startEditor(theme.getName());
-=======
-                    editor.startEditor();
 
                     // TODO 04/01/2022 AT: This should be made configurable for dev use but can wait till v7.1
                     //  as lots of the UI code has changed between 7.0 and 7.1.
@@ -100,7 +97,6 @@
                     // https://github.com/ajaxorg/ace/blob/master/lib/ace/commands/default_commands.js
                     editor.removeCommandByName("showSettingsMenu");
 
->>>>>>> 46860d04
                     editor.setShowPrintMargin(false);
                     editor.setUseSoftTabs(true);
                     editor.setTabSize(2);
