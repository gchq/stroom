--- conflicted
+++ resolved
@@ -1,21 +1,7 @@
 package stroom.item.client;
 
 import java.util.Collection;
-<<<<<<< HEAD
-=======
-import java.util.Comparator;
-import java.util.List;
-import java.util.Optional;
 import java.util.function.Function;
-
-public class SelectionBox<T>
-        extends Composite
-        implements SelectionBoxView<T>, Focus {
-
-    private final TextBox textBox;
-    private final SvgIconBox svgIconBox;
-    private final SelectionBoxModel<T> model = new SelectionBoxModel<>();
->>>>>>> 22f6b190
 
 public class SelectionBox<T> extends BaseSelectionBox<T, SimpleSelectionItemWrapper<T>> {
 
@@ -26,20 +12,10 @@
         setModel(model);
     }
 
-<<<<<<< HEAD
-=======
-    @Override
-    protected void onUnload() {
-        eventBinder.unbind();
-    }
-
-    @Override
     public void setDisplayValueFunction(final Function<T, String> displayValueFunction) {
         model.setDisplayValueFunction(displayValueFunction);
     }
 
-    @Override
->>>>>>> 22f6b190
     public void setNonSelectString(final String nonSelectString) {
         model.setNonSelectString(nonSelectString);
     }
