--- conflicted
+++ resolved
@@ -1,33 +1,9 @@
 <!DOCTYPE ui:UiBinder SYSTEM "http://dl.google.com/gwt/DTD/xhtml.ent">
 <ui:UiBinder xmlns:ui="urn:ui:com.google.gwt.uibinder"
              xmlns:g="urn:import:com.google.gwt.user.client.ui"
-<<<<<<< HEAD
              xmlns:e="urn:import:stroom.editor.client.view">
-    <g:FlowPanel ui:field="layout" styleName="max dock-container-horizontal">
-        <e:Editor ui:field="editor" styleName="dock-max"/>
+    <g:FlowPanel styleName="max dock-container-horizontal">
+        <g:SimplePanel ui:field="content" styleName="dock-max"/>
         <e:RightBar ui:field="rightBar" addStyleNames="dock-min"/>
     </g:FlowPanel>
-=======
-             xmlns:e="urn:import:stroom.editor.client.view"
-             xmlns:v="urn:import:stroom.widget.layout.client.view">
-
-  <ui:style src="codeeditor.css" type="stroom.editor.client.view.EditorViewImpl.Style" />
-  <ui:with field="res" type="stroom.editor.client.view.EditorViewImpl.Resources" />
-
-  <g:DockLayoutPanel ui:field="layout" unit="PX" width="100%" height="100%">
-    <g:east size="0">
-      <e:RightBar ui:field="rightBar" />
-    </g:east>
-    <g:center>
-      <v:ResizeFlowPanel width="100%" height="100%">
-        <v:ResizeSimplePanel ui:field="content"
-                             width="100%" height="100%"/>
-        <g:FlowPanel ui:field="filterButtons" styleName="{style.filterButtons}" visible="false">
-          <g:Image ui:field="filterInactive" styleName="{style.filterButton}" resource="{res.filterInactive}" />
-          <g:Image ui:field="filterActive" styleName="{style.filterButton}" resource="{res.filterActive}" />
-        </g:FlowPanel>
-      </v:ResizeFlowPanel>
-    </g:center>
-  </g:DockLayoutPanel>
->>>>>>> e6261c18
 </ui:UiBinder>