rootProject.name = 'stroom'

/*
 * Copyright 2022 Crown Copyright
 *
 * Licensed under the Apache License, Version 2.0 (the "License");
 * you may not use this file except in compliance with the License.
 * You may obtain a copy of the License at
 *
 *     http://www.apache.org/licenses/LICENSE-2.0
 *
 * Unless required by applicable law or agreed to in writing, software
 * distributed under the License is distributed on an "AS IS" BASIS,
 * WITHOUT WARRANTIES OR CONDITIONS OF ANY KIND, either express or implied.
 * See the License for the specific language governing permissions and
 * limitations under the License.
 *
 */

// Activity
include 'stroom-activity:stroom-activity-api'
include 'stroom-activity:stroom-activity-impl'
include 'stroom-activity:stroom-activity-impl-db'
include 'stroom-activity:stroom-activity-impl-db-jooq'
include 'stroom-activity:stroom-activity-mock'

// Alert
include 'stroom-alert:stroom-alert-api'
include 'stroom-alert:stroom-alert-impl'
include 'stroom-alert:stroom-alert-mock'
include 'stroom-alert:stroom-alert-rule-impl'

// Annotations project.
include 'stroom-annotation:stroom-annotation-api'
include 'stroom-annotation:stroom-annotation-impl'
include 'stroom-annotation:stroom-annotation-impl-db'
include 'stroom-annotation:stroom-annotation-impl-db-jooq'
include 'stroom-annotation:stroom-annotation-pipeline'

// App.
include 'stroom-app'
include 'stroom-app-gwt'

// Cache
include 'stroom-cache:stroom-cache-api'
include 'stroom-cache:stroom-cache-impl'

// Cluster
include 'stroom-cluster:stroom-cluster-api'
include 'stroom-cluster:stroom-cluster-impl'
include 'stroom-cluster:stroom-cluster-lock-api'
include 'stroom-cluster:stroom-cluster-lock-impl-db'
include 'stroom-cluster:stroom-cluster-lock-impl-db-jooq'
include 'stroom-cluster:stroom-cluster-lock-mock'
include 'stroom-cluster:stroom-cluster-task-api'
include 'stroom-cluster:stroom-cluster-task-impl'

// Config
include 'stroom-config:stroom-config-app'
include 'stroom-config:stroom-config-common'
include 'stroom-config:stroom-config-global-impl'
include 'stroom-config:stroom-config-global-impl-db'
include 'stroom-config:stroom-config-global-impl-db-jooq'

// Core
include 'stroom-core-client'
include 'stroom-core-client-widget'
include 'stroom-core'
include 'stroom-core-shared'

// Dashboard
include 'stroom-dashboard-gwt'
include 'stroom-dashboard:stroom-dashboard-client'
include 'stroom-dashboard:stroom-dashboard-impl'
include 'stroom-dashboard:stroom-storedquery-api'
include 'stroom-dashboard:stroom-storedquery-impl'
include 'stroom-dashboard:stroom-storedquery-impl-db'
include 'stroom-dashboard:stroom-storedquery-impl-db-jooq'

// Data projects
include 'stroom-data:stroom-data-retention-api'
include 'stroom-data:stroom-data-retention-impl'
include 'stroom-data:stroom-data-store-api'
include 'stroom-data:stroom-data-store-impl'
include 'stroom-data:stroom-data-store-impl-fs'
include 'stroom-data:stroom-data-store-impl-fs-db'
include 'stroom-data:stroom-data-store-impl-fs-db-jooq'
include 'stroom-data:stroom-data-store-mock'
include 'stroom-data:stroom-data-store-util'
include 'stroom-data:stroom-data-zip'

// DB Utilities
include 'stroom-db-util'

// Dictionary
include 'stroom-dictionary:stroom-dictionary-api'
include 'stroom-dictionary:stroom-dictionary-impl'
include 'stroom-dictionary:stroom-dictionary-mock'

// Docref
include 'stroom-docref'

// Docstore
include 'stroom-docstore:stroom-docstore-api'
include 'stroom-docstore:stroom-docstore-impl'
include 'stroom-docstore:stroom-docstore-impl-db'
include 'stroom-docstore:stroom-docstore-impl-fs'
include 'stroom-docstore:stroom-docstore-impl-memory'

// Common dropwizard supporting code
include 'stroom-dropwizard-common'

//// Elastic
//include 'stroom-elastic:stroom-elastic-api'
//include 'stroom-elastic:stroom-elastic-impl'
//include 'stroom-elastic:stroom-elastic-impl-http'

// Event logging
include 'stroom-event-logging:stroom-event-logging-api'
include 'stroom-event-logging:stroom-event-logging-impl'
include 'stroom-event-logging:stroom-event-logging-mock'
include 'stroom-event-logging-rs:stroom-event-logging-rs-api'
include 'stroom-event-logging-rs:stroom-event-logging-rs-impl'

// Explorer
include 'stroom-explorer:stroom-collection-api'
include 'stroom-explorer:stroom-collection-mock'
include 'stroom-explorer:stroom-docrefinfo-api'
include 'stroom-explorer:stroom-docrefinfo-mock'
include 'stroom-explorer:stroom-explorer-api'
include 'stroom-explorer:stroom-explorer-impl'
include 'stroom-explorer:stroom-explorer-impl-db'
include 'stroom-explorer:stroom-explorer-impl-db-jooq'

// Feed
include 'stroom-feed:stroom-feed-api'
include 'stroom-feed:stroom-feed-impl'

// Headless
include 'stroom-headless'

// Import Export
include 'stroom-importexport:stroom-importexport-api'
include 'stroom-importexport:stroom-importexport-impl'

// Index
include 'stroom-index:stroom-index-app'
include 'stroom-index:stroom-index-impl'
include 'stroom-index:stroom-index-mock'
include 'stroom-index:stroom-index-impl-db'
include 'stroom-index:stroom-index-impl-db-jooq'

// Scheduled jobs
include 'stroom-job:stroom-job-api'
include 'stroom-job:stroom-job-impl'
include 'stroom-job:stroom-job-impl-db'
include 'stroom-job:stroom-job-impl-db-jooq'

// Kafka
include 'stroom-kafka:stroom-kafka-api'
include 'stroom-kafka:stroom-kafka-impl'

// Legacy code for migration
include 'stroom-legacy:stroom-legacy-db-migration'
include 'stroom-legacy:stroom-legacy-impex_6_1'
include 'stroom-legacy:stroom-legacy-model_6_1'

// Lifecycle
include 'stroom-lifecycle:stroom-lifecycle-api'
include 'stroom-lifecycle:stroom-lifecycle-impl'

// LMDB support
include 'stroom-lmdb'

// Data Meta projects
include 'stroom-meta:stroom-meta-api'
include 'stroom-meta:stroom-meta-impl'
include 'stroom-meta:stroom-meta-impl-db'
include 'stroom-meta:stroom-meta-impl-db-jooq'
include 'stroom-meta:stroom-meta-mock'
include 'stroom-meta:stroom-meta-statistics-api'
include 'stroom-meta:stroom-meta-statistics-impl'

// Node
include 'stroom-node:stroom-node-api'
include 'stroom-node:stroom-node-impl'
include 'stroom-node:stroom-node-mock'
include 'stroom-node:stroom-node-impl-db'
include 'stroom-node:stroom-node-impl-db-jooq'

// Pipeline
include 'stroom-pipeline'

// Processor
include 'stroom-processor:stroom-processor-api'
include 'stroom-processor:stroom-processor-impl'
include 'stroom-processor:stroom-processor-impl-db'
include 'stroom-processor:stroom-processor-impl-db-jooq'
include 'stroom-processor:stroom-processor-mock'

// Proxy
include 'stroom-proxy:stroom-proxy-app'
include 'stroom-proxy:stroom-proxy-repo'
include 'stroom-proxy:stroom-proxy-repo-db-jooq'
include 'stroom-proxy:stroom-proxy-remote-api'

// Query
include 'stroom-query:stroom-expression'
include 'stroom-query:stroom-query-api'
include 'stroom-query:stroom-query-common'
include 'stroom-query:stroom-query-impl'

// Suggestions
include 'stroom-suggestions:stroom-suggestions-api'
include 'stroom-suggestions:stroom-suggestions-impl'

// Resource store
include 'stroom-resource:stroom-resource-api'
include 'stroom-resource:stroom-resource-impl'

// Data Receipt
include 'stroom-receive:stroom-receive-common'

// Ruleset
include 'stroom-receive:stroom-receive-rules-impl'

// Search
include 'stroom-search:elastic-shaded'
include 'stroom-search:stroom-expression-matcher'
include 'stroom-search:stroom-search-api'
include 'stroom-search:stroom-search-elastic'
include 'stroom-search:stroom-search-extraction'
include 'stroom-search:stroom-search-impl'
include 'stroom-search:stroom-search-solr'
include 'stroom-search:stroom-searchable-api'
include 'stroom-search:stroom-searchable-impl'

// Security
include 'stroom-security:stroom-security-identity'
include 'stroom-security:stroom-security-identity-db'
include 'stroom-security:stroom-security-identity-db-jooq'
include 'stroom-security:stroom-security-api'
include 'stroom-security:stroom-security-impl'
include 'stroom-security:stroom-security-mock'
include 'stroom-security:stroom-security-client-api'
include 'stroom-security:stroom-security-client'
include 'stroom-security:stroom-security-impl'
include 'stroom-security:stroom-security-impl-db'
include 'stroom-security:stroom-security-impl-db-jooq'
include 'stroom-security:stroom-security-openid-api'

// Service discovery
include 'stroom-servicediscovery:stroom-servicediscovery-api'
include 'stroom-servicediscovery:stroom-servicediscovery-impl'

// Statistics
include 'stroom-statistics:stroom-statistics-api'
include 'stroom-statistics:stroom-statistics-client'
include 'stroom-statistics:stroom-statistics-impl'
include 'stroom-statistics:stroom-statistics-impl-hbase'
include 'stroom-statistics:stroom-statistics-mock'
include 'stroom-statistics:stroom-statistics-impl-sql'

// Task execution
include 'stroom-task:stroom-task-api'
include 'stroom-task:stroom-task-impl'
include 'stroom-task:stroom-task-mock'

// Test project
include 'stroom-test-common'

// New Stroom UI
include 'stroom-ui'

// Util
include 'stroom-util'
include 'stroom-util-shared'
<<<<<<< HEAD

// View
include 'stroom-view:stroom-view-impl'

=======
>>>>>>> 887a423b
include 'stroom-ssl-test'<|MERGE_RESOLUTION|>--- conflicted
+++ resolved
@@ -275,11 +275,8 @@
 // Util
 include 'stroom-util'
 include 'stroom-util-shared'
-<<<<<<< HEAD
 
 // View
 include 'stroom-view:stroom-view-impl'
 
-=======
->>>>>>> 887a423b
 include 'stroom-ssl-test'