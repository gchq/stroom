--- conflicted
+++ resolved
@@ -116,9 +116,6 @@
     }
 
     @Override
-<<<<<<< HEAD
-    public IndexFieldMap getIndexFields(final DocRef docRef, final CIKey fieldName) {
-=======
     public int getFieldCount(final DocRef docRef) {
         final StateDoc doc = getStateDoc(docRef);
         return NullSafe.getOrElse(
@@ -129,8 +126,7 @@
     }
 
     @Override
-    public IndexField getIndexField(final DocRef docRef, final String fieldName) {
->>>>>>> bee79e4b
+    public IndexFieldMap getIndexFields(final DocRef docRef, final CIKey fieldName) {
         final StateDoc doc = getStateDoc(docRef);
         final Map<CIKey, QueryField> fieldMap = StateFieldUtil.getFieldMap(doc.getStateType());
         final QueryField queryField = fieldMap.get(fieldName);
