--- conflicted
+++ resolved
@@ -443,13 +443,8 @@
     private void open() {
         if (!open) {
             if (Files.exists(shardDir)) {
-<<<<<<< HEAD
-                LOGGER.info(() -> "Found local shard for '" + doc + "'");
+                LOGGER.info(() -> "Found local shard for '" + doc.asDocRef() + "'");
                 db = PlanBDb.open(doc, shardDir, byteBuffers, byteBufferFactory, false);
-=======
-                LOGGER.info(() -> "Found local shard for '" + doc.asDocRef() + "'");
-                db = PlanBDb.open(doc, shardDir, byteBuffers, false);
->>>>>>> 852e951c
                 open = true;
 
             } else {
