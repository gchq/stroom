package stroom.planb.impl.data;

import stroom.planb.impl.db.StatePaths;
import stroom.planb.shared.PlanBDoc;
import stroom.security.api.SecurityContext;
import stroom.task.api.TaskContext;
import stroom.task.api.TaskContextFactory;
import stroom.util.io.FileUtil;
import stroom.util.logging.LambdaLogger;
import stroom.util.logging.LambdaLoggerFactory;
import stroom.util.logging.LogUtil;
import stroom.util.shared.NullSafe;
import stroom.util.string.StringIdUtil;
import stroom.util.zip.ZipUtil;

import jakarta.inject.Inject;
import jakarta.inject.Singleton;

import java.io.IOException;
import java.io.UncheckedIOException;
import java.nio.file.Files;
import java.nio.file.Path;
import java.util.Map;
import java.util.Optional;
import java.util.concurrent.CompletableFuture;
import java.util.concurrent.ConcurrentHashMap;
import java.util.concurrent.atomic.AtomicLong;
<<<<<<< HEAD
import java.util.concurrent.locks.Condition;
import java.util.concurrent.locks.ReentrantLock;
=======
>>>>>>> 2c0135f5
import java.util.stream.Stream;

@Singleton
public class MergeProcessor {

    public static final String MERGE_TASK_NAME = "Plan B Merge Processor";
    public static final String MAINTAIN_TASK_NAME = "Plan B Maintenance Processor";

    private static final LambdaLogger LOGGER = LambdaLoggerFactory.getLogger(MergeProcessor.class);

    private final Map<String, DirQueue> mergeQueues = new ConcurrentHashMap<>();
    private final StagingFileStore fileStore;
    private final Path mergingDir;
    private final Path unzipDirRoot;
    private final AtomicLong unzipSequenceId = new AtomicLong();
    private final SecurityContext securityContext;
    private final TaskContextFactory taskContextFactory;
    private final ShardManager shardManager;
<<<<<<< HEAD
    private final ReentrantLock maintenanceLock = new ReentrantLock();
    private final CountLock countLock = new CountLock();
=======
>>>>>>> 2c0135f5
    private volatile boolean merging;

    @Inject
    public MergeProcessor(final StagingFileStore fileStore,
                          final StatePaths statePaths,
                          final SecurityContext securityContext,
                          final TaskContextFactory taskContextFactory,
                          final ShardManager shardManager) {
        this.fileStore = fileStore;
        this.securityContext = securityContext;
        this.taskContextFactory = taskContextFactory;
        this.shardManager = shardManager;

        mergingDir = statePaths.getMergingDir();
        FileUtil.ensureDirExists(mergingDir);
        if (!FileUtil.deleteContents(mergingDir)) {
            throw new RuntimeException("Unable to delete contents of: " + FileUtil.getCanonicalPath(mergingDir));
        }
        unzipDirRoot = mergingDir.resolve("unzip");
    }

    public void merge() {
        if (!merging) {
            synchronized (this) {
                if (!merging) {
                    merging = true;
                    CompletableFuture.runAsync(() -> {
                        try {
                            unzipPartFiles();
                        } finally {
                            merging = false;
                        }
                    });
                }
            }
        }
    }

    private void unzipPartFiles() {
        securityContext.asProcessingUser(() -> {
            final long minStoreId = fileStore.getMinStoreId();
            final long maxStoreId = fileStore.getMaxStoreId();
            LOGGER.info(() -> LogUtil.message("Min store id = {}, max store id = {}",
                    minStoreId,
                    maxStoreId));

            long storeId = minStoreId;
            if (storeId == -1) {
                LOGGER.info("Store is empty");
                storeId = 0;
            }

            while (!Thread.currentThread().isInterrupted()) {
                // Wait until new data is available.
                final long currentStoreId = storeId;
                final SequentialFile sequentialFile = fileStore.awaitNext(currentStoreId);
<<<<<<< HEAD
                maintenanceLock.lock();
                try {
                    taskContextFactory.context(MERGE_TASK_NAME, taskContext -> {
                        taskContext.info(() -> "Merging data: " + currentStoreId);
                        merge(sequentialFile);
                    }).run();
                } finally {
                    maintenanceLock.unlock();

                    // Notify anybody that cares how far the merge process has got.
                    countLock.setCount(currentStoreId);

                    // Increment store id.
                    storeId++;
                }
=======
                taskContextFactory.context(MERGE_TASK_NAME, taskContext -> {
                    taskContext.info(() -> "Decompressing received data: " + currentStoreId);
                    unzipPartFile(taskContext, sequentialFile);
                }).run();
                // Increment store id.
                storeId++;
>>>>>>> 2c0135f5
            }
        });
    }

    public void maintainShards() {
        securityContext.asProcessingUser(shardManager::condenseAll);
    }

    public void mergeCurrent() {
        final long start = fileStore.getMinStoreId();
        final long end = fileStore.getMaxStoreId();
        for (long storeId = start; storeId <= end; storeId++) {
            merge(storeId);
        }
    }

    public void merge(final long storeId) {
        // Wait until new data is available.
        final SequentialFile sequentialFile = fileStore.awaitNext(storeId);
        taskContextFactory.context(MERGE_TASK_NAME, parentContext -> {
            try {
                final Path zipFile = sequentialFile.getZip();
                if (Files.isRegularFile(zipFile)) {
                    final String unzipDirName = StringIdUtil.idToString(unzipSequenceId.incrementAndGet());
                    final Path unzipDir = unzipDirRoot.resolve(unzipDirName);
                    ZipUtil.unzip(zipFile, unzipDir);

                    // We ought to have one or more stores to merge in this part zip file.
                    try (final Stream<Path> stream = Files.list(unzipDir)) {
                        stream.forEach(source -> {
                            final String docUuid = source.getFileName().toString();
                            mergeDir(parentContext, source, docUuid);
                        });
                    }

                    // Delete unzip dir.
                    FileUtil.deleteDir(unzipDir);

                    // Delete the original zip file.
                    sequentialFile.delete();
                }
            } catch (final IOException | RuntimeException e) {
                LOGGER.error(e::getMessage, e);
            }
        }).run();
    }

    private void unzipPartFile(final TaskContext parentContext, final SequentialFile sequentialFile) {
        try {
            final Path zipFile = sequentialFile.getZip();
            if (Files.isRegularFile(zipFile)) {
                final String unzipDirName = StringIdUtil.idToString(unzipSequenceId.incrementAndGet());
                final Path unzipDir = unzipDirRoot.resolve(unzipDirName);
                ZipUtil.unzip(zipFile, unzipDir);

                // We ought to have one or more stores to merge in this part zip file.
                try (final Stream<Path> stream = Files.list(unzipDir)) {
                    stream.forEach(source -> {
                        final String docUuid = source.getFileName().toString();
                        final DirQueue queue = mergeQueues.computeIfAbsent(docUuid, k -> {
                            try {
                                final Path uuidDir = mergingDir.resolve(docUuid);
                                Files.createDirectories(uuidDir);
                                final DirQueue dirQueue = new DirQueue(uuidDir, docUuid);
                                // Start processing this queue.
                                CompletableFuture.runAsync(() ->
                                        mergeStore(parentContext, dirQueue, docUuid));
                                return dirQueue;
                            } catch (final IOException e) {
                                throw new UncheckedIOException(e);
                            }
                        });
                        queue.add(source);
                    });
                }

                // Delete unzip dir.
                FileUtil.deleteDir(unzipDir);

                // Delete the original zip file.
                sequentialFile.delete();
            }
        } catch (final IOException | RuntimeException e) {
            LOGGER.error(e::getMessage, e);
        }
    }

<<<<<<< HEAD
    public void awaitMerge(final long storeId) {
        countLock.await(storeId);
    }

    private static class CountLock {

        private static final LambdaLogger LOGGER = LambdaLoggerFactory.getLogger(CountLock.class);

        private final ReentrantLock lock = new ReentrantLock();
        private final Condition condition = lock.newCondition();
        private long currentCount = -1;

        public void setCount(final long count) {
            try {
                lock.lockInterruptibly();
                try {
                    currentCount = Math.max(currentCount, count);
                    condition.signalAll();
                } finally {
                    lock.unlock();
                }
            } catch (final InterruptedException e) {
                LOGGER.error(e::getMessage, e);
                Thread.currentThread().interrupt();
            }
        }

        public void await(final long count) {
            try {
                lock.lockInterruptibly();
                try {
                    while (currentCount < count) {
                        condition.await();
                    }
                } finally {
                    lock.unlock();
                }
            } catch (final InterruptedException e) {
                LOGGER.error(e::getMessage, e);
                Thread.currentThread().interrupt();
            }
        }
=======
    private void mergeStore(final TaskContext parentContext,
                            final DirQueue dirQueue,
                            final String uuid) {
        securityContext.asProcessingUser(() -> {
            while (!Thread.currentThread().isInterrupted()) {
                // Wait until new data is available.
                try (final Dir dir = dirQueue.next()) {
                    mergeDir(parentContext, dir.getPath(), uuid);
                }
            }
        });
    }

    private void mergeDir(final TaskContext parentContext,
                          final Path path,
                          final String uuid) {
        taskContextFactory.childContext(parentContext, uuid, taskContext -> {
            getShard(uuid).ifPresent(shard -> {
                taskContext.info(() -> "Merging data into '" +
                                       NullSafe.get(shard, Shard::getDoc, PlanBDoc::getName) +
                                       "'");
                shard.merge(path);
            });
            FileUtil.deleteDir(path);
        }).run();
    }

    private Optional<Shard> getShard(final String docUuid) {
        try {
            // The doc might have been deleted so catch this error.
            return Optional.of(shardManager.getShardForDocUuid(docUuid));
        } catch (final RuntimeException e) {
            LOGGER.error(e::getMessage, e);
        }
        return Optional.empty();
>>>>>>> 2c0135f5
    }
}<|MERGE_RESOLUTION|>--- conflicted
+++ resolved
@@ -25,11 +25,6 @@
 import java.util.concurrent.CompletableFuture;
 import java.util.concurrent.ConcurrentHashMap;
 import java.util.concurrent.atomic.AtomicLong;
-<<<<<<< HEAD
-import java.util.concurrent.locks.Condition;
-import java.util.concurrent.locks.ReentrantLock;
-=======
->>>>>>> 2c0135f5
 import java.util.stream.Stream;
 
 @Singleton
@@ -48,11 +43,7 @@
     private final SecurityContext securityContext;
     private final TaskContextFactory taskContextFactory;
     private final ShardManager shardManager;
-<<<<<<< HEAD
-    private final ReentrantLock maintenanceLock = new ReentrantLock();
-    private final CountLock countLock = new CountLock();
-=======
->>>>>>> 2c0135f5
+//    private final CountLock countLock = new CountLock();
     private volatile boolean merging;
 
     @Inject
@@ -109,30 +100,13 @@
                 // Wait until new data is available.
                 final long currentStoreId = storeId;
                 final SequentialFile sequentialFile = fileStore.awaitNext(currentStoreId);
-<<<<<<< HEAD
-                maintenanceLock.lock();
-                try {
-                    taskContextFactory.context(MERGE_TASK_NAME, taskContext -> {
-                        taskContext.info(() -> "Merging data: " + currentStoreId);
-                        merge(sequentialFile);
-                    }).run();
-                } finally {
-                    maintenanceLock.unlock();
-
-                    // Notify anybody that cares how far the merge process has got.
-                    countLock.setCount(currentStoreId);
-
-                    // Increment store id.
-                    storeId++;
-                }
-=======
                 taskContextFactory.context(MERGE_TASK_NAME, taskContext -> {
                     taskContext.info(() -> "Decompressing received data: " + currentStoreId);
                     unzipPartFile(taskContext, sequentialFile);
                 }).run();
+
                 // Increment store id.
                 storeId++;
->>>>>>> 2c0135f5
             }
         });
     }
@@ -205,7 +179,7 @@
                                 throw new UncheckedIOException(e);
                             }
                         });
-                        queue.add(source);
+                        final long writeId = queue.add(source);
                     });
                 }
 
@@ -220,50 +194,11 @@
         }
     }
 
-<<<<<<< HEAD
     public void awaitMerge(final long storeId) {
-        countLock.await(storeId);
-    }
-
-    private static class CountLock {
-
-        private static final LambdaLogger LOGGER = LambdaLoggerFactory.getLogger(CountLock.class);
-
-        private final ReentrantLock lock = new ReentrantLock();
-        private final Condition condition = lock.newCondition();
-        private long currentCount = -1;
-
-        public void setCount(final long count) {
-            try {
-                lock.lockInterruptibly();
-                try {
-                    currentCount = Math.max(currentCount, count);
-                    condition.signalAll();
-                } finally {
-                    lock.unlock();
-                }
-            } catch (final InterruptedException e) {
-                LOGGER.error(e::getMessage, e);
-                Thread.currentThread().interrupt();
-            }
-        }
-
-        public void await(final long count) {
-            try {
-                lock.lockInterruptibly();
-                try {
-                    while (currentCount < count) {
-                        condition.await();
-                    }
-                } finally {
-                    lock.unlock();
-                }
-            } catch (final InterruptedException e) {
-                LOGGER.error(e::getMessage, e);
-                Thread.currentThread().interrupt();
-            }
-        }
-=======
+//        countLock.await(storeId);
+        // TODO : FIX
+    }
+
     private void mergeStore(final TaskContext parentContext,
                             final DirQueue dirQueue,
                             final String uuid) {
@@ -299,6 +234,49 @@
             LOGGER.error(e::getMessage, e);
         }
         return Optional.empty();
->>>>>>> 2c0135f5
-    }
+    }
+
+//    public void awaitMerge(final long storeId) {
+//        countLock.await(storeId);
+//    }
+//
+//    private static class CountLock {
+//
+//        private static final LambdaLogger LOGGER = LambdaLoggerFactory.getLogger(CountLock.class);
+//
+//        private final ReentrantLock lock = new ReentrantLock();
+//        private final Condition condition = lock.newCondition();
+//        private long currentCount = -1;
+//
+//        public void setCount(final long count) {
+//            try {
+//                lock.lockInterruptibly();
+//                try {
+//                    currentCount = Math.max(currentCount, count);
+//                    condition.signalAll();
+//                } finally {
+//                    lock.unlock();
+//                }
+//            } catch (final InterruptedException e) {
+//                LOGGER.error(e::getMessage, e);
+//                Thread.currentThread().interrupt();
+//            }
+//        }
+//
+//        public void await(final long count) {
+//            try {
+//                lock.lockInterruptibly();
+//                try {
+//                    while (currentCount < count) {
+//                        condition.await();
+//                    }
+//                } finally {
+//                    lock.unlock();
+//                }
+//            } catch (final InterruptedException e) {
+//                LOGGER.error(e::getMessage, e);
+//                Thread.currentThread().interrupt();
+//            }
+//        }
+//    }
 }