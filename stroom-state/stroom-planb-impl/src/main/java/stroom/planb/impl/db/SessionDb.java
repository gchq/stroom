--- conflicted
+++ resolved
@@ -237,39 +237,6 @@
     @Override
     public void condense(final long condenseBeforeMs,
                          final long deleteBeforeMs) {
-<<<<<<< HEAD
-        write(writer -> {
-            Session lastSession = null;
-            Session newSession = null;
-
-            try (final CursorIterable<ByteBuffer> cursor = dbi.iterate(writer.getWriteTxn())) {
-                final Iterator<KeyVal<ByteBuffer>> iterator = cursor.iterator();
-                while (iterator.hasNext()
-                       && !Thread.currentThread().isInterrupted()) {
-                    final BBKV kv = BBKV.create(iterator.next());
-                    final Session session = serde.getKey(kv);
-
-                    if (session.getEnd() <= deleteBeforeMs) {
-                        // If this is data we no longer want to retain then delete it.
-                        dbi.delete(writer.getWriteTxn(), kv.key(), kv.val());
-                        writer.tryCommit();
-
-                    } else {
-                        if (lastSession != null &&
-                            Arrays.equals(lastSession.getKey(), session.getKey()) &&
-                            session.getStart() < condenseBeforeMs &&
-                            lastSession.getEnd() >= session.getStart()) {
-
-                            // Extend the session.
-                            newSession = new Session(lastSession.getKey(), lastSession.getStart(), session.getEnd());
-
-                            // Delete the previous session as we are extending it.
-                            serde.createKeyByteBuffer(lastSession, keyByteBuffer -> {
-                                dbi.delete(writer.getWriteTxn(), keyByteBuffer);
-                                writer.tryCommit();
-                                return null;
-                            });
-=======
         read(readTxn -> {
             write(writer -> {
                 Session lastSession = null;
@@ -282,20 +249,21 @@
                         final BBKV kv = BBKV.create(iterator.next());
                         final Session session = serde.getKey(kv);
 
-                        if (session.end() <= deleteBeforeMs) {
+                        if (session.getEnd() <= deleteBeforeMs) {
                             // If this is data we no longer want to retain then delete it.
                             dbi.delete(writer.getWriteTxn(), kv.key(), kv.val());
                             writer.tryCommit();
 
->>>>>>> f5d48de4
                         } else {
                             if (lastSession != null &&
-                                Arrays.equals(lastSession.key(), session.key()) &&
-                                session.start() < condenseBeforeMs &&
-                                lastSession.end() >= session.start()) {
+                                Arrays.equals(lastSession.getKey(), session.getKey()) &&
+                                session.getStart() < condenseBeforeMs &&
+                                lastSession.getEnd() >= session.getStart()) {
 
                                 // Extend the session.
-                                newSession = new Session(lastSession.key(), lastSession.start(), session.end());
+                                newSession = new Session(lastSession.getKey(),
+                                        lastSession.getStart(),
+                                        session.getEnd());
 
                                 // Delete the previous session as we are extending it.
                                 serde.createKeyByteBuffer(lastSession, keyByteBuffer -> {
@@ -316,29 +284,12 @@
                     }
                 }
 
-<<<<<<< HEAD
-            // Insert new session.
-            if (newSession != null) {
-                // Delete the last session if it will be merged into the new one.
-                if (Arrays.equals(lastSession.getKey(), newSession.getKey()) &&
-                    newSession.getStart() < condenseBeforeMs &&
-                    lastSession.getEnd() >= newSession.getStart()) {
-
-                    // Delete the previous session as we are extending it.
-                    serde.createKeyByteBuffer(lastSession, keyByteBuffer -> {
-                        dbi.delete(writer.getWriteTxn(), keyByteBuffer);
-                        writer.tryCommit();
-                        return null;
-                    });
-                }
-=======
                 // Insert new session.
                 if (newSession != null) {
                     // Delete the last session if it will be merged into the new one.
-                    if (lastSession != null &&
-                        Arrays.equals(lastSession.key(), newSession.key()) &&
-                        newSession.start() < condenseBeforeMs &&
-                        lastSession.end() >= newSession.start()) {
+                    if (Arrays.equals(lastSession.getKey(), newSession.getKey()) &&
+                        newSession.getStart() < condenseBeforeMs &&
+                        lastSession.getEnd() >= newSession.getStart()) {
 
                         // Delete the previous session as we are extending it.
                         serde.createKeyByteBuffer(lastSession, keyByteBuffer -> {
@@ -347,7 +298,6 @@
                             return null;
                         });
                     }
->>>>>>> f5d48de4
 
                     // Insert the new session.
                     insert(writer, newSession, newSession);
