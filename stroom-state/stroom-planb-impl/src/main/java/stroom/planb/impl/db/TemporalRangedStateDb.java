package stroom.planb.impl.db;

import stroom.bytebuffer.impl6.ByteBufferFactory;
import stroom.lmdb2.BBKV;
import stroom.planb.impl.db.TemporalRangedState.Key;
import stroom.planb.shared.PlanBDoc;
import stroom.planb.shared.TemporalRangedStateSettings;

import org.lmdbjava.CursorIterable;
import org.lmdbjava.CursorIterable.KeyVal;
import org.lmdbjava.KeyRange;

import java.nio.ByteBuffer;
import java.nio.file.Path;
import java.util.Iterator;

public class TemporalRangedStateDb extends AbstractDb<Key, StateValue> {

    private static final ByteBuffer ZERO = ByteBuffer.allocateDirect(0);

    TemporalRangedStateDb(final Path path,
                          final ByteBufferFactory byteBufferFactory) {
        this(
                path,
                byteBufferFactory,
                TemporalRangedStateSettings.builder().build(),
                false);
    }

    TemporalRangedStateDb(final Path path,
                          final ByteBufferFactory byteBufferFactory,
                          final TemporalRangedStateSettings settings,
                          final boolean readOnly) {
        super(
                path,
                byteBufferFactory,
                new TemporalRangedStateSerde(byteBufferFactory),
                settings.getMaxStoreSize(),
                settings.getOverwrite(),
                readOnly);
    }

    public static TemporalRangedStateDb create(final Path path,
                                               final ByteBufferFactory byteBufferFactory,
                                               final PlanBDoc doc,
                                               final boolean readOnly) {
        return new TemporalRangedStateDb(path, byteBufferFactory, getSettings(doc), readOnly);
    }

    private static TemporalRangedStateSettings getSettings(final PlanBDoc doc) {
        if (doc.getSettings() instanceof final TemporalRangedStateSettings settings) {
            return settings;
        }
        return TemporalRangedStateSettings.builder().build();
    }

    public TemporalRangedState getState(final TemporalRangedStateRequest request) {
        final ByteBuffer start = byteBufferFactory.acquire(Long.BYTES);
        try {
            start.putLong(request.key() + 1);
            start.flip();

//            read(readTxn -> {
//                try (final CursorIterable<ByteBuffer> cursor = dbi.iterate(readTxn)) {
//                    final Iterator<KeyVal<ByteBuffer>> iterator = cursor.iterator();
//                    while (iterator.hasNext()
//                           && !Thread.currentThread().isInterrupted()) {
//                        final BBKV kv = BBKV.create(iterator.next());
//                        final long keyStart = kv.key().getLong(0);
//                        final long keyEnd = kv.key().getLong(Long.BYTES);
//                        final long effectiveTime = kv.key().getLong(Long.BYTES + Long.BYTES);
//                        System.out.println("start=" +
//                                           keyStart +
//                                           ", keyEnd=" +
//                                           keyEnd +
//                                           ", effectiveTime=" +
//                                           DateUtil.createNormalDateTimeString(effectiveTime));
//                    }
//                }
//                return Optional.empty();
//            });

            final KeyRange<ByteBuffer> keyRange = KeyRange.openBackward(start, ZERO);
            return read(readTxn -> {
                TemporalRangedState result = null;
                try (final CursorIterable<ByteBuffer> cursor = dbi.iterate(readTxn, keyRange)) {
                    final Iterator<KeyVal<ByteBuffer>> iterator = cursor.iterator();
                    while (iterator.hasNext()
                           && !Thread.currentThread().isInterrupted()) {
                        final BBKV kv = BBKV.create(iterator.next());
                        final long keyStart = kv.key().getLong(0);
                        final long keyEnd = kv.key().getLong(Long.BYTES);
                        final long effectiveTime = kv.key().getLong(Long.BYTES + Long.BYTES);
                        if (keyEnd < request.key()) {
                            return result;
                        } else if (effectiveTime <= request.effectiveTime() &&
                                   keyStart <= request.key()) {
                            final Key key = Key
                                    .builder()
                                    .keyStart(keyStart)
                                    .keyEnd(keyEnd)
                                    .effectiveTime(effectiveTime)
                                    .build();
                            final StateValue value = serde.getVal(kv);
                            result = new TemporalRangedState(key, value);
                        }
                    }
                }
                return result;
            });
        } finally {
            byteBufferFactory.release(start);
        }
    }

    // TODO: Note that LMDB does not free disk space just because you delete entries, instead it just frees pages for
    //  reuse. We might want to create a new compacted instance instead of deleting in place.
    @Override
    public void condense(final long condenseBeforeMs,
                         final long deleteBeforeMs) {
<<<<<<< HEAD
        write(writer -> {
            Key lastKey = null;
            StateValue lastValue = null;
            try (final CursorIterable<ByteBuffer> cursor = dbi.iterate(writer.getWriteTxn())) {
                final Iterator<KeyVal<ByteBuffer>> iterator = cursor.iterator();
                while (iterator.hasNext()
                       && !Thread.currentThread().isInterrupted()) {
                    final BBKV kv = BBKV.create(iterator.next());
                    final Key key = serde.getKey(kv);
                    final StateValue value = serde.getVal(kv);

                    if (key.getEffectiveTime() <= deleteBeforeMs) {
                        // If this is data we no longer want to retain then delete it.
                        dbi.delete(writer.getWriteTxn(), kv.key(), kv.val());
                        writer.tryCommit();

                    } else {
                        if (lastKey != null &&
                            lastKey.getKeyStart() == key.getKeyStart() &&
                            lastKey.getKeyEnd() == key.getKeyEnd() &&
                            lastValue.getByteBuffer().equals(value.getByteBuffer())) {
                            if (key.getEffectiveTime() <= condenseBeforeMs) {
                                // If the key and value are the same then delete the duplicate entry.
                                dbi.delete(writer.getWriteTxn(), kv.key(), kv.val());
                                writer.tryCommit();
=======
        read(readTxn -> {
            write(writer -> {
                Key lastKey = null;
                StateValue lastValue = null;
                try (final CursorIterable<ByteBuffer> cursor = dbi.iterate(readTxn)) {
                    final Iterator<KeyVal<ByteBuffer>> iterator = cursor.iterator();
                    while (iterator.hasNext()
                           && !Thread.currentThread().isInterrupted()) {
                        final BBKV kv = BBKV.create(iterator.next());
                        final Key key = serde.getKey(kv);
                        final StateValue value = serde.getVal(kv);

                        if (key.effectiveTime() <= deleteBeforeMs) {
                            // If this is data we no longer want to retain then delete it.
                            dbi.delete(writer.getWriteTxn(), kv.key(), kv.val());
                            writer.tryCommit();

                        } else {
                            if (lastKey != null &&
                                lastKey.keyStart() == key.keyStart() &&
                                lastKey.keyEnd() == key.keyEnd() &&
                                lastValue.byteBuffer().equals(value.byteBuffer())) {
                                if (key.effectiveTime() <= condenseBeforeMs) {
                                    // If the key and value are the same then delete the duplicate entry.
                                    dbi.delete(writer.getWriteTxn(), kv.key(), kv.val());
                                    writer.tryCommit();
                                }
>>>>>>> f5d48de4
                            }

                            lastKey = key;
                            lastValue = value;
                        }
                    }
                }
            });
            return null;
        });
    }
}<|MERGE_RESOLUTION|>--- conflicted
+++ resolved
@@ -118,33 +118,6 @@
     @Override
     public void condense(final long condenseBeforeMs,
                          final long deleteBeforeMs) {
-<<<<<<< HEAD
-        write(writer -> {
-            Key lastKey = null;
-            StateValue lastValue = null;
-            try (final CursorIterable<ByteBuffer> cursor = dbi.iterate(writer.getWriteTxn())) {
-                final Iterator<KeyVal<ByteBuffer>> iterator = cursor.iterator();
-                while (iterator.hasNext()
-                       && !Thread.currentThread().isInterrupted()) {
-                    final BBKV kv = BBKV.create(iterator.next());
-                    final Key key = serde.getKey(kv);
-                    final StateValue value = serde.getVal(kv);
-
-                    if (key.getEffectiveTime() <= deleteBeforeMs) {
-                        // If this is data we no longer want to retain then delete it.
-                        dbi.delete(writer.getWriteTxn(), kv.key(), kv.val());
-                        writer.tryCommit();
-
-                    } else {
-                        if (lastKey != null &&
-                            lastKey.getKeyStart() == key.getKeyStart() &&
-                            lastKey.getKeyEnd() == key.getKeyEnd() &&
-                            lastValue.getByteBuffer().equals(value.getByteBuffer())) {
-                            if (key.getEffectiveTime() <= condenseBeforeMs) {
-                                // If the key and value are the same then delete the duplicate entry.
-                                dbi.delete(writer.getWriteTxn(), kv.key(), kv.val());
-                                writer.tryCommit();
-=======
         read(readTxn -> {
             write(writer -> {
                 Key lastKey = null;
@@ -157,22 +130,21 @@
                         final Key key = serde.getKey(kv);
                         final StateValue value = serde.getVal(kv);
 
-                        if (key.effectiveTime() <= deleteBeforeMs) {
+                        if (key.getEffectiveTime() <= deleteBeforeMs) {
                             // If this is data we no longer want to retain then delete it.
                             dbi.delete(writer.getWriteTxn(), kv.key(), kv.val());
                             writer.tryCommit();
 
                         } else {
                             if (lastKey != null &&
-                                lastKey.keyStart() == key.keyStart() &&
-                                lastKey.keyEnd() == key.keyEnd() &&
-                                lastValue.byteBuffer().equals(value.byteBuffer())) {
-                                if (key.effectiveTime() <= condenseBeforeMs) {
+                                lastKey.getKeyStart() == key.getKeyStart() &&
+                                lastKey.getKeyEnd() == key.getKeyEnd() &&
+                                lastValue.getByteBuffer().equals(value.getByteBuffer())) {
+                                if (key.getEffectiveTime() <= condenseBeforeMs) {
                                     // If the key and value are the same then delete the duplicate entry.
                                     dbi.delete(writer.getWriteTxn(), kv.key(), kv.val());
                                     writer.tryCommit();
                                 }
->>>>>>> f5d48de4
                             }
 
                             lastKey = key;
