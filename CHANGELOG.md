--- conflicted
+++ resolved
@@ -13,22 +13,13 @@
 ~~~
 
 
-<<<<<<< HEAD
-## [v7.2.2] - 2023-10-31
-
 * Issue **#3887** : Add option to use default extraction pipeline to dashboard table.
 
 * Issue **#3885** : Allow pane resizing in dashboards without needing to be in design mode.
 
 * Issue **#3889** : Allow use of dashboard datasources with just `Use` permission.
 
-
-## [v7.2.1] - 2023-10-30
-
 * Issue **#3883** : Fix auto creation of `admin` user when an IDP type of TEST_CREDENTIALS is used.
-
-
-## [v7.2.0] - 2023-10-27
 
 * Issue **#3863** : Improve layout of dashboard column expression editor, reducing the height of the expression editor box.
 
@@ -62,13 +53,7 @@
 
 * Issue **#3814** : Add support for adding/removing tags from multiple nodes via the explorer context menu.
 
-
-## [v7.2-beta.79] - 2023-10-18
-
 * Issue **#3849** : Add fix for `DateExpressionParser` NPE.
-
-
-## [v7.2-beta.78] - 2023-10-17
 
 * Issue **#3846** : Increase contrast ratio of non-matches in filtered explorer tree when in light mode.
 
@@ -76,13 +61,11 @@
 
 * Issue **#3849** : Add debug to diagnose date parse bug.
 
-
-## [v7.2-beta.77] - 2023-10-16
-
 * Issue **#3842** : Add support for `field in` to Stroom QL.
 
 * Issue **#3836** : Add support for `field in dictionary` to Stroom QL.
-=======
+
+
 ## [v7.3-beta.3] - 2023-10-12
 
 * Issue **#3830** : Add caching of S3 downloads.
@@ -100,6159 +83,9 @@
 * Issue **#3827** : Change the new pipeline element dialog to always suggest a unique element ID.
 
 * Issue **#3830** : Add S3 data storage option.
->>>>>>> a8521725
 
 
-## [v7.2-beta.76] - 2023-10-11
-
-* Issue **#3827** : Change the new pipeline element dialog to always suggest a unique element ID.
-
-* Issue **#3831** : Fix new documents/folders getting dual ownership when created. Now the creator of the document/folder will be the owner of it, not the owner of the destination.
-
-* Add owner information to the Info explorer tree context menu item.
-
-* Issue **#3834** : Stop _View_ and _AnalyticRule_ documents showing as having unsaved changes on open.
-
-
-## [v7.2-beta.75] - 2023-10-06
-
-* Issue **#3797** : Fix bug preventing an owner from granting permissions on a document/folder. Change the document permissions screen to show only users that share at least one group with the user changing the permissions. This is to prevent lowly users from seeing all users on the system. Fix problem of ownership being removed from the owner. Fix other issues with the permission changes not reflecting the changes made in the UI.
-
-* Issue **#3822** : Fix NPE in bootstrap process.
-
-
-## [v7.2-beta.74] - 2023-10-06
-
-* Fix build.
-
-
-## [v7.2-beta.73] - 2023-10-06
-
-* Fix build issue.
-
-
-## [v7.2-beta.72] - 2023-10-05
-
-* Issue **#3817** : Fix treatment of negative numbers in StroomQL term values.
-
-* Issue **#3816** : StroomQL HAVING fields are no longer needed in SELECT to apply HAVING filter.
-
-* Issue **#3671** : Stop auto selecting parent folders in export tree when all child items selected.
-
-* Issue **#3823** : Fix explorer drop down tree selection control.
-
-* Issue **#3732** : Fix search result row id uniqueness.
-
-
-## [v7.2-beta.71] - 2023-10-04
-
-* Issue **#3805** : Fix NPE when building explorer tree.
-
-* Issue **#3801** : Fix NPE when using explorer quick filter and type filter together.
-
-* Fix set_log_levels.sh curl command when the admin port is HTTPS.
-
-* Issue **#3800** : Fix tree pickers always showing None even when a document is selected in the tree dropdown.
-
-* Issue **#3796** : Fix duplicate Document matches when doing content search.
-
-* Issue **#3770** : Fix styling on Manage Step Filters screen.
-
-* Issue **#3771** : Fix audit events produced by manage users CLI command.
-
-* Issue **#3810** : Change the explorer tree pane background colour from blue to white in the _Light_ theme. This is to ensure the _Light_ theme is consistently dark text on a light background.
-
-* Improve the property descriptions for the `stroom.ui.theme.*` properties.
-
-* Issue **#3745** : Improve error message when filtering using an invalid stream Status value.
-
-* Change alert dialogs to not show the detail by default if the detail looks like a stack trace.
-
-* Issue **#3778** : Default folder permission cascade setting to `No`.
-
-* Issue **#3795** : Fix delete for activities.
-
-
-## [v7.2-beta.70] - 2023-10-02
-
-* Issue **#3779** : Improve logging for StreamingAnalyticExecutor.
-
-* Add a prop `stroom.explorer.dependencyWarningsEnabled` to disable dependency warnings in the explorer tree.
-
-* Issue **#3798** : Change the position of the _Tags_ context menu item.
-
-
-## [v7.2-beta.69] - 2023-10-02
-
-* Issue **#3742** : Improve performance of showing dependency problems in the explorer tree. Change the Toggle Alerts button in the explorer pane to be always visible and off by default.
-
-* Add ability to tag explorer nodes with tag management done from the explorer context menu.
-
-* Issue **#3228** : Reload explorer tree cache on all nodes when entities are created/deleted.
-
-* Add pre-populated tag filters to View, Dashboard and Pipeline reference loader pipeline tree pickers. E.g. pre-populates the filter with `tag:extraction tag:dynamic` in the View extraction pipeline picker. IMPORTANT: you will need to assign tags to pipelines so that they are visible in the three screens mentioned above. All reference loader pipelines (i.e. those using ``) should be tagged with `reference-loader`. All extraction pipelines (i.e. those using `SearchResultOutputFilter`) should be tagged with `extraction`. All dynamic extraction pipelines (i.e. those using `DynamicSearchResultOutputFilter`) should be tagged with `extraction` and `dynamic`. If you want to disable pre-filtering of pipelines then you can clear these properites: `dashboardPipelineSelectorIncludedTags`, `viewPipelineSelectorIncludedTags` and `referencePipelineSelectorIncludedTags`.
-
-* Issue **#3794** : Fix size of activity pane when activities with long descriptions are selected.
-
-
-## [v7.2-beta.68] - 2023-09-29
-
-* Issue **#3789** : Fix find content screen formatting.
-
-* Issue **#3747** : Fix date expression offsets.
-
-* Issue **#3751** : Fix multi group by in StroomQL.
-
-* Issue **#3754** : Fix relative time functions in StroomQL.
-
-* Issue **#3760** : Improve validation of StroomQL keyword order.
-
-* Issue **#3750** : Query editor start button no longer reset on save.
-
-* Issue **#3755** : Fix null fields in StroomQL.
-
-* Issue **#3752** : Ensure StreamId and EventId fields exist in query results.
-
-
-## [v7.2-beta.67] - 2023-09-25
-
-* Issue **#3776** : Change `dataTimeSettings.referenceTime` to be nullable in API search requests so it can be set to the current time by the server at query time. Change the Dashboard 'Download Query' feature to clear the `referenceTime` in the request JSON.
-
-
-## [v7.2-beta.66] - 2023-09-25
-
-* Issue **#3757** : Fix NPE in rule processing. Fix NPE with `getLastEventTime()`.
-
-* Issue **#3756** : Fix confusing logging when a View has 0 or >1 owners. Improve rule processing logging.
-
-* Issue **#3764** : Fix security task context issue.
-
-* Issue **#3765** : Improve styling of doc/folder permissions dialog. Add validation to document/folder permissions screen to enforce one owner rule.
-
-* Issue **#3773** : Add a fallback display name for service user identities with no display name.
-
-
-## [v7.2-beta.65] - 2023-09-20
-
-* Issue **#3738** : Fix exceptions when using stream filter terms with no value, e.g. `Parent ID = ''`. Also change `= ''` to map to `is null` in database terms rather than `in ()` as it was doing.
-
-* Issue **#3717** : Run analytics as the analytic document owner.
-
-
-## [v7.2-beta.64] - 2023-09-20
-
-* Issue **#3717** : Run analytics as the analytic document owner.
-
-
-## [v7.2-beta.63] - 2023-09-19
-
-* Issue **#3737** : Ensure table builder analytics keep tracking processing state even if there are no matching events to store.
-
-* Issue **#3738** : Fix error when selecting Feed is None in stream filter.
-
-* Issue **#3744** : Add processor filter permissions.
-
-* Issue **#3746** : Create streaming analytics by default.
-
-* Issue **#3717** : Run analytics as the analytic document owner.
-
-* Issue **#3743** : Improve syntax validation in StroomQL.
-
-
-## [v7.2-beta.62] - 2023-09-08
-
-* Issue **#3731** : Fix ConcurrentModificationException in FieldIndex.
-
-* Issue **#3735** : Fix NPE.
-
-
-## [v7.2-beta.61] - 2023-09-08
-
-* Issue **#3726** : Add sort parameter (`asc`, `desc`) to `distinct()` function and apply total string length limit.
-
-* Change default value of prop `idpType` in the proxy config from INTERNAL_IDP to NO_IDP.
-
-
-## [v7.2-beta.60] - 2023-09-07
-
-* Fix build.
-
-
-## [v7.2-beta.59] - 2023-09-07
-
-* Fix continuous integration build.
-
-
-## [v7.2-beta.58] - 2023-09-07
-
-* Issue **#3230** : Add alert icons to the explorer tree to indicate entities with broken dependencies. Change explorer tree to highlight filter matches. Change explorer tree to include all descendants of a folder that matches a filter. Add a toggle button to turn explorer tree alert icons on/off.
-
-* Change explorer tree filter icon to be a toggle button to show if type filtering is active or not.
-
-* Add menu items for showing dependants (as opposed to dependencies) to explorer tree and dependencies screen.
-
-* Issue **#3729** : Fix invalid audit events when adding users to groups using the manageUsers CLI.
-
-* Change the manageUsers CLI to look up identities using subjectId then falling back to displayName.
-
-
-## [v7.2-beta.57] - 2023-09-05
-
-* Issue **#3724** : Fix missing datasource names in query helper.
-
-* Remove the `from ` prefix from the datasource completions in the query editor.
-
-* Add the View description to the datasource completion in the query editor.
-
-* Fix editor completion snippet for `filter` in the query editor.
-
-* Issue **#3714** : Change query helper so branches of nested fields can also be an insertable field.
-
-* Issue **#3722** : Fix text pane width.
-
-* Issue **#3725** : Add date/time functions `now()`, `second()`, `minute()`, `hour()`, `day()`, `week()`, `month()` and `year()`.
-
-
-## [v7.2-beta.56] - 2023-09-04
-
-* Issue **#3315** : Add visualisation support to the Stroom Query Language.
-
-* Issue **#3712** : Fix text pane appearance bug.
-
-* Issue **#3715** : Fix nested time grouped key creation for LMDB.
-
-* Issue **#3716** : Remove option to duplicate panes etc when not in design mode.
-
-* Issue **#3713** : Improve task termination for analytics.
-
-
-## [v7.2-beta.55] - 2023-08-30
-
-* Issue **#3711** : Fix NPE.
-
-* Add missing resource annotations causing `should not consume any entity` errors.
-
-
-## [v7.2-beta.54] - 2023-08-29
-
-* Change DB migrations to use dynamic SQL to stop them failing during the build of a new DB.
-
-
-## [v7.2-beta.53] - 2023-08-29
-
-* Issue **#3624** : Add display name and full name to session list servlet.
-
-* Change document permission errors to include the document name.
-
-* Change processor filters to use a dedicated owner_uuid column instead of using create_user.
-
-* Change `currentUser()` and `current-user()` functions to take an arg for the name type `(display|subject|full)`.
-
-* Issue **#3117** : Change `annotation:CreatedOn` and `annotation:UpdatedOn` to return dates rather then millis since epoch.
-
-* Fix dashboard column `annotation:UpdatedBy` returning a date. Now returns the user display name.
-
-* Issue **#3709** : Fix data source info not appearing in the query helper if the data source has no description.
-
-* DB Migration : stroom-annotation - `V07_02_00_005__annotation_assigned_migration_to_uuid.sql`
-
-* DB Migration : stroom-annotation - `V07_02_00_010__annotation_entry_assigned_migration_to_uuid.sql`
-
-* DB Migration : stroom-config - `V07_02_00_005__preferences_column_rename.sql`
-
-* DB Migration : stroom-dashboard - `V07_02_00_005__query_add_owner_uuid.sql`
-
-* DB Migration : stroom-processor - `V07_02_00_005__processor_filter_add_owner_uuid_col.sql`
-
-* DB Migration : stroom-security - `V07_01_00_001__add_stroom_user_cols.sql`
-
-* DB Migration : stroom-security - `V07_01_00_002__rename_preferred_username_col.sql`
-
-* Issue **#3577** : Fix ownership permissions when creating a new entity.
-
-* Issue **#3613** : Fix error un-marshalling TimeRange.
-
-* Issue **#3620** : Fix `currentUser()` not returning display name in OIDC version.
-
-* Issue **#3475** : Change proxy error handling to return 401 for token authentication failures.
-
-* Change internode comms to authenticate as the processing user then run as a user supplied in headers.
-
-* Uplift packaged send_to_stroom.sh version to v3.2.2.
-
-* Issue **#3117** : Fix problems with user display name not showing on welcome screen.
-
-* Change manage user command to run as processing user.
-
-* Change the CLI commands to also log to stdout/err.
-
-* Issue **#3117** : Add _Preferred Username_ and _Full name_ to the user permissions data grids when using an external IDP. This is to make it easier to identify which users are which when assigning permissions as the IDP unique identity may be a UUID.
-
-* Issue **#3118** : Hide the Tools => (API Keys|Users) menu items when using an external IDP.
-
-
-## [v7.2-beta.52] - 2023-08-28
-
-* Issue **#3618** : Fix explorer tree filtering when filtering for a Searchable, i.e. `dual`.
-
-* Issue **#3696** : Add keyboard shortcut for Shift+Enter to execute queries.
-
-* Issue **#3602** : Nest query field names using [.:] as the delimiter to support dynamic indexing with 000's of fields that are named based on the xpath of the element, e.g. `Events.Event.EventDetail.Authenticate.Action`. Add quick filtering of the query help tree.
-
-* Issue **#3697** : Fix bad parent time key creation.
-
-* Issue **#3700** : Highlight Stroom QL errors.
-
-* Issue **#3632** : Add View documentation to the query helper description.
-
-* Issue **#3702** : Add limits to analytic notifications.
-
-* Issue **#3699** : Add a _Documentation_ entity to the explorer tree for storing markdown documentation. Improve the snippets for markdown. Add a preview pane to the markdown editor.
-
-* Issue **#3704** : Add prop `nestedIndexFieldsDelimiterPattern` for configuring the delimiter used for nesting index fields in the query helper.
-
-* Issue **#3679** : Add Feed tag to internal ref data stats now that ref stores are feed specific.
-
-* Issue **#3707** : Allow a name to be specified when copying a single item.
-
-* Issue **#3696** : Add keyboard shortcut for Shift+Esc to stop queries.
-
-* Issue **#3548** : Reorganised some menu items.
-
-* Issue **#3708** : Add sections to user preferences.
-
-
-## [v7.2-beta.51] - 2023-08-16
-
-* Fix build.
-
-
-## [v7.2-beta.50] - 2023-08-15
-
-* Add quick rule creation UI.
-
-
-## [v7.2-beta.49] - 2023-08-15
-
-* Add quick rule creation UI.
-
-
-## [v7.2-beta.48] - 2023-08-15
-
-* Issue **#3694** : Fix dashboard table maximum results.
-
-
-## [v7.2-beta.47] - 2023-08-14
-
-* Issue **#3304** : Improve analytic processing.
-
-* Issue **#3691** : Fix vis data point truncation.
-
-
-## [v7.2-beta.46] - 2023-08-09
-
-* Issue **#3683** : Fix XML header being written multiple times with RolledFileAppender and compression enabled.
-
-
-## [v7.2-beta.45] - 2023-08-09
-
-* Issue **#3636** : Remove OIDC redirect URI parameters.
-
-* Issue **#3649** : Change the node monitoring ping bars to have a consistent and configurable (`pingWarnThreshold` and `pingMaxThreshold`) scale. Change the ping bar to use a three colour scheme.
-
-* Issue **#3660** : Fix high search memory usage.
-
-* Issue **#3664** : Make editor Live Auto Completion a user preference.
-
-* Change user preferences to set the list of available editor themes based on the stroom theme, i.e. light editor themes for a light stroom theme.
-
-* Change editor theme names in user preferences to be more human friendly.
-
-* Issue **#3631** : Fix missing structure heading items in query helper.
-
-* Issue **#3667** : Fix data viewer info pane not being scrollable.
-
-* Issue **#3659** : Fix the display of `Part`/`Record` on the source screen depending on whether data is segmented or not.
-
-* Issue **#3665** : Fix nested group keys.
-
-* Issue **#3677** : Fix `indexOf()` docs.
-
-* Issue **#3680** : Fix dashboard save as behaviour.
-
-* Issue **#3637** : Add copy expression term/operator button.
-
-
-## [v7.2-beta.44] - 2023-08-01
-
-* Issue **#3248** : Add ability to download multiple dashboard tables as Excel worksheets in a single file.
-
-* Issue **#3453** : Support Elasticsearch index name variable substitution.
-
-* Issue **#3613** : Fix error un-marshalling TimeRange.
-
-* Issue **#3612** : Change default for `forwardChunkSize` from null to 1048576 bytes so chunked transport is used to avoid out of memory errors.
-
-* Issue **#3619** : Fix index tab pane order.
-
-* Issue **#3621** : Changes to index time field now mark settings as dirty.
-
-* Issue **#3604** : Treat missing fields in expressions as false matches.
-
-* Issue **#3625** : Fix dashboard tab move behaviour.
-
-* Issue **#3622** : Fix _Dual_ data source not returning rows when the _Dummy_ column is not present in the table.
-
-* Issue **#3623** : Fix code completion for no-args functions, e.g. `currentUser()`.
-
-* Issue **#3617** : Prevent `GROUP BY` after `SELECT`.
-
-* Issue **#3418** : Add dependencies for views, queries and analytic rules.
-
-* Issue **#3641** : Change processor filter layout.
-
-* Issue **#3647** : Add auto refresh toggle button to server tasks page.
-
-* Issue **#3464** : Persist table page size setting per dashboard table.
-
-* Issue **#3645** : Increase contrast by lightening text colour.
-
-* Issue **#3644** : Clearing selection list filter with ESC now updates list.
-
-* Issue **#3635** : Fix error handling when initialising feed specific ref data stores.
-
-* Issue **#3639** : Improve layout on processor filter popup.
-
-* Issue **#3640** : Fix tooltip position.
-
-* Issue **#3638** : Change the proxy defaults yaml file to include a single default items for list based properties. Also fix the HTTP forward config prop name in the distribution/docker config file.
-
-* Issue **#3232** : Change the severity from WARNING to ERROR when there are no reference loaders configured on a ReferenceDataFilter.
-
-* Issue **#3657** : Fix expander col width.
-
-* Issue **#3648** : Simplify of pipeline property list and editor.
-
-
-## [v7.2-beta.43] - 2023-07-14
-
-* Issue **#3570** : Fix problem of XSLT filter error using old name for an XSLT doc. Also fix handling of name pattern not matching when a default XSLT is provided.
-
-* Issue **#290** : Ensure errors encountered when initialising the pipeline during stepping are included.
-
-* Issue **#3605** : Fix StroomQL quoted string handling.
-
-* Fix invalid audit xml when running a StroomQL query with no params.
-
-* Fix `Cannot invoke "java.util.List.iterator()" because "fields" is null` in a StroomQL search.
-
-* Issue **#3606** : Fix opening docs via links plus allow full screen open.
-
-* Issue **#3607** : Fix NPE in task queue filling.
-
-* Issue **#3609** : Fix comments in quoted strings.
-
-
-## [v7.2-beta.42] - 2023-07-13
-
-* Issue **#3566** : Fix issue of query help text not updating correctly for some functions.
-
-* Issue **#3592** : Improve handling of errors during initialisation of the ref data stores.
-
-* Issue **#3572** : Add missing functions to query help menu.
-
-* Issue **#3580** : Change default values for `archivedFileCount` to 10080 for minute rolled logs (one week) to ensure log messages are not lost if stroom is idle for long periods.
-
-* Issue **#3598** : Fix stuck search extraction on shutdown.
-
-* Issue **#3595** : Fix `data()` links when the dashboard is directly linked. Only works for `displayType` of `dialog`, not `tab` as there are no tabs in a direct linked dashboard.
-
-* Issue **#3579** : Fix the `Retention` column on the data viewer screen when the data retention rule contains disabled terms.
-
-
-## [v7.2-beta.41] - 2023-07-10
-
-* Fix styling for log pane toggle button in the stepper screen.
-
-* Issue **#3573** : Fix new dashboard panel size.
-
-* Fix various icon styling issues.
-
-* Issue **#3588** : Fix query parameters not being de-referenced in audit logs for dashboard search and download results. Fix double logging of download results.
-
-
-## [v7.2-beta.40] - 2023-07-05
-
-* Issue **#3575** : Duplicate tab now allows user to choose destination.
-
-* Issue **#3574** : Add remove all to dashboards.
-
-* Issue **#3556** : Fix dashboard icon sizes.
-
-* Issue **#3548** : Fix dependency screen icons.
-
-* Issue **#3507** : Reinstate TabContentProvider to lazy load UI tabs.
-
-* Issue **#3581** : Make button appearance more consistent.
-
-* Issue **#3579** : Fix the `Retention` column on the data viewer screen when the data retention rule contains disabled terms.
-
-* Issue **#3569** : Fix stuck extraction tasks.
-
-
-## [v7.2-beta.39] - 2023-06-29
-
-* Issue **#3559** : Allow user to choose the location of new dashboard components.
-
-
-## [v7.2-beta.38] - 2023-06-29
-
-* Issue **#3567** : Improve analytics execution logging.
-
-
-## [v7.2-beta.36] - 2023-06-28
-
-* Issue **#3536** : Analytic notifications are now written using the detection schema.
-
-* Issue **#3534** : Improve query help picker: add more detail text, improve styling, fix keyboard navigation, fix missing overloaded functions. Change the help picker to show markdown detail text. Remove single quotes from function snippet arguments as the Ace editor has a nice way to handle quotes. Fix broken help links for functions. Change the dashboard column expression editor to use the new query help menu.
-
-* Fix font size/family for rendered markdown in documentation.
-
-* Issue **#3561** : Limit search errors delivered to the UI.
-
-* Issue **#3560** : Table fields now include StreamId on data source load prior to automated search.
-
-* Issue **#3557** : Fix scroll for dashboard query expressions.
-
-* Issue **#3439** : Improve analytics execution logging.
-
-* Issue **#3504** : Fix XML schema cache deadlock.
-
-* Fix failing build.
-
-* Issue **#3203** : Allow unauthenticated servlets to have paths without `/noauth/` in. Add path specs `/stroom/datafeed` and `/stroom/datafeed/*` for the data receipt servlet in addition to the existing `/noauth/` ones.
-
-* Issue **#3333** : Fix Xerces UTF-8 handling by always using a reader.
-
-
-## [v7.2-beta.35-restyle] - 2023-06-27
-
-* Issue **#3553** : Improve UI styling.
-
-
-## [v7.2-beta.35] - 2023-06-22
-
-* Issue **#3510** : Fix explorer scroll jumping issue.
-
-
-## [v7.2-beta.34] - 2023-06-21
-
-* Issue **#3542** : Stop logging expected task termination exceptions as errors.
-
-* Issue **#3541** : Change the expression editor to confirm closure when changes have been made to the expression. Add vim key mapping of 'jk' => 'esc'. Prevent stroom handling keydown events when the Ace editor has focus to avoid conflict with vim key bindings and code completion popups.
-
-* Issue **#3535** : Fix ArrayIndexOutOfBoundsException.
-
-* Issue **#3516** : Add day of week to user preference date/time format via E,EE pattern variables.
-
-* Issue **#3521** : Fix find content paging error.
-
-* Issue **#3526** : Fix onDirty behaviour for view.
-
-* Issue **#3533** : Require design mode to change dashboard table columns or make dashboard dirty.
-
-* Issue **#3405** : Resolve current dependency names on dependencies screen.
-
-* Issue **#3372** : Fix to stop additional data source nodes appearing on favourites.
-
-* Issue **#3544** : Fix filter icon on pipeline elements in stepper not disappearing after clearing filters.
-
-* Issue **#3487** : Change ref log message `Reference data loader for {} was closed with a state of {}` from warn to debug as it is expected behaviour for a stream that is found to have been already loaded by another thread.
-
-
-## [v7.2-beta.33] - 2023-06-20
-
-* Issue **#3412** : Add a filter icon to pipeline elements in the stepper to show which elements have active filters. Change the _Change Filters_ screen to show which of the elements has active filter(s) and to select the element currently selected in the stepper. Add a context menu to the pipeline elements to allow editing/deleting of the step filters.
-
-* Issue **#3538** : Fix null pointer exception when opening the dashboard expression editor a second time.
-
-* Issue **#3537** : Fix spinner arrows showing as `MONO_ARROW_UP` and `MONO_ARROW_DOWN` text instead of icons.
-
-
-## [v7.2-beta.32] - 2023-06-19
-
-* Issue **#3528** : Fix null pointer exception when booting proxy with a non-null TlsConfiguration.
-
-* Issue **#3509** : Add field, function, statement picker.
-
-
-## [v7.2-beta.31] - 2023-06-15
-
-* Issue **#3482** : Add a log pane to the stepper to show all the info/warn/error/fatal messages in one place. Add button to toggle the new log pane. Add coloured border to pipeline elements in the stepper to indicate the presence of INFO/WARN/ERROR/FATAL messages.
-
-* Issue **#3519** : Fix search API compatibility.
-
-* Issue **#3518** : Allow users to select the rendered markdown documentation content in the browser.
-
-* Issue **#3522** : Change the default stroom/proxy config files to set `detailedJsonProcessingExceptionMapper: true` so REST clients see the reason for a 400 Bad Request and it is also included in the app logs when using the Jersey logging feature logger.
-
-
-## [v7.2-beta.30] - 2023-06-14
-
-* Issue **#3305** : Fix index out of bounds exception.
-
-
-## [v7.2-beta.29] - 2023-06-14
-
-* Issue **#3305** : Fix index out of bounds exception.
-
-
-## [v7.2-beta.28] - 2023-06-14
-
-* Issue **#3305** : Fix index out of bounds exception.
-
-
-## [v7.2-beta.27] - 2023-06-13
-
-* Issue **#3304** : Make analytic results searchable.
-
-
-## [v7.2-beta.26] - 2023-06-13
-
-* Add support for syntax highlighting fenced blocks in markdown documentation.
-
-* Issue **#3506** : Make time picker and query buttons available from dashboards opened from links.
-
-* Issue **#3505** : Add debug.
-
-
-## [v7.2-beta.25] - 2023-06-12
-
-* Issue **#3512** : Increase col width to remove ellipsis.
-
-* Issue **#3511** : Increase col width to remove ellipsis.
-
-* Issue **#3304** : Make analytic results searchable.
-
-* Issue **#3508** : Change toggle button.
-
-
-## [v7.2-beta.24] - 2023-06-06
-
-* Issue **#3490** : Fix LMDB row key for analytics.
-
-* Issue **#3488** : Change default index shard sorting to be by partition and not node.
-
-* Issue **#3473** : Add debug to diagnose issue if it returns.
-
-* Issue **#3503** : Show all errors on top search toolbar.
-
-
-## [v7.2-beta.23] - 2023-06-05
-
-* Issue **#2197** : Add markdown documentation editor.
-
-* Issue **#3495** : Stop task termination on shutdown from disabling rules.
-
-* Make SQL migration script V07_02_00_001__analytics.sql idempotent. If you are migrating from a previous 7.2 BETA, you will need to delete the schema history entry for this script else stroom will not boot, probably this but check your own table `delete from analytics_schema_history where installed_rank = 2;`. No material change to the table structure.
-
-* Issue **#3496** : Fix wrapping.
-
-* Issue **#3497** : Fix dialog heading wrapping.
-
-* Issue **#3499** : Fix rule shard query.
-
-
-## [v7.2-beta.22] - 2023-06-01
-
-* Issue **#3492** : Fix multiline list display for error pane.
-
-* Issue **#3480** : Fix menu item text wrapping.
-
-* Issue **#3493** : Improve ctrl+f highlighting in ACE editor.
-
-* Issue **#3401** : Add analytic data shard page.
-
-
-## [v7.2-beta.21] - 2023-05-31
-
-* Issue **#3466** : Improve rule editing and configuration.
-
-* Issue **#3478** : Search result store screen now has close button rather than ok/cancel.
-
-* Issue **#3443** : Delete unused LMDB instances when analytics are deleted.
-
-* Issue **#3480** : Fix menu heights.
-
-* Issue **#3483** : Add sensible hard coded defaults for the jersey HTTP client configuration.
-
-* Issue **#3401** : Add analytic processing and notification settings.
-
-* Issue **#3452** : Make layout constraints dialog modal.
-
-* Issue **#3454** : Fix tickbox target click handling.
-
-* Issue **#3489** : Add suggestion caching to improve UI experience.
-
-* Issue **#3476** : Ensure special fields are removed when dashboard data source is changed.
-
-
-## [v7.2-beta.20] - 2023-05-30
-
-* Issue **#3485** : Roll lmdb-java back to 0.8.2 to see if it fixes the FFI issue.
-
-
-## [v7.2-beta.19] - 2023-05-30
-
-* Fix inefficient cursor loops in ref data purge. Make other minor performance improvements.
-
-* Issue **#3219** : Change reference loading to use a two stage process to reduce the time the LMDB write transaction is held open for. Change the hashing of string values to be done on bytes rather than on characters which means new loads will not be able to use existing string values as the hashes won't match. This means some duplication of identical strings, but the ones with legacy hashes will eventually be aged out on purge.
-
-* Issue **#3219** : Change reference data to store its data in multiple stores, with one store per reference feed. This should reduce contention when reference data is being loaded, as the load of a reference stream will now only affect lookups on streams in the same feed (assuming it is configured for writes block reads). As existing reference streams are used, they will be copied to the new feed specific stores and marked for purge in the legacy store. If you don't want to migrate existing data you can simply delete the contents of directory 'stroom.referenceData.lmdb.localDir' when stroom is shutdown and reference streams will be loaded on demand as usual.
-
-* Fix Data screen fetching data twice and consequently logging the fetch audit event twice.
-
-* Issue **#3358** : Fix audit events for user preferences screen.
-
-
-## [v7.2-beta.18] - 2023-05-22
-
-* Issue **#3388** : Fix mouse selection drag scrolling in ace editor.
-
-* Issue **#3435** : Speculative fix for stuck search extraction jobs.
-
-* Issue **#3423** : Catch exceptions thrown trying to update for deleted rules.
-
-
-## [v7.2-beta.17] - 2023-05-19
-
-* Issue **#3469** : Stop non aggregate fields showing on aggregated rows.
-
-
-## [v7.2-beta.16] - 2023-05-18
-
-* Issue **#3469** : Stop non aggregate fields showing on aggregated rows.
-
-
-## [v7.2-beta.15] - 2023-05-18
-
-* Issue **#3468** : Expected interrupted exceptions are now logged as debug not error.
-
-* Issue **#3469** : Stop non aggregate fields showing on aggregated rows.
-
-
-## [v7.2-beta.14] - 2023-05-17
-
-* Issue **#3465** : Fix index shard search for index name.
-
-* Issue **#3371** : Stats now supports multiple date terms and none. Fix stats with time selector and time series vis.
-
-
-## [v7.2-beta.13] - 2023-05-17
-
-* Issue **#3462** : Make enabled the first item in the list.
-
-* Issue **#3461** : Remove requirement for pipes in QL, add 'from', add 'select' instead of 'table', add 'between' operator.
-
-
-## [v7.2-beta.12] - 2023-05-16
-
-* Issue **#3441** : Min and Max expression functions now return correct type.
-
-* Issue **#3456** : Fix NPE.
-
-* Issue **#3436** : Fix expander col width.
-
-* Issue **#3458** : Improve dashboard tab drag/drop behaviour.
-
-* Issue **#3433** : Conditional highlighting now highlights entire row.
-
-* Issue **#3430** : Activity screen now shows entries across multiple lines.
-
-* Issue **#3445** : Ensure duplicated dashboard tabs create duplicate config.
-
-* Issue **#3422** : Ensure UI shows processor filter status correctly.
-
-* Issue **#3444** : Allow the absence of a where clause or missing fields in where clause.
-
-* Issue **#3432** : Fix processing of where clause in QL.
-
-
-## [v7.2-beta.11] - 2023-05-15
-
-* Issue **#3375** : Fix handling of un-parsable paths in the orphan file finder. Now lists them in the summary.
-
-* Issue **#3203** : Allow unauthenticated servlets to have paths without `/noauth/` in. Add path specs `/stroom/datafeed` and `/stroom/datafeed/*` for the data receipt servlet in addition to the existing `/noauth/` ones.
-
-* Issue **#3395** : Fix nested use of selectors such as first() and last() in dashboard tables.
-
-* Issue **#3411** : Fix sorting or search results in LMDB.
-
-* Ensure the same request/response logging feature is used for all jersey clients and server in stroom and proxy.
-
-* Issue **#3449** : Ensure jersey client responses are closed properly.
-
-* Issue **#3429** : Fix error logging.
-
-
-## [v7.2-beta.10] - 2023-05-05
-
-* Issue **#3428** : Automatically disable rules that error.
-
-
-## [v7.2-beta.9] - 2023-05-03
-
-* Issue **#3428** : Automatically disable rules that error.
-
-
-## [v7.2-beta.8] - 2023-05-03
-
-* Issue **#3383** : Fix dashboard query setting selection for searchable providers.
-
-* Issue **#3374** : Fix issue where search extraction prevents shutdown.
-
-* Issue **#3414** : Improve error logging.
-
-* Issue **#3415** : Improve row spacing.
-
-* Issue **#3417** : Fix date rounding functions to return date values.
-
-* Issue **#3393** : Copy/move of favourite items will now select the parent folder of the original node.
-
-* Issue **#3391** : Allow selection of processor filter text box.
-
-* Issue **#3403** : Remove `restClient` config property from proxy config. In stroom and proxy add `jerseryClients` configuration item outside the `appConfig`/`proxyConfig` sections. `jerseryClients:` supports multiple jersey client configurations keyed by name. Possible keys are `default`, `stroom`, `open_id`, `content_sync`, `feed_status`, `http_post_filter`. If a required name is not found in the config file `default` will be used. If that is not found, a vanilla jersey client configuration will be used. For configuration options see https://www.dropwizard.io/en/latest/manual/configuration.html#jerseyclient. Relative key/trust store paths will be treated as relative to stroom home.
-
-* Issue **#3405** : Fix NPE on dependencies screen for missing dependencies.
-
-* Issue **#3421** : Improve error handling for query expressions.
-
-* Issue **#3426** : Allow customisation of window column fields.
-
-* Issue **#3428** : Automatically disable rules that error.
-
-
-## [v7.2-beta.7] - 2023-04-28
-
-* Issue **#3396** : Made filter dialog modal.
-
-* Issue **#3406** : Increase spacing.
-
-* Issue **#3407** : Fix order of stepping filters.
-
-* Change proxy forwarding config structure. `forwardDestinations` has been replaced with `forwardHttpDestinations` and `forwardFileDestinations`. The sub-property `type` has been removed.
-
-* Issue **#3398** : Fix mutability of search/analytic result store settings.
-
-
-## [v7.2-beta.6] - 2023-04-27
-
-* Issue **#3400** : Fix dashboard table selector issue caused by key range comparator.
-
-
-## [v7.2-beta.5] - 2023-04-25
-
-* Issue **#3367** : Fix proxy forward failure handling.
-
-
-## [v7.2-beta.4] - 2023-04-21
-
-* Prevent DB migrations running if stroom is at the desired version.
-
-* Fix menu showing delayed sub-menu when the top menu is closed before the sub-menu appears. Make key left close the sub menu. Stop sub-menu closing when parent is clicked on.
-
-* Fix cursor for the vertical panel splitter.
-
-* Issue **#3378** : Fix duplicate Node columns appearing on Cache monitoring screen.
-
-* Issue **#3380** : Fix sub-menus not disappearing.
-
-* Issue **#3380** : Fix styling of highlighted menu items.
-
-* Change the new document sub-menu to have a sub-menu for each of its groups.
-
-* Issue **#3370** : Fix search result store attempting to look at children of non grouped keys.
-
-* Issue **#3385** : Fix NPE in DynamicIndexingFilter.
-
-* Issue **#3389** : Improve process error handling.
-
-* Issue **#3377** : Improve tab spacing.
-
-* Issue **#3373** : Fix proxy aggregate zip creation and processing.
-
-
-## [v7.2-beta.3] - 2023-04-07
-
-* Issue **#3341** : Fix stroom proxy creation of zip archives.
-
-* Issue **#3364** : Make Stroom Proxy feed status checking and default behaviour optional.
-
-
-## [v7.2-beta.2] - 2023-04-06
-
-* Add editor key bindings to user preferences.
-
-* Issue **#3342** : Stop showing current search result stores on login. This was only meant to be visible in development. The proper implementation is related to session restoration.
-
-* Issue **#3346** : Fix popup z-index issue.
-
-* Change menu item delay to 100ms and fix issue of it changing sub menus if your cursor moved across another top menu item.
-
-* Issue **#3345** : Fix key/value input box text change handling.
-
-* Issue **#3338** : Fix dark theme error banner colours.
-
-* Issue **#3347** : Fix annotation edit dialog scrolling.
-
-* Issue **#3352** : Fix layout density for dashboard table.
-
-* Issue **#3355** : Fix copy (ctrl+c) in popups.
-
-* Issue **#3349** : Remove all presence of upload button.
-
-* Issue **#3362** : Fix flickering menu items.
-
-* Issue **#3359** : Limit the height of the value spinner in a table.
-
-* Issue **#3354** : Fix search resource classes.
-
-* Issue **#3344** : Fix passing params between dashboards.
-
-* Issue **#3357** : Make new dashboards immediately editable.
-
-* Issue **#3356** : Add `stroom.ui.theme.pageBorder` property to allow environment identification.
-
-
-## [v7.2-beta.1] - 2023-03-20
-
-* Issue **#3309** : Add param input to pre 7.2 dashboards.
-
-* Issue **#3308** : Save state of quick time filter.
-
-* Issue **#3310** : Fix right alignment of numeric columns.
-
-* Issue **#3285** : Persist key/value and list input selections in dashboards.
-
-* Issue **#3333** : Fix Xerces UTF-8 handling by always using a reader.
-
-* Issue **#3105** : Add duplicate column menu item to dashboard tables.
-
-* Issue **#3105** : Add feature to duplicate dashboard tabs and whole tab panels.
-
-* Issue **#3297** : Fix tab selector popup in dashboards.
-
-* Issue **#3313** : Add feature to move dashboard table columns first/last via menu.
-
-* Issue **#1631** : Add content search feature.
-
-* Issue **#3270** : Change the auto logging of audit events to ignore any initiated by the processing user account as this is not human initiated.
-
-* Issue **#3278** : Fix warning about the data retention rule summary query cancellation action not been correctly configured for auto logging.
-
-* Remove thread sleep accidentally added for testing purposes in data retention summary query execution.
-
-* Issue **#3292** : Change the reference data load to not load entries with null values. If `overrideExistingValues` is set and an entry with a null value overrides an existing one with a non-null value, the existing one will be removed.
-
-* Issue **#3299** : Fix schema non-compliant events when importing config. Also fix error handling when user tries to import with no file selected. Improved the audit events for file upload.
-
-* Remove audit logging for `MetaResourceImpl.getTypes` which just lists the stream types and is not an explicit user action.
-
-* Issue **#3305** : Change the formatting of index/data volume limit to show 3 significant figures.
-
-* Issue **#3280** : Make orphan file/meta finder jobs drop out if stroom is shutdown. Change orphan meta finder job to user more efficient SQL. Improve logging output from both finders to include start time, duration and any error/interruption. Fix missing feed names in orphan file finder log.
-
-* Issue **#2759** : Normalise Windows line endings () to Unix-style () when pasting into the ACE text editor.
-
-* Issue **#3272** : Change handling for reference loads in unexpected states. It now logs an app log error but carries on and loads over the top.
-
-* Issue **#3260** : Change the select-all filter based delete/restore to delete by IDs with a temporary table to avoid locking other rows. This is configurable using the property `data.meta.metaStatusUpdateBatchSize`, with 0 meaning all in one batch.
-
-* Issue **#3201** : Change the way the mapping of feed and stream types to IDs is cached. Now uses the existing `Meta Type Cache` and `Meta Feed Cache` caches rather than simple hash maps that duplicated the caching.
-
-* Issue **#3136** : Improve the debug logging for reference data effective streams and add validation of the effective stream sets when debug is enabled for `stroom.pipeline.refdata.EffectiveStreamCache`.
-
-* Remove the read/write locking used on the caches. Change cache rebuild to do a full rebuild if config has changed, else just clear the existing cache.
-
-* Issue **#3286** : Fix error when changing property values for cache properties.
-
-* Issue **#2759** : Change `in dictionary` for filters and searchables to ignore blank lines.
-
-* Issue **#3271** : Fix warnings in logs about auto logging not being configured for reference data purge.
-
-
-## [v7.2-alpha.13] - 2023-03-13
-
-* Issue **#3259** : Make task creation and queueing multi threaded.
-
-* Issue **#3276** : Remove ASSIGNED task status and guard for task creation deadlocks.
-
-* Issue **#3274** : Improve progress monitoring.
-
-* Issue **#3274** : Improve config descriptions.
-
-* Issue **#3259** : Make task creation and queueing multi threaded.
-
-* Issue **#3259** : Make task creation a separate managed job.
-
-
-## [v7.2-alpha.12] - 2023-02-24
-
-* Issue **#3039** : Display search suggestions and type hints in dashboards.
-
-* Issue **#3045** : Add stream selection info action button to meta view.
-
-* Issue **#3128** : Allow enumeration of meta keys in XSLT.
-
-* Issue **#3174** : Add search management.
-
-* Issue **#3195** : Add Elasticsearch hit highlighting.
-
-* Issue **#3214** : Use auto-complete list for adding dashboard table fields.
-
-* Issue **#3216** : Add 'Dependencies' to explorer item context menu, to display dependencies for that item.
-
-* Issue **#3206** : Add ability for users to set Explorer items as favourites.
-
-* Issue **#3244** : Add 'Copy link to clipboard' Explorer menu item.
-
-* Issue **#3255** : Fix error when creating a new processor filter.
-
-* Issue **#3204** : More changes to improve task creation performance.
-
-* Issue **#3204** : Split UNPROCESSED(1) task state into CREATED(0) and QUEUED(1) to improve task creation performance and management.
-
-* Issue **#3204** : Change processor_filter_tracker to have a status enum and an optional message.
-
-* Issue **#3225** : Improve performance of the database query used to find logically deleted streams for the `Data Delete` job. Add the index `meta_status_status_time_idx` on table `meta`. Add a summary log for the job.
-
-* Issue **#3231** : Change severity from ERROR to WARN when a reference lookup is performed with no reference loaders configured.
-
-* Issue **#3136** : Improve ref data lookup trace logging. Refactor effective streams query.
-
-* De-dup error message text produced by XSLT functions.
-
-* Issue **#3218** : Fix XSLT and dashboard `hash()` functions stripping leading zeros from the hash result.
-
-* Issue **#3221** : Queue all unowned tasks unless associated meta is locked. Tasks for deleted meta will be processed and complete as expected where meta is deleted.
-
-* Issue **#3220** : Fix Info tooltip on Active Tasks sub-tab not showing when stream is not unlocked or is physically deleted.
-
-* Issue **#3204** : Improve task creation logging to list considered filters in order and provide queue information.
-
-* Issue **#3195** : Fix editor highlight positions being incorrectly calculated.
-
-* Issue **#3204** : Fix slow physical deletion of completed/deleted tasks.
-
-* Issue **#3204** : Improve task creation performance. Add system info for inspecting task queues.
-
-* Improve performance of power of ten method in ref data byte buffer pool.
-
-* Issue **#3209** : Fix logging of slow batch SQL.
-
-* Issue **#3192** : Fix duplicate user events for exported processor filters.
-
-* Issue **#3197** : Fix NPE when modifying a property value, (back-porting #3143).
-
-* Add logging of queries that take >2s to execute. Enabled by setting `stroom.db.util.SlowQueryExecuteListener: DEBUG`.
-
-* Add info logging to the export all api resource. Outputs the number of docs export along with counts by type.
-
-* Issue **#3194** : Fix for JDK XML 1.1 parser bug.
-
-* Issue **#3189** : Change effective stream query to use inner joins.
-
-* Issue **#3163** : Add filter to expression field picker.
-
-* Issue **#3171** : Fix stroom booting successfully when there have been failed migrations.
-
-* Issue **#3177** : Stop logical deletes changing the update time if already logically deleted. Add more info logging. Change task name used in logs from `Processor Task Delete Executor` to match job name `Processor Task Retention`.
-
-* Fix property name mentioned in _Processor Task Retention_ job description.
-
-* Issue **#3177** : Fix bad SQL in _Processor Task Retention_ that results in tasks not being deleted. Fix logical deletion of processor filters and processors that result in processor tasks being incorrectly deleted.
-
-* Issue **#3111** : Revert previous change that added double quote handling. Now we only trim leading/trailing whitespace from expression terms.
-
-* Issue **#3180** : Enable "in dictionary" condition for "Id" fields.
-
-* Issue **#1876** : Add `distinct` dashboard expression function for returning a list of unique values.
-
-* Issue **#2819** : Scale query expression panel height so all items can be viewed on scroll.
-
-* Issue **#2860** : Retry (with backoff) when indexing to an Elasticsearch cluster and the cluster reports it is overloaded. This improves indexing success rate, reducing the chance of  streams being generated when a cluster is under heavy load.
-
-* Issue **#3127** : Fix ClassCastException when clearing a cache on the Caches screen.
-
-* Issue **#3143** : Fix NPE when modifying a property value.
-
-* Issue **#3145** : Fix initial API Key expiry so it picks up the default value from config.
-
-* Issue **#3136** : Simplify code that finds effective reference data streams. Add more debug logging.
-
-* Issue **#3159** : Improve appearance of user Task Manager.
-
-* Issue **#3141** : Increase default width of global property editor dialog.
-
-* Issue **#3166** : Fix stream import when the zip contains a mix of single-part and multi-part streams.
-
-
-## [v7.2-alpha.11] - 2023-01-09
-
-* Issue **#3169** : Integrate alert entities with alerting process.
-
-
-## [v7.2-alpha.10] - 2023-01-06
-
-* Issue **#3169** : Integrate alert entities with alerting process.
-
-
-## [v7.2-alpha.9] - 2023-01-05
-
-* Issue **#3127** : Fix ClassCastException when clearing a cache on the Caches screen.
-
-* Issue **#3165** : Auto size table columns to fit content with double click on resize handle.
-
-* Issue **#3136** : Fix the reference data lookup logic that determines if a ref stream contains a given map or not. Fix NPE in `RefDataLookupRequest#toString()`. Change `ReferenceDataResult` to hold message templates to reduce memory use. Change `RefDataStoreHolder` to only add available maps once per ref stream. Improve in app logging of lookups.
-
-* Issue **#3140** : Ignore processor filter updates on import.
-
-* Issue **#3125** : Fix import rename and move so that imported items end up renamed in explorer and store.
-
-* Issue **#3148** : Fix dependencies screen showing status of Missing for the Ref Data and Dual Searchables. Also fix the missing icon on that screen for Searchables.
-
-
-## [v7.2-alpha.8] - 2022-12-13
-
-* Issue **#3135** : Add column sortring to index shards.
-
-* Relax validation requiring proxy repo and failed retry directories to exist before proxy boots. Now checks they exist (creating if they don't) at time of use.
-
-* Issue **#3031** : Add connectors to poll from AWS SQS.
-
-* Issue **#3066** : Make all responses set the HTTP header `Strict-Transport-Security` to force all HTTP traffic on the domain onto HTTPS. Also add property `stroom.security.webContent.strictTransportSecurity` to configure the header value.
-
-* Issue **#3074** : Fix data retention summary and purge job when condition includes a pipeline. Fix data viewer screen to allow filtering by pipeline. Fix filtering using the `in folder` condition. Add `<`, `<=`, `>`, `>=`, `between` conditions to ID fields, e.g. stream ID. **WARNING**: the expression field `Pipeline` has had the following conditions removed; `in`, `in dictionary`, `=`, `contains` and the field `Pipeline Name` has been added with the following conditions; `in`, `in dictionary`, `=`. This may impact processor filters or retention rules that use the `Pipeline` field. See the SQL at https://github.com/gchq/stroom/issues/3074 to find any processor filters using this field with a now un-supported condition. Change the Reference Data searchable data source to support `in`, `in dictionary` and wild carding.
-
-* Fix bug in quick filter when user enters two identical tokens into a quick filter, e.g. `bob bob`.
-
-* Issue **#3111** : Trim leading/trailing white space from term values in the expression tree builder. Users can keep leading/trailing white space if they double quote the value, e.g. `" some text "`. If the value needs to include a double quote then it can be escaped with a `\` like this `I said \"hello\"`.
-
-* Improve description for `useJvmSslConfig` property on `HttpAppender`.
-
-
-## [v7.2-alpha.7] - 2022-11-30
-
-* Issue **#3121** : Add ability to change dashboard layout.
-
-
-## [v7.2-alpha.6] - 2022-11-22
-
-* Issue **#3089** : Add default extraction pipeline to indexes.
-
-
-## [v7.2-alpha.5] - 2022-11-14
-
-* Issue **#3091** : Add feature to optionally maintain import names and paths.
-
-* Issue **#3101** : Add sensible defaults to processor filter import.
-
-* Issue **#2491** : Add feature to allow a specific folder to be used as an import root folder destination.
-
-* Issue **#3038** : Fix number 2 for intermittent websocket alert.
-
-* Issue **#3097** : Fix Kryo output buffer size = -1 when writing to streams.
-
-
-## [v7.2-alpha.4] - 2022-11-02
-
-* Issue **#3035** : Add API method to download matching stream store data as a ZIP.
-
-* Issue **#3065** : Add feature to write failed forward data to a dir after several retry attempts.
-
-* Issue **#3059** : Add custom logging feature that provides support for API endpoints to prevent logging the contents
-
-* Issue **#3073** : Add string truncation and value length protection for search result fields.
-
-* Issue **#3038** : Fix intermittent websocket alert.
-
-* Issue **#3087** : Stop URI generation adding port 443 unnecessarily.
-
-* Issue **#3069** : Fix import of a Feed's Stream Type when the export was made in Stroom v5. Add validation to fail the
-  import if the stream type in the export is not in `stroom.data.meta.metaTypes`. Fix word wrapping on the import error
-  messages tooltip.
-
-* 
-
-* Issue **#3073** : Add string truncation and value length protection for search result fields.
-
-* Issue **#3038** : Fix intermittent websocket alert.
-
-* Issue **#3087** : Stop URI generation adding port 443 unnecessarily.
-
-* Issue **#3090** : Fix import of documents from 5.5 that contain data.
-
-* Issue **#3084** : Add the config property `stroom.data.meta.rawMetaTypes` to allow custom stream types (as defined in `stroom.data.meta.metaTypes`) to be categorised as _raw_ types. Also add `Data Encoding` to the Info tab on the Data screen to show the Data Encoding value set on the feed's settings.
-
-* Issue **#3069** : Fix import of a Feed's Stream Type when the export was made in Stroom v5. Add validation to fail the import if the stream type in the export is not in `stroom.data.meta.metaTypes`. Fix word wrapping on the import error messages tooltip.
-
-* Remove duplicate guice binds.
-
-* Issue **#3078** : Uplift apache commons-text to v1.10.0 to address vulnerability CVE-2922-42889.
-
-* Fix typo in description for property `stroom.ui.applicationInstanceKeepAliveIntervalMs`.
-
-* Issue **#3038** : Improve error handling of web socket code to prevent alerts for expected error conditions.
-
-* Issue **#3056** : Make `View As Hex` editor option available in the Source view (but not when stepping). Change hex
-  dump to use uppercase hex values.
-
-* Issue **#3063** : Fix the conversion of bytes to values like `1.9K` to not always round down.
-
-* Add trace logging to volume selectors.
-
-* Issue **#3014** : Add `Index Shards` searchable datasource so you can search shards on a dashboard.
-
-* Issue **#3016** : Evict items from XSLT pool cache when an XSLT doc is changed. Also evict XSLTs that import/include
-  the one that has changed.
-
-* Improve warning message for ref streams with the same effective date.
-
-* Issue **#3027** : Replace processor_task index on status with one on status and create_time_ms.
-
-* Issue **#3032** : Improve performance of Orphan Meta Finder job. Also add new `fs_orphaned_meta_tracker` table to
-  track progress.
-
-* Remove `Eviction Weight` from the cache stats table as it is meaningless when we do not set custom cache item weights.
-
-* Issue **#3034** : Change FS/Index volumes free/used to be based on limit if set. Implement volume selector for index
-  volumes. Add a local volume map to cache index volumes/groups. Fix validation when creating/editing index volumes. Add
-  creation/validation of index volume path to the index volume edit screen. Add validation of FS volumes. Make volumes
-  with relative paths be relative to stroom.home. Change index volume list sort order to Node|Path and make Node the
-  first column.
-
-* Issue **#3043** : Fix SQL error when creating a batch search.
-
-* Change cluster lock mechanism to keep trying to get the lock rather than timing out after 30s. Now times out after
-  30mins.
-
-* Issue **#3048** : Prevent copying of feeds in the explorer tree. Feeds already cannot be renamed so there is no value
-  in allowing copy if the new copy cannot be renamed.
-
-* Issue **#3052** : Change `Reference Data - Effective Stream Cache` to use a default `expireAfterWrite` of `10m` rather
-  than `expireAfterAccess`.
-
-* Issue **#3051** : Fix `refData/(purgeByAge|purgeByStream|clearBufferPool)` API calls so they process all nodes
-  concurrently.
-
-* Issue **#2992** : Change the cache clear button to clear the cache and rebuild it from current config values.
-
-* Add `Property Path` column to the Caches screen.
-
-* Issue **#3055** : Change `Document Permission Cache` to be expireAfterWrite 30s. Add change handlers to invalidate
-  entries in `Pipeline Structure Cache` when any pipeline in the inheritance chain is changed. Remove unused
-  cache `Index Shard Searcher Cache` and associated job `Index Searcher Cache Refresh`. Add change handlers on `User`
-  entity to `User App Permissions Cache` & `User Cache`.
-
-* Issue **#3057** : Change InvalidXmlCharFilterReader to filter out restricted control characters.
-
-
-## [v7.1-beta.15] - 2022-08-17
-
-* Issue **#3002** : Fix bootstrap process for deployment of a new version.
-
-* Issue **#3001** : Fix the Source display when stepping context data.
-
-* Issue **#2988** : Remove mention of hex viewer in the error message when viewing raw data that can't be decoded in the stepper. Also ensure stepping up to the un-decodable data works ok.
-
-* Issue **#3018** : Fix incorrect cast of a SQLException to an InterruptedException.
-
-* Issue **#3011** : Fix issue of data being truncated in text pane before the pipeline is run.
-
-* Issue **#3008** : Fix `current-user()` call not returning anything when used in a pipeline on a dash text pane.
-
-* Issue **#2993** : Add sorting to columns on Nodes screen.
-
-* Issue **#2993** : Add column sorting to Jobs screen. Set default sort to node name.
-
-* Issue **#2867** : Stop the XML formatter used in the data preview from formatting non-XML data as XML when it finds angle brackets in the data.
-
-* Change the hex dump display to render single bytes using US_ASCII instead of UTF8.
-
-* Issue **#3028** : Catch entity change events so modified feed entities are removed from the cache. Also update the data display if a feed's encoding is changed.
-
-* Issue **#3031** : Add connectors to poll from AWS SQS.
-
-* Add system info for pool caches, e.g. XSLT pool cache.
-
-* Add button on Caches screen to evict expired entries. Move cache stats from info icon to table columns. Add Hit ratio
-  figure.
-
-* Issue **#2995** : Remove old_index_id column from v_index_shard view. Remove unused old_index_id column from
-  index_shard table (if it exists).
-
-* Add system info for listing keys of a named cache.
-
-* Issue **#2997** : Stop other nodes booting if migration fails on the first node.
-
-
-## [v7.1-beta.14] - 2022-07-20
-
-* Issue **#2998** : Add feature to receive individual accounting events.
-
-
-## [v7.2-alpha.3] - 2022-07-20
-
-* Issue **#2998** : Add feature to receive individual accounting events.
-
-
-## [v7.1-beta.13] - 2022-07-19
-
-* Issue **#2969** : Fix search termination for Elastic searches.
-
-* Issue **#2981** : On-heap searches now complete automatically once the table result limit is reached.
-
-* Issue **#2030** : Add stats for reference data and search LMDB off heap store sizes on disk. Requires the import of
-  content pack internal-statistics-sql-v2.2.
-
-* Issue **#2942** : Add `v_fs_volume`, `v_doc`, `v_feed_doc`, `v_index_volume`, `v_job_node`, `v_processor_task`
-  & `v_permission` DB views. Add `id` col to `v_meta` DB view.
-
-* Issue **#2978** : Handle lock wait errors when waiting for bootstrap lock. It now keeps retrying until it gets the
-  lock.
-
-* Issue **#2985** : Add warning when caches evict items due to size constraint.
-
-* Issue **#2987** : Fix search termination.
-
-* Issue **#2984** : Change the purge of partial ref loads to happen as part of the purge job and not on boot.
-
-* Issue **#2977** : Fix to destroy stale searches.
-
-
-## [v7.1-beta.12] - 2022-07-05
-
-* Issue **#2834** : Fix `countGroups` search table expression.
-
-* Issue **#2961** : Fix sorting on selector and countGroups columns.
-
-* Issue **#2897** : On boot, delete ref streams from the store that have a state of LOAD_IN_PROGRESS or
-  PURGE_IN_PROGRESS.
-
-* Issue **#2965** : Fix server tasks paging.
-
-* Issue **#2964** : Fix server tasks paging.
-
-* Issue **#2967** : Change application instance message.
-
-* Issue **#2966** : Fix interrupts being ignored in stats aggregation and improve task info messages.
-
-* Issue **#2834** : Fix `countGroups` search table expression.
-
-* Issue **#2961** : Fix sorting on selector and countGroups columns.
-
-* Issue **#2960** : Stop releasing owned tasks under lock.
-
-* Issue **#2939** : Remove duplicate createTime and updateTime doc properties.
-
-* Issue **#2959** : Turn off source line numbering in Saxon.
-
-* Issue **#2939** : Add DB migration to remove duplicate keys from `doc.data` json column.
-
-* Issue **#2966** : Add batching to stage 2 stats aggregation. Add new property `statisticAggregationStageTwoBatchSize`.
-  Remove interruption checks in stats flush to avoid loss of data.
-
-* Improve error messages for ref data value deserialisation.
-
-* Issue **#2938** : Fix StreamId error when querying annotations data source.
-
-* Issue **#2944** : Truncate error messages for processor_filter_tracker status to fit DB.
-
-* Issue **#2935** : Remove query UUID in query download.
-
-* Issue **#2945** : Fix deadlock updating processor task by updating individually.
-
-* Issue **#2946** : Add property `statisticFlushBatchSize`.
-
-* Issue **#2946** : Change SQL Statistics flush to use single large prepared statements for more efficient inserts to
-  SQL_STAT_VAL_SRC.
-
-* Issue **#2954** : Stop logging SQL exceptions as errors in JooqUtil.
-
-* Issue **#2948** : Processing tasks will complete normally when data deleted.
-
-* Issue **#2946** : Add statistics properties `inMemAggregatorPoolSize`, `inMemPooledAggregatorSizeThreshold`
-  , `inMemPooledAggregatorAgeThreshold` and `inMemFinalAggregatorSizeThreshold`.
-
-* Issue **#2931** : Set cluster state update frequency to 1m.
-
-* Issue **#2933** : Change structure of config object for http-call function to allow setting various HTTP client
-  configuration properties, including HTTP protocol version.
-
-* Issue **#2902** : Release queued tasks if no longer master and from dead nodes.
-
-* Issue **#2925** : Remove order by from Attribute Value Data Retention job to try to speed it up. Also improve logging
-  for the job.
-
-* Issue **#2924** : Fix feed name resolution from UUID in stream appenders.
-
-* Issue **#2870** : Fix delete of old processor filters and trackers.
-
-* Issue **#2912** : Prevent users from renaming feeds as this breaks the link with the files stored on the file system.
-
-* Issue **#2903** : Fix pipeline structure inheritance to hide dead inherited links.
-
-* Issue **#2906** : Fix rolling appenders failing due to "no logged in user".
-
-* Issue **#2916** : Change LMDB thread interrupted messages from ERROR to DEBUG.
-
-* Issue **#2914** : Propagate useAsRead to sub tasks.
-
-* Issue **#2877** : Handle missing index when performing shard retention.
-
-* Issue **#2896** : Improve application instance error handling.
-
-* Issue **#2900** : Move stream type to file extension mappings into
-  config (`stroom.data.filesystemVolume.metaTypeExtensions`) to allow use of legacy file extensions.
-
-* Issue **#2906** : Fix RollingStreamAppender failing to roll on timed basis.
-
-* Issue **#2904** : Fix NPE when setting the feed to null on the StreamAppender.
-
-* Issue **#2901** : Change stream type drop downs on feed setting and stream upload to included all stream types.
-
-* Change start.sh in stroom docker image to accept multiple arguments to support command utilities.
-
-* Issue **#2872** : Fix permission exception thrown when removing search store from cache.
-
-* Issue **#2889** : Change pipeline entity deletion to also logically delete the processor, processor filters and any
-  unprocessed tasks.
-
-* Change the shard system info provider to only query the shard if the node has ownership.
-
-* Issue **#2879** : Prevent shards closing during read.
-
-* Issue **#2879** : Prevent interrupts during index shard use.
-
-* Issue **#2888** : Fix error when paging and then filtering on the dependencies screen.
-
-* Add system info provider for index shards.
-
-* Issue **#2883** : Fix issue of search errors not being shown in the UI.
-
-* Issue **#2879** : Prevent interrupting threads that may be reading search index shards.
-
-* Issue **#2874** : Add debug logging for shard writing/reading.
-
-* Issue **#2881** : Fix broken CLI commands, e.g. `reset_password`.
-
-* No changes, failed build.
-
-* Issue **#2855** : Add property `stroom.index.writer.slowIndexWriteWarningThreshold` to configure the threshold for
-  warning about slow index shard writes.
-
-* Issue **#2856** : Strip `[` and `]` from IPv6 addresses in the logged events to ensure schema compliance.
-
-* Issue **#2857** : Add `/stroomAdmin/filteredhealthcheck` and `/proxyAdmin/filteredhealthcheck` servlets to allow
-  filtering of the health checks that are run.
-
-* Issue **#2863** : Fix UI hanging when data viewer navigation buttons are clicked repeatedly and very quickly.
-
-* Issue **#2839** : Fix invalid event XML generated when adding user perms to an entity with no perms (i.e. System
-  entity).
-
-* Issue **#2843** : Fix NPE when logging in to a user with no password.
-
-* Increase column width for _Sign in Failures_ column on Manage Accounts screen so the sort icon is visible.
-
-* Issue **#2840** : Fix various issues with sorting on Manage Accounts screen.
-
-* Issue **#2841** : Fix issues with sorting/filtering on API Keys screen.
-
-* Increase User Id column width on API Keys screen.
-
-* Issue **#2847** : Fix download of dashboard query and results.
-
-* Issue **#2838** : Change web socket code to avoid errors for expected cases.
-
-* Issue **#2851** : Add configuration property `stroom.statistics.sql.slowQueryWarningThreshold` to configure slow
-  statistics sql query warning threshold.
-
-* Issue **#2827** : Fix Format feature in editor when comment contains unmatched double quote.
-
-* Issue **#2830** : Change logging of document permission changes to log a single event containing the full before/after
-  state of the doc's perms.
-
-* Issue **#2830** : Ensure the creation of a stroom user record is only logged once.
-
-* Issue **#2830** : When cascading document permissions, only log the change for the top level but mark it with the
-  cascade setting.
-
-* Issue **#2816** : Fix missing navigation controls when viewing a multi part stream where a middle part is binary and
-  the rest are text.
-
-* Add missing Singlton annotation to ProxyConfigProvider.
-
-
-## [v7.1-beta.11] - 2022-04-01
-
-* Issue **#2749** : Improve support for and fields when searching an Elasticsearch index.
-
-* Issue **#2822** : Add application instance management to keep track of active queries.
-
-* Issue **#2822** : Add application instance management to keep track of active queries.
-
-* Issue **#2824** : Fix to stop SearchableStore interrupting threads that it is no longer using.
-
-* Issue **#2822** : Create a managed search UUID in the web socket before starting search.
-
-* Issue **#2817** : Change data retention impact summary to show the counts of records that would be deleted now rather
-  than at some point in the future.
-
-
-## [v7.1-beta.10] - 2022-03-18
-
-* Issue **#2725** : Support multiple levels of nesting in Elasticsearch indexing.
-
-* Issue **#2730** : Fix folder presenter Processors tab always being empty.
-
-* Issue **#2759** : Normalise Windows line endings () to Unix-style () when pasting into the ACE text editor.
-
-* Issue **#2815** : Ensure early termination of Lucene searches when required.
-
-* Issue **#2801** : Add Guice support and authorisation to web sockets.
-
-* Issue **#2804** : Ensure unowned tasks are added even when there are many associated locked meta records.
-
-* Issue **#2807** : Show all nodes on Index Volume edit dialog, not just enabled.
-
-* Change the common alert dialog to show the detail by default.
-
-* Change the common alert dialog so the width is the same if detail is shown or not.
-
-* Issue **#2806** : Fix NPEs when a visualisation pane is present but the visualisation is not defined. Show warning
-  about the misconfiguration.
-
-* Add _Dual_ searchable datasource to always return a single column/row.
-
-* Issue **#2810** : Fix display of error streams with the data() link expression.
-
-* Issue **#2801** : Add our own native web socket code to GWT.
-
-* Fix failing test.
-
-* Issue **#2801** : Add `connect-src 'self' wss:;` to default `contentSecurityPolicy` property, select web sockets
-  ws/wss based on current scheme and improve logging.
-
-* Issue **#2618** : Fix UI to show all caches even ones that only exist on remote nodes.
-
-* Issue **#2801** : Add Web Socket mechanism to keep search results active.
-
-* Issue **#2805** : Fix default annotation expression function.
-
-* Issue **#2778** : Simplify search result store cache and query UUID creation.
-
-* Ensure meta types retrieved from config are trimmed.
-
-* Issue **#2802** : Ensure tasks are created but only queued if fill task queue enabled.
-
-* Issue **#2805** : Fix default annotation expression function.
-
-* Make application fail to start if there is no build version/date.
-
-* Issue **#2799** : Add protection for null/empty meta types in `stroom.data.meta.metaTypes`.
-
-* Issue **#2795** : Speculative fix for the bind errors on MetaTypeDaoImpl.
-
-* Issue **#2782** : Fix validation of primitive properties, e.g. booleans.
-
-* Issue **#2782** : Fix property edit screen `Sources` field showing `Multiple Sources` for a single node.
-
-* Issue **#2787** : Add config_update_tracker table to improve the process of updating each node's effective config.
-  Also fix the updating of the effective value/source columns in the properties list view.
-
-* Issue **#2786** : Handle multiple IPs in X-FORWARDED-FOR header.
-
-* Issue **#2789** : Add locking to ensure one node performs the DB migrations and all others wait for it to complete. DB
-  migration checks will not be run on boot if the build version matches that in the bootstrap_lock table.
-
-* Issue **#2789** : Make the creation of the admin and processing users resiliant to multiple nodes doing it at once.
-
-* Issue **#2768** : Suppress unable to keep alive message.
-
-* Issue **#2775** : Ensure all URL params are encoded.
-
-* Issue **#2768** : Fix auto recurring searches.
-
-* Issue **#2768** : Fix auto recurring searches.
-
-* Issue **gchq/stroom#2578** : Improve logging of Pipeline operations.
-
-* Issue **#2768** : Fix auto recurring searches.
-
-* Issue **#2743** : Reset reactivation time when accounts are reactivated.
-
-* Issue **#2742** : Ensure meta queries provide unique results.
-
-* Issue **#2751** : Change task name for searchables to be the searchable name. Ensure task info is populated.
-
-* Issue **#2757** : Make ref load throw exception (and thus result in an ERROR) when a stream previously failed.
-
-* Issue **#2753** : Change default proxy config to set useDefaultOpenIdCredentials to false.
-
-* Issue **#2761** : Fix descriptions of _Attribute Value Data Retention_ and _Processor Task Retention_ jobs.
-
-* Issue **#2744** : Fix logging for expected interrupt exception.
-
-* Issue **#2746** : Fix broken help links in UI.
-
-* Change byte buffer pool clear method to unmap drained buffers.
-
-* Move some LMDB related classes.
-
-* Issue **#2736** : Fix missing or wrongly appearing meta/context tab.
-
-* Issue **#2732** : Fix bug when opening active tasks tab for an empty folder.
-
-* Issue **#2734** : Improve search task info.
-
-* Issue **#2733** : Stop search buttons disappearing.
-
-* Issue **#2735** : Fix batch search across remote nodes.
-
-* Issue **#2739** : Add support for query parameters when performing batch searches.
-
-* Issue **#2520** : Add token authentication to data feed API.
-
-
-## [v7.2-alpha.2] - 2022-01-31
-
-* Issue **#2730** : Fix folder presenter Processors tab always being empty.
-
-* Issue **#2118** : Rework UI.
-
-
-## [v7.2-alpha.1] - 2022-01-31
-
-* Issue **#2118** : Rework UI.
-
-
-## [v7.1-beta.9] - 2022-01-20
-
-* Make temp prop nullable and change default to TEMP/stroom(-proxy)?.
-
-* Issue **#2709** : Reduce the number of UI refreshes when receiving data from multiple nodes.
-
-* Issue **#2708** : Keep search results fresh by constantly pinging result caches for all active searches.
-
-
-## [v7.1-beta.8] - 2022-01-17
-
-* Issue **#2715** : Fix invalid rest return type.
-
-
-## [v7.1-beta.7] - 2022-01-14
-
-* Issue **#2640** : Support adding formatted dates to index name in ElasticIndexingFilter.
-
-* Issue **#2675** : Improve Elasticsearch scroll query performance
-
-* Issue **#2677** : Respect column formatting in Excel cell styles.
-
-* Issue **#2703** : Improve search trace log to identify multi query search issues.
-
-* Issue **#2705** : Attempt to fix SIDSEGV issue caused by too many LMDB readers.
-
-* Issue **#2688** : Add `metaTypes` to Proxy's `proxyRequestConfig`. Change data receipt to validate types against this
-  new config property.
-
-* Issue **#2688** : Change defaults for Strooms `metaTypes` config property. Change type of `metaTypes` from String to a
-  Set of Strings. Change data receipt to validate against this configured set.
-
-* Issue **#2694** : Improve error handling when search result store has reached max capacity.
-
-* Issue **#2689** : Add logging.
-
-* Issue **#2679** : Add unique index on `meta_processor.pipeline_uuid`.
-
-* Issue **#2596** : Disable the Ace editor settings menu (`ctrl-,`) as users should not have access to it and it does
-  not work with modal dialogs.
-
-* Issue **#2139** : Add DB migration scripts to the ZIP distribution.
-
-* Issue **#2685** : Fix issue where searchable stores are limited to 1 million rows.
-
-* Issue **#2696** : Change the byte buffer pool to not block by default and make that configurable.
-
-* Issue **#2666** : Fix handling of missing reference stream file.
-
-* Change error table to wrap error message text.
-
-* Issue **#2644** : Fix error handling when volume is full during proxy aggregation.
-
-* Issue **#2650** : Fix handling of negative numbers and negation in expression parser.
-
-* Issue **#2664** : Fix issue with search where a complete coprocessor was causing other coprocessor payloads to be read
-  incorrectly.
-
-* Issue **#2648** : Add error message to data viewer when ID is invalid.
-
-* Issue **#2657** : Change classes to use provided config to stop the system using stale config values.
-
-* Issue **#2603** : Suppress expected buffer underflow exception.
-
-* Make directly injected NotInjectable config throw an exception to prevent it happening.
-
-* Issue **#2652** : Add delay to stream event map creation so extraction opens fewer streams.
-
-* Issue **#2639** : Fix error message when invalid property values are used.
-
-* Issue **#2578** : Fix how application config is (re)loaded so that it copes with null or sparse branches.
-
-* Issue **#2361** : Fix create_account command so it allows creation of accounts with no password.
-
-* Issue **#2627** : Add processor filter and processor task id to meta.
-
-* Issue **#2628** : Add processor filter and processor task id to info log.
-
-* Issue **#2647** : Fix `Unrecognised permission assigned` error in logs.
-
-* Issue **#2629** : Change the way duplicate output is handled by deleting previous output from complete tasks at the
-  end of processing.
-
-* Issue **#2603** : Add debug to diagnose buffer underflow.
-
-* Issue **#2637** : Fix hanging searches.
-
-* Issue **#2631** : Add debug to diagnose UI issue.
-
-* Issue **#2633** : Fix shutdown.
-
-* Issue **#2632** : Suppress warnings.
-
-* Issue **#2603** : Improve error handling.
-
-* Issue **#2635** : Improve search completion code.
-
-* Issue **#2625** : Disable test temporarily to fix build.
-
-* Issue **#2630** : Fix NPE and improve logging.
-
-* Issue **#2625** : Disable test temporarily to fix build.
-
-* Issue **#2615** : Fix meta status change triggered by check superseded.
-
-* Issue **#2614** : Fix NPE.
-
-* Issue **#2621** : Improve search performance.
-
-* Issue **#2617** : Fix pipeline data equality for pipeline structure cache to be useful.
-
-* Issue **#2619** : Improve meta DAO performance.
-
-* Issue **#2611** : Fix java lang error.
-
-* Issue **#2608** : Fix segments for rolled streams created using the `StreamAppender`.
-
-* Issue **#2604** : Add code to diagnose unexpected event counts in search extraction.
-
-* Issue **#2605** : Create sub tasks for all search processes.
-
-* Issue **#2606** : Improve error handling during search.
-
-* Issue **#2472** : Fix the way the in memory config is updated by the file monitor. Improve the logging when config
-  properties are changed on a node.
-
-* Issue **#2595** : Improve search performance and fix issues.
-
-* Issue **#2471** : Changes to ensure SQLite DB connection is only used by one process at a time.
-
-* Issue **#2471** : Changes to help diagnose proxy aggregation issues.
-
-* Issue **#2582** : Remove unnecessary legacy migration for processor filter.
-
-* Issue **#2577** : Fix issue with expression terms changing conditions incorrectly.
-
-* Issue **#2585** : Fix proxy aggregation task nesting.
-
-* Issue **#2574** : Improve processor filter creation to allow min and max create times.
-
-* Issue **#2579** : Fix processor filter creation from stream multi selection.
-
-* Issue **#2580** : Fix completion of processor filters by allowing the user to specify an end time.
-
-* Issue **#2576** : Fix scrolling of processor filter info pane.
-
-* Uplift event-logging library to `5.0-beta.27_schema-v4.0-beta.3` to fix missing failure outcomes on logged events.
-
-* Issue **#2557** : Optimise meta queries to ensure join order is as expected.
-
-* Issue **#2538** : Change logging of quick filter searches to log the fully qualified filter input.
-
-* Issue **#2565** : Stop orphan file finder reporting dirs that contain child dirs as empty.
-
-* Issue **#2563** : Fix bad expression logic.
-
-* Issue **#2562** : Fix NPE in the UI related to uninitialised processor filter trackers.
-
-* Stop logging audit events for most NodeResource call as they are not direct user actions.
-
-* Issue **#2553** : Prevent get and clear methods in LMDB data store from running at the same time. Add check for the
-  LMDB env being closed to prevent JVM crash.
-
-* Issue **#2555** : Remove checkbox from dead tasks in the server tasks screen to stop users trying to delete them.
-
-* Issue **#2564** : Improve search performance.
-
-* Issue **#2582** : Fix DB migration for `processor_filter`.
-
-* Issue **#2542** : Improve autologged searches "raw" JSON.
-
-* Issue **#2534** : Implement ProcessorResource.fetch to fix event log.
-
-* Issue **#2533** : Fix corrupt event format for logout due to NPE.
-
-* Issue **#2530** : Fix issue of explorer tree not refreshing on copy, move and delete when auth is disabled.
-
-* Add wait time debug logging around LMDB locks.
-
-* Increase maxReaders default to 150 for reference data.
-
-* Issue **#2548** : Clear contents of `stroom.search.resultStore.lmdb.localDir` on boot.
-
-* Issue **#2549** : Remove `maxDbs` from `lmdb` config. Remove `readerBlockedByWriter` from `resultStore.lmdb` config.
-
-* Issue **#2544** : Add additional constraints to processor filter instead of using tracker state
-
-* No changes. Previous build failed due to networking issues.
-
-* Issue **#2540** : No longer error when interrupting shard flush process
-
-* Issue **#2541** : Stop finished queries from deleting LMDB envs for all queries.
-
-* Issue **#2535** : Added validation to data type names.
-
-* Issue **#2530** : Fixed explorer refresh on copy and move
-
-* Revert accidental whitespace change to V07_00_00_007__meta_retention_tracker.sql
-
-* Issue **#2519** : Added validation for processor filter expressions and more info about filters to the UI.
-
-* Issue **#2501** : Change reference data store to use consistent approach to last access time truncation.
-
-* Issue **#2424** : Change security filter to 404 any unexpected URIs.
-
-* Issue **#2493** : Fix missing part nav controls when data can't be decoded.
-
-* Issue **#2497** : Added summary to orphan file finder. Fixed issue with `OrphanFileFinder` incorrectly identifying
-  some dirs as being empty.
-
-* Issue **#2500** : Add a primary key to the `meta_retention_tracker` table for MySQL Group Replication.
-
-* Change meta retention tracking to track at the time period level so a killed job preserves the position of the periods
-  already processed.
-
-* Issue **#2513** : Fixed stepping to unique values.
-
-* Issue **#2496** : Fixed issue where data browser was showing duplicate streams.
-
-* Issue **#2511** : Fixed stepping error handling.
-
-* Issue **#2512** : Fixed stepping error handling.
-
-* Issue **#2478** : Create a single place in config for the LMDB library path and extraction dir. Delete old LMDB
-  library binaries on boot.
-
-* Change `/api/refData/v1/purgeByAge/{purgeAge}`, `/api/refData/v1/purgeByStream/{refStreamId}`
-  and `/api/refData/v1/clearBufferPool` to act on all nodes unless the `nodeName` query param is provided.
-
-* Issue **#2483** : Change reference data purge to delete entries in batchs to avoid large transactions that result in
-  errors.
-
-* Issue **#2502** : Fix `Cannot read properties` error when switching streams after deleting one.
-
-* Issue **#2449** : Reduce the number of REST calls that property filtering in the UI makes.
-
-* Issue **#2523** : Uplift standard-pipelines to v0.4
-
-* Issue **#2527** : Fix stepping source hightlight for first record of fragment XML data.
-
-* Issue **#2526** : Fix incorrect input pane in stepper for cooked xml
-
-* Issue **#2531** : Fix incorrect value in Retention column in data browser and on Info tab when `Feed is` conditions
-  are used.
-
-* Issue **#2532** : Change logged event for Manage Accounts quick filter use.
-
-* Fix performance issue with ref data range lookups.
-
-* Change default value for `stroom.pipeline.referenceData.readerBlockedByWriter` to true.
-
-* Fix locking for `stroom.pipeline.referenceData.readerBlockedByWriter`.
-
-* Issue **#2494** : Changed logging to help diagnose problem.
-
-* Issue **#2429** : The server tasks screen now handles errors that occur when trying to contact unreachable nodes.
-
-* Issue **#2492** : Fixed issue getting filter priorities in processor task data store.
-
-* Issue **#2489** : Change to wrap long error messages in stepping display.
-
-* Issue **#2487** : Fixed issue flushing and deleting index shards.
-
-* Issue **#2442** : Removed enabled/disabled states for permission users and user groups as these are now controlled by
-  account authentication.
-
-* Issue **#2431** : Fixed issue with item selection in account and token list pages.
-
-* Issue **#2484** : Fix failing ref lookups when one loader has range data.
-
-* Issue **#2485** : Autologger: UNLOGGED calls always being logged.
-
-* Issue **#2395** : Fixed timezone issue in API key display.
-
-* Issue **#2452** : New pipeline references now default to `Reference` data type.
-
-* Issue **#2414** : The processing tasks data source now exposes start, end and status times plus filter priorities.
-
-* Issue **#2441** : Improve logging and prevent autologger warning for `MetaResourcImpl`
-
-* Issue **#2440** : Prevent autologger warning for `ExplorerResourceImpl`
-
-* Issue **#2465** : `SaveAs` is now working for non admin users.
-
-* Issue **#2460** : Processing filters now reliably process feeds where wildcards are used to match feed names.
-
-* Issue **#2475** : Orphan file and meta finder now show the correct task progress.
-
-* Issue **#2474** : Fixed orphan file finder.
-
-* Issue **#2467** : Fix viewing of streams that can't be decoded. Errors now displayed in large banner rather than as
-  text in the editor.
-
-* Add a view as hex option to the Data Preview panes.
-
-* Add option to show/hide the editor indent guides.
-
-* Remove white space on editor context menu.
-
-* Change data viewing 'progress' bar to have a minimum width of 3px to make it more visible.
-
-* Issue **#2469** : Made `SafeXmlFilter` available for use in the application.
-
-* Issue **#2403** : Fix guice bind errors in stroom and proxy when the `path` config branch is empty or set to null.
-
-* Issue **#2462** : Made changes to stop DB connections being used within the context of other open connections.
-
-* Uplift LMDBJava to 0.8.2 to fix LMDBJava cursor comparator bug.
-
-* Issue **#2464** : Add `leakDetectionThreshold` to the hikari pool config.
-
-* Issue **#2463** : Integrate the hikari connection pool with drop wizard's health checks and metrics.
-
-* Add debug logging to AuthenticationStateSessionUtil
-
-* Issue **#2448** : Change data receipt ERROR log messages to WARN. Also improve log message content for success and
-  failure.
-
-* Issue **#2412** : You are now able to view locked streams or deleted data if it is still accessible.
-
-* Issue **#2413** : Removed duplication of data retention fields in info pane.
-
-* Issue **#2443** : Internal meta statistics are now added with processing user permissions.
-
-* Issue **#2455** : Improved error handling when streams not found.
-
-* Issue **#2399** : Now changing expression fields keeps the same condition if it is still applicable to the new field.
-
-* Issue **#2426** : Fixed user selection problem for document permissions.
-
-* Issue **#2436** : Fixed small UI issue whereby a user or group was not immediately removed from document permissions
-  when the remove button was clicked.
-
-* Issue **#2416** : Added logging to identify cause of slow meta listing.
-
-* Improve termination handling in reference data purge.
-
-* Improve the data in the `/api/refData/v1/refStreamInfo` api method.
-
-* Add API method to clear the byte buffer pool.
-
-* Improve the output of the system info api call for the byte buffer pool.
-
-* Issue **#2439** : Change log level for an error in the byte buffer pool.
-
-* Issue **#2444** : Fix release of buffers to the pool that was causing ref data searches to hang.
-
-* Issue **#2433, #2434** : Fixed shutdown task order.
-
-* Issue **#2430** : Removed file system clean task and replaced with orphan finding jobs for files and meta.
-
-* Issue **#2432** : Volume state is now updated without optimistic locking.
-
-* Issue **#2382** : Improved charset resolution.
-
-* Issue **#2447** : Correctly offset displayed date/time values by the configured user timezone.
-
-* Issue **#2457** : Display a tooltip when hovering the mouse over a grid column cell.
-
-* Issue **#2382** : Improve error message for invalid feed encodings.
-
-* Issue **#2387** : Fix reference data load/lookup failure handling.
-
-* Issue **#2422** : Change ref lookups to only do a lookup against a ref feeds that are known to contian the map being
-  looked up against.
-
-* Issue **#2411** : Remove 10,000 limit on dashboard search of ref store.
-
-* Issue **#2389** : Add an API method for purging a single reference data stream.
-
-* Issue **#2379** : Change ref data lookups to truncate last access time to hourly.
-
-* Uplift Dropwizard from 1.3.14 to 1.3.29.
-
-* Issue **#2424** : Stop session creation for rest calls. Remove unused SessionMap class.
-
-* Change debug summary logging in Data Delete job to info level.
-
-* Issue **#2402** : Improved logging for error caused by invalid meta filter values.
-
-* Issue **#2404** : Added debug to help diagnose issue.
-
-* Issue **#2423** : Added error logging and configuration to handle buffer overflows when dealing with large search
-  result values.
-
-* Issue **#2410** : Fixes for dashboard child selectors like `first()` and `last()`.
-
-* Issue **#2417** : Bad regex filter value no longer logged unnecessarily.
-
-* Issue **#2418** : LMDB environment is now only closed when the search results are no longer needed.
-
-* Issue **#2419** : Conditional formatting errors are now returned to the UI.
-
-* Issue **#2405, #2407** : Errors caused by a thread interrupt when viewing a stream are no longer logged.
-
-* Issue **#2406** : Volume status update is now performed synchronously.
-
-* Issue **#2401, #2408, #2409** : Processing tasks no longer terminate by interrupting threads so error streams can now
-  be written correctly.
-
-* Issue **#2398** : Fix to clear interrupt state for threads used by terminated tasks.
-
-* Issue **#2396** : Add `stroom:pointIsInsideXYPolygon` XSLT function.
-
-* Allow HTTP request headers to be customized in HTTPAppender.
-
-* Issue **#2392** : Fix for token type to only allow `api`.
-
-
-## [v7.1-beta.6] - 2021-09-01
-
-* Issue **#2277** : Add processing filter clone function.
-
-* Issue **#2390** : Fix NPE thrown during proxy aggregation.
-
-
-## [v7.1-beta.5] - 2021-08-31
-
-* Issue **#2380** : Fix _Attribute Value Data Retention_ job blocking shutdown.
-
-* Issue **#2379** : Change reference data store LMDB to use MDB_NOTLS flag to not tie readers to threads as we typically
-  use thread pools.
-
-* Fix problem with ref data prefix mapping code increasing loop iterations on each element/record.
-
-* Add better logging of ref streams waiting for a lock to load.
-
-* Stop ref streams that are already loaded from calling start/stop processing.
-
-* Add method to ref data store API to list ref stream processing info.
-
-* Improve the ref data store API to allow filtering of the ref entries.
-
-* Change default number of ref loader lock stripes from 100 to 2048 and add it to config.
-
-* Issue **#2371** : Change search LMDB to use MDB_NOTLS flag to not tie readers to threads.
-
-* Issue **#2371** : Fix max readers error not being shown on dashboard.
-
-* Issue **#2370** : Added processor node info to output meta data.
-
-* Issue **#2349** : New dashboard tables will now link to the most recently added query by default.
-
-* Issue **#2351** : Improved error popup text for server responses.
-
-* Issue **#2368** : Fixed server task nesting.
-
-* Issue **#2369** : Fix missing SQL join when reprocessing all streams matching a filter.
-
-* Issue **#2369** : Fix error when searching meta store from a dashboard with a meta key in the query.
-
-* Change explorer root node creation to happen under cluster lock.
-
-
-## [v7.1-beta.4] - 2021-08-23
-
-* Add `enableJobsOnBootstrap` to the docker distribution config.yml to allow it to be overridden in test stacks.
-
-* Fix broken help links on jobs screen.
-
-* Issue **#2367** : Fix for job node creation.
-
-* Issue **#2365** : Fix to reduce memory used by `BlockGZIPInput`.
-
-* Issue **#2366** : Fix NPE caused by visualisations that do not define maxValues.
-
-* Issue **#2220** : OpenID connect web tokens can now be refreshed to maintain validity.
-
-* Included Leaflet.draw Javascript plugin within UI bundle.
-
-* Issue **#2357** : Remove dropwizard logger configuration entries that have default values.
-
-* Issue **#2350** : Fix distribution start script so it works with a different stroom home dir.
-
-* Issue **#1469** : Add hot loading of config to proxy.
-
-* Change proxy and stroom config validation to cope with relative paths and `~`.
-
-* Issue **#2353** : Swallow NoSuchFileException in config monitor.
-
-* Issue **#2355** : Jobs are no longer enabled by default on bootstrap.
-
-* Issue **#2358** : Changed default stroom home and stroom temp config paths to be null by default so they are resolved
-  relative to the jar or use java tmp respectively.
-
-* Issue **#2354** : Old job node records associated with old jobs are now removed for all nodes regardless of what node
-  is performing the job bootstrap activity.
-
-* Issue **#2343** : The OIDC back channel `redirect_uri` now uses the same URI stored when making the front channel
-  request.
-
-* Issue **gchq/stroom-resources#104** : Expose `stroom.ui.helpUrl` in the config.yml so the docs served by nginx can be
-  accessed.
-
-* Issue **#2331** : Remove unused config properties `stroom.ui.url.(apiKeys|changepassword|users)`.
-
-Improve error handling during reference data initialisation.
-
-* Improve exception handling when node name is not configured.
-
-* Fixed issue where annotation menu button did not show when existing annotation was selected.
-
-* Fix problem with merging DB connection configs when values not supplied.
-
-* Make relative proxy file paths be relative to configured proxy home directory.
-
-* Make proxy logger file paths support `~` and relative paths be relative to proxy home.
-
-* Remove redundant items from stroom and proxy distribution config yaml files.
-
-* Rename `jerseyClient` key in proxy config.yml to `restClient`.
-
-* Add `remotecertexpiry` to the default config value for `proxyConfig.logStream.metaKeys`.
-
-* Issue **#2335** : Added CLI command `create_api_key` to create an API key for a specified user.
-
-* Added layout density user preference.
-
-* Issue **#2288** : Added export content menu item.
-
-* Added name filtering on export items.
-
-* Moved stepping filter button to make the feature more obvious.
-
-* Fixed issue where annotation menu button did not show when existing annotation was selected.
-
-* Issue **#2317** : The user id can now be resolved from the `username` JWT claim if `email` is not present.
-
-* Issue **#2316** : Fixed React dialog styling by increasing CSS specificity.
-
-* Issue **#2313** : Integrate LeafletJS for geographical mapping.
-
-* Issue **#2293** : Fix location of banner.txt in zip distribution.
-
-* Issue **#2278** : Close a dialog box on keypress. `Escape` = Close, `Ctrl+Enter` = OK.
-
-* Issue **#220** : Users can now change font and font size.
-
-* Issue **#215** : User date/time format preferences are now usable in dashboard tables.
-
-* Fix problem with DynamicAssetsBundle throwing an exception when run from the fat jar.
-
-* Issue **#2295** : Improved appearance, readability and usability of UI elements, especially in dark mode.
-
-* Issue **#2292** : Fixed issue with `SolrIndex`, `ElasticCluster` and `ElasticIndex` entities not importing correctly
-  from a `v6` to `v7` instance.
-
-* Issue **#2113** : Added user preferences for date and time display.
-
-* Issue **#2291** : Fixed issue where the configured Stroom instance title did not change the browser tab title.
-
-* Issue **#2219** : Added migration for feed retention settings to retention rules.
-
-* Issue **#2250** : Improved token authentication.
-
-* Issue **#2250** : Using arrow keys no longer moves popup dialogs.
-
-* Issue **#2264** : Users for user permissions are now retrieved from the account service plus authorisation.
-
-* Add entity relationship diagram and database DDL SQL to release artefacts.
-
-* Issue **#2241** : Changing field or operator in the query expression editor no longer deselects the selected row.
-
-* Issue **#2241** : Made Firefox and Chrome drop downs look the same.
-
-* Issue **#2260** : The UI no longer caches node status.
-
-* Issue **#2260** : Removed default node config for default index volume group creation.
-
-* Issue **#1828** : Added glass element to ensure mouse capture is maintained when dragging or resizing dialogs over
-  dashboard visualisations.
-
-* Issue **#2285** : SaveAs now provides the current name as the initial value for the new name.
-
-* Issue **#2275** : Stepping from data popup now takes you to the correct record.
-
-* Uplift send_to_stroom.sh script to v3.1.0
-
-* Issue **#2263** : Removed unnecessary JWS algorithm constraints.
-
-* Issue **#2240** : Indexes now show empty selection for volume group until one is selected.
-
-* Issue **#2248** : Migrated dashboard tables now maintain hidden column status.
-
-* Issue **#2280** : Remove trailing comma in some log events.
-
-* Issue **#2267** : Change prefixes used for quick filter for consistency.
-
-* Issue **#2265** : Fix exception when filtering with qualifier but no term, e.g. `name:`.
-
-* Issue **#2266** : Improve quick filter tooltip text.
-
-* Issue **#2261** : Fix missing node name in index and fs volume stats.
-
-* Issue **#2224** : Support indexing properties as JSON objects with Elasticsearch.
-
-* Issue **#2256** : Support searching against Elasticsearch index name patterns.
-
-* Issue **#2257** : Allow Elasticsearch indexing to proceed in the absence of an existing index.
-
-* Issue **#2113** : Added user preferences including theme support.
-
-* Issue **#2241** : Change add icon on data retention screen to add above selected. Add action icon and menu to
-  retention rule table. Restyle rule edit screen.
-
-* Issue **#2254** : Change `data` expression function to accept a first param for what to text to show.
-
-* Issue **#2249** : Fix bug in data retention impact summary tree expansion.
-
-* Issue **#2246** : Fix incorrect handling of parameters to `data` Stroom expression function.
-
-* Add default sorting by user id in the acounts (users) and tokens screens.
-
-* Issue **#2155** : Change default quick filter mode to use contains matching by default with chars anywhere matching
-  now available via `~` prefix. Change quick filter to always treat space as a term delimiter unless in dbl quotes. Add
-  sorting of results by match quality for chars anywhere and regex matching.
-
-* Issue **#2242** : Fix help link in quick filter tool tips. Now comes from config.
-
-* Provide more informative error than NPE when failing to fetch streams that are associated with missing meta
-
-* Issue **#2247** : Correct configuration of Autologger for NodeResourceImpl.
-
-* Update banner to advertise `noauth/datafeed` URL instead of older version.
-
-* Issue **#2243** : Remove unwanted charset commands from migration script.
-
-* Issue **#2231** : Added visualisation selection behaviour to dashboards.
-
-* Issue **#2232** : Fixed issue where search was getting stuck due to LMDB locking transactions.
-
-* Issue **#2238** : Renamed table `docstore_history` to `docstore_schema_history`.
-
-* Issue **#2226** : Ensure that `<Process>` audit events are schema compliant.
-
-* Uplift version of `stroom-logs` content pack selected for download to `3.0-beta.1`
-
-* Issue **#2228** : Stroom Dropwizard and Stroom Proxy Send/Receive log default formats improved.
-
-* Issue **#2235** : Add CHANGELOG to the release artefacts.
-
-* Issue **#2233** : Fix typo in SQL.
-
-* Issue **#2233** : Fix null volume ID in index shard migration.
-
-* Issue **#2229** : Fix migration issue.
-
-* Issue **#2214** Allow file permission override for `FileAppender` and `RollingFileAppender`.
-
-* Issue **#1820** : Stroom now records `UploadedBy` meta attribute when manually uploading data via the UI.
-
-* Issue **#190** : Statistics are now recorded when manually uploading data.
-
-* Issue **#2223** : Fixed migration issue.
-
-* Change stroom dependencies to use maven central instead of bintray.
-
-* Issue **#2207** : Fixed dashboard column rename issue where column name was not updated visually after rename.
-
-* Issue **#2209** : Fixed more property migration issues.
-
-* Issue **#2205** : Improved migration to prevent null DB values being lost.
-
-
-## [v7.1-beta.3] - 2021-04-30
-
-* Rules from dashboards early capability demonstrator / prototype capability.
-
-* Issue **#2172** : Further improvements to search payload transfer and search completion.
-
-* Issue **#2193** : Enable autologger to work for delete with criteria operations.
-
-
-## [v7.1-beta.2] - 2021-04-28
-
-* Issue **#2201** : Improved Stroom Proxy and aggregation process.
-
-* Issue **#2203** : Fix NPE in index doc partition by migration.
-
-* Issue **#2184** : Improved logging for OpenId flow.
-
-* Issue **#2205** : Improved migration to prevent null DB values being lost.
-
-* Issue **#2098** : Properties that contain passwords no longer transfer any part of the password to the UI.
-
-* Issue **#1841** : Fixed migration of some config props.
-
-* Issue **#2151** : The UI now shows REST service error messages properly.
-
-* Issue **#1930** : Dashboards opened from links now stop querying when closed.
-
-* Issue **#2166** : You can now change index volume group names.
-
-* Issue **#2090** : Changed to log the authenticated user (if there is one) during noauth calls.
-
-* Issue **#2186** : Fix autologger handling of update operations on entities referenced by id alone.
-
-* Issue **#2183** : Improve error message when property values cannot be de-serialised. Change property DB migration to
-  add conversion of legacy property values that are now a collection type, e.g. List<String>.
-
-* Issue **#2187** : Fixed issue editing a processing filter that has been changed.
-
-* Issue **#2079** : Removed unused session resource code from React UI and backend.
-
-* Issue **#2185** : Stroom now supports the use of an externally provided logout endpoint with the `logoutEndpoint`
-  configuration property.
-
-* Issue **#2188** : Changed all autologged REST methods to return a value (void is not compatible with autologger)
-
-* Issue **#2184** : It should now be possible to use the Cognito OpenId configuration endpoint with Stroom. You should
-  no longer need to set the `jwtClaimsResolver` in the Stroom config as the standard resolver should work. However, you
-  will need to set the new `tokenExpectedInRequest` property to `true` as Cognito delivers fresh tokens with every
-  request.
-
-* Issue **#2177** : Stroom should no longer crash when it is unable to retrieve OpenId configuration.
-
-* Issue **#2176** : Now avoids NPE and produces a proper error when a pipeline cannot be located when loading reference
-  data.
-
-* Issue **#2179** : Extend cron expression syntax. Both `/` (interval) and `-` (range) are now supported.
-
-* Issue **#2172** : To improve search performance local search results are no longer transferred with payloads to a
-  secondary local store.
-
-* Issue **#2172** : To improve search performance only primary search result stores using LMDB will serialise data, i.e.
-  stores used for visualisations now just use search objects and not binary data.
-
-* Issue **#2180** : Fix NPE when Stream Appender has no stream type defined.
-
-* Issue **#2167** : Prevent autologger warning for `RestResourceAutoLoggerImpl`.
-
-* Remove merge artifacts from `scripts.env`.
-
-* Issue **#2172** : Changed the way keys and values are packed into LMDB.
-
-* Issue **#2180** : Fix NPE when Stream Appender has no stream type defined.
-
-* Issue **#2167** : Prevent autologger warning for `RestResourceAutoLoggerImpl`.
-
-
-## [v7.1-beta.1] - 2021-04-13
-
-* Ported Elasticsearch integration from v6, for compatibility with v7.
-
-* Issue **#2034**: Fixed Solr column ordering in dashboard tables.
-
-* Issue **#759** : Add GZIP support for `FileAppender` and `RollingFileAppender`.
-
-
-## [v7.0-beta.104] - 2021-04-13
-
-* Switched from `node-sass` to `sass`.
-
-* Fix `node` and `swagger-typescript-api` versions.
-
-
-## [v7.0-beta.103] - 2021-04-13
-
-* Rebuild.
-
-
-## [v7.0-beta.102] - 2021-04-09
-
-* Issue **#2174** : The expression to DB condition converter is now more tolerant of missing value mappings.
-
-
-## [v7.0-beta.101] - 2021-04-08
-
-* Issue **#2172** : Limited the maximum size of LMDB keys and values.
-
-* Issue **#2171** : Fixed dashboard table expression editor field insertion.
-
-* Issue **#2168** : Removed special columns from dashboard tables.
-
-* Issue **#2154** : Fixed error adding text widget to a dashboard.
-
-* Issue **#2025** : Added caching for DNS name resolution.
-
-* Issue **#2025** : Event logging now attempts to use the `X-FORWARDED-FOR` request header to identify the originating
-  client IP.
-
-
-## [v7.0-beta.100] - 2021-04-02
-
-* Issue **#1598** : Audit logging uplifted throughout codebase.
-
-* Issue **#1613** : Added event logging to UserResourceImpl.
-
-
-## [v7.0-beta.99] - 2021-04-01
-
-* Issue **#1928**: Stroom will now redirect users to the root URL if the GWT UI is not hosted within the React wrapper.
-  To develop GWT code it is still necessary to use the GWT UI directly outside of the wrapper so to enable this you can
-  set the newly added `requireReactWrapper` property to false.
-
-* Issue **#2156**: The properties screen now shows a warning triangle when there are unreachable nodes rather than
-  showing an error for all property values.
-
-* Issue **#2157**: Fixed issue where pager was causing an exception paging to last on API keys and Accounts list pages.
-
-* Issue **#2153**: Fixed option to log all REST calls.
-
-* Issue **#2085**: User now gets notification that a password has been changed.
-
-* Issue **#2142**: Changed certificate authentication to ensure that if a certificate is presented then the DN from the
-  cert will be used and no other header attribute.
-
-
-## [v7.0-beta.98] - 2021-03-30
-
-* Issue **#2138** : Fixed error thrown when updating a property due to the property being updated twice as a result of
-  new event logging code.
-
-* Issue **#2150** : Added `topMenuTextColour` property to allow the top menu text colour to be changed. Renamed
-  the `backgroundColor` property to `backgroundColour` for consistency.
-
-* Issue **#2152** : Session list now only shows user authenticated sessions.
-
-* Issue **#2149** : Fixed index volume and index shard migration.
-
-
-## [v7.0-beta.97] - 2021-03-26
-
-* Issue **#2136** : Fixed sorting problems in users and API keys pages.
-
-* Issue **#2146** : Fixed use of dashboard expression parameters.
-
-* Issue **#2141** : Pre v7 index shards can now be used after upgrade.
-
-* Issue **#2142** : Fixed certificate authentication issues.
-
-* Issue **#2140** : Fixed migration issue that was causing the creation of unnecessary index volume groups.
-
-* Issue **#2137** : Data retention rules are now migrated from previous versions.
-
-* Issue **#2107** : Removed `Feed Name` field and fixed UUID to field name resolution.
-
-* Issue **#2142** : Added debug to help diagnose client cert auth issues.
-
-* Issue **#2107** : Fixed issue where the processor filter UI was saying that no filter had been applied to feeds
-  because the UI wasn't checking feed filtering by docref.
-
-
-## [v7.0-beta.96] - 2021-03-23
-
-* Issue **#2099** : Fix stepping source pane for segmented (cooked) data.
-
-* Issue **#479** : Include folder names in audit events when exporting configuration.
-
-* Provide audit log record for permission changes to explorer items (documents)
-
-
-## [v7.0-beta.95] - 2021-03-18
-
-* Issue **#2105** : Fixed migration of annotations DB.
-
-
-## [v7.0-beta.94] - 2021-03-17
-
-* Issue **#2104** : Fixed issue where the index creation stored procedure was trying to delete a procedure with the
-  wrong name before creating a new one.
-
-* Issue **#2103** : Fixed statistics migration script to correctly check for empty tables.
-
-* Issue **#2102** : Fixed query migration script.
-
-* Removed unused properties `resilientReplicationCount` and `preferLocalVolumes`.
-
-* Add null protection to `login_count` and `login_failures` in `users` to `account` table migration.
-
-
-## [v7.0-beta.93] - 2021-03-16
-
-* Issue **#2088** : Fixed retrieval of stored search results when not using extraction.
-
-* Issue **#2088** : Fixed NullPointerException caused when stepping.
-
-* Issue **#2084** : Fix Bad Request message and lockup after cancelling content import.
-
-
-## [v7.0-beta.92] - 2021-03-15
-
-* Issue **#2096** : Remove deprecated int display lengths when creating tables
-
-* Issue **#2095** : Tidy upo statistics migration.
-
-* Issue **#2094** : Corrected DB table creation to state the charset as `utf8mb4` and not `utf8` which is ambiguous in
-  MySQL.
-
-
-## [v7.0-beta.91] - 2021-03-14
-
-* Refactor auth/identity DB migration scripts.
-
-* Add pre migration SQL scripts.
-
-
-## [v7.0-beta.90] - 2021-03-12
-
-* Issue **#2087** : Fixed NPE caused during legacy migration.
-
-* Uplift guice to v5.0.1.
-
-* Issue **#1871** : Invalidate the users and user groups cache when the _manage_users_ command is run.
-
-* Issue **#2064** : Delete empty directories left by running unit test.
-
-* Add index to cluster_lock table to fix whole table locking for single lock key.
-
-* Issue **#2059** : Add cluster lock protection to task creation. Stops duplicate task creation when master node
-  changes.
-
-* Change task creation by master node to try to wait for search tasks to complete and to try to only create the
-  configured number of tasks.
-
-* Refactor logic to determine master node into one place. Fixes discrepancies between UI and back-end.
-
-* Change node monitoring screen to return nodes in name order.
-
-* Issue **#2066** : Add data bars to node monitoring screen.
-
-* Issue **#2059** : Fix `Duplicate key` error in task assignment.
-
-* Issue **#2056** : Fix error sending permission change events to other cluster nodes.
-
-* Add JVM OOM args to zip distribution scripts.
-
-* Issue **#1866** : Change zip distribution shell scripts to execute from anywhere.
-
-
-## [v7.0-beta.89] - 2021-02-26
-
-* Change stroom/proxy docker image base to `adoptopenjdk/openjdk15:jdk-15.0.2_7-alpine`
-
-* Add authentication config to swagger spec.
-
-
-## [v7.0-beta.88] - 2021-02-26
-
-* Fix travis release artefacts.
-
-
-## [v7.0-beta.87] - 2021-02-25
-
-* No changes
-
-
-## [v7.0-beta.86] - 2021-02-25
-
-* Fix travis release artefacts.
-
-
-## [v7.0-beta.85] - 2021-02-24
-
-* Change dockerfile to use Open JDK 15
-
-* Change build to use Open JDK 15
-
-* Fix travis build failure.
-
-* Issue **#2028** : Don't autolog standard object fields by default
-
-
-## [v7.0-beta.84] - 2021-02-24
-
-* No changes, adding more release artefacts in Travis build.
-
-
-## [v7.0-beta.83] - 2021-02-23
-
-* Add -q flag to start/stop/migrate.sh to stop log tailing.
-
-* Change migrate.sh to run the migration in the background.
-
-* Add JVM OOM args to zip distribution scripts.
-
-* Issue **#1866** : Change zip distribution shell scripts to execute from anywhere.
-
-* Issue **#1742** : Ensure that an <Object> is always logged to guarantee schema compliance.
-
-
-## [v7.0-beta.82] - 2021-02-18
-
-* Issue **#2049** : Updated Swagger and moved to the OpenAPI 3.0 Specification.
-
-* Issue **#2049** : Fixed some issues with the resource API that were preventing visualisations from loading.
-
-
-## [v7.0-beta.81] - 2021-02-16
-
-* Issue **#2042** : Fixed an issue sorting search results that was making sorting very slow causing searches with large
-  numbers of results to hang.
-
-* Issue **#2043** : Removed an artificial limit on the number of data points that will be returned to a dashboard
-  visualisation. The UI code had been written to only request a maximum of 1000 data points which meant that some
-  visualisations were missing expected data. It may be necessary to add some limitation to avoid the UI being overloaded
-  but the limitation has been removed for now as it was not configurable and did not warn the user when the limit had
-  been reached.
-
-* Migrated new UI to use Swagger generated endpoints and types.
-
-* Issue **#1414** : A User Id can no longer be changed once a user is created.
-
-* Issue **#1862** : Email and name fields are no longer required when creating users.
-
-* Issue **#1765** : Added confirmation dialog when deleting users and API keys.
-
-* Issue **#2036** : Autologger now delegates exception handling.
-
-* Issue **#2039** : Limit the amount of text data output by autologger.
-
-* Issue **#2037** : Add config prop to ensure every REST call is logged
-
-* Issue **#2038** : Allow autologger action to be modified (search and process)
-
-* Issue **#2027** : Fix autologger update operation
-
-* Issue **#1764** : The create API key page now loads users to select on open.
-
-* Issue **#1766** : Removed comment from token.
-
-* Issue **#1763** : Improved column sizes on API keys dialog.
-
-* Issue **#1767** : Improved column sizes on account management dialog.
-
-* Improve exception alerts in the UI.
-
-* Issue **#2023** : Enable autologger to output multiple path or query parameters
-
-* Issue **#2022** : Simplify consistent event logging with POJOs
-
-* Issue **#2021** : Fix typo when autologger encounters class names ending in 'y'
-
-* Issue **#2020** : Prevent autologger redacting boolean properties
-
-
-## [v7.0-beta.80] - 2021-01-28
-
-* Issue **#2018** : Fixed intermittent search issue that was sometimes causing search to complete too early without
-  results.
-
-* Fix dashboards not handling NUMERIC index fields.
-
-* Fix bug in Negate expression function.
-
-* Issue **#1995** : Add help info to the expression functions drop down menu.
-
-* Issue **#1911** : Add a drop down menu for picking index fields in the expression editor.
-
-* Issue **#2004** : Fix import of legacy v6 index so default volume group is assigned.
-
-* Issue **#2017** : Fixed dashboard table filtering.
-
-* Issue **#1946** : Removed unnecessary index shard state change error.
-
-
-## [v7.0-beta.79] - 2021-01-26
-
-* Issue **#2006** : Use UTC timezone when comparing date in repository folder name.
-
-* Issue **#2006** : Use `ArrayList.size()` as a method, instead of a property in Gradle build.
-
-* Issue **#2016** : Fixed StackOverflowException in document event log.
-
-* Issue **#2003** : Fixed some issues with LMDB search results.
-
-* Issue **#2011** : Redacting obviously sensitive data in automatically generated logs.
-
-* Introduce functionality to provide configurable, automatic logging for RESTful API calls.
-
-* Add `search_results` dir to dockerfile.
-
-* Fix NPE in StroomEventLoggingUtil.
-
-
-## [v7.0-beta.78] - 2021-01-14
-
-* Issue **#2000** : `RemoteSearchResultFactory.destroy()` is now performed as the processing user.
-
-* Issue **#2000** : Fixed NPE affecting adding/removing columns on a dashboard table and changing column options like
-  grouping and sorting.
-
-* Issue **#2000** : Fixed dashboard table child result expansion.
-
-* Issue **#2001** : Fixed intermittent test failure associated with byte buffers being used incorrectly with LMDB.
-
-* Issue **#1997** : Fix missing _Format_ option on XSLT and TextConverter editors.
-
-* Improved security for handling entity events.
-
-
-## [v7.0-beta.77] - 2021-01-12
-
-* Issue **#1867** : Cluster entity events are now sent to each node asynchronously to prevent delays caused by one or
-  more slow/bad nodes.
-
-* Issue **#1923** : Fixed an issue affecting sorting dashboard table values that have mixed data types. In addition you
-  can now sort columns alphanumerically if the column format is set to text.
-
-* Issue **#1811** : Fixed issue where deleting or cutting/pasting text in a dashboard query editor was not marking the
-  dashboard as dirty.
-
-* Search results are now stored off-heap to reduce the chance of out of memory errors.
-
-* Issue **#1911** : Add a drop down menu for picking index fields in the expression editor.
-
-* Issue **#1990** : Change order of items in quick filter popup help.
-
-* Change quick filter word boundary matching to handle a mix of delimited and canelCase, e.g. `stroom.prop.maxFileSize`.
-
-* Issue **#1986** : Fix missing gutter warning/error icons in the stepper code editor.
-
-
-## [v7.0-beta.76] - 2021-01-07
-
-* No changes.
-
-
-## [v7.0-beta.75] - 2021-01-06
-
-* Issue **#1989** : Fix for dashboard tables that were only showing a total of 100 rows.
-
-* Change event logging to use new fluent API.
-
-
-## [v7.0-beta.74] - 2020-12-15
-
-* No changes.
-
-
-## [v7.0-beta.73] - 2020-12-15
-
-* Change github tokens in travis build.
-
-
-## [v7.0-beta.72] - 2020-12-15
-
-* Issue **#1983** : Fix line number inconsistency in View Source when last char is a line break.
-
-* Issue **#1971** : Fix 'no appender' errors when editing a Data volume.
-
-* Issue **#1965** : Ignore gzipped data that has no uncompressed content.
-
-* Issue **#1976** : Add an enabled check box and insert above button to retention rules list.
-
-* Fix bug with retention rules impact summary when rows are identical.
-
-* Replace two buttons with toggle button on retetion impact summary.
-
-* Fix path for user event logs.
-
-* Uplift send_to_stroom script to v3.0.
-
-* Issue **#1978** : Fix Meta tab losing syntax highlighting when switching streams.
-
-* Remove byte count in brackets on Info tab when size is below 1024 bytes.
-
-* Fix help links on Jobs screen.
-
-* Fix inability to select text on Info tab in Data viewer.
-
-* Issue **#1963** : Fix data/source view progress bar showing blue when all data is visible.
-
-* Issue **#1974** : Fix job screen only showing one job.
-
-* Issue **#1970** : Fixed issue related to accidental execution of SearchDebugUtil outside of tests.
-
-* Change reference data lookup request object to support string or epoch millis date.
-
-* Add byte count to Info tab, make date values consistent.
-
-* Fix problem of wrong charset being used.
-
-* Fix syntax highlighting for Meta streams in Source view.
-
-* Fix bug in PreviewInputStream read() method.
-
-* Improve the way the YAML logger paths are modified on boot.
-
-* Issue **#1964** : BGZIP files are now closed on exception.
-
-* Changed default dashboard time zone to use UTC.
-
-* Fixed SQL statistics upsert statements for MySQL 5.7.
-
-* Issue **#1954** : Change code that sets ReceivedPath to try getting a value from DOCKER_HOST_(HOSTNAME|IP) env vars
-  first.
-
-
-## [v7.0-beta.71] - 2020-12-02
-
-* Issue **#1957** : Fix invalidation of the stat datasource caches on content import and other changes.
-
-* Issue **#1960** : Fix the data preview display of empty streams.
-
-* Moved content download to Java.
-
-* All paths in the config YAML including logging config can now be made relative to the home dir.
-
-* Issue **#1912** : Moved dashboard table conditional formatting logic to server.
-
-* Fix missing favicon.
-
-* Issue **#1808** : Fix bug with permission handling for Retention Policy feature.
-
-* Issue **#1948** : Made UI report errors that occur during download.
-
-* Issue **#1944** : You can now define a stroom home config property and all relative paths will become subpaths of this
-  location.
-
-* Fix byte conversion bug with `read()` method in RASegmentInputStream.
-
-* Add `viewType` and `displayType` args to `data(...)` dashboard expression.
-
-* Fix task spinner appearing briefly on every poll and consuming a lot of CPU.
-
-* Add _progress_ bar to Source Data view and Data Preview to show location in the file.
-
-* Issue **#1678** : Fix data display in dashboard text pane.
-
-* Issue **#1679** : Fix data display in dashboard text pane.
-
-* Issue **#1777** : Fix sub stream tab selection when switching streams in data screen.
-
-* Issue **#1647** : Right align numeric columns in data screen.
-
-* Issue **#1872** : Fix display of source data when data has no line breaks.
-
-* Add completion and snippets to dashboard expression builder.
-
-* Issue **#1895** : Change dashboard field expression editor use the Ace editor like other edit screens.
-
-* Replace stream Info icon on data screen with a sub-stream type tab.
-
-* Add Source View tab available from Data Preview screen to show the unformatted source data.
-
-* Fix highlighting while stepping single line data.
-
-* Add completion and snippets to edit screens using the ACE editor.
-
-* Add editor options to use Vim bindings, show invisble characters, highlight current line, word wrap.
-
-* Issue **#1949** : Fixed bug in download for streams from multiple feeds.
-
-
-## [v7.0-beta.70] - 2020-11-16
-
-* Issue **#1947** : Fixed NPE thrown when trying to unassign processing tasks by setting the assigned node to null.
-
-* Issue **#1940** : Old searches are now terminated by the processing user.
-
-* Issue **#1932** : Physical stream delete will no longer fail if a file or directory it wants to delete cannot be
-  found, i.e. has been deleted by another external process.
-
-* Fix log output counts for reference data.
-
-* Add REST endpoint for purging reference data.
-
-* Issue **#1938** : Fix missing ref loading errors/warnings, improve warning messages.
-
-
-## [v7.0-beta.69] - 2020-11-10
-
-* Improve handling of duplicates in reference data loads.
-
-* Improve error messages for reference loading failures.
-
-* Issue **#1936** : Fix reference data loaded not loading string values > 1000btyes.
-
-* Improve PooledByteBufferOutputStream.
-
-* Issue **#1807** : Remove need for Manage Nodes permission in order to list nodes (needed to manage volumes).
-
-* Issue **#1806** : Remove need for Manage Nodes permission in order to list nodes (needed to manage tasks).
-
-* Issue **#1925** : Fixed logging error that was happening on search.
-
-* Issue **#1921** : Fixed problem with the dashboard text pane not migrating properly to the new special stream id and
-  event id fields.
-
-* Issue **#1910** : Fixed issue preventing display of table data where a table had duplicate column names.
-
-* Issue **#1919** : Fixed issue that was preventing dashboard tabs from being closed.
-
-* Removed rxjava.
-
-* Issue **#1919** : Dashboards now prevent tabs being closed from the close button if some nested tabs on the same pane
-  are hidden.
-
-* Issue **#1915** : Multiple statistic searches on a dashboard are now executed in parallel.
-
-* Issue **#1915** : Fixed task context user identity for statistics searches.
-
-* Issue **#1915** : Fixed task context for statistics searches.
-
-* Merged external expression and query libraries into the source code and added Kryo serialisation to search results.
-
-* Issue **#1910** : Duplicate fields in dashboard tables are now avoided by adding a numeric suffix to the field name
-  when adding a duplicate.
-
-* Issue **#1918** : Text presenter was losing track of stream and event id fields when settings were changed.
-
-* Issue **#1906** : Added info about queue sizes to extraction task.
-
-* Issue **#1906** : Made changes to allow early termination of searches if we have enough data.
-
-* Issue **#1906** : Fixed node task nesting.
-
-* Issue **#1906** : The maximum size of the stream event map is now configurable with
-  the `stroom.search.extraction.maxStreamEventMapSize` property.
-
-* Issue **#1906** : Improved the way search extractions events are grouped so we can extract more events per stream and
-  therefore improve performance.
-
-* Issue **#1907** : Fixed NPE.
-
-
-## [v7.0-beta.68] - 2020-10-22
-
-* Issue **#1733** : Support xsl:output options for XML output from pipeline (XMLWriter)
-
-* Issue **#1893** : Change delimited string volume properties to lists of strings
-
-* Issue **#1848** : Fix NPE when importing certain processor filters.
-
-* Issue **#1894** : Improvements to search performance and fix for hanging searches.
-
-
-## [v7.0-beta.67] - 2020-10-15
-
-* Issue **#1901** : Create default (index) volume group if it is used prior to UI.
-
-* Issue **#1900** : Fix inter-node task assignment, change how processing user equality is checked.
-
-* Change dashboard field expression editor to be a bit wider and use a monospace font.
-
-* Issue **#1887** : Fix searches hanging generally and specifically when streams have been deleted.
-
-* Issue **#1877** : Change conditional formatting to support decimals.
-
-* Change conditional formatting to set the available rule operators according to the format type of the column.
-
-* Change conditional formatting to support date terms and date comparisons.
-
-* Issue **#1885** : Fix annotations icon not being enabled on dashboard tables.
-
-* Issue **#1883** : Code now deals with missing streams when performing search extraction.
-
-* Issue **#1882** : Added capacity restriction to the stream event map used in search result extraction. The previous
-  version was causing out of memory exceptions.
-
-* Change names of hidden special table columns on dashboards to avoid name clashes.
-
-* Make dashboard table settings popup bigger to accommodate the conditional formatting.
-
-* Added logic to rename conditional formatting term fields on a column rename.
-
-* Added logic to prevent renaming a column to an existing name.
-
-* Issue **#1872** : Partially fixed to show the 1st 1k chars of the single line raw source. Full fix will come in v7.
-
-* Issue **#1874** : Fixed dashboard tables not showing data if the stream id column is present.
-
-* Issue **#1868** : Stop `Stream not found with id=nnn` errors during searching.
-
-* Issue **#1864** : Added `*` wildcard to conditional formatting matches.
-
-* Issue **#1865** : Fixed NoSuchMethodError.
-
-* Issue **#1854** : Changed search mechanism to poll for remote results to reduce the chances of hung searches.
-
-* Uplift event-logging-schema content pack to v3.4.2.
-
-* Uplift standard-pipelines content pack to v0.2.
-
-* Uplift template-pipelines content pack to v0.3.
-
-* Change the off-heap ref store to use xxHash for hashing its values.
-
-* Change key widths used in ref data store. Existing stores will need to be deleted and re-generated.
-
-
-## [v7.0-beta.66] - 2020-09-24
-
-* Added code to authenticate against AWS ALB.
-
-
-## [v7.0-beta.65] - 2020-09-24
-
-* Added code to authenticate against AWS ALB.
-
-
-## [v7.0-beta.64] - 2020-09-24
-
-* Added code to authenticate against AWS ALB.
-
-
-## [v7.0-beta.63] - 2020-09-22
-
-* Added code to authenticate against AWS ALB.
-
-
-## [v7.0-beta.62] - 2020-09-22
-
-* Added code to authenticate against AWS ALB.
-
-
-## [v7.0-beta.61] - 2020-09-22
-
-* Added code to authenticate against AWS ALB.
-
-
-## [v7.0-beta.60] - 2020-09-22
-
-* Added code to authenticate against AWS ALB.
-
-
-## [v7.0-beta.59] - 2020-09-22
-
-* Added code to authenticate against AWS ALB.
-
-* Changed default behaviour of `useDefaultOpenIdCredentials`.
-
-
-## [v7.0-beta.58] - 2020-09-22
-
-* Added code to authenticate against AWS ALB.
-
-
-## [v7.0-beta.57] - 2020-09-18
-
-* Failed build.
-
-
-## [v7.0-beta.56] - 2020-09-18
-
-* Added code to authenticate against AWS ALB.
-
-* Remove requirement for Reference stream type in ref data API lookup requests.
-
-
-## [v7.0-beta.55] - 2020-09-15
-
-* Fix names in travis release plugin.
-
-
-## [v7.0-beta.54] - 2020-09-15
-
-* Rename release artefact `stroom-proxy-config.X.yml` to `stroom-proxy-app-config.X.yml`.
-
-
-## [v7.0-beta.53] - 2020-09-15
-
-* Change `prod.yml` and `proxy-prod.yml` to be templated so as to generate custom config for the zip and docker
-  distributions.
-
-* Add the docker config files to the release artefacts.
-
-* Issue **#580** : Added conditional formatting options to dashboard tables.
-
-* Add comments to `prod.yml`/`config.yml`.
-
-* Change `reset_password` CLI command to also reset various locked/inactive type flags.
-
-* Change stroom admin path from `admin` to `stroomAdmin` in the distribution.
-
-* Fix `command not found` bug in distribution `start.sh`.
-
-* Change `start.sh` to log pre-logback output to start.sh.log.
-
-* Change logFormat to include time in `prod.yml` and `config.yml`.
-
-
-## [v7.0-beta.52] - 2020-09-10
-
-* Issue **#1850** : Add new command line commands `create_account`, `reset_password` and `manage_users` to enable the
-  creation of accounts to bootstrap the application.
-
-* Change `admin` to `stroomAdmin` in distribution shell scripts.
-
-
-## [v7.0-beta.51] - 2020-09-09
-
-* Added `formTokenRequest` property to OpenId config for use with AWS authentication. This forces the use of a form
-  request when fetching tokens.
-
-* Issue **#1824** : Fix for search hang when extraction is requested but no search pipeline is provided.
-
-* Issue **#1083** : Added `any()`, `first()`, `last()`, `nth()`, `top()` and `bottom()` selection functions to select
-  child values of grouped items.
-
-* Issue **#1837** : Added `joining()` function to concatenate supplied fields in child rows.
-
-* Issue **#1784** : Several functions were previously prevented from working on results from aggregate functions but are
-  now applied regardless.
-
-* Fix config file validation not working when hot loading config file changes.
-
-* Change config file validation to be the first thing that happens on boot.
-
-* Fix error when empty branches are in the config file.
-
-* Add `pipeline.referenceData.getLmdbSystemLibraryPath` prop to support provided LMDB binary.
-
-* Change extraction location of bundled LMDB binary to be the same as the store files.
-
-* Change default value for `pipeline.referenceData.maxPutsBeforeCommit` to 0 (i.e. don't commit mid-load).
-
-
-## [v7.0-beta.50] - 2020-09-07
-
-* Add /api/refData/v1/lookup REST endpoint for doing ref data lookups.
-
-* Issue **#1755** : Stepping now runs in a separate thread to prevent interruption of DW threads when trying to
-  terminate stepping early.
-
-* Issue **#1798** : Fixed REST serialisation issue that was preventing stepping XPath filters from being passed to the
-  server.
-
-* Issue **#1666** : Stepping now loads element documents that use name patterns.
-
-* Issue **#1666** : Parsers now support name patterns for loading config documents.
-
-* Issue **#1835** : Fix error when viewing data as lowly user.
-
-* Issue **#1836** : Fix Forbidden error when importing data.
-
-* Issue **#1809** : Fix handling of import with no permissions except Import Configuration.
-
-* Issue **#1657** : Remove INTERNAL_PROCESSING_USER from Users list in App Permissions screen.
-
-* Issue **#1782** : Fix handling of empty NOT/AND/OR in stats queries and immprove the error handling for the remote
-  data sources.
-
-* Issue **#1781** : Fix SQL stats handling of NOT() with more than one term in the NOT.
-
-* Issue **#1830** : Change quick filters on Annotations screen to use fuzzy filtering consistent with the rest of
-  stroom. Disable the comment quick filter drop down if there are no standard comments configured. Remove the qualified
-  fields from the quick filter tooltips.
-
-* Issue **#1829** : Fix Annotations screen recording change history when clicking an empty title/subject.
-
-* Issue **#1737** : Fix quick filter in users/groups popup.
-
-* Issue **#1832** : Fix inability to add users/groups in the Document Permissions screen.
-
-
-## [v7.0-beta.49] - 2020-09-02
-
-* Fix accidental commit of broken code.
-
-
-## [v7.0-beta.48] - 2020-09-02
-
-* Fix duplicate call to bintray upload in travis script.
-
-
-## [v7.0-beta.47] - 2020-09-02
-
-* Issue **#1821** : Fix SQL Stat queries whose table doesn't use any datasource fields.
-
-* Issue **#1694** : Fix UUID filtering in quick filters, now using `uuid:` field qualifier. Removed support for `#`
-  prefix in Quick Filter and suggesters.
-
-* Issue **#1699** : Add a docker managed volume for the ref data store.
-
-* Add `pooledByteBufferCounts` to ref data config.
-
-* Issue **#1700** : Stopped stepping happening on open.
-
-* Uplift LMDB to v0.8.1.
-
-* Changed implementation of the byte buffer pool used in the ref data store to improve performance.
-
-* Increase default value for ref data `maxPutsBeforeCommit` to improve load times.
-
-* Fix instances of trace logging that are not using lambdas for complex args. This is particularly a problem in the ref
-  data store code.
-
-* Made stroom compatible with AWS authentication.
-
-* Issue **#1707** : Fix reference data lookups picking the wrong effective stream.
-
-* Issue **#1797** : Altered how search completion is recorded to try and prevent hanging.
-
-* Issue **#1762** : Fix for search jobs that do not terminate correctly.
-
-* The build should now ensure GWT compilation only occurs after test has completed.
-
-* Issue **#1790** : You can now provide `TYPE` as an optional HTTP header when sending data to Stroom. If provided this
-  attribute is used to determine what data type to assign to the data being received. Data forwarding and aggregation
-  also maintains this attribute and behaviour.
-
-* Issue **#1665** : Recognised meta types can now be specified in config and drop downs now allow selection in the
-  pipeline editor.
-
-
-## [v7.0-beta.46] - 2020-08-23
-
-* Issue **#1702** : Fix namespace handling in XML reference data values.
-
-* Issue **#1789** : Prevent dashboards without an extraction pipeline showing as "Missing" on dependency screen.
-
-* Issue **#1803** : Fix `/api/export/v1` failing with NoSuchFileException.
-
-* Issue **#1719** : Create rest endpoint to get reference data store entries. Experimental feature at the moment.
-
-* Issue **#1649** : Make the local reference data store searchable from the dashboard. Experimental feature at the
-  moment.
-
-* Issue **#1805** : Fix missing alert popup when document is saved but has been updated by another user/tab.
-
-* Fix _No appender for stroom.docref.DocRef_ ERRORs in the log.
-
-
-## [v7.0-beta.45] - 2020-08-14
-
-* Issue **#1793** : Fixed Solr search query creation.
-
-* Issue **#1791** : Fixed Solr connection test response.
-
-* Update Gradle to v6.6
-
-* Revert back to full build.
-
-
-## [v7.0-beta.44] - 2020-08-14
-
-* Reverted deploy changes until travis dpl v2 is stable.
-
-
-## [v7.0-beta.43] - 2020-08-14
-
-* Fixing release artefacts.
-
-
-## [v7.0-beta.42] - 2020-08-13
-
-* Issue **#1783** : Made change to prevent nodes called by the cluster from using localhost, 127.0.0.1 or the same URL
-  as other nodes.
-
-* Issue **#1706** : Terminating processing jobs early now writes appropriate termination errors to the processing info (
-  error) stream and deletes other outputs.
-
-* Issue **#1749** : Removed old benchmark job.
-
-
-## [v7.0-beta.41] - 2020-08-12
-
-* Issue **#1785** : Fix proxy not forwarding any data.
-
-* Issue **#1675** : All dashboard table fields are now present in text pane settings even if they are hidden or special,
-  e.g. internally added mandatory fields like StreamId and EventId. This change prevents the field settings from being
-  altered incorrectly when these fields were not found.
-
-* Issue **#1758** : Added file locations to meta details and improved tooltip layout.
-
-* Issue **#1778** : Remove error streams following reprocessing when no new streams are created.
-
-* Added support for time based expressions when searching for streams from UI.
-
-* Issue **#1760** : Support time based expressions for ProcessorTask data source
-
-* Issue **#1761** : Allow processor id to be displayed when searching processor tasks data source.
-
-* Issue **#1693** : Fix dependencies screen listing links to internal searchables as "missing".
-
-* Issue **#1751** : Display correct UUID for "to" dependency in UI dependency screen.
-
-* Issue **#1664** : Fix crash when all streams for pipeline are deleted.
-
-* Issue **#1701** : Fix crash when alternative pipeline is selected/used for processing.
-
-* Issue **#1756** : Fix for IdEnrichmentFilter where is attempts to change attribute values that already exist.
-
-* Issue **#1741** : Fix for search hanging issue.
-
-* Issue **#1740** : `CombinedParser` now removes invalid XML 1.0 characters when `fixInvalidChars` is set and not XML
-  1.1.
-
-* Add `readTimeout` property to `HTTPAppender`
-
-* Issue **#1747** : Nodes are now notified about changes to document permissions so that caches are cleared etc.
-
-* Issue **#1752** : Meta info tooltips now show appropriate units for values.
-
-* The `admin` account is now auto created if it doesn't exist.
-
-* Issue **#1310** : Improved file cleanup between tests.
-
-* Issue **#1533** : Improved meta data attribute value flushing to DB.
-
-* Issue **#1634** : `FileSystemClean` will now only examine active data volumes.
-
-* Issue **#1672** : Index shards are now only updated in the DB on flush when the document count or shard size changes.
-
-* Issue **#1713** : Fixed issue where processor task start times were being displayed incorrectly.
-
-* Issue **#1748** : Removed border from explorer quick filter.
-
-* Issue **#1656** : Only managed jobs will now appear on the jobs page.
-
-* Issue **#1669** : Changed the way next scheduled time is calculated based on current time.
-
-* Issue **#1662** : Processor tasks and meta data sources now correctly show pipeline names in dashboard results.
-
-* Issue **#1677** : Active tasks are now correctly filtered.
-
-* Issue **#1718** : Added server task info for some tasks.
-
-* Issue **#1731** : Fixed calendar date picker style that was broken by tooltip CSS changes.
-
-* Issue **#1657** : `INTERNAL_PROCESSING_USER` is no longer visible in the UI.
-
-* Issue **#1449** : You can now create users to associate permissions by clicking the create button in
-  the `User Permissions` page.
-
-* Issue **#1727** : Typo.
-
-* Issue **#1501** : Multiple fixes for new UI.
-
-* Issue **#1506** : Multiple fixes for new UI.
-
-* Issue **#1561** : Multiple fixes for new UI.
-
-* Issue **#1483** : Multiple fixes for new UI.
-
-* Issue **#1525** : Multiple fixes for new UI.
-
-* Issue **#1587** : Multiple fixes for new UI.
-
-* Issue **#1526** : Multiple fixes for new UI.
-
-* Issue **#1499** : Multiple fixes for new UI.
-
-* Issue **#1481** : Multiple fixes for new UI.
-
-* Issue **#1498** : Multiple fixes for new UI.
-
-* Issue **#1660** : Multiple fixes for new UI.
-
-* Issue **#1659** : Multiple fixes for new UI.
-
-* Issue **#1725** : Fix Data Splitter onlyMatch using zero based instead of one based numbers.
-
-
-## [v7.0-beta.39] - 2020-07-06
-
-* Issue **#1716** : Prevent export of processor filters that are reprocess or deleted.
-
-* Issue **#1638** : Suppress error when searching deleted streams.
-
-* Issue **#1696** : Fix reprocessing from unfiltered meta data view.
-
-* Issue **#1648** : Fix streams not being deleted following reprocessing.
-
-* Issue **#1695** : Fix `Records` stream types not being identified correctly.
-
-* Issue **#1668** : Fixed incorrect parameter count for XSLT `meta` function.
-
-* Issue **#1619** : Fix delete stream summary.
-
-
-## [v7.0-beta.38] - 2020-06-25
-
-* Issue **#1670** : Stop _parse-uri_ XSLT function returning -1 for missing port numbers.
-
-* Issue **#1673** : Increase limit for age spinner in retention rules to 9999.
-
-* Issue **#1683** : Add `!` NOT operator to fuzzy match filtering.
-
-* Add field searching to Activity quick filter.
-
-* Add field searching to entity selection popups.
-
-* Change entity selection popups to clear quick filter on show.
-
-* Add column sorting and field searching to Properties screen.
-
-* Add field searching to Explorer Tree quick filter.
-
-* Add field searching to Properties quick filter.
-
-* Add field searching to Server Tasks quick filter.
-
-* Add field searching to dependencies quick filter.
-
-* Improve info tooltip layouts.
-
-* Issue **#1248** : Add quick filter to dependencies screen.
-
-* Issue **#1650** : Use consistent blue colour.
-
-* Issue **#1671** :Fix XSLT function `hex-to-oct`.
-
-* Add `readTimeout` property to `HTTPAppender`.
-
-* Issue **#1632** : SQL stats now compatible with MySQL 8 Group Replication
-
-* Issue **#1650** : Use consistent blue colour.
-
-* Issue **#1627** : Fix Up/Down buttons on Rule Set screen. Now keeps selection after use.
-
-* Issue **#1277** : Fix Enable/Disable toggle button on Rule Set screen.
-
-
-## [v7.0-beta.37] - 2020-06-15
-
-* Add _Impact Summary_ tab to _Data Retention_ to show breakdown of counts of streams to be deleted.
-
-* Add support for the `.` separator in the word boundary fuzzy matching.
-
-* Change the fuzzy match filter to switch to a case sensitive wild-carded exact match when the input contains a `*`.
-
-* Issue **#1640** : Fix server error when clicking disabled delete/info icon for deleted streams.
-
-* Issue **#1639** : Default index volume group property changes.
-
-* Issue **#1636** : Fix data retention deletion using wrong action for rules.
-
-* Issue **#1280** : Fix creation of default index volumes.
-
-
-## [v7.0-beta.36] - 2020-06-02
-
-* Issue **#1621** : Fix NPE in proxy content syncing.
-
-* Issue **#1462** : Stroom not working with MySQL 8.0 due to SQLException
-
-* Issue **#1564** : Fix error in data retention section of stream info popup.
-
-* Change data retention delete batching approach to use time ranges.
-
-* Issue **#1611** : Change explorer tree filtering to also filter on an exact match of the entity's UUID.
-
-* Add regex filtering with `/` prefix to fuzzy matching.
-
-* Change word boundary matching to require a `?` prefix.
-
-
-## [v7.0-beta.35] - 2020-05-28
-
-* Issue **#1608** : Fixed NPE in UI data presenter.
-
-* Issue **#1595** : Fixed names for imported items that already exist but are updated by import.
-
-* Issue **#1603** : XSLT imports now error if more than one matching XSLT is found.
-
-* Issue **#1604** : XSLT import resolution now accepts the use of UUIDs and DocRef strings.
-
-* Issue **#1403** : Dashboard query download now retains expression parameters.
-
-* Issue **#1514** : Fixed properties edit presenter issue.
-
-* Issue **#1569** : Additional changes to improve the new `Data Delete` task that replaces the `File System Clean` task.
-
-* Issue **#1565** : Stop data retention rules deleting all data.
-
-* Add default data retention rule to the UI screen to make it clear what happens by default.
-
-* Add fuzzy match filter to explorer tree.
-
-
-## [v7.0-beta.34] - 2020-05-26
-
-* Issue **#1569** : Removed recursive multi threading from file system clean as thread limit was being reached.
-
-* Issue **#1478** : Fixed data volume creation and other resource methods.
-
-* Issue **#1594** : Now auto creates root explorer node on startup if it is missing.
-
-* Issue **#1544** : Fixes for imported dashboards.
-
-* Issue **#1586** : Fixed migration and initial population of standard meta type names.
-
-* Issue **#1592** : Changed DB bit(1) columns to be tinyint(1) so that they show values correctly in the CLI.
-
-* Issue **#1510** : Added logical delete for processor and processor filter to allow a user to force deletion without
-  encountering a DB constraint.
-
-* Issue **#1557** : Process, reprocess, delete and download data functions now provide an impact summary before a user
-  can proceed with the action.
-
-* Issue **#1557** : The process data function in the data browser now provides the option to process or reprocess data.
-  When selected a user can also choose: the priority of the process filters that will be created; to set the priority
-  automatically based on previous filters; set the enabled state.
-
-* Issue **#1557** : Reprocessing data no longer has a limitation on how many items can be reprocessed as it is now
-  implemented by reprocess specific filters.
-
-* Issue **#1585** : Fixed issue that was preventing viewing folders processors.
-
-* Issue **#1557** : Added an impact summary to meta data actions such as delete, restore, process and download.
-
-* Issue **#1593** : NPE copying empty expressions
-
-
-## [v7.0-beta.33] - 2020-05-22
-
-* Issue **#1588** : Fix processor filter import.
-
-* Issue **#1566** : Fixed UI data restore behaviour.
-
-* Make public port configurable
-
-
-## [v7.0-beta.32] - 2020-05-19
-
-* Issue **#1573** : Active tasks tab now only shows tasks related to the open feed.
-
-* Issue **#1584** : Add @ApiParam to POST/PUT/DELETE endpoints so the request type appears in swagger-ui.
-
-* Issue **#1581** : Change streamId to a path param in GET /api/data/v1.
-
-* Issue **#1567** : Added error handling so the confirmation dialog continues to work even when there is a failure in a
-  previous use.
-
-* Issue **#1568** : Pipeline names should now be shown where needed in the UI.
-
-* Issue **#1457** : Change field value suggester to use fuzzy matching.
-
-* Issue **#1574** : Make feed suggestions return all feeds, not just ones with meta.
-
-* Issue **#1544** : Imported dashboards from 6.1 now work.
-
-* Issue **#1577** : Cluster node status is now updated when node settings are changed.
-
-* Issue **#1396** : Completely changed DB migration and import/export compatibility code.
-
-* Fix index creation stored procedure.
-
-* Issue **#1508** : Tidy up property descriptions, change connection pool props to use Stroom Duration type.
-
-* Issue **#473** : Fix value stats being ignored during in memory stat aggregation.
-
-* Issue **#1141** : Make SQL stats aggregation delete unused stat keys at the end.
-
-
-## [v7.0-beta.31] - 2020-05-12
-
-* Issue **#1546** : Fixed opening and editing of data retention rules.
-
-* Issue **#1494** : Scrollbars now have a white background unless used in a readonly text area.
-
-* Issue **#1547** : Added pipeline names to processor task screens.
-
-* Issue **#1543** : Prevent import/export of processor filters with id fields
-
-* Issue **#1112** : You can now copy feeds along with other items and copies are named appropriately.
-
-* Issue **#1112** : When copying a selection of several items, the dependencies between the items are altered in the
-  resulting copies so that the copied items work together as a new set of content.
-
-* Issue **#1112** : As part of fixing dependencies when copying items, the dependencies screen now works correctly and
-  now also shows processor filters.
-
-* Issue **#1545** : Add property `enableDistributedJobsOnBootstrap` to enable/disable processing on first boot.
-
-
-## [v7.0-beta.30] - 2020-05-06
-
-* Issue **#1503** : Further fix for enabled/disabled expression items and dashboard tab visibility.
-
-* Issue **#1511** : Data pages now show pipeline names rather than pipeline UUIDs.
-
-* Issue **#1529** : Fix error when selecting datasource in new dashboard.
-
-* Fix NPE in SystemInfoResource.get().
-
-* Issue **#1527** : Fixed missing aud in API eky tokens.
-
-* Add missing guice binding for SystemInfoResource.
-
-* Make export add new line to the end of all files to adhere to POSIX standard.
-
-* Issue **#1532** : Fixed index shard criteria in UI.
-
-* Change SecurityFilter to return a 401 on authentication exceptions.
-
-* Move some health checks into SystemInfoResource.
-
-* Remove healthchecks from rest resources and servlets that never give an unhealthy result.
-
-* Add error info to AppConfigMonitor health check.
-
-
-## [v7.0-beta.29] - 2020-05-04
-
-* Issue **#1496** : Fixed paging of processed data.
-
-* Add stroom.statistics.internal.enabledStoreTypes and make internal stat processing respect it.
-
-* Improve SQL stats shutdown processing so all in memory stats are flushed.
-
-* Issue **#1521** : Dashboards with missing datasources break entirely.
-
-* Issue **#1477** : Disable edit button on stream processor.
-
-* Issue **#1497** : Fixed data list result paging.
-
-* Issue **#1492** : Fixed data list result paging.
-
-* Issue **#1513** : You can now view data in folders.
-
-* Issue **#1500** : Fixed data delete/restore behaviour.
-
-* Issue **#1515** : Fix proxyDir default when running in a stack.
-
-* Issue **#1509** : Unable to update processor filter.
-
-* Issue **#1495** : Speculative fix for missing swagger.json file in the fat jar.
-
-* Issue **#1503** : Fixed Dashboard serialisation and JSON template.
-
-* Issue **#1479** : Unable to set index volume limits.
-
-
-## [v7.0-beta.28] - 2020-04-29
-
-* Issue **#1489** : Reprocess streams feature failing.
-
-* Issue **#1465** : Add default Open ID credentials to allow proxy to be able to authenticate out of the box.
-
-* Issue **#1455** : Fix interactive search.
-
-* Issue **#1471** : Pipeline name not shown on processors/filters in UI.
-
-* Issue **#1491** : Download stream feature failing.
-
-* Issue **#1433** : StandardKafkaProducer failed when writing XML kafka payloads.
-
-
-## [v7.0-beta.27] - 2020-04-27
-
-* Issue **#1417** : Allow processor filters to be exported with Pipelines.
-
-* Issue **#1480** : Index settings now shows index volume groups and allows selection.
-
-* Issue **#1450** : Further attempt to improve criteria filtering on data tab.
-
-* Issue **#1467** : The cluster node state node uses NodeResource to determine active nodes.
-
-* Issue **#1448** : The internal processing user now has a JWT and passes it when making calls to other nodes.
-
-
-## [v7.0-beta.26] - 2020-04-22
-
-* Fix gradle build for versioned builds
-
-
-## [v7.0-beta.25] - 2020-04-22
-
-* Assorted fixes to the new React UI pages.
-
-
-## [v7.0-beta.24] - 2020-04-21
-
-* Issue **#1450** : Stop data tabs showing all feeds.
-
-* Issue **#1454** : Fix NPE in feed name suggestion box.
-
-* Remove internal statistics from setup sample data.
-
-* Fix issue of pipeline structure not showing when it contains a StatisticsFilter.
-
-* Update auth flow for auth-into-stroom integration
-
-* Issue **#1426** : Change /logout endpoint to /noauth/logout.
-
-* Fix `Expecting a real user identity` errors on auto import of content packs.
-
-* Increase wait timeout to 240s in `start.sh`.
-
-* Issue **#1404** : Fixed issue with invalid XML character filter.
-
-* Issue **#1413** : Attempt to fix search hanging issue.
-
-* Issue **#1393** : The annotations data popup now formats content on load.
-
-* Issue **#1399** : Removed error logging for expected exceptions in TaskExecutor.
-
-* Issue **#1385** : File output param `streamId` now aliased to `sourceId` and `streamNo` is now aliased to `partNo` for
-  consistency with new source tracking XSLT functions.
-
-* Issue **#1392** : Downloading dashboard queries now provides the current query without the need to save the dashboard.
-
-* Issue **#1427** : Change remote call to auth service to a local call.
-
-
-## [v7.0-beta.23] - 2020-03-24
-
-* Rename all legacy DB tables to `OLD_`.
-
-* Issue **#1394** : Fix duplicate tables appearing in Monitoring -> Database Tables.
-
-* Add NodeEndpointConfiguration. Change `node` table to hold the base endpoint.
-
-
-## [v7.0-beta.22] - 2020-03-10
-
-* Brought stroom-auth-service into stroom
-
-* Issue **#563** : Kafka producer improvements - StandardKafkaProducer
-
-* Issue **#1399** : Removed error logging for expected exceptions in TaskExecutor.
-
-* Fix missing $ in start.sh
-
-* Issue **#1387** : Changed the way tasks are executed to reduce changes of unhandled execution errors.
-
-* Issue **#1378** : Improved logging detail when processor filters fail.
-
-* Issue **#1379** : Fixed issue where you couldn't open a processor filter if parts of the filter referenced deleted
-  items.
-
-* Issue **#1378** : Improved logging detail when processor filters fail.
-
-* Issue **#1382** : Added `decode-url` and `encode-url` XSLT functions.
-
-* Issue **#655** : Fixed SQL Stats queries ignoring the enabled state of the dashboard query terms.
-
-* Issue **#1362** : Fixed issue where hiding dashboard annotation fields removed them.
-
-* Issue **#1357** : Fixed dragging tabs in dashboard with hidden panes to create a new split.
-
-* Issue **#1357** : Fixed dragging tabs in dashboard with hidden panes.
-
-* Issue **#1368** : Fixed FindReplaceFilter as it wasn't working when used in conjunction with Data Splitter.
-
-* Issue **#1361** : Changed the way headers are parsed for the HttpCall XSLT function.
-
-
-## [v7.0-beta.21] - 2020-02-24
-
-* Add null checks to DB migration.
-
-* Add deletion of constraint `IDX_SHARD_FK_IDX_ID` to migration script.
-
-
-## [v7.0-beta.20] - 2020-02-13
-
-* Fix bug in `processor_task` migration script.
-
-
-## [v7.0-beta.19] - 2020-02-10
-
-* Fix bugs in DB migration scripts.
-
-
-## [v7.0-beta.18] - 2020-02-05
-
-* Re-locate index database migrations.
-
-* Fix issues with migrating null audit columns.
-
-* Improve output of TestYamlUtil.
-
-
-## [v7.0-beta.17] - 2020-01-29
-
-* Issue **#1355** : Fixed stepping from dashboard text pane.
-
-* Issue **#1354** : Fixed double click to edit list items, e.g. properties.
-
-* Issue **#1340** : Fixed issue with FindReplaceFilter where it failed in some cases when more than one filter was
-  chained together.
-
-* Issue **#1338** : You can now configure the max size of the map store cache.
-
-* Issue **#1350** : Fixed scope of dictionaries when loaded in multiple XSLT pipeline steps.
-
-* Issue **#1347** : Added SSL options to `http-call` XSLT method.
-
-* Issue **#1352** : Fixed Hessian serialisation of user identities on tasks.
-
-* Change docker image to allow us to pass in the dropwizard command to run, e.g. server|migrate.
-
-* Stop MySQL outputing Note level warnings during migration about things that don't exist when we expect them not to.
-
-
-## [v7.0-beta.13] - 2019-12-24
-
-* Add `migrate` command line argument to run just the DB migrations.
-
-* Updated API key to include audience and added client id and secret.
-
-* Change `stroom.conf.sh` to also look for ip in `/sbin`
-
-* Issue **#260** : You can now hide dashboard tabs.
-
-* Issue **#1332** : The text pane can now be configured to show source data.
-
-* Issue **#1311** : Improved source location tracking.
-
-
-## [v7.0-beta.12] - 2019-12-04
-
-* Change local.yml.sh to also look for ip in /sbin
-
-
-## [v7.0-beta.11] - 2019-12-04
-
-* Fix invalid SQL syntax in V07_00_00_012__Dictionary
-
-
-## [v7.0-beta.10] - 2019-12-04
-
-* Update auth api version
-
-* Add clientId and clientSecret to config
-
-* Update API keys (needed aud)
-
-* Issue **#1338** : Added new config options to control the maximum size of some
-  caches: `stroom.pipeline.parser.maxPoolSize`, `stroom.pipeline.schema.maxPoolSize`
-  , `stroom.pipeline.schema.maxPoolSize`, `stroom.pipeline.xslt.maxPoolSize`, `stroom.entity.maxCacheSize`
-  , `stroom.referenceData.mapStore.maxCacheSize`.
-
-* Issue **#642** : Downloading query details now ignores hidden fields.
-
-* Issue **#1337** : Fixed issue where downloading large numbers of search results in Excel format was exceeding maximum
-  style count of 64000.
-
-* Issue **#1341** : Added XSRF protection to GWT RPC requests.
-
-* Issue **#1335** : Made session cookie `Secure` and `HttpOnly`.
-
-* Issue **#1334** : Fix 404 when accessing `/stroom/resourcestore/........`, i.e. fix Tools->Export.
-
-* Issue **#1333** : Improved resilience against XSS attacks.
-
-* Issue **#1330** : Allow configuration of `Content-Type` in HTTPAppender.
-
-* Issue **#1327** : Improvements to annotations.
-
-* Issue **#1328** : Increased size of data window and removed max size restrictions.
-
-* Issue **#1324** : Improved logging and added SSL options for HTTPAppender.
-
-
-## [v7.0-beta.9] - 2019-11-20
-
-* Fix SSL connection failure on remote feed staus check.
-
-* Remove ConfigServlet as the functionality is covered by ProxyConfigHealthCheck.
-
-* Fix password masking in ProxyConfigHealthCheck.
-
-* Change servlet path of ProxyStatusServlet from `/config` to `/status`.
-
-
-## [v7.0-beta.8] - 2019-11-20
-
-* Change precedence order for config properties. YAML > database > default. Change UI to show effective value. Add hot
-  loading of YAML file changes.
-
-* Issue **#1322** : Stroom now asks if you really want to leave site when stepping items are dirty. Also fixed `Save`
-  and `Save All` menu items and dashboard param changes now correctly make a dashboard dirty.
-
-* Issue **#1320** : Fixed formatting of XML where trailing spaces were being removed from content surrounded by start
-  and end tags (data content) which should not happen.
-
-* Issue **#1321** : Make path relative in stroom distribution .zip.sha256 hash file.
-
-* The auth service now supports the use of HTTPS without certificate verification and adds additional logging.
-
-* Issue **gchq/stroom-auth#157** : Automatically refresh user's API key when it expires.
-
-* Issue **#1243** : Dashboard visualisations now link with similar functions available to dashboard tables,
-  e.g. `link()`, `dashboard()`, `annotation()`, `stepping()`, `data()`.
-
-* Issue **#1316** : JSONParser now includes various parse options including handling comments.
-
-* Issue **#48** : Added option to hide/show dashboard table columns.
-
-* Issue **#1315** : Improved health check for missing API key.
-
-* Updated stroom expression to v1.5.4 and added new field types.
-
-* Issue **#1315** : Improved health check for missing API key.
-
-* Issue **#1314** : Fixed NPE thrown when logging caused when viewing docs that can't be found.
-
-* Issue **#1313** : Suggestion boxes now make suggestions immediately before the user even starts typing.
-
-* Issue **#1043** : Added feature to allow floating point numbers to be indexed.
-
-* Issue **#1312** : Dictionaries now change the entity name in the DB when renamed.
-
-* Issue **#1312** : Fixed read only behaviour of dictionary settings UI.
-
-* Issue **#1300** : Multiple changes to annotations.
-
-* Issue **#1265** : Added `modulus()` function along with alias `mod()` and modulus operator `%`.
-
-* Issue **#1300** : Added `annotation()` link creation function, `currentUser()` alias for `param('currentUser()')` and
-  additional link creation functions for `data()` and `stepping()`.
-
-* Issue **#67** : Table columns now display menu items on left click.
-
-* Uplift stroom-query to v2.2.4 to add better diagnostic logging.
-
-* Uplift Kafka client to v2.2.1.
-
-* Issue **#1293** : Add more static file types to allow nginx/browser caching on.
-
-* Issue **#1295** : Add authentication bypass for servlets such as /remoting, /status, /echo, etc.
-
-* Issue **#1297** : The UI now supplies API tokens to the backend for resource calls.
-
-* Issue **#1296** : Fixed NPE in StreamMapCreator caused when a stream can not be found.
-
-
-## [v7.0-beta.7] - 2019-10-23
-
-* Issue **#1288** : Streams now show the name of the pipeline used to create them even if the user doesn't have
-  permission to see the pipeline.
-
-* Issue **#1282** : Fixed issue where items were imported into the explorer even if not selected for import.
-
-* Issue **#1291** : Fixed issue where empty dashboard table cells did not select table rows when clicked.
-
-* Issue **#1290** : Fixed issue where executor provider was not executing supplied runnable if parent task had
-  terminated.
-
-* Fix problem of missing fallback config in docker image.
-
-
-## [v7.0-beta.6] - 2019-10-15
-
-* Add default for stroom.security.authentication.durationToWarnBeforeExpiry
-
-* Fix missing icons for Kafka Config and Rule Set.
-
-* Fix Kafka Config entity serialisation.
-
-* Issue **#1264** : Dashboards running in embedded mode will not always ask for the user to choose an activity if the
-  users session has one set already.
-
-* Issue **#1275** : Fixed permission filtering when showing related streams.
-
-* Issue **#1274** : Fixed issue with batch search caused by Hibernate not returning pipeline details in stream processor
-  filters.
-
-* Issue **#1272** : Fixed saving query favourites.
-
-* Issue **#1266** : Stroom will now lock the cluster before releasing owned tasks so it doesn't clash with other task
-  related processes that lock the DB for long periods.
-
-* Issue **#1264** : Added `embedded` mode for dashboards to hide dashboard chrome and save options.
-
-* Issue **#1264** : Stroom no longer asks if you want to leave the web page if no content needs saving.
-
-* Issue **#1263** : Fixed issues related to URL encoding/decoding with the `dashboard()` function.
-
-* Issue **#1263** : Fixed issue where date expressions were being allowed without '+' or '-' signs to add or subtract
-  durations.
-
-* Add fallback config.yml file into the docker images for running outside of a stack.
-
-* Issue **#1263** : Fixed issues related to URL encoding/decoding in dashboard expressions.
-
-* Issue **#1262** : Improved behaviour of `+` when used for concatenation in dashboard expressions.
-
-* Issue **#1259** : Fixed schema compliance when logging failed document update events.
-
-* Issue **#1245** : Fixed various issues with session management and authentication.
-
-* Issue **#1258** : Fixed issue affecting search expressions against keyword fields using dictionaries containing
-  carriage returns.
-
-
-## [v7.0-beta.5] - 2019-09-23
-
-* Fixes to proxy
-
-
-## [v7.0-beta.4] - 2019-09-16
-
-* Fix stroom-proxy Dockerfile
-
-
-## [v7.0-beta.3] - 2019-09-16
-
-* Minor fixes, including an essential fix to config
-
-
-## [v7.0-beta.2] - 2019-09-13
-
-* Fix docker build
-
-
-## [v7.0-beta.1] - 2019-09-11
-
-* Issue **#1253** : Data retention policies containing just `AND` will now match everything.
-
-* Issue **#1252** : Stream type suggestions no longer list internal types.
-
-* Issue **#1218** : All stepping panes will now show line numbers automatically if there are indicators (errors,
-  warnings etc) that need to be displayed.
-
-* Issue **#1254** : Added option to allow non Java escaped find and replacement text to be used in `FindReplaceFilter`.
-
-* Issue **#1250** : Fixed logging description for reading and writing documents.
-
-* Issue **#1251** : Copy permissions from a parent now shows changes prior to the user clicking ok.
-
-* Issue **#758** : You no longer need the `Manage Processors` privilege to call `stroom:meta('Pipeline')` in XSLT.
-
-* Issue **#1256** : Fix error caused when logging data source name when downloading search results.
-
-* Issue **#399** : Fix for error message when stepping that said user needed `read` permission on parent pipeline and
-  not just `use`.
-
-* Issue **#1242** : Fix for pipeline corruption caused when moving elements back to inherited parents.
-
-* Issue **#1244** : Updated Dropwizard to version 1.3.14 to fix session based memory leak.
-
-* Issue **#1246** : Removed elastic search document type, menu items and filter.
-
-* Issue **#1247** : Added XSLT functions (`source`, `sourceId`, `partNo`, `recordNo`, `lineFrom`, `colFrom`, `lineTo`
-  , `colTo`) to determine the current source location so it can be embedded in a cooked event. Events containing raw
-  source location info can be made into links in dashboard tables or the text pane so that a user can see raw source
-  data or jump directly to stepping that raw record.
-
-* Add data retention feature and index optimisation to Solr indexes.
-
-* Initial support for Solr indexing and search.
-
-* Issue **#1244** : Updated Dropwizard to version 1.3.14 to fix session based memory leak.
-
-* Issue **#1246** : Removed elastic search document type, menu items and filter.
-
-* Issue **#1214** : Fixed issue where the max results setting in dashboard tables was not always being obeyed. Also
-  fixed some dashboard table result page size issues.
-
-* Issue **#1238** : During proxy clean task we no longer show a failed attempt to delete an empty directory as an error
-  as this condition is expected.
-
-* Issue **#1237** : Fixed issue where explorer model requests were failing outside of user sessions, e.g. when we want
-  to find folder descendants for processing.
-
-* Issue **#1230** : Fix test.
-
-* Issue **#1230** : Search expressions no longer have the `contains` condition.
-
-* Issue **#1220** : Fixed attempt to open newly created index shards as if they were old existing shards.
-
-* Issue **#1232** : Fixed handling of enter key on pipeline element editor dialog.
-
-* Issue **#1229** : Fixed issue where users needed `Read` permission on an index instead of just `Use` permission to
-  search it.
-
-* Issue **#1207** : Removed task id from meta to reduce DB size and complexity especially given the fact tasks are
-  transient. Superseded output is now found by querying the processor task service when new output is written rather
-  than using task ids on meta.
-
-* Uplift HBase to 2.1.5 and refactor code accordingly
-
-* Uplift Kafka to 2.1.1 and refactor code accordingly
-
-* Uplift Curator to 4.2.0
-
-* Issue **#1143** : Added mechanism to inject dashboard parameters into expressions using the `param` and `params`
-  functions so that dashboard parameters can be echoed by expressions to create dashboard links.
-
-* Issue **#1205** : Change proxy repo clean to not delete configured rootRepoDir.
-
-* Issue **#1204** : Fix ProxySecurityFilter to use correct API key on feedStatus requests.
-
-* Issue **#1211** : Added a quick filter to the server tasks page.
-
-* Issue **#1206** : Fixed sorting active tasks when clicking column header.
-
-* Issue **#1201** : Fixed dependencies.
-
-* Issue **#1201** : Fixed tests.
-
-* Issue **#1201** : Document permission changes now mutate the user document permissions cache rather than clearing it.
-
-* Issue **#1153** : Changed security context to be a Spring singleton to improve explorer performance.
-
-* Issue **#1202** : Fixed NumberFormatException in StreamAttributeMapUtil.
-
-* Issue **#1203** : Fixed event logging detail for dictionaries.
-
-* Issue **#1197** : Restored Save As functionality.
-
-* Issue **#1199** : The index fields page now copes with more than 100 index fields.
-
-* Issue **#1200** : Removed blocking queue that was causing search to hang when full.
-
-* Issue **#1198** : Filtering by empty folders now works correctly.
-
-* Comment out rollCron in proxy-prod.yml
-
-* Change swagger UI at gchq.github.io/stroom to work off 6.0 branch
-
-* Issue **#1195** : Fixed issue where combination of quick filter and type filter were not displaying explorer items
-  correctly.
-
-* Issue **#1153** : Changed the way document permissions are retrieved and cached to improve explorer performance.
-
-* Issue **#1196** : Added code to resolve data source names from doc refs if the name is missing when logging.
-
-* Issue **#1165** : Fixed corruption of pipeline structure when adding items to Source.
-
-* Issue **#1193** : Added optional validation to activities.
-
-* Change default config for proxy repositoryFormat to "${executionUuid}/${year}-${month}-${day}/${feed}/${pathId}/${id}"
-
-* Issue **#1194** : Fixed NPE in FindTaskProgressCriteria.
-
-* Issue **#1191** : SQL statistics search tasks now show appropriate information in the server tasks pane.
-
-* Issue **#1192** : Executor provider tasks now run as the current user.
-
-* Issue **#1190** : Copied indexes now retain associated index volumes.
-
-* Issue **#1177** : Data retention now works with is doc refs.
-
-* Issue **#1160** : Proxy repositories now only roll if all output streams for a repository are closed. Proxy
-  repositories also only calculate the current max id if the `executionUuid` repo format param is not used.
-
-* Issue **#1186** : Volume status is now refreshed every 5 minutes.
-
-* Fix incorrect default keystore in proxy config yaml.
-
-* Rename environment variables in proxy config yaml.
-
-* Issue **#1170** : The UI should now treat the `None` tree node as a null selection.
-
-* Issue **#1184** : Remove dropwizard yaml files from docker images.
-
-* Issue **#1181** : Remove dropwizard config yaml from the docker images.
-
-* Issue **#1152** : You can now control the maximum number of files that are fragmented prior to proxy aggregation
-  with `stroom.maxFileScan`.
-
-* Issue **#1182** : Fixed use of `in folder` for data retention and receipt policies.
-
-* Updated to allow stacks to be built at this version.
-
-* Issue **#1154** : Search now terminates during result creation if it is asked to do so.
-
-* Issue **#1167** : Fix for proxy to deal with lack of explorer folder based collections.
-
-* Issue **#1172** : Fixed logging detail for viewing docs.
-
-* Issue **#1166** : Fixed issue where users with only read permission could not copy items.
-
-* Issue **#1174** : Reduced hits on the document permission cache.
-
-* Issue **#1168** : Statistics searches now work when user only has `Use` permission.
-
-* Issue **#1170** : Extra validation to check valid feed provided for stream appender.
-
-* Issue **#1174** : The size of the document permissions cache is now configurable via
-  the `stroom.security.documentPermissions.maxCacheSize` property.
-
-* Issue **#1176** : Created index on document permissions to improve performance.
-
-* Issue **#1175** : Dropping unnecessary index `explorerTreePath_descendant_idx`.
-
-* Issue **#747** : XSLT can now reference dictionaries by UUID.
-
-* Issue **#1167** : Use of folders to include child feeds and pipelines is now supported.
-
-* Issue **#1153** : The explorer tree is now built with fewer DB queries.
-
-* Issue **#1163** : Added indexes to the DB to improve explorer performance.
-
-* Issue **#1153** : The explorer tree now only rebuilds synchronously for users who alter the tree, if has never been
-  built or is very old. All other rebuilds of the explorer tree required to keep it fresh will happen asynchronously.
-
-* Issue **#1162** : Proxy aggregation will no longer recurse parts directories when creating parts.
-
-* Issue **#1157** : Migration now adds dummy feeds etc to processor filters if the original doc can't be found. This
-  will prevent filters from matching more items than they should if migration fails to map feeds etc because they can't
-  be found.
-
-* Issue **#1162** : Remove invalid CopyOption in move() call.
-
-* Issue **#1159** : Fix NPE in rolling appenders with no frequency value.
-
-* Issue **#1160** : Proxy repositories will no longer scan contents on open if they are set to be read only.
-
-* Issue **#1162** : Added buffering etc to improve the performance of proxy aggregation.
-
-* Issue **#1156** : Added code to reduce unlikely chance of NPE or uncontrolled processing in the event of a null or
-  empty processing filter.
-
-* Issue **#1149** : Changed the way EntryIdSet is unmarshalled so jaxb can now use the getter to add items to a
-  collection.
-
-* Ignore broken junit test that cannot work as it stands
-
-* Fix NPE in DictionaryStoreImpl.findByName().
-
-* Issue **#1146** : Added `encodeUrl()`, `decodeUrl()` and `dashboard()` functions to dashboard tables to make dashboard
-  linking easier. The `link()` function now automatically encodes/decodes each param so that parameters do not break the
-  link format, e.g. `[Click Here](http://www.somehost.com/somepath){dialog|Dialog Title}`.
-
-* Issue **#1144** : Changed StreamRange to account for inclusive stream id ranges in v6.0 that was causing an issue with
-  file system maintenance.
-
-* Mask passwords on the proxy admin page.
-
-* Add exception to wrapped exception in the feedStatus service.
-
-* Issue **#1140** : Add health check for proxy feed status url.
-
-* Issue **#1138** : Stroom proxy now deletes empty repository directories based on creation time and depth first so that
-  pruning empty directories is quicker and generally more successful.
-
-* Issue **#1137** : Change proxy remote url health check to accept a 406 code as the feed will not be specified.
-
-* Issue **#1135** : Data retention policies are now migrated to use `Type` and not `Stream Type`.
-
-* Issue **#1136** : Remove recursive chown from stroom and proxy docker entrypoint scripts.
-
-
-## [v7.0-alpha.5] - 2019-06-12
-
-* Fix YAML substitution.
-
-
-## [v7.0-alpha.4] - 2019-06-11
-
-* Update API paths
-
-
-## [v7.0-alpha.3] - 2019-05-10
-
-* Fix config
-
-
-## [v7.0-alpha.2] - 2019-05-10
-
-* Fix config
-
-* Issue **#1134** : Proxy now requires feed name to always be supplied.
-
-* Expose proxy api key in yaml config via SYNC_API_KEY
-
-* Issue **#1130** : Change `start.sh` so it works when realpath is not installed.
-
-* Issue **#1129** : Fixed stream download from the UI.
-
-* Issue **#1119** : StreamDumpTool will now dump data to zip files containing all data and associated meta and context
-  data. This now behaves the same way as downloading data from the UI and can be used as an input to proxy aggregation
-  or uploaded manually.
-
-
-## [v7.0-alpha.1] - 2019-04-23
-
-* Fix config issue
-
-* Fixed NPE created when using empty config sections.
-
-* Issue **#1122** : Fixed hessian communication between stroom and stroom proxy used to establish feed receive status.
-  Added restful endpoints for feed status to stroom and stroom proxy. Proxy will now be able to request feed status from
-  upstream stroom or stroom proxy instances.
-
-* Fixed incompatibility issues with MySQL 5.7 and 8.0.
-
-* Added debug to help diagnose search failures
-
-* Issue **#382** : Large zip files are now broken apart prior to proxy aggregation.
-
-* Change start script to use absolute paths for jar, config and logs to distinguish stroom and proxy instances.
-
-* Issue **#1116** : Better implementation of proxy aggregation.
-
-* Issue **#1116** : Changed the way tasks are executed to ensure thread pools expand to the maximum number of threads
-  specified rather than just queueing all tasks and only providing core threads.
-
-* Remove full path from file in sha256 hash file release artifact.
-
-* Issue **#1115** : Add missing super.startProcessing to AbstractKafkaProducerFilter.
-
-* Improve exception handling and logging in RemoteDataSourceProvider. Now the full url is included in dashboard
-  connection errors.
-
-* Change Travis build to generate sha256 hashes for release zip/jars.
-
-* Uplift the visualisations content pack to v3.2.1
-
-* Issue **#1100** : Fix incorrect sort direction being sent to visualisations.
-
-* Add guard against race condition
-
-* Add migration script to remove property `stroom.node.status.heapHistogram.jMapExecutable`.
-
-* Uplift base docker image to openjdk:8u191-jdk-alpine3.9, reverting back to JDK for access to diagnostic tools.
-
-* Issue **#1084** : Change heap histogram statistics to java MBean approach rather than jmap binary. Remove
-  stroom.node.status.heapHistogram.jMapExecutable property.
-
-* Improve resource for setting user's status
-
-* Issue **#1079** : Improved the logging of permission errors encountered during stream processing
-
-* Issue **#1058** : Added property `stroom.pipeline.parser.secureProcessing` to enable/disable the XML secure processing
-  feature.
-
-* Issue **#1062** : Add env var for UI path
-
-* Uplift distribution visualisation content pack to v3.1.0
-
-* Add transform_user_extract.py, for pre-6.0 to 6.0 user migration
-
-* Issue **#1059** : Fix guice errors on stroom-proxy startup.
-
-* Issue **#1010** : Improve distribution start/stop/etc scripts by adding monochrome switch and background log tailing.
-
-* Issue **#1053** : Add API to disabled authorisation users
-
-* Issue **#1042** : Improve error message for an ApiException when requesting a user's token.
-
-* Issue **#1050** : Prevent creation of permission entries if key already exists.
-
-* Issue **#1015** : Add sortDirections[] and keySortDirection to visualisation data object to fix sorting in the
-  visualisations.
-
-* Issue **#1019** : Fix visualisations settings dialog so you can un-set text and list controls.
-
-* Issue **#1041** : Add a healthcheck to Stroom to alert for API key expiry
-
-* Issue **#1040** : Fix for visualisations that do not require nested data.
-
-* Issue **#1036** : Fix for scrollbar position on explorer popup windows.
-
-* Issue **#1037** : Updated `moment.js` for parsing/formatting dates and times.
-
-* Issue **#1021** : Dashboard links now allow `{}` characters to be used without URL encoding.
-
-* Issue **#1018** : Added Health Checks for the external connectors that are registered via plugins
-
-* Issue **#1025** : Fixed ACE editor resize issue where horizontal scroll bar was not always correctly shown.
-
-* Issue **#1025** : Updated ACE editor to v1.4.2.
-
-* Issue **#1022** : Added `Contains` condition to all search expression fields so that regex terms can be used.
-
-* Issue **#1024** : Superseded output helper no longer expects initialisation in all cases.
-
-* Issue **#1021** : Multiple changes to improve vis, dashboard and external linking in Stroom.
-
-* Issue **#1019** : Fix visualisations settings dialog so you can un-set text and list controls.
-
-* Issue **#986** : Fix direct dashboard links.
-
-* Issue **#1006** : Added Exception Mapper for PermissionExceptions to return HTTP FORBIDDEN.
-
-* Issue **#1012** : Fix for NPE caused when checking if an output is superseded.
-
-* Issue **#1011** : Old UI versions running in browsers often cause Stroom to throw an NPE as it can't find the
-  appropriate GWT serialisation policy. Stroom will no longer throw an NPE but will report
-  an `IncompatibleRemoteServiceException` instead. This is the default GWT behaviour.
-
-* Issue **#1007** : Max visualisation results are now limited by default to the maximum number of results defined for
-  the first level of the parent table. This can be further limited by settings in the visualisation.
-
-* Issue **#1004** : Table cells now support multiple links.
-
-* Issue **#1001** : Changed link types to `tab`, `dialog`, `dashboard`, `browser`.
-
-* Issue **#1001** : Added dashboard link option to link to a dashboard from within a vis,
-  e.g. `stroomLink(d.name, 'type=Dashboard&uuid=<TARGET_DASHBOARD_UUID>&params=userId%3D' + d.name, 'DASHBOARD')`.
-
-* Issue **#1001** : Added dashboard link option to link to a dashboard using the `DASHBOARD` target name,
-  e.g. `link(${UserId}, concat('type=Dashboard&uuid=<TARGET_DASHBOARD_UUID>', ${UserId}), '', 'DASHBOARD')`.
-
-* Issue **#1002** : Popup dialogs shown when clicking dashboard hyperlinks are now resizable.
-
-* Issue **#993** : Moving documents in the explorer no longer affects items that are being edited as they are not
-  updated in the process.
-
-* Issue **#996** : Updated functions in dashboard function picker.
-
-* Issue **#981** : Fixed dashboard deletion
-
-* Issue **#989** : Upgraded stroom-expression to v1.4.13 to add new dashboard `link` function.
-
-* Issue **#988** : Changed `generate-url` XSLT function to `link` so it matches the dashboard expression. Changed the
-  parameters to create 4 variants of the function to make creation of simple links easier.
-
-* Issue **#980** : Fix for NPE when fetching dependencies for scripts.
-
-* Issue **#978** : Re-ordering the fields in stream data source
-
-* Issue **gchq/stroom-content#31** : Uplift stroom-logs content pack to v2.0-alpha.5.
-
-* Issue **#982** : Stop proxy trying to health check the content syncing if it isn't enabled.
-
-* Change error logging in ContentSyncService to log stack trace
-
-* Uplift send_to_stroom.sh in the distribution to v2.0
-
-* Issue **#973** : Export servlet changed to a Resource API, added permission check, improved error responses.
-
-* Issue **#969** : The code now suppresses errors for index shards being locked for writing as it is expected. We now
-  lock shards using maps rather than the file system as it is more reliable between restarts.
-
-* Issue **#941** : Internal Meta Stats are now being written
-
-* Issue **#970** : Add stream type of `Records` for translated stroom app events.
-
-* Issue **#966** : Proxy was always reporting zero bytes for the request content in the receive log.
-
-* Issue **#938** : Fixed an NPE in authentication session state.
-
-* Change the proxy yaml configuration for the stack to add `remotedn` and `remotecertexpiry` headers to the receive log
-
-* Change logback archived logs to be gzip compressed for stroom and proxy
-
-* Uplift stroom-logs content pack to v2.0-alpha.3
-
-* Uplift send_to_stroom script to v1.8.1
-
-* Issue **#324** : Changed XML serialisation so that forbidden XML characters U+FFFE and U+FFFF are not written. Note
-  that these characters are not even allowed as character references so they are ignored entirely.
-
-* Issue **#945** : More changes to fix some visualisations only showing 10 data points.
-
-* Issue **#945** : Visualisations now show an unlimited number of data points unless constrained by their parent table
-  or their own maximum value setting.
-
-* Issue **#948** : Catching Spring initialisation runtime errors and ensuring they are logged.
-
-* Add `set_log_levels.sh` script to the distribution
-
-* Uplift visualisations content pack to v3.0.6 in the gradle build
-
-* Issue **#952** : Remote data sources now execute calls within the context of the user for the active query. As a
-  result all running search `destroy()` calls will now be made as the same user that initiated the search.
-
-* Issue **#566** : Info and warning icons are now displayed in stepping screen when needed.
-
-* Issue **#923** : Dashboard queries will now terminate if there are no index shards to search.
-
-* Issue **#959** : Remove Material UI from Login and from password management pages
-
-* Issue **#933** : Add health check for password resets
-
-* Issue **#929** : Add more comprehensive password validation
-
-* Issue **#876** : Fix password reset issues
-
-* Issue **#768** : Preventing deletion of /store in empty volumes
-
-* Issue **#939** : Including Subject DN in receive.log
-
-* Issue **#940** : Capturing User DN and cert expiry on DW terminated SSL
-
-* Issue **#744** : Improved reporting of error when running query with no search extraction pipeline
-
-* Issue **#134** : Copy permissions from parent button
-
-* Issue **#688** : Cascading permissions when moving/copying folder into a destination
-
-* Issue **#788** : Adding DocRef and IsDocRef to stroom query to allow doc ref related filtering. Migration of stream
-  filters uses this.
-
-* Issue **#936** : Add conversion of header `X-SSL-Client-V-End` into `RemoteCertExpiry`, translating date format in the
-  process.
-
-* Issue **#953** : Fixed NPE.
-
-* Issue **#947** : Fixed issue where data retention policy contains incorrect field names.
-
-* Remove Material UI from the Users and API Keys pages
-
-* Add content packs to stroom distribution
-
-* Change distribution to use send_to_stroom.sh v1.7
-
-* Updated stroom expression to v1.4.12 to improve handling or errors values and add new type checking
-  functions `isBoolean()`, `isDouble()`, `isError()`, `isInteger()`, `isLong()`, `isNull()`, `isNumber()`, `isString()`
-  , `isValue()`. Testing equality of null with `x=null()` is no longer valid and must be replaced with `isNull(x)`.
-
-* Issue **#920** : Fix error handling for sql stats queries
-
-* Remove log sending cron process from docker images (now handled by stroom-log-sender).
-
-* Issue **#924** : The `FindReplaceFilter` now records the location of errors.
-
-* Issue **#939** : Added `remotedn` to default list of keys to include in `receive.log`.
-
-* Add git_tag and git_commit labels to docker images
-
-* Uplift stroom-logs content pack in docker image to` v2.0-alpha.2`
-
-* Stop truncation of `logger` in logback console logs
-
-* Issue **#921** : Renaming open documents now correctly changes their tab name. Documents that are being edited now
-  prevent the rename operation until they are saved.
-
-* Issue **#922** : The explorer now changes the selection on a right click if the item clicked is not already selected (
-  could be part of a multi select).
-
-* Issue **#903** : Feed names can now contain wildcard characters when filtering in the data browser.
-
-* Add API to allow creation of an internal Stroom user.
-
-* Fix logger configuration for SqlExceptionHelper
-
-* Add template-pipelines and standard-pipelines content packs to docker image
-
-* Issue **#904** : The UI now shows dictionary names in expressions without the need to enter edit mode.
-
-* Updated ACE editor to v1.4.1.
-
-* Add colours to console logs in docker.
-
-* Issue **#869** : Delete will now properly delete all descendant nodes and documents when deleting folders but will not
-  delete items from the tree if they cannot be deleted, e.g. feeds that have associated data.
-
-* Issue **#916** : You can no longer export empty folders or import nothing.
-
-* Issue **#911** : Changes to feeds and pipelines no longer clear data browsing filters.
-
-* Issue **#907** : Default volumes are now created as soon as they are needed.
-
-* Issue **#910** : Changes to index settings in the UI now register as changes and enable save.
-
-* Issue **#913** : Improve FindReplaceFilter to cope with more complex conditions.
-
-* Change log level for SqlExceptionHelper to OFF, to stop expected exceptions from polluting the logs
-
-* Fix invalid requestLog logFormat in proxy configuration
-
-* Stop service discovery health checks being registered if stroom.serviceDiscovery.enabled=false
-
-* Add fixed version of send_to_stroom.sh to release distribution
-
-* Uplift docker base image for stroom & proxy to openjdk:8u181-jdk-alpine3.8
-
-* Add a health check for getting a public key from the authentication service.
-
-* Issue **#897** : Import no longer attempts to rename or move existing items but will still update content.
-
-* Issue **#902** : Improved the XSLT `format-date` function to better cope with week based dates and to default values
-  to the stream time where year etc are omitted.
-
-* Issue **#905** : Popup resize and move operations are now constrained to ensure that a popup cannot be dragged off
-  screen or resized to be bigger than the current browser window size.
-
-* Issue **#898** : Improved the way many read only aspects of the UI behave.
-
-* Issue **#894** : The system now generates and displays errors to the user when you attempt to copy a feed.
-
-* Issue **#896** : Extended folder `create` permissions are now correctly cached.
-
-* Issue **#893** : You can now manage volumes without the `Manage Nodes` permission.
-
-* Issue **#892** : The volume editor now waits for the node list to be loaded before opening.
-
-* Issue **#889** : Index field editing in the UI now works correctly.
-
-* Issue **#891** : `StreamAppender` now keeps track of it's own record write count and no longer makes use of any other
-  write counting pipeline element.
-
-* Issue **#885** : Improved the way import works to ensure updates to entities are at least attempted when creating an
-  import confirmation.
-
-* Issue **#892** : Changed `Ok` to `OK`.
-
-* Issue **#883** : Output streams are now immediately unlocked as soon as they are closed.
-
-* Removed unnecessary OR operator that was being inserted into expressions where only a single child term was being
-  used. This happened when reprocessing single streams.
-
-* Issue **#882** : Splitting aggregated streams now works when using `FindReplaceFilter`. This functionality was
-  previously broken because various reader elements were not passing the `endStream` event on.
-
-* Issue **#881** : The find and replace strings specified for the `FindReplaceFilter` are now treated as unescaped Java
-  strings and now support new line characters etc.
-
-* Issue **#880** : Increased the maximum value a numeric pipeline property can be set to via the UI to 10000000.
-
-* Issue **#888** : The dependencies listing now copes with external dependencies failing to provide data due to
-  authentication issues.
-
-* Issue **#890** : Dictionaries now show the words tab by default.
-
-* Add admin healthchecks to stroom-proxy
-
-* Add stroom-proxy docker image
-
-* Refactor stroom docker images to reduce image size
-
-* Add enabled flag to storing, forwarding and synching in stroom-proxy configuration
-
-* Issue **#884** : Added extra fonts to stroom docker image to fix bug downloading xls search results.
-
-* Issue **#879** : Fixed bug where reprocess and delete did not work if no stream status was set in the filter.
-
-* Issue **#878** : Changed the appearance of stream filter fields to be more user friendly, e.g. `feedName` is
-  now `Feed` etc.
-
-* Issue **#809** : Changed default job frequency for `Stream Attributes Retention` and `Stream Task Retention` to `1d` (
-  one day).
-
-* Issue **#813** : Turned on secure processing feature for XML parsers and XML transformers so that external entities
-  are not resolved. This prevents DoS attacks and gaining unauthorised access to the local machine.
-
-* Issue **#871** : Fix for OptimisticLockException when processing streams.
-
-* Issue **#872** : The parser cache is now automatically cleared when a schema changes as this can affect the way a data
-  splitter parser is created.
-
-* Add a health check for getting a public key from the authentication service.
-
-* Issue **#897** : Import no longer attempts to rename or move existing items but will still update content.
-
-* Issue **#902** : Improved the XSLT `format-date` function to better cope with week based dates and to default values
-  to the stream time where year etc are omitted.
-
-* Issue **#905** : Popup resize and move operations are now constrained to ensure that a popup cannot be dragged off
-  screen or resized to be bigger than the current browser window size.
-
-* Issue **#898** : Improved the way many read only aspects of the UI behave.
-
-* Issue **#894** : The system now generates and displays errors to the user when you attempt to copy a feed.
-
-* Issue **#896** : Extended folder `create` permissions are now correctly cached.
-
-* Issue **#893** : You can now manage volumes without the `Manage Nodes` permission.
-
-* Issue **#892** : The volume editor now waits for the node list to be loaded before opening.
-
-* Issue **#889** : Index field editing in the UI now works correctly.
-
-* Issue **#891** : `StreamAppender` now keeps track of it's own record write count and no longer makes use of any other
-  write counting pipeline element.
-
-* Issue **#885** : Improved the way import works to ensure updates to entities are at least attempted when creating an
-  import confirmation.
-
-* Issue **#892** : Changed `Ok` to `OK`.
-
-* Issue **#883** : Output streams are now immediately unlocked as soon as they are closed.
-
-* Removed unnecessary OR operator that was being inserted into expressions where only a single child term was being
-  used. This happened when reprocessing single streams.
-
-* Issue **#882** : Splitting aggregated streams now works when using `FindReplaceFilter`. This functionality was
-  previously broken because various reader elements were not passing the `endStream` event on.
-
-* Issue **#881** : The find and replace strings specified for the `FindReplaceFilter` are now treated as unescaped Java
-  strings and now support new line characters etc.
-
-* Issue **#880** : Increased the maximum value a numeric pipeline property can be set to via the UI to 10000000.
-
-* Issue **#888** : The dependencies listing now copes with external dependencies failing to provide data due to
-  authentication issues.
-
-* Issue **#890** : Dictionaries now show the words tab by default.
-
-* Add admin healthchecks to stroom-proxy
-
-* Add stroom-proxy docker image
-
-* Refactor stroom docker images to reduce image size
-
-* Add enabled flag to storing, forwarding and synching in stroom-proxy configuration
-
-* Issue **#884** : Added extra fonts to stroom docker image to fix bug downloading xls search results.
-
-* Issue **#879** : Fixed bug where reprocess and delete did not work if no stream status was set in the filter.
-
-* Issue **#878** : Changed the appearance of stream filter fields to be more user friendly, e.g. `feedName` is
-  now `Feed` etc.
-
-* Issue **#809** : Changed default job frequency for `Stream Attributes Retention` and `Stream Task Retention` to `1d` (
-  one day).
-
-* Issue **#813** : Turned on secure processing feature for XML parsers and XML transformers so that external entities
-  are not resolved. This prevents DoS attacks and gaining unauthorised access to the local machine.
-
-* Issue **#871** : Fix for OptimisticLockException when processing streams.
-
-* Issue **#872** : The parser cache is now automatically cleared when a schema changes as this can affect the way a data
-  splitter parser is created.
-
-* Issue **#865** : Made `stroom.conf` location relative to YAML file when `externalConfig` YAML property is set.
-
-* Issue **#867** : Added an option `showReplacementCount` to the find replace filter to choose whether to report total
-  replacements on process completion.
-
-* Issue **#867** : Find replace filter now creates an error if an invalid regex is used.
-
-* Issue **#855** : Further fixes for stepping data that contains a BOM.
-
-* Changed selected default tab for pipelines to be `Data`.
-
-* Issue **#860** : Fixed issue where stepping failed when using any sort of input filter or reader before the parser.
-
-* Issue **#867** : Added an option `showReplacementCount` to the find replace filter to choose whether to report total
-  replacements on process completion.
-
-* Improved Stroom instance management scripts
-
-* Add contentPack import
-
-* Fix typo in Dockerfile
-
-* Issue **#859** : Change application startup to keep retrying when establishing a DB connection except for certain
-  connection errors like access denied.
-
-* Issue **#730** : The `System` folder now displays data and processors. This is a bug fix related to changing the
-  default initial page for some document types.
-
-* Issue **#854** : The activity screen no longer shows a permission error when shown to non admin users.
-
-* Issue **#853** : The activity chooser will no longer display on startup if activity tracking is not enabled.
-
-* Issue **#855** : Fixed stepping data that contains a BOM.
-
-* Change base docker image to openjdk:8u171-jdk-alpine
-
-* Improved loading of activity list prior to showing the chooser dialog.
-
-* Issue **#852** : Fix for more required permissions when logging other 'find' events.
-
-* Issue **#730** : Changed the default initial page for some document types.
-
-* Issue **#852** : Fix for required permission when logging 'find' events.
-
-* Changed the way the root pane loads so that error popups that appear when the main page is loading are not hidden.
-
-* Issue **#851** : Added additional type info to type id when logging events.
-
-* Issue **#848** : Fixed various issues related to stream processor filter editor.
-
-* Issue **#815** : `stroom.pageTitle` property changed to `stroom.htmlTitle`.
-
-* Issue **#732** : Added `host-address` and `host-name` XSLT functions.
-
-* Issue **#338** : Added `splitAggregatedStreams` property to `StreamAppender`, `FileAppender` and `HDFSFileAppender` so
-  that aggregated streams can be split into separate streams on output.
-
-* Issue **#338** : Added `streamNo` path replacement variable for files to record the stream number within an aggregate.
-
-* Added tests and fixed sorting of server tasks.
-
-* Improved the way text input and output is buffered and recorded when stepping.
-
-* The find and replace filter now resets the match count in between nested streams so that each stream is treated the
-  same way, i.e. it can have the same number of text replacements.
-
-* Added multiple fixes and improvements to the find and replace filter including limited support of input/output
-  recording when stepping.
-
-* Issue **#827** : Added `TextReplacementFilterReader` pipeline element.
-
-* Issue **#736** : Added sorting to server tasks table.
-
-* Inverted the behaviour of `disableQueryInfo` to now be `requireQueryInfo`.
-
-* Issue **#596** : Rolling stream and file appenders can now roll on a cron schedule in addition to a frequency.
-
-* The accept button now enabled on splash screen.
-
-* Added additional event logging to stepping.
-
-* An activity property with an id of `disableQueryInfo` can now be used to disable the query info popup on a per
-  activity basis.
-
-* Activity properties can now include the attributes `id`, `name`, `showInSelection` and `showInList` to determine their
-  appearance and behaviour;
-
-* Nested elements are now usable in the activity editor HTML.
-
-* Record counts are now recorded on a per output stream basis even when splitting output streams.
-
-* Splash presenter buttons are now always enabled.
-
-* Fix background colour to white on activity pane.
-
-* Changed `splitWhenBiggerThan` property to `rollSize` and added the property to the rolling appenders for consistency.
-
-* Issue **#838** : Fix bug where calculation of written and read bytes was being accounted for twice due to the use of
-  Java internal `FilterInputStream` and `FilterOutputStream` behaviour. This was leading to files being split at half od
-  the expected size. Replaced Java internal classes with our own `WrappedInputStream` and `WrappedOutputStream` code.
-
-* Issue **#837** : Fix bug to no longer try and record set activity events for null activities.
-
-* Issue **#595** : Added stream appender and file appender property `splitWhenBiggerThan` to limit the size of output
-  streams.
-
-* Now logs activity change correctly.
-
-* Add support for checkbox and selection control types to activity descriptions.
-
-* Issue **#833** : The global property edit dialog can now be made larger.
-
-* Fixed some issues in the activity manager.
-
-* Issue **#722** : Change pipeline reference data loader to store its reference data in an off-heap disk backed LMDB
-  store to reduce Java heap usage. See the `stroom.refloader.*` properties for configuration of the off-heap store.
-
-* Issue **#794** : Automatically suggest a pipeline element name when creating it
-
-* Issue **#792** : Preferred order of properties for Pipeline Elements
-
-* Issue **824** : Fix for replace method in PathCreator also found in stroom proxy.
-
-* Issue **#828** : Changed statistics store caches to 10 minute time to live so that they will definitely pick up new
-  statistics store definitions after 10 minutes.
-
-* Issue **#774** : Event logging now logs find stream criteria correctly so that feeds ids are included.
-
-* Issue **#829** : Stroom now logs event id when viewing individual events.
-
-* Added functionality to record actions against user defined activities.
-
-* Added functionality to show a splash screen on login.
-
-* Issue **#791** : Fixed broken equals method so query total row count gets updated correctly.
-
-* Issue **#830** : Fix for API queries not returning before timing out.
-
-* Issue **#824** : Fix for replace method in PathCreator also found in stroom proxy.
-
-* Issue **#820** : Fix updating index shards so that they are loaded, updated and saved under lock.
-
-* Issue **#819** : Updated `stroom-expression` to v1.4.3 to fix violation of contract exception when sorting search
-  results.
-
-* Issue **#817** : Increased maximum number of concurrent stream processor tasks to 1000 per node.
-
-* Moved Index entities over to the new multi part document store.
-
-* Moved Pipeline entities over to the new multi part document store.
-
-* Moved both Statistic Store entity types over to the new multi part document store.
-
-* Moved XSLT entities over to the new multi part document store.
-
-* Moved Visualisation entities over to the new multi part document store.
-
-* Moved Script entities over to the new multi part document store.
-
-* Moved Dashboard entities over to the new multi part document store.
-
-* Moved XmlSchema entities over to the new multi part document store.
-
-* Moved TextConverter entities over to the new multi part document store.
-
-* Modified the storage of dictionaries to use the new multi part document store.
-
-* Changed the document store to hold multiple entries for a document so that various parts of a document can be written
-  separately, e.g. the meta data about a dictionary and the dictionary text are now written as separate DB entries.
-  Entries are combined during the serialisation/deserialisation process.
-
-* Changed the import export API to use byte arrays to hold values rather than strings. *POSSIBLE BREAKING CHANGE*
-  Issue **gchq/stroom-expression#22** : Add `typeOf(...)` function to dashboard.
-
-* Issue **#697** : Fix for reference data sometimes failing to find the appropriate effective stream due to the
-  incorrect use of the effective stream cache. It was incorrectly configured to use a time to idle (TTI) expiry rather
-  than a time to live (TTL) expiry meaning that heavy use of the cache would prevent the cached effective streams being
-  refreshed.
-
-* Issue **#806** : Fix for clearing previous dashboard table results if search results deliver no data.
-
-* Issue **#805** : Fix for dashboard date time formatting to use local time zone.
-
-* Issue **#803** : Fix for group key conversion to an appropriate value for visualisations.
-
-* Issue **#802** : Restore lucene-backward-codecs to the build
-
-* Issue **#800** : Add DB migration script 33 to replace references to the `Stream Type` type in the STRM_PROC_FILT
-  table with `streamTypeName`.
-
-* Issue **#798** : Add DB migration script 32 to replace references to the `NStatFilter` type in the PIPE table
-  with `StatisticsFilter`.
-
-* Fix data receipt policy defect
-
-* Issue **#791** : Search completion signal is now only sent to the UI once all pending search result merges are
-  completed.
-
-* Issue **#795** : Import and export now works with appropriate application permissions. Read permission is required to
-  export items and Create/Update permissions are required to import items depending on whether the update will create a
-  new item or update an existing one.
-
-* Improve configurabilty of stroom-proxy.
-
-* Issue **#783** : Reverted code that ignored duplicate selection to fix double click in tables.
-
-* Issue **#782** : Fix for NPE thrown when using CountGroups when GroupKey string was null due to non grouped child
-  rows.
-
-* Issue **#778** : Fix for text selection on tooltips etc in the latest version of Chrome.
-
-* Uplift stroom-expression to v1.4.1
-
-* Issue **#776** : Removal of index shard searcher caching to hopefully fix Lucene directory closing issue.
-
-* Issue **#779** : Fix permissions defect.
-
-* Issue **gchq/stroom-expression#22** : Add `typeOf(...)` function to dashboard.
-
-* Issue **#766** : Fix NullPointerExceptions when downloading table results to Excel format.
-
-* Issue **#770** : Speculative fix for memory leak in SQL Stats queries.
-
-* Issue **#761** : New fix for premature truncation of SQL stats queries due to thread interruption.
-
-* Issue **#748** : Fix build issue resulting from a change to SafeXMLFilter.
-
-* Issue **#748** : Added a command line interface (CLI) in addition to headless execution so that full pipelines can be
-  run against input files.
-
-* Issue **#748** : Fixes for error output for headless mode.
-
-* Issue **#761** : Fixed statistic searches failing to search more than once.
-
-* Issue **#756** : Fix for state being held by `InheritableThreadLocal` causing objects to be held in memory longer than
-  necessary.
-
-* Issue **#761** : Fixed premature truncation of SQL stats queries due to thread interruption.
-
-* Added `pipeline-name` and `put` XSLT functions back into the code as they were lost in a merge.
-
-* Issue **#749** : Fix inability to query with only `use` privileges on the index.
-
-* Issue **#613** : Fixed visualisation display in latest Firefox and Chrome.
-
-* Added permission caching to reference data lookup.
-
-* Updated to stroom-expression 1.3.1
-
-  Added cast functions `toBoolean`, `toDouble`, `toInteger`, `toLong` and `toString`.
-  Added `include` and `exclude` functions.
-  Added `if` and `not` functions.
-  Added value functions `true()`, `false()`, `null()` and `err()`.
-  Added `match` boolean function.
-  Added `variance` and `stDev` functions.
-  Added `hash` function.
-  Added `formatDate` function.
-  Added `parseDate` function.
-  Made `substring` and `decode` functions capable of accepting functional parameters.
-  Added `substringBefore`, `substringAfter`, `indexOf` and `lastIndexOf` functions.
-  Added `countUnique` function.
-
-* Issue **#613** : Fixed visualisation display in latest Firefox and Chrome.
-
-* Issue **#753** : Fixed script editing in UI.
-
-* Issue **#751** : Fix inability to query on a dashboard with only use+read rights.
-
-* Issue **#719** : Fix creation of headless Jar to ensure logback is now included.
-
-* Issue **#735** : Change the format-date xslt function to parse dates in a case insensitive way.
-
-* Issue **#719** : Fix creation of headless Jar. Exclude gwt-unitCache folder from build JARs.
-
-* Issue **#720** : Fix for Hessian serialisation of table coprocessor settings.
-
-* Issue **#217** : Add an 'all/none' checkbox to the Explorer Tree's quick filter.
-
-* Issue **#400** : Shows a warning when cascading folder permissions.
-
-* Issue **#405** : Fixed quick filter on permissions dialog, for users and for groups. It will now match anywhere in the
-  user or group name, not just at the start.
-
-* Issue **#708** : Removed parent folder UUID from ExplorerActionHandler.
-
-* Application security code is now implemented using lambda expressions rather than AOP. This simplifies debugging and
-  makes the code easier to understand.
-
-* Changed the task system to allow task threads to be interrupted from the task UI.
-
-* Made changes to improve search performance by making various parts of search wait for interruptible conditions.
-
-* Migrated code from Spring to Guice for managing dependency injection.
-
-* Issue **#229** : When a user 'OKs' a folder permission change it can take a while to return. This disables the
-  ok/cancel buttons while Stroom is processing the permission change.
-
-* Issue **#405** : Fixed quick filter on permissions dialog, for users and for groups. It will now match anywhere in the
-  user or group name, not just at the start.
-
-* Issue **#588** : Fixed display of horizontal scrollbar on explorer tree in export, create, copy and move dialogs.
-
-* Issue **#691** : Volumes now reload on edit so that the entities are no longer stale the second time they are edited.
-
-* Issue **#692** : Properties now reload on edit so that the entities are no longer stale the second time they are
-  edited.
-
-* Issue **#703** : Removed logging of InterruptedException stack trace on SQL stat queries, improved concurrency code.
-
-* Issue **#697** : Improved XSLT `Lookup` trace messages.
-
-* Issue **#697** : Added a feature to trace XSLT `Lookup` attempts so that reference data lookups can be debugged.
-
-* Issue **#702** : Fix for hanging search extraction tasks
-
-* Issue **#701** : The search `maxDocIdQueueSize` is now 1000 by default.
-
-* Issue **#700** : The format-date XSLT function now defaults years, months and days to the stream receipt time
-  regardless of whether the input date pattern specifies them.
-
-* Issue **#657** : Change SQL Stats query code to process/transform the data as it comes back from the database rather
-  than holding the full resultset before processing. This will reduce memory overhead and improve performance.
-
-* Issue **#634** : Remove excessive thread sleeping in index shard searching. Sleeps were causing a significant
-  percentage of inactivity and increasing memory use as data backed up. Add more logging and logging of durations of
-  chunks of code. Add an integration test for testing index searching for large data volumes.
-
-* Issue **#698** : Migration of Processing Filters now protects against folders that have since been deleted
-
-* Issue **#634** : Remove excessive thread sleeping in index shard searching. Sleeps were causing a significant
-  percentage of inactivity and increasing memory use as data backed up. Add more logging and logging of durations of
-  chunks of code. Add an integration test for testing index searching for large data volumes.
-
-* Issue **#659** : Made format-date XSLT function default year if none specified to the year the data was received
-  unless this would make the date later then the received time in which case a year is subtracted.
-
-* Issue **#658** : Added a hashing function for XSLT translations.
-
-* Issue **#680** : Fixed the order of streams in the data viewer to descending by date
-
-* Issue **#679** : Fixed the editing of Stroom properties that are 'persistent'.
-
-* Issue **#681** : Added dry run to check processor filters will convert to find stream criteria. Throws error to UI if
-  fails.
-
-* Issue **#676** : Fixed use of custom stream type values in expression based processing filters.
-
-* Issue **#673** : Fixed issue with Stream processing filters that specify Create Time
-
-* Issue **#675** : Fixed issue with datafeed requests authenticating incorrectly
-
-* Issue **#666** : Fixed the duplicate dictionary issue in processing filter migrations, made querying more efficient
-  too
-
-* Database migration fixes and tools
-
-* Issue **#668** : Fixed the issue that prevented editing of stroom volumes
-
-* Issue **#669** : Elastic Index Filter now uses stroomServiceUser to retrieve the index config from the Query Elastic
-  service.
-
-* Minor fix to migrations
-
-* Add logging to migrations
-
-* Add logging to migrations
-
-* Issue **#651** : Removed the redundant concept of Pipeline Types, it's half implementation prevented certain picker
-  dialogs from working.
-
-* Issue **#481** : Fix handling of non-incremental index queries on the query API. Adds timeout option in request and
-  blocking code to wait for the query to complete. Exit early from wait loops in index/event search.
-
-* Issue **#626** : Fixed issue with document settings not being persisted
-
-* Issue **#621** : Changed the document info to prevent requests for multi selections
-
-* Issue **#620** : Copying a directory now recursively copies it's contents, plus renaming copies is done more
-  intelligently.
-
-* Issue **#546** : Fixed race conditions with the Explorer Tree, it was causing odd delays to population of the explorer
-  in various places.
-
-* Issue **#495** : Fixed the temporary expansion of the Explorer Tree caused by filtering
-
-* Issue **#376** : Welcome tab details fixed since move to gradle
-
-* Issue **#523** : Changed permission behaviours for copy and move to support `None`, `Source`, `Destination`
-  and `Combined` behaviours. Creating new items now allows for `None` and `Destination` permission behaviours. Also
-  imported items now receive permissions from the destination folder. Event logging now indicates the permission
-  behaviour used during copy, move and create operations.
-
-* Issue **#480** : Change the downloaded search request API JSON to have a fetch type of ALL.
-
-* Issue **#623** : Fixed issue where items were being added to sublist causing a stack overflow exception during data
-  retention processing.
-
-* Issue **#617** : Introduced a concept of `system` document types that prevents the root `System` folder type from
-  being created, copied, deleted, moved, renamed etc.
-
-* Issue **#622** : Fix incorrect service discovery based api paths, remove authentication and authorisation from service
-  discovery
-
-* Issue **#568** : Fixed filtering streams by pipeline in the pipeline screen.
-
-* Issue **#565** : Fixed authorisation issue on dashboards.
-
-* Issue **#592** : Mount stroom at /stroom.
-
-* Issue **#608** : Fixed stream grep and stream dump tools and added tests to ensure continued operation.
-
-* Issue **#603** : Changed property description from `tags` to `XML elements` in `BadTextXMLFilterReader`.
-
-* Issue **#600** : Added debug to help diagnose cause of missing index shards in shard list.
-
-* Issue **#611** : Changed properties to be defined in code rather than Spring XML.
-
-* Issue **#605** : Added a cache for retrieving user by name to reduce DB use when pushing users for each task.
-
-* Issue **#610** : Added `USE INDEX (PRIMARY)` hint to data retention select SQL to improve performance.
-
-* Issue **#607** : Multiple improvements to the code to ensure DB connections, prepared statements, result sets etc use
-  try-with-resources constructs wherever possible to ensure no DB resources are leaked. Also all connections obtained
-  from a data source are now returned appropriately so that connections from pools are reused.
-
-* Issue **#602** : Changed the data retention rule table column order.
-
-* Issue **#606** : Added more stroom properties to tune the c3P0 connection pool. The properties are prefixed
-  by `stroom.db.connectionPool` and `stroom.statistics.sql.db.connectionPool`.
-
-* Issue **#601** : Fixed NPE generated during index shard retention process that was caused by a shard being deleted
-  from the DB at the same time as the index shard retention job running.
-
-* Issue **#609** : Add configurable regex to replace IDs in heap histogram class names, e.g. `....$Proxy54`
-  becomes `....$Proxy--ID-REMOVED--`
-
-* Issue **#570** : Refactor the heap histogram internal statistics for the new InternalStatisticsReceiver
-
-* Issue **#599** : DocumentServiceWriteAction was being used in the wrong places where EntityServiceSaveAction should
-  have been used instead to save entities that aren't document entities.
-
-* Issue **#593** : Fixed node save RPC call.
-
-* Issue **#591** : Made the query info popup more configurable with a title, validation regex etc. The popup will now
-  only be displayed when enabled and when a manual user action takes place, e.g. clicking a search button or running a
-  parameterised execution with one or more queries.
-
-* Added 'prompt' option to force the identity provider to ask for a login.
-
-* Issue **#549** : Change to not try to connect to kafka when kafka is not configured and improve failure handling
-
-* Issue **#573** : Fixed viewing folders with no permitted underlying feeds. It now correctly shows blank data screen,
-  rather than System/Data.
-
-* Issue **#150** : Added a feature to optionally require specification of search purpose.
-
-* Issue **#572** : Added a feature to allow easy download of dictionary contents as a text file.
-
-* Generate additional major and minor floating docker tags in travis build, e.g. v6-LATEST and v6.0-LATEST
-
-* Change docker image to be based on openjdk:8u151-jre-alpine
-
-* Added a feature to list dependencies for all document entities and indicate where dependencies are missing.
-
-* Issue **#540** : Improve description text for stroom.statistics.sql.maxProcessingAge property
-
-* Issue **#538** : Lists of items such as users or user groups were sometimes not being converted into result pages
-  correctly, this is now fixed.
-
-* Issue **#537** : Users without `Manage Policies` permission can now view streams.
-
-* Issue **#522** : Selection of data retention rules now remains when moving rules up or down.
-
-* Issue **#411** : When data retention rules are disabled they are now shown greyed out to indicate this.
-
-* Issue **#536** : Fix for missing visualisation icons.
-
-* Issue **#368** : Fixed hidden job type button on job node list screen when a long cron pattern is used.
-
-* Issue **#507** : Added dictionary inheritance via import references.
-
-* Issue **#554** : Added a `parseUri` XSLT function.
-
-* Issue **#557** : Added dashboard functions to parse and output URI parts.
-
-* Issue **#552** : Fix for NPE caused by bad XSLT during search data extraction.
-
-* Issue **#560** : Replaced instances of `Files.walk()` with `Files.walkFileTree()`. `Files.walk()` throws errors if any
-  files are deleted or are not accessible during the walk operation. This is a major issue with the Java design for
-  walking files using Java 8 streams. To avoid this issue `Files.walkFileTree()` has now been used in place
-  of `Files.walk()`.
-
-* Issue **#567** : Changed `parseUri` to be `parse-uri` to keep it consistently named with respect to other XSLT
-  functions. The old name `parseUri` still works but is deprecated and will be removed in a later version.
-
-* Issue **#567** : The XSLT function `parse-uri` now correctly returns a `schemeSpecificPart` element rather than the
-  incorrectly named `schemeSpecificPort`.
-
-* Issue **#567** : The dashboard expression function `extractSchemeSpecificPortFromUri` has now been corrected to be
-  called `extractSchemeSpecificPartFromUri`.
-
-* Issue **#567** : The missing dashboard expression function `extractQueryFromUri` has been added.
-
-* Issue **#571** : Streams are now updated to have a status of deleted in batches using native SQL and prepared
-  statements rather than using the stream store.
-
-* Issue **#559** : Changed CSS to allow table text selection in newer browsers.
-
-* Issue **#574** : Fixed SQL debug trace output.
-
-* Issue **#574** : Fixed SQL UNION code that was resulting in missing streams in the data browser when paging.
-
-* Issue **#590** : Improved data browser performance by using a local cache to remember feeds, stream types, processors,
-  pipelines etc while decorating streams.
-
-* Issue **#150** : Added a property to optionally require specification of search purpose.
-
-* New authentication flow based around OpenId
-
-* New user management screens
-
-* The ability to issue API keys
-
-* Issue **#501** : Improve the database teardown process in integration tests to speed up builds
-
-* Relax regex in build script to allow tags like v6.0-alpha.3 to be published to Bintray
-
-* Add Bintray publish plugin to Gradle build
-
-* Issue **#75** : Upgraded to Lucene 5.
-
-* Issue **#135** : [BREAKING CHANGE] Removed JODA Time library and replaced with Java 7 Time API. This change breaks
-  time zone output previously formatted with `ZZ` or `ZZZ`.
-
-* Added XSLT functions generate-url and fetch-json
-
-* Added ability to put clickable hyperlinks in Dashboard tables
-
-* Added an HTTP appender.
-
-* Added an appender for the proxy store.
-
-* Issue **#412** : Fixed no-column table breakage
-
-* Issue **#380** : Fixed build details on welcome/about
-
-* Issue **#348** : Fixed new menu icons.
-
-* Issue **98** : Fix premature trimming of results in the store
-
-* Issue **360** : Fix inability to sort sql stats results in the dashboard table
-
-* Issue **#550** : Fix for info message output for data retention.
-
-* Issue **#551** : Improved server task detail for data retention job.
-
-* Issue **#541** : Changed stream retention job descriptions.
-
-* Issue **#553** : The data retention job now terminates if requested to do so and also tracks progress in a local temp
-  file so a nodes progress will survive application restarts.
-
-* Change docker image to use openjdk:8u151-jre-alpine as a base
-
-* Issue **#539** : Fix issue of statistic search failing after it is imported
-
-* Issue **#547** : Data retention processing is now performed in batches (size determined
-  by `stroom.stream.deleteBatchSize`). This change should reduce the memory required to process the data retention job.
-
-* Issue **#541** : Marked old stream retention job as deprecated in description.
-
-* Issue **#542** : Fix for lazy hibernate object initialisation when stepping cooked data.
-
-* Issue **#524** : Remove dependency on stroom-proxy:stroom-proxy-repo and replaced with duplicated code from
-  stroom-proxy-repo (commit b981e1e)
-
-* Issue **#203** : Initial release of the new data receipt policy functionality.
-
-* Issue **#202** : Initial release of the new data retention policy functionality.
-
-* Issue **#521** : Fix for the job list screen to correct the help URL.
-
-* Issue **#526** : Fix for XSLT functions that should return optional results but were being forced to return a single
-  value.
-
-* Issue **#527** : Fix for XSLT error reporting. All downstream errors were being reported as XSLT module errors and
-  were
-  hiding the underlying exception.
-
-* Issue **#501** : Improve the database teardown process in integration tests to speed up builds.
-
-* Issue **#511** : Fix NPE thrown during pipeline stepping by downstream XSLT.
-
-* Issue **#521** : Fix for the job list screen to use the help URL system property for displaying context sensitive
-  help.
-
-* Issue **#511** : Fix for XSLT functions to allow null return values where a value cannot be returned due to an error
-  etc.
-
-* Issue **#515** : Fix handling of errors that occur before search starts sending.
-
-* Issue **#506** : In v5 dashboard table filters were enhanced to allow parameters to be used in include/exclude
-  filters. The implementation included the use of ` \ ` to escape `$` characters that were not to be considered part of
-  a parameter reference. This change resulted in regular expressions requiring ` \ ` being escaped with additional ` \ `
-  characters. This escaping has now been removed and instead only `$` chars before `{` chars need escaping when
-  necessary with double `$$` chars, e.g. use `$${something` if you actually want `${something` not to be replaced with a
-  parameter.
-
-* Issue **#505** : Fix the property UI so all edited value whitespace is trimmed
-
-* Issue **#513** : Now only actively executing tasks are visible as server tasks
-
-* Issue **#483** : When running stream retention jobs the transactions are now set to REQUIRE_NEW to hopefully ensure
-  that the job is done in small batches rather than a larger transaction spanning multiple changes.
-
-* Issue **#508** : Fix directory creation for index shards.
-
-* Issue **#492** : Task producers were still not being marked as complete on termination which meant that the parent
-  cluster task was not completing. This has now been fixed.
-
-* Issue **#497** : DB connections obtained from the data source are now released back to the pool after use.
-
-* Issue **#492** : Task producers were not being marked as complete on termination which meant that the parent cluster
-  task was not completing. This has now been fixed.
-
-* Issue **#497** : Change stream task creation to use straight JDBC rather than hibernate for inserts and use a
-  configurable batch size (stroom.databaseMultiInsertMaxBatchSize) for the inserts.
-
-* Issue **#502** : The task executor was not responding to shutdown and was therefore preventing the app from stopping
-  gracefully.
-
-* Issue **#476** : Stepping with dynamic XSLT or text converter properties now correctly falls back to the specified
-  entity if a match cannot be found by name.
-
-* Issue **#498** : The UI was adding more than one link between 'Source' and 'Parser' elements, this is now fixed.
-
-* Issue **#492** : Search tasks were waiting for part of the data extraction task to run which was not checking for
-  termination. The code for this has been changed and should now terminate when required.
-
-* Issue **#494** : Fix problem of proxy aggregation never stopping if more files exist
-
-* Issue **#490** : Fix errors in proxy aggregation due to a bounded thread pool size
-
-* Issue **#484** : Remove custom finalize() methods to reduce memory overhead
-
-* Issue **#475** : Fix memory leak of java.io.File references when proxy aggregation runs
-
-* Issue **#470** : You can now correctly add destinations directly to the pipeline 'Source' element to enable raw
-  streaming.
-
-* Issue **#487** : Search result list trimming was throwing an illegal argument
-  exception `Comparison method violates its general contract`, this should now be fixed.
-
-* Issue **#488** : Permissions are now elevated to 'Use' for the purposes of reporting the data source being queried.
-
-* Migrated to ehcache 3.4.0 to add options for off-heap and disk based caching to reduce memory overhead.
-
-* Caches of pooled items no longer use Apache Commons Pool.
-
-* Issue **#401** : Reference data was being cached per user to ensure a user centric view of reference data was being
-  used. This required more memory so now reference data is built in the context of the internal processing user and then
-  filtered during processing by user access to streams.
-
-* The effective stream cache now holds 1000 items.
-
-* Reduced the amount of cached reference data to 100 streams.
-
-* Reduced the number of active queries to 100.
-
-* Removed Ehcache and switched to Guava cache.
-
-* Issue **#477** : Additional changes to ensure search sub tasks use threads fairly between multiple searches.
-
-* Issue **#477** : Search sub tasks are now correctly linked to their parent task and can therefore be terminated by
-  terminating parent tasks.
-
-* Issue **#425** : Changed string replacement in pipeline migration code to use a literal match
-
-* Issue **#469** : Add Heap Histogram internal statistics for memory use monitoring
-
-* Issue **#463** : Made further improvements to the index shard writer cache to improve performance.
-
-* Issue **#448** : Some search related tasks never seem to complete, presumably because an error is thrown at some point
-  and so their callbacks do not get called normally. This fix changes the way task completion is recorded so that it
-  isn't dependant on the callbacks being called correctly.
-
-* Issue **#464** : When a user resets a password, the password now has an expiry date set in the future determined by
-  the password expiry policy. Password that are reset by email still expire immediately as expected.
-
-* Issue **#462** : Permission exceptions now carry details of the user that the exception applies to. This change allows
-  error logging to record the user id in the message where appropriate.
-
-* Issue **#463** : Many index shards are being corrupted which may be caused by insufficient locking of the shard
-  writers and readers. This fix changes the locking mechanism to use the file system.
-
-* Issue **#451** : Data paging was allowing the user to jump beyond the end of a stream whereby just the XML root
-  elements were displayed. This is now fixed by adding a constraint to the page offset so that the user cannot jump
-  beyond the last record. Because data paging assumes that segmented streams have a header and footer, text streams now
-  include segments after a header and before a footer, even if neither are added, so that paging always works correctly
-  regardless of the presence of a header or footer.
-
-* Issue **#461** : The stream attributes on the filter dialog were not sorted alphabetically, they now are.
-
-* Issue **#460** : In some instances error streams did not always have stream attributes added to them for fatal errors.
-  This mainly occurred in instances where processing failed early on during pipeline creation. An error was recorded but
-  stream attributes were not added to the meta data for the error stream. Processing now ensures that stream attributes
-  are recorded for all error cases.
-
-* Issue **#442** : Remove 'Old Internal Statistics' folder, improve import exception handling
-
-* Issue **#457** : Add check to import to prevent duplicate root level entities
-
-* Issue **#444** : Fix for segment markers when writing text to StreamAppender.
-
-* Issue **#447** : Fix for AsyncSearchTask not being displayed as a child of EventSearchTask in the server tasks view.
-
-* Issue **#421** : FileAppender now causes fatal error where no output path set.
-
-* Issue **#427** : Pipelines with no source element will now only treat a single parser element as being a root element
-  for backwards compatibility.
-
-* Issue **#420** : Pipelines were producing errors in the UI when elements were deleted but still had properties set on
-  them. The pipeline validator was attempting to set and validate properties for unknown elements. The validator now
-  ignores properties and links to elements that are undeclared.
-
-* Issue **#420** : The pipeline model now removes all properties and links for deleted elements on save.
-
-* Issue **#458** : Only event searches should populate the `searchId`. Now `searchId` is only populated when a stream
-  processor task is created by an event search as only event searches extract specific records from the source stream.
-
-* Issue **#437** : The event log now includes source in move events.
-
-* Issue **#419** : Fix multiple xml processing instructions appearing in output.
-
-* Issue **#446** : Fix for deadlock on rolling appenders.
-
-* Issue **#444** : Fix segment markers on RollingStreamAppender.
-
-* Issue **#426** : Fix for incorrect processor filters. Old processor filters reference `systemGroupIdSet` rather
-  than `folderIdSet`. The new migration updates them accordingly.
-
-* Issue **#429** : Fix to remove `usePool` parser parameter.
-
-* Issue **#439** : Fix for caches where elements were not eagerly evicted.
-
-* Issue **#424** : Fix for cluster ping error display.
-
-* Issue **#441** : Fix to ensure correct names are shown in pipeline properties.
-
-* Issue **#433** : Fixed slow stream queries caused by feed permission restrictions.
-
-* Issue **#385** : Individual index shards can now be deleted without deleting all shards.
-
-* Issue **#391** : Users needed `Manage Processors` permission to initiate pipeline stepping. This is no longer required
-  as the 'best fit' pipeline is now discovered as the internal processing user.
-
-* Issue **#392** : Inherited pipelines now only require 'Use' permission to be used instead of requiring 'Read'
-  permission.
-
-* Issue **#394** : Pipeline stepping will now show errors with an alert popup.
-
-* Issue **#396** : All queries associated with a dashboard should now be correctly deleted when a dashboard is deleted.
-
-* Issue **#393** : All caches now cache items within the context of the current user so that different users do not have
-  the possibility of having problems caused by others users not having read permissions on items.
-
-* Issue **#358** : Schemas are now selected from a subset matching the criteria set on SchemaFilter by the user.
-
-* Issue **#369** : Translation stepping wasn't showing any errors during stepping if a schema had an error in it.
-
-* Issue **#364** : Switched index writer lock factory to a SingleInstanceLockFactory as index shards are accessed by a
-  single process.
-
-* Issue **#363** : IndexShardWriterCacheImpl now closes and flushes writers using an executor provided by the
-  TaskManager. Writers are now also closed in LRU order when sweeping up writers that exceed TTL and TTI constraints.
-
-* Issue **#361** : Information has been added to threads executing index writer and index searcher maintenance tasks.
-
-* Issue **#356** : Changed the way index shard writers are cached to improve indexing performance and reduce blocking.
-
-* Issue **#353** : Reduced expected error logging to debug.
-
-* Issue **#354** : Changed the way search index shard readers get references to open writers so that any attempt to get
-  an open writer will not cause, or have to wait for, a writer to close.
-
-* Issue **#351** : Fixed ehcache item eviction issue caused by ehcache internally using a deprecated API.
-
-* Issue **#347** : Added a 'Source' node to pipelines to establish a proper root for a pipeline rather than an assumed
-  one based on elements with no parent.
-
-* Issue **#350** : Removed 'Advanced Mode' from pipeline structure editor as it is no longer very useful.
-
-* Issue **#349** : Improved index searcher cache to ensure searchers are not affected by writers closing.
-
-* Issue **#342** : Changed the way indexing is performed to ensure index readers reference open writers correctly.
-
-* Issue **#346** : Improved multi depth config content import.
-
-* Issue **#328** : You can now delete corrupt shards from the UI.
-
-* Issue **#343** : Fixed login expiry issue.
-
-* Issue **#345** : Allowed for multi depth config content import.
-
-* Issue **#341** : Fixed arg in SQL.
-
-* Issue **#340** : Fixed headless and corresponding test.
-
-* Issue **#333** : Fixed event-logging version in build.
-
-* Issue **#334** : Improved entity sorting SQL and separated generation of SQL and HQL to help avoid future issues.
-
-* Issue **#335** : Improved user management
-
-* Issue **#337** : Added certificate auth option to export servlet and disabled the export config feature by default.
-
-* Issue **#337** : Added basic auth option to export servlet to complement cert based auth.
-
-* Issue **#332** : The index shard searcher cache now makes sure to get the current writer needed for the current
-  searcher on open.
-
-* Issue **#322** : The index cache and other caching beans should now throw exceptions on `get` that were generated
-  during the creation of cached items.
-
-* Issue **#325** : Query history is now cleaned with a separate job. Also query history is only recorded for manual
-  querying, i.e. not when query is automated (on open or auto refresh). Queries are now recorded on a dashboard + query
-  component basis and do not apply across multiple query components in a dashboard.
-
-* Issue **#323** : Fixed an issue where parser elements were not being returned as 'processors' correctly when
-  downstream of a reader.
-
-* Issue **#322** : Index should now provide a more helpful message when an attempt is made to index data and no volumes
-  have been assigned to an index.
-
-* Issue **#316** : Search history is now only stored on initial query when using automated queries or when a user runs a
-  query manually. Search history is also automatically purged to keep either a specified number of items defined
-  by `stroom.query.history.itemsRetention` (default 100) or for a number of days specified
-  by `stroom.query.history.daysRetention` (default 365).
-
-* Issue **#317** : Users now need update permission on an index plus 'Manage Index Shards' permission to flush or close
-  index shards. In addition to this a user needs delete permission to delete index shards.
-
-* Issue **#319** : SaveAs now fetches the parent folder correctly so that users can copy items if they have permission
-  to do so.
-
-* Issue **#311** : Fixed request for `Pipeline` in `meta` XSLT function. Errors are now dealt with correctly so that the
-  XSLT will not fail due to missing meta data.
-
-* Issue **#313** : Fixed case of `xmlVersion` property on `InvalidXMLCharFilterReader`.
-
-* Issue **#314** : Improved description of `tags` property in `BadTextXMLFilterReader`.
-
-* Issue **#307** : Made some changes to avoid potential NPE caused by session serialisation.
-
-* Issue **#306** : Added a stroom `meta` XSLT function. The XSLT function now exposes `Feed`, `StreamType`
-  , `CreatedTime`, `EffectiveTime` and `Pipeline` meta attributes from the currently processing stream in addition to
-  any other meta data that might apply. To access these meta data attributes of the current stream
-  use `stroom:meta('StreamType')` etc. The `feed-attribute` function is now an alias for the `meta` function and should
-  be considered to be deprecated.
-
-* Issue **#303** : The stream delete job now uses cron in preference to a frequency.
-
-* Issue **#152** : Changed the way indexing is performed so that a single indexer object is now responsible for indexing
-  documents and adding them to the appropriate shard.
-
-* Issue **#179** : Updated Saxon-HE to version 9.7.0-18 and added XSLTFilter option to `usePool` to see if caching might
-  be responsible for issue.
-
-* Issue **#288** : Made further changes to ensure that the IndexShardWriterCache doesn't try to reuse an index shard
-  that has failed when adding any documents.
-
-* Issue **#295** : Made the help URL absolute and not relative.
-
-* Issue **#293** : Attempt to fix mismatch document count error being reported when index shards are opened.
-
-* Issue **#292** : Fixed locking for rolling stream appender.
-
-* Issue **#292** : Rolling stream output is no longer associated with a task, processor or pipeline to avoid future
-  processing tasks from deleting rolling streams by thinking they are superseded.
-
-* Issue **#292** : Data that we expect to be unavailable, e.g. locked and deleted streams, will no longer log exceptions
-  when a user tries to view it and will instead return an appropriate message to the user in place of the data.
-
-* Issue **#288** : The error condition 'Expected a new writer but got the same one back!!!' should no longer be
-  encountered as the root cause should now be fixed. The original check has been reinstated so that processing will
-  terminate if we do encounter this problem.
-
-* Issue **#295** : Fixed the help property so that it can now be configured.
-
-* Issue **#296** : Removed 'New' and 'Delete' buttons from the global property dialog.
-
-* Issue **#279** : Fixed NPE thrown during proxy aggregation.
-
-* Issue **#294** : Changing stream task status now tries multiple times to attempt to avoid a hibernate
-  LockAcquisitionException.
-
-* Issue **#287** : XSLT not found warnings property description now defaults to false.
-
-* Issue **#261** : The save button is now only enabled when a dashboard or other item is made dirty and it is not read
-  only.
-
-* Issue **#286** : Dashboards now correctly save the selected tab when a tab is selected via the popup tab selector (
-  visible when tabs are collapsed).
-
-* Issue **#289** : Changed Log4J configuration to suppress logging from Hibernate SqlExceptionHandler for expected
-  exceptions like constraint violations.
-
-* Issue **#288** : Changed 'Expected a new writer...' fatal error to warning as the condition in question might be
-  acceptable.
-
-* Issue **#285** : Attempted fix for GWT RPC serialisation issue.
-
-* Issue **#283** : Statistics for the stream task queue are now captured even if the size is zero.
-
-* Issue **#226** : Fixed issue where querying an index failed with "User does not have the required permission (Manage
-  Users)" message.
-
-* Issue **#281** : Made further changes to cope with Files.list() and Files.walk() returning streams that should be
-  closed with 'try with resources' construct.
-
-* Issue **#224** : Removing an element from the pipeline structure now removes all child elements too.
-
-* Issue **#282** : Users can now upload data with just 'Data - View' and 'Data - Import' application permissions, plus
-  read permission on the appropriate feed.
-
-* Issue **#199** : The explorer now scrolls selected items into view.
-
-* Issue **#280** : Fixed 'No user is currently authenticated' issue when viewing jobs and nodes.
-
-* Issue **#278** : The date picker now hides once you select a date.
-
-* Issue **#281** : Directory streams etc are now auto closed to prevent systems running out of file handles.
-
-* Issue **#263** : The explorer tree now allows you to collapse the root 'System' node after it is first displayed.
-
-* Issue **#266** : The explorer tree now resets (clears and collapses all previously open nodes) and shows the currently
-  selected item every time an explorer drop down in opened.
-
-* Issue **#233** : Users now only see streams if they are administrators or have 'Data - View' permission. Non
-  administrators will only see data that they have 'read' permission on for the associated feed and 'use' permission on
-  for the associated pipeline if there is one.
-
-* Issue **#265** : The stream filter now orders stream attributes alphabetically.
-
-* Issue **#270** : Fixed security issue where null users were being treated as INTERNAL users.
-
-* Issue **#270** : Improved security by pushing user tokens rather than just user names so that internal system (
-  processing) users are clearly identifiable by the security system and cannot be spoofed by regular user accounts.
-
-* Issue **#269** : When users are prevented from logging in with 'preventLogin' their failed login count is no longer
-  incremented.
-
-* Issue **#267** : The login page now shows the maintenance message.
-
-* Issue **#276** : Session list now shows session user ids correctly.
-
-* Issue **#201** : The permissions menu item is no longer available on the root 'System' folder.
-
-* Issue **#176** : Improved performance of the explorer tree by increasing the size of the document permissions cache to
-  1M items and changing the eviction policy from LRU to LFU.
-
-* Issue **#176** : Added an optimisation to the explorer tree that prevents the need for a server call when collapsing
-  tree nodes.
-
-* Issue **#273** : Removed an unnecessary script from the build.
-
-* Issue **#277** : Fixed a layout issue that was causing the feed section of the processor filter popup to take up too
-  much room.
-
-* Issue **#274** : The editor pane was only returning the current user edited text when attached to the DOM which meant
-  changes to text were ignored if an editor pane was not visible when save was pressed. This has now been fixed so that
-  the current content of an editor pane is always returned even when it is in a detached state.
-
-* Issue **#264** : Added created by/on and updated by/on info to pipeline stream processor info tooltips.
-
-* Issue **#222** : Explorer items now auto expand when a quick filter is used.
-
-* Issue **#205** : File permissions in distribution have now been changed to `0750` for directories and shell scripts
-  and `0640` for all other files.
-
-* Issue **#240** : Separate application permissions are now required to manage DB tables and tasks.
-
-* Issue **#210** : The statistics tables are now listed in the database tables monitoring pane.
-
-* Issue **#249** : Removed spaces between values and units.
-
-* Issue **#237** : Users without 'Download Search Results' permission will no longer see the download button on the
-  table component in a dashboard.
-
-* Issue **#232** : Users can now inherit from pipelines that they have 'use' permissions on.
-
-* Issue **#191** : Max stream size was not being treated as IEC value, e.g. Mebibytes etc.
-
-* Issue **#235** : Users can now only view the processor filters that they have created if they have 'Manage Processors'
-  permission unless they are an administrator in which case they will see all filters. Users without the 'Manage
-  Processors' permission who are also not administrators will see no processor filters in the UI. Users with 'Manage
-  Processors' permission who are not administrators will be able to update their own processor filters if they have '
-  update' permission on the associated pipeline. Administrators are able to update all processor filters.
-
-* Issue **#212** : Changes made to text in any editor including those made with cut and paste are now correctly handled
-  so that altered content is now saved.
-
-* Issue **#247** : The editor pane now attempts to maintain the scroll position when formatting content.
-
-* Issue **#251** : Volume and memory statistics are now recorded in bytes and not MiB.
-
-* Issue **#243** : The error marker pane should now discover and display all error types even if they are preceded by
-  over 1000 warnings.
-
-* Issue **#254** : Fixed search result download.
-
-* Issue **#209** : Statistics are now queryable in a dashboard if a user has 'use' permissions on a statistic.
-
-* Issue **#255** : Fixed issue where error indicators were not being shown in the schema validator pane because the text
-  needed to be formatted so that it spanned multiple lines before attempting to add annotations.
-
-* Issue **#257** : The dashboard text pane now provides padding at the top to allow for tabs and controls.
-
-* Issue **#174** : Index shard checking is now done asynchronously during startup to reduce startup time.
-
-* Issue **#225** : Fixed NPE that was caused by processing instruction SAX events unexpectedly being fired by Xerces
-  before start document events. This looks like it might be a bug in Xerces but the code now copes with the unexpected
-  processing instruction event anyway.
-
-* Issue **#230** : The maintenance message can now be set with the property 'stroom.maintenance.message' and the message
-  now appears as a banner at the top of the screen rather than an annoying popup. Non admin users can also be prevented
-  from logging on to the system by setting the 'stroom.maintenance.preventLogin' property to 'true'.
-
-* Issue **#155** : Changed password values to be obfuscated in the UI as 20 asterisks regardless of length.
-
-* Issue **#188** : All of the writers in a pipeline now display IO in the UI when stepping.
-
-* Issue **#208** : Schema filter validation errors are now shown on the output pane during stepping.
-
-* Issue **#211** : Turned off print margins in all editors.
-
-* Issue **#200** : The stepping presenter now resizes the top pane to fit the tree structure even if it is several
-  elements high.
-
-* Issue **#168** : Code and IO is now loaded lazily into the element presenter panes during stepping which prevents the
-  scrollbar in the editors being in the wrong position.
-
-* Issue **#219** : Changed async dispatch code to work with new lambda classes rather than callbacks.
-
-* Issue **#221** : Fixed issue where `*.zip.bad` files were being picked up for proxy aggregation.
-
-* Issue **#242** : Improved the way properties are injected into some areas of the code to fix an issue where '
-  stroom.maxStreamSize' and other properties were not being set.
-
-* Issue **#241** : XMLFilter now ignores the XSLT name pattern if an empty string is supplied.
-
-* Issue **#236** : 'Manage Cache Permission' has been changed to 'Manage Cache'.
-
-* Issue **#219** : Made further changes to use lambda expressions where possible to simplify code.
-
-* Issue **#231** : Changed the way internal statistics are created so that multiple facets of a statistic, e.g. Free &
-  Used Memory, are combined into a single statistic to allow combined visualisation.
-
-* Issue **#172** : Further improvement to dashboard L&F.
-
-* Issue **#194** : Fixed missing Roboto fonts.
-
-* Issue **#195** : Improved font weights and removed underlines from link tabs.
-
-* Issue **#196** : Reordered fields on stream, relative stream, volume and server task tables.
-
-* Issue **#182** : Changed the way dates and times are parsed and formatted and improved the datebox control L&F.
-
-* Issue **#198** : Renamed 'INTERNAL_PROCESSING_USER' to 'INTERNAL'.
-
-* Issue **#154** : Active tasks are now sortable by processor filter priority.
-
-* Issue **#204** : Pipeline processor statistics now include 'Node' as a tag.
-
-* Issue **#170** : Changed import/export to delegate import/export responsibility to individual services. Import/export
-  now only works with items that have valid UUIDs specified.
-
-* Issue **#164** : Reduced caching to ensure tree items appear as soon as they are added.
-
-* Issue **#177** : Removed 'Meta Data-Bytes Received' statistic as it was a duplicate.
-
-* Issue **#152** : Changed the way index shard creation is locked so that only a single shard should be fetched from the
-  cache with a given shard key at any one time.
-
-* Issue **#189** : You now have to click within a checkbox to select it within a table rather than just clicking the
-  cell the checkbox is in.
-
-* Issue **#186** : Data is no longer artificially wrapped with the insertion of new lines server side. Instead the
-  client now receives the data and an option to soft wrap lines has been added to the UI.
-
-* Issue **#167** : Fixed formatting of JavaScript and JSON.
-
-* Issue **#175** : Fixed visibility of items by inferred permissions.
-
-* Issue **#178** : Added new properties and corresponding configuration to connect and create a separate SQL statistics
-  DB.
-
-* Issue **#172** : Improved dashboard L&F.
-
-* Issue **#169** : Improved L&F of tables to make better use of screen real estate.
-
-* Issue **#191** : Mebibytes (multiples of 1024) etc are now used as standard throughout the application for both memory
-  and disk sizes and have single letter suffixes (B, K, M, G, T).
-
-* Issue **#173** : Fixed the way XML formatter deals with spaces in attribute values.
-
-* Issue **#151** : Fixed meta data statistics. 'metaDataStatistics' bean was declared as an interface and not a class.
-
-* Issue **#158** : Added a new global property 'stroom.proxy.zipFilenameDelimiter' to enable Stroom proxy repositories
-  to be processed that have a custom file name pattern.
-
-* Issue **#153** : Clicking tick boxes and other cell components in tables no longer requires the row to be selected
-  first.
-
-* Issue **#148** : The stream browsing UI no longer throws an error when attempting to clear markers from the error
-  markers pane.
-
-* Issue **#160** : Stream processing tasks are now created within the security context of the user that created the
-  associated stream processor filter.
-
-* Issue **#157** : Data is now formatted by the editor automatically on display.
-
-* Issue **#144** : Old processing output will now be deleted when content is reprocessed even if the new processing task
-  does not produce output.
-
-* Issue **#159** : Fixed NPE thrown during import.
-
-* Issue **#166** : Fixed NPE thrown when searching statistics.
-
-* Issue **#165** : Dashboards now add a query and result table from a template by default on creation. This was broken
-  when adding permission inheritance to documents.
-
-* Issue **#162** : The editor annotation popup now matches the style of other popups.
-
-* Issue **#163** : Imported the Roboto Mono font to ensure consistency of the editor across platforms.
-
-* Issue **#143** : Stroom now logs progress information about closing index shard writers during shutdown.
-
-* Issue **#140** : Replaced code editor to improve UI performance and add additional code formatting & styling options.
-
-* Issue **#146** : Object pool should no longer throw an error when abandoned objects are returned to the pool.
-
-* Issue **#142** : Changed the way permissions are cached so that changes to permissions provide immediate access to
-  documents.
-
-* Issue **#123** : Changed the way entity service result caching works so that the underlying entity manager is cached
-  instead of individual services. This allows entity result caching to be performed while still applying user
-  permissions to cached results.
-
-* Issue **#156** : Attempts to open items that that user does not have permission to open no longer show an error and
-  spin the progress indicator forever, instead the item will just not open.
-
-* Issue **#141** : Improved log output during entity reference migration and fixed statistic data source reference
-  migration.
-
-* Issue **#127** : Entity reference replacement should now work with references to 'StatisticsDataSource'.
-
-* Issue **#125** : Fixed display of active tasks which was broken by changes to the task summary table selection model.
-
-* Issue **#121** : Fixed cache clearing.
-
-* Issue **#122** : Improved the look of the cache screen.
-
-* Issue **#106** : Disabled users and groups are now displayed with greyed out icon in the UI.
-
-* Issue **#132** : The explorer tree is now cleared on login so that users with different permissions do not see the
-  previous users items.
-
-* Issue **#128** : Improved error handling during login.
-
-* Issue **#130** : Users with no permissions are no longer able to open folders including the root System folder to
-  attempt data browsing.
-
-* Issue **#120** : Entity chooser now treats 'None' as a special root level explorer node so that it can be selected in
-  the same way as other nodes, e.g. visibly selected and responsive to double click.
-
-* Issue **#129** : Fixed NPE.
-
-* Issue **#119** : User permissions dialog now clears permissions when a user or group is deleted.
-
-* Issue **#115** : User permissions on documents can now be inherited from parent folders on create, copy and move.
-
-* Issue **#109** : Added packetSize="65536" property to AJP connector in server.xml template.
-
-* Issue **#100** : Various list of items in stroom now allow multi selection for add/remove purposes.
-
-* Issue **#112** : Removed 'pool' monitoring screen as all pools are now caches of one form or another.
-
-* Issue **#105** : Users were not seeing 'New' menu for folders that they had some create child doc permissions for.
-  This was due to DocumentType not implementing equals() and is now fixed.
-
-* Issue **#111** : Fixed query favourites and history.
-
-* Issue **#91** : Only CombinedParser was allowing code to be injected during stepping. Now DSParser and
-  XMLFragmentParser support code injection during stepping.
-
-* Issue **#107** : The UI now only shows new pipeline element items on the 'Add' menu that are allowed children of the
-  selected element.
-
-* Issue **#113** : User names are now validated against a regex specified by the 'stroom.security.userNamePattern'
-  property.
-
-* Issue **#116** : Rename is now only possible when a single explorer item is selected.
-
-* Issue **#114** : Fixed selection manager so that the explorer tree does not select items when a node expander is
-  clicked.
-
-* Issue **#65** : Selection lists are now limited to 300px tall and show scrollbars if needed.
-
-* Issue **#50** : Defaults table result fields to use local time without outputting the timezone.
-
-* Issue **#15** : You can now express time zones in dashboard query expressions or just omit a time zone to use the
-  locale of the browser.
-
-* Issue **#49** : Dynamic XSLT selection now works with pipeline stepping.
-
-* Issue **#63** : Entity selection control now shows current entity name even if it has changed since referencing entity
-  was last saved.
-
-* Issue **#70** : You can now select multiple explorer rows with ctrl and shift key modifiers and perform bulk actions
-  such as copy, move, rename and delete.
-
-* Issue **#85** : findDelete() no longer tries to add ORDER BY condition on UPDATE SQL when deleting streams.
-
-* Issue **#89** : Warnings should now be present in processing logs for reference data lookups that don't specify feed
-  or stream type. This was previously throwing a NullPointerException.
-
-* Issue **#90** : Fixed entity selection dialog used outside of drop down selection control.
-
-* Issue **#88** : Pipeline reference edit dialog now correctly selects the current stream type.
-
-* Issue **#77** : Default index volume creation now sets stream status to INACTIVE rather than CLOSED and stream volume
-  creation sets index status to INACTIVE rather than CLOSED.
-
-* Issue **#93** : Fixed code so that the 'Item' menu is now visible.
-
-* Issue **#97** : Index shard partition date range creation has been improved.
-
-* Issue **#94** : Statistics searches now ignore expression terms with null or empty values so that the use of
-  substitution parameters can be optional.
-
-* Issue **#87** : Fixed explorer scrolling to the top by disabling keyboard selection.
-
-* Issue **#104** : 'Query' no longer appears as an item that a user can allow 'create' on for permissions within a
-  folder.
-
-* Issue **#103** : Added 10 years as a supported data retention age.
-
-* Issue **#86** : The stream delete button is now re-enabled when new items are selected for deletion.
-
-* Issue **#81** : No exception will now be thrown if a client rejects a response for an EntityEvent.
-
-* Issue **#79** : The client node no longer tries to create directories on the file system for a volume that may be
-  owned by another node.
-
-* Issue **#92** : Error summaries of multiple types no longer overlap each other at the top of the error markers list.
-
-* Issue **#64** : Fixed Hessian serialisation of 'now' which was specified as a ZonedDateTime which cannot be
-  serialised. This field is now a long representing millseconds since epoch.
-
-* Issue **#62** : Task termination button is now enabled.
-
-* Issue **#60** : Fixed validation of stream attributes prior to data upload to prevent null pointer exception.
-
-* Issue **#9** : Created a new implementation of the expression parser that improved expression tokenisation and deals
-  with BODMAS rules properly.
-
-* Issue **#36** : Fixed and vastly improved the configuration of email so that more options can be set allowing for the
-  use of other email services requiring more complex configuration such as gmail.
-
-* Issue **#24** : Header and footer strings are now unescaped so that character sequences such as '\n' are translated
-  into single characters as with standard Java strings, e.g. '\n' will become a new line and '\t' a tab.
-
-* Issue **#40** : Changed Stroom docker container to be based on Alpine linux to save space
-
-* Issue **#40** : Auto import of content packs on Stroom startup and added default content packs into the docker build
-  for Stroom.
-
-* Issue **#30** : Entering stepping mode was prompting for the pipeline to step with but also auto selecting a pipeline
-  at the same time and entering stepping immediately.
-
-* Dashboard auto refresh is now limited to a minimum interval of 10 seconds.
-
-* Issue **#31** : Pipeline stepping was not including user changes immediately as parsers and XSLT filters were using
-  cached content when they should have been ignoring the cache in stepping mode.
-
-* Issue **#27** : Stroom now listens to window closing events and asks the user if they really want to leave the page.
-  This replaces the previous crude attempts to block keys that affected the history or forced a browser refresh.
-
-* Issue **#2** : The order of fields in the query editor is now alphabetical.
-
-* Issue **#3** : When a filter is active on a dashboard table column, a filter icon now appears to indicate this.
-
-* Issue **#5** : Replace() and Decode() dashboard table expression functions no longer ignore cells with null values.
-
-* Issue **#7** : Dashboards are now able to query on open.
-
-* Issue **#8** : Dashboards are now able to re-query automatically at fixed intervals.
-
-* Updated GWT to v2.8.0 and Gin to v2.1.2.
-
-* Issue **#12** : Dashboard queries can now evaluate relative date/time expressions such as now(), hour() etc. In
-  addition to this the expressions also allow the addition or subtraction of durations, e.g. now - 5d.
-
-* Issue **#14** : Dashboard query expressions can now be parameterised with any term able to accept a user defined
-  parameter, e.g. ${user}. Once added parameters can be changed for the entire dashboard via a text box at the top of
-  the dashboard screen which will then execute all queries when enter is pressed or it loses focus.
-
-* Issue **#16** : Dashboard table filters can also accept user defined parameters, e.g. ${user}, to perform filtering
-  when a query is executed.
-
-* Fixed missing text presenter in dashboards.
-
-* Issue **#18** : The data dashboard component will now show data relative to the last selected table row (even if there
-  is more than one table component on the dashboard) if the data component has not been configured to listen to row
-  selections for a specific table component.
-
-* Changed table styling to colour alternate rows, add borders between rows and increase vertical padding
-
-* Issue **#22** : Dashboard table columns can now be configured to wrap text via the format options.
-
-* Issue **#28** : Dashboard component dependencies are now listed with the component name plus the component id in
-  brackets rather than just the component id.
-
-* Issue **#202** : Initial release of the new data retention policy functionality.
-
-<<<<<<< HEAD
-[Unreleased]: https://github.com/gchq/stroom/compare/v7.2.2...HEAD
-[v7.2.2]: https://github.com/gchq/stroom/compare/v7.2.1...v7.2.2
-[v7.2.1]: https://github.com/gchq/stroom/compare/v7.2.0...v7.2.1
-[v7.2.0]: https://github.com/gchq/stroom/compare/v7.2-beta.79...v7.2.0
-[v7.2-beta.79]: https://github.com/gchq/stroom/compare/v7.2-beta.78...v7.2-beta.79
-[v7.2-beta.78]: https://github.com/gchq/stroom/compare/v7.2-beta.77...v7.2-beta.78
-[v7.2-beta.77]: https://github.com/gchq/stroom/compare/v7.2-beta.76...v7.2-beta.77
-=======
-<<<<<<< HEAD
 [Unreleased]: https://github.com/gchq/stroom/compare/v7.3-beta.3...HEAD
 [v7.3-beta.3]: https://github.com/gchq/stroom/compare/v7.3-beta.2...v7.3-beta.3
 [v7.3-beta.2]: https://github.com/gchq/stroom/compare/v7.3-beta.1...v7.3-beta.2
-[v7.3-beta.1]: https://github.com/gchq/stroom/compare/v7.2-beta.75...v7.3-beta.1
-=======
-[Unreleased]: https://github.com/gchq/stroom/compare/v7.3-beta.3...HEAD
-[v7.3-beta.3]: https://github.com/gchq/stroom/compare/v7.3-beta.2...v7.3-beta.3
-[v7.3-beta.2]: https://github.com/gchq/stroom/compare/v7.3-beta.1...v7.3-beta.2
->>>>>>> a8521725
-[v7.2-beta.76]: https://github.com/gchq/stroom/compare/v7.2-beta.75...v7.2-beta.76
->>>>>>> 144be1cbebbe106d345276fdb6ebafc9a3be8a28
-[v7.2-beta.75]: https://github.com/gchq/stroom/compare/v7.2-beta.74...v7.2-beta.75
-[v7.2-beta.74]: https://github.com/gchq/stroom/compare/v7.2-beta.73...v7.2-beta.74
-[v7.2-beta.73]: https://github.com/gchq/stroom/compare/v7.2-beta.72...v7.2-beta.73
-[v7.2-beta.72]: https://github.com/gchq/stroom/compare/v7.2-beta.71...v7.2-beta.72
-[v7.2-beta.71]: https://github.com/gchq/stroom/compare/v7.2-beta.70...v7.2-beta.71
-[v7.2-beta.70]: https://github.com/gchq/stroom/compare/v7.2-beta.69...v7.2-beta.70
-[v7.2-beta.69]: https://github.com/gchq/stroom/compare/v7.2-beta.68...v7.2-beta.69
-[v7.2-beta.68]: https://github.com/gchq/stroom/compare/v7.2-beta.67...v7.2-beta.68
-[v7.2-beta.67]: https://github.com/gchq/stroom/compare/v7.2-beta.66...v7.2-beta.67
-[v7.2-beta.66]: https://github.com/gchq/stroom/compare/v7.2-beta.65...v7.2-beta.66
-[v7.2-beta.65]: https://github.com/gchq/stroom/compare/v7.2-beta.64...v7.2-beta.65
-[v7.2-beta.64]: https://github.com/gchq/stroom/compare/v7.2-beta.63...v7.2-beta.64
-[v7.2-beta.63]: https://github.com/gchq/stroom/compare/v7.2-beta.62...v7.2-beta.63
-[v7.2-beta.62]: https://github.com/gchq/stroom/compare/v7.2-beta.61...v7.2-beta.62
-[v7.2-beta.61]: https://github.com/gchq/stroom/compare/v7.2-beta.60...v7.2-beta.61
-[v7.2-beta.60]: https://github.com/gchq/stroom/compare/v7.2-beta.59...v7.2-beta.60
-[v7.2-beta.59]: https://github.com/gchq/stroom/compare/v7.2-beta.58...v7.2-beta.59
-[v7.2-beta.58]: https://github.com/gchq/stroom/compare/v7.2-beta.57...v7.2-beta.58
-[v7.2-beta.57]: https://github.com/gchq/stroom/compare/v7.2-beta.56...v7.2-beta.57
-[v7.2-beta.56]: https://github.com/gchq/stroom/compare/v7.2-beta.55...v7.2-beta.56
-[v7.2-beta.55]: https://github.com/gchq/stroom/compare/v7.2-beta.54...v7.2-beta.55
-[v7.2-beta.54]: https://github.com/gchq/stroom/compare/v7.2-beta.53...v7.2-beta.54
-[v7.2-beta.53]: https://github.com/gchq/stroom/compare/v7.2-beta.52...v7.2-beta.53
-[v7.2-beta.52]: https://github.com/gchq/stroom/compare/v7.2-beta.51...v7.2-beta.52
-[v7.2-beta.51]: https://github.com/gchq/stroom/compare/v7.2-beta.50...v7.2-beta.51
-[v7.2-beta.50]: https://github.com/gchq/stroom/compare/v7.2-beta.49...v7.2-beta.50
-[v7.2-beta.49]: https://github.com/gchq/stroom/compare/v7.2-beta.48...v7.2-beta.49
-[v7.2-beta.48]: https://github.com/gchq/stroom/compare/v7.2-beta.47...v7.2-beta.48
-[v7.2-beta.47]: https://github.com/gchq/stroom/compare/v7.2-beta.46...v7.2-beta.47
-[v7.2-beta.46]: https://github.com/gchq/stroom/compare/v7.2-beta.45...v7.2-beta.46
-[v7.2-beta.45]: https://github.com/gchq/stroom/compare/v7.2-beta.44...v7.2-beta.45
-[v7.2-beta.44]: https://github.com/gchq/stroom/compare/v7.2-beta.43...v7.2-beta.44
-[v7.2-beta.43]: https://github.com/gchq/stroom/compare/v7.2-beta.42...v7.2-beta.43
-[v7.2-beta.42]: https://github.com/gchq/stroom/compare/v7.2-beta.41...v7.2-beta.42
-[v7.2-beta.41]: https://github.com/gchq/stroom/compare/v7.2-beta.40...v7.2-beta.41
-[v7.2-beta.40]: https://github.com/gchq/stroom/compare/v7.2-beta.39...v7.2-beta.40
-[v7.2-beta.39]: https://github.com/gchq/stroom/compare/v7.2-beta.38...v7.2-beta.39
-[v7.2-beta.38]: https://github.com/gchq/stroom/compare/v7.2-beta.36...v7.2-beta.38
-[v7.2-beta.36]: https://github.com/gchq/stroom/compare/v7.2-beta.35-restyle...v7.2-beta.36
-[v7.2-beta.35-restyle]: https://github.com/gchq/stroom/compare/v7.2-beta.35...v7.2-beta.35-restyle
-[v7.2-beta.35]: https://github.com/gchq/stroom/compare/v7.2-beta.34...v7.2-beta.35
-[v7.2-beta.34]: https://github.com/gchq/stroom/compare/v7.2-beta.33...v7.2-beta.34
-[v7.2-beta.33]: https://github.com/gchq/stroom/compare/v7.2-beta.32...v7.2-beta.33
-[v7.2-beta.32]: https://github.com/gchq/stroom/compare/v7.2-beta.31...v7.2-beta.32
-[v7.2-beta.31]: https://github.com/gchq/stroom/compare/v7.2-beta.30...v7.2-beta.31
-[v7.2-beta.30]: https://github.com/gchq/stroom/compare/v7.2-beta.29...v7.2-beta.30
-[v7.2-beta.29]: https://github.com/gchq/stroom/compare/v7.2-beta.28...v7.2-beta.29
-[v7.2-beta.28]: https://github.com/gchq/stroom/compare/v7.2-beta.27...v7.2-beta.28
-[v7.2-beta.27]: https://github.com/gchq/stroom/compare/v7.2-beta.26...v7.2-beta.27
-[v7.2-beta.26]: https://github.com/gchq/stroom/compare/v7.2-beta.25...v7.2-beta.26
-[v7.2-beta.25]: https://github.com/gchq/stroom/compare/v7.2-beta.24...v7.2-beta.25
-[v7.2-beta.24]: https://github.com/gchq/stroom/compare/v7.2-beta.23...v7.2-beta.24
-[v7.2-beta.23]: https://github.com/gchq/stroom/compare/v7.2-beta.22...v7.2-beta.23
-[v7.2-beta.22]: https://github.com/gchq/stroom/compare/v7.2-beta.21...v7.2-beta.22
-[v7.2-beta.21]: https://github.com/gchq/stroom/compare/v7.2-beta.20...v7.2-beta.21
-[v7.2-beta.20]: https://github.com/gchq/stroom/compare/v7.2-beta.19...v7.2-beta.20
-[v7.2-beta.19]: https://github.com/gchq/stroom/compare/v7.2-beta.18...v7.2-beta.19
-[v7.2-beta.18]: https://github.com/gchq/stroom/compare/v7.2-beta.17...v7.2-beta.18
-[v7.2-beta.17]: https://github.com/gchq/stroom/compare/v7.2-beta.16...v7.2-beta.17
-[v7.2-beta.16]: https://github.com/gchq/stroom/compare/v7.2-beta.15...v7.2-beta.16
-[v7.2-beta.15]: https://github.com/gchq/stroom/compare/v7.2-beta.14...v7.2-beta.15
-[v7.2-beta.14]: https://github.com/gchq/stroom/compare/v7.2-beta.13...v7.2-beta.14
-[v7.2-beta.13]: https://github.com/gchq/stroom/compare/v7.2-beta.12...v7.2-beta.13
-[v7.2-beta.12]: https://github.com/gchq/stroom/compare/v7.2-beta.11...v7.2-beta.12
-[v7.2-beta.11]: https://github.com/gchq/stroom/compare/v7.2-beta.10...v7.2-beta.11
-[v7.2-beta.10]: https://github.com/gchq/stroom/compare/v7.2-beta.9...v7.2-beta.10
-[v7.2-beta.9]: https://github.com/gchq/stroom/compare/v7.2-beta.8...v7.2-beta.9
-[v7.2-beta.8]: https://github.com/gchq/stroom/compare/v7.2-beta.7...v7.2-beta.8
-[v7.2-beta.7]: https://github.com/gchq/stroom/compare/v7.2-beta.6...v7.2-beta.7
-[v7.2-beta.6]: https://github.com/gchq/stroom/compare/v7.2-beta.5...v7.2-beta.6
-[v7.2-beta.5]: https://github.com/gchq/stroom/compare/v7.2-beta.4...v7.2-beta.5
-[v7.2-beta.4]: https://github.com/gchq/stroom/compare/v7.2-beta.3...v7.2-beta.4
-[v7.2-beta.3]: https://github.com/gchq/stroom/compare/v7.2-beta.2...v7.2-beta.3
-[v7.2-beta.2]: https://github.com/gchq/stroom/compare/v7.2-beta.1...v7.2-beta.2
-[v7.2-beta.1]: https://github.com/gchq/stroom/compare/v7.2-alpha.13...v7.2-beta.1
-[v7.2-alpha.13]: https://github.com/gchq/stroom/compare/v7.2-alpha.12...v7.2-alpha.13
-[v7.2-alpha.12]: https://github.com/gchq/stroom/compare/v7.2-alpha.11...v7.2-alpha.12
-[v7.2-alpha.11]: https://github.com/gchq/stroom/compare/v7.2-alpha.10...v7.2-alpha.11
-[v7.2-alpha.10]: https://github.com/gchq/stroom/compare/v7.2-alpha.9...v7.2-alpha.10
-[v7.2-alpha.9]: https://github.com/gchq/stroom/compare/v7.2-alpha.8...v7.2-alpha.9
-[v7.2-alpha.8]: https://github.com/gchq/stroom/compare/v7.2-alpha.7...v7.2-alpha.8
-[v7.2-alpha.7]: https://github.com/gchq/stroom/compare/v7.2-alpha.6...v7.2-alpha.7
-[v7.2-alpha.6]: https://github.com/gchq/stroom/compare/v7.2-alpha.5...v7.2-alpha.6
-[v7.2-alpha.5]: https://github.com/gchq/stroom/compare/v7.2-alpha.4...v7.2-alpha.5
-[v7.2-alpha.4]: https://github.com/gchq/stroom/compare/v7.1-beta.14...v7.2-alpha.4
-[v6.0.0]: https://github.com/gchq/stroom/compare/v5.4.0...v6.0.0+[v7.2.2]: https://github.com/gchq/stroom/compare/v7.2.1...v7.2.2