# Change Log
All notable changes to this project will be documented in this file.

The format is based on [Keep a Changelog](http://keepachangelog.com/) 
and this project adheres to [Semantic Versioning](http://semver.org/).

## [Unreleased]

<<<<<<< HEAD
* Issue **#978** : Re-ordering the fields in stream data source
=======
* Issue **gchq/stroom-content#31** : Uplift stroom-logs content pack to v2.0-alpha.5.
>>>>>>> 9a9e9d8d

* Issue **#982** : Stop proxy trying to health check the content syncing if it isn't enabled.

* Change error logging in ContentSyncService to log stack trace

* Uplift send_to_stroom.sh in the distribution to v2.0

* Issue **#973** : Export servlet changed to a Resource API, added permission check, improved error responses.

## [v6.0-beta.17] - 2018-12-04

* Issue **#969** : The code now suppresses errors for index shards being locked for writing as it is expected. We now lock shards using maps rather than the file system as it is more reliable between restarts.

* Issue **#941** : Internal Meta Stats are now being written

## [v6.0-beta.16] - 2018-12-04

* Issue **#970** : Add stream type of `Records` for translated stroom app events.

## [v6.0-beta.15] - 2018-12-03

* Issue **#966** : Proxy was always reporting zero bytes for the request content in the receive log.

* Issue **#938** : Fixed an NPE in authentication session state.

* Change the proxy yaml configuration for the stack to add `remotedn` and `remotecertexpiry` headers to the receive log

* Change logback archived logs to be gzip compressed for stroom and proxy

* Uplift stroom-logs content pack to v2.0-alpha.3

* Uplift send_to_stroom script to v1.8.1

* Issue **#324** : Changed XML serialisation so that forbidden XML characters U+FFFE and U+FFFF are not written. Note that these characters are not even allowed as character references so they are ignored entirely.

* Issue **#945** : More changes to fix some visualisations only showing 10 data points.

## [v6.0-beta.14] - 2018-11-28

* Issue **#945** : Visualisations now show an unlimited number of data points unless constrained by their parent table or their own maximum value setting.

* Issue **#948** : Catching Spring initialisation runtime errors and ensuring they are logged.

* Add `set_log_levels.sh` script to the distribution

* Uplift visualisations content pack to v3.0.6 in the gradle build

* Issue **#952** : Remote data sources now execute calls within the context of the user for the active query. As a result all running search `destroy()` calls will now be made as the same user that initiated the search.

* Issue **#566** : Info and warning icons are now displayed in stepping screen when needed.

* Issue **#923** : Dashboard queries will now terminate if there are no index shards to search.

* Issue **#959** : Remove Material UI from Login and from password management pages

* Issue **#933** : Add health check for password resets

* Issue **#929** : Add more comprehensive password validation

* Issue **#876** : Fix password reset issues

* Issue **#768** : Preventing deletion of /store in empty volumes

* Issue **#939** : Including Subject DN in receive.log

* Issue **#940** : Capturing User DN and cert expiry on DW terminated SSL

* Issue **#744** : Improved reporting of error when running query with no search extraction pipeline

* Issue **#134** : Copy permissions from parent button

* Issue **#688** : Cascading permissions when moving/copying folder into a destination

* Issue **#788** : Adding DocRef and IsDocRef to stroom query to allow doc ref related filtering. Migration of stream filters uses this.

* Issue **#936** : Add conversion of header `X-SSL-Client-V-End` into `RemoteCertExpiry`, translating date format in the process.

* Issue **#953** : Fixed NPE.

* Issue **#947** : Fixed issue where data retention policy contains incorrect field names.

* Remove Material UI from the Users and API Keys pages

* Add content packs to stroom distribution

* Change distribution to use send_to_stroom.sh v1.7

* Updated stroom expression to v1.4.12 to improve handling or errors values and add new type checking functions `isBoolean()`, `isDouble()`, `isError()`, `isInteger()`, `isLong()`, `isNull()`, `isNumber()`, `isString()`, `isValue()`. Testing equality of null with `x=null()` is no longer valid and must be replaced with `isNull(x)`.

* Issue **#920** : Fix error handling for sql stats queries

## [v6.0-beta.13] - 2018-11-19

* Remove log sending cron process from docker images (now handled by stroom-log-sender).

* Issue **#924** : The `FindReplaceFilter` now records the location of errors.

* Issue **#939** : Added `remotedn` to default list of keys to include in `receive.log`.

* Add git_tag and git_commit labels to docker images

* Uplift stroom-logs content pack in docker image to` v2.0-alpha.2`

* Stop truncation of `logger` in logback console logs

* Issue **#921** : Renaming open documents now correctly changes their tab name. Documents that are being edited now prevent the rename operation until they are saved.

* Issue **#922** : The explorer now changes the selection on a right click if the item clicked is not already selected (could be part of a multi select).

* Issue **#903** : Feed names can now contain wildcard characters when filtering in the data browser.

## [v6.0-beta.12] - 2018-11-14

* Add API to allow creation of an internal Stroom user.

* Fix logger configuration for SqlExceptionHelper

* Add template-pipelines and standard-pipelines content packs to docker image

* Issue **#904** : The UI now shows dictionary names in expressions without the need to enter edit mode.

* Updated ACE editor to v1.4.1.

* Add colours to console logs in docker.

* Issue **#869** : Delete will now properly delete all descendant nodes and documents when deleting folders but will not delete items from the tree if they cannot be deleted, e.g. feeds that have associated data.

* Issue **#916** : You can no longer export empty folders or import nothing.

* Issue **#911** : Changes to feeds and pipelines no longer clear data browsing filters.

* Issue **#907** : Default volumes are now created as soon as they are needed.

* Issue **#910** : Changes to index settings in the UI now register as changes and enable save.

* Issue **#913** : Improve FindReplaceFilter to cope with more complex conditions.

* Change log level for SqlExceptionHelper to OFF, to stop expected exceptions from polluting the logs

* Fix invalid requestLog logFormat in proxy configuration

## [v6.0-beta.11] - 2018-11-07

* Stop service discovery health checks being registered if stroom.serviceDiscovery.enabled=false

## [v6.0-beta.10] - 2018-11-06

* Add fixed version of send_to_stroom.sh to release distribution

* Uplift docker base image for stroom & proxy to openjdk:8u181-jdk-alpine3.8

## [v6.0-beta.9] - 2018-11-02

* Add a health check for getting a public key from the authentication service.

* Issue **#897** : Import no longer attempts to rename or move existing items but will still update content.

* Issue **#902** : Improved the XSLT `format-date` function to better cope with week based dates and to default values to the stream time where year etc are omitted.

* Issue **#905** : Popup resize and move operations are now constrained to ensure that a popup cannot be dragged off screen or resized to be bigger than the current browser window size.

* Issue **#898** : Improved the way many read only aspects of the UI behave.

* Issue **#894** : The system now generates and displays errors to the user when you attempt to copy a feed.

* Issue **#896** : Extended folder `create` permissions are now correctly cached.

* Issue **#893** : You can now manage volumes without the `Manage Nodes` permission.

* Issue **#892** : The volume editor now waits for the node list to be loaded before opening.

* Issue **#889** : Index field editing in the UI now works correctly.

* Issue **#891** : `StreamAppender` now keeps track of it's own record write count and no longer makes use of any other write counting pipeline element.

* Issue **#885** : Improved the way import works to ensure updates to entities are at least attempted when creating an import confirmation.

* Issue **#892** : Changed `Ok` to `OK`.

* Issue **#883** : Output streams are now immediately unlocked as soon as they are closed.

* Removed unnecessary OR operator that was being inserted into expressions where only a single child term was being used. This happened when reprocessing single streams.

* Issue **#882** : Splitting aggregated streams now works when using `FindReplaceFilter`. This functionality was previously broken because various reader elements were not passing the `endStream` event on.

* Issue **#881** : The find and replace strings specified for the `FindReplaceFilter` are now treated as unescaped Java strings and now support new line characters etc.

* Issue **#880** : Increased the maximum value a numeric pipeline property can be set to via the UI to 10000000.

* Issue **#888** : The dependencies listing now copes with external dependencies failing to provide data due to authentication issues.

* Issue **#890** : Dictionaries now show the words tab by default.

* Add admin healthchecks to stroom-proxy

* Add stroom-proxy docker image

* Refactor stroom docker images to reduce image size

* Add enabled flag to storing, forwarding and synching in stroom-proxy configuration

* Issue **#884** : Added extra fonts to stroom docker image to fix bug downloading xls search results.

## [v6.0-beta.8] - 2018-10-17

* Issue **#879** : Fixed bug where reprocess and delete did not work if no stream status was set in the filter.

* Issue **#878** : Changed the appearance of stream filter fields to be more user friendly, e.g. `feedName` is now `Feed` etc.

* Issue **#809** : Changed default job frequency for `Stream Attributes Retention` and `Stream Task Retention` to `1d` (one day).

* Issue **#813** : Turned on secure processing feature for XML parsers and XML transformers so that external entities are not resolved. This prevents DoS attacks and gaining unauthorised access to the local machine.

* Issue **#871** : Fix for OptimisticLockException when processing streams.

* Issue **#872** : The parser cache is now automatically cleared when a schema changes as this can affect the way a data splitter parser is created.

* Issue **#865** : Made `stroom.conf` location relative to YAML file when `externalConfig` YAML property is set.

* Issue **#867** : Added an option `showReplacementCount` to the find replace filter to choose whether to report total replacements on process completion.

* Issue **#867** : Find replace filter now creates an error if an invalid regex is used.

* Issue **#855** : Further fixes for stepping data that contains a BOM.

* Changed selected default tab for pipelines to be `Data`.

* Issue **#860** : Fixed issue where stepping failed when using any sort of input filter or reader before the parser.

* Issue **#867** : Added an option `showReplacementCount` to the find replace filter to choose whether to report total replacements on process completion.

* Improved Stroom instance management scripts

## [v6.0-beta.7] - 2018-10-12

* Add contentPack import

## [v6.0-beta.6] - 2018-10-10

* Fix typo in Dockerfile

## [v6.0-beta.5] - 2018-10-10

* Issue **#859** : Change application startup to keep retrying when establishing a DB connection except for certain connection errors like access denied.

* Issue **#730** : The `System` folder now displays data and processors. This is a bug fix related to changing the default initial page for some document types.

* Issue **#854** : The activity screen no longer shows a permission error when shown to non admin users.

* Issue **#853** : The activity chooser will no longer display on startup if activity tracking is not enabled.

* Issue **#855** : Fixed stepping data that contains a BOM.

## [v6.0-beta.4] - 2018-10-04

* Change base docker image to openjdk:8u171-jdk-alpine

* Improved loading of activity list prior to showing the chooser dialog.

* Issue **#852** : Fix for more required permissions when logging other 'find' events.

* Issue **#730** : Changed the default initial page for some document types.

* Issue **#852** : Fix for required permission when logging 'find' events.

* Changed the way the root pane loads so that error popups that appear when the main page is loading are not hidden.

* Issue **#851** : Added additional type info to type id when logging events.

* Issue **#848** : Fixed various issues related to stream processor filter editor.

* Issue **#815** : `stroom.pageTitle` property changed to `stroom.htmlTitle`.

* Issue **#732** : Added `host-address` and `host-name` XSLT functions.

* Issue **#338** : Added `splitAggregatedStreams` property to `StreamAppender`, `FileAppender` and `HDFSFileAppender` so that aggregated streams can be split into separate streams on output.

* Issue **#338** : Added `streamNo` path replacement variable for files to record the stream number within an aggregate.

* Added tests and fixed sorting of server tasks.

* Improved the way text input and output is buffered and recorded when stepping.

* The find and replace filter now resets the match count in between nested streams so that each stream is treated the same way, i.e. it can have the same number of text replacements.

* Added multiple fixes and improvements to the find and replace filter including limited support of input/output recording when stepping.

* Issue **#827** : Added `TextReplacementFilterReader` pipeline element.

* Issue **#736** : Added sorting to server tasks table.

* Inverted the behaviour of `disableQueryInfo` to now be `requireQueryInfo`.

* Issue **#596** : Rolling stream and file appenders can now roll on a cron schedule in addition to a frequency.

* The accept button now enabled on splash screen.

* Added additional event logging to stepping.

* An activity property with an id of `disableQueryInfo` can now be used to disable the query info popup on a per activity basis.

* Activity properties can now include the attributes `id`, `name`, `showInSelection` and `showInList` to determine their appearance and behaviour;

* Nested elements are now usable in the activity editor HTML.

* Record counts are now recorded on a per output stream basis even when splitting output streams.

* Splash presenter buttons are now always enabled.

* Fix background colour to white on activity pane.

## [v6.0-beta.3] - 2018-09-18

* Changed `splitWhenBiggerThan` property to `rollSize` and added the property to the rolling appenders for consistency.

* Issue **#838** : Fix bug where calculation of written and read bytes was being accounted for twice due to the use of Java internal `FilterInputStream` and `FilterOutputStream` behaviour. This was leading to files being split at half od the expected size. Replaced Java internal classes with our own `WrappedInputStream` and `WrappedOutputStream` code.

* Issue **#837** : Fix bug to no longer try and record set activity events for null activities.

* Issue **#595** : Added stream appender and file appender property `splitWhenBiggerThan` to limit the size of output streams.

* Now logs activity change correctly.

* Add support for checkbox and selection control types to activity descriptions.

* Issue **#833** : The global property edit dialog can now be made larger.

* Fixed some issues in the activity manager.

* Issue **#828** : Changed statistics store caches to 10 minute time to live so that they will definitely pick up new statistics store definitions after 10 minutes.

* Issue **#774** : Event logging now logs find stream criteria correctly so that feeds ids are included.

* Issue **#829** : Stroom now logs event id when viewing individual events.

* Added functionality to record actions against user defined activities.

* Added functionality to show a splash screen on login.

* Issue **#791** : Fixed broken equals method so query total row count gets updated correctly.

* Issue **#830** : Fix for API queries not returning before timing out.

* Issue **#824** : Fix for replace method in PathCreator also found in stroom proxy.

* Issue **#820** : Fix updating index shards so that they are loaded, updated and saved under lock.

* Issue **#819** : Updated `stroom-expression` to v1.4.3 to fix violation of contract exception when sorting search results.

* Issue **#817** : Increased maximum number of concurrent stream processor tasks to 1000 per node.

* Issue **#697** : Fix for reference data sometimes failing to find the appropriate effective stream due to the incorrect use of the effective stream cache. It was incorrectly configured to use a time to idle (TTI) expiry rather than a time to live (TTL) expiry meaning that heavy use of the cache would prevent the cached effective streams being refreshed.

* Issue **#806** : Fix for clearing previous dashboard table results if search results deliver no data.

* Issue **#805** : Fix for dashboard date time formatting to use local time zone.

## [v6.0-beta.2] - 2018-07-09

* Issue **#803** : Fix for group key conversion to an appropriate value for visualisations.

## [v6.0-beta.1] - 2018-07-04

* Issue **#802** : Restore lucene-backward-codecs to the build

* Issue **#800** : Add DB migration script 33 to replace references to the `Stream Type` type in the STRM_PROC_FILT table with `streamTypeName`.

* Issue **#798** : Add DB migration script 32 to replace references to the `NStatFilter` type in the PIPE table with `StatisticsFilter`.

## [v6.0-alpha.27]

* Fix data receipt policy defect

* Issue **#791** : Search completion signal is now only sent to the UI once all pending search result merges are completed.

* Issue **#795** : Import and export now works with appropriate application permissions. Read permission is required to export items and Create/Update permissions are required to import items depending on whether the update will create a new item or update an existing one.

## [v6.0-alpha.26]

* Improve configurabilty of stroom-proxy.

* Issue **#783** : Reverted code that ignored duplicate selection to fix double click in tables.

* Issue **#782** : Fix for NPE thrown when using CountGroups when GroupKey string was null due to non grouped child rows.

* Issue **#778** : Fix for text selection on tooltips etc in the latest version of Chrome.

* Issue **#776** : Removal of index shard searcher caching to hopefully fix Lucene directory closing issue.

## [v6.0-alpha.25]

* Issue **#779** : Fix permissions defect.

* Issue **gchq/stroom-expression#22** : Add `typeOf(...)` function to dashboard.

* Uplift stroom-expression to v1.4.1

* Issue **#766** : Fix NullPointerExceptions when downloading table results to Excel format.

* Issue **#770** : Speculative fix for memory leak in SQL Stats queries.

* Issue **#761** : New fix for premature truncation of SQL stats queries due to thread interruption.

## [v6.0-alpha.24]

* Issue **#748** : Fix build issue resulting from a change to SafeXMLFilter.

## [v6.0-alpha.23]

* Issue **#748** : Added a command line interface (CLI) in addition to headless execution so that full pipelines can be run against input files.

* Issue **#748** : Fixes for error output for headless mode.

* Issue **#761** : Fixed statistic searches failing to search more than once.

* Issue **#756** : Fix for state being held by `InheritableThreadLocal` causing objects to be held in memory longer than necessary.

* Issue **#761** : Fixed premature truncation of SQL stats queries due to thread interruption.

* Added `pipeline-name` and `put` XSLT functions back into the code as they were lost in a merge.

* Issue **#749** : Fix inability to query with only `use` privileges on the index.

* Issue **#613** : Fixed visualisation display in latest Firefox and Chrome.

* Added permission caching to reference data lookup.

* Updated to stroom-expression 1.3.1

    Added cast functions `toBoolean`, `toDouble`, `toInteger`, `toLong` and `toString`.
    Added `include` and `exclude` functions.
    Added `if` and `not` functions.
    Added value functions `true()`, `false()`, `null()` and `err()`.
    Added `match` boolean function.
    Added `variance` and `stDev` functions.
    Added `hash` function.
    Added `formatDate` function.
    Added `parseDate` function.
    Made `substring` and `decode` functions capable of accepting functional parameters.
    Added `substringBefore`, `substringAfter`, `indexOf` and `lastIndexOf` functions.
    Added `countUnique` function.

* Issue **#613** : Fixed visualisation display in latest Firefox and Chrome.

* Issue **#753** : Fixed script editing in UI.

* Issue **#751** : Fix inability to query on a dashboard with only use+read rights.

## [v6.0-alpha.22]

* Issue **#719** : Fix creation of headless Jar to ensure logback is now included.

* Issue **#735** : Change the format-date xslt function to parse dates in a case insensitive way.

## [v6.0-alpha.21]

* Issue **#719** : Fix creation of headless Jar. Exclude gwt-unitCache folder from build JARs.

## [v6.0-alpha.20]

* Issue **#720** : Fix for Hessian serialisation of table coprocessor settings.

* Issue **#405** : Fixed quick filter on permissions dialog, for users and for groups. It will now match anywhere in the user or group name, not just at the start.

## [v6.0-alpha.19]

* Issue **#588** : Fixed display of horizontal scrollbar on explorer tree in export, create, copy and move dialogs.

* Issue **#691** : Volumes now reload on edit so that the entities are no longer stale the second time they are edited.

* Issue **#692** : Properties now reload on edit so that the entities are no longer stale the second time they are edited.

* Issue **#703** : Removed logging of InterruptedException stack trace on SQL stat queries, improved concurrency code.

* Issue **#697** : Improved XSLT `Lookup` trace messages.

* Issue **#697** : Added a feature to trace XSLT `Lookup` attempts so that reference data lookups can be debugged.

* Issue **#702** : Fix for hanging search extraction tasks

* Issue **#701** : The search `maxDocIdQueueSize` is now 1000 by default.

* Issue **#700** : The format-date XSLT function now defaults years, months and days to the stream receipt time regardless of whether the input date pattern specifies them.

* Issue **#657** : Change SQL Stats query code to process/transform the data as it comes back from the database rather than holding the full resultset before processing. This will reduce memory overhead and improve performance.

* Issue **#634** : Remove excessive thread sleeping in index shard searching. Sleeps were causing a significant percentage of inactivity and increasing memory use as data backed up. Add more logging and logging of durations of chunks of code. Add an integration test for testing index searching for large data volumes.

## [v6.0-alpha.18]

* Issue **#698** : Migration of Processing Filters now protects against folders that have since been deleted

* Issue **#634** : Remove excessive thread sleeping in index shard searching. Sleeps were causing a significant percentage of inactivity and increasing memory use as data backed up. Add more logging and logging of durations of chunks of code. Add an integration test for testing index searching for large data volumes.

* Issue **#659** : Made format-date XSLT function default year if none specified to the year the data was received unless this would make the date later then the received time in which case a year is subtracted.

* Issue **#658** : Added a hashing function for XSLT translations.

* Issue **#680** : Fixed the order of streams in the data viewer to descending by date

* Issue **#679** : Fixed the editing of Stroom properties that are 'persistent'.

* Issue **#681** : Added dry run to check processor filters will convert to find stream criteria. Throws error to UI if fails.

## [v6.0-alpha.17]

* Issue **#676** : Fixed use of custom stream type values in expression based processing filters.

## [v6.0-alpha.16]

* Issue **#673** : Fixed issue with Stream processing filters that specify Create Time

* Issue **#675** : Fixed issue with datafeed requests authenticating incorrectly

## [v6.0-alpha.15]

* Issue **#666** : Fixed the duplicate dictionary issue in processing filter migrations, made querying more efficient too
* Database migration fixes and tools

* Issue **#668** : Fixed the issue that prevented editing of stroom volumes

* Issue **#669** : Elastic Index Filter now uses stroomServiceUser to retrieve the index config from the Query Elastic service.

## [v6.0-alpha.14]

* Minor fix to migrations

## [v6.0-alpha.13]

* Add logging to migrations

## [v6.0-alpha.12]

* Add logging to migrations

## [v6.0-alpha.11]

* Issue **#651** : Removed the redundant concept of Pipeline Types, it's half implementation prevented certain picker dialogs from working.

* Issue **#481** : Fix handling of non-incremental index queries on the query API. Adds timeout option in request and blocking code to wait for the query to complete. Exit early from wait loops in index/event search.

* Issue **#626** : Fixed issue with document settings not being persisted

* Issue **#621** : Changed the document info to prevent requests for multi selections

* Issue **#620** : Copying a directory now recursively copies it's contents, plus renaming copies is done more intelligently.

* Issue **#546** : Fixed race conditions with the Explorer Tree, it was causing odd delays to population of the explorer in various places.

* Issue **#495** : Fixed the temporary expansion of the Explorer Tree caused by filtering

* Issue **#376** : Welcome tab details fixed since move to gradle

## [v6.0-alpha.10]

* Issue **#523** : Changed permission behaviours for copy and move to support `None`, `Source`, `Destination` and `Combined` behaviours. Creating new items now allows for `None` and `Destination` permission behaviours. Also imported items now receive permissions from the destination folder. Event logging now indicates the permission behaviour used during copy, move and create operations.

* Issue **#480** : Change the downloaded search request API JSON to have a fetch type of ALL.

* Issue **#623** : Fixed issue where items were being added to sublist causing a stack overflow exception during data retention processing.

* Issue **#617** : Introduced a concept of `system` document types that prevents the root `System` folder type from being created, copied, deleted, moved, renamed etc.

* Issue **#622** : Fix incorrect service discovery based api paths, remove authentication and authorisation from service discovery

* Issue **#568** : Fixed filtering streams by pipeline in the pipeline screen.

* Issue **#565** : Fixed authorisation issue on dashboards.

## [v6.0-alpha.9]

* Issue **#592** : Mount stroom at /stroom.

* Issue **#608** : Fixed stream grep and stream dump tools and added tests to ensure continued operation.

* Issue **#603** : Changed property description from `tags` to `XML elements` in `BadTextXMLFilterReader`.

* Issue **#600** : Added debug to help diagnose cause of missing index shards in shard list.

* Issue **#611** : Changed properties to be defined in code rather than Spring XML.

* Issue **#605** : Added a cache for retrieving user by name to reduce DB use when pushing users for each task.

* Issue **#610** : Added `USE INDEX (PRIMARY)` hint to data retention select SQL to improve performance.

* Issue **#607** : Multiple improvements to the code to ensure DB connections, prepared statements, result sets etc use try-with-resources constructs wherever possible to ensure no DB resources are leaked. Also all connections obtained from a data source are now returned appropriately so that connections from pools are reused.

* Issue **#602** : Changed the data retention rule table column order.

* Issue **#606** : Added more stroom properties to tune the c3P0 connection pool. The properties are prefixed by `stroom.db.connectionPool` and `stroom.statistics.sql.db.connectionPool`.

* Issue **#601** : Fixed NPE generated during index shard retention process that was caused by a shard being deleted from the DB at the same time as the index shard retention job running.

* Issue **#609** : Add configurable regex to replace IDs in heap histogram class names, e.g. `....$Proxy54` becomes `....$Proxy--ID-REMOVED--`

* Issue **#570** : Refactor the heap histogram internal statistics for the new InternalStatisticsReceiver

* Issue **#599** : DocumentServiceWriteAction was being used in the wrong places where EntityServiceSaveAction should have been used instead to save entities that aren't document entities.

## [v6.0-alpha.8]

* Issue **#593** : Fixed node save RPC call.

* Issue **#591** : Made the query info popup more configurable with a title, validation regex etc. The popup will now only be displayed when enabled and when a manual user action takes place, e.g. clicking a search button or running a parameterised execution with one or more queries.

* Added 'prompt' option to force the identity provider to ask for a login.

## [v6.0-alpha.7]

* Issue **#549** : Change to not try to connect to kafka when kafka is not configured and improve failure handling

* Issue **#573** : Fixed viewing folders with no permitted underlying feeds. It now correctly shows blank data screen, rather than System/Data.

* Issue **#150** : Added a feature to optionally require specification of search purpose.

* Issue **#572** : Added a feature to allow easy download of dictionary contents as a text file.

* Generate additional major and minor floating docker tags in travis build, e.g. v6-LATEST and v6.0-LATEST

* Change docker image to be based on openjdk:8u151-jre-alpine

* Added a feature to list dependencies for all document entities and indicate where dependencies are missing.

* Issue **#540** : Improve description text for stroom.statistics.sql.maxProcessingAge property

* Issue **#538** : Lists of items such as users or user groups were sometimes not being converted into result pages correctly, this is now fixed.

* Issue **#537** : Users without `Manage Policies` permission can now view streams.

* Issue **#522** : Selection of data retention rules now remains when moving rules up or down.

* Issue **#411** : When data retention rules are disabled they are now shown greyed out to indicate this.

* Issue **#536** : Fix for missing visualisation icons.

* Issue **#368** : Fixed hidden job type button on job node list screen when a long cron pattern is used.

* Issue **#507** : Added dictionary inheritance via import references.

* Issue **#554** : Added a `parseUri` XSLT function.

* Issue **#557** : Added dashboard functions to parse and output URI parts.

* Issue **#552** : Fix for NPE caused by bad XSLT during search data extraction.

* Issue **#560** : Replaced instances of `Files.walk()` with `Files.walkFileTree()`. `Files.walk()` throws errors if any files are deleted or are not accessible during the walk operation. This is a major issue with the Java design for walking files using Java 8 streams. To avoid this issue `Files.walkFileTree()` has now been used in place of `Files.walk()`.

* Issue **#567** : Changed `parseUri` to be `parse-uri` to keep it consistently named with respect to other XSLT functions. The old name `parseUri` still works but is deprecated and will be removed in a later version.

* Issue **#567** : The XSLT function `parse-uri` now correctly returns a `schemeSpecificPart` element rather than the incorrectly named `schemeSpecificPort`.

* Issue **#567** : The dashboard expression function `extractSchemeSpecificPortFromUri` has now been corrected to be called `extractSchemeSpecificPartFromUri`.

* Issue **#567** : The missing dashboard expression function `extractQueryFromUri` has been added.

* Issue **#571** : Streams are now updated to have a status of deleted in batches using native SQL and prepared statements rather than using the stream store.

* Issue **#559** : Changed CSS to allow table text selection in newer browsers.

* Issue **#574** : Fixed SQL debug trace output.

* Issue **#574** : Fixed SQL UNION code that was resulting in missing streams in the data browser when paging.

* Issue **#590** : Improved data browser performance by using a local cache to remember feeds, stream types, processors, pipelines etc while decorating streams.

* Issue **#150** : Added a property to optionally require specification of search purpose.

## [v6.0-alpha.4]

* New authentication flow based around OpenId

* New user management screens

* The ability to issue API keys

* Issue **#501** : Improve the database teardown process in integration tests to speed up builds

* Relax regex in build script to allow tags like v6.0-alpha.3 to be published to Bintray

* Add Bintray publish plugin to Gradle build

* Issue **#75** : Upgraded to Lucene 5.

* Issue **#135** : [BREAKING CHANGE] Removed JODA Time library and replaced with Java 7 Time API. This change breaks time zone output previously formatted with `ZZ` or `ZZZ`.

* Added XSLT functions generate-url and fetch-json

* Added ability to put clickable hyperlinks in Dashboard tables

* Added an HTTP appender.

* Added an appender for the proxy store.

* Issue **#412** : Fixed no-column table breakage

* Issue **#380** : Fixed build details on welcome/about

* Issue **#348** : Fixed new menu icons.

* Issue **98** : Fix premature trimming of results in the store

* Issue **360** : Fix inability to sort sql stats results in the dashboard table

* Issue **#550** : Fix for info message output for data retention.

* Issue **#551** : Improved server task detail for data retention job.

* Issue **#541** : Changed stream retention job descriptions.

* Issue **#553** : The data retention job now terminates if requested to do so and also tracks progress in a local temp file so a nodes progress will survive application restarts.

* Change docker image to use openjdk:8u151-jre-alpine as a base

* Issue **#539** : Fix issue of statistic search failing after it is imported

* Issue **#547** : Data retention processing is now performed in batches (size determined by `stroom.stream.deleteBatchSize`). This change should reduce the memory required to process the data retention job.

* Issue **#541** : Marked old stream retention job as deprecated in description.

* Issue **#542** : Fix for lazy hibernate object initialisation when stepping cooked data.

* Issue **#524** : Remove dependency on stroom-proxy:stroom-proxy-repo and replaced with duplicated code from stroom-proxy-repo (commit b981e1e)

* Issue **#203** : Initial release of the new data receipt policy functionality.

* Issue **#202** : Initial release of the new data retention policy functionality.

* Issue **#521** : Fix for the job list screen to correct the help URL.

* Issue **#526** : Fix for XSLT functions that should return optional results but were being forced to return a single value.

* Issue **#527** : Fix for XSLT error reporting. All downstream errors were being reported as XSLT module errors and were
 hiding the underlying exception.

* Issue **#501** : Improve the database teardown process in integration tests to speed up builds.

* Issue **#511** : Fix NPE thrown during pipeline stepping by downstream XSLT.

* Issue **#521** : Fix for the job list screen to use the help URL system property for displaying context sensitive help.

* Issue **#511** : Fix for XSLT functions to allow null return values where a value cannot be returned due to an error etc.

* Issue **#515** : Fix handling of errors that occur before search starts sending.

* Issue **#506** : In v5 dashboard table filters were enhanced to allow parameters to be used in include/exclude filters. The implementation included the use of ` \ ` to escape `$` characters that were not to be considered part of a parameter reference. This change resulted in regular expressions requiring ` \ ` being escaped with additional ` \ ` characters. This escaping has now been removed and instead only `$` chars before `{` chars need escaping when necessary with double `$$` chars, e.g. use `$${something` if you actually want `${something` not to be replaced with a parameter.

* Issue **#505** : Fix the property UI so all edited value whitespace is trimmed

* Issue **#513** : Now only actively executing tasks are visible as server tasks

* Issue **#483** : When running stream retention jobs the transactions are now set to REQUIRE_NEW to hopefully ensure that the job is done in small batches rather than a larger transaction spanning multiple changes.

* Issue **#508** : Fix directory creation for index shards.

* Issue **#492** : Task producers were still not being marked as complete on termination which meant that the parent cluster task was not completing. This has now been fixed.

* Issue **#497** : DB connections obtained from the data source are now released back to the pool after use.

* Issue **#492** : Task producers were not being marked as complete on termination which meant that the parent cluster task was not completing. This has now been fixed.

* Issue **#497** : Change stream task creation to use straight JDBC rather than hibernate for inserts and use a configurable batch size (stroom.databaseMultiInsertMaxBatchSize) for the inserts.

* Issue **#502** : The task executor was not responding to shutdown and was therefore preventing the app from stopping gracefully.

* Issue **#476** : Stepping with dynamic XSLT or text converter properties now correctly falls back to the specified entity if a match cannot be found by name.

* Issue **#498** : The UI was adding more than one link between 'Source' and 'Parser' elements, this is now fixed.

* Issue **#492** : Search tasks were waiting for part of the data extraction task to run which was not checking for termination. The code for this has been changed and should now terminate when required.

* Issue **#494** : Fix problem of proxy aggregation never stopping if more files exist

* Issue **#490** : Fix errors in proxy aggregation due to a bounded thread pool size

* Issue **#484** : Remove custom finalize() methods to reduce memory overhead

* Issue **#475** : Fix memory leak of java.io.File references when proxy aggregation runs

* Issue **#470** : You can now correctly add destinations directly to the pipeline 'Source' element to enable raw streaming.

* Issue **#487** : Search result list trimming was throwing an illegal argument exception `Comparison method violates its general contract`, this should now be fixed.

* Issue **#488** : Permissions are now elevated to 'Use' for the purposes of reporting the data source being queried.

* Migrated to ehcache 3.4.0 to add options for off-heap and disk based caching to reduce memory overhead.

* Caches of pooled items no longer use Apache Commons Pool.

* Issue **#401** : Reference data was being cached per user to ensure a user centric view of reference data was being used. This required more memory so now reference data is built in the context of the internal processing user and then filtered during processing by user access to streams.

* The effective stream cache now holds 1000 items.

* Reduced the amount of cached reference data to 100 streams.

* Reduced the number of active queries to 100.

* Removed Ehcache and switched to Guava cache.

* Issue **#477** : Additional changes to ensure search sub tasks use threads fairly between multiple searches.

* Issue **#477** : Search sub tasks are now correctly linked to their parent task and can therefore be terminated by terminating parent tasks.

* Issue **#425** : Changed string replacement in pipeline migration code to use a literal match

* Issue **#469** : Add Heap Histogram internal statistics for memory use monitoring

* Issue **#463** : Made further improvements to the index shard writer cache to improve performance.

* Issue **#448** : Some search related tasks never seem to complete, presumably because an error is thrown at some point and so their callbacks do not get called normally. This fix changes the way task completion is recorded so that it isn't dependant on the callbacks being called correctly.

* Issue **#464** : When a user resets a password, the password now has an expiry date set in the future determined by the password expiry policy. Password that are reset by email still expire immediately as expected.

* Issue **#462** : Permission exceptions now carry details of the user that the exception applies to. This change allows error logging to record the user id in the message where appropriate.

* Issue **#463** : Many index shards are being corrupted which may be caused by insufficient locking of the shard writers and readers. This fix changes the locking mechanism to use the file system.

* Issue **#451** : Data paging was allowing the user to jump beyond the end of a stream whereby just the XML root elements were displayed. This is now fixed by adding a constraint to the page offset so that the user cannot jump beyond the last record. Because data paging assumes that segmented streams have a header and footer, text streams now include segments after a header and before a footer, even if neither are added, so that paging always works correctly regardless of the presence of a header or footer.

* Issue **#461** : The stream attributes on the filter dialog were not sorted alphabetically, they now are.

* Issue **#460** : In some instances error streams did not always have stream attributes added to them for fatal errors. This mainly occurred in instances where processing failed early on during pipeline creation. An error was recorded but stream attributes were not added to the meta data for the error stream. Processing now ensures that stream attributes are recorded for all error cases.

* Issue **#442** : Remove 'Old Internal Statistics' folder, improve import exception handling

* Issue **#457** : Add check to import to prevent duplicate root level entities

* Issue **#444** : Fix for segment markers when writing text to StreamAppender.

* Issue **#447** : Fix for AsyncSearchTask not being displayed as a child of EventSearchTask in the server tasks view.

* Issue **#421** : FileAppender now causes fatal error where no output path set.

* Issue **#427** : Pipelines with no source element will now only treat a single parser element as being a root element for backwards compatibility.

* Issue **#420** : Pipelines were producing errors in the UI when elements were deleted but still had properties set on them. The pipeline validator was attempting to set and validate properties for unknown elements. The validator now ignores properties and links to elements that are undeclared.

* Issue **#420** : The pipeline model now removes all properties and links for deleted elements on save.

* Issue **#458** : Only event searches should populate the `searchId`. Now `searchId` is only populated when a stream processor task is created by an event search as only event searches extract specific records from the source stream.

* Issue **#437** : The event log now includes source in move events.

* Issue **#419** : Fix multiple xml processing instructions appearing in output.

* Issue **#446** : Fix for deadlock on rolling appenders.

* Issue **#444** : Fix segment markers on RollingStreamAppender.

* Issue **#426** : Fix for incorrect processor filters. Old processor filters reference `systemGroupIdSet` rather than `folderIdSet`. The new migration updates them accordingly.

* Issue **#429** : Fix to remove `usePool` parser parameter.

* Issue **#439** : Fix for caches where elements were not eagerly evicted.

* Issue **#424** : Fix for cluster ping error display.

* Issue **#441** : Fix to ensure correct names are shown in pipeline properties.

* Issue **#433** : Fixed slow stream queries caused by feed permission restrictions.

* Issue **#385** : Individual index shards can now be deleted without deleting all shards.

* Issue **#391** : Users needed `Manage Processors` permission to initiate pipeline stepping. This is no longer required as the 'best fit' pipeline is now discovered as the internal processing user.

* Issue **#392** : Inherited pipelines now only require 'Use' permission to be used instead of requiring 'Read' permission.

* Issue **#394** : Pipeline stepping will now show errors with an alert popup.

* Issue **#396** : All queries associated with a dashboard should now be correctly deleted when a dashboard is deleted.

* Issue **#393** : All caches now cache items within the context of the current user so that different users do not have the possibility of having problems caused by others users not having read permissions on items.

* Issue **#358** : Schemas are now selected from a subset matching the criteria set on SchemaFilter by the user.

* Issue **#369** : Translation stepping wasn't showing any errors during stepping if a schema had an error in it.

* Issue **#364** : Switched index writer lock factory to a SingleInstanceLockFactory as index shards are accessed by a single process.

* Issue **#363** : IndexShardWriterCacheImpl now closes and flushes writers using an executor provided by the TaskManager. Writers are now also closed in LRU order when sweeping up writers that exceed TTL and TTI constraints.

* Issue **#361** : Information has been added to threads executing index writer and index searcher maintenance tasks.

* Issue **#356** : Changed the way index shard writers are cached to improve indexing performance and reduce blocking.

* Issue **#353** : Reduced expected error logging to debug.

* Issue **#354** : Changed the way search index shard readers get references to open writers so that any attempt to get an open writer will not cause, or have to wait for, a writer to close.

* Issue **#351** : Fixed ehcache item eviction issue caused by ehcache internally using a deprecated API.

* Issue **#347** : Added a 'Source' node to pipelines to establish a proper root for a pipeline rather than an assumed one based on elements with no parent.

* Issue **#350** : Removed 'Advanced Mode' from pipeline structure editor as it is no longer very useful.

* Issue **#349** : Improved index searcher cache to ensure searchers are not affected by writers closing.

* Issue **#342** : Changed the way indexing is performed to ensure index readers reference open writers correctly.

* Issue **#346** : Improved multi depth config content import.

* Issue **#328** : You can now delete corrupt shards from the UI.

* Issue **#343** : Fixed login expiry issue.

* Issue **#345** : Allowed for multi depth config content import.

* Issue **#341** : Fixed arg in SQL.

* Issue **#340** : Fixed headless and corresponding test.

* Issue **#333** : Fixed event-logging version in build.

* Issue **#334** : Improved entity sorting SQL and separated generation of SQL and HQL to help avoid future issues.

* Issue **#335** : Improved user management

* Issue **#337** : Added certificate auth option to export servlet and disabled the export config feature by default.

* Issue **#337** : Added basic auth option to export servlet to complement cert based auth.

* Issue **#332** : The index shard searcher cache now makes sure to get the current writer needed for the current searcher on open.

* Issue **#322** : The index cache and other caching beans should now throw exceptions on `get` that were generated during the creation of cached items.

* Issue **#325** : Query history is now cleaned with a separate job. Also query history is only recorded for manual querying, i.e. not when query is automated (on open or auto refresh). Queries are now recorded on a dashboard + query component basis and do not apply across multiple query components in a dashboard.

* Issue **#323** : Fixed an issue where parser elements were not being returned as 'processors' correctly when downstream of a reader.

* Issue **#322** : Index should now provide a more helpful message when an attempt is made to index data and no volumes have been assigned to an index.

* Issue **#316** : Search history is now only stored on initial query when using automated queries or when a user runs a query manually. Search history is also automatically purged to keep either a specified number of items defined by `stroom.query.history.itemsRetention` (default 100) or for a number of days specified by `stroom.query.history.daysRetention` (default 365).

* Issue **#317** : Users now need update permission on an index plus 'Manage Index Shards' permission to flush or close index shards. In addition to this a user needs delete permission to delete index shards.

* Issue **#319** : SaveAs now fetches the parent folder correctly so that users can copy items if they have permission to do so.

* Issue **#311** : Fixed request for `Pipeline` in `meta` XSLT function. Errors are now dealt with correctly so that the XSLT will not fail due to missing meta data.

* Issue **#313** : Fixed case of `xmlVersion` property on `InvalidXMLCharFilterReader`.

* Issue **#314** : Improved description of `tags` property in `BadTextXMLFilterReader`.

* Issue **#307** : Made some changes to avoid potential NPE caused by session serialisation.

* Issue **#306** : Added a stroom `meta` XSLT function. The XSLT function now exposes `Feed`, `StreamType`, `CreatedTime`, `EffectiveTime` and `Pipeline` meta attributes from the currently processing stream in addition to any other meta data that might apply. To access these meta data attributes of the current stream use `stroom:meta('StreamType')` etc. The `feed-attribute` function is now an alias for the `meta` function and should be considered to be deprecated.

* Issue **#303** : The stream delete job now uses cron in preference to a frequency.

* Issue **#152** : Changed the way indexing is performed so that a single indexer object is now responsible for indexing documents and adding them to the appropriate shard.

* Issue **#179** : Updated Saxon-HE to version 9.7.0-18 and added XSLTFilter option to `usePool` to see if caching might be responsible for issue.

* Issue **#288** : Made further changes to ensure that the IndexShardWriterCache doesn't try to reuse an index shard that has failed when adding any documents.

* Issue **#295** : Made the help URL absolute and not relative.

* Issue **#293** : Attempt to fix mismatch document count error being reported when index shards are opened.

* Issue **#292** : Fixed locking for rolling stream appender.

* Issue **#292** : Rolling stream output is no longer associated with a task, processor or pipeline to avoid future processing tasks from deleting rolling streams by thinking they are superseded.

* Issue **#292** : Data that we expect to be unavailable, e.g. locked and deleted streams, will no longer log exceptions when a user tries to view it and will instead return an appropriate message to the user in place of the data.

* Issue **#288** : The error condition 'Expected a new writer but got the same one back!!!' should no longer be encountered as the root cause should now be fixed. The original check has been reinstated so that processing will terminate if we do encounter this problem.

* Issue **#295** : Fixed the help property so that it can now be configured.

* Issue **#296** : Removed 'New' and 'Delete' buttons from the global property dialog.

* Issue **#279** : Fixed NPE thrown during proxy aggregation.

* Issue **#294** : Changing stream task status now tries multiple times to attempt to avoid a hibernate LockAcquisitionException.

* Issue **#287** : XSLT not found warnings property description now defaults to false.

* Issue **#261** : The save button is now only enabled when a dashboard or other item is made dirty and it is not read only.

* Issue **#286** : Dashboards now correctly save the selected tab when a tab is selected via the popup tab selector (visible when tabs are collapsed).

* Issue **#289** : Changed Log4J configuration to suppress logging from Hibernate SqlExceptionHandler for expected exceptions like constraint violations.

* Issue **#288** : Changed 'Expected a new writer...' fatal error to warning as the condition in question might be acceptable.

* Issue **#285** : Attempted fix for GWT RPC serialisation issue.

* Issue **#283** : Statistics for the stream task queue are now captured even if the size is zero.

* Issue **#226** : Fixed issue where querying an index failed with "User does not have the required permission (Manage Users)" message.

* Issue **#281** : Made further changes to cope with Files.list() and Files.walk() returning streams that should be closed with 'try with resources' construct.

* Issue **#224** : Removing an element from the pipeline structure now removes all child elements too.

* Issue **#282** : Users can now upload data with just 'Data - View' and 'Data - Import' application permissions, plus read permission on the appropriate feed.

* Issue **#199** : The explorer now scrolls selected items into view.

* Issue **#280** : Fixed 'No user is currently authenticated' issue when viewing jobs and nodes.

* Issue **#278** : The date picker now hides once you select a date.

* Issue **#281** : Directory streams etc are now auto closed to prevent systems running out of file handles.

* Issue **#263** : The explorer tree now allows you to collapse the root 'System' node after it is first displayed.

* Issue **#266** : The explorer tree now resets (clears and collapses all previously open nodes) and shows the currently selected item every time an explorer drop down in opened.

* Issue **#233** : Users now only see streams if they are administrators or have 'Data - View' permission. Non administrators will only see data that they have 'read' permission on for the associated feed and 'use' permission on for the associated pipeline if there is one.

* Issue **#265** : The stream filter now orders stream attributes alphabetically.

* Issue **#270** : Fixed security issue where null users were being treated as INTERNAL users.

* Issue **#270** : Improved security by pushing user tokens rather than just user names so that internal system (processing) users are clearly identifiable by the security system and cannot be spoofed by regular user accounts.

* Issue **#269** : When users are prevented from logging in with 'preventLogin' their failed login count is no longer incremented.

* Issue **#267** : The login page now shows the maintenance message.

* Issue **#276** : Session list now shows session user ids correctly.

* Issue **#201** : The permissions menu item is no longer available on the root 'System' folder.

* Issue **#176** : Improved performance of the explorer tree by increasing the size of the document permissions cache to 1M items and changing the eviction policy from LRU to LFU.

* Issue **#176** : Added an optimisation to the explorer tree that prevents the need for a server call when collapsing tree nodes.

* Issue **#273** : Removed an unnecessary script from the build.

* Issue **#277** : Fixed a layout issue that was causing the feed section of the processor filter popup to take up too much room.

* Issue **#274** : The editor pane was only returning the current user edited text when attached to the DOM which meant changes to text were ignored if an editor pane was not visible when save was pressed. This has now been fixed so that the current content of an editor pane is always returned even when it is in a detached state.

* Issue **#264** : Added created by/on and updated by/on info to pipeline stream processor info tooltips.

* Issue **#222** : Explorer items now auto expand when a quick filter is used.

* Issue **#205** : File permissions in distribution have now been changed to `0750` for directories and shell scripts and `0640` for all other files.

* Issue **#240** : Separate application permissions are now required to manage DB tables and tasks.

* Issue **#210** : The statistics tables are now listed in the database tables monitoring pane.

* Issue **#249** : Removed spaces between values and units.

* Issue **#237** : Users without 'Download Search Results' permission will no longer see the download button on the table component in a dashboard.

* Issue **#232** : Users can now inherit from pipelines that they have 'use' permissions on.

* Issue **#191** : Max stream size was not being treated as IEC value, e.g. Mebibytes etc.

* Issue **#235** : Users can now only view the processor filters that they have created if they have 'Manage Processors' permission unless they are an administrator in which case they will see all filters. Users without the 'Manage Processors' permission who are also not administrators will see no processor filters in the UI. Users with 'Manage Processors' permission who are not administrators will be able to update their own processor filters if they have 'update' permission on the associated pipeline. Administrators are able to update all processor filters.

* Issue **#212** : Changes made to text in any editor including those made with cut and paste are now correctly handled so that altered content is now saved.

* Issue **#247** : The editor pane now attempts to maintain the scroll position when formatting content.

* Issue **#251** : Volume and memory statistics are now recorded in bytes and not MiB.

* Issue **#243** : The error marker pane should now discover and display all error types even if they are preceded by over 1000 warnings.

* Issue **#254** : Fixed search result download.

* Issue **#209** : Statistics are now queryable in a dashboard if a user has 'use' permissions on a statistic.

* Issue **#255** : Fixed issue where error indicators were not being shown in the schema validator pane because the text needed to be formatted so that it spanned multiple lines before attempting to add annotations.

* Issue **#257** : The dashboard text pane now provides padding at the top to allow for tabs and controls.

* Issue **#174** : Index shard checking is now done asynchronously during startup to reduce startup time.

* Issue **#225** : Fixed NPE that was caused by processing instruction SAX events unexpectedly being fired by Xerces before start document events. This looks like it might be a bug in Xerces but the code now copes with the unexpected processing instruction event anyway.

* Issue **#230** : The maintenance message can now be set with the property 'stroom.maintenance.message' and the message now appears as a banner at the top of the screen rather than an annoying popup. Non admin users can also be prevented from logging on to the system by setting the 'stroom.maintenance.preventLogin' property to 'true'.

* Issue **#155** : Changed password values to be obfuscated in the UI as 20 asterisks regardless of length.

* Issue **#188** : All of the writers in a pipeline now display IO in the UI when stepping.

* Issue **#208** : Schema filter validation errors are now shown on the output pane during stepping.

* Issue **#211** : Turned off print margins in all editors.

* Issue **#200** : The stepping presenter now resizes the top pane to fit the tree structure even if it is several elements high.

* Issue **#168** : Code and IO is now loaded lazily into the element presenter panes during stepping which prevents the scrollbar in the editors being in the wrong position.

* Issue **#219** : Changed async dispatch code to work with new lambda classes rather than callbacks.

* Issue **#221** : Fixed issue where `*.zip.bad` files were being picked up for proxy aggregation.

* Issue **#242** : Improved the way properties are injected into some areas of the code to fix an issue where 'stroom.maxStreamSize' and other properties were not being set.

* Issue **#241** : XMLFilter now ignores the XSLT name pattern if an empty string is supplied.

* Issue **#236** : 'Manage Cache Permission' has been changed to 'Manage Cache'.

* Issue **#219** : Made further changes to use lambda expressions where possible to simplify code.

* Issue **#231** : Changed the way internal statistics are created so that multiple facets of a statistic, e.g. Free & Used Memory, are combined into a single statistic to allow combined visualisation.

* Issue **#172** : Further improvement to dashboard L&F.

* Issue **#194** : Fixed missing Roboto fonts.

* Issue **#195** : Improved font weights and removed underlines from link tabs.

* Issue **#196** : Reordered fields on stream, relative stream, volume and server task tables.

* Issue **#182** : Changed the way dates and times are parsed and formatted and improved the datebox control L&F.

* Issue **#198** : Renamed 'INTERNAL_PROCESSING_USER' to 'INTERNAL'.

* Issue **#154** : Active tasks are now sortable by processor filter priority.

* Issue **#204** : Pipeline processor statistics now include 'Node' as a tag.

* Issue **#170** : Changed import/export to delegate import/export responsibility to individual services. Import/export now only works with items that have valid UUIDs specified.

* Issue **#164** : Reduced caching to ensure tree items appear as soon as they are added.

* Issue **#177** : Removed 'Meta Data-Bytes Received' statistic as it was a duplicate.

* Issue **#152** : Changed the way index shard creation is locked so that only a single shard should be fetched from the cache with a given shard key at any one time.

* Issue **#189** : You now have to click within a checkbox to select it within a table rather than just clicking the cell the checkbox is in.

* Issue **#186** : Data is no longer artificially wrapped with the insertion of new lines server side. Instead the client now receives the data and an option to soft wrap lines has been added to the UI.

* Issue **#167** : Fixed formatting of JavaScript and JSON.

* Issue **#175** : Fixed visibility of items by inferred permissions.

* Issue **#178** : Added new properties and corresponding configuration to connect and create a separate SQL statistics DB.

* Issue **#172** : Improved dashboard L&F.

* Issue **#169** : Improved L&F of tables to make better use of screen real estate.

* Issue **#191** : Mebibytes (multiples of 1024) etc are now used as standard throughout the application for both memory and disk sizes and have single letter suffixes (B, K, M, G, T).

* Issue **#173** : Fixed the way XML formatter deals with spaces in attribute values.

* Issue **#151** : Fixed meta data statistics. 'metaDataStatistics' bean was declared as an interface and not a class.

* Issue **#158** : Added a new global property 'stroom.proxy.zipFilenameDelimiter' to enable Stroom proxy repositories to be processed that have a custom file name pattern.

* Issue **#153** : Clicking tick boxes and other cell components in tables no longer requires the row to be selected first.

* Issue **#148** : The stream browsing UI no longer throws an error when attempting to clear markers from the error markers pane.

* Issue **#160** : Stream processing tasks are now created within the security context of the user that created the associated stream processor filter.

* Issue **#157** : Data is now formatted by the editor automatically on display.

* Issue **#144** : Old processing output will now be deleted when content is reprocessed even if the new processing task does not produce output.

* Issue **#159** : Fixed NPE thrown during import.

* Issue **#166** : Fixed NPE thrown when searching statistics.

* Issue **#165** : Dashboards now add a query and result table from a template by default on creation. This was broken when adding permission inheritance to documents.

* Issue **#162** : The editor annotation popup now matches the style of other popups.

* Issue **#163** : Imported the Roboto Mono font to ensure consistency of the editor across platforms.

* Issue **#143** : Stroom now logs progress information about closing index shard writers during shutdown.

* Issue **#140** : Replaced code editor to improve UI performance and add additional code formatting & styling options.

* Issue **#146** : Object pool should no longer throw an error when abandoned objects are returned to the pool.

* Issue **#142** : Changed the way permissions are cached so that changes to permissions provide immediate access to documents.

* Issue **#123** : Changed the way entity service result caching works so that the underlying entity manager is cached instead of individual services. This allows entity result caching to be performed while still applying user permissions to cached results.

* Issue **#156** : Attempts to open items that that user does not have permission to open no longer show an error and spin the progress indicator forever, instead the item will just not open.

* Issue **#141** : Improved log output during entity reference migration and fixed statistic data source reference migration.

* Issue **#127** : Entity reference replacement should now work with references to 'StatisticsDataSource'.

* Issue **#125** : Fixed display of active tasks which was broken by changes to the task summary table selection model.

* Issue **#121** : Fixed cache clearing.

* Issue **#122** : Improved the look of the cache screen.

* Issue **#106** : Disabled users and groups are now displayed with greyed out icon in the UI.

* Issue **#132** : The explorer tree is now cleared on login so that users with different permissions do not see the previous users items.

* Issue **#128** : Improved error handling during login.

* Issue **#130** : Users with no permissions are no longer able to open folders including the root System folder to attempt data browsing.

* Issue **#120** : Entity chooser now treats 'None' as a special root level explorer node so that it can be selected in the same way as other nodes, e.g. visibly selected and responsive to double click.

* Issue **#129** : Fixed NPE.

* Issue **#119** : User permissions dialog now clears permissions when a user or group is deleted.

* Issue **#115** : User permissions on documents can now be inherited from parent folders on create, copy and move.

* Issue **#109** : Added packetSize="65536" property to AJP connector in server.xml template.

* Issue **#100** : Various list of items in stroom now allow multi selection for add/remove purposes.

* Issue **#112** : Removed 'pool' monitoring screen as all pools are now caches of one form or another.

* Issue **#105** : Users were not seeing 'New' menu for folders that they had some create child doc permissions for. This was due to DocumentType not implementing equals() and is now fixed.

* Issue **#111** : Fixed query favourites and history.

* Issue **#91** : Only CombinedParser was allowing code to be injected during stepping. Now DSParser and XMLFragmentParser support code injection during stepping.

* Issue **#107** : The UI now only shows new pipeline element items on the 'Add' menu that are allowed children of the selected element.

* Issue **#113** : User names are now validated against a regex specified by the 'stroom.security.userNamePattern' property.

* Issue **#116** : Rename is now only possible when a single explorer item is selected.

* Issue **#114** : Fixed selection manager so that the explorer tree does not select items when a node expander is clicked.

* Issue **#65** : Selection lists are now limited to 300px tall and show scrollbars if needed.

* Issue **#50** : Defaults table result fields to use local time without outputting the timezone.

* Issue **#15** : You can now express time zones in dashboard query expressions or just omit a time zone to use the locale of the browser.

* Issue **#49** : Dynamic XSLT selection now works with pipeline stepping.

* Issue **#63** : Entity selection control now shows current entity name even if it has changed since referencing entity was last saved.

* Issue **#70** : You can now select multiple explorer rows with ctrl and shift key modifiers and perform bulk actions such as copy, move, rename and delete.

* Issue **#85** : findDelete() no longer tries to add ORDER BY condition on UPDATE SQL when deleting streams.

* Issue **#89** : Warnings should now be present in processing logs for reference data lookups that don't specify feed or stream type. This was previously throwing a NullPointerException.

* Issue **#90** : Fixed entity selection dialog used outside of drop down selection control.

* Issue **#88** : Pipeline reference edit dialog now correctly selects the current stream type.

* Issue **#77** : Default index volume creation now sets stream status to INACTIVE rather than CLOSED and stream volume creation sets index status to INACTIVE rather than CLOSED.

* Issue **#93** : Fixed code so that the 'Item' menu is now visible.

* Issue **#97** : Index shard partition date range creation has been improved.

* Issue **#94** : Statistics searches now ignore expression terms with null or empty values so that the use of substitution parameters can be optional.

* Issue **#87** : Fixed explorer scrolling to the top by disabling keyboard selection.

* Issue **#104** : 'Query' no longer appears as an item that a user can allow 'create' on for permissions within a folder.

* Issue **#103** : Added 10 years as a supported data retention age.

* Issue **#86** : The stream delete button is now re-enabled when new items are selected for deletion.

* Issue **#81** : No exception will now be thrown if a client rejects a response for an EntityEvent.

* Issue **#79** : The client node no longer tries to create directories on the file system for a volume that may be owned by another node.

* Issue **#92** : Error summaries of multiple types no longer overlap each other at the top of the error markers list.

* Issue **#64** : Fixed Hessian serialisation of 'now' which was specified as a ZonedDateTime which cannot be serialised. This field is now a long representing millseconds since epoch.

* Issue **#62** : Task termination button is now enabled.

* Issue **#60** : Fixed validation of stream attributes prior to data upload to prevent null pointer exception.

* Issue **#9** : Created a new implementation of the expression parser that improved expression tokenisation and deals with BODMAS rules properly.

* Issue **#36** : Fixed and vastly improved the configuration of email so that more options can be set allowing for the use of other email services requiring more complex configuration such as gmail.

* Issue **#24** : Header and footer strings are now unescaped so that character sequences such as '\n' are translated into single characters as with standard Java strings, e.g. '\n' will become a new line and '\t' a tab.

* Issue **#40** : Changed Stroom docker conatiner to be based on Alpine linux to save space

* Issue **#40** : Auto import of content packs on Stroom startup and added default content packs into the docker build for Stroom.

* Issue **#30** : Entering stepping mode was prompting for the pipeline to step with but also auto selecting a pipeline at the same time and entering stepping immediately.

* Dashboard auto refresh is now limited to a minimum interval of 10 seconds.

* Issue **#31** : Pipeline stepping was not including user changes immediately as parsers and XSLT filters were using cached content when they should have been ignoring the cache in stepping mode.

* Issue **#27** : Stroom now listens to window closing events and asks the user if they really want to leave the page. This replaces the previous crude attempts to block keys that affected the history or forced a browser refresh.

* Issue **#2** : The order of fields in the query editor is now alphabetical.

* Issue **#3** : When a filter is active on a dashboard table column, a filter icon now appears to indicate this.

* Issue **#5** : Replace() and Decode() dashboard table expression functions no longer ignore cells with null values.

* Issue **#7** : Dashboards are now able to query on open.

* Issue **#8** : Dashboards are now able to re-query automatically at fixed intervals.

* Updated GWT to v2.8.0 and Gin to v2.1.2.

* Issue **#12** : Dashboard queries can now evaluate relative date/time expressions such as now(), hour() etc. In addition to this the expressions also allow the addition or subtraction of durations, e.g. now - 5d.

* Issue **#14** : Dashboard query expressions can now be parameterised with any term able to accept a user defined parameter, e.g. ${user}. Once added parameters can be changed for the entire dashboard via a text box at the top of the dashboard screen which will then execute all queries when enter is pressed or it loses focus.

* Issue **#16** : Dashboard table filters can also accept user defined parameters, e.g. ${user}, to perform filtering when a query is executed.

* Fixed missing text presenter in dashboards.

* Issue **#18** : The data dashboard component will now show data relative to the last selected table row (even if there is more than one table component on the dashboard) if the data component has not been configured to listen to row selections for a specific table component.

* Changed table styling to colour alternate rows, add borders between rows and increase vertical padding

* Issue **#22** : Dashboard table columns can now be configured to wrap text via the format options.

* Issue **#28** : Dashboard component dependencies are now listed with the component name plus the component id in brackets rather than just the component id.

* Issue **#202** : Initial release of the new data retention policy functionality.

[Unreleased]: https://github.com/gchq/stroom/compare/v6.0-beta.17...6.0
[v6.0-beta.17]: https://github.com/gchq/stroom/compare/v6.0-beta.16...v6.0-beta.17
[v6.0-beta.16]: https://github.com/gchq/stroom/compare/v6.0-beta.15...v6.0-beta.16
[v6.0-beta.15]: https://github.com/gchq/stroom/compare/v6.0-beta.14...v6.0-beta.15
[v6.0-beta.14]: https://github.com/gchq/stroom/compare/v6.0-beta.13...v6.0-beta.14
[v6.0-beta.13]: https://github.com/gchq/stroom/compare/v6.0-beta.12...v6.0-beta.13
[v6.0-beta.12]: https://github.com/gchq/stroom/compare/v6.0-beta.11...v6.0-beta.12
[v6.0-beta.11]: https://github.com/gchq/stroom/compare/v6.0-beta.10...v6.0-beta.11
[v6.0-beta.10]: https://github.com/gchq/stroom/compare/v6.0-beta.9...v6.0-beta.10
[v6.0-beta.9]: https://github.com/gchq/stroom/compare/v6.0-beta.8...v6.0-beta.9
[v6.0-beta.8]: https://github.com/gchq/stroom/compare/v6.0-beta.7...v6.0-beta.8
[v6.0-beta.7]: https://github.com/gchq/stroom/compare/v6.0-beta.6...v6.0-beta.7
[v6.0-beta.6]: https://github.com/gchq/stroom/compare/v6.0-beta.5...v6.0-beta.6
[v6.0-beta.5]: https://github.com/gchq/stroom/compare/v6.0-beta.4...v6.0-beta.5
[v6.0-beta.4]: https://github.com/gchq/stroom/compare/v6.0-beta.3...v6.0-beta.4
[v6.0-beta.3]: https://github.com/gchq/stroom/compare/v6.0-beta.2...v6.0-beta.3
[v6.0-beta.2]: https://github.com/gchq/stroom/compare/v6.0-beta.1...v6.0-beta.2
[v6.0-beta.1]: https://github.com/gchq/stroom/compare/v6.0-alpha.27...v6.0-beta.1
[v6.0-alpha.27]: https://github.com/gchq/stroom/compare/v6.0-alpha.26...v6.0-alpha.27
[v6.0-alpha.26]: https://github.com/gchq/stroom/compare/v6.0-alpha.24...v6.0-alpha.26
[v6.0-alpha.25]: https://github.com/gchq/stroom/compare/v6.0-alpha.24...v6.0-alpha.25
[v6.0-alpha.24]: https://github.com/gchq/stroom/compare/v6.0-alpha.23...v6.0-alpha.24
[v6.0-alpha.23]: https://github.com/gchq/stroom/compare/v6.0-alpha.22...v6.0-alpha.23
[v6.0-alpha.22]: https://github.com/gchq/stroom/compare/v6.0-alpha.21...v6.0-alpha.22
[v6.0-alpha.21]: https://github.com/gchq/stroom/compare/v6.0-alpha.20...v6.0-alpha.21
[v6.0-alpha.20]: https://github.com/gchq/stroom/compare/v6.0-alpha.19...v6.0-alpha.20
[v6.0-alpha.19]: https://github.com/gchq/stroom/compare/v6.0-alpha.18...v6.0-alpha.19
[v6.0-alpha.18]: https://github.com/gchq/stroom/compare/v6.0-alpha.17...v6.0-alpha.18
[v6.0-alpha.17]: https://github.com/gchq/stroom/compare/v6.0-alpha.16...v6.0-alpha.17
[v6.0-alpha.16]: https://github.com/gchq/stroom/compare/v6.0-alpha.15...v6.0-alpha.16
[v6.0-alpha.15]: https://github.com/gchq/stroom/compare/v6.0-alpha.14...v6.0-alpha.15
[v6.0-alpha.14]: https://github.com/gchq/stroom/compare/v6.0-alpha.13...v6.0-alpha.14
[v6.0-alpha.13]: https://github.com/gchq/stroom/compare/v6.0-alpha.12...v6.0-alpha.13
[v6.0-alpha.12]: https://github.com/gchq/stroom/compare/v6.0-alpha.11...v6.0-alpha.12
[v6.0-alpha.11]: https://github.com/gchq/stroom/compare/v6.0-alpha.10...v6.0-alpha.11
[v6.0-alpha.10]: https://github.com/gchq/stroom/compare/v6.0-alpha.9...v6.0-alpha.10
[v6.0-alpha.9]: https://github.com/gchq/stroom/compare/v6.0-alpha.8...v6.0-alpha.9
[v6.0-alpha.8]: https://github.com/gchq/stroom/compare/v6.0-alpha.7...v6.0-alpha.8
[v6.0-alpha.7]: https://github.com/gchq/stroom/compare/v6.0-alpha.4...v6.0-alpha.7
[v6.0-alpha.4]: https://github.com/gchq/stroom/commits/v6.0-alpha.4<|MERGE_RESOLUTION|>--- conflicted
+++ resolved
@@ -6,11 +6,9 @@
 
 ## [Unreleased]
 
-<<<<<<< HEAD
 * Issue **#978** : Re-ordering the fields in stream data source
-=======
+
 * Issue **gchq/stroom-content#31** : Uplift stroom-logs content pack to v2.0-alpha.5.
->>>>>>> 9a9e9d8d
 
 * Issue **#982** : Stop proxy trying to health check the content syncing if it isn't enabled.
 
