--- conflicted
+++ resolved
@@ -13,43 +13,42 @@
 ~~~
 
 
-<<<<<<< HEAD
+* Issue **#3270** : Change the auto logging of audit events to ignore any initiated by the processing user account as this is not human initiated.
+
+* Issue **#3278** : Fix warning about the data retention rule summary query cancellation action not been correctly configured for auto logging.
+
+* Remove thread sleep accidentally added for testing purposes in data retention summary query execution.
+
+* Issue **#3292** : Change the reference data load to not load entries with null values. If `overrideExistingValues` is set and an entry with a null value overrides an existing one with a non-null value, the existing one will be removed.
+
+* Issue **#3299** : Fix schema non-compliant events when importing config. Also fix error handling when user tries to import with no file selected. Improved the audit events for file upload.
+
+* Remove audit logging for `MetaResourceImpl.getTypes` which just lists the stream types and is not an explicit user action.
+
+* Issue **#3305** : Change the formatting of index/data volume limit to show 3 significant figures.
+
+* Issue **#3280** : Make orphan file/meta finder jobs drop out if stroom is shutdown. Change orphan meta finder job to user more efficient SQL. Improve logging output from both finders to include start time, duration and any error/interruption. Fix missing feed names in orphan file finder log.
+
+* Issue **#2759** : Normalise Windows line endings () to Unix-style () when pasting into the ACE text editor.
+
+* Issue **#3272** : Change handling for reference loads in unexpected states. It now logs an app log error but carries on and loads over the top.
+
+* Issue **#3260** : Change the select-all filter based delete/restore to delete by IDs with a temporary table to avoid locking other rows. This is configurable using the property `data.meta.metaStatusUpdateBatchSize`, with 0 meaning all in one batch.
+
+* Issue **#3201** : Change the way the mapping of feed and stream types to IDs is cached. Now uses the existing `Meta Type Cache` and `Meta Feed Cache` caches rather than simple hash maps that duplicated the caching.
+
+* Issue **#3136** : Improve the debug logging for reference data effective streams and add validation of the effective stream sets when debug is enabled for `stroom.pipeline.refdata.EffectiveStreamCache`.
+
+* Remove the read/write locking used on the caches. Change cache rebuild to do a full rebuild if config has changed, else just clear the existing cache.
+
+* Issue **#3286** : Fix error when changing property values for cache properties.
+
+* Issue **#2759** : Change `in dictionary` for filters and searchables to ignore blank lines.
+
+* Issue **#3271** : Fix warnings in logs about auto logging not being configured for reference data purge.
+
+
 ## [v7.2-alpha.13] - 2023-03-13
-=======
-* Issue **#3270** : Change the auto logging of audit events to ignore any initiated by the processing user account as this is not human initiated.
-
-* Issue **#3278** : Fix warning about the data retention rule summary query cancellation action not been correctly configured for auto logging.
-
-* Remove thread sleep accidentally added for testing purposes in data retention summary query execution.
-
-* Issue **#3292** : Change the reference data load to not load entries with null values. If `overrideExistingValues` is set and an entry with a null value overrides an existing one with a non-null value, the existing one will be removed.
-
-* Issue **#3299** : Fix schema non-compliant events when importing config. Also fix error handling when user tries to import with no file selected. Improved the audit events for file upload.
-
-* Remove audit logging for `MetaResourceImpl.getTypes` which just lists the stream types and is not an explicit user action.
-
-* Issue **#3305** : Change the formatting of index/data volume limit to show 3 significant figures.
-
-* Issue **#3280** : Make orphan file/meta finder jobs drop out if stroom is shutdown. Change orphan meta finder job to user more efficient SQL. Improve logging output from both finders to include start time, duration and any error/interruption. Fix missing feed names in orphan file finder log.
-
-* Issue **#2759** : Normalise Windows line endings () to Unix-style () when pasting into the ACE text editor.
-
-* Issue **#3272** : Change handling for reference loads in unexpected states. It now logs an app log error but carries on and loads over the top.
-
-* Issue **#3260** : Change the select-all filter based delete/restore to delete by IDs with a temporary table to avoid locking other rows. This is configurable using the property `data.meta.metaStatusUpdateBatchSize`, with 0 meaning all in one batch.
-
-* Issue **#3201** : Change the way the mapping of feed and stream types to IDs is cached. Now uses the existing `Meta Type Cache` and `Meta Feed Cache` caches rather than simple hash maps that duplicated the caching.
-
-* Issue **#3136** : Improve the debug logging for reference data effective streams and add validation of the effective stream sets when debug is enabled for `stroom.pipeline.refdata.EffectiveStreamCache`.
-
-* Remove the read/write locking used on the caches. Change cache rebuild to do a full rebuild if config has changed, else just clear the existing cache.
-
-* Issue **#3286** : Fix error when changing property values for cache properties.
-
-* Issue **#2759** : Change `in dictionary` for filters and searchables to ignore blank lines.
-
-* Issue **#3271** : Fix warnings in logs about auto logging not being configured for reference data purge.
->>>>>>> f6fbba22
 
 * Issue **#3259** : Make task creation and queueing multi threaded.
 
