--- conflicted
+++ resolved
@@ -7,6 +7,8 @@
 
 ## [Unreleased]
 
+* Issue **#2214** Allow file permission override for `FileAppender` and `RollingFileAppender`.
+
 * Issue **#1820** : Stroom now records `UploadedBy` meta attribute when manually uploading data via the UI.
 
 * Issue **#190** : Statistics are now recorded when manually uploading data.
@@ -947,12 +949,7 @@
 
 ## [v7.0-beta.41] - 2020-08-12
 
-<<<<<<< HEAD
 * Issue **#1785** : Fix proxy not forwarding any data.
-=======
-* Issue **#2214** Allow file permission override for `FileAppender` and `RollingFileAppender`.
-
->>>>>>> a877e2e3
 
 * Issue **#1675** : All dashboard table fields are now present in text pane settings even if they are hidden or special, e.g. internally added mandatory fields like StreamId and EventId. This change prevents the field settings from being altered incorrectly when these fields were not found.
 
