# Change Log
All notable changes to this project will be documented in this file.

The format is based on [Keep a Changelog](http://keepachangelog.com/) 
and this project adheres to [Semantic Versioning](http://semver.org/).


## [Unreleased]

<<<<<<< HEAD
* Change `prod.yml` and `proxy-prod.yml` to be templated so as to generate custom config for the zip and docker distributions.

* Add the docker config files to the release artefacts.
=======
* Issue **#580** : Added conditional formatting options to dashboard tables.
>>>>>>> 05013124

* Add comments to `prod.yml`/`config.yml`.

* Change `reset_password` CLI command to also reset various locked/inactive type flags.

* Change stroom admin path from `admin` to `stroomAdmin` in the distribution.

* Fix `command not found` bug in distribution `start.sh`.

* Change `start.sh` to log pre-logback output to start.sh.log.

* Change logFormat to include time in `prod.yml` and `config.yml`.


## [v7.0-beta.52] - 2020-09-10

* Issue **#1850** : Add new command line commands `create_account`, `reset_password` and `manage_users` to enable the creation of accounts to bootstrap the application.

* Change `admin` to `stroomAdmin` in distribution shell scripts.


## [v7.0-beta.51] - 2020-09-09

* Added `formTokenRequest` property to OpenId config for use with AWS authentication. This forces the use of a form request when fetching tokens.

* Issue **#1824** : Fix for search hang when extraction is requested but no search pipeline is provided.

* Issue **#1083** : Added `any()`, `first()`, `last()`, `nth()`, `top()` and `bottom()` selection functions to select child values of grouped items.

* Issue **#1837** : Added `joining()` function to concatenate supplied fields in child rows.

* Issue **#1784** : Several functions were previously prevented from working on results from aggregate functions but are now applied regardless.

* Fix config file validation not working when hot loading config file changes.

* Change config file validation to be the first thing that happens on boot.

* Fix error when empty branches are in the config file.

* Add `pipeline.referenceData.getLmdbSystemLibraryPath` prop to support provided LMDB binary.

* Change extraction location of bundled LMDB binary to be the same as the store files.

* Change default value for `pipeline.referenceData.maxPutsBeforeCommit` to 0 (i.e. don't commit mid-load).


## [v7.0-beta.50] - 2020-09-07

* Add /api/refData/v1/lookup REST endpoint for doing ref data lookups.

* Issue **#1755** : Stepping now runs in a separate thread to prevent interruption of DW threads when trying to terminate stepping early.

* Issue **#1798** : Fixed REST serialisation issue that was preventing stepping XPath filters from being passed to the server.

* Issue **#1666** : Stepping now loads element documents that use name patterns.

* Issue **#1666** : Parsers now support name patterns for loading config documents. 

* Issue **#1835** : Fix error when viewing data as lowly user.

* Issue **#1836** : Fix Forbidden error when importing data.

* Issue **#1809** : Fix handling of import with no permissions except Import Configuration.

* Issue **#1657** : Remove INTERNAL_PROCESSING_USER from Users list in App Permissions screen.

* Issue **#1782** : Fix handling of empty NOT/AND/OR in stats queries and immprove the error handling for the remote data sources.

* Issue **#1781** : Fix SQL stats handling of NOT() with more than one term in the NOT.

* Issue **#1830** : Change quick filters on Annotations screen to use fuzzy filtering consistent with the rest of stroom. Disable the comment quick filter drop down if there are no standard comments configured. Remove the qualified fields from the quick filter tooltips.

* Issue **#1829** : Fix Annotations screen recording change history when clicking an empty title/subject.

* Issue **#1737** : Fix quick filter in users/groups popup.

* Issue **#1832** : Fix inability to add users/groups in the Document Permissions screen.


## [v7.0-beta.49] - 2020-09-02

* Fix accidental commit of broken code.


## [v7.0-beta.48] - 2020-09-02

* Fix duplicate call to bintray upload in travis script.


## [v7.0-beta.47] - 2020-09-02

* Issue **#1821** : Fix SQL Stat queries whose table doesn't use any datasource fields.

* Issue **#1694** : Fix UUID filtering in quick filters, now using `uuid:` field qualifier. Removed support for `#` prefix in Quick Filter and suggesters.

* Issue **#1699** : Add a docker managed volume for the ref data store.

* Add `pooledByteBufferCounts` to ref data config.

* Issue **#1700** : Stopped stepping happening on open.

* Uplift LMDB to v0.8.1.

* Changed implementaion of the byte buffer pool used in the ref data store to improve performance.

* Increase default value for ref data `maxPutsBeforeCommit` to improve load times.

* Fix instances of trace logging that are not using lambdas for complex args. This is particularly a problem in the ref data store code.

* Made stroom compatible with AWS authentication.

* Issue **#1707** : Fix reference data lookups picking the wrong effective stream.

* Issue **#1797** : Altered how search completion is recorded to try and prevent hanging. 

* Issue **#1762** : Fix for search jobs that do not terminate correctly.

* The build should now ensure GWT compilation only occurs after test has completed.

* Issue **#1790** : You can now provide `TYPE` as an optional HTTP header when sending data to Stroom. If provided this attribute is used to determine what data type to assign to the data being received. Data forwarding and aggregation also maintains this attribute and behaviour. 

* Issue **#1665** : Recognised meta types can now be specified in config and drop downs now allow selection in the pipeline editor.


## [v7.0-beta.46] - 2020-08-23

* Issue **#1702** : Fix namespace handling in XML reference data values.

* Issue **#1789** : Prevent dashboards without an extraction pipeline showing as "Missing" on dependency screen.

* Issue **#1803** : Fix `/api/export/v1` failing with NoSuchFileException.

* Issue **#1719** : Create rest endpoint to get rererence data store entries. Experimental feature at the moment.

* Issue **#1649** : Make the local reference data store searchable from the dashboard. Experimental feature at the moment.

* Issue **#1805** : Fix missing alert popup when document is saved but has been updated by another user/tab.

* Fix _No appender for stroom.docref.DocRef_ ERRORs in the log.


## [v7.0-beta.45] - 2020-08-14

* Issue **#1793** : Fixed Solr search query creation.

* Issue **#1791** : Fixed Solr connection test response.

* Update Gradle to v6.6

* Revert back to full build.


## [v7.0-beta.44] - 2020-08-14

* Reverted deploy changes until travis dpl v2 is stable.


## [v7.0-beta.43] - 2020-08-14

* Fixing release artefacts.


## [v7.0-beta.42] - 2020-08-13

* Issue **#1783** : Made change to prevent nodes called by the cluster from using localhost, 127.0.0.1 or the same URL as other nodes.

* Issue **#1706** : Terminating processing jobs early now writes appropriate termination errors to the processing info (error) stream and deletes other outputs.

* Issue **#1749** : Removed old benchmark job.


## [v7.0-beta.41] - 2020-08-12

* Issue **#1785** : Fix proxy not forwarding any data.

* Issue **#1675** : All dashboard table fields are now present in text pane settings even if they are hidden or special, e.g. internally added mandatory fields like StreamId and EventId. This change prevents the field settings from being altered incorrectly when these fields were not found.

* Issue **#1758** : Added file locations to meta details and improved tooltip layout.

* Issue **#1778** : Remove error streams following reprocessing when no new streams are created.

* Added support for time based expressions when searching for streams from UI. 

* Issue **#1760** : Support time based expressions for ProcessorTask data source

* Issue **#1761** : Allow processor id to be displayed when searching processor tasks data source.

* Issue **#1693** : Fix dependencies screen listing links to internal searchables as "missing".

* Issue **#1751** : Display correct UUID for "to" dependency in UI dependency screen.

* Issue **#1664** : Fix crash when all streams for pipeline are deleted.

* Issue **#1701** : Fix crash when alternative pipeline is selected/used for processing.

## [v7.0-beta.40] - 2020-07-27

* Issue **#1756** : Fix for IdEnrichmentFilter where is attempts to change attribute values that already exist.

* Issue **#1741** : Fix for search hanging issue.

* Issue **#1740** : `CombinedParser` now removes invalid XML 1.0 characters when `fixInvalidChars` is set and not XML 1.1.

* Add `readTimeout` property to `HTTPAppender` 

* Issue **#1747** : Nodes are now notified about changes to document permissions so that caches are cleared etc.

* Issue **#1752** : Meta info tooltips now show appropriate units for values.

* The `admin` account is now auto created if it doesn't exist.

* Issue **#1310** : Improved file cleanup between tests.

* Issue **#1533** : Improved meta data attribute value flushing to DB.

* Issue **#1634** : `FileSystemClean` will now only examine active data volumes.

* Issue **#1672** : Index shards are now only updated in the DB on flush when the document count or shard size changes.

* Issue **#1713** : Fixed issue where processor task start times were being displayed incorrectly.

* Issue **#1748** : Removed border from explorer quick filter.

* Issue **#1656** : Only managed jobs will now appear on the jobs page.

* Issue **#1669** : Changed the way next scheduled time is calculated based on current time.

* Issue **#1662** : Processor tasks and meta data sources now correctly show pipeline names in dashboard results.

* Issue **#1677** : Active tasks are now correctly filtered.

* Issue **#1718** : Added server task info for some tasks.

* Issue **#1731** : Fixed calendar date picker style that was broken by tooltip CSS changes.

* Issue **#1657** : `INTERNAL_PROCESSING_USER` is no longer visible in the UI.

* Issue **#1449** : You can now create users to associate permissions by clicking the create button in the `User Permissions` page.

* Issue **#1727** : Typo.

* Issue **#1501** : Multiple fixes for new UI.

* Issue **#1506** : Multiple fixes for new UI.

* Issue **#1561** : Multiple fixes for new UI.

* Issue **#1483** : Multiple fixes for new UI.

* Issue **#1525** : Multiple fixes for new UI.

* Issue **#1587** : Multiple fixes for new UI.

* Issue **#1526** : Multiple fixes for new UI.

* Issue **#1499** : Multiple fixes for new UI.

* Issue **#1481** : Multiple fixes for new UI.

* Issue **#1498** : Multiple fixes for new UI.

* Issue **#1660** : Multiple fixes for new UI.

* Issue **#1659** : Multiple fixes for new UI.

* Issue **#1725** : Fix Data Splitter onlyMatch using zero based instead of one based numbers.


## [v7.0-beta.39] - 2020-07-06

* Issue **#1716** : Prevent export of processor filters that are reprocess or deleted.

* Issue **#1638** : Suppress error when searching deleted streams.

* Issue **#1696** : Fix reprocessing from unfiltered meta data view.

* Issue **#1648** : Fix streams not being deleted following reprocessing.

* Issue **#1695** : Fix `Records` stream types not being identified correctly.

* Issue **#1668** : Fixed incorrect parameter count for XSLT `meta` function.

* Issue **#1619** : Fix delete stream summary.


## [v7.0-beta.38] - 2020-06-25

* Issue **#1670** : Stop _parse-uri_ XSLT function returning -1 for missing port numbers.

* Issue **#1673** : Increase limit for age spinner in retention rules to 9999.

* Issue **#1683** : Add `!` NOT operator to fuzzy match filtering.

* Add field searching to Activity quick filter.

* Add field searching to entity selection popups.

* Change entity selection popups to clear quick filter on show.

* Add column sorting and field searching to Properties screen.

* Add field searching to Explorer Tree quick filter.

* Add field searching to Properties quick filter.

* Add field searching to Server Tasks quick filter.

* Add field searching to dependencies quick filter.

* Improve info tooltip layouts.

* Issue **#1248** : Add quick filter to dependencies screen.

* Issue **#1650** : Use consistent blue colour.

* Issue **#1671** :Fix XSLT function `hex-to-oct`.

* Add `readTimeout` property to `HTTPAppender`.

* Issue **#1632** : SQL stats now compatible with MySQL 8 Group Replication

* Issue **#1650** : Use consistent blue colour.

* Issue **#1627** : Fix Up/Down buttons on Rule Set screen. Now keeps selection after use.

* Issue **#1277** : Fix Enable/Disable toggle button on Rule Set screen.


## [v7.0-beta.37] - 2020-06-15

* Add _Impact Summary_ tab to _Data Retention_ to show breakdown of counts of streams to be deleted.

* Add support for the `.` separator in the word boundary fuzzy matching.

* Change the fuzzy match filter to switch to a case sensitive wild-carded exact match when the input contains a `*`.

* Issue **#1640** : Fix server error when clicking disabled delete/info icon for deleted streams.

* Issue **#1639** : Default index volume group property changes.

* Issue **#1636** : Fix data retention deletion using wrong action for rules.

* Issue **#1280** : Fix creation of default index volumes.


## [v7.0-beta.36] - 2020-06-02

* Issue **#1621** : Fix NPE in proxy content syncing.

* Issue **#1462** : Stroom not working with MySQL 8.0 due to SQLException

* Issue **#1564** : Fix error in data retention section of stream info popup.

* Change data retention delete batching approach to use time ranges.

* Issue **#1611** : Change explorer tree filtering to also filter on an exact match of the entity's UUID.

* Add regex filtering with `/` prefix to fuzzy matching.

* Change word boundary matching to require a `?` prefix.


## [v7.0-beta.35] - 2020-05-28

* Issue **#1608** : Fixed NPE in UI data presenter.

* Issue **#1595** : Fixed names for imported items that already exist but are updated by import.

* Issue **#1603** : XSLT imports now error if more than one matching XSLT is found.

* Issue **#1604** : XSLT import resolution now accepts the use of UUIDs and DocRef strings.

* Issue **#1403** : Dashboard query download now retains expression parameters.

* Issue **#1514** : Fixed properties edit presenter issue.

* Issue **#1569** : Additional changes to improve the new `Data Delete` task that replaces the `File System Clean` task.

* Issue **#1565** : Stop data retention rules deleting all data.

* Add default data retention rule to the UI screen to make it clear what happens by default.

* Add fuzzy match filter to explorer tree.


## [v7.0-beta.34] - 2020-05-26

* Issue **#1569** : Removed recursive multi threading from file system clean as thread limit was being reached. 

* Issue **#1478** : Fixed data volume creation and other resource methods.

* Issue **#1594** : Now auto creates root explorer node on startup if it is missing.

* Issue **#1544** : Fixes for imported dashboards.

* Issue **#1586** : Fixed migration and initial population of standard meta type names.

* Issue **#1592** : Changed DB bit(1) columns to be tinyint(1) so that they show values correctly in the CLI.

* Issue **#1510** : Added logical delete for processor and processor filter to allow a user to force deletion without encountering a DB constraint. 

* Issue **#1557** : Process, reprocess, delete and download data functions now provide an impact summary before a user can proceed with the action.

* Issue **#1557** : The process data function in the data browser now provides the option to process or reprocess data. When selected a user can also choose: the priority of the process filters that will be created; to set the priority automatically based on previous filters; set the enabled state.

* Issue **#1557** : Reprocessing data no longer has a limitation on how many items can be reprocessed as it is now implemented by reprocess specific filters.

* Issue **#1585** : Fixed issue that was preventing viewing folders processors.

* Issue **#1557** : Added an impact summary to meta data actions such as delete, restore, process and download.

* Issue **#1593** : NPE copying empty expressions


## [v7.0-beta.33] - 2020-05-22

* Issue **#1588** : Fix processor filter import.

* Issue **#1566** : Fixed UI data restore behaviour.

* Make public port configurable


## [v7.0-beta.32] - 2020-05-19

* Issue **#1573** : Active tasks tab now only shows tasks related to the open feed.

* Issue **#1584** : Add @ApiParam to POST/PUT/DELETE endpoints so the request type appears in swagger-ui.

* Issue **#1581** : Change streamId to a path param in GET /api/data/v1.

* Issue **#1567** : Added error handling so the confirmation dialog continues to work even when there is a failure in a previous use.

* Issue **#1568** : Pipeline names should now be shown where needed in the UI.

* Issue **#1457** : Change field value suggester to use fuzzy matching.

* Issue **#1574** : Make feed suggestions return all feeds, not just ones with meta.

* Issue **#1544** : Imported dashboards from 6.1 now work.

* Issue **#1577** : Cluster node status is now updated when node settings are changed.

* Issue **#1396** : Completely changed DB migration and import/export compatibility code.

* Fix index creation stored procedure.

* Issue **#1508** : Tidy up property descriptions, change connection pool props to use Stroom Duration type.

* Issue **#473** : Fix value stats being ignored during in memory stat aggregation.

* Issue **#1141** : Make SQL stats aggregation delete unused stat keys at the end.


## [v7.0-beta.31] - 2020-05-12

* Issue **#1546** : Fixed opening and editing of data retention rules.

* Issue **#1494** : Scrollbars now have a white background unless used in a readonly text area.

* Issue **#1547** : Added pipeline names to processor task screens.

* Issue **#1543** : Prevent import/export of processor filters with id fields

* Issue **#1112** : You can now copy feeds along with other items and copies are named appropriately.

* Issue **#1112** : When copying a selection of several items, the dependencies between the items are altered in the resulting copies so that the copied items work together as a new set of content.

* Issue **#1112** : As part of fixing dependencies when copying items, the dependencies screen now works correctly and now also shows processor filters. 

* Issue **#1545** : Add property `enableDistributedJobsOnBootstrap` to enable/disable processing on first boot.


## [v7.0-beta.30] - 2020-05-06

* Issue **#1503** : Further fix for enabled/disabled expression items and dashboard tab visibility.

* Issue **#1511** : Data pages now show pipeline names rather than pipeline UUIDs.

* Issue **#1529** : Fix error when selecting datasource in new dashboard.

* Fix NPE in SystemInfoResource.get().

* Issue **#1527** : Fixed missing aud in API eky tokens.

* Add missing guice binding for SystemInfoResource.

* Make export add new line to the end of all files to adhere to POSIX standard.

* Issue **#1532** : Fixed index shard criteria in UI.

* Change SecurityFilter to return a 401 on authentication exceptions.

* Move some health checks into SystemInfoResource.

* Remove healthchecks from rest resources and servlets that never give an unhealthy result.

* Add error info to AppConfigMonitor health check.


## [v7.0-beta.29] - 2020-05-04

* Issue **#1496** : Fixed paging of processed data.

* Add stroom.statistics.internal.enabledStoreTypes and make internal stat processing respect it.

* Improve SQL stats shutdown processing so all in memory stats are flushed.

* Issue **#1521** : Dashboards with missing datasources break entirely.

* Issue **#1477** : Disable edit button on stream processor.

* Issue **#1497** : Fixed data list result paging.

* Issue **#1492** : Fixed data list result paging.

* Issue **#1513** : You can now view data in folders.

* Issue **#1500** : Fixed data delete/restore behaviour.

* Issue **#1515** : Fix proxyDir default when running in a stack.

* Issue **#1509** : Unable to update processor filter.

* Issue **#1495** : Speculative fix for missing swagger.json file in the fat jar.

* Issue **#1503** : Fixed Dashboard serialisation and JSON template.

* Issue **#1479** : Unable to set index volume limits.


## [v7.0-beta.28] - 2020-04-29

* Issue **#1489** : Reprocess streams feature failing.

* Issue **#1465** : Add default Open ID credentials to allow proxy to be able to authenticate out of the box.

* Issue **#1455** : Fix interactive search.

* Issue **#1471** : Pipeline name not shown on processors/filters in UI.

* Issue **#1491** : Download stream feature failing. 

* Issue **#1433** : StandardKafkaProducer failed when writing XML kafka payloads. 


## [v7.0-beta.27] - 2020-04-27

* Issue **#1417** : Allow processor filters to be exported with Pipelines. 

* Issue **#1480** : Index settings now shows index volume groups and allows selection. 

* Issue **#1450** : Further attempt to improve criteria filtering on data tab.

* Issue **#1467** : The cluster node state node uses NodeResource to determine active nodes.

* Issue **#1448** : The internal processing user now has a JWT and passes it when making calls to other nodes.


## [v7.0-beta.26] - 2020-04-22

* Fix gradle build for versioned builds


## [v7.0-beta.25] - 2020-04-22

* Assorted fixes to the new React UI pages.


## [v7.0-beta.24] - 2020-04-21

* Issue **#1450** : Stop data tabs showing all feeds.

* Issue **#1454** : Fix NPE in feed name suggestion box.

* Remove internal statistics from setup sample data.

* Fix issue of pipeline structure not showing when it contains a StatisticsFilter.

* Update auth flow for auth-into-stroom integration

* Issue **#1426** : Change /logout endpoint to /noauth/logout.

* Fix `Expecting a real user identity` errors on auto import of content packs.

* Increase wait timeout to 240s in `start.sh`.

* Issue **#1404** : Fixed issue with invalid XML character filter.

* Issue **#1413** : Attempt to fix search hanging issue.

* Issue **#1393** : The annotations data popup now formats content on load.

* Issue **#1399** : Removed error logging for expected exceptions in TaskExecutor.

* Issue **#1385** : File output param `streamId` now aliased to `sourceId` and `streamNo` is now aliased to `partNo` for consistency with new source tracking XSLT functions.

* Issue **#1392** : Downloading dashboard queries now provides the current query without the need to save the dashboard.

* Issue **#1427** : Change remote call to auth service to a local call.


## [v7.0-beta.23] - 2020-03-24

* Rename all legacy DB tables to `OLD_`.

* Issue **#1394** : Fix duplicate tables appearing in Monitoring -> Database Tables.

* Add NodeEndpointConfiguration. Change `node` table to hold the base endpoint.


## [v7.0-beta.22] - 2020-03-10

* Brought stroom-auth-service into stroom

* Issue **#563** : Kafka producer improvements - StandardKafkaProducer

* Issue **#1399** : Removed error logging for expected exceptions in TaskExecutor. 

* Fix missing $ in start.sh

* Issue **#1387** : Changed the way tasks are executed to reduce changes of unhandled execution errors.

* Issue **#1378** : Improved logging detail when processor filters fail.

* Issue **#1379** : Fixed issue where you couldn't open a processor filter if parts of the filter referenced deleted items.

* Issue **#1378** : Improved logging detail when processor filters fail.

* Issue **#1382** : Added `decode-url` and `encode-url` XSLT functions.

* Issue **#655** : Fixed SQL Stats queries ignoring the enabled state of the dashboard query terms.

* Issue **#1362** : Fixed issue where hiding dashboard annotation fields removed them.

* Issue **#1357** : Fixed dragging tabs in dashboard with hidden panes to create a new split.

* Issue **#1357** : Fixed dragging tabs in dashboard with hidden panes.

* Issue **#1368** : Fixed FindReplaceFilter as it wasn't working when used in conjunction with Data Splitter.

* Issue **#1361** : Changed the way headers are parsed for the HttpCall XSLT function.


## [v7.0-beta.21] - 2020-02-24

* Add null checks to DB migration.

* Add deletion of constraint `IDX_SHARD_FK_IDX_ID` to migration script.


## [v7.0-beta.20] - 2020-02-13

* Fix bug in `processor_task` migration script.


## [v7.0-beta.19] - 2020-02-10

* Fix bugs in DB migration scripts.


## [v7.0-beta.18] - 2020-02-05

* Re-locate index database migrations.

* Fix issues with migrating null audit columns.

* Improve output of TestYamlUtil.


## [v7.0-beta.17] - 2020-01-29

* Issue **#1355** : Fixed stepping from dashboard text pane.

* Issue **#1354** : Fixed double click to edit list items, e.g. properties.

* Issue **#1340** : Fixed issue with FindReplaceFilter where it failed in some cases when more than one filter was chained together.

* Issue **#1338** : You can now configure the max size of the map store cache.

* Issue **#1350** : Fixed scope of dictionaries when loaded in multiple XSLT pipeline steps.

* Issue **#1347** : Added SSL options to `http-call` XSLT method.

* Issue **#1352** : Fixed Hessian serialisation of user identities on tasks.

* Change docker image to allow us to pass in the dropwizard command to run, e.g. server|migrate.

* Stop MySQL outputing Note level warnings during migration about things that don't exist when we expect them not to.


## [v7.0-beta.13] - 2019-12-24

* Add `migrate` command line argument to run just the DB migrations.

* Updated API key to include audience and added client id and secret.

* Change `stroom.conf.sh` to also look for ip in `/sbin`

* Issue **#260** : You can now hide dashboard tabs.

* Issue **#1332** : The text pane can now be configured to show source data.

* Issue **#1311** : Improved source location tracking.


## [v7.0-beta.12] - 2019-12-04

* Change local.yml.sh to also look for ip in /sbin


## [v7.0-beta.11] - 2019-12-04

* Fix invalid SQL syntax in V07_00_00_012__Dictionary


## [v7.0-beta.10] - 2019-12-04

* Update auth api version

* Add clientId and clientSecret to config

* Update API keys (needed aud)

* Issue **#1338** : Added new config options to control the maximum size of some caches: `stroom.pipeline.parser.maxPoolSize`, `stroom.pipeline.schema.maxPoolSize`, `stroom.pipeline.schema.maxPoolSize`, `stroom.pipeline.xslt.maxPoolSize`, `stroom.entity.maxCacheSize`, `stroom.referenceData.mapStore.maxCacheSize`.

* Issue **#642** : Downloading query details now ignores hidden fields.

* Issue **#1337** : Fixed issue where downloading large numbers of search results in Excel format was exceeding maximum style count of 64000. 

* Issue **#1341** : Added XSRF protection to GWT RPC requests.

* Issue **#1335** : Made session cookie `Secure` and `HttpOnly`.

* Issue **#1334** : Fix 404 when accessing `/stroom/resourcestore/........`, i.e. fix Tools->Export.

* Issue **#1333** : Improved resilience against XSS attacks.

* Issue **#1330** : Allow configuration of `Content-Type` in HTTPAppender.

* Issue **#1327** : Improvements to annotations.

* Issue **#1328** : Increased size of data window and removed max size restrictions.

* Issue **#1324** : Improved logging and added SSL options for HTTPAppender.


## [v7.0-beta.9] - 2019-11-20

* Fix SSL connection failure on remote feed staus check.

* Remove ConfigServlet as the functionality is covered by ProxyConfigHealthCheck.

* Fix password masking in ProxyConfigHealthCheck.

* Change servlet path of ProxyStatusServlet from `/config` to `/status`.


## [v7.0-beta.8] - 2019-11-20

* Change precedence order for config properties. YAML > database > default. Change UI to show effective value. Add hot loading of YAML file changes.

* Issue **#1322** : Stroom now asks if you really want to leave site when stepping items are dirty. Also fixed `Save` and `Save All` menu items and dashboard param changes now correctly make a dashboard dirty.

* Issue **#1320** : Fixed formatting of XML where trailing spaces were being removed from content surrounded by start and end tags (data content) which should not happen. 

* Issue **#1321** : Make path relative in stroom distribution .zip.sha256 hash file.

* The auth service now supports the use of HTTPS without certificate verification and adds additional logging.

* Issue **gchq/stroom-auth#157** : Automatically refresh user's API key when it expires.

* Issue **#1243** : Dashboard visualisations now link with similar functions available to dashboard tables, e.g. `link()`, `dashboard()`, `annotation()`, `stepping()`, `data()`.

* Issue **#1316** : JSONParser now includes various parse options including handling comments.

* Issue **#48** : Added option to hide/show dashboard table columns.

* Issue **#1315** : Improved health check for missing API key.

* Updated stroom expression to v1.5.4 and added new field types.

* Issue **#1315** : Improved health check for missing API key.

* Issue **#1314** : Fixed NPE thrown when logging caused when viewing docs that can't be found.

* Issue **#1313** : Suggestion boxes now make suggestions immediately before the user even starts typing.

* Issue **#1043** : Added feature to allow floating point numbers to be indexed.

* Issue **#1312** : Dictionaries now change the entity name in the DB when renamed.

* Issue **#1312** : Fixed read only behaviour of dictionary settings UI.

* Issue **#1300** : Multiple changes to annotations.

* Issue **#1265** : Added `modulus()` function along with alias `mod()` and modulus operator `%`.

* Issue **#1300** : Added `annotation()` link creation function, `currentUser()` alias for `param('currentUser()')` and additional link creation functions for `data()` and `stepping()`.

* Issue **#67** : Table columns now display menu items on left click.

* Uplift stroom-query to v2.2.4 to add better diagnostic logging.

* Uplift Kafka client to v2.2.1.

* Issue **#1293** : Add more static file types to allow nginx/browser caching on.

* Issue **#1295** : Add authentication bypass for servlets such as /remoting, /status, /echo, etc.

* Issue **#1297** : The UI now supplies API tokens to the backend for resource calls.

* Issue **#1296** : Fixed NPE in StreamMapCreator caused when a stream can not be found.

## [v7.0-beta.7] - 2019-10-23

* Issue **#1288** : Streams now show the name of the pipeline used to create them even if the user doesn't have permission to see the pipeline.

* Issue **#1282** : Fixed issue where items were imported into the explorer even if not selected for import.

* Issue **#1291** : Fixed issue where empty dashboard table cells did not select table rows when clicked. 

* Issue **#1290** : Fixed issue where executor provider was not executing supplied runnable if parent task had terminated.

* Fix problem of missing fallback config in docker image.


## [v7.0-beta.6] - 2019-10-15

* Add default for stroom.security.authentication.durationToWarnBeforeExpiry

* Fix missing icons for Kafka Config and Rule Set.

* Fix Kafka Config entity serialisation.

* Issue **#1264** : Dashboards running in embedded mode will not always ask for the user to choose an activity if the users session has one set already.

* Issue **#1275** : Fixed permission filtering when showing related streams.

* Issue **#1274** : Fixed issue with batch search caused by Hibernate not returning pipeline details in stream processor filters.

* Issue **#1272** : Fixed saving query favourites.

* Issue **#1266** : Stroom will now lock the cluster before releasing owned tasks so it doesn't clash with other task related processes that lock the DB for long periods.

* Issue **#1264** : Added `embedded` mode for dashboards to hide dashboard chrome and save options.

* Issue **#1264** : Stroom no longer asks if you want to leave the web page if no content needs saving.

* Issue **#1263** : Fixed issues related to URL encoding/decoding with the `dashboard()` function.

* Issue **#1263** : Fixed issue where date expressions were being allowed without '+' or '-' signs to add or subtract durations.

* Add fallback config.yml file into the docker images for running outside of a stack.

* Issue **#1263** : Fixed issues related to URL encoding/decoding in dashboard expressions.

* Issue **#1262** : Improved behaviour of `+` when used for concatenation in dashboard expressions.

* Issue **#1259** : Fixed schema compliance when logging failed document update events.

* Issue **#1245** : Fixed various issues with session management and authentication.

* Issue **#1258** : Fixed issue affecting search expressions against keyword fields using dictionaries containing carriage returns.


## [v7.0-beta.5] - 2019-09-23

* Fixes to proxy


## [v7.0-beta.4] - 2019-09-16

* Fix stroom-proxy Dockerfile


## [v7.0-beta.3] - 2019-09-16

* Minor fixes, including an essential fix to config


## [v7.0-beta.2] - 2019-09-13

* Fix docker build


## [v7.0-beta.1] - 2019-09-11

* Issue **#1253** : Data retention policies containing just `AND` will now match everything.

* Issue **#1252** : Stream type suggestions no longer list internal types.

* Issue **#1218** : All stepping panes will now show line numbers automatically if there are indicators (errors, warnings etc) that need to be displayed.  

* Issue **#1254** : Added option to allow non Java escaped find and replacement text to be used in `FindReplaceFilter`. 

* Issue **#1250** : Fixed logging description for reading and writing documents.

* Issue **#1251** : Copy permissions from a parent now shows changes prior to the user clicking ok.

* Issue **#758** : You no longer need the `Manage Processors` privilege to call `stroom:meta('Pipeline')` in XSLT.

* Issue **#1256** : Fix error caused when logging data source name when downloading search results.

* Issue **#399** : Fix for error message when stepping that said user needed `read` permission on parent pipeline and not just `use`.

* Issue **#1242** : Fix for pipeline corruption caused when moving elements back to inherited parents.

* Issue **#1244** : Updated Dropwizard to version 1.3.14 to fix session based memory leak.

* Issue **#1246** : Removed elastic search document type, menu items and filter.

* Issue **#1247** : Added XSLT functions (`source`, `sourceId`, `partNo`, `recordNo`, `lineFrom`, `colFrom`, `lineTo`, `colTo`) to determine the current source location so it can be embedded in a cooked event. Events containing raw source location info can be made into links in dashboard tables or the text pane so that a user can see raw source data or jump directly to stepping that raw record.

* Add data retention feature and index optimisation to Solr indexes.

* Initial support for Solr indexing and search.

* Issue **#1244** : Updated Dropwizard to version 1.3.14 to fix session based memory leak.

* Issue **#1246** : Removed elastic search document type, menu items and filter.

* Issue **#1214** : Fixed issue where the max results setting in dashboard tables was not always being obeyed. Also fixed some dashboard table result page size issues.

* Issue **#1238** : During proxy clean task we no longer show a failed attempt to delete an empty directory as an error as this condition is expected.

* Issue **#1237** : Fixed issue where explorer model requests were failing outside of user sessions, e.g. when we want to find folder descendants for processing.

* Issue **#1230** : Fix test.

* Issue **#1230** : Search expressions no longer have the `contains` condition. 

* Issue **#1220** : Fixed attempt to open newly created index shards as if they were old existing shards.

* Issue **#1232** : Fixed handling of enter key on pipeline element editor dialog.

* Issue **#1229** : Fixed issue where users needed `Read` permission on an index instead of just `Use` permission to search it.

* Issue **#1207** : Removed task id from meta to reduce DB size and complexity especially given the fact tasks are transient. Superseded output is now found by querying the processor task service when new output is written rather than using task ids on meta.

* Uplift HBase to 2.1.5 and refactor code accordingly

* Uplift Kafka to 2.1.1 and refactor code accordingly

* Uplift Curator to 4.2.0

* Issue **#1143** : Added mechanism to inject dashboard parameters into expressions using the `param` and `params` functions so that dashboard parameters can be echoed by expressions to create dashboard links.

* Issue **#1205** : Change proxy repo clean to not delete configured rootRepoDir.

* Issue **#1204** : Fix ProxySecurityFilter to use correct API key on feedStatus requests.

* Issue **#1211** : Added a quick filter to the server tasks page.

* Issue **#1206** : Fixed sorting active tasks when clicking column header.

* Issue **#1201** : Fixed dependencies.

* Issue **#1201** : Fixed tests.

* Issue **#1201** : Document permission changes now mutate the user document permissions cache rather than clearing it.

* Issue **#1153** : Changed security context to be a Spring singleton to improve explorer performance.

* Issue **#1202** : Fixed NumberFormatException in StreamAttributeMapUtil.

* Issue **#1203** : Fixed event logging detail for dictionaries.

* Issue **#1197** : Restored Save As functionality.

* Issue **#1199** : The index fields page now copes with more than 100 index fields.

* Issue **#1200** : Removed blocking queue that was causing search to hang when full.

* Issue **#1198** : Filtering by empty folders now works correctly.

* Comment out rollCron in proxy-prod.yml

* Change swagger UI at gchq.github.io/stroom to work off 6.0 branch

* Issue **#1195** : Fixed issue where combination of quick filter and type filter were not displaying explorer items correctly.

* Issue **#1153** : Changed the way document permissions are retrieved and cached to improve explorer performance.

* Issue **#1196** : Added code to resolve data source names from doc refs if the name is missing when logging.

* Issue **#1165** : Fixed corruption of pipeline structure when adding items to Source.

* Issue **#1193** : Added optional validation to activities.

* Change default config for proxy repositoryFormat to "${executionUuid}/${year}-${month}-${day}/${feed}/${pathId}/${id}"

* Issue **#1194** : Fixed NPE in FindTaskProgressCriteria.

* Issue **#1191** : SQL statistics search tasks now show appropriate information in the server tasks pane.

* Issue **#1192** : Executor provider tasks now run as the current user.

* Issue **#1190** : Copied indexes now retain associated index volumes.

* Issue **#1177** : Data retention now works with is doc refs.

* Issue **#1160** : Proxy repositories now only roll if all output streams for a repository are closed. Proxy repositories also only calculate the current max id if the `executionUuid` repo format param is not used.

* Issue **#1186** : Volume status is now refreshed every 5 minutes.

* Fix incorrect default keystore in proxy config yaml.

* Rename environment variables in proxy config yaml.

* Issue **#1170** : The UI should now treat the `None` tree node as a null selection.

* Issue **#1184** : Remove dropwizard yaml files from docker images.

* Issue **#1181** : Remove dropwizard config yaml from the docker images.

* Issue **#1152** : You can now control the maximum number of files that are fragmented prior to proxy aggregation with `stroom.maxFileScan`.

* Issue **#1182** : Fixed use of `in folder` for data retention and receipt policies.

* Updated to allow stacks to be built at this version.

* Issue **#1154** : Search now terminates during result creation if it is asked to do so.

* Issue **#1167** : Fix for proxy to deal with lack of explorer folder based collections.

* Issue **#1172** : Fixed logging detail for viewing docs.

* Issue **#1166** : Fixed issue where users with only read permission could not copy items.

* Issue **#1174** : Reduced hits on the document permission cache.

* Issue **#1168** : Statistics searches now work when user only has `Use` permission.

* Issue **#1170** : Extra validation to check valid feed provided for stream appender.

* Issue **#1174** : The size of the document permissions cache is now configurable via the `stroom.security.documentPermissions.maxCacheSize` property.

* Issue **#1176** : Created index on document permissions to improve performance.

* Issue **#1175** : Dropping unnecessary index `explorerTreePath_descendant_idx`.

* Issue **#747** : XSLT can now reference dictionaries by UUID.

* Issue **#1167** : Use of folders to include child feeds and pipelines is now supported.

* Issue **#1153** : The explorer tree is now built with fewer DB queries.

* Issue **#1163** : Added indexes to the DB to improve explorer performance.

* Issue **#1153** : The explorer tree now only rebuilds synchronously for users who alter the tree, if has never been built or is very old. All other rebuilds of the explorer tree required to keep it fresh will happen asynchronously.

* Issue **#1162** : Proxy aggregation will no longer recurse parts directories when creating parts.

* Issue **#1157** : Migration now adds dummy feeds etc to processor filters if the original doc can't be found. This will prevent filters from matching more items than they should if migration fails to map feeds etc because they can't be found.

* Issue **#1162** : Remove invalid CopyOption in move() call.

* Issue **#1159** : Fix NPE in rolling appenders with no frequency value.

* Issue **#1160** : Proxy repositories will no longer scan contents on open if they are set to be read only.

* Issue **#1162** : Added buffering etc to improve the performance of proxy aggregation.

* Issue **#1156** : Added code to reduce unlikely chance of NPE or uncontrolled processing in the event of a null or empty processing filter.

* Issue **#1149** : Changed the way EntryIdSet is unmarshalled so jaxb can now use the getter to add items to a collection.

* Ignore broken junit test that cannot work as it stands

* Fix NPE in DictionaryStoreImpl.findByName().

* Issue **#1146** : Added `encodeUrl()`, `decodeUrl()` and `dashboard()` functions to dashboard tables to make dashboard linking easier. The `link()` function now automatically encodes/decodes each param so that parameters do not break the link format, e.g. `[Click Here](http://www.somehost.com/somepath){dialog|Dialog Title}`.

* Issue **#1144** : Changed StreamRange to account for inclusive stream id ranges in v6.0 that was causing an issue with file system maintenance.

* Mask passwords on the proxy admin page.

* Add exception to wrapped exception in the feedStatus service.

* Issue **#1140** : Add health check for proxy feed status url.

* Issue **#1138** : Stroom proxy now deletes empty repository directories based on creation time and depth first so that pruning empty directories is quicker and generally more successful.

* Issue **#1137** : Change proxy remote url health check to accept a 406 code as the feed will not be specified.

* Issue **#1135** : Data retention policies are now migrated to use `Type` and not `Stream Type`.

* Issue **#1136** : Remove recursive chown from stroom and proxy docker entrypoint scripts.


## [v7.0-alpha.5] - 2019-06-12

* Fix YAML substitution.


## [v7.0-alpha.4] - 2019-06-11

* Update API paths


## [v7.0-alpha.3] - 2019-05-10

* Fix config


## [v7.0-alpha.2] - 2019-05-10

* Fix config

* Issue **#1134** : Proxy now requires feed name to always be supplied.

* Expose proxy api key in yaml config via SYNC_API_KEY

* Issue **#1130** : Change `start.sh` so it works when realpath is not installed.

* Issue **#1129** : Fixed stream download from the UI.

* Issue **#1119** : StreamDumpTool will now dump data to zip files containing all data and associated meta and context data. This now behaves the same way as downloading data from the UI and can be used as an input to proxy aggregation or uploaded manually.


## [v7.0-alpha.1] - 2019-04-23

* Fix config issue

* Fixed NPE created when using empty config sections.

* Issue **#1122** : Fixed hessian communication between stroom and stroom proxy used to establish feed receive status. Added restful endpoints for feed status to stroom and stroom proxy. Proxy will now be able to request feed status from upstream stroom or stroom proxy instances.

* Fixed incompatibility issues with MySQL 5.7 and 8.0.

* Added debug to help diagnose search failures

* Issue **#382** : Large zip files are now broken apart prior to proxy aggregation.

* Change start script to use absolute paths for jar, config and logs to distinguish stroom and proxy instances.

* Issue **#1116** : Better implementation of proxy aggregation.

* Issue **#1116** : Changed the way tasks are executed to ensure thread pools expand to the maximum number of threads specified rather than just queueing all tasks and only providing core threads.

* Remove full path from file in sha256 hash file release artifact.

* Issue **#1115** : Add missing super.startProcessing to AbstractKafkaProducerFilter.

* Improve exception handling and logging in RemoteDataSourceProvider. Now the full url is included in dashboard connection errors.

* Change Travis build to generate sha256 hashes for release zip/jars.

* Uplift the visualisations content pack to v3.2.1

* Issue **#1100** : Fix incorrect sort direction being sent to visualisations.

* Add guard against race condition

* Add migration script to remove property `stroom.node.status.heapHistogram.jMapExecutable`.

* Uplift base docker image to openjdk:8u191-jdk-alpine3.9, reverting back to JDK for access to diagnostic tools.

* Issue **#1084** : Change heap histogram statistics to java MBean approach rather than jmap binary. Remove stroom.node.status.heapHistogram.jMapExecutable property.

* Improve resource for setting user's status

* Issue **#1079** : Improved the logging of permission errors encountered during stream processing

* Issue **#1058** : Added property `stroom.pipeline.parser.secureProcessing` to enable/disable the XML secure processing feature.

* Issue **#1062** : Add env var for UI path

* Uplift distribution visualisation content pack to v3.1.0

* Add transform_user_extract.py, for pre-6.0 to 6.0 user migration

* Issue **#1059** : Fix guice errors on stroom-proxy startup.

* Issue **#1010** : Improve distribution start/stop/etc scripts by adding monochrome switch and background log tailing.

* Issue **#1053** : Add API to disabled authorisation users

* Issue **#1042** : Improve error message for an ApiException when requesting a user's token.

* Issue **#1050** : Prevent creation of permission entries if key already exists.

* Issue **#1015** : Add sortDirections[] and keySortDirection to visualisation data object to fix sorting in the visualisations.

* Issue **#1019** : Fix visualisations settings dialog so you can un-set text and list controls.

* Issue **#1041** : Add a healthcheck to Stroom to alert for API key expiry

* Issue **#1040** : Fix for visualisations that do not require nested data.

* Issue **#1036** : Fix for scrollbar position on explorer popup windows.

* Issue **#1037** : Updated `moment.js` for parsing/formatting dates and times.

* Issue **#1021** : Dashboard links now allow `{}` characters to be used without URL encoding.

* Issue **#1018** : Added Health Checks for the external connectors that are registered via plugins

* Issue **#1025** : Fixed ACE editor resize issue where horizontal scroll bar was not always correctly shown.

* Issue **#1025** : Updated ACE editor to v1.4.2.

* Issue **#1022** : Added `Contains` condition to all search expression fields so that regex terms can be used.

* Issue **#1024** : Superseded output helper no longer expects initialisation in all cases.

* Issue **#1021** : Multiple changes to improve vis, dashboard and external linking in Stroom.

* Issue **#1019** : Fix visualisations settings dialog so you can un-set text and list controls.

* Issue **#986** : Fix direct dashboard links.

* Issue **#1006** : Added Exception Mapper for PermissionExceptions to return HTTP FORBIDDEN.

* Issue **#1012** : Fix for NPE caused when checking if an output is superseded.

* Issue **#1011** : Old UI versions running in browsers often cause Stroom to throw an NPE as it can't find the appropriate GWT serialisation policy. Stroom will no longer throw an NPE but will report an `IncompatibleRemoteServiceException` instead. This is the default GWT behaviour.

* Issue **#1007** : Max visualisation results are now limited by default to the maximum number of results defined for the first level of the parent table. This can be further limited by settings in the visualisation.

* Issue **#1004** : Table cells now support multiple links.

* Issue **#1001** : Changed link types to `tab`, `dialog`, `dashboard`, `browser`.

* Issue **#1001** : Added dashboard link option to link to a dashboard from within a vis, e.g. `stroomLink(d.name, 'type=Dashboard&uuid=<TARGET_DASHBOARD_UUID>&params=userId%3D' + d.name, 'DASHBOARD')`.

* Issue **#1001** : Added dashboard link option to link to a dashboard using the `DASHBOARD` target name, e.g. `link(${UserId}, concat('type=Dashboard&uuid=<TARGET_DASHBOARD_UUID>', ${UserId}), '', 'DASHBOARD')`.

* Issue **#1002** : Popup dialogs shown when clicking dashboard hyperlinks are now resizable.

* Issue **#993** : Moving documents in the explorer no longer affects items that are being edited as they are not updated in the process.

* Issue **#996** : Updated functions in dashboard function picker.

* Issue **#981** : Fixed dashboard deletion

* Issue **#989** : Upgraded stroom-expression to v1.4.13 to add new dashboard `link` function.

* Issue **#988** : Changed `generate-url` XSLT function to `link` so it matches the dashboard expression. Changed the parameters to create 4 variants of the function to make creation of simple links easier.

* Issue **#980** : Fix for NPE when fetching dependencies for scripts.

* Issue **#978** : Re-ordering the fields in stream data source

* Issue **gchq/stroom-content#31** : Uplift stroom-logs content pack to v2.0-alpha.5.

* Issue **#982** : Stop proxy trying to health check the content syncing if it isn't enabled.

* Change error logging in ContentSyncService to log stack trace

* Uplift send_to_stroom.sh in the distribution to v2.0

* Issue **#973** : Export servlet changed to a Resource API, added permission check, improved error responses.

* Issue **#969** : The code now suppresses errors for index shards being locked for writing as it is expected. We now lock shards using maps rather than the file system as it is more reliable between restarts.

* Issue **#941** : Internal Meta Stats are now being written

* Issue **#970** : Add stream type of `Records` for translated stroom app events.

* Issue **#966** : Proxy was always reporting zero bytes for the request content in the receive log.

* Issue **#938** : Fixed an NPE in authentication session state.

* Change the proxy yaml configuration for the stack to add `remotedn` and `remotecertexpiry` headers to the receive log

* Change logback archived logs to be gzip compressed for stroom and proxy

* Uplift stroom-logs content pack to v2.0-alpha.3

* Uplift send_to_stroom script to v1.8.1

* Issue **#324** : Changed XML serialisation so that forbidden XML characters U+FFFE and U+FFFF are not written. Note that these characters are not even allowed as character references so they are ignored entirely.

* Issue **#945** : More changes to fix some visualisations only showing 10 data points.

* Issue **#945** : Visualisations now show an unlimited number of data points unless constrained by their parent table or their own maximum value setting.

* Issue **#948** : Catching Spring initialisation runtime errors and ensuring they are logged.

* Add `set_log_levels.sh` script to the distribution

* Uplift visualisations content pack to v3.0.6 in the gradle build

* Issue **#952** : Remote data sources now execute calls within the context of the user for the active query. As a result all running search `destroy()` calls will now be made as the same user that initiated the search.

* Issue **#566** : Info and warning icons are now displayed in stepping screen when needed.

* Issue **#923** : Dashboard queries will now terminate if there are no index shards to search.

* Issue **#959** : Remove Material UI from Login and from password management pages

* Issue **#933** : Add health check for password resets

* Issue **#929** : Add more comprehensive password validation

* Issue **#876** : Fix password reset issues

* Issue **#768** : Preventing deletion of /store in empty volumes

* Issue **#939** : Including Subject DN in receive.log

* Issue **#940** : Capturing User DN and cert expiry on DW terminated SSL

* Issue **#744** : Improved reporting of error when running query with no search extraction pipeline

* Issue **#134** : Copy permissions from parent button

* Issue **#688** : Cascading permissions when moving/copying folder into a destination

* Issue **#788** : Adding DocRef and IsDocRef to stroom query to allow doc ref related filtering. Migration of stream filters uses this.

* Issue **#936** : Add conversion of header `X-SSL-Client-V-End` into `RemoteCertExpiry`, translating date format in the process.

* Issue **#953** : Fixed NPE.

* Issue **#947** : Fixed issue where data retention policy contains incorrect field names.

* Remove Material UI from the Users and API Keys pages

* Add content packs to stroom distribution

* Change distribution to use send_to_stroom.sh v1.7

* Updated stroom expression to v1.4.12 to improve handling or errors values and add new type checking functions `isBoolean()`, `isDouble()`, `isError()`, `isInteger()`, `isLong()`, `isNull()`, `isNumber()`, `isString()`, `isValue()`. Testing equality of null with `x=null()` is no longer valid and must be replaced with `isNull(x)`.

* Issue **#920** : Fix error handling for sql stats queries

* Remove log sending cron process from docker images (now handled by stroom-log-sender).

* Issue **#924** : The `FindReplaceFilter` now records the location of errors.

* Issue **#939** : Added `remotedn` to default list of keys to include in `receive.log`.

* Add git_tag and git_commit labels to docker images

* Uplift stroom-logs content pack in docker image to` v2.0-alpha.2`

* Stop truncation of `logger` in logback console logs

* Issue **#921** : Renaming open documents now correctly changes their tab name. Documents that are being edited now prevent the rename operation until they are saved.

* Issue **#922** : The explorer now changes the selection on a right click if the item clicked is not already selected (could be part of a multi select).

* Issue **#903** : Feed names can now contain wildcard characters when filtering in the data browser.

* Add API to allow creation of an internal Stroom user.

* Fix logger configuration for SqlExceptionHelper

* Add template-pipelines and standard-pipelines content packs to docker image

* Issue **#904** : The UI now shows dictionary names in expressions without the need to enter edit mode.

* Updated ACE editor to v1.4.1.

* Add colours to console logs in docker.

* Issue **#869** : Delete will now properly delete all descendant nodes and documents when deleting folders but will not delete items from the tree if they cannot be deleted, e.g. feeds that have associated data.

* Issue **#916** : You can no longer export empty folders or import nothing.

* Issue **#911** : Changes to feeds and pipelines no longer clear data browsing filters.

* Issue **#907** : Default volumes are now created as soon as they are needed.

* Issue **#910** : Changes to index settings in the UI now register as changes and enable save.

* Issue **#913** : Improve FindReplaceFilter to cope with more complex conditions.

* Change log level for SqlExceptionHelper to OFF, to stop expected exceptions from polluting the logs

* Fix invalid requestLog logFormat in proxy configuration

* Stop service discovery health checks being registered if stroom.serviceDiscovery.enabled=false

* Add fixed version of send_to_stroom.sh to release distribution

* Uplift docker base image for stroom & proxy to openjdk:8u181-jdk-alpine3.8

* Add a health check for getting a public key from the authentication service.

* Issue **#897** : Import no longer attempts to rename or move existing items but will still update content.

* Issue **#902** : Improved the XSLT `format-date` function to better cope with week based dates and to default values to the stream time where year etc are omitted.

* Issue **#905** : Popup resize and move operations are now constrained to ensure that a popup cannot be dragged off screen or resized to be bigger than the current browser window size.

* Issue **#898** : Improved the way many read only aspects of the UI behave.

* Issue **#894** : The system now generates and displays errors to the user when you attempt to copy a feed.

* Issue **#896** : Extended folder `create` permissions are now correctly cached.

* Issue **#893** : You can now manage volumes without the `Manage Nodes` permission.

* Issue **#892** : The volume editor now waits for the node list to be loaded before opening.

* Issue **#889** : Index field editing in the UI now works correctly.

* Issue **#891** : `StreamAppender` now keeps track of it's own record write count and no longer makes use of any other write counting pipeline element.

* Issue **#885** : Improved the way import works to ensure updates to entities are at least attempted when creating an import confirmation.

* Issue **#892** : Changed `Ok` to `OK`.

* Issue **#883** : Output streams are now immediately unlocked as soon as they are closed.

* Removed unnecessary OR operator that was being inserted into expressions where only a single child term was being used. This happened when reprocessing single streams.

* Issue **#882** : Splitting aggregated streams now works when using `FindReplaceFilter`. This functionality was previously broken because various reader elements were not passing the `endStream` event on.

* Issue **#881** : The find and replace strings specified for the `FindReplaceFilter` are now treated as unescaped Java strings and now support new line characters etc.

* Issue **#880** : Increased the maximum value a numeric pipeline property can be set to via the UI to 10000000.

* Issue **#888** : The dependencies listing now copes with external dependencies failing to provide data due to authentication issues.

* Issue **#890** : Dictionaries now show the words tab by default.

* Add admin healthchecks to stroom-proxy

* Add stroom-proxy docker image

* Refactor stroom docker images to reduce image size

* Add enabled flag to storing, forwarding and synching in stroom-proxy configuration

* Issue **#884** : Added extra fonts to stroom docker image to fix bug downloading xls search results.

* Issue **#879** : Fixed bug where reprocess and delete did not work if no stream status was set in the filter.

* Issue **#878** : Changed the appearance of stream filter fields to be more user friendly, e.g. `feedName` is now `Feed` etc.

* Issue **#809** : Changed default job frequency for `Stream Attributes Retention` and `Stream Task Retention` to `1d` (one day).

* Issue **#813** : Turned on secure processing feature for XML parsers and XML transformers so that external entities are not resolved. This prevents DoS attacks and gaining unauthorised access to the local machine.

* Issue **#871** : Fix for OptimisticLockException when processing streams.

* Issue **#872** : The parser cache is now automatically cleared when a schema changes as this can affect the way a data splitter parser is created.

* Add a health check for getting a public key from the authentication service.

* Issue **#897** : Import no longer attempts to rename or move existing items but will still update content.

* Issue **#902** : Improved the XSLT `format-date` function to better cope with week based dates and to default values to the stream time where year etc are omitted.

* Issue **#905** : Popup resize and move operations are now constrained to ensure that a popup cannot be dragged off screen or resized to be bigger than the current browser window size.

* Issue **#898** : Improved the way many read only aspects of the UI behave.

* Issue **#894** : The system now generates and displays errors to the user when you attempt to copy a feed.

* Issue **#896** : Extended folder `create` permissions are now correctly cached.

* Issue **#893** : You can now manage volumes without the `Manage Nodes` permission.

* Issue **#892** : The volume editor now waits for the node list to be loaded before opening.

* Issue **#889** : Index field editing in the UI now works correctly.

* Issue **#891** : `StreamAppender` now keeps track of it's own record write count and no longer makes use of any other write counting pipeline element.

* Issue **#885** : Improved the way import works to ensure updates to entities are at least attempted when creating an import confirmation.

* Issue **#892** : Changed `Ok` to `OK`.

* Issue **#883** : Output streams are now immediately unlocked as soon as they are closed.

* Removed unnecessary OR operator that was being inserted into expressions where only a single child term was being used. This happened when reprocessing single streams.

* Issue **#882** : Splitting aggregated streams now works when using `FindReplaceFilter`. This functionality was previously broken because various reader elements were not passing the `endStream` event on.

* Issue **#881** : The find and replace strings specified for the `FindReplaceFilter` are now treated as unescaped Java strings and now support new line characters etc.

* Issue **#880** : Increased the maximum value a numeric pipeline property can be set to via the UI to 10000000.

* Issue **#888** : The dependencies listing now copes with external dependencies failing to provide data due to authentication issues.

* Issue **#890** : Dictionaries now show the words tab by default.

* Add admin healthchecks to stroom-proxy

* Add stroom-proxy docker image

* Refactor stroom docker images to reduce image size

* Add enabled flag to storing, forwarding and synching in stroom-proxy configuration

* Issue **#884** : Added extra fonts to stroom docker image to fix bug downloading xls search results.

* Issue **#879** : Fixed bug where reprocess and delete did not work if no stream status was set in the filter.

* Issue **#878** : Changed the appearance of stream filter fields to be more user friendly, e.g. `feedName` is now `Feed` etc.

* Issue **#809** : Changed default job frequency for `Stream Attributes Retention` and `Stream Task Retention` to `1d` (one day).

* Issue **#813** : Turned on secure processing feature for XML parsers and XML transformers so that external entities are not resolved. This prevents DoS attacks and gaining unauthorised access to the local machine.

* Issue **#871** : Fix for OptimisticLockException when processing streams.

* Issue **#872** : The parser cache is now automatically cleared when a schema changes as this can affect the way a data splitter parser is created.

* Issue **#865** : Made `stroom.conf` location relative to YAML file when `externalConfig` YAML property is set.

* Issue **#867** : Added an option `showReplacementCount` to the find replace filter to choose whether to report total replacements on process completion.

* Issue **#867** : Find replace filter now creates an error if an invalid regex is used.

* Issue **#855** : Further fixes for stepping data that contains a BOM.

* Changed selected default tab for pipelines to be `Data`.

* Issue **#860** : Fixed issue where stepping failed when using any sort of input filter or reader before the parser.

* Issue **#867** : Added an option `showReplacementCount` to the find replace filter to choose whether to report total replacements on process completion.

* Improved Stroom instance management scripts

* Add contentPack import

* Fix typo in Dockerfile

* Issue **#859** : Change application startup to keep retrying when establishing a DB connection except for certain connection errors like access denied.

* Issue **#730** : The `System` folder now displays data and processors. This is a bug fix related to changing the default initial page for some document types.

* Issue **#854** : The activity screen no longer shows a permission error when shown to non admin users.

* Issue **#853** : The activity chooser will no longer display on startup if activity tracking is not enabled.

* Issue **#855** : Fixed stepping data that contains a BOM.

* Change base docker image to openjdk:8u171-jdk-alpine

* Improved loading of activity list prior to showing the chooser dialog.

* Issue **#852** : Fix for more required permissions when logging other 'find' events.

* Issue **#730** : Changed the default initial page for some document types.

* Issue **#852** : Fix for required permission when logging 'find' events.

* Changed the way the root pane loads so that error popups that appear when the main page is loading are not hidden.

* Issue **#851** : Added additional type info to type id when logging events.

* Issue **#848** : Fixed various issues related to stream processor filter editor.

* Issue **#815** : `stroom.pageTitle` property changed to `stroom.htmlTitle`.

* Issue **#732** : Added `host-address` and `host-name` XSLT functions.

* Issue **#338** : Added `splitAggregatedStreams` property to `StreamAppender`, `FileAppender` and `HDFSFileAppender` so that aggregated streams can be split into separate streams on output.

* Issue **#338** : Added `streamNo` path replacement variable for files to record the stream number within an aggregate.

* Added tests and fixed sorting of server tasks.

* Improved the way text input and output is buffered and recorded when stepping.

* The find and replace filter now resets the match count in between nested streams so that each stream is treated the same way, i.e. it can have the same number of text replacements.

* Added multiple fixes and improvements to the find and replace filter including limited support of input/output recording when stepping.

* Issue **#827** : Added `TextReplacementFilterReader` pipeline element.

* Issue **#736** : Added sorting to server tasks table.

* Inverted the behaviour of `disableQueryInfo` to now be `requireQueryInfo`.

* Issue **#596** : Rolling stream and file appenders can now roll on a cron schedule in addition to a frequency.

* The accept button now enabled on splash screen.

* Added additional event logging to stepping.

* An activity property with an id of `disableQueryInfo` can now be used to disable the query info popup on a per activity basis.

* Activity properties can now include the attributes `id`, `name`, `showInSelection` and `showInList` to determine their appearance and behaviour;

* Nested elements are now usable in the activity editor HTML.

* Record counts are now recorded on a per output stream basis even when splitting output streams.

* Splash presenter buttons are now always enabled.

* Fix background colour to white on activity pane.

* Changed `splitWhenBiggerThan` property to `rollSize` and added the property to the rolling appenders for consistency.

* Issue **#838** : Fix bug where calculation of written and read bytes was being accounted for twice due to the use of Java internal `FilterInputStream` and `FilterOutputStream` behaviour. This was leading to files being split at half od the expected size. Replaced Java internal classes with our own `WrappedInputStream` and `WrappedOutputStream` code.

* Issue **#837** : Fix bug to no longer try and record set activity events for null activities.

* Issue **#595** : Added stream appender and file appender property `splitWhenBiggerThan` to limit the size of output streams.

* Now logs activity change correctly.

* Add support for checkbox and selection control types to activity descriptions.

* Issue **#833** : The global property edit dialog can now be made larger.

* Fixed some issues in the activity manager.

* Issue **#722** : Change pipeline reference data loader to store its reference data in an off-heap disk backed LMDB store to reduce Java heap usage. See the `stroom.refloader.*` properties for configuration of the off-heap store.

* Issue **#794** : Automatically suggest a pipeline element name when creating it

* Issue **#792** : Preferred order of properties for Pipeline Elements

* Issue **824** : Fix for replace method in PathCreator also found in stroom proxy.

* Issue **#828** : Changed statistics store caches to 10 minute time to live so that they will definitely pick up new statistics store definitions after 10 minutes.

* Issue **#774** : Event logging now logs find stream criteria correctly so that feeds ids are included.

* Issue **#829** : Stroom now logs event id when viewing individual events.

* Added functionality to record actions against user defined activities.

* Added functionality to show a splash screen on login.

* Issue **#791** : Fixed broken equals method so query total row count gets updated correctly.

* Issue **#830** : Fix for API queries not returning before timing out.

* Issue **#824** : Fix for replace method in PathCreator also found in stroom proxy.

* Issue **#820** : Fix updating index shards so that they are loaded, updated and saved under lock.

* Issue **#819** : Updated `stroom-expression` to v1.4.3 to fix violation of contract exception when sorting search results.

* Issue **#817** : Increased maximum number of concurrent stream processor tasks to 1000 per node.

* Moved Index entities over to the new multi part document store.

* Moved Pipeline entities over to the new multi part document store.

* Moved both Statistic Store entity types over to the new multi part document store.

* Moved XSLT entities over to the new multi part document store.

* Moved Visualisation entities over to the new multi part document store.

* Moved Script entities over to the new multi part document store.

* Moved Dashboard entities over to the new multi part document store.

* Moved XmlSchema entities over to the new multi part document store.

* Moved TextConverter entities over to the new multi part document store.

* Modified the storage of dictionaries to use the new multi part document store.

* Changed the document store to hold multiple entries for a document so that various parts of a document can be written separately, e.g. the meta data about a dictionary and the dictionary text are now written as separate DB entries. Entries are combined during the serialisation/deserialisation process.

* Changed the import export API to use byte arrays to hold values rather than strings. *POSSIBLE BREAKING CHANGE*
Issue **gchq/stroom-expression#22** : Add `typeOf(...)` function to dashboard.

* Issue **#697** : Fix for reference data sometimes failing to find the appropriate effective stream due to the incorrect use of the effective stream cache. It was incorrectly configured to use a time to idle (TTI) expiry rather than a time to live (TTL) expiry meaning that heavy use of the cache would prevent the cached effective streams being refreshed.

* Issue **#806** : Fix for clearing previous dashboard table results if search results deliver no data.

* Issue **#805** : Fix for dashboard date time formatting to use local time zone.

* Issue **#803** : Fix for group key conversion to an appropriate value for visualisations.

* Issue **#802** : Restore lucene-backward-codecs to the build

* Issue **#800** : Add DB migration script 33 to replace references to the `Stream Type` type in the STRM_PROC_FILT table with `streamTypeName`.

* Issue **#798** : Add DB migration script 32 to replace references to the `NStatFilter` type in the PIPE table with `StatisticsFilter`.

* Fix data receipt policy defect

* Issue **#791** : Search completion signal is now only sent to the UI once all pending search result merges are completed.

* Issue **#795** : Import and export now works with appropriate application permissions. Read permission is required to export items and Create/Update permissions are required to import items depending on whether the update will create a new item or update an existing one.

* Improve configurabilty of stroom-proxy.

* Issue **#783** : Reverted code that ignored duplicate selection to fix double click in tables.

* Issue **#782** : Fix for NPE thrown when using CountGroups when GroupKey string was null due to non grouped child rows.

* Issue **#778** : Fix for text selection on tooltips etc in the latest version of Chrome.

* Uplift stroom-expression to v1.4.1

* Issue **#776** : Removal of index shard searcher caching to hopefully fix Lucene directory closing issue.

* Issue **#779** : Fix permissions defect.

* Issue **gchq/stroom-expression#22** : Add `typeOf(...)` function to dashboard.

* Issue **#766** : Fix NullPointerExceptions when downloading table results to Excel format.

* Issue **#770** : Speculative fix for memory leak in SQL Stats queries.

* Issue **#761** : New fix for premature truncation of SQL stats queries due to thread interruption.

* Issue **#748** : Fix build issue resulting from a change to SafeXMLFilter.

* Issue **#748** : Added a command line interface (CLI) in addition to headless execution so that full pipelines can be run against input files.

* Issue **#748** : Fixes for error output for headless mode.

* Issue **#761** : Fixed statistic searches failing to search more than once.

* Issue **#756** : Fix for state being held by `InheritableThreadLocal` causing objects to be held in memory longer than necessary.

* Issue **#761** : Fixed premature truncation of SQL stats queries due to thread interruption.

* Added `pipeline-name` and `put` XSLT functions back into the code as they were lost in a merge.

* Issue **#749** : Fix inability to query with only `use` privileges on the index.

* Issue **#613** : Fixed visualisation display in latest Firefox and Chrome.

* Added permission caching to reference data lookup.

* Updated to stroom-expression 1.3.1

    Added cast functions `toBoolean`, `toDouble`, `toInteger`, `toLong` and `toString`.
    Added `include` and `exclude` functions.
    Added `if` and `not` functions.
    Added value functions `true()`, `false()`, `null()` and `err()`.
    Added `match` boolean function.
    Added `variance` and `stDev` functions.
    Added `hash` function.
    Added `formatDate` function.
    Added `parseDate` function.
    Made `substring` and `decode` functions capable of accepting functional parameters.
    Added `substringBefore`, `substringAfter`, `indexOf` and `lastIndexOf` functions.
    Added `countUnique` function.

* Issue **#613** : Fixed visualisation display in latest Firefox and Chrome.

* Issue **#753** : Fixed script editing in UI.

* Issue **#751** : Fix inability to query on a dashboard with only use+read rights.

* Issue **#719** : Fix creation of headless Jar to ensure logback is now included.

* Issue **#735** : Change the format-date xslt function to parse dates in a case insensitive way.

* Issue **#719** : Fix creation of headless Jar. Exclude gwt-unitCache folder from build JARs.

* Issue **#720** : Fix for Hessian serialisation of table coprocessor settings.

* Issue **#217** : Add an 'all/none' checkbox to the Explorer Tree's quick filter.

* Issue **#400** : Shows a warning when cascading folder permissions.

* Issue **#405** : Fixed quick filter on permissions dialog, for users and for groups. It will now match anywhere in the user or group name, not just at the start.

* Issue **#708** : Removed parent folder UUID from ExplorerActionHandler.

* Application security code is now implemented using lambda expressions rather than AOP. This simplifies debugging and makes the code easier to understand.

* Changed the task system to allow task threads to be interrupted from the task UI.

* Made changes to improve search performance by making various parts of search wait for interruptible conditions.

* Migrated code from Spring to Guice for managing dependency injection.

* Issue **#229** : When a user 'OKs' a folder permission change it can take a while to return. This disables the ok/cancel buttons while Stroom is processing the permission change.

* Issue **#405** : Fixed quick filter on permissions dialog, for users and for groups. It will now match anywhere in the user or group name, not just at the start.

* Issue **#588** : Fixed display of horizontal scrollbar on explorer tree in export, create, copy and move dialogs.

* Issue **#691** : Volumes now reload on edit so that the entities are no longer stale the second time they are edited.

* Issue **#692** : Properties now reload on edit so that the entities are no longer stale the second time they are edited.

* Issue **#703** : Removed logging of InterruptedException stack trace on SQL stat queries, improved concurrency code.

* Issue **#697** : Improved XSLT `Lookup` trace messages.

* Issue **#697** : Added a feature to trace XSLT `Lookup` attempts so that reference data lookups can be debugged.

* Issue **#702** : Fix for hanging search extraction tasks

* Issue **#701** : The search `maxDocIdQueueSize` is now 1000 by default.

* Issue **#700** : The format-date XSLT function now defaults years, months and days to the stream receipt time regardless of whether the input date pattern specifies them.

* Issue **#657** : Change SQL Stats query code to process/transform the data as it comes back from the database rather than holding the full resultset before processing. This will reduce memory overhead and improve performance.

* Issue **#634** : Remove excessive thread sleeping in index shard searching. Sleeps were causing a significant percentage of inactivity and increasing memory use as data backed up. Add more logging and logging of durations of chunks of code. Add an integration test for testing index searching for large data volumes.

* Issue **#698** : Migration of Processing Filters now protects against folders that have since been deleted

* Issue **#634** : Remove excessive thread sleeping in index shard searching. Sleeps were causing a significant percentage of inactivity and increasing memory use as data backed up. Add more logging and logging of durations of chunks of code. Add an integration test for testing index searching for large data volumes.

* Issue **#659** : Made format-date XSLT function default year if none specified to the year the data was received unless this would make the date later then the received time in which case a year is subtracted.

* Issue **#658** : Added a hashing function for XSLT translations.

* Issue **#680** : Fixed the order of streams in the data viewer to descending by date

* Issue **#679** : Fixed the editing of Stroom properties that are 'persistent'.

* Issue **#681** : Added dry run to check processor filters will convert to find stream criteria. Throws error to UI if fails.

* Issue **#676** : Fixed use of custom stream type values in expression based processing filters.

* Issue **#673** : Fixed issue with Stream processing filters that specify Create Time

* Issue **#675** : Fixed issue with datafeed requests authenticating incorrectly

* Issue **#666** : Fixed the duplicate dictionary issue in processing filter migrations, made querying more efficient too
* Database migration fixes and tools

* Issue **#668** : Fixed the issue that prevented editing of stroom volumes

* Issue **#669** : Elastic Index Filter now uses stroomServiceUser to retrieve the index config from the Query Elastic service.

* Minor fix to migrations

* Add logging to migrations

* Add logging to migrations

* Issue **#651** : Removed the redundant concept of Pipeline Types, it's half implementation prevented certain picker dialogs from working.

* Issue **#481** : Fix handling of non-incremental index queries on the query API. Adds timeout option in request and blocking code to wait for the query to complete. Exit early from wait loops in index/event search.

* Issue **#626** : Fixed issue with document settings not being persisted

* Issue **#621** : Changed the document info to prevent requests for multi selections

* Issue **#620** : Copying a directory now recursively copies it's contents, plus renaming copies is done more intelligently.

* Issue **#546** : Fixed race conditions with the Explorer Tree, it was causing odd delays to population of the explorer in various places.

* Issue **#495** : Fixed the temporary expansion of the Explorer Tree caused by filtering

* Issue **#376** : Welcome tab details fixed since move to gradle

* Issue **#523** : Changed permission behaviours for copy and move to support `None`, `Source`, `Destination` and `Combined` behaviours. Creating new items now allows for `None` and `Destination` permission behaviours. Also imported items now receive permissions from the destination folder. Event logging now indicates the permission behaviour used during copy, move and create operations.

* Issue **#480** : Change the downloaded search request API JSON to have a fetch type of ALL.

* Issue **#623** : Fixed issue where items were being added to sublist causing a stack overflow exception during data retention processing.

* Issue **#617** : Introduced a concept of `system` document types that prevents the root `System` folder type from being created, copied, deleted, moved, renamed etc.

* Issue **#622** : Fix incorrect service discovery based api paths, remove authentication and authorisation from service discovery

* Issue **#568** : Fixed filtering streams by pipeline in the pipeline screen.

* Issue **#565** : Fixed authorisation issue on dashboards.

* Issue **#592** : Mount stroom at /stroom.

* Issue **#608** : Fixed stream grep and stream dump tools and added tests to ensure continued operation.

* Issue **#603** : Changed property description from `tags` to `XML elements` in `BadTextXMLFilterReader`.

* Issue **#600** : Added debug to help diagnose cause of missing index shards in shard list.

* Issue **#611** : Changed properties to be defined in code rather than Spring XML.

* Issue **#605** : Added a cache for retrieving user by name to reduce DB use when pushing users for each task.

* Issue **#610** : Added `USE INDEX (PRIMARY)` hint to data retention select SQL to improve performance.

* Issue **#607** : Multiple improvements to the code to ensure DB connections, prepared statements, result sets etc use try-with-resources constructs wherever possible to ensure no DB resources are leaked. Also all connections obtained from a data source are now returned appropriately so that connections from pools are reused.

* Issue **#602** : Changed the data retention rule table column order.

* Issue **#606** : Added more stroom properties to tune the c3P0 connection pool. The properties are prefixed by `stroom.db.connectionPool` and `stroom.statistics.sql.db.connectionPool`.

* Issue **#601** : Fixed NPE generated during index shard retention process that was caused by a shard being deleted from the DB at the same time as the index shard retention job running.

* Issue **#609** : Add configurable regex to replace IDs in heap histogram class names, e.g. `....$Proxy54` becomes `....$Proxy--ID-REMOVED--`

* Issue **#570** : Refactor the heap histogram internal statistics for the new InternalStatisticsReceiver

* Issue **#599** : DocumentServiceWriteAction was being used in the wrong places where EntityServiceSaveAction should have been used instead to save entities that aren't document entities.

* Issue **#593** : Fixed node save RPC call.

* Issue **#591** : Made the query info popup more configurable with a title, validation regex etc. The popup will now only be displayed when enabled and when a manual user action takes place, e.g. clicking a search button or running a parameterised execution with one or more queries.

* Added 'prompt' option to force the identity provider to ask for a login.

* Issue **#549** : Change to not try to connect to kafka when kafka is not configured and improve failure handling

* Issue **#573** : Fixed viewing folders with no permitted underlying feeds. It now correctly shows blank data screen, rather than System/Data.

* Issue **#150** : Added a feature to optionally require specification of search purpose.

* Issue **#572** : Added a feature to allow easy download of dictionary contents as a text file.

* Generate additional major and minor floating docker tags in travis build, e.g. v6-LATEST and v6.0-LATEST

* Change docker image to be based on openjdk:8u151-jre-alpine

* Added a feature to list dependencies for all document entities and indicate where dependencies are missing.

* Issue **#540** : Improve description text for stroom.statistics.sql.maxProcessingAge property

* Issue **#538** : Lists of items such as users or user groups were sometimes not being converted into result pages correctly, this is now fixed.

* Issue **#537** : Users without `Manage Policies` permission can now view streams.

* Issue **#522** : Selection of data retention rules now remains when moving rules up or down.

* Issue **#411** : When data retention rules are disabled they are now shown greyed out to indicate this.

* Issue **#536** : Fix for missing visualisation icons.

* Issue **#368** : Fixed hidden job type button on job node list screen when a long cron pattern is used.

* Issue **#507** : Added dictionary inheritance via import references.

* Issue **#554** : Added a `parseUri` XSLT function.

* Issue **#557** : Added dashboard functions to parse and output URI parts.

* Issue **#552** : Fix for NPE caused by bad XSLT during search data extraction.

* Issue **#560** : Replaced instances of `Files.walk()` with `Files.walkFileTree()`. `Files.walk()` throws errors if any files are deleted or are not accessible during the walk operation. This is a major issue with the Java design for walking files using Java 8 streams. To avoid this issue `Files.walkFileTree()` has now been used in place of `Files.walk()`.

* Issue **#567** : Changed `parseUri` to be `parse-uri` to keep it consistently named with respect to other XSLT functions. The old name `parseUri` still works but is deprecated and will be removed in a later version.

* Issue **#567** : The XSLT function `parse-uri` now correctly returns a `schemeSpecificPart` element rather than the incorrectly named `schemeSpecificPort`.

* Issue **#567** : The dashboard expression function `extractSchemeSpecificPortFromUri` has now been corrected to be called `extractSchemeSpecificPartFromUri`.

* Issue **#567** : The missing dashboard expression function `extractQueryFromUri` has been added.

* Issue **#571** : Streams are now updated to have a status of deleted in batches using native SQL and prepared statements rather than using the stream store.

* Issue **#559** : Changed CSS to allow table text selection in newer browsers.

* Issue **#574** : Fixed SQL debug trace output.

* Issue **#574** : Fixed SQL UNION code that was resulting in missing streams in the data browser when paging.

* Issue **#590** : Improved data browser performance by using a local cache to remember feeds, stream types, processors, pipelines etc while decorating streams.

* Issue **#150** : Added a property to optionally require specification of search purpose.

* New authentication flow based around OpenId

* New user management screens

* The ability to issue API keys

* Issue **#501** : Improve the database teardown process in integration tests to speed up builds

* Relax regex in build script to allow tags like v6.0-alpha.3 to be published to Bintray

* Add Bintray publish plugin to Gradle build

* Issue **#75** : Upgraded to Lucene 5.

* Issue **#135** : [BREAKING CHANGE] Removed JODA Time library and replaced with Java 7 Time API. This change breaks time zone output previously formatted with `ZZ` or `ZZZ`.

* Added XSLT functions generate-url and fetch-json

* Added ability to put clickable hyperlinks in Dashboard tables

* Added an HTTP appender.

* Added an appender for the proxy store.

* Issue **#412** : Fixed no-column table breakage

* Issue **#380** : Fixed build details on welcome/about

* Issue **#348** : Fixed new menu icons.

* Issue **98** : Fix premature trimming of results in the store

* Issue **360** : Fix inability to sort sql stats results in the dashboard table

* Issue **#550** : Fix for info message output for data retention.

* Issue **#551** : Improved server task detail for data retention job.

* Issue **#541** : Changed stream retention job descriptions.

* Issue **#553** : The data retention job now terminates if requested to do so and also tracks progress in a local temp file so a nodes progress will survive application restarts.

* Change docker image to use openjdk:8u151-jre-alpine as a base

* Issue **#539** : Fix issue of statistic search failing after it is imported

* Issue **#547** : Data retention processing is now performed in batches (size determined by `stroom.stream.deleteBatchSize`). This change should reduce the memory required to process the data retention job.

* Issue **#541** : Marked old stream retention job as deprecated in description.

* Issue **#542** : Fix for lazy hibernate object initialisation when stepping cooked data.

* Issue **#524** : Remove dependency on stroom-proxy:stroom-proxy-repo and replaced with duplicated code from stroom-proxy-repo (commit b981e1e)

* Issue **#203** : Initial release of the new data receipt policy functionality.

* Issue **#202** : Initial release of the new data retention policy functionality.

* Issue **#521** : Fix for the job list screen to correct the help URL.

* Issue **#526** : Fix for XSLT functions that should return optional results but were being forced to return a single value.

* Issue **#527** : Fix for XSLT error reporting. All downstream errors were being reported as XSLT module errors and were
 hiding the underlying exception.

* Issue **#501** : Improve the database teardown process in integration tests to speed up builds.

* Issue **#511** : Fix NPE thrown during pipeline stepping by downstream XSLT.

* Issue **#521** : Fix for the job list screen to use the help URL system property for displaying context sensitive help.

* Issue **#511** : Fix for XSLT functions to allow null return values where a value cannot be returned due to an error etc.

* Issue **#515** : Fix handling of errors that occur before search starts sending.

* Issue **#506** : In v5 dashboard table filters were enhanced to allow parameters to be used in include/exclude filters. The implementation included the use of ` \ ` to escape `$` characters that were not to be considered part of a parameter reference. This change resulted in regular expressions requiring ` \ ` being escaped with additional ` \ ` characters. This escaping has now been removed and instead only `$` chars before `{` chars need escaping when necessary with double `$$` chars, e.g. use `$${something` if you actually want `${something` not to be replaced with a parameter.

* Issue **#505** : Fix the property UI so all edited value whitespace is trimmed

* Issue **#513** : Now only actively executing tasks are visible as server tasks

* Issue **#483** : When running stream retention jobs the transactions are now set to REQUIRE_NEW to hopefully ensure that the job is done in small batches rather than a larger transaction spanning multiple changes.

* Issue **#508** : Fix directory creation for index shards.

* Issue **#492** : Task producers were still not being marked as complete on termination which meant that the parent cluster task was not completing. This has now been fixed.

* Issue **#497** : DB connections obtained from the data source are now released back to the pool after use.

* Issue **#492** : Task producers were not being marked as complete on termination which meant that the parent cluster task was not completing. This has now been fixed.

* Issue **#497** : Change stream task creation to use straight JDBC rather than hibernate for inserts and use a configurable batch size (stroom.databaseMultiInsertMaxBatchSize) for the inserts.

* Issue **#502** : The task executor was not responding to shutdown and was therefore preventing the app from stopping gracefully.

* Issue **#476** : Stepping with dynamic XSLT or text converter properties now correctly falls back to the specified entity if a match cannot be found by name.

* Issue **#498** : The UI was adding more than one link between 'Source' and 'Parser' elements, this is now fixed.

* Issue **#492** : Search tasks were waiting for part of the data extraction task to run which was not checking for termination. The code for this has been changed and should now terminate when required.

* Issue **#494** : Fix problem of proxy aggregation never stopping if more files exist

* Issue **#490** : Fix errors in proxy aggregation due to a bounded thread pool size

* Issue **#484** : Remove custom finalize() methods to reduce memory overhead

* Issue **#475** : Fix memory leak of java.io.File references when proxy aggregation runs

* Issue **#470** : You can now correctly add destinations directly to the pipeline 'Source' element to enable raw streaming.

* Issue **#487** : Search result list trimming was throwing an illegal argument exception `Comparison method violates its general contract`, this should now be fixed.

* Issue **#488** : Permissions are now elevated to 'Use' for the purposes of reporting the data source being queried.

* Migrated to ehcache 3.4.0 to add options for off-heap and disk based caching to reduce memory overhead.

* Caches of pooled items no longer use Apache Commons Pool.

* Issue **#401** : Reference data was being cached per user to ensure a user centric view of reference data was being used. This required more memory so now reference data is built in the context of the internal processing user and then filtered during processing by user access to streams.

* The effective stream cache now holds 1000 items.

* Reduced the amount of cached reference data to 100 streams.

* Reduced the number of active queries to 100.

* Removed Ehcache and switched to Guava cache.

* Issue **#477** : Additional changes to ensure search sub tasks use threads fairly between multiple searches.

* Issue **#477** : Search sub tasks are now correctly linked to their parent task and can therefore be terminated by terminating parent tasks.

* Issue **#425** : Changed string replacement in pipeline migration code to use a literal match

* Issue **#469** : Add Heap Histogram internal statistics for memory use monitoring

* Issue **#463** : Made further improvements to the index shard writer cache to improve performance.

* Issue **#448** : Some search related tasks never seem to complete, presumably because an error is thrown at some point and so their callbacks do not get called normally. This fix changes the way task completion is recorded so that it isn't dependant on the callbacks being called correctly.

* Issue **#464** : When a user resets a password, the password now has an expiry date set in the future determined by the password expiry policy. Password that are reset by email still expire immediately as expected.

* Issue **#462** : Permission exceptions now carry details of the user that the exception applies to. This change allows error logging to record the user id in the message where appropriate.

* Issue **#463** : Many index shards are being corrupted which may be caused by insufficient locking of the shard writers and readers. This fix changes the locking mechanism to use the file system.

* Issue **#451** : Data paging was allowing the user to jump beyond the end of a stream whereby just the XML root elements were displayed. This is now fixed by adding a constraint to the page offset so that the user cannot jump beyond the last record. Because data paging assumes that segmented streams have a header and footer, text streams now include segments after a header and before a footer, even if neither are added, so that paging always works correctly regardless of the presence of a header or footer.

* Issue **#461** : The stream attributes on the filter dialog were not sorted alphabetically, they now are.

* Issue **#460** : In some instances error streams did not always have stream attributes added to them for fatal errors. This mainly occurred in instances where processing failed early on during pipeline creation. An error was recorded but stream attributes were not added to the meta data for the error stream. Processing now ensures that stream attributes are recorded for all error cases.

* Issue **#442** : Remove 'Old Internal Statistics' folder, improve import exception handling

* Issue **#457** : Add check to import to prevent duplicate root level entities

* Issue **#444** : Fix for segment markers when writing text to StreamAppender.

* Issue **#447** : Fix for AsyncSearchTask not being displayed as a child of EventSearchTask in the server tasks view.

* Issue **#421** : FileAppender now causes fatal error where no output path set.

* Issue **#427** : Pipelines with no source element will now only treat a single parser element as being a root element for backwards compatibility.

* Issue **#420** : Pipelines were producing errors in the UI when elements were deleted but still had properties set on them. The pipeline validator was attempting to set and validate properties for unknown elements. The validator now ignores properties and links to elements that are undeclared.

* Issue **#420** : The pipeline model now removes all properties and links for deleted elements on save.

* Issue **#458** : Only event searches should populate the `searchId`. Now `searchId` is only populated when a stream processor task is created by an event search as only event searches extract specific records from the source stream.

* Issue **#437** : The event log now includes source in move events.

* Issue **#419** : Fix multiple xml processing instructions appearing in output.

* Issue **#446** : Fix for deadlock on rolling appenders.

* Issue **#444** : Fix segment markers on RollingStreamAppender.

* Issue **#426** : Fix for incorrect processor filters. Old processor filters reference `systemGroupIdSet` rather than `folderIdSet`. The new migration updates them accordingly.

* Issue **#429** : Fix to remove `usePool` parser parameter.

* Issue **#439** : Fix for caches where elements were not eagerly evicted.

* Issue **#424** : Fix for cluster ping error display.

* Issue **#441** : Fix to ensure correct names are shown in pipeline properties.

* Issue **#433** : Fixed slow stream queries caused by feed permission restrictions.

* Issue **#385** : Individual index shards can now be deleted without deleting all shards.

* Issue **#391** : Users needed `Manage Processors` permission to initiate pipeline stepping. This is no longer required as the 'best fit' pipeline is now discovered as the internal processing user.

* Issue **#392** : Inherited pipelines now only require 'Use' permission to be used instead of requiring 'Read' permission.

* Issue **#394** : Pipeline stepping will now show errors with an alert popup.

* Issue **#396** : All queries associated with a dashboard should now be correctly deleted when a dashboard is deleted.

* Issue **#393** : All caches now cache items within the context of the current user so that different users do not have the possibility of having problems caused by others users not having read permissions on items.

* Issue **#358** : Schemas are now selected from a subset matching the criteria set on SchemaFilter by the user.

* Issue **#369** : Translation stepping wasn't showing any errors during stepping if a schema had an error in it.

* Issue **#364** : Switched index writer lock factory to a SingleInstanceLockFactory as index shards are accessed by a single process.

* Issue **#363** : IndexShardWriterCacheImpl now closes and flushes writers using an executor provided by the TaskManager. Writers are now also closed in LRU order when sweeping up writers that exceed TTL and TTI constraints.

* Issue **#361** : Information has been added to threads executing index writer and index searcher maintenance tasks.

* Issue **#356** : Changed the way index shard writers are cached to improve indexing performance and reduce blocking.

* Issue **#353** : Reduced expected error logging to debug.

* Issue **#354** : Changed the way search index shard readers get references to open writers so that any attempt to get an open writer will not cause, or have to wait for, a writer to close.

* Issue **#351** : Fixed ehcache item eviction issue caused by ehcache internally using a deprecated API.

* Issue **#347** : Added a 'Source' node to pipelines to establish a proper root for a pipeline rather than an assumed one based on elements with no parent.

* Issue **#350** : Removed 'Advanced Mode' from pipeline structure editor as it is no longer very useful.

* Issue **#349** : Improved index searcher cache to ensure searchers are not affected by writers closing.

* Issue **#342** : Changed the way indexing is performed to ensure index readers reference open writers correctly.

* Issue **#346** : Improved multi depth config content import.

* Issue **#328** : You can now delete corrupt shards from the UI.

* Issue **#343** : Fixed login expiry issue.

* Issue **#345** : Allowed for multi depth config content import.

* Issue **#341** : Fixed arg in SQL.

* Issue **#340** : Fixed headless and corresponding test.

* Issue **#333** : Fixed event-logging version in build.

* Issue **#334** : Improved entity sorting SQL and separated generation of SQL and HQL to help avoid future issues.

* Issue **#335** : Improved user management

* Issue **#337** : Added certificate auth option to export servlet and disabled the export config feature by default.

* Issue **#337** : Added basic auth option to export servlet to complement cert based auth.

* Issue **#332** : The index shard searcher cache now makes sure to get the current writer needed for the current searcher on open.

* Issue **#322** : The index cache and other caching beans should now throw exceptions on `get` that were generated during the creation of cached items.

* Issue **#325** : Query history is now cleaned with a separate job. Also query history is only recorded for manual querying, i.e. not when query is automated (on open or auto refresh). Queries are now recorded on a dashboard + query component basis and do not apply across multiple query components in a dashboard.

* Issue **#323** : Fixed an issue where parser elements were not being returned as 'processors' correctly when downstream of a reader.

* Issue **#322** : Index should now provide a more helpful message when an attempt is made to index data and no volumes have been assigned to an index.

* Issue **#316** : Search history is now only stored on initial query when using automated queries or when a user runs a query manually. Search history is also automatically purged to keep either a specified number of items defined by `stroom.query.history.itemsRetention` (default 100) or for a number of days specified by `stroom.query.history.daysRetention` (default 365).

* Issue **#317** : Users now need update permission on an index plus 'Manage Index Shards' permission to flush or close index shards. In addition to this a user needs delete permission to delete index shards.

* Issue **#319** : SaveAs now fetches the parent folder correctly so that users can copy items if they have permission to do so.

* Issue **#311** : Fixed request for `Pipeline` in `meta` XSLT function. Errors are now dealt with correctly so that the XSLT will not fail due to missing meta data.

* Issue **#313** : Fixed case of `xmlVersion` property on `InvalidXMLCharFilterReader`.

* Issue **#314** : Improved description of `tags` property in `BadTextXMLFilterReader`.

* Issue **#307** : Made some changes to avoid potential NPE caused by session serialisation.

* Issue **#306** : Added a stroom `meta` XSLT function. The XSLT function now exposes `Feed`, `StreamType`, `CreatedTime`, `EffectiveTime` and `Pipeline` meta attributes from the currently processing stream in addition to any other meta data that might apply. To access these meta data attributes of the current stream use `stroom:meta('StreamType')` etc. The `feed-attribute` function is now an alias for the `meta` function and should be considered to be deprecated.

* Issue **#303** : The stream delete job now uses cron in preference to a frequency.

* Issue **#152** : Changed the way indexing is performed so that a single indexer object is now responsible for indexing documents and adding them to the appropriate shard.

* Issue **#179** : Updated Saxon-HE to version 9.7.0-18 and added XSLTFilter option to `usePool` to see if caching might be responsible for issue.

* Issue **#288** : Made further changes to ensure that the IndexShardWriterCache doesn't try to reuse an index shard that has failed when adding any documents.

* Issue **#295** : Made the help URL absolute and not relative.

* Issue **#293** : Attempt to fix mismatch document count error being reported when index shards are opened.

* Issue **#292** : Fixed locking for rolling stream appender.

* Issue **#292** : Rolling stream output is no longer associated with a task, processor or pipeline to avoid future processing tasks from deleting rolling streams by thinking they are superseded.

* Issue **#292** : Data that we expect to be unavailable, e.g. locked and deleted streams, will no longer log exceptions when a user tries to view it and will instead return an appropriate message to the user in place of the data.

* Issue **#288** : The error condition 'Expected a new writer but got the same one back!!!' should no longer be encountered as the root cause should now be fixed. The original check has been reinstated so that processing will terminate if we do encounter this problem.

* Issue **#295** : Fixed the help property so that it can now be configured.

* Issue **#296** : Removed 'New' and 'Delete' buttons from the global property dialog.

* Issue **#279** : Fixed NPE thrown during proxy aggregation.

* Issue **#294** : Changing stream task status now tries multiple times to attempt to avoid a hibernate LockAcquisitionException.

* Issue **#287** : XSLT not found warnings property description now defaults to false.

* Issue **#261** : The save button is now only enabled when a dashboard or other item is made dirty and it is not read only.

* Issue **#286** : Dashboards now correctly save the selected tab when a tab is selected via the popup tab selector (visible when tabs are collapsed).

* Issue **#289** : Changed Log4J configuration to suppress logging from Hibernate SqlExceptionHandler for expected exceptions like constraint violations.

* Issue **#288** : Changed 'Expected a new writer...' fatal error to warning as the condition in question might be acceptable.

* Issue **#285** : Attempted fix for GWT RPC serialisation issue.

* Issue **#283** : Statistics for the stream task queue are now captured even if the size is zero.

* Issue **#226** : Fixed issue where querying an index failed with "User does not have the required permission (Manage Users)" message.

* Issue **#281** : Made further changes to cope with Files.list() and Files.walk() returning streams that should be closed with 'try with resources' construct.

* Issue **#224** : Removing an element from the pipeline structure now removes all child elements too.

* Issue **#282** : Users can now upload data with just 'Data - View' and 'Data - Import' application permissions, plus read permission on the appropriate feed.

* Issue **#199** : The explorer now scrolls selected items into view.

* Issue **#280** : Fixed 'No user is currently authenticated' issue when viewing jobs and nodes.

* Issue **#278** : The date picker now hides once you select a date.

* Issue **#281** : Directory streams etc are now auto closed to prevent systems running out of file handles.

* Issue **#263** : The explorer tree now allows you to collapse the root 'System' node after it is first displayed.

* Issue **#266** : The explorer tree now resets (clears and collapses all previously open nodes) and shows the currently selected item every time an explorer drop down in opened.

* Issue **#233** : Users now only see streams if they are administrators or have 'Data - View' permission. Non administrators will only see data that they have 'read' permission on for the associated feed and 'use' permission on for the associated pipeline if there is one.

* Issue **#265** : The stream filter now orders stream attributes alphabetically.

* Issue **#270** : Fixed security issue where null users were being treated as INTERNAL users.

* Issue **#270** : Improved security by pushing user tokens rather than just user names so that internal system (processing) users are clearly identifiable by the security system and cannot be spoofed by regular user accounts.

* Issue **#269** : When users are prevented from logging in with 'preventLogin' their failed login count is no longer incremented.

* Issue **#267** : The login page now shows the maintenance message.

* Issue **#276** : Session list now shows session user ids correctly.

* Issue **#201** : The permissions menu item is no longer available on the root 'System' folder.

* Issue **#176** : Improved performance of the explorer tree by increasing the size of the document permissions cache to 1M items and changing the eviction policy from LRU to LFU.

* Issue **#176** : Added an optimisation to the explorer tree that prevents the need for a server call when collapsing tree nodes.

* Issue **#273** : Removed an unnecessary script from the build.

* Issue **#277** : Fixed a layout issue that was causing the feed section of the processor filter popup to take up too much room.

* Issue **#274** : The editor pane was only returning the current user edited text when attached to the DOM which meant changes to text were ignored if an editor pane was not visible when save was pressed. This has now been fixed so that the current content of an editor pane is always returned even when it is in a detached state.

* Issue **#264** : Added created by/on and updated by/on info to pipeline stream processor info tooltips.

* Issue **#222** : Explorer items now auto expand when a quick filter is used.

* Issue **#205** : File permissions in distribution have now been changed to `0750` for directories and shell scripts and `0640` for all other files.

* Issue **#240** : Separate application permissions are now required to manage DB tables and tasks.

* Issue **#210** : The statistics tables are now listed in the database tables monitoring pane.

* Issue **#249** : Removed spaces between values and units.

* Issue **#237** : Users without 'Download Search Results' permission will no longer see the download button on the table component in a dashboard.

* Issue **#232** : Users can now inherit from pipelines that they have 'use' permissions on.

* Issue **#191** : Max stream size was not being treated as IEC value, e.g. Mebibytes etc.

* Issue **#235** : Users can now only view the processor filters that they have created if they have 'Manage Processors' permission unless they are an administrator in which case they will see all filters. Users without the 'Manage Processors' permission who are also not administrators will see no processor filters in the UI. Users with 'Manage Processors' permission who are not administrators will be able to update their own processor filters if they have 'update' permission on the associated pipeline. Administrators are able to update all processor filters.

* Issue **#212** : Changes made to text in any editor including those made with cut and paste are now correctly handled so that altered content is now saved.

* Issue **#247** : The editor pane now attempts to maintain the scroll position when formatting content.

* Issue **#251** : Volume and memory statistics are now recorded in bytes and not MiB.

* Issue **#243** : The error marker pane should now discover and display all error types even if they are preceded by over 1000 warnings.

* Issue **#254** : Fixed search result download.

* Issue **#209** : Statistics are now queryable in a dashboard if a user has 'use' permissions on a statistic.

* Issue **#255** : Fixed issue where error indicators were not being shown in the schema validator pane because the text needed to be formatted so that it spanned multiple lines before attempting to add annotations.

* Issue **#257** : The dashboard text pane now provides padding at the top to allow for tabs and controls.

* Issue **#174** : Index shard checking is now done asynchronously during startup to reduce startup time.

* Issue **#225** : Fixed NPE that was caused by processing instruction SAX events unexpectedly being fired by Xerces before start document events. This looks like it might be a bug in Xerces but the code now copes with the unexpected processing instruction event anyway.

* Issue **#230** : The maintenance message can now be set with the property 'stroom.maintenance.message' and the message now appears as a banner at the top of the screen rather than an annoying popup. Non admin users can also be prevented from logging on to the system by setting the 'stroom.maintenance.preventLogin' property to 'true'.

* Issue **#155** : Changed password values to be obfuscated in the UI as 20 asterisks regardless of length.

* Issue **#188** : All of the writers in a pipeline now display IO in the UI when stepping.

* Issue **#208** : Schema filter validation errors are now shown on the output pane during stepping.

* Issue **#211** : Turned off print margins in all editors.

* Issue **#200** : The stepping presenter now resizes the top pane to fit the tree structure even if it is several elements high.

* Issue **#168** : Code and IO is now loaded lazily into the element presenter panes during stepping which prevents the scrollbar in the editors being in the wrong position.

* Issue **#219** : Changed async dispatch code to work with new lambda classes rather than callbacks.

* Issue **#221** : Fixed issue where `*.zip.bad` files were being picked up for proxy aggregation.

* Issue **#242** : Improved the way properties are injected into some areas of the code to fix an issue where 'stroom.maxStreamSize' and other properties were not being set.

* Issue **#241** : XMLFilter now ignores the XSLT name pattern if an empty string is supplied.

* Issue **#236** : 'Manage Cache Permission' has been changed to 'Manage Cache'.

* Issue **#219** : Made further changes to use lambda expressions where possible to simplify code.

* Issue **#231** : Changed the way internal statistics are created so that multiple facets of a statistic, e.g. Free & Used Memory, are combined into a single statistic to allow combined visualisation.

* Issue **#172** : Further improvement to dashboard L&F.

* Issue **#194** : Fixed missing Roboto fonts.

* Issue **#195** : Improved font weights and removed underlines from link tabs.

* Issue **#196** : Reordered fields on stream, relative stream, volume and server task tables.

* Issue **#182** : Changed the way dates and times are parsed and formatted and improved the datebox control L&F.

* Issue **#198** : Renamed 'INTERNAL_PROCESSING_USER' to 'INTERNAL'.

* Issue **#154** : Active tasks are now sortable by processor filter priority.

* Issue **#204** : Pipeline processor statistics now include 'Node' as a tag.

* Issue **#170** : Changed import/export to delegate import/export responsibility to individual services. Import/export now only works with items that have valid UUIDs specified.

* Issue **#164** : Reduced caching to ensure tree items appear as soon as they are added.

* Issue **#177** : Removed 'Meta Data-Bytes Received' statistic as it was a duplicate.

* Issue **#152** : Changed the way index shard creation is locked so that only a single shard should be fetched from the cache with a given shard key at any one time.

* Issue **#189** : You now have to click within a checkbox to select it within a table rather than just clicking the cell the checkbox is in.

* Issue **#186** : Data is no longer artificially wrapped with the insertion of new lines server side. Instead the client now receives the data and an option to soft wrap lines has been added to the UI.

* Issue **#167** : Fixed formatting of JavaScript and JSON.

* Issue **#175** : Fixed visibility of items by inferred permissions.

* Issue **#178** : Added new properties and corresponding configuration to connect and create a separate SQL statistics DB.

* Issue **#172** : Improved dashboard L&F.

* Issue **#169** : Improved L&F of tables to make better use of screen real estate.

* Issue **#191** : Mebibytes (multiples of 1024) etc are now used as standard throughout the application for both memory and disk sizes and have single letter suffixes (B, K, M, G, T).

* Issue **#173** : Fixed the way XML formatter deals with spaces in attribute values.

* Issue **#151** : Fixed meta data statistics. 'metaDataStatistics' bean was declared as an interface and not a class.

* Issue **#158** : Added a new global property 'stroom.proxy.zipFilenameDelimiter' to enable Stroom proxy repositories to be processed that have a custom file name pattern.

* Issue **#153** : Clicking tick boxes and other cell components in tables no longer requires the row to be selected first.

* Issue **#148** : The stream browsing UI no longer throws an error when attempting to clear markers from the error markers pane.

* Issue **#160** : Stream processing tasks are now created within the security context of the user that created the associated stream processor filter.

* Issue **#157** : Data is now formatted by the editor automatically on display.

* Issue **#144** : Old processing output will now be deleted when content is reprocessed even if the new processing task does not produce output.

* Issue **#159** : Fixed NPE thrown during import.

* Issue **#166** : Fixed NPE thrown when searching statistics.

* Issue **#165** : Dashboards now add a query and result table from a template by default on creation. This was broken when adding permission inheritance to documents.

* Issue **#162** : The editor annotation popup now matches the style of other popups.

* Issue **#163** : Imported the Roboto Mono font to ensure consistency of the editor across platforms.

* Issue **#143** : Stroom now logs progress information about closing index shard writers during shutdown.

* Issue **#140** : Replaced code editor to improve UI performance and add additional code formatting & styling options.

* Issue **#146** : Object pool should no longer throw an error when abandoned objects are returned to the pool.

* Issue **#142** : Changed the way permissions are cached so that changes to permissions provide immediate access to documents.

* Issue **#123** : Changed the way entity service result caching works so that the underlying entity manager is cached instead of individual services. This allows entity result caching to be performed while still applying user permissions to cached results.

* Issue **#156** : Attempts to open items that that user does not have permission to open no longer show an error and spin the progress indicator forever, instead the item will just not open.

* Issue **#141** : Improved log output during entity reference migration and fixed statistic data source reference migration.

* Issue **#127** : Entity reference replacement should now work with references to 'StatisticsDataSource'.

* Issue **#125** : Fixed display of active tasks which was broken by changes to the task summary table selection model.

* Issue **#121** : Fixed cache clearing.

* Issue **#122** : Improved the look of the cache screen.

* Issue **#106** : Disabled users and groups are now displayed with greyed out icon in the UI.

* Issue **#132** : The explorer tree is now cleared on login so that users with different permissions do not see the previous users items.

* Issue **#128** : Improved error handling during login.

* Issue **#130** : Users with no permissions are no longer able to open folders including the root System folder to attempt data browsing.

* Issue **#120** : Entity chooser now treats 'None' as a special root level explorer node so that it can be selected in the same way as other nodes, e.g. visibly selected and responsive to double click.

* Issue **#129** : Fixed NPE.

* Issue **#119** : User permissions dialog now clears permissions when a user or group is deleted.

* Issue **#115** : User permissions on documents can now be inherited from parent folders on create, copy and move.

* Issue **#109** : Added packetSize="65536" property to AJP connector in server.xml template.

* Issue **#100** : Various list of items in stroom now allow multi selection for add/remove purposes.

* Issue **#112** : Removed 'pool' monitoring screen as all pools are now caches of one form or another.

* Issue **#105** : Users were not seeing 'New' menu for folders that they had some create child doc permissions for. This was due to DocumentType not implementing equals() and is now fixed.

* Issue **#111** : Fixed query favourites and history.

* Issue **#91** : Only CombinedParser was allowing code to be injected during stepping. Now DSParser and XMLFragmentParser support code injection during stepping.

* Issue **#107** : The UI now only shows new pipeline element items on the 'Add' menu that are allowed children of the selected element.

* Issue **#113** : User names are now validated against a regex specified by the 'stroom.security.userNamePattern' property.

* Issue **#116** : Rename is now only possible when a single explorer item is selected.

* Issue **#114** : Fixed selection manager so that the explorer tree does not select items when a node expander is clicked.

* Issue **#65** : Selection lists are now limited to 300px tall and show scrollbars if needed.

* Issue **#50** : Defaults table result fields to use local time without outputting the timezone.

* Issue **#15** : You can now express time zones in dashboard query expressions or just omit a time zone to use the locale of the browser.

* Issue **#49** : Dynamic XSLT selection now works with pipeline stepping.

* Issue **#63** : Entity selection control now shows current entity name even if it has changed since referencing entity was last saved.

* Issue **#70** : You can now select multiple explorer rows with ctrl and shift key modifiers and perform bulk actions such as copy, move, rename and delete.

* Issue **#85** : findDelete() no longer tries to add ORDER BY condition on UPDATE SQL when deleting streams.

* Issue **#89** : Warnings should now be present in processing logs for reference data lookups that don't specify feed or stream type. This was previously throwing a NullPointerException.

* Issue **#90** : Fixed entity selection dialog used outside of drop down selection control.

* Issue **#88** : Pipeline reference edit dialog now correctly selects the current stream type.

* Issue **#77** : Default index volume creation now sets stream status to INACTIVE rather than CLOSED and stream volume creation sets index status to INACTIVE rather than CLOSED.

* Issue **#93** : Fixed code so that the 'Item' menu is now visible.

* Issue **#97** : Index shard partition date range creation has been improved.

* Issue **#94** : Statistics searches now ignore expression terms with null or empty values so that the use of substitution parameters can be optional.

* Issue **#87** : Fixed explorer scrolling to the top by disabling keyboard selection.

* Issue **#104** : 'Query' no longer appears as an item that a user can allow 'create' on for permissions within a folder.

* Issue **#103** : Added 10 years as a supported data retention age.

* Issue **#86** : The stream delete button is now re-enabled when new items are selected for deletion.

* Issue **#81** : No exception will now be thrown if a client rejects a response for an EntityEvent.

* Issue **#79** : The client node no longer tries to create directories on the file system for a volume that may be owned by another node.

* Issue **#92** : Error summaries of multiple types no longer overlap each other at the top of the error markers list.

* Issue **#64** : Fixed Hessian serialisation of 'now' which was specified as a ZonedDateTime which cannot be serialised. This field is now a long representing millseconds since epoch.

* Issue **#62** : Task termination button is now enabled.

* Issue **#60** : Fixed validation of stream attributes prior to data upload to prevent null pointer exception.

* Issue **#9** : Created a new implementation of the expression parser that improved expression tokenisation and deals with BODMAS rules properly.

* Issue **#36** : Fixed and vastly improved the configuration of email so that more options can be set allowing for the use of other email services requiring more complex configuration such as gmail.

* Issue **#24** : Header and footer strings are now unescaped so that character sequences such as '\n' are translated into single characters as with standard Java strings, e.g. '\n' will become a new line and '\t' a tab.

* Issue **#40** : Changed Stroom docker container to be based on Alpine linux to save space

* Issue **#40** : Auto import of content packs on Stroom startup and added default content packs into the docker build for Stroom.

* Issue **#30** : Entering stepping mode was prompting for the pipeline to step with but also auto selecting a pipeline at the same time and entering stepping immediately.

* Dashboard auto refresh is now limited to a minimum interval of 10 seconds.

* Issue **#31** : Pipeline stepping was not including user changes immediately as parsers and XSLT filters were using cached content when they should have been ignoring the cache in stepping mode.

* Issue **#27** : Stroom now listens to window closing events and asks the user if they really want to leave the page. This replaces the previous crude attempts to block keys that affected the history or forced a browser refresh.

* Issue **#2** : The order of fields in the query editor is now alphabetical.

* Issue **#3** : When a filter is active on a dashboard table column, a filter icon now appears to indicate this.

* Issue **#5** : Replace() and Decode() dashboard table expression functions no longer ignore cells with null values.

* Issue **#7** : Dashboards are now able to query on open.

* Issue **#8** : Dashboards are now able to re-query automatically at fixed intervals.

* Updated GWT to v2.8.0 and Gin to v2.1.2.

* Issue **#12** : Dashboard queries can now evaluate relative date/time expressions such as now(), hour() etc. In addition to this the expressions also allow the addition or subtraction of durations, e.g. now - 5d.

* Issue **#14** : Dashboard query expressions can now be parameterised with any term able to accept a user defined parameter, e.g. ${user}. Once added parameters can be changed for the entire dashboard via a text box at the top of the dashboard screen which will then execute all queries when enter is pressed or it loses focus.

* Issue **#16** : Dashboard table filters can also accept user defined parameters, e.g. ${user}, to perform filtering when a query is executed.

* Fixed missing text presenter in dashboards.

* Issue **#18** : The data dashboard component will now show data relative to the last selected table row (even if there is more than one table component on the dashboard) if the data component has not been configured to listen to row selections for a specific table component.

* Changed table styling to colour alternate rows, add borders between rows and increase vertical padding

* Issue **#22** : Dashboard table columns can now be configured to wrap text via the format options.

* Issue **#28** : Dashboard component dependencies are now listed with the component name plus the component id in brackets rather than just the component id.

* Issue **#202** : Initial release of the new data retention policy functionality.

[Unreleased]: https://github.com/gchq/stroom/compare/v7.0-beta.52...HEAD
[v7.0-beta.52]: https://github.com/gchq/stroom/compare/v7.0-beta.51...v7.0-beta.52
[v7.0-beta.51]: https://github.com/gchq/stroom/compare/v7.0-beta.50...v7.0-beta.51
[v7.0-beta.50]: https://github.com/gchq/stroom/compare/v7.0-beta.49...v7.0-beta.50
[v7.0-beta.49]: https://github.com/gchq/stroom/compare/v7.0-beta.48...v7.0-beta.49
[v7.0-beta.48]: https://github.com/gchq/stroom/compare/v7.0-beta.47...v7.0-beta.48
[v7.0-beta.47]: https://github.com/gchq/stroom/compare/v7.0-beta.46...v7.0-beta.47
[v7.0-beta.46]: https://github.com/gchq/stroom/compare/v7.0-beta.45...v7.0-beta.46
[v7.0-beta.45]: https://github.com/gchq/stroom/compare/v7.0-beta.44...v7.0-beta.45
[v7.0-beta.44]: https://github.com/gchq/stroom/compare/v7.0-beta.43...v7.0-beta.44
[v7.0-beta.43]: https://github.com/gchq/stroom/compare/v7.0-beta.42...v7.0-beta.43
[v7.0-beta.42]: https://github.com/gchq/stroom/compare/v7.0-beta.41...v7.0-beta.42
[v7.0-beta.41]: https://github.com/gchq/stroom/compare/v7.0-beta.40...v7.0-beta.41
[v7.0-beta.40]: https://github.com/gchq/stroom/compare/v7.0-beta.39...v7.0-beta.40
[v7.0-beta.39]: https://github.com/gchq/stroom/compare/v7.0-beta.38...v7.0-beta.39
[v7.0-beta.38]: https://github.com/gchq/stroom/compare/v7.0-beta.37...v7.0-beta.38
[v7.0-beta.37]: https://github.com/gchq/stroom/compare/v7.0-beta.36...v7.0-beta.37
[v7.0-beta.36]: https://github.com/gchq/stroom/compare/v7.0-beta.35...v7.0-beta.36
[v7.0-beta.35]: https://github.com/gchq/stroom/compare/v7.0-beta.34...v7.0-beta.35
[v7.0-beta.34]: https://github.com/gchq/stroom/compare/v7.0-beta.33...v7.0-beta.34
[v7.0-beta.33]: https://github.com/gchq/stroom/compare/v7.0-beta.32...v7.0-beta.33
[v7.0-beta.32]: https://github.com/gchq/stroom/compare/v7.0-beta.31...v7.0-beta.32
[v7.0-beta.31]: https://github.com/gchq/stroom/compare/v7.0-beta.30...v7.0-beta.31
[v7.0-beta.30]: https://github.com/gchq/stroom/compare/v7.0-beta.29...v7.0-beta.30
[v7.0-beta.29]: https://github.com/gchq/stroom/compare/v7.0-beta.28...v7.0-beta.29
[v7.0-beta.28]: https://github.com/gchq/stroom/compare/v7.0-beta.27...v7.0-beta.28
[v7.0-beta.27]: https://github.com/gchq/stroom/compare/v7.0-beta.26...v7.0-beta.27
[v7.0-beta.26]: https://github.com/gchq/stroom/compare/v7.0-beta.25...v7.0-beta.26
[v7.0-beta.25]: https://github.com/gchq/stroom/compare/v7.0-beta.24...v7.0-beta.25
[v7.0-beta.24]: https://github.com/gchq/stroom/compare/v7.0-beta.23...v7.0-beta.24
[v7.0-beta.23]: https://github.com/gchq/stroom/compare/v7.0-beta.22...v7.0-beta.23
[v7.0-beta.22]: https://github.com/gchq/stroom/compare/v7.0-beta.21...v7.0-beta.22
[v7.0-beta.21]: https://github.com/gchq/stroom/compare/v7.0-beta.20...v7.0-beta.21
[v7.0-beta.20]: https://github.com/gchq/stroom/compare/v7.0-beta.19...v7.0-beta.20
[v7.0-beta.19]: https://github.com/gchq/stroom/compare/v7.0-beta.18...v7.0-beta.19
[v7.0-beta.18]: https://github.com/gchq/stroom/compare/v7.0-beta.17...v7.0-beta.18
[v7.0-beta.17]: https://github.com/gchq/stroom/compare/v7.0-beta.16...v7.0-beta.17
[v7.0-beta.16]: https://github.com/gchq/stroom/compare/v7.0-beta.15...v7.0-beta.16
[v7.0-beta.15]: https://github.com/gchq/stroom/compare/v7.0-beta.14...v7.0-beta.15
[v7.0-beta.14]: https://github.com/gchq/stroom/compare/v7.0-beta.13...v7.0-beta.14
[v7.0-beta.13]: https://github.com/gchq/stroom/compare/v7.0-beta.12...v7.0-beta.13
[v7.0-beta.12]: https://github.com/gchq/stroom/compare/v7.0-beta.11...v7.0-beta.12
[v7.0-beta.11]: https://github.com/gchq/stroom/compare/v7.0-beta.10...v7.0-beta.11
[v7.0-beta.10]: https://github.com/gchq/stroom/compare/v7.0-beta.9...v7.0-beta.10
[v7.0-beta.9]: https://github.com/gchq/stroom/compare/v7.0-beta.8...v7.0-beta.9
[v7.0-beta.8]: https://github.com/gchq/stroom/compare/v7.0-beta.7...v7.0-beta.8
[v7.0-beta.7]: https://github.com/gchq/stroom/compare/v7.0-beta.6...v7.0-beta.7
[v7.0-beta.6]: https://github.com/gchq/stroom/compare/v7.0-beta.5...v7.0-beta.6
[v7.0-beta.5]: https://github.com/gchq/stroom/compare/v7.0-beta.4...v7.0-beta.5
[v7.0-beta.4]: https://github.com/gchq/stroom/compare/v7.0-beta.3...v7.0-beta.4
[v7.0-beta.3]: https://github.com/gchq/stroom/compare/v7.0-beta.2...v7.0-beta.3
[v7.0-beta.2]: https://github.com/gchq/stroom/compare/v7.0-beta.1...v7.0-beta.2
[v7.0-beta.1]: https://github.com/gchq/stroom/compare/v7.0-alpha.5...v7.0-beta.1
[v7.0-alpha.5]: https://github.com/gchq/stroom/compare/v7.0-alpha.4...v7.0-alpha.5
[v7.0-alpha.4]: https://github.com/gchq/stroom/compare/v7.0-alpha.3...v7.0-alpha.4
[v7.0-alpha.3]: https://github.com/gchq/stroom/compare/v7.0-alpha.2...v7.0-alpha.3
[v7.0-alpha.2]: https://github.com/gchq/stroom/compare/v7.0-alpha.1...v7.0-alpha.2
[v7.0-alpha.1]: https://github.com/gchq/stroom/compare/v6.0.0...v7.0-alpha.1
[v6.0.0]: https://github.com/gchq/stroom/compare/v5.4.0...v6.0.0<|MERGE_RESOLUTION|>--- conflicted
+++ resolved
@@ -7,13 +7,11 @@
 
 ## [Unreleased]
 
-<<<<<<< HEAD
 * Change `prod.yml` and `proxy-prod.yml` to be templated so as to generate custom config for the zip and docker distributions.
 
 * Add the docker config files to the release artefacts.
-=======
+
 * Issue **#580** : Added conditional formatting options to dashboard tables.
->>>>>>> 05013124
 
 * Add comments to `prod.yml`/`config.yml`.
 
