--- conflicted
+++ resolved
@@ -6,9 +6,8 @@
 
 ## [Unreleased]
 
-<<<<<<< HEAD
 * Issue **#1508** : Tidy up property descriptions.
-=======
+
 * Issue **#1545** : Add property `enableDistributedJobsOnBootstrap` to enable/disable processing on first boot.
 
 
@@ -62,7 +61,6 @@
 * Issue **#1515** : Fix proxyDir default when running in a stack.
 
 * Issue **#1509** : Unable to update processor filter.
->>>>>>> 9c02f0b0
 
 * Issue **#1495** : Speculative fix for missing swagger.json file in the fat jar.
 
