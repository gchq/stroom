--- conflicted
+++ resolved
@@ -13,7 +13,15 @@
 ~~~
 
 
-<<<<<<< HEAD
+* Issue **#4959** : Remove terms with field `Status` from re-process filter expressions.
+
+* Issue **#4943** : Fix annotation creation to set provided assigned and status.
+
+* Issue **#5016** : Fix sort state visibility on query table.
+
+* Issue **#5034** : Fix query field help refresh.
+
+
 ## [v7.10-beta.7] - 2025-07-15
 
 * Issue **#5016** : Fix sort state visibility on query table.
@@ -23,61 +31,50 @@
 * Issue **#4974** : Fix Plan B condense job.
 
 * Issue **#5030** : Add new property `.receive.x509CertificateDnFormat` to stroom and proxy to allow extraction of CNs from DNs in legacy `OPEN_SSL` format. The new property defaults to `LDAP`, which means no change to behaviour if left as is.
-=======
-## [v7.9.0] - 2025-07-21
+
+* Issue **#5025** : Fix parsing of hyperlinks in dashboard cells.
+
+* Add in validation of the Conditional Formatting custom style colours to ensure the user can only enter valid colours and nothing else.
+
+* Replace incorrect uses of `appendHtmlConstant` with SafeHtmlTemplate.
+
+* Issue **#5012** : Fix errors when trying to use `lookup()` with a Context stream.
+
+* Fix bug in reference data loading when the reference data value is XML that includes an element called `<value>`.
+
+* Fix behaviour in reference data loading of XML values where attributes with no explicit namespace would be given the unnamed namespace of the parent `referenceData` document, i.e. `<ci:data xmlns="reference-data:2" name="name" value="001" />`.
+
+
+## [v7.10-beta.6] - 2025-06-26
+
+* Issue **#5007** : Add ceilingTime() and floorTime().
+
+* Issue **#4977** : Limit user visibility in annotations.
+
+* Issue **#4976** : Exclude deleted annotations.
+
+
+## [v7.10-beta.5] - 2025-06-25
+
+* Issue **#5002** : Fix Plan B env staying open after error.
+
+* Issue **#5003** : Fix query date time formatting.
+
+* Issue **#4974** : Improve logging.
+
+
+## [v7.10-beta.4] - 2025-06-23
+
+* Issue **#3083** : Allow data() table function to show the Info pane.
 
 * Issue **#4959** : Remove terms with field `Status` from re-process filter expressions.
 
+* Issue **#4974** : NPE debug.
+
+* Issue **#4965** : Add dashboard screen to show current selection parameters.
+
 * Issue **#4943** : Fix annotation creation to set provided assigned and status.
 
-* Issue **#5016** : Fix sort state visibility on query table.
-
-* Issue **#5034** : Fix query field help refresh.
->>>>>>> 50ca802f
-
-* Issue **#5025** : Fix parsing of hyperlinks in dashboard cells.
-
-* Add in validation of the Conditional Formatting custom style colours to ensure the user can only enter valid colours and nothing else.
-
-* Replace incorrect uses of `appendHtmlConstant` with SafeHtmlTemplate.
-
-* Issue **#5012** : Fix errors when trying to use `lookup()` with a Context stream.
-
-* Fix bug in reference data loading when the reference data value is XML that includes an element called `<value>`.
-
-* Fix behaviour in reference data loading of XML values where attributes with no explicit namespace would be given the unnamed namespace of the parent `referenceData` document, i.e. `<ci:data xmlns="reference-data:2" name="name" value="001" />`.
-
-
-## [v7.10-beta.6] - 2025-06-26
-
-* Issue **#5007** : Add ceilingTime() and floorTime().
-
-* Issue **#4977** : Limit user visibility in annotations.
-
-* Issue **#4976** : Exclude deleted annotations.
-
-
-## [v7.10-beta.5] - 2025-06-25
-
-* Issue **#5002** : Fix Plan B env staying open after error.
-
-* Issue **#5003** : Fix query date time formatting.
-
-* Issue **#4974** : Improve logging.
-
-
-## [v7.10-beta.4] - 2025-06-23
-
-* Issue **#3083** : Allow data() table function to show the Info pane.
-
-* Issue **#4959** : Remove terms with field `Status` from re-process filter expressions.
-
-* Issue **#4974** : NPE debug.
-
-* Issue **#4965** : Add dashboard screen to show current selection parameters.
-
-* Issue **#4943** : Fix annotation creation to set provided assigned and status.
-
 * Issue **#4496** : Add parse-dateTime xslt function.
 
 * Issue **#4496** : Add format-dateTime xslt function.
@@ -1601,7 +1598,6 @@
 * Issue **#3830** : Add S3 data storage option.
 
 
-<<<<<<< HEAD
 [Unreleased]: https://github.com/gchq/stroom/compare/v7.10-beta.7...HEAD
 [v7.10-beta.7]: https://github.com/gchq/stroom/compare/v7.10-beta.6...v7.10-beta.7
 [v7.10-beta.6]: https://github.com/gchq/stroom/compare/v7.10-beta.5...v7.10-beta.6
@@ -1610,11 +1606,6 @@
 [v7.10-beta.3]: https://github.com/gchq/stroom/compare/v7.10-beta.2...v7.10-beta.3
 [v7.10-beta.2]: https://github.com/gchq/stroom/compare/v7.10-beta.1...v7.10-beta.2
 [v7.10-beta.1]: https://github.com/gchq/stroom/compare/v7.9-beta.12...v7.10-beta.1
-=======
-[Unreleased]: https://github.com/gchq/stroom/compare/v7.9.0...HEAD
-[v7.9.0]: https://github.com/gchq/stroom/compare/v7.9-beta.13...v7.9.0
-[v7.9-beta.13]: https://github.com/gchq/stroom/compare/v7.9-beta.12...v7.9-beta.13
->>>>>>> 50ca802f
 [v7.9-beta.12]: https://github.com/gchq/stroom/compare/v7.9-beta.11...v7.9-beta.12
 [v7.9-beta.11]: https://github.com/gchq/stroom/compare/v7.9-beta.10...v7.9-beta.11
 [v7.9-beta.10]: https://github.com/gchq/stroom/compare/v7.9-beta.9...v7.9-beta.10
