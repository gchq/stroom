--- conflicted
+++ resolved
@@ -7,11 +7,10 @@
 
 ## [Unreleased]
 
-<<<<<<< HEAD
 * Issue **#1871** : Invalidate the users and user groups cache when the _manage_users_ command is run.
 
 * Issue **#2064** : Delete empty directories left by running unit test.
-=======
+
 * Add index to cluster_lock table to fix whole table locking for single lock key.
 
 * Issue **#2059** : Add cluster lock protection to task creation. Stops duplicate task creation when master node changes.
@@ -19,7 +18,6 @@
 * Change task creation by master node to try to wait for search tasks to complete and to try to only create the configured number of tasks.
 
 * Refactor logic to determine master node into one place. Fixes discrepancies between UI and back-end.
->>>>>>> 6df2e358
 
 * Change node monitoring screen to return nodes in name order.
 
@@ -27,8 +25,6 @@
 
 * Issue **#2059** : Fix `Duplicate key` error in task assignment.
 
-* Issue **#2064** : Delete empty directories left by running unit test.
-  
 * Issue **#2056** : Fix error sending permission change events to other cluster nodes.
 
 * Add JVM OOM args to zip distribution scripts.
