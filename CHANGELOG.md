# Change Log
All notable changes to this project will be documented in this file.

The format is based on [Keep a Changelog](http://keepachangelog.com/) 
and this project adheres to [Semantic Versioning](http://semver.org/).


## [Unreleased]

<<<<<<< HEAD
~~~
DO NOT ADD CHANGES HERE - ADD THEM USING log_change.sh
~~~

* Issue **#2582** : Remove unnecessary legacy migration for processor filter.

* Issue **#2577** : Fix issue with expression terms changing conditions incorrectly.

* Issue **#2585** : Fix proxy aggregation task nesting.

* Issue **#2574** : Improve processor filter creation to allow min and max create times.

* Issue **#2579** : Fix processor filter creation from stream multi selection.

* Issue **#2580** : Fix completion of processor filters by allowing the user to specify an end time.

* Issue **#2576** : Fix scrolling of processor filter info pane.

* Uplift event-logging library to `5.0-beta.27_schema-v4.0-beta.3` to fix missing failure outcomes on logged events.

* Issue **#2557** : Optimise meta queries to ensure join order is as expected.

* Issue **#2538** : Change logging of quick filter searches to log the fully qualified filter input.

* Issue **#2565** : Stop orphan file finder reporting dirs that contain child dirs as empty.

* Issue **#2563** : Fix bad expression logic.

* Issue **#2562** : Fix NPE in the UI related to uninitialised processor filter trackers.

* Stop logging audit events for most NodeResource call as they are not direct user actions.

* Issue **#2553** : Prevent get and clear methods in LMDB data store from running at the same time. Add check for the LMDB env being closed to prevent JVM crash.

* Issue **#2555** : Remove checkbox from dead tasks in the server tasks screen to stop users trying to delete them.

* Issue **#2564** : Improve search performance.

* Issue **#2582** : Fix DB migration for `processor_filter`.

* Issue **#2542** : Improve autologged searches "raw" JSON.

* Issue **#2534** : Implement ProcessorResource.fetch to fix event log.

* Issue **#2533** : Fix corrupt event format for logout due to NPE.

* Issue **#2530** : Fix issue of explorer tree not refreshing on copy, move and delete when auth is disabled.

* Add wait time debug logging around LMDB locks.

* Increase maxReaders default to 150 for reference data.

* Issue **#2548** : Clear contents of `stroom.search.resultStore.lmdb.localDir` on boot.

* Issue **#2549** : Remove `maxDbs` from `lmdb` config. Remove `readerBlockedByWriter` from `resultStore.lmdb` config.

* Issue **#2544** : Add additional constraints to processor filter instead of using tracker state

* No changes. Previous build failed due to networking issues.

* Issue **#2540** : No longer error when interrupting shard flush process

* Issue **#2541** : Stop finished queries from deleting LMDB envs for all queries.

* Issue **#2535** : Added validation to data type names.

* Issue **#2530** : Fixed explorer refresh on copy and move

* Revert accidental whitespace change to V07_00_00_007__meta_retention_tracker.sql

* Issue **#2519** : Added validation for processor filter expressions and more info about filters to the UI.
=======
* Issue **#2471** : Changes to ensure SQLite DB connection is only used by one process at a time.

* Issue **#2471** : Changes to help diagnose proxy aggregation issues.
>>>>>>> ff481500

* Issue **#2501** : Change reference data store to use consistent approach to last access time truncation.

* Issue **#2424** : Change security filter to 404 any unexpected URIs.

* Issue **#2493** : Fix missing part nav controls when data can't be decoded.

* Issue **#2497** : Added summary to orphan file finder. Fixed issue with `OrphanFileFinder` incorrectly identifying some dirs as being empty.

* Issue **#2500** : Add a primary key to the `meta_retention_tracker` table for MySQL Group Replication.

* Change meta retention tracking to track at the time period level so a killed job preserves the position of the periods already processed.

* Issue **#2513** : Fixed stepping to unique values.

* Issue **#2496** : Fixed issue where data browser was showing duplicate streams.

* Issue **#2511** : Fixed stepping error handling.

* Issue **#2512** : Fixed stepping error handling.

* Issue **#2478** : Create a single place in config for the LMDB library path and extraction dir. Delete old LMDB library binaries on boot.

* Change `/api/refData/v1/purgeByAge/{purgeAge}`, `/api/refData/v1/purgeByStream/{refStreamId}` and `/api/refData/v1/clearBufferPool` to act on all nodes unless the `nodeName` query param is provided.

* Issue **#2483** : Change reference data purge to delete entries in batchs to avoid large transactions that result in errors.

* Issue **#2502** : Fix `Cannot read properties` error when switching streams after deleting one.

* Issue **#2449** : Reduce the number of REST calls that property filtering in the UI makes.

* Issue **#2523** : Uplift standard-pipelines to v0.4

* Issue **#2527** : Fix stepping source hightlight for first record of fragment XML data.

* Issue **#2526** : Fix incorrect input pane in stepper for cooked xml

* Issue **#2531** : Fix incorrect value in Retention column in data browser and on Info tab when `Feed is` conditions are used.

* Issue **#2532** : Change logged event for Manage Accounts quick filter use.

* Fix performance issue with ref data range lookups.

* Change default value for `stroom.pipeline.referenceData.readerBlockedByWriter` to true.

* Fix locking for `stroom.pipeline.referenceData.readerBlockedByWriter`.

* Issue **#2494** : Changed logging to help diagnose problem.

* Issue **#2429** : The server tasks screen now handles errors that occur when trying to contact unreachable nodes.

* Issue **#2492** : Fixed issue getting filter priorities in processor task data store.

* Issue **#2489** : Change to wrap long error messages in stepping display.

* Issue **#2487** : Fixed issue flushing and deleting index shards.

* Issue **#2442** : Removed enabled/disabled states for permission users and user groups as these are now controlled by account authentication. 

* Issue **#2431** : Fixed issue with item selection in account and token list pages.

* Issue **#2484** : Fix failing ref lookups when one loader has range data.

* Issue **#2485** : Autologger: UNLOGGED calls always being logged.

* Issue **#2395** : Fixed timezone issue in API key display.

* Issue **#2452** : New pipeline references now default to `Reference` data type.

* Issue **#2414** : The processing tasks data source now exposes start, end and status times plus filter priorities.

* Issue **#2441** : Improve logging and prevent autologger warning for `MetaResourcImpl`

* Issue **#2440** : Prevent autologger warning for `ExplorerResourceImpl`

* Issue **#2465** : `SaveAs` is now working for non admin users.

* Issue **#2460** : Processing filters now reliably process feeds where wildcards are used to match feed names.

* Issue **#2475** : Orphan file and meta finder now show the correct task progress.

* Issue **#2474** : Fixed orphan file finder.

* Issue **#2467** : Fix viewing of streams that can't be decoded. Errors now displayed in large banner rather than as text in the editor.

* Add a view as hex option to the Data Preview panes.

* Add option to show/hide the editor indent guides.

* Remove white space on editor context menu.

* Change data viewing 'progress' bar to have a minimum width of 3px to make it more visible.

* Issue **#2469** : Made `SafeXmlFilter` available for use in the application.

* Issue **#2403** : Fix guice bind errors in stroom and proxy when the `path` config branch is empty or set to null.

* Issue **#2462** : Made changes to stop DB connections being used within the context of other open connections.

* Uplift LMDBJava to 0.8.2 to fix LMDBJava cursor comparator bug.

* Issue **#2464** : Add `leakDetectionThreshold` to the hikari pool config.

* Issue **#2463** : Integrate the hikari connection pool with drop wizard's health checks and metrics.

* Add debug logging to AuthenticationStateSessionUtil

* Issue **#2448** : Change data receipt ERROR log messages to WARN. Also improve log message content for success and failure.

* Issue **#2412** : You are now able to view locked streams or deleted data if it is still accessible.

* Issue **#2413** : Removed duplication of data retention fields in info pane.

* Issue **#2443** : Internal meta statistics are now added with processing user permissions.

* Issue **#2455** : Improved error handling when streams not found.

* Issue **#2399** : Now changing expression fields keeps the same condition if it is still applicable to the new field.

* Issue **#2426** : Fixed user selection problem for document permissions.

* Issue **#2436** : Fixed small UI issue whereby a user or group was not immediately removed from document permissions when the remove button was clicked.

* Issue **#2416** : Added logging to identify cause of slow meta listing.

* Improve termination handling in reference data purge.

* Improve the data in the `/api/refData/v1/refStreamInfo` api method.

* Add API method to clear the byte buffer pool.

* Improve the output of the system info api call for the byte buffer pool.

* Issue **#2439** : Change log level for an error in the byte buffer pool.

* Issue **#2444** : Fix release of buffers to the pool that was causing ref data searches to hang.

* Issue **#2433, #2434** : Fixed shutdown task order.

* Issue **#2430** : Removed file system clean task and replaced with orphan finding jobs for files and meta.

* Issue **#2432** : Volume state is now updated without optimistic locking.

* Issue **#2382** : Improved charset resolution.

* Issue **#2447** : Correctly offset displayed date/time values by the configured user timezone.

* Issue **#2457** : Display a tooltip when hovering the mouse over a grid column cell.

* Issue **#2382** : Improve error message for invalid feed encodings.

* Issue **#2387** : Fix reference data load/lookup failure handling.

* Issue **#2422** : Change ref lookups to only do a lookup against a ref feeds that are known to contian the map being looked up against.

* Issue **#2411** : Remove 10,000 limit on dashboard search of ref store.

* Issue **#2389** : Add an API method for purging a single reference data stream.

* Issue **#2379** : Change ref data lookups to truncate last access time to hourly.

* Uplift Dropwizard from 1.3.14 to 1.3.29.

* Issue **#2424** : Stop session creation for rest calls. Remove unused SessionMap class.

* Change debug summary logging in Data Delete job to info level.

* Issue **#2402** : Improved logging for error caused by invalid meta filter values.

* Issue **#2404** : Added debug to help diagnose issue.

* Issue **#2423** : Added error logging and configuration to handle buffer overflows when dealing with large search result values.

* Issue **#2410** : Fixes for dashboard child selectors like `first()` and `last()`.

* Issue **#2417** : Bad regex filter value no longer logged unnecessarily.

* Issue **#2418** : LMDB environment is now only closed when the search results are no longer needed.

* Issue **#2419** : Conditional formatting errors are now returned to the UI.

* Issue **#2405, #2407** : Errors caused by a thread interrupt when viewing a stream are no longer logged.

* Issue **#2406** : Volume status update is now performed synchronously.

* Issue **#2401, #2408, #2409** : Processing tasks no longer terminate by interrupting threads so error streams can now be written correctly.

* Issue **#2398** : Fix to clear interrupt state for threads used by terminated tasks.

* Issue **#2396** : Add `stroom:pointIsInsideXYPolygon` XSLT function.

* Allow HTTP request headers to be customized in HTTPAppender.

* Issue **#2392** : Fix for token type to only allow `api`.


## [v7.1-beta.6] - 2021-09-01

* Issue **#2277** : Add processing filter clone function.

* Issue **#2390** : Fix NPE thrown during proxy aggregation.


## [v7.1-beta.5] - 2021-08-31

* Issue **#2380** : Fix _Attribute Value Data Retention_ job blocking shutdown.

* Issue **#2379** : Change reference data store LMDB to use MDB_NOTLS flag to not tie readers to threads as we typically use thread pools.

* Fix problem with ref data prefix mapping code increasing loop iterations on each element/record.

* Add better logging of ref streams waiting for a lock to load.

* Stop ref streams that are already loaded from calling start/stop processing.

* Add method to ref data store API to list ref stream processing info.

* Improve the ref data store API to allow filtering of the ref entries.

* Change default number of ref loader lock stripes from 100 to 2048 and add it to config.

* Issue **#2371** : Change search LMDB to use MDB_NOTLS flag to not tie readers to threads.

* Issue **#2371** : Fix max readers error not being shown on dashboard.

* Issue **#2370** : Added processor node info to output meta data.

* Issue **#2349** : New dashboard tables will now link to the most recently added query by default.

* Issue **#2351** : Improved error popup text for server responses.

* Issue **#2368** : Fixed server task nesting.

* Issue **#2369** : Fix missing SQL join when reprocessing all streams matching a filter.

* Issue **#2369** : Fix error when searching meta store from a dashboard with a meta key in the query.

* Change explorer root node creation to happen under cluster lock.


## [v7.1-beta.4] - 2021-08-23

* Add `enableJobsOnBootstrap` to the docker distribution config.yml to allow it to be overridden in test stacks.

* Fix broken help links on jobs screen.

* Issue **#2367** : Fix for job node creation.

* Issue **#2365** : Fix to reduce memory used by `BlockGZIPInput`.

* Issue **#2366** : Fix NPE caused by visualisations that do not define maxValues.

* Issue **#2220** : OpenID connect web tokens can now be refreshed to maintain validity.

* Included Leaflet.draw Javascript plugin within UI bundle.

* Issue **#2357** : Remove dropwizard logger configuration entries that have default values.

* Issue **#2350** : Fix distribution start script so it works with a different stroom home dir.

* Issue **#1469** : Add hot loading of config to proxy.

* Change proxy and stroom config validation to cope with relative paths and `~`.

* Issue **#2353** : Swallow NoSuchFileException in config monitor.

* Issue **#2355** : Jobs are no longer enabled by default on bootstrap.

* Issue **#2358** : Changed default stroom home and stroom temp config paths to be null by default so they are resolved relative to the jar or use java tmp respectively.

* Issue **#2354** : Old job node records associated with old jobs are now removed for all nodes regardless of what node is performing the job bootstrap activity.

* Issue **#2343** : The OIDC back channel `redirect_uri` now uses the same URI stored when making the front channel request. 

* Issue **gchq/stroom-resources#104** : Expose `stroom.ui.helpUrl` in the config.yml so the docs served by nginx can be accessed.

* Issue **#2331** : Remove unused config properties `stroom.ui.url.(apiKeys|changepassword|users)`.

Improve error handling during reference data initialisation.

* Improve exception handling when node name is not configured.

* Fixed issue where annotation menu button did not show when existing annotation was selected.

* Fix problem with merging DB connection configs when values not supplied.

* Make relative proxy file paths be relative to configured proxy home directory.

* Make proxy logger file paths support `~` and relative paths be relative to proxy home.

* Remove redundant items from stroom and proxy distribution config yaml files.

* Rename `jerseyClient` key in proxy config.yml to `restClient`.

* Add `remotecertexpiry` to the default config value for `proxyConfig.logStream.metaKeys`.

* Issue **#2335** : Added CLI command `create_api_key` to create an API key for a specified user.

* Added layout density user preference.

* Issue **#2288** : Added export content menu item.

* Added name filtering on export items.

* Moved stepping filter button to make the feature more obvious.

* Fixed issue where annotation menu button did not show when existing annotation was selected.

* Issue **#2317** : The user id can now be resolved from the `username` JWT claim if `email` is not present.

* Issue **#2316** : Fixed React dialog styling by increasing CSS specificity.

* Issue **#2313** : Integrate LeafletJS for geographical mapping.

* Issue **#2293** : Fix location of banner.txt in zip distribution.

* Issue **#2278** : Close a dialog box on keypress. `Escape` = Close, `Ctrl+Enter` = OK.

* Issue **#220** : Users can now change font and font size.

* Issue **#215** : User date/time format preferences are now usable in dashboard tables.

* Fix problem with DynamicAssetsBundle throwing an exception when run from the fat jar.

* Issue **#2295** : Improved appearance, readability and usability of UI elements, especially in dark mode. 

* Issue **#2292** : Fixed issue with `SolrIndex`, `ElasticCluster` and `ElasticIndex` entities not importing correctly
  from a `v6` to `v7` instance.

* Issue **#2113** : Added user preferences for date and time display.

* Issue **#2291** : Fixed issue where the configured Stroom instance title did not change the browser tab title.

* Issue **#2219** : Added migration for feed retention settings to retention rules.

* Issue **#2250** : Improved token authentication.

* Issue **#2250** : Using arrow keys no longer moves popup dialogs.

* Issue **#2264** : Users for user permissions are now retrieved from the account service plus authorisation.

* Add entity relationship diagram and database DDL SQL to release artefacts.

* Issue **#2241** : Changing field or operator in the query expression editor no longer deselects the selected row. 

* Issue **#2241** : Made Firefox and Chrome drop downs look the same.

* Issue **#2260** : The UI no longer caches node status.

* Issue **#2260** : Removed default node config for default index volume group creation.

* Issue **#1828** : Added glass element to ensure mouse capture is maintained when dragging or resizing dialogs over dashboard visualisations.

* Issue **#2285** : SaveAs now provides the current name as the initial value for the new name.

* Issue **#2275** : Stepping from data popup now takes you to the correct record.

* Uplift send_to_stroom.sh script to v3.1.0

* Issue **#2263** : Removed unnecessary JWS algorithm constraints.

* Issue **#2240** : Indexes now show empty selection for volume group until one is selected.

* Issue **#2248** : Migrated dashboard tables now maintain hidden column status.

* Issue **#2280** : Remove trailing comma in some log events.

* Issue **#2267** : Change prefixes used for quick filter for consistency.

* Issue **#2265** : Fix exception when filtering with qualifier but no term, e.g. `name:`.

* Issue **#2266** : Improve quick filter tooltip text.

* Issue **#2261** : Fix missing node name in index and fs volume stats.

* Issue **#2224** : Support indexing properties as JSON objects with Elasticsearch.

* Issue **#2256** : Support searching against Elasticsearch index name patterns.

* Issue **#2257** : Allow Elasticsearch indexing to proceed in the absence of an existing index.

* Issue **#2113** : Added user preferences including theme support.

* Issue **#2241** : Change add icon on data retention screen to add above selected. Add action icon and menu to retention rule table. Restyle rule edit screen.

* Issue **#2254** : Change `data` expression function to accept a first param for what to text to show.

* Issue **#2249** : Fix bug in data retention impact summary tree expansion.

* Issue **#2246** : Fix incorrect handling of parameters to `data` Stroom expression function.

* Add default sorting by user id in the acounts (users) and tokens screens.

* Issue **#2155** : Change default quick filter mode to use contains matching by default with chars anywhere matching now available via `~` prefix. Change quick filter to always treat space as a term delimiter unless in dbl quotes. Add sorting of results by match quality for chars anywhere and regex matching.

* Issue **#2242** : Fix help link in quick filter tool tips. Now comes from config.

* Provide more informative error than NPE when failing to fetch streams that are associated with missing meta

* Issue **#2247** : Correct configuration of Autologger for NodeResourceImpl.

* Update banner to advertise `noauth/datafeed` URL instead of older version.

* Issue **#2243** : Remove unwanted charset commands from migration script.

* Issue **#2231** : Added visualisation selection behaviour to dashboards.

* Issue **#2232** : Fixed issue where search was getting stuck due to LMDB locking transactions.

* Issue **#2238** : Renamed table `docstore_history` to `docstore_schema_history`.

* Issue **#2226** : Ensure that `<Process>` audit events are schema compliant.

* Uplift version of `stroom-logs` content pack selected for download to `3.0-beta.1`

* Issue **#2228** : Stroom Dropwizard and Stroom Proxy Send/Receive log default formats improved.

* Issue **#2235** : Add CHANGELOG to the release artefacts.

* Issue **#2233** : Fix typo in SQL.

* Issue **#2233** : Fix null volume ID in index shard migration.

* Issue **#2229** : Fix migration issue.

* Issue **#2214** Allow file permission override for `FileAppender` and `RollingFileAppender`.

* Issue **#1820** : Stroom now records `UploadedBy` meta attribute when manually uploading data via the UI.

* Issue **#190** : Statistics are now recorded when manually uploading data.

* Issue **#2223** : Fixed migration issue.

* Change stroom dependencies to use maven central instead of bintray.

* Issue **#2207** : Fixed dashboard column rename issue where column name was not updated visually after rename.

* Issue **#2209** : Fixed more property migration issues.

* Issue **#2205** : Improved migration to prevent null DB values being lost.


## [v7.1-beta.3] - 2021-04-30

* Rules from dashboards early capability demonstrator / prototype capability.

* Issue **#2172** : Further improvements to search payload transfer and search completion.

* Issue **#2193** : Enable autologger to work for delete with criteria operations.


## [v7.1-beta.2] - 2021-04-28

* Issue **#2201** : Improved Stroom Proxy and aggregation process.

* Issue **#2203** : Fix NPE in index doc partition by migration.

* Issue **#2184** : Improved logging for OpenId flow.

* Issue **#2205** : Improved migration to prevent null DB values being lost.

* Issue **#2098** : Properties that contain passwords no longer transfer any part of the password to the UI.

* Issue **#1841** : Fixed migration of some config props.

* Issue **#2151** : The UI now shows REST service error messages properly.

* Issue **#1930** : Dashboards opened from links now stop querying when closed.

* Issue **#2166** : You can now change index volume group names.

* Issue **#2090** : Changed to log the authenticated user (if there is one) during noauth calls.

* Issue **#2186** : Fix autologger handling of update operations on entities referenced by id alone.

* Issue **#2183** : Improve error message when property values cannot be de-serialised. Change property DB migration to add conversion of legacy property values that are now a collection type, e.g. List<String>.

* Issue **#2187** : Fixed issue editing a processing filter that has been changed.

* Issue **#2079** : Removed unused session resource code from React UI and backend.

* Issue **#2185** : Stroom now supports the use of an externally provided logout endpoint with the `logoutEndpoint` configuration property.

* Issue **#2188** : Changed all autologged REST methods to return a value (void is not compatible with autologger)

* Issue **#2184** : It should now be possible to use the Cognito OpenId configuration endpoint with Stroom. You should no longer need to set the `jwtClaimsResolver` in the Stroom config as the standard resolver should work. However, you will need to set the new `tokenExpectedInRequest` property to `true` as Cognito delivers fresh tokens with every request.

* Issue **#2177** : Stroom should no longer crash when it is unable to retrieve OpenId configuration.

* Issue **#2176** : Now avoids NPE and produces a proper error when a pipeline cannot be located when loading reference data.

* Issue **#2179** : Extend cron expression syntax. Both `/` (interval) and `-` (range) are now supported.

* Issue **#2172** : To improve search performance local search results are no longer transferred with payloads to a secondary local store.

* Issue **#2172** : To improve search performance only primary search result stores using LMDB will serialise data, i.e. stores used for visualisations now just use search objects and not binary data.

* Issue **#2180** : Fix NPE when Stream Appender has no stream type defined.

* Issue **#2167** : Prevent autologger warning for `RestResourceAutoLoggerImpl`.

* Remove merge artifacts from `scripts.env`.

* Issue **#2172** : Changed the way keys and values are packed into LMDB.

* Issue **#2180** : Fix NPE when Stream Appender has no stream type defined.

* Issue **#2167** : Prevent autologger warning for `RestResourceAutoLoggerImpl`.

## [v7.1-beta.1] - 2021-04-13

* Ported Elasticsearch integration from v6, for compatibility with v7.

* Issue **#2034**: Fixed Solr column ordering in dashboard tables.

* Issue **#759** : Add GZIP support for `FileAppender` and `RollingFileAppender`.


## [v7.0-beta.104] - 2021-04-13

* Switched from `node-sass` to `sass`.

* Fix `node` and `swagger-typescript-api` versions.


## [v7.0-beta.103] - 2021-04-13

* Rebuild.


## [v7.0-beta.102] - 2021-04-09

* Issue **#2174** : The expression to DB condition converter is now more tolerant of missing value mappings.


## [v7.0-beta.101] - 2021-04-08

* Issue **#2172** : Limited the maximum size of LMDB keys and values.

* Issue **#2171** : Fixed dashboard table expression editor field insertion. 

* Issue **#2168** : Removed special columns from dashboard tables.

* Issue **#2154** : Fixed error adding text widget to a dashboard.

* Issue **#2025** : Added caching for DNS name resolution.

* Issue **#2025** : Event logging now attempts to use the `X-FORWARDED-FOR` request header to identify the originating client IP.


## [v7.0-beta.100] - 2021-04-02

* Issue **#1598** : Audit logging uplifted throughout codebase.

* Issue **#1613** : Added event logging to UserResourceImpl.


## [v7.0-beta.99] - 2021-04-01

* Issue **#1928**: Stroom will now redirect users to the root URL if the GWT UI is not hosted within the React wrapper. To develop GWT code it is still necessary to use the GWT UI directly outside of the wrapper so to enable this you can set the newly added `requireReactWrapper` property to false.

* Issue **#2156**: The properties screen now shows a warning triangle when there are unreachable nodes rather than showing an error for all property values.

* Issue **#2157**: Fixed issue where pager was causing an exception paging to last on API keys and Accounts list pages.

* Issue **#2153**: Fixed option to log all REST calls.

* Issue **#2085**: User now gets notification that a password has been changed.

* Issue **#2142**: Changed certificate authentication to ensure that if a certificate is presented then the DN from the cert will be used and no other header attribute.


## [v7.0-beta.98] - 2021-03-30

* Issue **#2138** : Fixed error thrown when updating a property due to the property being updated twice as a result of new event logging code. 

* Issue **#2150** : Added `topMenuTextColour` property to allow the top menu text colour to be changed. Renamed the `backgroundColor` property to `backgroundColour` for consistency. 

* Issue **#2152** : Session list now only shows user authenticated sessions.

* Issue **#2149** : Fixed index volume and index shard migration.


## [v7.0-beta.97] - 2021-03-26

* Issue **#2136** : Fixed sorting problems in users and API keys pages.

* Issue **#2146** : Fixed use of dashboard expression parameters.

* Issue **#2141** : Pre v7 index shards can now be used after upgrade.

* Issue **#2142** : Fixed certificate authentication issues.

* Issue **#2140** : Fixed migration issue that was causing the creation of unnecessary index volume groups. 

* Issue **#2137** : Data retention rules are now migrated from previous versions.

* Issue **#2107** : Removed `Feed Name` field and fixed UUID to field name resolution.

* Issue **#2142** : Added debug to help diagnose client cert auth issues.

* Issue **#2107** : Fixed issue where the processor filter UI was saying that no filter had been applied to feeds because the UI wasn't checking feed filtering by docref.


## [v7.0-beta.96] - 2021-03-23

* Issue **#2099** : Fix stepping source pane for segmented (cooked) data.

* Issue **#479** : Include folder names in audit events when exporting configuration.

* Provide audit log record for permission changes to explorer items (documents)


## [v7.0-beta.95] - 2021-03-18

* Issue **#2105** : Fixed migration of annotations DB.


## [v7.0-beta.94] - 2021-03-17

* Issue **#2104** : Fixed issue where the index creation stored procedure was trying to delete a procedure with the wrong name before creating a new one. 

* Issue **#2103** : Fixed statistics migration script to correctly check for empty tables.

* Issue **#2102** : Fixed query migration script.

* Removed unused properties `resilientReplicationCount` and `preferLocalVolumes`.

* Add null protection to `login_count` and `login_failures` in `users` to `account` table migration.


## [v7.0-beta.93] - 2021-03-16

* Issue **#2088** : Fixed retrieval of stored search results when not using extraction.

* Issue **#2088** : Fixed NullPointerException caused when stepping.

* Issue **#2084** : Fix Bad Request message and lockup after cancelling content import.


## [v7.0-beta.92] - 2021-03-15

* Issue **#2096** : Remove deprecated int display lengths when creating tables

* Issue **#2095** : Tidy upo statistics migration.

* Issue **#2094** : Corrected DB table creation to state the charset as `utf8mb4` and not `utf8` which is ambiguous in MySQL.


## [v7.0-beta.91] - 2021-03-14

* Refactor auth/identity DB migration scripts.

* Add pre migration SQL scripts.


## [v7.0-beta.90] - 2021-03-12

* Issue **#2087** : Fixed NPE caused during legacy migration.

* Uplift guice to v5.0.1.

* Issue **#1871** : Invalidate the users and user groups cache when the _manage_users_ command is run.

* Issue **#2064** : Delete empty directories left by running unit test.

* Add index to cluster_lock table to fix whole table locking for single lock key.

* Issue **#2059** : Add cluster lock protection to task creation. Stops duplicate task creation when master node changes.

* Change task creation by master node to try to wait for search tasks to complete and to try to only create the configured number of tasks.

* Refactor logic to determine master node into one place. Fixes discrepancies between UI and back-end.

* Change node monitoring screen to return nodes in name order.

* Issue **#2066** : Add data bars to node monitoring screen.

* Issue **#2059** : Fix `Duplicate key` error in task assignment.

* Issue **#2056** : Fix error sending permission change events to other cluster nodes.

* Add JVM OOM args to zip distribution scripts.

* Issue **#1866** : Change zip distribution shell scripts to execute from anywhere.


## [v7.0-beta.89] - 2021-02-26

* Change stroom/proxy docker image base to `adoptopenjdk/openjdk15:jdk-15.0.2_7-alpine`

* Add authentication config to swagger spec.


## [v7.0-beta.88] - 2021-02-26

* Fix travis release artefacts.


## [v7.0-beta.87] - 2021-02-25

* No changes


## [v7.0-beta.86] - 2021-02-25

* Fix travis release artefacts.


## [v7.0-beta.85] - 2021-02-24

* Change dockerfile to use Open JDK 15

* Change build to use Open JDK 15

* Fix travis build failure.

* Issue **#2028** : Don't autolog standard object fields by default


## [v7.0-beta.84] - 2021-02-24

* No changes, adding more release artefacts in Travis build.


## [v7.0-beta.83] - 2021-02-23

* Add -q flag to start/stop/migrate.sh to stop log tailing.

* Change migrate.sh to run the migration in the background.

* Add JVM OOM args to zip distribution scripts.

* Issue **#1866** : Change zip distribution shell scripts to execute from anywhere.

* Issue **#1742** : Ensure that an <Object> is always logged to guarantee schema compliance.


## [v7.0-beta.82] - 2021-02-18

* Issue **#2049** : Updated Swagger and moved to the OpenAPI 3.0 Specification.

* Issue **#2049** : Fixed some issues with the resource API that were preventing visualisations from loading. 


## [v7.0-beta.81] - 2021-02-16

* Issue **#2042** : Fixed an issue sorting search results that was making sorting very slow causing searches with large numbers of results to hang. 

* Issue **#2043** : Removed an artificial limit on the number of data points that will be returned to a dashboard visualisation. The UI code had been written to only request a maximum of 1000 data points which meant that some visualisations were missing expected data. It may be necessary to add some limitation to avoid the UI being overloaded but the limitation has been removed for now as it was not configurable and did not warn the user when the limit had been reached.

* Migrated new UI to use Swagger generated endpoints and types.

* Issue **#1414** : A User Id can no longer be changed once a user is created.

* Issue **#1862** : Email and name fields are no longer required when creating users.

* Issue **#1765** : Added confirmation dialog when deleting users and API keys.

* Issue **#2036** : Autologger now delegates exception handling.

* Issue **#2039** : Limit the amount of text data output by autologger.

* Issue **#2037** : Add config prop to ensure every REST call is logged

* Issue **#2038** : Allow autologger action to be modified (search and process)

* Issue **#2027** : Fix autologger update operation

* Issue **#1764** : The create API key page now loads users to select on open.

* Issue **#1766** : Removed comment from token.

* Issue **#1763** : Improved column sizes on API keys dialog.

* Issue **#1767** : Improved column sizes on account management dialog.

* Improve exception alerts in the UI.

* Issue **#2023** : Enable autologger to output multiple path or query parameters

* Issue **#2022** : Simplify consistent event logging with POJOs

* Issue **#2021** : Fix typo when autologger encounters class names ending in 'y'

* Issue **#2020** : Prevent autologger redacting boolean properties


## [v7.0-beta.80] - 2021-01-28

* Issue **#2018** : Fixed intermittent search issue that was sometimes causing search to complete too early without results.

* Fix dashboards not handling NUMERIC index fields.

* Fix bug in Negate expression function.

* Issue **#1995** : Add help info to the expression functions drop down menu.

* Issue **#1911** : Add a drop down menu for picking index fields in the expression editor.

* Issue **#2004** : Fix import of legacy v6 index so default volume group is assigned.

* Issue **#2017** : Fixed dashboard table filtering.

* Issue **#1946** : Removed unnecessary index shard state change error.


## [v7.0-beta.79] - 2021-01-26

* Issue **#2006** : Use UTC timezone when comparing date in repository folder name.

* Issue **#2006** : Use `ArrayList.size()` as a method, instead of a property in Gradle build.

* Issue **#2016** : Fixed StackOverflowException in document event log. 

* Issue **#2003** : Fixed some issues with LMDB search results.

* Issue **#2011** : Redacting obviously sensitive data in automatically generated logs.

* Introduce functionality to provide configurable, automatic logging for RESTful API calls.

* Add `search_results` dir to dockerfile.

* Fix NPE in StroomEventLoggingUtil.


## [v7.0-beta.78] - 2021-01-14

* Issue **#2000** : `RemoteSearchResultFactory.destroy()` is now performed as the processing user.

* Issue **#2000** : Fixed NPE affecting adding/removing columns on a dashboard table and changing column options like grouping and sorting.

* Issue **#2000** : Fixed dashboard table child result expansion.

* Issue **#2001** : Fixed intermittent test failure associated with byte buffers being used incorrectly with LMDB.

* Issue **#1997** : Fix missing _Format_ option on XSLT and TextConverter editors.

* Improved security for handling entity events.


## [v7.0-beta.77] - 2021-01-12

* Issue **#1867** : Cluster entity events are now sent to each node asynchronously to prevent delays caused by one or more slow/bad nodes.

* Issue **#1923** : Fixed an issue affecting sorting dashboard table values that have mixed data types. In addition you can now sort columns alphanumerically if the column format is set to text. 

* Issue **#1811** : Fixed issue where deleting or cutting/pasting text in a dashboard query editor was not marking the dashboard as dirty.

* Search results are now stored off-heap to reduce the chance of out of memory errors.

* Issue **#1911** : Add a drop down menu for picking index fields in the expression editor.

* Issue **#1990** : Change order of items in quick filter popup help.

* Change quick filter word boundary matching to handle a mix of delimited and canelCase, e.g. `stroom.prop.maxFileSize`.

* Issue **#1986** : Fix missing gutter warning/error icons in the stepper code editor.


## [v7.0-beta.76] - 2021-01-07

* No changes.


## [v7.0-beta.75] - 2021-01-06

* Issue **#1989** : Fix for dashboard tables that were only showing a total of 100 rows.

* Change event logging to use new fluent API.


## [v7.0-beta.74] - 2020-12-15

* No changes.


## [v7.0-beta.73] - 2020-12-15

* Change github tokens in travis build.


## [v7.0-beta.72] - 2020-12-15

* Issue **#1983** : Fix line number inconsistency in View Source when last char is a line break.

* Issue **#1971** : Fix 'no appender' errors when editing a Data volume.

* Issue **#1965** : Ignore gzipped data that has no uncompressed content.

* Issue **#1976** : Add an enabled check box and insert above button to retention rules list.

* Fix bug with retention rules impact summary when rows are identical.

* Replace two buttons with toggle button on retetion impact summary.

* Fix path for user event logs.

* Uplift send_to_stroom script to v3.0.

* Issue **#1978** : Fix Meta tab losing syntax highlighting when switching streams.

* Remove byte count in brackets on Info tab when size is below 1024 bytes.

* Fix help links on Jobs screen.

* Fix inability to select text on Info tab in Data viewer.

* Issue **#1963** : Fix data/source view progress bar showing blue when all data is visible.

* Issue **#1974** : Fix job screen only showing one job.

* Issue **#1970** : Fixed issue related to accidental execution of SearchDebugUtil outside of tests.

* Change reference data lookup request object to support string or epoch millis date.

* Add byte count to Info tab, make date values consistent.

* Fix problem of wrong charset being used.

* Fix syntax highlighting for Meta streams in Source view.

* Fix bug in PreviewInputStream read() method.

* Improve the way the YAML logger paths are modified on boot.

* Issue **#1964** : BGZIP files are now closed on exception.

* Changed default dashboard time zone to use UTC.

* Fixed SQL statistics upsert statements for MySQL 5.7.

* Issue **#1954** : Change code that sets ReceivedPath to try getting a value from DOCKER_HOST_(HOSTNAME|IP) env vars first.


## [v7.0-beta.71] - 2020-12-02

* Issue **#1957** : Fix invalidation of the stat datasource caches on content import and other changes.

* Issue **#1960** : Fix the data preview display of empty streams.

* Moved content download to Java.

* All paths in the config YAML including logging config can now be made relative to the home dir.

* Issue **#1912** : Moved dashboard table conditional formatting logic to server.

* Fix missing favicon.

* Issue **#1808** : Fix bug with permission handling for Retention Policy feature.

* Issue **#1948** : Made UI report errors that occur during download.

* Issue **#1944** : You can now define a stroom home config property and all relative paths will become subpaths of this location. 

* Fix byte conversion bug with `read()` method in RASegmentInputStream.

* Add `viewType` and `displayType` args to `data(...)` dashboard expression.

* Fix task spinner appearing briefly on every poll and consuming a lot of CPU.

* Add _progress_ bar to Source Data view and Data Preview to show location in the file.

* Issue **#1678** : Fix data display in dashboard text pane.

* Issue **#1679** : Fix data display in dashboard text pane.

* Issue **#1777** : Fix sub stream tab selection when switching streams in data screen.

* Issue **#1647** : Right align numeric columns in data screen.

* Issue **#1872** : Fix display of source data when data has no line breaks.

* Add completion and snippets to dashboard expression builder.

* Issue **#1895** : Change dashboard field expression editor use the Ace editor like other edit screens.

* Replace stream Info icon on data screen with a sub-stream type tab.

* Add Source View tab available from Data Preview screen to show the unformatted source data.

* Fix highlighting while stepping single line data.

* Add completion and snippets to edit screens using the ACE editor.

* Add editor options to use Vim bindings, show invisble characters, highlight current line, word wrap.

* Issue **#1949** : Fixed bug in download for streams from multiple feeds.


## [v7.0-beta.70] - 2020-11-16

* Issue **#1947** : Fixed NPE thrown when trying to unassign processing tasks by setting the assigned node to null.

* Issue **#1940** : Old searches are now terminated by the processing user.

* Issue **#1932** : Physical stream delete will no longer fail if a file or directory it wants to delete cannot be found, i.e. has been deleted by another external process.

* Fix log output counts for reference data.

* Add REST endpoint for purging reference data.

* Issue **#1938** : Fix missing ref loading errors/warnings, improve warning messages.


## [v7.0-beta.69] - 2020-11-10

* Improve handling of duplicates in reference data loads.

* Improve error messages for reference loading failures.

* Issue **#1936** : Fix reference data loaded not loading string values > 1000btyes.

* Improve PooledByteBufferOutputStream.

* Issue **#1807** : Remove need for Manage Nodes permission in order to list nodes (needed to manage volumes).

* Issue **#1806** : Remove need for Manage Nodes permission in order to list nodes (needed to manage tasks).

* Issue **#1925** : Fixed logging error that was happening on search.

* Issue **#1921** : Fixed problem with the dashboard text pane not migrating properly to the new special stream id and event id fields. 

* Issue **#1910** : Fixed issue preventing display of table data where a table had duplicate column names.

* Issue **#1919** : Fixed issue that was preventing dashboard tabs from being closed.

* Removed rxjava.

* Issue **#1919** : Dashboards now prevent tabs being closed from the close button if some nested tabs on the same pane are hidden.

* Issue **#1915** : Multiple statistic searches on a dashboard are now executed in parallel.

* Issue **#1915** : Fixed task context user identity for statistics searches.

* Issue **#1915** : Fixed task context for statistics searches.

* Merged external expression and query libraries into the source code and added Kryo serialisation to search results.

* Issue **#1910** : Duplicate fields in dashboard tables are now avoided by adding a numeric suffix to the field name when adding a duplicate.

* Issue **#1918** : Text presenter was losing track of stream and event id fields when settings were changed.

* Issue **#1906** : Added info about queue sizes to extraction task.

* Issue **#1906** : Made changes to allow early termination of searches if we have enough data.

* Issue **#1906** : Fixed node task nesting.

* Issue **#1906** : The maximum size of the stream event map is now configurable with the `stroom.search.extraction.maxStreamEventMapSize` property.

* Issue **#1906** : Improved the way search extractions events are grouped so we can extract more events per stream and therefore improve performance.

* Issue **#1907** : Fixed NPE.


## [v7.0-beta.68] - 2020-10-22

* Issue **#1733** : Support xsl:output options for XML output from pipeline (XMLWriter)

* Issue **#1893** : Change delimited string volume properties to lists of strings

* Issue **#1848** : Fix NPE when importing certain processor filters.

* Issue **#1894** : Improvements to search performance and fix for hanging searches.


## [v7.0-beta.67] - 2020-10-15

* Issue **#1901** : Create default (index) volume group if it is used prior to UI.

* Issue **#1900** : Fix inter-node task assignment, change how processing user equality is checked.

* Change dashboard field expression editor to be a bit wider and use a monospace font.

* Issue **#1887** : Fix searches hanging generally and specifically when streams have been deleted.

* Issue **#1877** : Change conditional formatting to support decimals.

* Change conditional formatting to set the available rule operators according to the format type of the column.

* Change conditional formatting to support date terms and date comparisons.

* Issue **#1885** : Fix annotations icon not being enabled on dashboard tables.

* Issue **#1883** : Code now deals with missing streams when performing search extraction.

* Issue **#1882** : Added capacity restriction to the stream event map used in search result extraction. The previous version was causing out of memory exceptions.

* Change names of hidden special table columns on dashboards to avoid name clashes.

* Make dashboard table settings popup bigger to accommodate the conditional formatting.

* Added logic to rename conditional formatting term fields on a column rename.

* Added logic to prevent renaming a column to an existing name.

* Issue **#1872** : Partially fixed to show the 1st 1k chars of the single line raw source. Full fix will come in v7.

* Issue **#1874** : Fixed dashboard tables not showing data if the stream id column is present.

* Issue **#1868** : Stop `Stream not found with id=nnn` errors during searching.

* Issue **#1864** : Added `*` wildcard to conditional formatting matches. 

* Issue **#1865** : Fixed NoSuchMethodError.

* Issue **#1854** : Changed search mechanism to poll for remote results to reduce the chances of hung searches.

* Uplift event-logging-schema content pack to v3.4.2.

* Uplift standard-pipelines content pack to v0.2.

* Uplift template-pipelines content pack to v0.3.

* Change the off-heap ref store to use xxHash for hashing its values.

* Change key widths used in ref data store. Existing stores will need to be deleted and re-generated.


## [v7.0-beta.66] - 2020-09-24

* Added code to authenticate against AWS ALB.


## [v7.0-beta.65] - 2020-09-24

* Added code to authenticate against AWS ALB.


## [v7.0-beta.64] - 2020-09-24

* Added code to authenticate against AWS ALB.


## [v7.0-beta.63] - 2020-09-22

* Added code to authenticate against AWS ALB.


## [v7.0-beta.62] - 2020-09-22

* Added code to authenticate against AWS ALB.


## [v7.0-beta.61] - 2020-09-22

* Added code to authenticate against AWS ALB.


## [v7.0-beta.60] - 2020-09-22

* Added code to authenticate against AWS ALB.


## [v7.0-beta.59] - 2020-09-22

* Added code to authenticate against AWS ALB.

* Changed default behaviour of `useDefaultOpenIdCredentials`.


## [v7.0-beta.58] - 2020-09-22

* Added code to authenticate against AWS ALB.


## [v7.0-beta.57] - 2020-09-18

* Failed build.


## [v7.0-beta.56] - 2020-09-18

* Added code to authenticate against AWS ALB.

* Remove requirement for Reference stream type in ref data API lookup requests.


## [v7.0-beta.55] - 2020-09-15

* Fix names in travis release plugin.


## [v7.0-beta.54] - 2020-09-15

* Rename release artefact `stroom-proxy-config.X.yml` to `stroom-proxy-app-config.X.yml`.


## [v7.0-beta.53] - 2020-09-15

* Change `prod.yml` and `proxy-prod.yml` to be templated so as to generate custom config for the zip and docker distributions.

* Add the docker config files to the release artefacts.

* Issue **#580** : Added conditional formatting options to dashboard tables.

* Add comments to `prod.yml`/`config.yml`.

* Change `reset_password` CLI command to also reset various locked/inactive type flags.

* Change stroom admin path from `admin` to `stroomAdmin` in the distribution.

* Fix `command not found` bug in distribution `start.sh`.

* Change `start.sh` to log pre-logback output to start.sh.log.

* Change logFormat to include time in `prod.yml` and `config.yml`.


## [v7.0-beta.52] - 2020-09-10

* Issue **#1850** : Add new command line commands `create_account`, `reset_password` and `manage_users` to enable the creation of accounts to bootstrap the application.

* Change `admin` to `stroomAdmin` in distribution shell scripts.


## [v7.0-beta.51] - 2020-09-09

* Added `formTokenRequest` property to OpenId config for use with AWS authentication. This forces the use of a form request when fetching tokens.

* Issue **#1824** : Fix for search hang when extraction is requested but no search pipeline is provided.

* Issue **#1083** : Added `any()`, `first()`, `last()`, `nth()`, `top()` and `bottom()` selection functions to select child values of grouped items.

* Issue **#1837** : Added `joining()` function to concatenate supplied fields in child rows.

* Issue **#1784** : Several functions were previously prevented from working on results from aggregate functions but are now applied regardless.

* Fix config file validation not working when hot loading config file changes.

* Change config file validation to be the first thing that happens on boot.

* Fix error when empty branches are in the config file.

* Add `pipeline.referenceData.getLmdbSystemLibraryPath` prop to support provided LMDB binary.

* Change extraction location of bundled LMDB binary to be the same as the store files.

* Change default value for `pipeline.referenceData.maxPutsBeforeCommit` to 0 (i.e. don't commit mid-load).


## [v7.0-beta.50] - 2020-09-07

* Add /api/refData/v1/lookup REST endpoint for doing ref data lookups.

* Issue **#1755** : Stepping now runs in a separate thread to prevent interruption of DW threads when trying to terminate stepping early.

* Issue **#1798** : Fixed REST serialisation issue that was preventing stepping XPath filters from being passed to the server.

* Issue **#1666** : Stepping now loads element documents that use name patterns.

* Issue **#1666** : Parsers now support name patterns for loading config documents. 

* Issue **#1835** : Fix error when viewing data as lowly user.

* Issue **#1836** : Fix Forbidden error when importing data.

* Issue **#1809** : Fix handling of import with no permissions except Import Configuration.

* Issue **#1657** : Remove INTERNAL_PROCESSING_USER from Users list in App Permissions screen.

* Issue **#1782** : Fix handling of empty NOT/AND/OR in stats queries and immprove the error handling for the remote data sources.

* Issue **#1781** : Fix SQL stats handling of NOT() with more than one term in the NOT.

* Issue **#1830** : Change quick filters on Annotations screen to use fuzzy filtering consistent with the rest of stroom. Disable the comment quick filter drop down if there are no standard comments configured. Remove the qualified fields from the quick filter tooltips.

* Issue **#1829** : Fix Annotations screen recording change history when clicking an empty title/subject.

* Issue **#1737** : Fix quick filter in users/groups popup.

* Issue **#1832** : Fix inability to add users/groups in the Document Permissions screen.


## [v7.0-beta.49] - 2020-09-02

* Fix accidental commit of broken code.


## [v7.0-beta.48] - 2020-09-02

* Fix duplicate call to bintray upload in travis script.


## [v7.0-beta.47] - 2020-09-02

* Issue **#1821** : Fix SQL Stat queries whose table doesn't use any datasource fields.

* Issue **#1694** : Fix UUID filtering in quick filters, now using `uuid:` field qualifier. Removed support for `#` prefix in Quick Filter and suggesters.

* Issue **#1699** : Add a docker managed volume for the ref data store.

* Add `pooledByteBufferCounts` to ref data config.

* Issue **#1700** : Stopped stepping happening on open.

* Uplift LMDB to v0.8.1.

* Changed implementation of the byte buffer pool used in the ref data store to improve performance.

* Increase default value for ref data `maxPutsBeforeCommit` to improve load times.

* Fix instances of trace logging that are not using lambdas for complex args. This is particularly a problem in the ref data store code.

* Made stroom compatible with AWS authentication.

* Issue **#1707** : Fix reference data lookups picking the wrong effective stream.

* Issue **#1797** : Altered how search completion is recorded to try and prevent hanging. 

* Issue **#1762** : Fix for search jobs that do not terminate correctly.

* The build should now ensure GWT compilation only occurs after test has completed.

* Issue **#1790** : You can now provide `TYPE` as an optional HTTP header when sending data to Stroom. If provided this attribute is used to determine what data type to assign to the data being received. Data forwarding and aggregation also maintains this attribute and behaviour. 

* Issue **#1665** : Recognised meta types can now be specified in config and drop downs now allow selection in the pipeline editor.


## [v7.0-beta.46] - 2020-08-23

* Issue **#1702** : Fix namespace handling in XML reference data values.

* Issue **#1789** : Prevent dashboards without an extraction pipeline showing as "Missing" on dependency screen.

* Issue **#1803** : Fix `/api/export/v1` failing with NoSuchFileException.

* Issue **#1719** : Create rest endpoint to get reference data store entries. Experimental feature at the moment.

* Issue **#1649** : Make the local reference data store searchable from the dashboard. Experimental feature at the moment.

* Issue **#1805** : Fix missing alert popup when document is saved but has been updated by another user/tab.

* Fix _No appender for stroom.docref.DocRef_ ERRORs in the log.


## [v7.0-beta.45] - 2020-08-14

* Issue **#1793** : Fixed Solr search query creation.

* Issue **#1791** : Fixed Solr connection test response.

* Update Gradle to v6.6

* Revert back to full build.


## [v7.0-beta.44] - 2020-08-14

* Reverted deploy changes until travis dpl v2 is stable.


## [v7.0-beta.43] - 2020-08-14

* Fixing release artefacts.


## [v7.0-beta.42] - 2020-08-13

* Issue **#1783** : Made change to prevent nodes called by the cluster from using localhost, 127.0.0.1 or the same URL as other nodes.

* Issue **#1706** : Terminating processing jobs early now writes appropriate termination errors to the processing info (error) stream and deletes other outputs.

* Issue **#1749** : Removed old benchmark job.


## [v7.0-beta.41] - 2020-08-12

* Issue **#1785** : Fix proxy not forwarding any data.

* Issue **#1675** : All dashboard table fields are now present in text pane settings even if they are hidden or special, e.g. internally added mandatory fields like StreamId and EventId. This change prevents the field settings from being altered incorrectly when these fields were not found.

* Issue **#1758** : Added file locations to meta details and improved tooltip layout.

* Issue **#1778** : Remove error streams following reprocessing when no new streams are created.

* Added support for time based expressions when searching for streams from UI. 

* Issue **#1760** : Support time based expressions for ProcessorTask data source

* Issue **#1761** : Allow processor id to be displayed when searching processor tasks data source.

* Issue **#1693** : Fix dependencies screen listing links to internal searchables as "missing".

* Issue **#1751** : Display correct UUID for "to" dependency in UI dependency screen.

* Issue **#1664** : Fix crash when all streams for pipeline are deleted.

* Issue **#1701** : Fix crash when alternative pipeline is selected/used for processing.

* Issue **#1756** : Fix for IdEnrichmentFilter where is attempts to change attribute values that already exist.

* Issue **#1741** : Fix for search hanging issue.

* Issue **#1740** : `CombinedParser` now removes invalid XML 1.0 characters when `fixInvalidChars` is set and not XML 1.1.

* Add `readTimeout` property to `HTTPAppender` 

* Issue **#1747** : Nodes are now notified about changes to document permissions so that caches are cleared etc.

* Issue **#1752** : Meta info tooltips now show appropriate units for values.

* The `admin` account is now auto created if it doesn't exist.

* Issue **#1310** : Improved file cleanup between tests.

* Issue **#1533** : Improved meta data attribute value flushing to DB.

* Issue **#1634** : `FileSystemClean` will now only examine active data volumes.

* Issue **#1672** : Index shards are now only updated in the DB on flush when the document count or shard size changes.

* Issue **#1713** : Fixed issue where processor task start times were being displayed incorrectly.

* Issue **#1748** : Removed border from explorer quick filter.

* Issue **#1656** : Only managed jobs will now appear on the jobs page.

* Issue **#1669** : Changed the way next scheduled time is calculated based on current time.

* Issue **#1662** : Processor tasks and meta data sources now correctly show pipeline names in dashboard results.

* Issue **#1677** : Active tasks are now correctly filtered.

* Issue **#1718** : Added server task info for some tasks.

* Issue **#1731** : Fixed calendar date picker style that was broken by tooltip CSS changes.

* Issue **#1657** : `INTERNAL_PROCESSING_USER` is no longer visible in the UI.

* Issue **#1449** : You can now create users to associate permissions by clicking the create button in the `User Permissions` page.

* Issue **#1727** : Typo.

* Issue **#1501** : Multiple fixes for new UI.

* Issue **#1506** : Multiple fixes for new UI.

* Issue **#1561** : Multiple fixes for new UI.

* Issue **#1483** : Multiple fixes for new UI.

* Issue **#1525** : Multiple fixes for new UI.

* Issue **#1587** : Multiple fixes for new UI.

* Issue **#1526** : Multiple fixes for new UI.

* Issue **#1499** : Multiple fixes for new UI.

* Issue **#1481** : Multiple fixes for new UI.

* Issue **#1498** : Multiple fixes for new UI.

* Issue **#1660** : Multiple fixes for new UI.

* Issue **#1659** : Multiple fixes for new UI.

* Issue **#1725** : Fix Data Splitter onlyMatch using zero based instead of one based numbers.


## [v7.0-beta.39] - 2020-07-06

* Issue **#1716** : Prevent export of processor filters that are reprocess or deleted.

* Issue **#1638** : Suppress error when searching deleted streams.

* Issue **#1696** : Fix reprocessing from unfiltered meta data view.

* Issue **#1648** : Fix streams not being deleted following reprocessing.

* Issue **#1695** : Fix `Records` stream types not being identified correctly.

* Issue **#1668** : Fixed incorrect parameter count for XSLT `meta` function.

* Issue **#1619** : Fix delete stream summary.


## [v7.0-beta.38] - 2020-06-25

* Issue **#1670** : Stop _parse-uri_ XSLT function returning -1 for missing port numbers.

* Issue **#1673** : Increase limit for age spinner in retention rules to 9999.

* Issue **#1683** : Add `!` NOT operator to fuzzy match filtering.

* Add field searching to Activity quick filter.

* Add field searching to entity selection popups.

* Change entity selection popups to clear quick filter on show.

* Add column sorting and field searching to Properties screen.

* Add field searching to Explorer Tree quick filter.

* Add field searching to Properties quick filter.

* Add field searching to Server Tasks quick filter.

* Add field searching to dependencies quick filter.

* Improve info tooltip layouts.

* Issue **#1248** : Add quick filter to dependencies screen.

* Issue **#1650** : Use consistent blue colour.

* Issue **#1671** :Fix XSLT function `hex-to-oct`.

* Add `readTimeout` property to `HTTPAppender`.

* Issue **#1632** : SQL stats now compatible with MySQL 8 Group Replication

* Issue **#1650** : Use consistent blue colour.

* Issue **#1627** : Fix Up/Down buttons on Rule Set screen. Now keeps selection after use.

* Issue **#1277** : Fix Enable/Disable toggle button on Rule Set screen.


## [v7.0-beta.37] - 2020-06-15

* Add _Impact Summary_ tab to _Data Retention_ to show breakdown of counts of streams to be deleted.

* Add support for the `.` separator in the word boundary fuzzy matching.

* Change the fuzzy match filter to switch to a case sensitive wild-carded exact match when the input contains a `*`.

* Issue **#1640** : Fix server error when clicking disabled delete/info icon for deleted streams.

* Issue **#1639** : Default index volume group property changes.

* Issue **#1636** : Fix data retention deletion using wrong action for rules.

* Issue **#1280** : Fix creation of default index volumes.


## [v7.0-beta.36] - 2020-06-02

* Issue **#1621** : Fix NPE in proxy content syncing.

* Issue **#1462** : Stroom not working with MySQL 8.0 due to SQLException

* Issue **#1564** : Fix error in data retention section of stream info popup.

* Change data retention delete batching approach to use time ranges.

* Issue **#1611** : Change explorer tree filtering to also filter on an exact match of the entity's UUID.

* Add regex filtering with `/` prefix to fuzzy matching.

* Change word boundary matching to require a `?` prefix.


## [v7.0-beta.35] - 2020-05-28

* Issue **#1608** : Fixed NPE in UI data presenter.

* Issue **#1595** : Fixed names for imported items that already exist but are updated by import.

* Issue **#1603** : XSLT imports now error if more than one matching XSLT is found.

* Issue **#1604** : XSLT import resolution now accepts the use of UUIDs and DocRef strings.

* Issue **#1403** : Dashboard query download now retains expression parameters.

* Issue **#1514** : Fixed properties edit presenter issue.

* Issue **#1569** : Additional changes to improve the new `Data Delete` task that replaces the `File System Clean` task.

* Issue **#1565** : Stop data retention rules deleting all data.

* Add default data retention rule to the UI screen to make it clear what happens by default.

* Add fuzzy match filter to explorer tree.


## [v7.0-beta.34] - 2020-05-26

* Issue **#1569** : Removed recursive multi threading from file system clean as thread limit was being reached. 

* Issue **#1478** : Fixed data volume creation and other resource methods.

* Issue **#1594** : Now auto creates root explorer node on startup if it is missing.

* Issue **#1544** : Fixes for imported dashboards.

* Issue **#1586** : Fixed migration and initial population of standard meta type names.

* Issue **#1592** : Changed DB bit(1) columns to be tinyint(1) so that they show values correctly in the CLI.

* Issue **#1510** : Added logical delete for processor and processor filter to allow a user to force deletion without encountering a DB constraint. 

* Issue **#1557** : Process, reprocess, delete and download data functions now provide an impact summary before a user can proceed with the action.

* Issue **#1557** : The process data function in the data browser now provides the option to process or reprocess data. When selected a user can also choose: the priority of the process filters that will be created; to set the priority automatically based on previous filters; set the enabled state.

* Issue **#1557** : Reprocessing data no longer has a limitation on how many items can be reprocessed as it is now implemented by reprocess specific filters.

* Issue **#1585** : Fixed issue that was preventing viewing folders processors.

* Issue **#1557** : Added an impact summary to meta data actions such as delete, restore, process and download.

* Issue **#1593** : NPE copying empty expressions


## [v7.0-beta.33] - 2020-05-22

* Issue **#1588** : Fix processor filter import.

* Issue **#1566** : Fixed UI data restore behaviour.

* Make public port configurable


## [v7.0-beta.32] - 2020-05-19

* Issue **#1573** : Active tasks tab now only shows tasks related to the open feed.

* Issue **#1584** : Add @ApiParam to POST/PUT/DELETE endpoints so the request type appears in swagger-ui.

* Issue **#1581** : Change streamId to a path param in GET /api/data/v1.

* Issue **#1567** : Added error handling so the confirmation dialog continues to work even when there is a failure in a previous use.

* Issue **#1568** : Pipeline names should now be shown where needed in the UI.

* Issue **#1457** : Change field value suggester to use fuzzy matching.

* Issue **#1574** : Make feed suggestions return all feeds, not just ones with meta.

* Issue **#1544** : Imported dashboards from 6.1 now work.

* Issue **#1577** : Cluster node status is now updated when node settings are changed.

* Issue **#1396** : Completely changed DB migration and import/export compatibility code.

* Fix index creation stored procedure.

* Issue **#1508** : Tidy up property descriptions, change connection pool props to use Stroom Duration type.

* Issue **#473** : Fix value stats being ignored during in memory stat aggregation.

* Issue **#1141** : Make SQL stats aggregation delete unused stat keys at the end.


## [v7.0-beta.31] - 2020-05-12

* Issue **#1546** : Fixed opening and editing of data retention rules.

* Issue **#1494** : Scrollbars now have a white background unless used in a readonly text area.

* Issue **#1547** : Added pipeline names to processor task screens.

* Issue **#1543** : Prevent import/export of processor filters with id fields

* Issue **#1112** : You can now copy feeds along with other items and copies are named appropriately.

* Issue **#1112** : When copying a selection of several items, the dependencies between the items are altered in the resulting copies so that the copied items work together as a new set of content.

* Issue **#1112** : As part of fixing dependencies when copying items, the dependencies screen now works correctly and now also shows processor filters. 

* Issue **#1545** : Add property `enableDistributedJobsOnBootstrap` to enable/disable processing on first boot.


## [v7.0-beta.30] - 2020-05-06

* Issue **#1503** : Further fix for enabled/disabled expression items and dashboard tab visibility.

* Issue **#1511** : Data pages now show pipeline names rather than pipeline UUIDs.

* Issue **#1529** : Fix error when selecting datasource in new dashboard.

* Fix NPE in SystemInfoResource.get().

* Issue **#1527** : Fixed missing aud in API eky tokens.

* Add missing guice binding for SystemInfoResource.

* Make export add new line to the end of all files to adhere to POSIX standard.

* Issue **#1532** : Fixed index shard criteria in UI.

* Change SecurityFilter to return a 401 on authentication exceptions.

* Move some health checks into SystemInfoResource.

* Remove healthchecks from rest resources and servlets that never give an unhealthy result.

* Add error info to AppConfigMonitor health check.


## [v7.0-beta.29] - 2020-05-04

* Issue **#1496** : Fixed paging of processed data.

* Add stroom.statistics.internal.enabledStoreTypes and make internal stat processing respect it.

* Improve SQL stats shutdown processing so all in memory stats are flushed.

* Issue **#1521** : Dashboards with missing datasources break entirely.

* Issue **#1477** : Disable edit button on stream processor.

* Issue **#1497** : Fixed data list result paging.

* Issue **#1492** : Fixed data list result paging.

* Issue **#1513** : You can now view data in folders.

* Issue **#1500** : Fixed data delete/restore behaviour.

* Issue **#1515** : Fix proxyDir default when running in a stack.

* Issue **#1509** : Unable to update processor filter.

* Issue **#1495** : Speculative fix for missing swagger.json file in the fat jar.

* Issue **#1503** : Fixed Dashboard serialisation and JSON template.

* Issue **#1479** : Unable to set index volume limits.


## [v7.0-beta.28] - 2020-04-29

* Issue **#1489** : Reprocess streams feature failing.

* Issue **#1465** : Add default Open ID credentials to allow proxy to be able to authenticate out of the box.

* Issue **#1455** : Fix interactive search.

* Issue **#1471** : Pipeline name not shown on processors/filters in UI.

* Issue **#1491** : Download stream feature failing. 

* Issue **#1433** : StandardKafkaProducer failed when writing XML kafka payloads. 


## [v7.0-beta.27] - 2020-04-27

* Issue **#1417** : Allow processor filters to be exported with Pipelines. 

* Issue **#1480** : Index settings now shows index volume groups and allows selection. 

* Issue **#1450** : Further attempt to improve criteria filtering on data tab.

* Issue **#1467** : The cluster node state node uses NodeResource to determine active nodes.

* Issue **#1448** : The internal processing user now has a JWT and passes it when making calls to other nodes.


## [v7.0-beta.26] - 2020-04-22

* Fix gradle build for versioned builds


## [v7.0-beta.25] - 2020-04-22

* Assorted fixes to the new React UI pages.


## [v7.0-beta.24] - 2020-04-21

* Issue **#1450** : Stop data tabs showing all feeds.

* Issue **#1454** : Fix NPE in feed name suggestion box.

* Remove internal statistics from setup sample data.

* Fix issue of pipeline structure not showing when it contains a StatisticsFilter.

* Update auth flow for auth-into-stroom integration

* Issue **#1426** : Change /logout endpoint to /noauth/logout.

* Fix `Expecting a real user identity` errors on auto import of content packs.

* Increase wait timeout to 240s in `start.sh`.

* Issue **#1404** : Fixed issue with invalid XML character filter.

* Issue **#1413** : Attempt to fix search hanging issue.

* Issue **#1393** : The annotations data popup now formats content on load.

* Issue **#1399** : Removed error logging for expected exceptions in TaskExecutor.

* Issue **#1385** : File output param `streamId` now aliased to `sourceId` and `streamNo` is now aliased to `partNo` for consistency with new source tracking XSLT functions.

* Issue **#1392** : Downloading dashboard queries now provides the current query without the need to save the dashboard.

* Issue **#1427** : Change remote call to auth service to a local call.


## [v7.0-beta.23] - 2020-03-24

* Rename all legacy DB tables to `OLD_`.

* Issue **#1394** : Fix duplicate tables appearing in Monitoring -> Database Tables.

* Add NodeEndpointConfiguration. Change `node` table to hold the base endpoint.


## [v7.0-beta.22] - 2020-03-10

* Brought stroom-auth-service into stroom

* Issue **#563** : Kafka producer improvements - StandardKafkaProducer

* Issue **#1399** : Removed error logging for expected exceptions in TaskExecutor. 

* Fix missing $ in start.sh

* Issue **#1387** : Changed the way tasks are executed to reduce changes of unhandled execution errors.

* Issue **#1378** : Improved logging detail when processor filters fail.

* Issue **#1379** : Fixed issue where you couldn't open a processor filter if parts of the filter referenced deleted items.

* Issue **#1378** : Improved logging detail when processor filters fail.

* Issue **#1382** : Added `decode-url` and `encode-url` XSLT functions.

* Issue **#655** : Fixed SQL Stats queries ignoring the enabled state of the dashboard query terms.

* Issue **#1362** : Fixed issue where hiding dashboard annotation fields removed them.

* Issue **#1357** : Fixed dragging tabs in dashboard with hidden panes to create a new split.

* Issue **#1357** : Fixed dragging tabs in dashboard with hidden panes.

* Issue **#1368** : Fixed FindReplaceFilter as it wasn't working when used in conjunction with Data Splitter.

* Issue **#1361** : Changed the way headers are parsed for the HttpCall XSLT function.


## [v7.0-beta.21] - 2020-02-24

* Add null checks to DB migration.

* Add deletion of constraint `IDX_SHARD_FK_IDX_ID` to migration script.


## [v7.0-beta.20] - 2020-02-13

* Fix bug in `processor_task` migration script.


## [v7.0-beta.19] - 2020-02-10

* Fix bugs in DB migration scripts.


## [v7.0-beta.18] - 2020-02-05

* Re-locate index database migrations.

* Fix issues with migrating null audit columns.

* Improve output of TestYamlUtil.


## [v7.0-beta.17] - 2020-01-29

* Issue **#1355** : Fixed stepping from dashboard text pane.

* Issue **#1354** : Fixed double click to edit list items, e.g. properties.

* Issue **#1340** : Fixed issue with FindReplaceFilter where it failed in some cases when more than one filter was chained together.

* Issue **#1338** : You can now configure the max size of the map store cache.

* Issue **#1350** : Fixed scope of dictionaries when loaded in multiple XSLT pipeline steps.

* Issue **#1347** : Added SSL options to `http-call` XSLT method.

* Issue **#1352** : Fixed Hessian serialisation of user identities on tasks.

* Change docker image to allow us to pass in the dropwizard command to run, e.g. server|migrate.

* Stop MySQL outputing Note level warnings during migration about things that don't exist when we expect them not to.


## [v7.0-beta.13] - 2019-12-24

* Add `migrate` command line argument to run just the DB migrations.

* Updated API key to include audience and added client id and secret.

* Change `stroom.conf.sh` to also look for ip in `/sbin`

* Issue **#260** : You can now hide dashboard tabs.

* Issue **#1332** : The text pane can now be configured to show source data.

* Issue **#1311** : Improved source location tracking.


## [v7.0-beta.12] - 2019-12-04

* Change local.yml.sh to also look for ip in /sbin


## [v7.0-beta.11] - 2019-12-04

* Fix invalid SQL syntax in V07_00_00_012__Dictionary


## [v7.0-beta.10] - 2019-12-04

* Update auth api version

* Add clientId and clientSecret to config

* Update API keys (needed aud)

* Issue **#1338** : Added new config options to control the maximum size of some caches: `stroom.pipeline.parser.maxPoolSize`, `stroom.pipeline.schema.maxPoolSize`, `stroom.pipeline.schema.maxPoolSize`, `stroom.pipeline.xslt.maxPoolSize`, `stroom.entity.maxCacheSize`, `stroom.referenceData.mapStore.maxCacheSize`.

* Issue **#642** : Downloading query details now ignores hidden fields.

* Issue **#1337** : Fixed issue where downloading large numbers of search results in Excel format was exceeding maximum style count of 64000. 

* Issue **#1341** : Added XSRF protection to GWT RPC requests.

* Issue **#1335** : Made session cookie `Secure` and `HttpOnly`.

* Issue **#1334** : Fix 404 when accessing `/stroom/resourcestore/........`, i.e. fix Tools->Export.

* Issue **#1333** : Improved resilience against XSS attacks.

* Issue **#1330** : Allow configuration of `Content-Type` in HTTPAppender.

* Issue **#1327** : Improvements to annotations.

* Issue **#1328** : Increased size of data window and removed max size restrictions.

* Issue **#1324** : Improved logging and added SSL options for HTTPAppender.


## [v7.0-beta.9] - 2019-11-20

* Fix SSL connection failure on remote feed staus check.

* Remove ConfigServlet as the functionality is covered by ProxyConfigHealthCheck.

* Fix password masking in ProxyConfigHealthCheck.

* Change servlet path of ProxyStatusServlet from `/config` to `/status`.


## [v7.0-beta.8] - 2019-11-20

* Change precedence order for config properties. YAML > database > default. Change UI to show effective value. Add hot loading of YAML file changes.

* Issue **#1322** : Stroom now asks if you really want to leave site when stepping items are dirty. Also fixed `Save` and `Save All` menu items and dashboard param changes now correctly make a dashboard dirty.

* Issue **#1320** : Fixed formatting of XML where trailing spaces were being removed from content surrounded by start and end tags (data content) which should not happen. 

* Issue **#1321** : Make path relative in stroom distribution .zip.sha256 hash file.

* The auth service now supports the use of HTTPS without certificate verification and adds additional logging.

* Issue **gchq/stroom-auth#157** : Automatically refresh user's API key when it expires.

* Issue **#1243** : Dashboard visualisations now link with similar functions available to dashboard tables, e.g. `link()`, `dashboard()`, `annotation()`, `stepping()`, `data()`.

* Issue **#1316** : JSONParser now includes various parse options including handling comments.

* Issue **#48** : Added option to hide/show dashboard table columns.

* Issue **#1315** : Improved health check for missing API key.

* Updated stroom expression to v1.5.4 and added new field types.

* Issue **#1315** : Improved health check for missing API key.

* Issue **#1314** : Fixed NPE thrown when logging caused when viewing docs that can't be found.

* Issue **#1313** : Suggestion boxes now make suggestions immediately before the user even starts typing.

* Issue **#1043** : Added feature to allow floating point numbers to be indexed.

* Issue **#1312** : Dictionaries now change the entity name in the DB when renamed.

* Issue **#1312** : Fixed read only behaviour of dictionary settings UI.

* Issue **#1300** : Multiple changes to annotations.

* Issue **#1265** : Added `modulus()` function along with alias `mod()` and modulus operator `%`.

* Issue **#1300** : Added `annotation()` link creation function, `currentUser()` alias for `param('currentUser()')` and additional link creation functions for `data()` and `stepping()`.

* Issue **#67** : Table columns now display menu items on left click.

* Uplift stroom-query to v2.2.4 to add better diagnostic logging.

* Uplift Kafka client to v2.2.1.

* Issue **#1293** : Add more static file types to allow nginx/browser caching on.

* Issue **#1295** : Add authentication bypass for servlets such as /remoting, /status, /echo, etc.

* Issue **#1297** : The UI now supplies API tokens to the backend for resource calls.

* Issue **#1296** : Fixed NPE in StreamMapCreator caused when a stream can not be found.


## [v7.0-beta.7] - 2019-10-23

* Issue **#1288** : Streams now show the name of the pipeline used to create them even if the user doesn't have permission to see the pipeline.

* Issue **#1282** : Fixed issue where items were imported into the explorer even if not selected for import.

* Issue **#1291** : Fixed issue where empty dashboard table cells did not select table rows when clicked. 

* Issue **#1290** : Fixed issue where executor provider was not executing supplied runnable if parent task had terminated.

* Fix problem of missing fallback config in docker image.


## [v7.0-beta.6] - 2019-10-15

* Add default for stroom.security.authentication.durationToWarnBeforeExpiry

* Fix missing icons for Kafka Config and Rule Set.

* Fix Kafka Config entity serialisation.

* Issue **#1264** : Dashboards running in embedded mode will not always ask for the user to choose an activity if the users session has one set already.

* Issue **#1275** : Fixed permission filtering when showing related streams.

* Issue **#1274** : Fixed issue with batch search caused by Hibernate not returning pipeline details in stream processor filters.

* Issue **#1272** : Fixed saving query favourites.

* Issue **#1266** : Stroom will now lock the cluster before releasing owned tasks so it doesn't clash with other task related processes that lock the DB for long periods.

* Issue **#1264** : Added `embedded` mode for dashboards to hide dashboard chrome and save options.

* Issue **#1264** : Stroom no longer asks if you want to leave the web page if no content needs saving.

* Issue **#1263** : Fixed issues related to URL encoding/decoding with the `dashboard()` function.

* Issue **#1263** : Fixed issue where date expressions were being allowed without '+' or '-' signs to add or subtract durations.

* Add fallback config.yml file into the docker images for running outside of a stack.

* Issue **#1263** : Fixed issues related to URL encoding/decoding in dashboard expressions.

* Issue **#1262** : Improved behaviour of `+` when used for concatenation in dashboard expressions.

* Issue **#1259** : Fixed schema compliance when logging failed document update events.

* Issue **#1245** : Fixed various issues with session management and authentication.

* Issue **#1258** : Fixed issue affecting search expressions against keyword fields using dictionaries containing carriage returns.


## [v7.0-beta.5] - 2019-09-23

* Fixes to proxy


## [v7.0-beta.4] - 2019-09-16

* Fix stroom-proxy Dockerfile


## [v7.0-beta.3] - 2019-09-16

* Minor fixes, including an essential fix to config


## [v7.0-beta.2] - 2019-09-13

* Fix docker build


## [v7.0-beta.1] - 2019-09-11

* Issue **#1253** : Data retention policies containing just `AND` will now match everything.

* Issue **#1252** : Stream type suggestions no longer list internal types.

* Issue **#1218** : All stepping panes will now show line numbers automatically if there are indicators (errors, warnings etc) that need to be displayed.  

* Issue **#1254** : Added option to allow non Java escaped find and replacement text to be used in `FindReplaceFilter`. 

* Issue **#1250** : Fixed logging description for reading and writing documents.

* Issue **#1251** : Copy permissions from a parent now shows changes prior to the user clicking ok.

* Issue **#758** : You no longer need the `Manage Processors` privilege to call `stroom:meta('Pipeline')` in XSLT.

* Issue **#1256** : Fix error caused when logging data source name when downloading search results.

* Issue **#399** : Fix for error message when stepping that said user needed `read` permission on parent pipeline and not just `use`.

* Issue **#1242** : Fix for pipeline corruption caused when moving elements back to inherited parents.

* Issue **#1244** : Updated Dropwizard to version 1.3.14 to fix session based memory leak.

* Issue **#1246** : Removed elastic search document type, menu items and filter.

* Issue **#1247** : Added XSLT functions (`source`, `sourceId`, `partNo`, `recordNo`, `lineFrom`, `colFrom`, `lineTo`, `colTo`) to determine the current source location so it can be embedded in a cooked event. Events containing raw source location info can be made into links in dashboard tables or the text pane so that a user can see raw source data or jump directly to stepping that raw record.

* Add data retention feature and index optimisation to Solr indexes.

* Initial support for Solr indexing and search.

* Issue **#1244** : Updated Dropwizard to version 1.3.14 to fix session based memory leak.

* Issue **#1246** : Removed elastic search document type, menu items and filter.

* Issue **#1214** : Fixed issue where the max results setting in dashboard tables was not always being obeyed. Also fixed some dashboard table result page size issues.

* Issue **#1238** : During proxy clean task we no longer show a failed attempt to delete an empty directory as an error as this condition is expected.

* Issue **#1237** : Fixed issue where explorer model requests were failing outside of user sessions, e.g. when we want to find folder descendants for processing.

* Issue **#1230** : Fix test.

* Issue **#1230** : Search expressions no longer have the `contains` condition. 

* Issue **#1220** : Fixed attempt to open newly created index shards as if they were old existing shards.

* Issue **#1232** : Fixed handling of enter key on pipeline element editor dialog.

* Issue **#1229** : Fixed issue where users needed `Read` permission on an index instead of just `Use` permission to search it.

* Issue **#1207** : Removed task id from meta to reduce DB size and complexity especially given the fact tasks are transient. Superseded output is now found by querying the processor task service when new output is written rather than using task ids on meta.

* Uplift HBase to 2.1.5 and refactor code accordingly

* Uplift Kafka to 2.1.1 and refactor code accordingly

* Uplift Curator to 4.2.0

* Issue **#1143** : Added mechanism to inject dashboard parameters into expressions using the `param` and `params` functions so that dashboard parameters can be echoed by expressions to create dashboard links.

* Issue **#1205** : Change proxy repo clean to not delete configured rootRepoDir.

* Issue **#1204** : Fix ProxySecurityFilter to use correct API key on feedStatus requests.

* Issue **#1211** : Added a quick filter to the server tasks page.

* Issue **#1206** : Fixed sorting active tasks when clicking column header.

* Issue **#1201** : Fixed dependencies.

* Issue **#1201** : Fixed tests.

* Issue **#1201** : Document permission changes now mutate the user document permissions cache rather than clearing it.

* Issue **#1153** : Changed security context to be a Spring singleton to improve explorer performance.

* Issue **#1202** : Fixed NumberFormatException in StreamAttributeMapUtil.

* Issue **#1203** : Fixed event logging detail for dictionaries.

* Issue **#1197** : Restored Save As functionality.

* Issue **#1199** : The index fields page now copes with more than 100 index fields.

* Issue **#1200** : Removed blocking queue that was causing search to hang when full.

* Issue **#1198** : Filtering by empty folders now works correctly.

* Comment out rollCron in proxy-prod.yml

* Change swagger UI at gchq.github.io/stroom to work off 6.0 branch

* Issue **#1195** : Fixed issue where combination of quick filter and type filter were not displaying explorer items correctly.

* Issue **#1153** : Changed the way document permissions are retrieved and cached to improve explorer performance.

* Issue **#1196** : Added code to resolve data source names from doc refs if the name is missing when logging.

* Issue **#1165** : Fixed corruption of pipeline structure when adding items to Source.

* Issue **#1193** : Added optional validation to activities.

* Change default config for proxy repositoryFormat to "${executionUuid}/${year}-${month}-${day}/${feed}/${pathId}/${id}"

* Issue **#1194** : Fixed NPE in FindTaskProgressCriteria.

* Issue **#1191** : SQL statistics search tasks now show appropriate information in the server tasks pane.

* Issue **#1192** : Executor provider tasks now run as the current user.

* Issue **#1190** : Copied indexes now retain associated index volumes.

* Issue **#1177** : Data retention now works with is doc refs.

* Issue **#1160** : Proxy repositories now only roll if all output streams for a repository are closed. Proxy repositories also only calculate the current max id if the `executionUuid` repo format param is not used.

* Issue **#1186** : Volume status is now refreshed every 5 minutes.

* Fix incorrect default keystore in proxy config yaml.

* Rename environment variables in proxy config yaml.

* Issue **#1170** : The UI should now treat the `None` tree node as a null selection.

* Issue **#1184** : Remove dropwizard yaml files from docker images.

* Issue **#1181** : Remove dropwizard config yaml from the docker images.

* Issue **#1152** : You can now control the maximum number of files that are fragmented prior to proxy aggregation with `stroom.maxFileScan`.

* Issue **#1182** : Fixed use of `in folder` for data retention and receipt policies.

* Updated to allow stacks to be built at this version.

* Issue **#1154** : Search now terminates during result creation if it is asked to do so.

* Issue **#1167** : Fix for proxy to deal with lack of explorer folder based collections.

* Issue **#1172** : Fixed logging detail for viewing docs.

* Issue **#1166** : Fixed issue where users with only read permission could not copy items.

* Issue **#1174** : Reduced hits on the document permission cache.

* Issue **#1168** : Statistics searches now work when user only has `Use` permission.

* Issue **#1170** : Extra validation to check valid feed provided for stream appender.

* Issue **#1174** : The size of the document permissions cache is now configurable via the `stroom.security.documentPermissions.maxCacheSize` property.

* Issue **#1176** : Created index on document permissions to improve performance.

* Issue **#1175** : Dropping unnecessary index `explorerTreePath_descendant_idx`.

* Issue **#747** : XSLT can now reference dictionaries by UUID.

* Issue **#1167** : Use of folders to include child feeds and pipelines is now supported.

* Issue **#1153** : The explorer tree is now built with fewer DB queries.

* Issue **#1163** : Added indexes to the DB to improve explorer performance.

* Issue **#1153** : The explorer tree now only rebuilds synchronously for users who alter the tree, if has never been built or is very old. All other rebuilds of the explorer tree required to keep it fresh will happen asynchronously.

* Issue **#1162** : Proxy aggregation will no longer recurse parts directories when creating parts.

* Issue **#1157** : Migration now adds dummy feeds etc to processor filters if the original doc can't be found. This will prevent filters from matching more items than they should if migration fails to map feeds etc because they can't be found.

* Issue **#1162** : Remove invalid CopyOption in move() call.

* Issue **#1159** : Fix NPE in rolling appenders with no frequency value.

* Issue **#1160** : Proxy repositories will no longer scan contents on open if they are set to be read only.

* Issue **#1162** : Added buffering etc to improve the performance of proxy aggregation.

* Issue **#1156** : Added code to reduce unlikely chance of NPE or uncontrolled processing in the event of a null or empty processing filter.

* Issue **#1149** : Changed the way EntryIdSet is unmarshalled so jaxb can now use the getter to add items to a collection.

* Ignore broken junit test that cannot work as it stands

* Fix NPE in DictionaryStoreImpl.findByName().

* Issue **#1146** : Added `encodeUrl()`, `decodeUrl()` and `dashboard()` functions to dashboard tables to make dashboard linking easier. The `link()` function now automatically encodes/decodes each param so that parameters do not break the link format, e.g. `[Click Here](http://www.somehost.com/somepath){dialog|Dialog Title}`.

* Issue **#1144** : Changed StreamRange to account for inclusive stream id ranges in v6.0 that was causing an issue with file system maintenance.

* Mask passwords on the proxy admin page.

* Add exception to wrapped exception in the feedStatus service.

* Issue **#1140** : Add health check for proxy feed status url.

* Issue **#1138** : Stroom proxy now deletes empty repository directories based on creation time and depth first so that pruning empty directories is quicker and generally more successful.

* Issue **#1137** : Change proxy remote url health check to accept a 406 code as the feed will not be specified.

* Issue **#1135** : Data retention policies are now migrated to use `Type` and not `Stream Type`.

* Issue **#1136** : Remove recursive chown from stroom and proxy docker entrypoint scripts.


## [v7.0-alpha.5] - 2019-06-12

* Fix YAML substitution.


## [v7.0-alpha.4] - 2019-06-11

* Update API paths


## [v7.0-alpha.3] - 2019-05-10

* Fix config


## [v7.0-alpha.2] - 2019-05-10

* Fix config

* Issue **#1134** : Proxy now requires feed name to always be supplied.

* Expose proxy api key in yaml config via SYNC_API_KEY

* Issue **#1130** : Change `start.sh` so it works when realpath is not installed.

* Issue **#1129** : Fixed stream download from the UI.

* Issue **#1119** : StreamDumpTool will now dump data to zip files containing all data and associated meta and context data. This now behaves the same way as downloading data from the UI and can be used as an input to proxy aggregation or uploaded manually.


## [v7.0-alpha.1] - 2019-04-23

* Fix config issue

* Fixed NPE created when using empty config sections.

* Issue **#1122** : Fixed hessian communication between stroom and stroom proxy used to establish feed receive status. Added restful endpoints for feed status to stroom and stroom proxy. Proxy will now be able to request feed status from upstream stroom or stroom proxy instances.

* Fixed incompatibility issues with MySQL 5.7 and 8.0.

* Added debug to help diagnose search failures

* Issue **#382** : Large zip files are now broken apart prior to proxy aggregation.

* Change start script to use absolute paths for jar, config and logs to distinguish stroom and proxy instances.

* Issue **#1116** : Better implementation of proxy aggregation.

* Issue **#1116** : Changed the way tasks are executed to ensure thread pools expand to the maximum number of threads specified rather than just queueing all tasks and only providing core threads.

* Remove full path from file in sha256 hash file release artifact.

* Issue **#1115** : Add missing super.startProcessing to AbstractKafkaProducerFilter.

* Improve exception handling and logging in RemoteDataSourceProvider. Now the full url is included in dashboard connection errors.

* Change Travis build to generate sha256 hashes for release zip/jars.

* Uplift the visualisations content pack to v3.2.1

* Issue **#1100** : Fix incorrect sort direction being sent to visualisations.

* Add guard against race condition

* Add migration script to remove property `stroom.node.status.heapHistogram.jMapExecutable`.

* Uplift base docker image to openjdk:8u191-jdk-alpine3.9, reverting back to JDK for access to diagnostic tools.

* Issue **#1084** : Change heap histogram statistics to java MBean approach rather than jmap binary. Remove stroom.node.status.heapHistogram.jMapExecutable property.

* Improve resource for setting user's status

* Issue **#1079** : Improved the logging of permission errors encountered during stream processing

* Issue **#1058** : Added property `stroom.pipeline.parser.secureProcessing` to enable/disable the XML secure processing feature.

* Issue **#1062** : Add env var for UI path

* Uplift distribution visualisation content pack to v3.1.0

* Add transform_user_extract.py, for pre-6.0 to 6.0 user migration

* Issue **#1059** : Fix guice errors on stroom-proxy startup.

* Issue **#1010** : Improve distribution start/stop/etc scripts by adding monochrome switch and background log tailing.

* Issue **#1053** : Add API to disabled authorisation users

* Issue **#1042** : Improve error message for an ApiException when requesting a user's token.

* Issue **#1050** : Prevent creation of permission entries if key already exists.

* Issue **#1015** : Add sortDirections[] and keySortDirection to visualisation data object to fix sorting in the visualisations.

* Issue **#1019** : Fix visualisations settings dialog so you can un-set text and list controls.

* Issue **#1041** : Add a healthcheck to Stroom to alert for API key expiry

* Issue **#1040** : Fix for visualisations that do not require nested data.

* Issue **#1036** : Fix for scrollbar position on explorer popup windows.

* Issue **#1037** : Updated `moment.js` for parsing/formatting dates and times.

* Issue **#1021** : Dashboard links now allow `{}` characters to be used without URL encoding.

* Issue **#1018** : Added Health Checks for the external connectors that are registered via plugins

* Issue **#1025** : Fixed ACE editor resize issue where horizontal scroll bar was not always correctly shown.

* Issue **#1025** : Updated ACE editor to v1.4.2.

* Issue **#1022** : Added `Contains` condition to all search expression fields so that regex terms can be used.

* Issue **#1024** : Superseded output helper no longer expects initialisation in all cases.

* Issue **#1021** : Multiple changes to improve vis, dashboard and external linking in Stroom.

* Issue **#1019** : Fix visualisations settings dialog so you can un-set text and list controls.

* Issue **#986** : Fix direct dashboard links.

* Issue **#1006** : Added Exception Mapper for PermissionExceptions to return HTTP FORBIDDEN.

* Issue **#1012** : Fix for NPE caused when checking if an output is superseded.

* Issue **#1011** : Old UI versions running in browsers often cause Stroom to throw an NPE as it can't find the appropriate GWT serialisation policy. Stroom will no longer throw an NPE but will report an `IncompatibleRemoteServiceException` instead. This is the default GWT behaviour.

* Issue **#1007** : Max visualisation results are now limited by default to the maximum number of results defined for the first level of the parent table. This can be further limited by settings in the visualisation.

* Issue **#1004** : Table cells now support multiple links.

* Issue **#1001** : Changed link types to `tab`, `dialog`, `dashboard`, `browser`.

* Issue **#1001** : Added dashboard link option to link to a dashboard from within a vis, e.g. `stroomLink(d.name, 'type=Dashboard&uuid=<TARGET_DASHBOARD_UUID>&params=userId%3D' + d.name, 'DASHBOARD')`.

* Issue **#1001** : Added dashboard link option to link to a dashboard using the `DASHBOARD` target name, e.g. `link(${UserId}, concat('type=Dashboard&uuid=<TARGET_DASHBOARD_UUID>', ${UserId}), '', 'DASHBOARD')`.

* Issue **#1002** : Popup dialogs shown when clicking dashboard hyperlinks are now resizable.

* Issue **#993** : Moving documents in the explorer no longer affects items that are being edited as they are not updated in the process.

* Issue **#996** : Updated functions in dashboard function picker.

* Issue **#981** : Fixed dashboard deletion

* Issue **#989** : Upgraded stroom-expression to v1.4.13 to add new dashboard `link` function.

* Issue **#988** : Changed `generate-url` XSLT function to `link` so it matches the dashboard expression. Changed the parameters to create 4 variants of the function to make creation of simple links easier.

* Issue **#980** : Fix for NPE when fetching dependencies for scripts.

* Issue **#978** : Re-ordering the fields in stream data source

* Issue **gchq/stroom-content#31** : Uplift stroom-logs content pack to v2.0-alpha.5.

* Issue **#982** : Stop proxy trying to health check the content syncing if it isn't enabled.

* Change error logging in ContentSyncService to log stack trace

* Uplift send_to_stroom.sh in the distribution to v2.0

* Issue **#973** : Export servlet changed to a Resource API, added permission check, improved error responses.

* Issue **#969** : The code now suppresses errors for index shards being locked for writing as it is expected. We now lock shards using maps rather than the file system as it is more reliable between restarts.

* Issue **#941** : Internal Meta Stats are now being written

* Issue **#970** : Add stream type of `Records` for translated stroom app events.

* Issue **#966** : Proxy was always reporting zero bytes for the request content in the receive log.

* Issue **#938** : Fixed an NPE in authentication session state.

* Change the proxy yaml configuration for the stack to add `remotedn` and `remotecertexpiry` headers to the receive log

* Change logback archived logs to be gzip compressed for stroom and proxy

* Uplift stroom-logs content pack to v2.0-alpha.3

* Uplift send_to_stroom script to v1.8.1

* Issue **#324** : Changed XML serialisation so that forbidden XML characters U+FFFE and U+FFFF are not written. Note that these characters are not even allowed as character references so they are ignored entirely.

* Issue **#945** : More changes to fix some visualisations only showing 10 data points.

* Issue **#945** : Visualisations now show an unlimited number of data points unless constrained by their parent table or their own maximum value setting.

* Issue **#948** : Catching Spring initialisation runtime errors and ensuring they are logged.

* Add `set_log_levels.sh` script to the distribution

* Uplift visualisations content pack to v3.0.6 in the gradle build

* Issue **#952** : Remote data sources now execute calls within the context of the user for the active query. As a result all running search `destroy()` calls will now be made as the same user that initiated the search.

* Issue **#566** : Info and warning icons are now displayed in stepping screen when needed.

* Issue **#923** : Dashboard queries will now terminate if there are no index shards to search.

* Issue **#959** : Remove Material UI from Login and from password management pages

* Issue **#933** : Add health check for password resets

* Issue **#929** : Add more comprehensive password validation

* Issue **#876** : Fix password reset issues

* Issue **#768** : Preventing deletion of /store in empty volumes

* Issue **#939** : Including Subject DN in receive.log

* Issue **#940** : Capturing User DN and cert expiry on DW terminated SSL

* Issue **#744** : Improved reporting of error when running query with no search extraction pipeline

* Issue **#134** : Copy permissions from parent button

* Issue **#688** : Cascading permissions when moving/copying folder into a destination

* Issue **#788** : Adding DocRef and IsDocRef to stroom query to allow doc ref related filtering. Migration of stream filters uses this.

* Issue **#936** : Add conversion of header `X-SSL-Client-V-End` into `RemoteCertExpiry`, translating date format in the process.

* Issue **#953** : Fixed NPE.

* Issue **#947** : Fixed issue where data retention policy contains incorrect field names.

* Remove Material UI from the Users and API Keys pages

* Add content packs to stroom distribution

* Change distribution to use send_to_stroom.sh v1.7

* Updated stroom expression to v1.4.12 to improve handling or errors values and add new type checking functions `isBoolean()`, `isDouble()`, `isError()`, `isInteger()`, `isLong()`, `isNull()`, `isNumber()`, `isString()`, `isValue()`. Testing equality of null with `x=null()` is no longer valid and must be replaced with `isNull(x)`.

* Issue **#920** : Fix error handling for sql stats queries

* Remove log sending cron process from docker images (now handled by stroom-log-sender).

* Issue **#924** : The `FindReplaceFilter` now records the location of errors.

* Issue **#939** : Added `remotedn` to default list of keys to include in `receive.log`.

* Add git_tag and git_commit labels to docker images

* Uplift stroom-logs content pack in docker image to` v2.0-alpha.2`

* Stop truncation of `logger` in logback console logs

* Issue **#921** : Renaming open documents now correctly changes their tab name. Documents that are being edited now prevent the rename operation until they are saved.

* Issue **#922** : The explorer now changes the selection on a right click if the item clicked is not already selected (could be part of a multi select).

* Issue **#903** : Feed names can now contain wildcard characters when filtering in the data browser.

* Add API to allow creation of an internal Stroom user.

* Fix logger configuration for SqlExceptionHelper

* Add template-pipelines and standard-pipelines content packs to docker image

* Issue **#904** : The UI now shows dictionary names in expressions without the need to enter edit mode.

* Updated ACE editor to v1.4.1.

* Add colours to console logs in docker.

* Issue **#869** : Delete will now properly delete all descendant nodes and documents when deleting folders but will not delete items from the tree if they cannot be deleted, e.g. feeds that have associated data.

* Issue **#916** : You can no longer export empty folders or import nothing.

* Issue **#911** : Changes to feeds and pipelines no longer clear data browsing filters.

* Issue **#907** : Default volumes are now created as soon as they are needed.

* Issue **#910** : Changes to index settings in the UI now register as changes and enable save.

* Issue **#913** : Improve FindReplaceFilter to cope with more complex conditions.

* Change log level for SqlExceptionHelper to OFF, to stop expected exceptions from polluting the logs

* Fix invalid requestLog logFormat in proxy configuration

* Stop service discovery health checks being registered if stroom.serviceDiscovery.enabled=false

* Add fixed version of send_to_stroom.sh to release distribution

* Uplift docker base image for stroom & proxy to openjdk:8u181-jdk-alpine3.8

* Add a health check for getting a public key from the authentication service.

* Issue **#897** : Import no longer attempts to rename or move existing items but will still update content.

* Issue **#902** : Improved the XSLT `format-date` function to better cope with week based dates and to default values to the stream time where year etc are omitted.

* Issue **#905** : Popup resize and move operations are now constrained to ensure that a popup cannot be dragged off screen or resized to be bigger than the current browser window size.

* Issue **#898** : Improved the way many read only aspects of the UI behave.

* Issue **#894** : The system now generates and displays errors to the user when you attempt to copy a feed.

* Issue **#896** : Extended folder `create` permissions are now correctly cached.

* Issue **#893** : You can now manage volumes without the `Manage Nodes` permission.

* Issue **#892** : The volume editor now waits for the node list to be loaded before opening.

* Issue **#889** : Index field editing in the UI now works correctly.

* Issue **#891** : `StreamAppender` now keeps track of it's own record write count and no longer makes use of any other write counting pipeline element.

* Issue **#885** : Improved the way import works to ensure updates to entities are at least attempted when creating an import confirmation.

* Issue **#892** : Changed `Ok` to `OK`.

* Issue **#883** : Output streams are now immediately unlocked as soon as they are closed.

* Removed unnecessary OR operator that was being inserted into expressions where only a single child term was being used. This happened when reprocessing single streams.

* Issue **#882** : Splitting aggregated streams now works when using `FindReplaceFilter`. This functionality was previously broken because various reader elements were not passing the `endStream` event on.

* Issue **#881** : The find and replace strings specified for the `FindReplaceFilter` are now treated as unescaped Java strings and now support new line characters etc.

* Issue **#880** : Increased the maximum value a numeric pipeline property can be set to via the UI to 10000000.

* Issue **#888** : The dependencies listing now copes with external dependencies failing to provide data due to authentication issues.

* Issue **#890** : Dictionaries now show the words tab by default.

* Add admin healthchecks to stroom-proxy

* Add stroom-proxy docker image

* Refactor stroom docker images to reduce image size

* Add enabled flag to storing, forwarding and synching in stroom-proxy configuration

* Issue **#884** : Added extra fonts to stroom docker image to fix bug downloading xls search results.

* Issue **#879** : Fixed bug where reprocess and delete did not work if no stream status was set in the filter.

* Issue **#878** : Changed the appearance of stream filter fields to be more user friendly, e.g. `feedName` is now `Feed` etc.

* Issue **#809** : Changed default job frequency for `Stream Attributes Retention` and `Stream Task Retention` to `1d` (one day).

* Issue **#813** : Turned on secure processing feature for XML parsers and XML transformers so that external entities are not resolved. This prevents DoS attacks and gaining unauthorised access to the local machine.

* Issue **#871** : Fix for OptimisticLockException when processing streams.

* Issue **#872** : The parser cache is now automatically cleared when a schema changes as this can affect the way a data splitter parser is created.

* Add a health check for getting a public key from the authentication service.

* Issue **#897** : Import no longer attempts to rename or move existing items but will still update content.

* Issue **#902** : Improved the XSLT `format-date` function to better cope with week based dates and to default values to the stream time where year etc are omitted.

* Issue **#905** : Popup resize and move operations are now constrained to ensure that a popup cannot be dragged off screen or resized to be bigger than the current browser window size.

* Issue **#898** : Improved the way many read only aspects of the UI behave.

* Issue **#894** : The system now generates and displays errors to the user when you attempt to copy a feed.

* Issue **#896** : Extended folder `create` permissions are now correctly cached.

* Issue **#893** : You can now manage volumes without the `Manage Nodes` permission.

* Issue **#892** : The volume editor now waits for the node list to be loaded before opening.

* Issue **#889** : Index field editing in the UI now works correctly.

* Issue **#891** : `StreamAppender` now keeps track of it's own record write count and no longer makes use of any other write counting pipeline element.

* Issue **#885** : Improved the way import works to ensure updates to entities are at least attempted when creating an import confirmation.

* Issue **#892** : Changed `Ok` to `OK`.

* Issue **#883** : Output streams are now immediately unlocked as soon as they are closed.

* Removed unnecessary OR operator that was being inserted into expressions where only a single child term was being used. This happened when reprocessing single streams.

* Issue **#882** : Splitting aggregated streams now works when using `FindReplaceFilter`. This functionality was previously broken because various reader elements were not passing the `endStream` event on.

* Issue **#881** : The find and replace strings specified for the `FindReplaceFilter` are now treated as unescaped Java strings and now support new line characters etc.

* Issue **#880** : Increased the maximum value a numeric pipeline property can be set to via the UI to 10000000.

* Issue **#888** : The dependencies listing now copes with external dependencies failing to provide data due to authentication issues.

* Issue **#890** : Dictionaries now show the words tab by default.

* Add admin healthchecks to stroom-proxy

* Add stroom-proxy docker image

* Refactor stroom docker images to reduce image size

* Add enabled flag to storing, forwarding and synching in stroom-proxy configuration

* Issue **#884** : Added extra fonts to stroom docker image to fix bug downloading xls search results.

* Issue **#879** : Fixed bug where reprocess and delete did not work if no stream status was set in the filter.

* Issue **#878** : Changed the appearance of stream filter fields to be more user friendly, e.g. `feedName` is now `Feed` etc.

* Issue **#809** : Changed default job frequency for `Stream Attributes Retention` and `Stream Task Retention` to `1d` (one day).

* Issue **#813** : Turned on secure processing feature for XML parsers and XML transformers so that external entities are not resolved. This prevents DoS attacks and gaining unauthorised access to the local machine.

* Issue **#871** : Fix for OptimisticLockException when processing streams.

* Issue **#872** : The parser cache is now automatically cleared when a schema changes as this can affect the way a data splitter parser is created.

* Issue **#865** : Made `stroom.conf` location relative to YAML file when `externalConfig` YAML property is set.

* Issue **#867** : Added an option `showReplacementCount` to the find replace filter to choose whether to report total replacements on process completion.

* Issue **#867** : Find replace filter now creates an error if an invalid regex is used.

* Issue **#855** : Further fixes for stepping data that contains a BOM.

* Changed selected default tab for pipelines to be `Data`.

* Issue **#860** : Fixed issue where stepping failed when using any sort of input filter or reader before the parser.

* Issue **#867** : Added an option `showReplacementCount` to the find replace filter to choose whether to report total replacements on process completion.

* Improved Stroom instance management scripts

* Add contentPack import

* Fix typo in Dockerfile

* Issue **#859** : Change application startup to keep retrying when establishing a DB connection except for certain connection errors like access denied.

* Issue **#730** : The `System` folder now displays data and processors. This is a bug fix related to changing the default initial page for some document types.

* Issue **#854** : The activity screen no longer shows a permission error when shown to non admin users.

* Issue **#853** : The activity chooser will no longer display on startup if activity tracking is not enabled.

* Issue **#855** : Fixed stepping data that contains a BOM.

* Change base docker image to openjdk:8u171-jdk-alpine

* Improved loading of activity list prior to showing the chooser dialog.

* Issue **#852** : Fix for more required permissions when logging other 'find' events.

* Issue **#730** : Changed the default initial page for some document types.

* Issue **#852** : Fix for required permission when logging 'find' events.

* Changed the way the root pane loads so that error popups that appear when the main page is loading are not hidden.

* Issue **#851** : Added additional type info to type id when logging events.

* Issue **#848** : Fixed various issues related to stream processor filter editor.

* Issue **#815** : `stroom.pageTitle` property changed to `stroom.htmlTitle`.

* Issue **#732** : Added `host-address` and `host-name` XSLT functions.

* Issue **#338** : Added `splitAggregatedStreams` property to `StreamAppender`, `FileAppender` and `HDFSFileAppender` so that aggregated streams can be split into separate streams on output.

* Issue **#338** : Added `streamNo` path replacement variable for files to record the stream number within an aggregate.

* Added tests and fixed sorting of server tasks.

* Improved the way text input and output is buffered and recorded when stepping.

* The find and replace filter now resets the match count in between nested streams so that each stream is treated the same way, i.e. it can have the same number of text replacements.

* Added multiple fixes and improvements to the find and replace filter including limited support of input/output recording when stepping.

* Issue **#827** : Added `TextReplacementFilterReader` pipeline element.

* Issue **#736** : Added sorting to server tasks table.

* Inverted the behaviour of `disableQueryInfo` to now be `requireQueryInfo`.

* Issue **#596** : Rolling stream and file appenders can now roll on a cron schedule in addition to a frequency.

* The accept button now enabled on splash screen.

* Added additional event logging to stepping.

* An activity property with an id of `disableQueryInfo` can now be used to disable the query info popup on a per activity basis.

* Activity properties can now include the attributes `id`, `name`, `showInSelection` and `showInList` to determine their appearance and behaviour;

* Nested elements are now usable in the activity editor HTML.

* Record counts are now recorded on a per output stream basis even when splitting output streams.

* Splash presenter buttons are now always enabled.

* Fix background colour to white on activity pane.

* Changed `splitWhenBiggerThan` property to `rollSize` and added the property to the rolling appenders for consistency.

* Issue **#838** : Fix bug where calculation of written and read bytes was being accounted for twice due to the use of Java internal `FilterInputStream` and `FilterOutputStream` behaviour. This was leading to files being split at half od the expected size. Replaced Java internal classes with our own `WrappedInputStream` and `WrappedOutputStream` code.

* Issue **#837** : Fix bug to no longer try and record set activity events for null activities.

* Issue **#595** : Added stream appender and file appender property `splitWhenBiggerThan` to limit the size of output streams.

* Now logs activity change correctly.

* Add support for checkbox and selection control types to activity descriptions.

* Issue **#833** : The global property edit dialog can now be made larger.

* Fixed some issues in the activity manager.

* Issue **#722** : Change pipeline reference data loader to store its reference data in an off-heap disk backed LMDB store to reduce Java heap usage. See the `stroom.refloader.*` properties for configuration of the off-heap store.

* Issue **#794** : Automatically suggest a pipeline element name when creating it

* Issue **#792** : Preferred order of properties for Pipeline Elements

* Issue **824** : Fix for replace method in PathCreator also found in stroom proxy.

* Issue **#828** : Changed statistics store caches to 10 minute time to live so that they will definitely pick up new statistics store definitions after 10 minutes.

* Issue **#774** : Event logging now logs find stream criteria correctly so that feeds ids are included.

* Issue **#829** : Stroom now logs event id when viewing individual events.

* Added functionality to record actions against user defined activities.

* Added functionality to show a splash screen on login.

* Issue **#791** : Fixed broken equals method so query total row count gets updated correctly.

* Issue **#830** : Fix for API queries not returning before timing out.

* Issue **#824** : Fix for replace method in PathCreator also found in stroom proxy.

* Issue **#820** : Fix updating index shards so that they are loaded, updated and saved under lock.

* Issue **#819** : Updated `stroom-expression` to v1.4.3 to fix violation of contract exception when sorting search results.

* Issue **#817** : Increased maximum number of concurrent stream processor tasks to 1000 per node.

* Moved Index entities over to the new multi part document store.

* Moved Pipeline entities over to the new multi part document store.

* Moved both Statistic Store entity types over to the new multi part document store.

* Moved XSLT entities over to the new multi part document store.

* Moved Visualisation entities over to the new multi part document store.

* Moved Script entities over to the new multi part document store.

* Moved Dashboard entities over to the new multi part document store.

* Moved XmlSchema entities over to the new multi part document store.

* Moved TextConverter entities over to the new multi part document store.

* Modified the storage of dictionaries to use the new multi part document store.

* Changed the document store to hold multiple entries for a document so that various parts of a document can be written separately, e.g. the meta data about a dictionary and the dictionary text are now written as separate DB entries. Entries are combined during the serialisation/deserialisation process.

* Changed the import export API to use byte arrays to hold values rather than strings. *POSSIBLE BREAKING CHANGE*
Issue **gchq/stroom-expression#22** : Add `typeOf(...)` function to dashboard.

* Issue **#697** : Fix for reference data sometimes failing to find the appropriate effective stream due to the incorrect use of the effective stream cache. It was incorrectly configured to use a time to idle (TTI) expiry rather than a time to live (TTL) expiry meaning that heavy use of the cache would prevent the cached effective streams being refreshed.

* Issue **#806** : Fix for clearing previous dashboard table results if search results deliver no data.

* Issue **#805** : Fix for dashboard date time formatting to use local time zone.

* Issue **#803** : Fix for group key conversion to an appropriate value for visualisations.

* Issue **#802** : Restore lucene-backward-codecs to the build

* Issue **#800** : Add DB migration script 33 to replace references to the `Stream Type` type in the STRM_PROC_FILT table with `streamTypeName`.

* Issue **#798** : Add DB migration script 32 to replace references to the `NStatFilter` type in the PIPE table with `StatisticsFilter`.

* Fix data receipt policy defect

* Issue **#791** : Search completion signal is now only sent to the UI once all pending search result merges are completed.

* Issue **#795** : Import and export now works with appropriate application permissions. Read permission is required to export items and Create/Update permissions are required to import items depending on whether the update will create a new item or update an existing one.

* Improve configurabilty of stroom-proxy.

* Issue **#783** : Reverted code that ignored duplicate selection to fix double click in tables.

* Issue **#782** : Fix for NPE thrown when using CountGroups when GroupKey string was null due to non grouped child rows.

* Issue **#778** : Fix for text selection on tooltips etc in the latest version of Chrome.

* Uplift stroom-expression to v1.4.1

* Issue **#776** : Removal of index shard searcher caching to hopefully fix Lucene directory closing issue.

* Issue **#779** : Fix permissions defect.

* Issue **gchq/stroom-expression#22** : Add `typeOf(...)` function to dashboard.

* Issue **#766** : Fix NullPointerExceptions when downloading table results to Excel format.

* Issue **#770** : Speculative fix for memory leak in SQL Stats queries.

* Issue **#761** : New fix for premature truncation of SQL stats queries due to thread interruption.

* Issue **#748** : Fix build issue resulting from a change to SafeXMLFilter.

* Issue **#748** : Added a command line interface (CLI) in addition to headless execution so that full pipelines can be run against input files.

* Issue **#748** : Fixes for error output for headless mode.

* Issue **#761** : Fixed statistic searches failing to search more than once.

* Issue **#756** : Fix for state being held by `InheritableThreadLocal` causing objects to be held in memory longer than necessary.

* Issue **#761** : Fixed premature truncation of SQL stats queries due to thread interruption.

* Added `pipeline-name` and `put` XSLT functions back into the code as they were lost in a merge.

* Issue **#749** : Fix inability to query with only `use` privileges on the index.

* Issue **#613** : Fixed visualisation display in latest Firefox and Chrome.

* Added permission caching to reference data lookup.

* Updated to stroom-expression 1.3.1

    Added cast functions `toBoolean`, `toDouble`, `toInteger`, `toLong` and `toString`.
    Added `include` and `exclude` functions.
    Added `if` and `not` functions.
    Added value functions `true()`, `false()`, `null()` and `err()`.
    Added `match` boolean function.
    Added `variance` and `stDev` functions.
    Added `hash` function.
    Added `formatDate` function.
    Added `parseDate` function.
    Made `substring` and `decode` functions capable of accepting functional parameters.
    Added `substringBefore`, `substringAfter`, `indexOf` and `lastIndexOf` functions.
    Added `countUnique` function.

* Issue **#613** : Fixed visualisation display in latest Firefox and Chrome.

* Issue **#753** : Fixed script editing in UI.

* Issue **#751** : Fix inability to query on a dashboard with only use+read rights.

* Issue **#719** : Fix creation of headless Jar to ensure logback is now included.

* Issue **#735** : Change the format-date xslt function to parse dates in a case insensitive way.

* Issue **#719** : Fix creation of headless Jar. Exclude gwt-unitCache folder from build JARs.

* Issue **#720** : Fix for Hessian serialisation of table coprocessor settings.

* Issue **#217** : Add an 'all/none' checkbox to the Explorer Tree's quick filter.

* Issue **#400** : Shows a warning when cascading folder permissions.

* Issue **#405** : Fixed quick filter on permissions dialog, for users and for groups. It will now match anywhere in the user or group name, not just at the start.

* Issue **#708** : Removed parent folder UUID from ExplorerActionHandler.

* Application security code is now implemented using lambda expressions rather than AOP. This simplifies debugging and makes the code easier to understand.

* Changed the task system to allow task threads to be interrupted from the task UI.

* Made changes to improve search performance by making various parts of search wait for interruptible conditions.

* Migrated code from Spring to Guice for managing dependency injection.

* Issue **#229** : When a user 'OKs' a folder permission change it can take a while to return. This disables the ok/cancel buttons while Stroom is processing the permission change.

* Issue **#405** : Fixed quick filter on permissions dialog, for users and for groups. It will now match anywhere in the user or group name, not just at the start.

* Issue **#588** : Fixed display of horizontal scrollbar on explorer tree in export, create, copy and move dialogs.

* Issue **#691** : Volumes now reload on edit so that the entities are no longer stale the second time they are edited.

* Issue **#692** : Properties now reload on edit so that the entities are no longer stale the second time they are edited.

* Issue **#703** : Removed logging of InterruptedException stack trace on SQL stat queries, improved concurrency code.

* Issue **#697** : Improved XSLT `Lookup` trace messages.

* Issue **#697** : Added a feature to trace XSLT `Lookup` attempts so that reference data lookups can be debugged.

* Issue **#702** : Fix for hanging search extraction tasks

* Issue **#701** : The search `maxDocIdQueueSize` is now 1000 by default.

* Issue **#700** : The format-date XSLT function now defaults years, months and days to the stream receipt time regardless of whether the input date pattern specifies them.

* Issue **#657** : Change SQL Stats query code to process/transform the data as it comes back from the database rather than holding the full resultset before processing. This will reduce memory overhead and improve performance.

* Issue **#634** : Remove excessive thread sleeping in index shard searching. Sleeps were causing a significant percentage of inactivity and increasing memory use as data backed up. Add more logging and logging of durations of chunks of code. Add an integration test for testing index searching for large data volumes.

* Issue **#698** : Migration of Processing Filters now protects against folders that have since been deleted

* Issue **#634** : Remove excessive thread sleeping in index shard searching. Sleeps were causing a significant percentage of inactivity and increasing memory use as data backed up. Add more logging and logging of durations of chunks of code. Add an integration test for testing index searching for large data volumes.

* Issue **#659** : Made format-date XSLT function default year if none specified to the year the data was received unless this would make the date later then the received time in which case a year is subtracted.

* Issue **#658** : Added a hashing function for XSLT translations.

* Issue **#680** : Fixed the order of streams in the data viewer to descending by date

* Issue **#679** : Fixed the editing of Stroom properties that are 'persistent'.

* Issue **#681** : Added dry run to check processor filters will convert to find stream criteria. Throws error to UI if fails.

* Issue **#676** : Fixed use of custom stream type values in expression based processing filters.

* Issue **#673** : Fixed issue with Stream processing filters that specify Create Time

* Issue **#675** : Fixed issue with datafeed requests authenticating incorrectly

* Issue **#666** : Fixed the duplicate dictionary issue in processing filter migrations, made querying more efficient too

* Database migration fixes and tools

* Issue **#668** : Fixed the issue that prevented editing of stroom volumes

* Issue **#669** : Elastic Index Filter now uses stroomServiceUser to retrieve the index config from the Query Elastic service.

* Minor fix to migrations

* Add logging to migrations

* Add logging to migrations

* Issue **#651** : Removed the redundant concept of Pipeline Types, it's half implementation prevented certain picker dialogs from working.

* Issue **#481** : Fix handling of non-incremental index queries on the query API. Adds timeout option in request and blocking code to wait for the query to complete. Exit early from wait loops in index/event search.

* Issue **#626** : Fixed issue with document settings not being persisted

* Issue **#621** : Changed the document info to prevent requests for multi selections

* Issue **#620** : Copying a directory now recursively copies it's contents, plus renaming copies is done more intelligently.

* Issue **#546** : Fixed race conditions with the Explorer Tree, it was causing odd delays to population of the explorer in various places.

* Issue **#495** : Fixed the temporary expansion of the Explorer Tree caused by filtering

* Issue **#376** : Welcome tab details fixed since move to gradle

* Issue **#523** : Changed permission behaviours for copy and move to support `None`, `Source`, `Destination` and `Combined` behaviours. Creating new items now allows for `None` and `Destination` permission behaviours. Also imported items now receive permissions from the destination folder. Event logging now indicates the permission behaviour used during copy, move and create operations.

* Issue **#480** : Change the downloaded search request API JSON to have a fetch type of ALL.

* Issue **#623** : Fixed issue where items were being added to sublist causing a stack overflow exception during data retention processing.

* Issue **#617** : Introduced a concept of `system` document types that prevents the root `System` folder type from being created, copied, deleted, moved, renamed etc.

* Issue **#622** : Fix incorrect service discovery based api paths, remove authentication and authorisation from service discovery

* Issue **#568** : Fixed filtering streams by pipeline in the pipeline screen.

* Issue **#565** : Fixed authorisation issue on dashboards.

* Issue **#592** : Mount stroom at /stroom.

* Issue **#608** : Fixed stream grep and stream dump tools and added tests to ensure continued operation.

* Issue **#603** : Changed property description from `tags` to `XML elements` in `BadTextXMLFilterReader`.

* Issue **#600** : Added debug to help diagnose cause of missing index shards in shard list.

* Issue **#611** : Changed properties to be defined in code rather than Spring XML.

* Issue **#605** : Added a cache for retrieving user by name to reduce DB use when pushing users for each task.

* Issue **#610** : Added `USE INDEX (PRIMARY)` hint to data retention select SQL to improve performance.

* Issue **#607** : Multiple improvements to the code to ensure DB connections, prepared statements, result sets etc use try-with-resources constructs wherever possible to ensure no DB resources are leaked. Also all connections obtained from a data source are now returned appropriately so that connections from pools are reused.

* Issue **#602** : Changed the data retention rule table column order.

* Issue **#606** : Added more stroom properties to tune the c3P0 connection pool. The properties are prefixed by `stroom.db.connectionPool` and `stroom.statistics.sql.db.connectionPool`.

* Issue **#601** : Fixed NPE generated during index shard retention process that was caused by a shard being deleted from the DB at the same time as the index shard retention job running.

* Issue **#609** : Add configurable regex to replace IDs in heap histogram class names, e.g. `....$Proxy54` becomes `....$Proxy--ID-REMOVED--`

* Issue **#570** : Refactor the heap histogram internal statistics for the new InternalStatisticsReceiver

* Issue **#599** : DocumentServiceWriteAction was being used in the wrong places where EntityServiceSaveAction should have been used instead to save entities that aren't document entities.

* Issue **#593** : Fixed node save RPC call.

* Issue **#591** : Made the query info popup more configurable with a title, validation regex etc. The popup will now only be displayed when enabled and when a manual user action takes place, e.g. clicking a search button or running a parameterised execution with one or more queries.

* Added 'prompt' option to force the identity provider to ask for a login.

* Issue **#549** : Change to not try to connect to kafka when kafka is not configured and improve failure handling

* Issue **#573** : Fixed viewing folders with no permitted underlying feeds. It now correctly shows blank data screen, rather than System/Data.

* Issue **#150** : Added a feature to optionally require specification of search purpose.

* Issue **#572** : Added a feature to allow easy download of dictionary contents as a text file.

* Generate additional major and minor floating docker tags in travis build, e.g. v6-LATEST and v6.0-LATEST

* Change docker image to be based on openjdk:8u151-jre-alpine

* Added a feature to list dependencies for all document entities and indicate where dependencies are missing.

* Issue **#540** : Improve description text for stroom.statistics.sql.maxProcessingAge property

* Issue **#538** : Lists of items such as users or user groups were sometimes not being converted into result pages correctly, this is now fixed.

* Issue **#537** : Users without `Manage Policies` permission can now view streams.

* Issue **#522** : Selection of data retention rules now remains when moving rules up or down.

* Issue **#411** : When data retention rules are disabled they are now shown greyed out to indicate this.

* Issue **#536** : Fix for missing visualisation icons.

* Issue **#368** : Fixed hidden job type button on job node list screen when a long cron pattern is used.

* Issue **#507** : Added dictionary inheritance via import references.

* Issue **#554** : Added a `parseUri` XSLT function.

* Issue **#557** : Added dashboard functions to parse and output URI parts.

* Issue **#552** : Fix for NPE caused by bad XSLT during search data extraction.

* Issue **#560** : Replaced instances of `Files.walk()` with `Files.walkFileTree()`. `Files.walk()` throws errors if any files are deleted or are not accessible during the walk operation. This is a major issue with the Java design for walking files using Java 8 streams. To avoid this issue `Files.walkFileTree()` has now been used in place of `Files.walk()`.

* Issue **#567** : Changed `parseUri` to be `parse-uri` to keep it consistently named with respect to other XSLT functions. The old name `parseUri` still works but is deprecated and will be removed in a later version.

* Issue **#567** : The XSLT function `parse-uri` now correctly returns a `schemeSpecificPart` element rather than the incorrectly named `schemeSpecificPort`.

* Issue **#567** : The dashboard expression function `extractSchemeSpecificPortFromUri` has now been corrected to be called `extractSchemeSpecificPartFromUri`.

* Issue **#567** : The missing dashboard expression function `extractQueryFromUri` has been added.

* Issue **#571** : Streams are now updated to have a status of deleted in batches using native SQL and prepared statements rather than using the stream store.

* Issue **#559** : Changed CSS to allow table text selection in newer browsers.

* Issue **#574** : Fixed SQL debug trace output.

* Issue **#574** : Fixed SQL UNION code that was resulting in missing streams in the data browser when paging.

* Issue **#590** : Improved data browser performance by using a local cache to remember feeds, stream types, processors, pipelines etc while decorating streams.

* Issue **#150** : Added a property to optionally require specification of search purpose.

* New authentication flow based around OpenId

* New user management screens

* The ability to issue API keys

* Issue **#501** : Improve the database teardown process in integration tests to speed up builds

* Relax regex in build script to allow tags like v6.0-alpha.3 to be published to Bintray

* Add Bintray publish plugin to Gradle build

* Issue **#75** : Upgraded to Lucene 5.

* Issue **#135** : [BREAKING CHANGE] Removed JODA Time library and replaced with Java 7 Time API. This change breaks time zone output previously formatted with `ZZ` or `ZZZ`.

* Added XSLT functions generate-url and fetch-json

* Added ability to put clickable hyperlinks in Dashboard tables

* Added an HTTP appender.

* Added an appender for the proxy store.

* Issue **#412** : Fixed no-column table breakage

* Issue **#380** : Fixed build details on welcome/about

* Issue **#348** : Fixed new menu icons.

* Issue **98** : Fix premature trimming of results in the store

* Issue **360** : Fix inability to sort sql stats results in the dashboard table

* Issue **#550** : Fix for info message output for data retention.

* Issue **#551** : Improved server task detail for data retention job.

* Issue **#541** : Changed stream retention job descriptions.

* Issue **#553** : The data retention job now terminates if requested to do so and also tracks progress in a local temp file so a nodes progress will survive application restarts.

* Change docker image to use openjdk:8u151-jre-alpine as a base

* Issue **#539** : Fix issue of statistic search failing after it is imported

* Issue **#547** : Data retention processing is now performed in batches (size determined by `stroom.stream.deleteBatchSize`). This change should reduce the memory required to process the data retention job.

* Issue **#541** : Marked old stream retention job as deprecated in description.

* Issue **#542** : Fix for lazy hibernate object initialisation when stepping cooked data.

* Issue **#524** : Remove dependency on stroom-proxy:stroom-proxy-repo and replaced with duplicated code from stroom-proxy-repo (commit b981e1e)

* Issue **#203** : Initial release of the new data receipt policy functionality.

* Issue **#202** : Initial release of the new data retention policy functionality.

* Issue **#521** : Fix for the job list screen to correct the help URL.

* Issue **#526** : Fix for XSLT functions that should return optional results but were being forced to return a single value.

* Issue **#527** : Fix for XSLT error reporting. All downstream errors were being reported as XSLT module errors and were
 hiding the underlying exception.

* Issue **#501** : Improve the database teardown process in integration tests to speed up builds.

* Issue **#511** : Fix NPE thrown during pipeline stepping by downstream XSLT.

* Issue **#521** : Fix for the job list screen to use the help URL system property for displaying context sensitive help.

* Issue **#511** : Fix for XSLT functions to allow null return values where a value cannot be returned due to an error etc.

* Issue **#515** : Fix handling of errors that occur before search starts sending.

* Issue **#506** : In v5 dashboard table filters were enhanced to allow parameters to be used in include/exclude filters. The implementation included the use of ` \ ` to escape `$` characters that were not to be considered part of a parameter reference. This change resulted in regular expressions requiring ` \ ` being escaped with additional ` \ ` characters. This escaping has now been removed and instead only `$` chars before `{` chars need escaping when necessary with double `$$` chars, e.g. use `$${something` if you actually want `${something` not to be replaced with a parameter.

* Issue **#505** : Fix the property UI so all edited value whitespace is trimmed

* Issue **#513** : Now only actively executing tasks are visible as server tasks

* Issue **#483** : When running stream retention jobs the transactions are now set to REQUIRE_NEW to hopefully ensure that the job is done in small batches rather than a larger transaction spanning multiple changes.

* Issue **#508** : Fix directory creation for index shards.

* Issue **#492** : Task producers were still not being marked as complete on termination which meant that the parent cluster task was not completing. This has now been fixed.

* Issue **#497** : DB connections obtained from the data source are now released back to the pool after use.

* Issue **#492** : Task producers were not being marked as complete on termination which meant that the parent cluster task was not completing. This has now been fixed.

* Issue **#497** : Change stream task creation to use straight JDBC rather than hibernate for inserts and use a configurable batch size (stroom.databaseMultiInsertMaxBatchSize) for the inserts.

* Issue **#502** : The task executor was not responding to shutdown and was therefore preventing the app from stopping gracefully.

* Issue **#476** : Stepping with dynamic XSLT or text converter properties now correctly falls back to the specified entity if a match cannot be found by name.

* Issue **#498** : The UI was adding more than one link between 'Source' and 'Parser' elements, this is now fixed.

* Issue **#492** : Search tasks were waiting for part of the data extraction task to run which was not checking for termination. The code for this has been changed and should now terminate when required.

* Issue **#494** : Fix problem of proxy aggregation never stopping if more files exist

* Issue **#490** : Fix errors in proxy aggregation due to a bounded thread pool size

* Issue **#484** : Remove custom finalize() methods to reduce memory overhead

* Issue **#475** : Fix memory leak of java.io.File references when proxy aggregation runs

* Issue **#470** : You can now correctly add destinations directly to the pipeline 'Source' element to enable raw streaming.

* Issue **#487** : Search result list trimming was throwing an illegal argument exception `Comparison method violates its general contract`, this should now be fixed.

* Issue **#488** : Permissions are now elevated to 'Use' for the purposes of reporting the data source being queried.

* Migrated to ehcache 3.4.0 to add options for off-heap and disk based caching to reduce memory overhead.

* Caches of pooled items no longer use Apache Commons Pool.

* Issue **#401** : Reference data was being cached per user to ensure a user centric view of reference data was being used. This required more memory so now reference data is built in the context of the internal processing user and then filtered during processing by user access to streams.

* The effective stream cache now holds 1000 items.

* Reduced the amount of cached reference data to 100 streams.

* Reduced the number of active queries to 100.

* Removed Ehcache and switched to Guava cache.

* Issue **#477** : Additional changes to ensure search sub tasks use threads fairly between multiple searches.

* Issue **#477** : Search sub tasks are now correctly linked to their parent task and can therefore be terminated by terminating parent tasks.

* Issue **#425** : Changed string replacement in pipeline migration code to use a literal match

* Issue **#469** : Add Heap Histogram internal statistics for memory use monitoring

* Issue **#463** : Made further improvements to the index shard writer cache to improve performance.

* Issue **#448** : Some search related tasks never seem to complete, presumably because an error is thrown at some point and so their callbacks do not get called normally. This fix changes the way task completion is recorded so that it isn't dependant on the callbacks being called correctly.

* Issue **#464** : When a user resets a password, the password now has an expiry date set in the future determined by the password expiry policy. Password that are reset by email still expire immediately as expected.

* Issue **#462** : Permission exceptions now carry details of the user that the exception applies to. This change allows error logging to record the user id in the message where appropriate.

* Issue **#463** : Many index shards are being corrupted which may be caused by insufficient locking of the shard writers and readers. This fix changes the locking mechanism to use the file system.

* Issue **#451** : Data paging was allowing the user to jump beyond the end of a stream whereby just the XML root elements were displayed. This is now fixed by adding a constraint to the page offset so that the user cannot jump beyond the last record. Because data paging assumes that segmented streams have a header and footer, text streams now include segments after a header and before a footer, even if neither are added, so that paging always works correctly regardless of the presence of a header or footer.

* Issue **#461** : The stream attributes on the filter dialog were not sorted alphabetically, they now are.

* Issue **#460** : In some instances error streams did not always have stream attributes added to them for fatal errors. This mainly occurred in instances where processing failed early on during pipeline creation. An error was recorded but stream attributes were not added to the meta data for the error stream. Processing now ensures that stream attributes are recorded for all error cases.

* Issue **#442** : Remove 'Old Internal Statistics' folder, improve import exception handling

* Issue **#457** : Add check to import to prevent duplicate root level entities

* Issue **#444** : Fix for segment markers when writing text to StreamAppender.

* Issue **#447** : Fix for AsyncSearchTask not being displayed as a child of EventSearchTask in the server tasks view.

* Issue **#421** : FileAppender now causes fatal error where no output path set.

* Issue **#427** : Pipelines with no source element will now only treat a single parser element as being a root element for backwards compatibility.

* Issue **#420** : Pipelines were producing errors in the UI when elements were deleted but still had properties set on them. The pipeline validator was attempting to set and validate properties for unknown elements. The validator now ignores properties and links to elements that are undeclared.

* Issue **#420** : The pipeline model now removes all properties and links for deleted elements on save.

* Issue **#458** : Only event searches should populate the `searchId`. Now `searchId` is only populated when a stream processor task is created by an event search as only event searches extract specific records from the source stream.

* Issue **#437** : The event log now includes source in move events.

* Issue **#419** : Fix multiple xml processing instructions appearing in output.

* Issue **#446** : Fix for deadlock on rolling appenders.

* Issue **#444** : Fix segment markers on RollingStreamAppender.

* Issue **#426** : Fix for incorrect processor filters. Old processor filters reference `systemGroupIdSet` rather than `folderIdSet`. The new migration updates them accordingly.

* Issue **#429** : Fix to remove `usePool` parser parameter.

* Issue **#439** : Fix for caches where elements were not eagerly evicted.

* Issue **#424** : Fix for cluster ping error display.

* Issue **#441** : Fix to ensure correct names are shown in pipeline properties.

* Issue **#433** : Fixed slow stream queries caused by feed permission restrictions.

* Issue **#385** : Individual index shards can now be deleted without deleting all shards.

* Issue **#391** : Users needed `Manage Processors` permission to initiate pipeline stepping. This is no longer required as the 'best fit' pipeline is now discovered as the internal processing user.

* Issue **#392** : Inherited pipelines now only require 'Use' permission to be used instead of requiring 'Read' permission.

* Issue **#394** : Pipeline stepping will now show errors with an alert popup.

* Issue **#396** : All queries associated with a dashboard should now be correctly deleted when a dashboard is deleted.

* Issue **#393** : All caches now cache items within the context of the current user so that different users do not have the possibility of having problems caused by others users not having read permissions on items.

* Issue **#358** : Schemas are now selected from a subset matching the criteria set on SchemaFilter by the user.

* Issue **#369** : Translation stepping wasn't showing any errors during stepping if a schema had an error in it.

* Issue **#364** : Switched index writer lock factory to a SingleInstanceLockFactory as index shards are accessed by a single process.

* Issue **#363** : IndexShardWriterCacheImpl now closes and flushes writers using an executor provided by the TaskManager. Writers are now also closed in LRU order when sweeping up writers that exceed TTL and TTI constraints.

* Issue **#361** : Information has been added to threads executing index writer and index searcher maintenance tasks.

* Issue **#356** : Changed the way index shard writers are cached to improve indexing performance and reduce blocking.

* Issue **#353** : Reduced expected error logging to debug.

* Issue **#354** : Changed the way search index shard readers get references to open writers so that any attempt to get an open writer will not cause, or have to wait for, a writer to close.

* Issue **#351** : Fixed ehcache item eviction issue caused by ehcache internally using a deprecated API.

* Issue **#347** : Added a 'Source' node to pipelines to establish a proper root for a pipeline rather than an assumed one based on elements with no parent.

* Issue **#350** : Removed 'Advanced Mode' from pipeline structure editor as it is no longer very useful.

* Issue **#349** : Improved index searcher cache to ensure searchers are not affected by writers closing.

* Issue **#342** : Changed the way indexing is performed to ensure index readers reference open writers correctly.

* Issue **#346** : Improved multi depth config content import.

* Issue **#328** : You can now delete corrupt shards from the UI.

* Issue **#343** : Fixed login expiry issue.

* Issue **#345** : Allowed for multi depth config content import.

* Issue **#341** : Fixed arg in SQL.

* Issue **#340** : Fixed headless and corresponding test.

* Issue **#333** : Fixed event-logging version in build.

* Issue **#334** : Improved entity sorting SQL and separated generation of SQL and HQL to help avoid future issues.

* Issue **#335** : Improved user management

* Issue **#337** : Added certificate auth option to export servlet and disabled the export config feature by default.

* Issue **#337** : Added basic auth option to export servlet to complement cert based auth.

* Issue **#332** : The index shard searcher cache now makes sure to get the current writer needed for the current searcher on open.

* Issue **#322** : The index cache and other caching beans should now throw exceptions on `get` that were generated during the creation of cached items.

* Issue **#325** : Query history is now cleaned with a separate job. Also query history is only recorded for manual querying, i.e. not when query is automated (on open or auto refresh). Queries are now recorded on a dashboard + query component basis and do not apply across multiple query components in a dashboard.

* Issue **#323** : Fixed an issue where parser elements were not being returned as 'processors' correctly when downstream of a reader.

* Issue **#322** : Index should now provide a more helpful message when an attempt is made to index data and no volumes have been assigned to an index.

* Issue **#316** : Search history is now only stored on initial query when using automated queries or when a user runs a query manually. Search history is also automatically purged to keep either a specified number of items defined by `stroom.query.history.itemsRetention` (default 100) or for a number of days specified by `stroom.query.history.daysRetention` (default 365).

* Issue **#317** : Users now need update permission on an index plus 'Manage Index Shards' permission to flush or close index shards. In addition to this a user needs delete permission to delete index shards.

* Issue **#319** : SaveAs now fetches the parent folder correctly so that users can copy items if they have permission to do so.

* Issue **#311** : Fixed request for `Pipeline` in `meta` XSLT function. Errors are now dealt with correctly so that the XSLT will not fail due to missing meta data.

* Issue **#313** : Fixed case of `xmlVersion` property on `InvalidXMLCharFilterReader`.

* Issue **#314** : Improved description of `tags` property in `BadTextXMLFilterReader`.

* Issue **#307** : Made some changes to avoid potential NPE caused by session serialisation.

* Issue **#306** : Added a stroom `meta` XSLT function. The XSLT function now exposes `Feed`, `StreamType`, `CreatedTime`, `EffectiveTime` and `Pipeline` meta attributes from the currently processing stream in addition to any other meta data that might apply. To access these meta data attributes of the current stream use `stroom:meta('StreamType')` etc. The `feed-attribute` function is now an alias for the `meta` function and should be considered to be deprecated.

* Issue **#303** : The stream delete job now uses cron in preference to a frequency.

* Issue **#152** : Changed the way indexing is performed so that a single indexer object is now responsible for indexing documents and adding them to the appropriate shard.

* Issue **#179** : Updated Saxon-HE to version 9.7.0-18 and added XSLTFilter option to `usePool` to see if caching might be responsible for issue.

* Issue **#288** : Made further changes to ensure that the IndexShardWriterCache doesn't try to reuse an index shard that has failed when adding any documents.

* Issue **#295** : Made the help URL absolute and not relative.

* Issue **#293** : Attempt to fix mismatch document count error being reported when index shards are opened.

* Issue **#292** : Fixed locking for rolling stream appender.

* Issue **#292** : Rolling stream output is no longer associated with a task, processor or pipeline to avoid future processing tasks from deleting rolling streams by thinking they are superseded.

* Issue **#292** : Data that we expect to be unavailable, e.g. locked and deleted streams, will no longer log exceptions when a user tries to view it and will instead return an appropriate message to the user in place of the data.

* Issue **#288** : The error condition 'Expected a new writer but got the same one back!!!' should no longer be encountered as the root cause should now be fixed. The original check has been reinstated so that processing will terminate if we do encounter this problem.

* Issue **#295** : Fixed the help property so that it can now be configured.

* Issue **#296** : Removed 'New' and 'Delete' buttons from the global property dialog.

* Issue **#279** : Fixed NPE thrown during proxy aggregation.

* Issue **#294** : Changing stream task status now tries multiple times to attempt to avoid a hibernate LockAcquisitionException.

* Issue **#287** : XSLT not found warnings property description now defaults to false.

* Issue **#261** : The save button is now only enabled when a dashboard or other item is made dirty and it is not read only.

* Issue **#286** : Dashboards now correctly save the selected tab when a tab is selected via the popup tab selector (visible when tabs are collapsed).

* Issue **#289** : Changed Log4J configuration to suppress logging from Hibernate SqlExceptionHandler for expected exceptions like constraint violations.

* Issue **#288** : Changed 'Expected a new writer...' fatal error to warning as the condition in question might be acceptable.

* Issue **#285** : Attempted fix for GWT RPC serialisation issue.

* Issue **#283** : Statistics for the stream task queue are now captured even if the size is zero.

* Issue **#226** : Fixed issue where querying an index failed with "User does not have the required permission (Manage Users)" message.

* Issue **#281** : Made further changes to cope with Files.list() and Files.walk() returning streams that should be closed with 'try with resources' construct.

* Issue **#224** : Removing an element from the pipeline structure now removes all child elements too.

* Issue **#282** : Users can now upload data with just 'Data - View' and 'Data - Import' application permissions, plus read permission on the appropriate feed.

* Issue **#199** : The explorer now scrolls selected items into view.

* Issue **#280** : Fixed 'No user is currently authenticated' issue when viewing jobs and nodes.

* Issue **#278** : The date picker now hides once you select a date.

* Issue **#281** : Directory streams etc are now auto closed to prevent systems running out of file handles.

* Issue **#263** : The explorer tree now allows you to collapse the root 'System' node after it is first displayed.

* Issue **#266** : The explorer tree now resets (clears and collapses all previously open nodes) and shows the currently selected item every time an explorer drop down in opened.

* Issue **#233** : Users now only see streams if they are administrators or have 'Data - View' permission. Non administrators will only see data that they have 'read' permission on for the associated feed and 'use' permission on for the associated pipeline if there is one.

* Issue **#265** : The stream filter now orders stream attributes alphabetically.

* Issue **#270** : Fixed security issue where null users were being treated as INTERNAL users.

* Issue **#270** : Improved security by pushing user tokens rather than just user names so that internal system (processing) users are clearly identifiable by the security system and cannot be spoofed by regular user accounts.

* Issue **#269** : When users are prevented from logging in with 'preventLogin' their failed login count is no longer incremented.

* Issue **#267** : The login page now shows the maintenance message.

* Issue **#276** : Session list now shows session user ids correctly.

* Issue **#201** : The permissions menu item is no longer available on the root 'System' folder.

* Issue **#176** : Improved performance of the explorer tree by increasing the size of the document permissions cache to 1M items and changing the eviction policy from LRU to LFU.

* Issue **#176** : Added an optimisation to the explorer tree that prevents the need for a server call when collapsing tree nodes.

* Issue **#273** : Removed an unnecessary script from the build.

* Issue **#277** : Fixed a layout issue that was causing the feed section of the processor filter popup to take up too much room.

* Issue **#274** : The editor pane was only returning the current user edited text when attached to the DOM which meant changes to text were ignored if an editor pane was not visible when save was pressed. This has now been fixed so that the current content of an editor pane is always returned even when it is in a detached state.

* Issue **#264** : Added created by/on and updated by/on info to pipeline stream processor info tooltips.

* Issue **#222** : Explorer items now auto expand when a quick filter is used.

* Issue **#205** : File permissions in distribution have now been changed to `0750` for directories and shell scripts and `0640` for all other files.

* Issue **#240** : Separate application permissions are now required to manage DB tables and tasks.

* Issue **#210** : The statistics tables are now listed in the database tables monitoring pane.

* Issue **#249** : Removed spaces between values and units.

* Issue **#237** : Users without 'Download Search Results' permission will no longer see the download button on the table component in a dashboard.

* Issue **#232** : Users can now inherit from pipelines that they have 'use' permissions on.

* Issue **#191** : Max stream size was not being treated as IEC value, e.g. Mebibytes etc.

* Issue **#235** : Users can now only view the processor filters that they have created if they have 'Manage Processors' permission unless they are an administrator in which case they will see all filters. Users without the 'Manage Processors' permission who are also not administrators will see no processor filters in the UI. Users with 'Manage Processors' permission who are not administrators will be able to update their own processor filters if they have 'update' permission on the associated pipeline. Administrators are able to update all processor filters.

* Issue **#212** : Changes made to text in any editor including those made with cut and paste are now correctly handled so that altered content is now saved.

* Issue **#247** : The editor pane now attempts to maintain the scroll position when formatting content.

* Issue **#251** : Volume and memory statistics are now recorded in bytes and not MiB.

* Issue **#243** : The error marker pane should now discover and display all error types even if they are preceded by over 1000 warnings.

* Issue **#254** : Fixed search result download.

* Issue **#209** : Statistics are now queryable in a dashboard if a user has 'use' permissions on a statistic.

* Issue **#255** : Fixed issue where error indicators were not being shown in the schema validator pane because the text needed to be formatted so that it spanned multiple lines before attempting to add annotations.

* Issue **#257** : The dashboard text pane now provides padding at the top to allow for tabs and controls.

* Issue **#174** : Index shard checking is now done asynchronously during startup to reduce startup time.

* Issue **#225** : Fixed NPE that was caused by processing instruction SAX events unexpectedly being fired by Xerces before start document events. This looks like it might be a bug in Xerces but the code now copes with the unexpected processing instruction event anyway.

* Issue **#230** : The maintenance message can now be set with the property 'stroom.maintenance.message' and the message now appears as a banner at the top of the screen rather than an annoying popup. Non admin users can also be prevented from logging on to the system by setting the 'stroom.maintenance.preventLogin' property to 'true'.

* Issue **#155** : Changed password values to be obfuscated in the UI as 20 asterisks regardless of length.

* Issue **#188** : All of the writers in a pipeline now display IO in the UI when stepping.

* Issue **#208** : Schema filter validation errors are now shown on the output pane during stepping.

* Issue **#211** : Turned off print margins in all editors.

* Issue **#200** : The stepping presenter now resizes the top pane to fit the tree structure even if it is several elements high.

* Issue **#168** : Code and IO is now loaded lazily into the element presenter panes during stepping which prevents the scrollbar in the editors being in the wrong position.

* Issue **#219** : Changed async dispatch code to work with new lambda classes rather than callbacks.

* Issue **#221** : Fixed issue where `*.zip.bad` files were being picked up for proxy aggregation.

* Issue **#242** : Improved the way properties are injected into some areas of the code to fix an issue where 'stroom.maxStreamSize' and other properties were not being set.

* Issue **#241** : XMLFilter now ignores the XSLT name pattern if an empty string is supplied.

* Issue **#236** : 'Manage Cache Permission' has been changed to 'Manage Cache'.

* Issue **#219** : Made further changes to use lambda expressions where possible to simplify code.

* Issue **#231** : Changed the way internal statistics are created so that multiple facets of a statistic, e.g. Free & Used Memory, are combined into a single statistic to allow combined visualisation.

* Issue **#172** : Further improvement to dashboard L&F.

* Issue **#194** : Fixed missing Roboto fonts.

* Issue **#195** : Improved font weights and removed underlines from link tabs.

* Issue **#196** : Reordered fields on stream, relative stream, volume and server task tables.

* Issue **#182** : Changed the way dates and times are parsed and formatted and improved the datebox control L&F.

* Issue **#198** : Renamed 'INTERNAL_PROCESSING_USER' to 'INTERNAL'.

* Issue **#154** : Active tasks are now sortable by processor filter priority.

* Issue **#204** : Pipeline processor statistics now include 'Node' as a tag.

* Issue **#170** : Changed import/export to delegate import/export responsibility to individual services. Import/export now only works with items that have valid UUIDs specified.

* Issue **#164** : Reduced caching to ensure tree items appear as soon as they are added.

* Issue **#177** : Removed 'Meta Data-Bytes Received' statistic as it was a duplicate.

* Issue **#152** : Changed the way index shard creation is locked so that only a single shard should be fetched from the cache with a given shard key at any one time.

* Issue **#189** : You now have to click within a checkbox to select it within a table rather than just clicking the cell the checkbox is in.

* Issue **#186** : Data is no longer artificially wrapped with the insertion of new lines server side. Instead the client now receives the data and an option to soft wrap lines has been added to the UI.

* Issue **#167** : Fixed formatting of JavaScript and JSON.

* Issue **#175** : Fixed visibility of items by inferred permissions.

* Issue **#178** : Added new properties and corresponding configuration to connect and create a separate SQL statistics DB.

* Issue **#172** : Improved dashboard L&F.

* Issue **#169** : Improved L&F of tables to make better use of screen real estate.

* Issue **#191** : Mebibytes (multiples of 1024) etc are now used as standard throughout the application for both memory and disk sizes and have single letter suffixes (B, K, M, G, T).

* Issue **#173** : Fixed the way XML formatter deals with spaces in attribute values.

* Issue **#151** : Fixed meta data statistics. 'metaDataStatistics' bean was declared as an interface and not a class.

* Issue **#158** : Added a new global property 'stroom.proxy.zipFilenameDelimiter' to enable Stroom proxy repositories to be processed that have a custom file name pattern.

* Issue **#153** : Clicking tick boxes and other cell components in tables no longer requires the row to be selected first.

* Issue **#148** : The stream browsing UI no longer throws an error when attempting to clear markers from the error markers pane.

* Issue **#160** : Stream processing tasks are now created within the security context of the user that created the associated stream processor filter.

* Issue **#157** : Data is now formatted by the editor automatically on display.

* Issue **#144** : Old processing output will now be deleted when content is reprocessed even if the new processing task does not produce output.

* Issue **#159** : Fixed NPE thrown during import.

* Issue **#166** : Fixed NPE thrown when searching statistics.

* Issue **#165** : Dashboards now add a query and result table from a template by default on creation. This was broken when adding permission inheritance to documents.

* Issue **#162** : The editor annotation popup now matches the style of other popups.

* Issue **#163** : Imported the Roboto Mono font to ensure consistency of the editor across platforms.

* Issue **#143** : Stroom now logs progress information about closing index shard writers during shutdown.

* Issue **#140** : Replaced code editor to improve UI performance and add additional code formatting & styling options.

* Issue **#146** : Object pool should no longer throw an error when abandoned objects are returned to the pool.

* Issue **#142** : Changed the way permissions are cached so that changes to permissions provide immediate access to documents.

* Issue **#123** : Changed the way entity service result caching works so that the underlying entity manager is cached instead of individual services. This allows entity result caching to be performed while still applying user permissions to cached results.

* Issue **#156** : Attempts to open items that that user does not have permission to open no longer show an error and spin the progress indicator forever, instead the item will just not open.

* Issue **#141** : Improved log output during entity reference migration and fixed statistic data source reference migration.

* Issue **#127** : Entity reference replacement should now work with references to 'StatisticsDataSource'.

* Issue **#125** : Fixed display of active tasks which was broken by changes to the task summary table selection model.

* Issue **#121** : Fixed cache clearing.

* Issue **#122** : Improved the look of the cache screen.

* Issue **#106** : Disabled users and groups are now displayed with greyed out icon in the UI.

* Issue **#132** : The explorer tree is now cleared on login so that users with different permissions do not see the previous users items.

* Issue **#128** : Improved error handling during login.

* Issue **#130** : Users with no permissions are no longer able to open folders including the root System folder to attempt data browsing.

* Issue **#120** : Entity chooser now treats 'None' as a special root level explorer node so that it can be selected in the same way as other nodes, e.g. visibly selected and responsive to double click.

* Issue **#129** : Fixed NPE.

* Issue **#119** : User permissions dialog now clears permissions when a user or group is deleted.

* Issue **#115** : User permissions on documents can now be inherited from parent folders on create, copy and move.

* Issue **#109** : Added packetSize="65536" property to AJP connector in server.xml template.

* Issue **#100** : Various list of items in stroom now allow multi selection for add/remove purposes.

* Issue **#112** : Removed 'pool' monitoring screen as all pools are now caches of one form or another.

* Issue **#105** : Users were not seeing 'New' menu for folders that they had some create child doc permissions for. This was due to DocumentType not implementing equals() and is now fixed.

* Issue **#111** : Fixed query favourites and history.

* Issue **#91** : Only CombinedParser was allowing code to be injected during stepping. Now DSParser and XMLFragmentParser support code injection during stepping.

* Issue **#107** : The UI now only shows new pipeline element items on the 'Add' menu that are allowed children of the selected element.

* Issue **#113** : User names are now validated against a regex specified by the 'stroom.security.userNamePattern' property.

* Issue **#116** : Rename is now only possible when a single explorer item is selected.

* Issue **#114** : Fixed selection manager so that the explorer tree does not select items when a node expander is clicked.

* Issue **#65** : Selection lists are now limited to 300px tall and show scrollbars if needed.

* Issue **#50** : Defaults table result fields to use local time without outputting the timezone.

* Issue **#15** : You can now express time zones in dashboard query expressions or just omit a time zone to use the locale of the browser.

* Issue **#49** : Dynamic XSLT selection now works with pipeline stepping.

* Issue **#63** : Entity selection control now shows current entity name even if it has changed since referencing entity was last saved.

* Issue **#70** : You can now select multiple explorer rows with ctrl and shift key modifiers and perform bulk actions such as copy, move, rename and delete.

* Issue **#85** : findDelete() no longer tries to add ORDER BY condition on UPDATE SQL when deleting streams.

* Issue **#89** : Warnings should now be present in processing logs for reference data lookups that don't specify feed or stream type. This was previously throwing a NullPointerException.

* Issue **#90** : Fixed entity selection dialog used outside of drop down selection control.

* Issue **#88** : Pipeline reference edit dialog now correctly selects the current stream type.

* Issue **#77** : Default index volume creation now sets stream status to INACTIVE rather than CLOSED and stream volume creation sets index status to INACTIVE rather than CLOSED.

* Issue **#93** : Fixed code so that the 'Item' menu is now visible.

* Issue **#97** : Index shard partition date range creation has been improved.

* Issue **#94** : Statistics searches now ignore expression terms with null or empty values so that the use of substitution parameters can be optional.

* Issue **#87** : Fixed explorer scrolling to the top by disabling keyboard selection.

* Issue **#104** : 'Query' no longer appears as an item that a user can allow 'create' on for permissions within a folder.

* Issue **#103** : Added 10 years as a supported data retention age.

* Issue **#86** : The stream delete button is now re-enabled when new items are selected for deletion.

* Issue **#81** : No exception will now be thrown if a client rejects a response for an EntityEvent.

* Issue **#79** : The client node no longer tries to create directories on the file system for a volume that may be owned by another node.

* Issue **#92** : Error summaries of multiple types no longer overlap each other at the top of the error markers list.

* Issue **#64** : Fixed Hessian serialisation of 'now' which was specified as a ZonedDateTime which cannot be serialised. This field is now a long representing millseconds since epoch.

* Issue **#62** : Task termination button is now enabled.

* Issue **#60** : Fixed validation of stream attributes prior to data upload to prevent null pointer exception.

* Issue **#9** : Created a new implementation of the expression parser that improved expression tokenisation and deals with BODMAS rules properly.

* Issue **#36** : Fixed and vastly improved the configuration of email so that more options can be set allowing for the use of other email services requiring more complex configuration such as gmail.

* Issue **#24** : Header and footer strings are now unescaped so that character sequences such as '\n' are translated into single characters as with standard Java strings, e.g. '\n' will become a new line and '\t' a tab.

* Issue **#40** : Changed Stroom docker container to be based on Alpine linux to save space

* Issue **#40** : Auto import of content packs on Stroom startup and added default content packs into the docker build for Stroom.

* Issue **#30** : Entering stepping mode was prompting for the pipeline to step with but also auto selecting a pipeline at the same time and entering stepping immediately.

* Dashboard auto refresh is now limited to a minimum interval of 10 seconds.

* Issue **#31** : Pipeline stepping was not including user changes immediately as parsers and XSLT filters were using cached content when they should have been ignoring the cache in stepping mode.

* Issue **#27** : Stroom now listens to window closing events and asks the user if they really want to leave the page. This replaces the previous crude attempts to block keys that affected the history or forced a browser refresh.

* Issue **#2** : The order of fields in the query editor is now alphabetical.

* Issue **#3** : When a filter is active on a dashboard table column, a filter icon now appears to indicate this.

* Issue **#5** : Replace() and Decode() dashboard table expression functions no longer ignore cells with null values.

* Issue **#7** : Dashboards are now able to query on open.

* Issue **#8** : Dashboards are now able to re-query automatically at fixed intervals.

* Updated GWT to v2.8.0 and Gin to v2.1.2.

* Issue **#12** : Dashboard queries can now evaluate relative date/time expressions such as now(), hour() etc. In addition to this the expressions also allow the addition or subtraction of durations, e.g. now - 5d.

* Issue **#14** : Dashboard query expressions can now be parameterised with any term able to accept a user defined parameter, e.g. ${user}. Once added parameters can be changed for the entire dashboard via a text box at the top of the dashboard screen which will then execute all queries when enter is pressed or it loses focus.

* Issue **#16** : Dashboard table filters can also accept user defined parameters, e.g. ${user}, to perform filtering when a query is executed.

* Fixed missing text presenter in dashboards.

* Issue **#18** : The data dashboard component will now show data relative to the last selected table row (even if there is more than one table component on the dashboard) if the data component has not been configured to listen to row selections for a specific table component.

* Changed table styling to colour alternate rows, add borders between rows and increase vertical padding

* Issue **#22** : Dashboard table columns can now be configured to wrap text via the format options.

* Issue **#28** : Dashboard component dependencies are now listed with the component name plus the component id in brackets rather than just the component id.

* Issue **#202** : Initial release of the new data retention policy functionality.

[Unreleased]: https://github.com/gchq/stroom/compare/v7.1-beta.6...HEAD
[v7.1-beta.6]: https://github.com/gchq/stroom/compare/v7.1-beta.5...v7.1-beta.6
[v7.1-beta.5]: https://github.com/gchq/stroom/compare/v7.1-beta.4...v7.1-beta.5
[v7.1-beta.4]: https://github.com/gchq/stroom/compare/v7.1-beta.3...v7.1-beta.4
[v7.1-beta.3]: https://github.com/gchq/stroom/compare/v7.1-beta.2..v7.1-beta.3
[v7.1-beta.2]: https://github.com/gchq/stroom/compare/v7.1-beta.1...v7.1-beta.2
[v7.1-beta.1]: https://github.com/gchq/stroom/compare/v7.0-beta.104...v7.1-beta.1
[v7.0-beta.104]: https://github.com/gchq/stroom/compare/v7.0-beta.103...v7.0-beta.104
[v7.0-beta.103]: https://github.com/gchq/stroom/compare/v7.0-beta.102...v7.0-beta.103
[v7.0-beta.102]: https://github.com/gchq/stroom/compare/v7.0-beta.101...v7.0-beta.102
[v7.0-beta.101]: https://github.com/gchq/stroom/compare/v7.0-beta.100...v7.0-beta.101
[v7.0-beta.100]: https://github.com/gchq/stroom/compare/v7.0-beta.99...v7.0-beta.100
[v7.0-beta.99]: https://github.com/gchq/stroom/compare/v7.0-beta.98...v7.0-beta.99
[v7.0-beta.98]: https://github.com/gchq/stroom/compare/v7.0-beta.97...v7.0-beta.98
[v7.0-beta.97]: https://github.com/gchq/stroom/compare/v7.0-beta.96...v7.0-beta.97
[v7.0-beta.96]: https://github.com/gchq/stroom/compare/v7.0-beta.95...v7.0-beta.96
[v7.0-beta.95]: https://github.com/gchq/stroom/compare/v7.0-beta.94...v7.0-beta.95
[v7.0-beta.94]: https://github.com/gchq/stroom/compare/v7.0-beta.93...v7.0-beta.94
[v7.0-beta.93]: https://github.com/gchq/stroom/compare/v7.0-beta.92...v7.0-beta.93
[v7.0-beta.92]: https://github.com/gchq/stroom/compare/v7.0-beta.91...v7.0-beta.92
[v7.0-beta.91]: https://github.com/gchq/stroom/compare/v7.0-beta.90...v7.0-beta.91
[v7.0-beta.90]: https://github.com/gchq/stroom/compare/v7.0-beta.89...v7.0-beta.90
[v7.0-beta.89]: https://github.com/gchq/stroom/compare/v7.0-beta.88...v7.0-beta.89
[v7.0-beta.88]: https://github.com/gchq/stroom/compare/v7.0-beta.87...v7.0-beta.88
[v7.0-beta.87]: https://github.com/gchq/stroom/compare/v7.0-beta.86...v7.0-beta.87
[v7.0-beta.86]: https://github.com/gchq/stroom/compare/v7.0-beta.85...v7.0-beta.86
[v7.0-beta.85]: https://github.com/gchq/stroom/compare/v7.0-beta.84...v7.0-beta.85
[v7.0-beta.84]: https://github.com/gchq/stroom/compare/v7.0-beta.83...v7.0-beta.84
[v7.0-beta.83]: https://github.com/gchq/stroom/compare/v7.0-beta.82...v7.0-beta.83
[v7.0-beta.82]: https://github.com/gchq/stroom/compare/v7.0-beta.81...v7.0-beta.82
[v7.0-beta.81]: https://github.com/gchq/stroom/compare/v7.0-beta.80...v7.0-beta.81
[v7.0-beta.80]: https://github.com/gchq/stroom/compare/v7.0-beta.79...v7.0-beta.80
[v7.0-beta.79]: https://github.com/gchq/stroom/compare/v7.0-beta.78...v7.0-beta.79
[v7.0-beta.78]: https://github.com/gchq/stroom/compare/v7.0-beta.77...v7.0-beta.78
[v7.0-beta.77]: https://github.com/gchq/stroom/compare/v7.0-beta.76...v7.0-beta.77
[v7.0-beta.76]: https://github.com/gchq/stroom/compare/v7.0-beta.75...v7.0-beta.76
[v7.0-beta.75]: https://github.com/gchq/stroom/compare/v7.0-beta.74...v7.0-beta.75
[v7.0-beta.74]: https://github.com/gchq/stroom/compare/v7.0-beta.73...v7.0-beta.74
[v7.0-beta.73]: https://github.com/gchq/stroom/compare/v7.0-beta.72...v7.0-beta.73
[v7.0-beta.72]: https://github.com/gchq/stroom/compare/v7.0-beta.71...v7.0-beta.72
[v7.0-beta.71]: https://github.com/gchq/stroom/compare/v7.0-beta.70...v7.0-beta.71
[v7.0-beta.70]: https://github.com/gchq/stroom/compare/v7.0-beta.69...v7.0-beta.70
[v7.0-beta.69]: https://github.com/gchq/stroom/compare/v7.0-beta.68...v7.0-beta.69
[v7.0-beta.68]: https://github.com/gchq/stroom/compare/v7.0-beta.67...v7.0-beta.68
[v7.0-beta.67]: https://github.com/gchq/stroom/compare/v7.0-beta.66...v7.0-beta.67
[v7.0-beta.66]: https://github.com/gchq/stroom/compare/v7.0-beta.65...v7.0-beta.66
[v7.0-beta.65]: https://github.com/gchq/stroom/compare/v7.0-beta.64...v7.0-beta.65
[v7.0-beta.64]: https://github.com/gchq/stroom/compare/v7.0-beta.63...v7.0-beta.64
[v7.0-beta.63]: https://github.com/gchq/stroom/compare/v7.0-beta.62...v7.0-beta.63
[v7.0-beta.62]: https://github.com/gchq/stroom/compare/v7.0-beta.61...v7.0-beta.62
[v7.0-beta.61]: https://github.com/gchq/stroom/compare/v7.0-beta.60...v7.0-beta.61
[v7.0-beta.60]: https://github.com/gchq/stroom/compare/v7.0-beta.59...v7.0-beta.60
[v7.0-beta.59]: https://github.com/gchq/stroom/compare/v7.0-beta.58...v7.0-beta.59
[v7.0-beta.58]: https://github.com/gchq/stroom/compare/v7.0-beta.57...v7.0-beta.58
[v7.0-beta.57]: https://github.com/gchq/stroom/compare/v7.0-beta.56...v7.0-beta.57
[v7.0-beta.56]: https://github.com/gchq/stroom/compare/v7.0-beta.55...v7.0-beta.56
[v7.0-beta.55]: https://github.com/gchq/stroom/compare/v7.0-beta.54...v7.0-beta.55
[v7.0-beta.54]: https://github.com/gchq/stroom/compare/v7.0-beta.53...v7.0-beta.54
[v7.0-beta.53]: https://github.com/gchq/stroom/compare/v7.0-beta.52...v7.0-beta.53
[v7.0-beta.52]: https://github.com/gchq/stroom/compare/v7.0-beta.51...v7.0-beta.52
[v7.0-beta.51]: https://github.com/gchq/stroom/compare/v7.0-beta.50...v7.0-beta.51
[v7.0-beta.50]: https://github.com/gchq/stroom/compare/v7.0-beta.49...v7.0-beta.50
[v7.0-beta.49]: https://github.com/gchq/stroom/compare/v7.0-beta.48...v7.0-beta.49
[v7.0-beta.48]: https://github.com/gchq/stroom/compare/v7.0-beta.47...v7.0-beta.48
[v7.0-beta.47]: https://github.com/gchq/stroom/compare/v7.0-beta.46...v7.0-beta.47
[v7.0-beta.46]: https://github.com/gchq/stroom/compare/v7.0-beta.45...v7.0-beta.46
[v7.0-beta.45]: https://github.com/gchq/stroom/compare/v7.0-beta.44...v7.0-beta.45
[v7.0-beta.44]: https://github.com/gchq/stroom/compare/v7.0-beta.43...v7.0-beta.44
[v7.0-beta.43]: https://github.com/gchq/stroom/compare/v7.0-beta.42...v7.0-beta.43
[v7.0-beta.42]: https://github.com/gchq/stroom/compare/v7.0-beta.41...v7.0-beta.42
[v7.0-beta.41]: https://github.com/gchq/stroom/compare/v7.0-beta.40...v7.0-beta.41
[v7.0-beta.40]: https://github.com/gchq/stroom/compare/v7.0-beta.39...v7.0-beta.40
[v7.0-beta.39]: https://github.com/gchq/stroom/compare/v7.0-beta.38...v7.0-beta.39
[v7.0-beta.38]: https://github.com/gchq/stroom/compare/v7.0-beta.37...v7.0-beta.38
[v7.0-beta.37]: https://github.com/gchq/stroom/compare/v7.0-beta.36...v7.0-beta.37
[v7.0-beta.36]: https://github.com/gchq/stroom/compare/v7.0-beta.35...v7.0-beta.36
[v7.0-beta.35]: https://github.com/gchq/stroom/compare/v7.0-beta.34...v7.0-beta.35
[v7.0-beta.34]: https://github.com/gchq/stroom/compare/v7.0-beta.33...v7.0-beta.34
[v7.0-beta.33]: https://github.com/gchq/stroom/compare/v7.0-beta.32...v7.0-beta.33
[v7.0-beta.32]: https://github.com/gchq/stroom/compare/v7.0-beta.31...v7.0-beta.32
[v7.0-beta.31]: https://github.com/gchq/stroom/compare/v7.0-beta.30...v7.0-beta.31
[v7.0-beta.30]: https://github.com/gchq/stroom/compare/v7.0-beta.29...v7.0-beta.30
[v7.0-beta.29]: https://github.com/gchq/stroom/compare/v7.0-beta.28...v7.0-beta.29
[v7.0-beta.28]: https://github.com/gchq/stroom/compare/v7.0-beta.27...v7.0-beta.28
[v7.0-beta.27]: https://github.com/gchq/stroom/compare/v7.0-beta.26...v7.0-beta.27
[v7.0-beta.26]: https://github.com/gchq/stroom/compare/v7.0-beta.25...v7.0-beta.26
[v7.0-beta.25]: https://github.com/gchq/stroom/compare/v7.0-beta.24...v7.0-beta.25
[v7.0-beta.24]: https://github.com/gchq/stroom/compare/v7.0-beta.23...v7.0-beta.24
[v7.0-beta.23]: https://github.com/gchq/stroom/compare/v7.0-beta.22...v7.0-beta.23
[v7.0-beta.22]: https://github.com/gchq/stroom/compare/v7.0-beta.21...v7.0-beta.22
[v7.0-beta.21]: https://github.com/gchq/stroom/compare/v7.0-beta.20...v7.0-beta.21
[v7.0-beta.20]: https://github.com/gchq/stroom/compare/v7.0-beta.19...v7.0-beta.20
[v7.0-beta.19]: https://github.com/gchq/stroom/compare/v7.0-beta.18...v7.0-beta.19
[v7.0-beta.18]: https://github.com/gchq/stroom/compare/v7.0-beta.17...v7.0-beta.18
[v7.0-beta.17]: https://github.com/gchq/stroom/compare/v7.0-beta.16...v7.0-beta.17
[v7.0-beta.16]: https://github.com/gchq/stroom/compare/v7.0-beta.15...v7.0-beta.16
[v7.0-beta.15]: https://github.com/gchq/stroom/compare/v7.0-beta.14...v7.0-beta.15
[v7.0-beta.14]: https://github.com/gchq/stroom/compare/v7.0-beta.13...v7.0-beta.14
[v7.0-beta.13]: https://github.com/gchq/stroom/compare/v7.0-beta.12...v7.0-beta.13
[v7.0-beta.12]: https://github.com/gchq/stroom/compare/v7.0-beta.11...v7.0-beta.12
[v7.0-beta.11]: https://github.com/gchq/stroom/compare/v7.0-beta.10...v7.0-beta.11
[v7.0-beta.10]: https://github.com/gchq/stroom/compare/v7.0-beta.9...v7.0-beta.10
[v7.0-beta.9]: https://github.com/gchq/stroom/compare/v7.0-beta.8...v7.0-beta.9
[v7.0-beta.8]: https://github.com/gchq/stroom/compare/v7.0-beta.7...v7.0-beta.8
[v7.0-beta.7]: https://github.com/gchq/stroom/compare/v7.0-beta.6...v7.0-beta.7
[v7.0-beta.6]: https://github.com/gchq/stroom/compare/v7.0-beta.5...v7.0-beta.6
[v7.0-beta.5]: https://github.com/gchq/stroom/compare/v7.0-beta.4...v7.0-beta.5
[v7.0-beta.4]: https://github.com/gchq/stroom/compare/v7.0-beta.3...v7.0-beta.4
[v7.0-beta.3]: https://github.com/gchq/stroom/compare/v7.0-beta.2...v7.0-beta.3
[v7.0-beta.2]: https://github.com/gchq/stroom/compare/v7.0-beta.1...v7.0-beta.2
[v7.0-beta.1]: https://github.com/gchq/stroom/compare/v7.0-alpha.5...v7.0-beta.1
[v7.0-alpha.5]: https://github.com/gchq/stroom/compare/v7.0-alpha.4...v7.0-alpha.5
[v7.0-alpha.4]: https://github.com/gchq/stroom/compare/v7.0-alpha.3...v7.0-alpha.4
[v7.0-alpha.3]: https://github.com/gchq/stroom/compare/v7.0-alpha.2...v7.0-alpha.3
[v7.0-alpha.2]: https://github.com/gchq/stroom/compare/v7.0-alpha.1...v7.0-alpha.2
[v7.0-alpha.1]: https://github.com/gchq/stroom/compare/v6.0.0...v7.0-alpha.1
[v6.0.0]: https://github.com/gchq/stroom/compare/v5.4.0...v6.0.0<|MERGE_RESOLUTION|>--- conflicted
+++ resolved
@@ -7,11 +7,14 @@
 
 ## [Unreleased]
 
-<<<<<<< HEAD
 ~~~
 DO NOT ADD CHANGES HERE - ADD THEM USING log_change.sh
 ~~~
 
+* Issue **#2471** : Changes to ensure SQLite DB connection is only used by one process at a time.
+
+* Issue **#2471** : Changes to help diagnose proxy aggregation issues.
+
 * Issue **#2582** : Remove unnecessary legacy migration for processor filter.
 
 * Issue **#2577** : Fix issue with expression terms changing conditions incorrectly.
@@ -79,11 +82,6 @@
 * Revert accidental whitespace change to V07_00_00_007__meta_retention_tracker.sql
 
 * Issue **#2519** : Added validation for processor filter expressions and more info about filters to the UI.
-=======
-* Issue **#2471** : Changes to ensure SQLite DB connection is only used by one process at a time.
-
-* Issue **#2471** : Changes to help diagnose proxy aggregation issues.
->>>>>>> ff481500
 
 * Issue **#2501** : Change reference data store to use consistent approach to last access time truncation.
 
