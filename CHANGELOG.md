--- conflicted
+++ resolved
@@ -6,13 +6,11 @@
 
 ## [Unreleased]
 
-<<<<<<< HEAD
+* Issue **#540** : Improve description text for stroom.statistics.sql.maxProcessingAge property
+
 * Issue **#538** : Lists of items such as users or user groups were sometimes not being converted into result pages correctly, this is now fixed.
 
 * Issue **#537** : Users without `Manage Policies` permission can now view streams.
-=======
-* Issue **#540** : Improve description text for stroom.statistics.sql.maxProcessingAge property 
->>>>>>> 31921c43
 
 ## [v5.1-beta.4] - 2017-12-20
 
