# Change Log

All notable changes to this project will be documented in this file.

The format is based on [Keep a Changelog](http://keepachangelog.com/)
and this project adheres to [Semantic Versioning](http://semver.org/).


## [Unreleased]

~~~
DO NOT ADD CHANGES HERE - ADD THEM USING log_change.sh
~~~


<<<<<<< HEAD
## [v7.7-beta.5] - 2024-12-05

* Fix `java.lang.NoClassDeffoundError: jakarta/el/ELManager` error when booting proxy.

* Issue **#4596** : Add case-sensitive value filter conditions.

* Issue **#4596** : Drive visualisations using table quick filters and selection handlers.

* Issue **#4596** : Merge include/exclude and column value filter dialogs.

* Issue **#4596** : Change conditional formatting to allow custom light and dark colours.

* Issue **#4596** : Turn off conditional formatting with user preferences.
=======
## [v7.6-beta.7] - 2024-12-16

* Issue **#4594** : Various changes to the permissions screens. Added a new User screen to show all a user's permissions, api keys, and dependencies. Added links between the various permission and user screens. Improved the tables of some of the permissions screens.


## [v7.6-beta.6] - 2024-11-25

* Fix `java.lang.NoClassDeffoundError: jakarta/el/ELManager` error when booting proxy.


## [v7.6-beta.5] - 2024-11-15

* Fix error when creating a document as a user without `Administrator` or `Manager Users`.

* Issue **#4588** : Fix the API allowing documents to be moved with only VIEW permission. The UI requires EDIT permission. The API is now in line with that.

* Fix the `Copy As` menu item for ancestor folders that the user does not have VIEW permission on. For these cases, the `Copy As` sub menu now only displays the `Copy as name` entry.

* Change the explorer context menu to include the entries for `Dependencies` and `Dependants` if the user has at least VIEW permission. Previously required OWNER.

* Issue **#4586** : Fix error when changing filter on Document Permissions Report.

* Make account creation also create a stroom user. Make an update to an account also update the stroom user if the full name has changed.

* Fix bug in DB migration `V07_06_00_100__annotation_pre_migration_checks`.

* If you are upgrading from a previous v7.6 beta release you will need to run the following SQL. `update analytics_schema_history set checksum = '-86554219' where version = '07.06.00.405';` and `update processor_schema_history set checksum = '-175036745' where version = '07.06.00.305';`.
>>>>>>> a7390df9

* Issue **#4627** : Fix StroomQL function character escaping.

* Issue **#4611** : Fix problem of changes to the conditional formatting rules of a duplicated dashboard table affecting the original table. This only affected the enabled/hide properties of the formatting rule.

* Issue **#4612** : Fix stroomQL query not including all data points in the visualisation.

* Issue **#4617** : Add debug to try to diagnose issue.

* Issue **#4606** : Fix dashboard text pane that is set to Show as HTML not showing a vertical scrollbar.


## [v7.7-beta.4] - 2024-11-11

* Issue **#4601** : Add null handling and better error logging to Excel download.


## [v7.7-beta.3] - 2024-11-11

* Issue **#4597** : Fix NPE when opening the Document Permissions Report screen for a user.

* Change the code that counts expression terms and gets all fields/values from an expression tree to no longer ignore NOT operators.

* Issue **#4596** : Fix demo bugs.

* Issue **#4596** : Add table value filter dialog option.


## [v7.7-beta.2] - 2024-11-06

* Change the permission filtering to use a LinkedHashSet for children of and descendants of terms.

* Fix error when creating a document as a user without `Administrator` or `Manager Users`.

* Issue **#4588** : Fix the API allowing documents to be moved with only VIEW permission. The UI requires EDIT permission. The API is now in line with that.

* Fix the `Copy As` menu item for ancestor folders that the user does not have VIEW permission on. For these cases, the `Copy As` sub menu now only displays the `Copy as name` entry.

* Change the explorer context menu to include the entries for `Dependencies` and `Dependants` if the user has at least VIEW permission. Previously required OWNER.

* Issue **#4586** : Fix error when changing filter on Document Permissions Report.


## [v7.7-beta.1] - 2024-11-04

* Issue **#4523** : Embed queries in dashboards.

* Issue **#4504** : Add column value filters.

* Issue **#4546** : Remove redundant dashboard tab options.

* Issue **#4547** : Add selection handlers to dashboard tables to quick filter based on component selection.

* Issue **#4071** : Add preset theme compatible styles for conditional formatting.

* Issue **#4157** : Fix copy of conditional formatting rules.


## [v7.6-beta.4] - 2024-11-04

* Issue **#4550** : Fix datasource already in use issue.

* Uplift docker image JDK to `eclipse-temurin:21.0.5_11-jdk-alpine`.

* Issue **#4580** : Auto add a permission user when an account is created.

* Issue **#4582** : Show all users by default and not just ones with explicit permissions.

* Issue **#4562** : Use Zip64 compatibility mode.

* Issue **#4564** : Use expression as column name.

* Issue **#4558** : Fix query pause behaviour.

* Issue **#4549** : Fix conditional formatting fall through behaviour.

* In the Pipeline Properties pane, add copy/goto hover icons to any properties that are Documents. Add copy/goto hover links to the Pipeline, Feed and Inherited From columns in the Pipeline References pane.

* Issue **#4560** : Don't sort the list of Pipeline References (reference loaders).  Instead display them in the order they will get used in the lookup.

* Issue **#4570** : Fix error when clearing then filtering in a doc ref picker.


## [v7.6-beta.3] - 2024-10-18

* Issue **#4501** : Fix Query editor syntax highlighting.

* Add query help and editor completions for Dictionary Docs for use with `in dictionary`.

* Issue **#4487** : Fix nasty error when running a stats query with no columns.

* Issue **#4498** : Make the explorer tree Expand/Collapse All buttons respect the current Quick Filter input text.

* Issue **#4518** : Change the Stream Upload dialog to default the stream type to that of the feed.

* Issue **#4470** : On import of Feed or Index docs, replace unknown volume groups with the respective configured default volume group (or null if not configured).

* Issue **#4460** : Change the way we display functions with lots of arguments in query help and code completion popup.

* Issue **#4526** : Change Dictionary to not de-duplicate words as this is breaking JSON when used for holding SSL config in JSON form.

* Issue **#4528** : Make the Reindex Content job respond to stroom shutdown.

* Issue **#4532** : Fix Run Job Now so that it works when the job or jobNode is disabled.

* Issue **#4444** : Change the `hash()` expression function to allow the `algorithm` and `salt` arguments to be the result of functions, e.g. `hash(${field1}, concat('SHA-', ${algoLen}), ${salt})`.

* Issue **#4534** : Fix NPE in include/exclude filter.

* Issue **#4527** : Change the non-regex search syntax of _Find in Content_ to not use Lucene field based syntax so that `:` works correctly. Also change the regex search to use Lucene and improve the styling of the screen.

* Issue **#4536** : Fix NPE.

* Issue **#4539** : Improve search query logging.

* Improve the process of (re-)indexing content. It is now triggered by a user doing a content search. Users will get an error message if the index is still being initialised. The `stroom.contentIndex.enabled` property has been removed.

* Issue **#4513** : Add primary key to `doc_permission_backup_V07_05_00_005` table for MySQL Cluster support.

* Issue **#4514** : Fix HTTP 307 with calling `/api/authproxy/v1/noauth/fetchClientCredsToken`.


## [v7.6-beta.2] - 2024-10-07

* Issue **#4475** : Change `mask()` function to `period()` and add `using` to apply a function to window.

* Issue **#4341** : Allow download from query table.

* Issue **#4507** : Fix index shard permission issue.

* Issue **#4510** : Fix right click in editor pane.

* Issue **#4511** : Fix StreamId, EventId selection in query tables.

* Issue **#4485** : Improve dialog move/resize behaviour.

* Issue **#4492** : Make Lucene behave like SQL for OR(NOT()) queries.

* Issue **#4494** : Allow functions in StroomQL select, e.g. `count()`.

* Issue **#4202** : Fix default destination not being selected when you do _Save As_.

* Issue **#4475** : Add `mask()` function and deprecate `countPrevious()`.

* Issue **#4491** : Fix tab closure when deleting items in the explorer tree.

* Issue **#4502** : Fix inability to step an un-processed stream.

* Issue **#4503** : Make the enabled state of the delete/restore buttons on the stream browser depend on the user's permissions. Now they will only be enabled if the user has the require permission (i.e. DELETE/UPDATE) on at least one of the selected items.

* Issue **#4486** : Fix the `format-date` XSLT function for date strings with the day of week in, e.g. `stroom:format-date('Wed Aug 14 2024', 'E MMM dd yyyy')`.

* Issue **#4458** : Fix explorer node tags not being copied. Also fix copy/move not selecting the parent folder of the source as the default destination folder.

* Issue **#4478** : Fix boolean expression precedence in StroomQL.

* Issue **#4454** : Show the source dictionary name for each _word_ in the Dashboard List Input selection box. Add sorting and de-duplication of _words_.

* Issue **#4455** : Add Goto Document links to the Imports sub-tab of the Dictionary screen. Also add new Effective Words tab to list all the words in the dictionary that include those from its imports (and their imports).

* Issue **#4468** : Improve handling of key sequences and detection of key events from ACE editor.

* Issue **#4472** : Change the User Preferences dialog to cope with redundant stroom/editor theme names.

* Issue **#4479** : Add ability to assume role for S3.

* Issue **#4202** : Fix problems with Dashboard Extraction Pipeline picker incorrectly changing the selected pipeline.

* Change the DocRef picker so that it shows a warning icon if the selected DocRef no longer exists or the user doesn't have permission to view it.

* Change the Extraction Pipeline picker on the Index Settings screen to pre-filter on `tag:extraction`. This is configured using the property `stroom.ui.query.indexPipelineSelectorIncludedTags`.

* Change the key names in the example rule detection to remove `-`. Not sensible to encourage keys with a `-` in them as that prevents doing `values.key-1`. Also add a warning if there are multiple detection values with the same name/key (only the first will be used in each case).

* Issue **#4476** : Fix streaming analytic issue where it failed to match after seeing records with missing query fields.

* Issue **#4412** : Fix `/` key not working in quick filter text input fields.

* Issue **#4463** : Fix NPE with analytic rule email templating.

* Issue **#4146** : Fix audit events for deleting/restoring streams.

* Change the alert dialog message styling to have a max-height of 600px so long messages get a scrollbar.

* Issue **#4468** : Fix selection box keyboard selection behavior when no quick filter is visible.

* Issue **#4471** : Fix NPE with stepping filter.

* Issue **#4451** : Add S3 pipeline appender.

* Issue **#4401** : Improve content search.

* Issue **#4417** : Show stepping progress and allow termination.

* Issue **#4436** : Change the way API Keys are verified. Stroom now finds all valid api keys matching the api key prefix and compares the hash of the api key against the hash from each of the matching records. Support has also been added for using different hash algorithms.

* Issue **#4448** : Fix query refresh tooltip when not refreshing.

* Issue **#4457** : Fix ctrl+enter shortcut for query start.

* Issue **#4441** : Improve sorted column matching.

* Issue **#4449** : Reload Scheduled Query Analytics between executions.

* Issue **#4420** : Make app title dynamic.

* Issue **#4453** : Dictionaries will ignore imports if a user has no permission to read them.

* Issue **#4404** : Change the Query editor completions to be context aware, e.g. it only lists Datasources after a `from `.

* Issue **#4450** : Fix editor completion in Query editor so that it doesn't limit completions to 100. Added the property `stroom.ui.maxEditorCompletionEntries` to control the maximum number of completions items that are shown. In the event that the property is exceeded, Stroom will pre-filter the completions based on the user's input.

* Add Visualisations to the Query help and editor completions. Visualisation completion inserts a snippet containing all the data fields in the Visualisation, e.g. `TextValue(field = Field, gridSeries = Grid Series)`.

* Issue **#4424** : Fix alignment of _Current Tasks_ heading on the Jobs screen.

* Issue **#4422** : Don't show _Edit Schedule_ in actions menu on Jobs screen for Distributed jobs.

* Issue **#4418** : Fix missing css for `/stroom/sessionList`.

* Issue **#4435** : Fix for progress spinner getting stuck on.

* Issue **#4437** : Fix proxy not handling input files larger than 4 GiB.

* Issue **#4069** : Reduce proxy memory usage.

* Change the hard-coded test credentials to match those in v7.2 so that a test stack with 7.0 proxy and 7.2 stroom can communicate with each other. This change has no bearing on production deployments.

* Issue **#3838** : Change ref data meta store to log a warning rather than error when meta entries are not present. This is consistent with behaviour in v7.2.

* Issue **#4426** : Add INFO message when an index shard is created.

* Issue **#4425** : Fix _Usage Date_ heading alignment on Edit Volume Group screen for both data/index volumes.

* Uplift docker image JDK to `eclipse-temurin:21.0.4_7-jdk-alpine`.

* Issue **#4416** : Allow dashboard table sorting to be changed post query.

* Issue **#4421** : Change session state XML structure.

* Issue **#4419** : Automatically unpause dashboard result components when a new search begins.

* Rename migration from `V07_04_00_005__Orphaned_Doc_Perms` to `V07_05_00_005__Orphaned_Doc_Perms`.


## [v7.6-beta.1] - 2024-08-30

* Issue **#4345** : Write analytic email notification failures to the analytic error feed.

* Issue **#4379** : Improve Stroom permission model.


## [v7.5-beta.9] - 2024-08-30

* Issue **#4383** : Add an authentication error screen to be shown when a user tries to login and there is an authentication problem or the user's account has been locked/disabled. Previously the user was re-directed to the sign-in screen even if cert auth was enabled.  Added the new property `stroom.ui.authErrorMessage` to allow setting generic HTML content to show the user when an authentication error occurs.

* Issue **#4412** : Fix `/` key not working in quick filter text input fields.

* Issue **#4400** : Fix missing styling on `sessionList` servlet.

* Fix broken description pane in the stroomQL code completion.

* Issue **#4411** : Prevent queueing too many processor tasks.

* Issue **#4408** : Fix SQL deadlock between task queuing and task physical deletion.

* Issue **#4410** : Allow over creation of processor tasks for bounded filters.

* Issue **#4403** : Fix to make elastic indexes searchable with StroomQL.

* Issue **#2897** : Fix issue of the effective stream intern pool returning incorrect sets of streams.

* Issue **#4397** : Fix search API to not require node name.

* Issue **#4394** : Fix a bug that was causing stepping filters to ignore the top level null prefixed namespace (e.g. `xmlns="event-logging:3"`. This meant all elements in the xpath had to be fully qualified.

* Issue **#4395** : Fix ClassCastException when using a stepping xpath filter that returns something other than a list of nodes, e.g. a double, long, boolean, etc.. This means you can now do something like `/Events/Event/Meta/sm:source/sm:recordNo > 2` `equals` `true`, or `/Events/Event/Meta/sm:source/sm:recordNo mod 2` `equals` `0`.

* Issue **#3960** : Migrate to Elasticsearch Java API Client.

* Issue **#4385** : Fix error when trying to change permissions on a folder with no current owner.

* Issue **#4384** : Stop logging to ERROR when stroomQL contains a malformed function.

* Issue **#4389** : Fix the Query table re-drawing too frequently.


## [v7.5-beta.8] - 2024-07-23

* Change API endpoint `/Authentication/v1/noauth/reset` from GET to POST and from a path parameter to a POST body.

* Fix various issues relating to unauthenticated servlets. Add new servlet paths e.g. `/stroom/XXX` becomes `/XXX` and `/stroom/XXX`. The latter will be removed in some future release. Notable new servlet paths are `/dashboard`, `/status`, `/swagger-ui`, `/echo`, `/debug`, `/datafeed`, `/sessionList`.

* Change `sessionList` servlet to require manage users permission.


## [v7.5-beta.7] - 2024-07-17

* Issue **#4360** : Fix quick time settings popup.

* Issue **#4357** : Fix result paging for analytic duplicate check stores.

* Issue **#4347** : Filter queryable fields for dashboard query expressions.

* Issue **#4350** : Add analytic execution history retention job.

* Issue **#4351** : Improve query event logging.

* Issue **#4357** : Fix result paging for analytic duplicate check stores.

* Issue **#4358** : Fix streaming analytic field matches.


## [v7.5-beta.6] - 2024-07-16

* Improve styling of Jobs screen so disabled jobs/nodes are greyed out.

* Add _Next Scheduled_ column to the detail pane of the Job screen.

* Add _Build Version_ and _Up Date_ columns to the Nodes screen. Also change the styling of the _Ping_ column so an enabled node with no ping stands out while a disabled node does not. Also change the row styling for disabled nodes.

* Add a Run now icon to the jobs screen to execute a job on a node immediately.

* Change the FS Volume and Index Volume tables to low-light CLOSED/INACTIVE volumes. Add tooltips to the path and last updated columns. Change the _Use%_ column to a percentage bar. Add red/green colouring to the _Full_ column values.

* Issue **#4327** : Add a Jobs pane to the Nodes screen to view jobs by node. Add linking between job nodes on the Nodes screen and the Jobs screen.


## [v7.5-beta.5] - 2024-07-11

* Fix lag on Jobs screen when changing the selected job in the top pane.

* Issue **#4348** : Fix error with `IN DICTIONARY` term in rule when the dictionary is empty/blank.

* Issue **#4305** : Don't show warnings on the Server Tasks screen for disabled nodes. Append `(Disabled)` to the node name for disabled nodes in case a disabled node is still running tasks. Changed the position of the warning icon to the right of the wrap icon so it is the right-most icon.

* Make the expand/collapse all icons on Server Tasks and Data Retention Impact Summary consistent with those on the Explorer tree.

* Add properties `httpHeadersStreamMetaDataAllowList` and `httpHeadersStreamMetaDataDenyList` to `HttpAppender` to allow fine grained control of what stream meta keys are sent to the HTTP destination as HTTP headers and `.meta` entries.

* Change `/datafeed` receipt to always set `ReceivedTime` to `now()`. If it was already set (e.g. by proxy) then that value is added to `ReceivedTimeHistory` along with the latest `ReceivedTime`. This can be used to see the latency between proxy receipt and stroom receipt. This is similar to how `ReceivedPath` works.

* Make long descriptions on the Edit Property (pipeline element property) screen wrap onto multiple lines.

* Issue **#4317** : Fix explicit `Feed` header being ignored when `compression` is `true` on `HttpAppender`.

* Issue **#4331** : Fix `java.lang.IllegalStateException` errors when using HTTPAppender.

* Issue **#4330** : Fix NPE in HTTPAppender when the destination errors.

* Improve description text for HttpAppender properties. Also add validation of some property values.

* Add property `useContentEncodingHeader` to HttpAppender to allow the user to choose between using the stroom bespoke `Compression` and HTTP standard `Content-Encoding` headers.

* When using zip compression with HttpAppender, make the .meta file also respect the various HTTP header pipeline element properties.


## [v7.5-beta.4] - 2024-06-28

* Issue **#4339** : Allow user selection of analytic duplicate columns.


## [v7.5-beta.3] - 2024-06-27

* Issue **#2126** : Add experimental state store.

* Issue **#4305** : Don't show warnings on the Server Tasks screen for disabled nodes. Append `(Disabled)` to the node name for disabled nodes in case a disabled node is still running tasks. Changed the position of the warning icon to the right of the wrap icon so it is the right-most icon.

* Make the expand/collapse all icons on Server Tasks and Data Retention Impact Summary consistent with those on the Explorer tree.

* Issue **#4334** : Popup explorer text on mouse hover.


## [v7.5-beta.2] - 2024-06-17

* Issue **#4278** : Make document deletion also delete the permission records for that document. Also run migration `V07_04_00_005__Orphaned_Doc_Perms` which will delete all document permissions (in table `doc_permission`) for docs that are not a folder, not the System doc, are not a valid doc (i.e. in the `doc` table) and are not a pipeline filter. Deleted document permission records will first be copied to a backup table `doc_permission_backup_V07_04_00_005`. 

* Change document Copy and Move to check that the user has Owner permission (or admin) on the document being copied/moved if the permissions mode is None, Destination or Combined. This is because those modes will change the permissions which is something only an Owner/admin can do.

* Fix verification of the `signer` key in the JWS headers when authentication is handled by an AWS load balancer. If you use AWS load balancers for authentication you must add the partial ARN(s) of your load balancer(s) to the property `stroom.security.authentication.openId.expectedSignerPrefixes`.

* Issue **#4313** : Add debug for authentication exceptions.

* Issue **#4322** : Fix Feed Doc Cache entry invalidation when a new feed is created.

* Add debug logging to HttpAppender.

* Issue **#4306** : Fix inability to update config props that have previously been set to a non-default and then back to a default value.

* Issue **#2897** : Add more debug logging to the reference lookup code.

* Issue **#4307** : Fix stuck search.

* Issue **#4303** : Change DSParser to catch and handle StackOverflowError as an ERROR and with a better message.

* Issue **#4281** : Fix recent items dialog throwing an error when there are favourites in the explorer tree.


## [v7.5-beta.1] - 2024-06-04

* Issue **#3989** : Improve pause behaviour in dashboards and general presentation of `busy` state throughout UI.

* Issue **#2111** : Add index assistance to find content feature.


## [v7.4-beta.16] - 2024-05-28

* Issue **#4298** : Improve duplicate management.

* Issue **#4299** : Fix exception when creating a user using the `manageUsers` CLI command.


## [v7.4-beta.15] - 2024-05-27

* Issue **#4263** : Fix HTTPAppender compression error and add additional compression algorithms.


## [v7.4-beta.14] - 2024-05-24

* Issue **#4078** : Support BZIP2 compression and make compression level configurable for FileAppender and RollingFileAppender.

* Issue **#4257** : Stop new dashboards showing params input by default.

* Issue **#4275** : Fix NPE.

* Issue **#4262** : Change the content auto import feature to allow setting the user/group that will own the content on import. Previously content was imported as the 'admin' user, but this user may not exist in all environments. Setting of the user/group is done with the following config properties `stroom.contentPackImport.importAsSubjectId` (the unique identifier for the user/group) and `stroom.contentPackImport.importAsType` (`USER` or `GROUP`).

* Issue **#4279** : Improve index shard writer cache error handling.

* Issue **#4280** : Separate LMDB data directories.

* Issue **#4263** : Fix HTTPAppender compression error and add additional compression algorithms.

* Issue **#4286** : Fix Stroom key bindings incorrectly triggering in the Ace editor find text input field.

* Issue **#4287** : Add create document key sequences to explorer context menu.

* Change the styling of the key binds in the menus.

* Add `Add Current Item to Favourites` to Main Navigation menu and `Add to Favourites` to the top level tab context menu. Both menu items add the currently open document to the user's favourites list. Operation is idempotent.

* Issue **#4289** : Make analytic duplicate checking optional and allow duplicates to be viewed/deleted from store.

* Issue **#4281** : Add debug for recent items issue.

* Issue **#4292** : Reset table selection on dashboard query.


## [v7.4-beta.13] - 2024-05-15

* Issue **#4256** : Change field types from `Long` to `Date` or `Duration` for various data sources. See GitHub issue for full details.

* Issue **#4266** : Add types `Direct Buffers Used` and `Mapped Buffers Used` to the `Memory` internal statistic. These report the bytes used by off-heap direct/mapped byte buffers. Direct buffers are used heavily in search and reference data.

* Issue **#4270** : Fix key binds like `ct` triggering when in a query term value edit field.

* Issue **#4272** : Fix function and structure editor snippets not working in Query and column expression editors.


## [v7.4-beta.12] - 2024-05-15

* Issue **#4268** : Fix NPE affecting querying.


## [v7.4-beta.11] - 2024-05-15

* Issue **#4267** : Fix logout resource for internal IdP.

* Issue **#4268** : Fix NPE affecting querying.


## [v7.4-beta.10] - 2024-05-15

* Issue **#4258** : Stop logging unnecessary error when shard deleted.

* Issue **#4260** : Add debug for deduplication checks.


## [v7.4-beta.9] - 2024-05-15

* Issue **#4264** : Stop workers requesting 0 tasks from the master node.


## [v7.4-beta.8] - 2024-05-02

* Issue **#4253** : Prevent `CancellationException` being seen when user stops query.


## [v7.4-beta.7] - 2024-05-01

* Add key binds for creating documents.

* Improve error message when you don't have permission to create an item in a folder. Now included the folder name.

* Replace _group_ with _folder_ on Create/Move/Copy document dialogues.

* Add `/stroom/analytic_store/` as a docker managed volume.

* Issue **#4250** : Fix LMDB segfault.

* Issue **#4238** : Force focus on properties quick filter.

* Issue **#4246** : Inherit time range when creating rule from query.

* Issue **#4247** : Fix notification UUID.


## [v7.4-beta.6] - 2024-04-29

* Issue **#4240** : Fix creation of new shards when non-full shards already exist for a partition.


## [v7.4-beta.5] - 2024-04-26

* Issue **#4232** : Enforce save before creating rule executors.

* Issue **#4234** : Add change handler for streaming rule cache.

* Issue **#4235** : Fix RefreshAfterWrite cache setting display to be a duration.


## [v7.4-beta.4] - 2024-04-25

* Issue **#4188** : Allow multiple analytic notifications.

* Issue **#4224** : Fix editor Format command for Text converter entities. Also fix editor Format command for Script entities (i.e. JS/JSON).

* Issue **#4228** : Fix right alignment of column headers.

* Issue **#4230** : Fix step location delimiter.


## [v7.4-beta.3] - 2024-04-24

* Fix tag filter in Edit Tags dialog not being in-sync with filter input.

* Issue **#4221** : Remove `id` column from `index_field` and change the primary key to be `(fk_index_field_source_id, name)`. Add retry logic and existing field check when adding fields to mitigate against deadlocks.

* Issue **#4218** : Fix index shard state transition.

* Issue **#4220** : Fix index shard creation.

* Issue **#4217** : Suppress expected shard write errors.

* Issue **#4215** : Fix NPE during context lookup with no context data loaded.

* Issue **#4214** : Fix index shard writer errors.

* Issue **#4203** : Fix event capture getting stuck on buttons.

* Issue **#4204** : Make `indexOf()` and `lastIndexOf()` return `-1` when not found.

* Issue **#4205** : Add `contains()` function.

* Issue **#4209** : Support `and()` function in `eval`.

* Issue **#4212** : Fix shards stuck in opening state.


## [v7.4-beta.2] - 2024-04-10

* Issue **#4161** : Fix cron schedule time UI.

* Issue **#4160** : Fix date time picker.

* Add the `ctrl+enter` key bind to dashboards to start/stop the query. Make the `ctrl+enter` key bind work on any part of the screen for Queries.

* Add various 'Goto' type sequential key binds, e.g. `gt` for 'Goto Server Tasks'.

* Change the Documentation tab to default to edit mode if the user has write permission and there is currently no documentation.

* Add `ctrl+/` and `/` key binds for focusing on the explorer tree and current tab quick filters respectively.

* Create a 'Copy As' explorer tree context menu sub-menu containing 'Copy (Name|UUID|Link) to Clipboard'.

* Issue **#4184** : Add API specification link to help menu.

* Issue **#4167** : Add templating of email subject and body in scheduled query rules. Template language is a sub-set of Jinja templating.

* Issue **#4039** : Make tick boxes in conditional formatting table clickable.

* Add help buttons to edit conditional rule dialog and add F1 keybind for opening help.

* Issue **#4119** : Set stepping location from a popup and not inline editor.

* Issue **#4187** : Fix scheduled executor stop behaviour.

* Rename DB migration script from `V07_03_00_001__job_node.sql` to `V07_04_00_005__job_node.sql`. If you are deploying this version onto an existing 7.4 version then you will need to run the following sql `delete from job_schema_history where version = '07.03.00.001';`.

* Issue **#4172** : Fix NPE when running an empty sQL query.

* Issue **#4168** : Increase width of Id column on Annotations Linked Events dialog. Also increase size of dialog and the width of the left hand split pane.

* Issue **#3998** : Clear visualisations when no data is returned rather than showing `no data`.

* Issue **#4179** : Add text input control to dashboards.

* Issue **#4151** : Prevent runaway creation of index shards when there are file system problems.

* Issue **#4035** : Fix nasty error when changing permissions of a pipeline filter.

* Issue **#4142** : Index shards now cope with field changes.

* Issue **#4183** : Fix processor filter edit.

* Issue **#4190** : Make MapDataStore sort and trim settings configurable.

* Issue **#4192** : Fix NPE when selecting Info context menu item for any folder.

* Issue **#4178** : Change the Info popup so that you can click Info for another entity and it will just update the popup content without hiding it.

* Issue **#4196** : Fix warning message when the byte buffer pool hits its threshold.

* Issue **#4175** : Fix `Batch module not found` error when sending emails.

* Issue **#4199** : Fix internal statistics error when a pipeline is owned by a user with limited privileges.

* Issue **#4195** : Fix SQL deadlock with dynamic index fields.

* Issue **#4169** : Fix index field `Positions` setting not being passed through to Lucene resulting in corrupt shards.

* Issue **#4051** : Fix search extraction for Elastic indexes.

* Issue **#4159** : Fix StroomQL vis params.

* Issue **#4149** : Format results based on real result value types rather than expected expression return type.

* Issue **#4093** : Fix value type for stored values.

* Issue **#4152** : Fix date time formatter always showing `Z` when it should show actual timezone.

* Issue **#4150** : StroomQL `vis as` keyword replaced with `show` plus added validation to parameters.


## [v7.4-beta.1] - 2024-03-12

* Issue **#3749** : Replace Stroom simple cron scheduler with standard compliant Quartz cron scheduler.

* Issue **#4041** : Improve date picker.

* Issue **#4131** : Make Stroom's standard date parsing more lenient to accept various forms of ISO 8601 zoned date times, e.g. with varying number of fractional second digits, no fractional seconds, no seconds, different offset forms ('+02', '+0200', '+02:00', etc.). Normalise `EffectiveTime` and `ReceivedTime` header values so the dates are in Stroom's standard format.


## [v7.3-beta.11] - 2024-03-01

* Issue **#4132** : Add tooltips to the copy/open hover buttons on table cell values.

* Issue **#4018** : Change the way delimited meta values are held internally. They are now comma delimited internally and when written to file.

* Change `<xsl:message>` to output `NO MESSAGE` if the element contains no text value.

* Add the key bind `ctrl-enter` to do a step refresh on the code pane of the stepper.

* Issue **#4140** : Fix selection box popup close issue.

* Issue **#4143** : Fix horizontal scroll.

* Issue **#4144** : Increase size of part no box.

* Issue **#4141** : Show selected item after expand all.


## [v7.3-beta.10] - 2024-02-28

* Issue **#4115** : Fix error when opening Recent Items screen if a recent item is in the favourites list.

* Issue **#4133** : Rollback `lmdbjava` to 0.8.2 to fix FFI issue on centos7.


## [v7.3-beta.9] - 2024-02-25

* Issue **#4107** : Add property `warnOnRemoval` to `InvalidCharFilterReader` and `warnOnReplacement` to `InvalidXMLCharFilterReaderElement` allow control of logged warnings for removal/replacement respectively.

* Fix background styling issue with markdown preview pane.

* Issue **#4108** : Add editor snippets for Data Splitter and XML Fragment Parsing.

* Issue **#4117** : Fix inconsistencies between UI and CLI when creating API Keys.

* Issue **#3890** : Fix processing info task message.

* Issue **#4128** : Fix streaming analytics.

* Issue **#4077** : Auto open query helper folders to find functions by name.

* Issue **#3971** : Allow use of date expressions with `filter` keyword.

* Issue **#4090** : Fix JSON error location reporting.


## [v7.3-beta.8] - 2024-02-17

* Issue **#4030** : Fix token validation for date expressions.

* Issue **#3991** : Add close button to query text window.

* Issue **#3337** : Improve find content feature to highlight the matches in found docs.

* Issue **#4059** : Fix stream browser not showing any streams.

* Issue **#3993** : Add recent items popup and find popup.

* Issue **#1753** : Add expand all explorer option.

* Issue **#4082** : Add XSLT function hex-to-string(hex, charsetName).

* Issue **#4085** : Fix value in error message when the ref data reference count overflows.

* Issue **#4084** : Fix double shift behaviour to show `find`.

* Issue **#4088** : Add links and copy capability to meta browser.

* Issue **#3966** : Add detailed task information for task fetching process.

* Issue **#4092** : Fix explorer expand behaviour.

* Issue **#4094** : Fix change behaviour of entity selection popup.

* Add support for `<xsl:message>some message</xsl:message>` which will log the message as `ERROR`, which is consistent with the `stroom:log()` function. If the attribute `terminate="yes"` is set, the it will log as `FATAL`, which will stop processing. You can also use a suitably named child element to set the severity, `<xsl:message><info>my message</info></xsl:message>`. Use of `terminate="yes"` trumps any severity set. Previous behaviour was to log to `stdout` and throw an exception if `terminate` is `yes`.

* Issue **#4096** : Improve wrapped table data CSS.

* Issue **#4097** : Fix Meta filter giving 'unknown field' error for fields like 'Raw Size'.

* Issue **#4101** : Expand favourites by default.

* Issue **#4091** : Fix Number column format for duration and date values. Now shows the duration in millis and millis since unix epoch respectively. Also fix lack of rounding when setting a fixed number of decimal places.

* Stop 'ADD TASKS TO QUEUE' from spamming the logs when there are no tasks to queue, i.e. a quiet system.

* Change `<xsl:message terminate="yes">` to halt processing of the current stream part immediately, in addition to logging a FATAL error. This is different from the `stroom:log('FATAL'...)` call that will log a _FATAL_ error but won't halt processing.

* Add a XML editor snippet for adding an `<xsl:element>` block with the alias `elem`.

* Issue **#4104** : Fix open document direct links.

* Issue **#4033** : Fix an infinite loop when stepping raw JSON with a FindReplaceFilter. Change the way character data is decoded in the stepper so that it is more lenient to un-decodable bytes, replacing them with '�'. Also make the reader code in the stepper respond to task termination. Add stepper error for each byte sequence that can't be decoded.

* Fix missing fatal/error/warn/info gutter icons in the Ace editor.

* Change stepper so that errors/warn/etc. with no line/col location are not included in the coloured indicator at the top right of the pane. Location agnostic errors now only feature in the log pane at the bottom.

* Change the stepper log pane so that it only provides location/pane information if the location is known. The code has been changed to allow the server to explicitly state which pane an error relates to or if it is not specific to a pane. Elements with no code pane, now default errors with location information to belonging to the Input pane rather than the Output pane as previously.

* Issue **#4054** : Fix comparison of double values, e.g. `toDouble(20000) > toDouble(125000000)`. Improve comparison/sorting logic to cope with the new Duration type and to better handle mixed type comparison.

* Issue **#4056** : Fix display value of Error type values in query/dashboard. Now shows error message prefixed with `ERR: `.

* Issue **#4055** : Fix parsing/formatting of durations in query/dashboard expressions.


## [v7.3-beta.7] - 2024-01-24

* Issue **#4029** : Remove the need to specify node name for query and dashboard API.

* Issue **#3790** : Add mechanism to locate an open item in the explorer tree.

* Issue **#4043** : Duplicating filters now open a create popup rather than immediately creating a filter.

* Issue **#4058** : Improve processor filter status display.

* Issue **#3951** : Add term copy feature to stream filters.

* Issue **#4052** : Fix query helper breadcrumbs.

* Issue **#4049** : Fix term editor field selection.

* Issue **#4024** : Fix concurrency issues in CompleteableQueue that were causing searches to get stuck. Also fix similar issues in StreamEventMap.

* Issue **#3900** : Fix bug when using an expression term like `Last Commit > 2023-12-22T11:19:32.000Z` when searching the Index Shards data source.


## [v7.3-beta.6] - 2024-01-22

* Issue **#3975** : Add `cidr-to-numeric-ip-range` XSLT function.

* Issue **#4010** : Change ERROR logging to DEBUG when search requests cannot be created, e.g. when a rule has a blank or invalid query string.

* Issue **#4007** : Change the Lucene search code so that it will use the Index's default extraction pipeline if there is no extraction set on the dashboard, or in the case of StroomQL, always use the Index's default extraction pipeline as there no way to set a pipeline.

* Issue **#4021** : Fix using the `parseDuration(...)` function inside another function, e.g. `max(parseDuration(...))`.

* Issue **#4019** : Fix inability to change a date term in a filter tree. Change expression tree validation to use server-side validation so it can validate date terms correctly.

* Issue **#4029** : Change the `/api/(query|dashboard)/v1/(search|downloadSearcResults)` to accept a null `nodeName` path param, e.g. `/api/query/v1/search`.


## [v7.3-beta.5] - 2024-01-19

* Issue **#3915** : Change how multi-line attribute values (e.g. for `Files`) are written to the .meta/.mf files. Previously they were written as is so resulted in multiple lines in the file for one entry, which breaks parsing of the file. Now multi-line values are comma delimited in the file, so each entry will be on a single line. Existing meta/mf files in the system cannot be changed.

* Issue **#3981** : Fix processor records being created with the wrong pipeline UUID.

* Issue **#3979** : Fix term editor condition losing selection.

* Issue **#3979** : Fix term editor condition losing selection.

* Issue **#3891** : Add support for `not equals` `!=` term condition.

* Issue **#4014** : Fix queries hanging dur to an infinite loop when using `countGroups()` expression function.

* Change SQL migration `V07_02_00_110__api_key_legacy_data_migration.sql` to include all API keys, not just enabled ones.

* Issue **#4012** : Fix NPE when cascading perms on a folder with no current perms.

* Change V07_02_00_110__api_key_legacy_data_migration.sql to make prefix column values unique.

* Fix duplicate entries in selection boxes.

* Fix broken SQL migration script V07_02_00_110__api_key_legacy_data_migration.sql.

* Issue **#3952** : Fix handling of thread interrupts (e.g. when a ref load is triggered by a search extraction and the search is stopped) during reference data loads. Interrupted ref loads now correctly get a load state of TERMINATED. Stopped searches no longer show a warning triangle with ref errors. Terminated pipeline tasks no longer list errors/warnings for the ref load/lookups.

* Issue **#3937** : Re-work the API keys screen using GWT rather than React. Change the structure of the API keys from a JSON Web Token to a 'dumb' random string. Add the ability to enable/disable tokens. Change Stroom to store the hash of the API key rather than the key itself. Include a prefix in the API key (which is stored in Stroom) so that users can identify a key they have against the list of keys in Stroom. Legacy API Keys that are _enabled_ will be migrated from the `token` table into the new `apk-key` table. This is mostly so there is visibility of the legacy API keys. As the legacy API keys are JWTs and Stroom was not checking the `token` table for their presence, authentication relies on the JWT being valid and not expired. It is recommended to create new API keys and get users of the legacy API keys to migrate over. The new API keys allow temporary/permanent revocation so are more secure.

* Issue **#3987** : Fix duration functions by replacing `duration()` with `parseDuration()`, `parseISODuration()`, `formatDuration()` and `formatISODuration()`.

* Issue **#4004** : Remove dynamic tag from extraction pipeline selection for Views.

* Issue **#3990** : Fix refresh of explorer tree on delete of a document/folder.

* Issue **#3964** : Add XSLT function for testing whether an IP address is within the specified CIDR range.

* Issue **#3982** : Fix text colour in step filter element selector.

* Issue **#3983** : Fix colour of hamburger menu in light theme so it is visible.

* Issue **#3984** : Text editor fixed line height is now more appropriate for each font size.

* Issue **#3985** : Fix dashboard table custom date format checkbox state.

* Issue **#3950** : Rules now work with non-dynamic indexes.

* Issue **#4002** : Fix setting dirty state when switching to notification tab on rules.

* Issue **#4001** : Fix pipeline structure editor element drag issue.

* Issue **#3999** : Main pane scroll bar now displays where needed.

* Add the un-authenticated API method `/api/authproxy/v1/noauth/fetchClientCredsToken` to effectively proxy for the IDP's token endpoint to obtain an access token using the client credentials flow. The request contains the client credentials and looks like `{ "clientId": "a-client", "clientSecret": "BR9m.....KNQO" }`. The response media type is `text/plain` and contains the access token.

* Change processing user token expiry time from 1year to 10min when using internal identity provider.

* Remove the CLI command `fetch_proc_user_token` as it is now replaced by the `/authproxy/v1/noauth` API method.

* Fix issues with the refreshing of expired authentication tokens. Change the age of the service user token from 1yr to 10mins for the internal IDP.

* Issue **#3947** : Fix owner validation of document permissions when cascading permissions. Now the validation requiring a single owner is only applied to the top level document being edited. Descendant documents may have no owners or multiple owners due to legacy behaviour in stroom. If there is no change to the owner of the top level document then the descendant owners will be ignored. If _Cascade_ is set to _All_ or there is a change to the owner of the top level document and _Cascade_ is set to _Changes Only_ then the top level owner will be made the only owner of all descendants replacing any existing owners. This change also adds a confirmation dialog that shows what changes will be made to descendant documents. See the GitHub issue for examples.

* Issue **#3956** : Fix SearchRequestBuilder reuse.

* Add minor performance optimisation to the byte buffer pool used by the reference data store.

* Issue **#3953** : Fix search buffer size issue.

* Issue **#3948** : Add `and` and `or` functions.

* Issue **#3956** : Add debug to diagnose expression parsing issue.

* Issue **#3913** : Change zip data handling so unknown file extensions are treated as part of the base name, e.g. `001.unknown` gets a base name of `001.unknown` (unless we see a known extension like `001.ctx` in which case `001.unknown` gets a base name of `001`), `abc.xyz.10001` gets a base name of `abc.xyz.10001`.

* Issue **#3945** : Fix light theme colours.

* Issue **#3942** : Fix user identity in audit logging.

* Issue **#3939** : Fix issue changing editor them in user preferences.

* Issue **#3938** : Fix `lockInterruptibly` on `CompletableQueue`.


## [v7.3-beta.4] - 2023-12-04

* Issue **#3867** : Add support for Lucene 9.8.0.

* Issue **#3871** : Add support for Java 21.

* Issue **#3843** : Add distributed processing for streaming analytics.

* Uplift the versions of the following dependencies Dropwizard (major), Guice (major), FastInfoSet (patch), Kryo (minor), lmdbjava (minor), zero-allocation-hashing (minor), Hikari (minor), mysql-connector-java (patch), okhttp (minor), kafka-clients (major), Flyway (major), sqlite-jdbc (minor), jooq (minor), commons-compress (minor), FastInfoset (major), commons-csv (minor), commons-io (minor), commons-pool2 (minor), java-jwt (major), jcommander (minor), jose4j (minor), poi (major), simple-java-mail (major) and snake-yaml (major).

* Issue **#3897** : Improve UI field list performance.

* The Hessian based feed status RPC service `/remoting/remotefeedservice.rpc` has been removed as it is using the legacy `javax.servlet` dependency that is incompatible with `jakarta.servlet` that is now in use in stroom.

* Issue **#3920** : Fix rest factory use of type literals.

* Issue **#3933** : Improvements to selection box.

* Issue **#3935** : The `having` clause can now compare two computed row values.

* Remove 5s thread sleep left in the code from testing. This sleep happens when a legacy ref data stream is migrated.

* Issue **#3908** : Add config property to change search result download row limit when sorted.

* Issue **#3918** : Revert Excel heading style.

* Issue **#3926** : Add the CLI command `fetch_proc_user_token` to obtain an OIDC access token for the internal processing user. This command is useful for getting a token to be able to call stroom's APIs to manage a cluster.

* Issue **#3929** : Fix stuck searches.

* Issue **#3909** : Add multiple recipients to rule notification emails.

* Issue **#3898** : Improve task info and debug logging for `Index Shard Delete` job.

* Issue **#3903** : Fix index deadlock.

* Issue **#3901** : Fix concurrent modification exception.

* Change the tables on the following screens to initially fill the available space: Server Tasks, App Permissions, Dependencies, Pipeline Structure properties, Properties, Jobs.

* Issue **#3892** : Add a toggle button to enable/disable line wrapping in Server Tasks Name and Info cells.

* Issue **#3893** : Change Query Helper and editor code completion to insert `$field with spaces}` rather than `"field with spaces"` for field names with spaces.

* Fix Hard coded XSLT editor snippets.

* Add editor snippets for StroomQL. `ids` => `eval StreamId = first(StreamId)\neval EventId = first(EventId)`, `evt` => `eval EventId = first(EventId)` and `str` => `eval StreamId = first(StreamId)`.

* Add XSLT completion snippets for stroom identity skeletons.

* Issue **#3887** : Add option to use default extraction pipeline to dashboard table.

* Issue **#3885** : Allow pane resizing in dashboards without needing to be in design mode.

* Issue **#3889** : Allow use of dashboard datasources with just `Use` permission.

* Issue **#3883** : Fix auto creation of `admin` user when an IDP type of TEST_CREDENTIALS is used.

* Issue **#3863** : Improve layout of dashboard column expression editor, reducing the height of the expression editor box.

* Issue **#3865** : Fix issue caused by applying a filter to a missing field in StroomQL.

* Issue **#3866** : Allow `having` clauses in StroomQL to work on column id plus name.

* Issue **#3862** : Change splitter offset.

* Issue **#3840** : Fix field filtering when used with missing fields.

* Issue **#3864** : Prevent right click from selecting rows in a Dashboard table.

* Allow selection of a dashboard table row using `space` or multiple rows with `space` + `ctrl`/`shift`.

* Issue **#3854** : Fix query info prompt.

* Issue **#3857** : Fix ability to view stream as hex when the stream can be decoded to UTF8 or similar.

* Issue **#3855** : Fix table row selection.

* Issue **#3853** : Fix pipeline structure editor.

* Change the Server Tasks table to wrap the text in the Info column.

* Change the Info tool tip on the Server Tasks screen to also show the task info text.

* Issue **#3868** : Improve the server task info for reference data loads, migrations and purges. Now shows if the task is waiting for a lock and updates with the load/migration/purge progress.

* Issue **#3769** : Change the icon for Rule Set document to a shield, so as not to conflict with the Analytic Rule.

* Issue **#3814** : Add support for adding/removing tags from multiple nodes via the explorer context menu.

* Issue **#3849** : Add fix for `DateExpressionParser` NPE.

* Issue **#3846** : Increase contrast ratio of non-matches in filtered explorer tree when in light mode.

* Issue **#3845** : Fix text box not filling Query Info dialog.

* Issue **#3849** : Add debug to diagnose date parse bug.

* Issue **#3842** : Add support for `field in` to Stroom QL.

* Issue **#3836** : Add support for `field in dictionary` to Stroom QL.


## [v7.3-beta.3] - 2023-10-12

* Issue **#3830** : Add caching of S3 downloads.


## [v7.3-beta.2] - 2023-10-12

* Issue **#3830** : Add S3 Bucket and Key name patterns.

* Add/Change docker managed volumes. For stroom, make `lmdb_library` and `/tmp` tmpfs mounts. For stroom-proxy, add `sqlite_library` as a tmpfs mount, make `/tmp` a tmpfs mount and add `db` and `failures` as managed volumes. Change sqlite connection to use `sqlite_library` instead of `/tmp` for its library location.


## [v7.3-beta.1] - 2023-10-10

* Issue **#3827** : Change the new pipeline element dialog to always suggest a unique element ID.

* Issue **#3830** : Add S3 data storage option.


<<<<<<< HEAD
[Unreleased]: https://github.com/gchq/stroom/compare/v7.7-beta.5...HEAD
[v7.7-beta.5]: https://github.com/gchq/stroom/compare/v7.7-beta.4...v7.7-beta.5
[v7.7-beta.4]: https://github.com/gchq/stroom/compare/v7.7-beta.3...v7.7-beta.4
[v7.7-beta.3]: https://github.com/gchq/stroom/compare/v7.7-beta.2...v7.7-beta.3
[v7.7-beta.2]: https://github.com/gchq/stroom/compare/v7.7-beta.1...v7.7-beta.2
[v7.7-beta.1]: https://github.com/gchq/stroom/compare/v7.6-beta.4...v7.7-beta.1
=======
[Unreleased]: https://github.com/gchq/stroom/compare/v7.6-beta.7...HEAD
[v7.6-beta.7]: https://github.com/gchq/stroom/compare/v7.6-beta.6...v7.6-beta.7
[v7.6-beta.6]: https://github.com/gchq/stroom/compare/v7.6-beta.5...v7.6-beta.6
[v7.6-beta.5]: https://github.com/gchq/stroom/compare/v7.6-beta.4...v7.6-beta.5
>>>>>>> a7390df9
[v7.6-beta.4]: https://github.com/gchq/stroom/compare/v7.6-beta.3...v7.6-beta.4
[v7.6-beta.3]: https://github.com/gchq/stroom/compare/v7.6-beta.2...v7.6-beta.3
[v7.6-beta.2]: https://github.com/gchq/stroom/compare/v7.6-beta.1...v7.6-beta.2
[v7.6-beta.1]: https://github.com/gchq/stroom/compare/v7.5-beta.9...v7.6-beta.1
[v7.5-beta.9]: https://github.com/gchq/stroom/compare/v7.5-beta.8...v7.5-beta.9
[v7.5-beta.8]: https://github.com/gchq/stroom/compare/v7.5-beta.7...v7.5-beta.8
[v7.5-beta.7]: https://github.com/gchq/stroom/compare/v7.5-beta.6...v7.5-beta.7
[v7.5-beta.6]: https://github.com/gchq/stroom/compare/v7.5-beta.5...v7.5-beta.6
[v7.5-beta.5]: https://github.com/gchq/stroom/compare/v7.5-beta.4...v7.5-beta.5
[v7.5-beta.4]: https://github.com/gchq/stroom/compare/v7.5-beta.3...v7.5-beta.4
[v7.5-beta.3]: https://github.com/gchq/stroom/compare/v7.5-beta.2...v7.5-beta.3
[v7.5-beta.2]: https://github.com/gchq/stroom/compare/v7.5-beta.1...v7.5-beta.2
[v7.5-beta.1]: https://github.com/gchq/stroom/compare/v7.4-beta.16...v7.5-beta.1
[v7.4.1]: https://github.com/gchq/stroom/compare/v7.4.0...v7.4.1<|MERGE_RESOLUTION|>--- conflicted
+++ resolved
@@ -13,7 +13,27 @@
 ~~~
 
 
-<<<<<<< HEAD
+* Issue **#4594** : Various changes to the permissions screens. Added a new User screen to show all a user's permissions, api keys, and dependencies. Added links between the various permission and user screens. Improved the tables of some of the permissions screens.
+
+* Fix `java.lang.NoClassDeffoundError: jakarta/el/ELManager` error when booting proxy.
+
+* Fix error when creating a document as a user without `Administrator` or `Manager Users`.
+
+* Issue **#4588** : Fix the API allowing documents to be moved with only VIEW permission. The UI requires EDIT permission. The API is now in line with that.
+
+* Fix the `Copy As` menu item for ancestor folders that the user does not have VIEW permission on. For these cases, the `Copy As` sub menu now only displays the `Copy as name` entry.
+
+* Change the explorer context menu to include the entries for `Dependencies` and `Dependants` if the user has at least VIEW permission. Previously required OWNER.
+
+* Issue **#4586** : Fix error when changing filter on Document Permissions Report.
+
+* Make account creation also create a stroom user. Make an update to an account also update the stroom user if the full name has changed.
+
+* Fix bug in DB migration `V07_06_00_100__annotation_pre_migration_checks`.
+
+* If you are upgrading from a previous v7.6 beta release you will need to run the following SQL. `update analytics_schema_history set checksum = '-86554219' where version = '07.06.00.405';` and `update processor_schema_history set checksum = '-175036745' where version = '07.06.00.305';`.
+
+
 ## [v7.7-beta.5] - 2024-12-05
 
 * Fix `java.lang.NoClassDeffoundError: jakarta/el/ELManager` error when booting proxy.
@@ -27,18 +47,37 @@
 * Issue **#4596** : Change conditional formatting to allow custom light and dark colours.
 
 * Issue **#4596** : Turn off conditional formatting with user preferences.
-=======
-## [v7.6-beta.7] - 2024-12-16
-
-* Issue **#4594** : Various changes to the permissions screens. Added a new User screen to show all a user's permissions, api keys, and dependencies. Added links between the various permission and user screens. Improved the tables of some of the permissions screens.
-
-
-## [v7.6-beta.6] - 2024-11-25
-
-* Fix `java.lang.NoClassDeffoundError: jakarta/el/ELManager` error when booting proxy.
-
-
-## [v7.6-beta.5] - 2024-11-15
+
+* Issue **#4627** : Fix StroomQL function character escaping.
+
+* Issue **#4611** : Fix problem of changes to the conditional formatting rules of a duplicated dashboard table affecting the original table. This only affected the enabled/hide properties of the formatting rule.
+
+* Issue **#4612** : Fix stroomQL query not including all data points in the visualisation.
+
+* Issue **#4617** : Add debug to try to diagnose issue.
+
+* Issue **#4606** : Fix dashboard text pane that is set to Show as HTML not showing a vertical scrollbar.
+
+
+## [v7.7-beta.4] - 2024-11-11
+
+* Issue **#4601** : Add null handling and better error logging to Excel download.
+
+
+## [v7.7-beta.3] - 2024-11-11
+
+* Issue **#4597** : Fix NPE when opening the Document Permissions Report screen for a user.
+
+* Change the code that counts expression terms and gets all fields/values from an expression tree to no longer ignore NOT operators.
+
+* Issue **#4596** : Fix demo bugs.
+
+* Issue **#4596** : Add table value filter dialog option.
+
+
+## [v7.7-beta.2] - 2024-11-06
+
+* Change the permission filtering to use a LinkedHashSet for children of and descendants of terms.
 
 * Fix error when creating a document as a user without `Administrator` or `Manager Users`.
 
@@ -50,54 +89,6 @@
 
 * Issue **#4586** : Fix error when changing filter on Document Permissions Report.
 
-* Make account creation also create a stroom user. Make an update to an account also update the stroom user if the full name has changed.
-
-* Fix bug in DB migration `V07_06_00_100__annotation_pre_migration_checks`.
-
-* If you are upgrading from a previous v7.6 beta release you will need to run the following SQL. `update analytics_schema_history set checksum = '-86554219' where version = '07.06.00.405';` and `update processor_schema_history set checksum = '-175036745' where version = '07.06.00.305';`.
->>>>>>> a7390df9
-
-* Issue **#4627** : Fix StroomQL function character escaping.
-
-* Issue **#4611** : Fix problem of changes to the conditional formatting rules of a duplicated dashboard table affecting the original table. This only affected the enabled/hide properties of the formatting rule.
-
-* Issue **#4612** : Fix stroomQL query not including all data points in the visualisation.
-
-* Issue **#4617** : Add debug to try to diagnose issue.
-
-* Issue **#4606** : Fix dashboard text pane that is set to Show as HTML not showing a vertical scrollbar.
-
-
-## [v7.7-beta.4] - 2024-11-11
-
-* Issue **#4601** : Add null handling and better error logging to Excel download.
-
-
-## [v7.7-beta.3] - 2024-11-11
-
-* Issue **#4597** : Fix NPE when opening the Document Permissions Report screen for a user.
-
-* Change the code that counts expression terms and gets all fields/values from an expression tree to no longer ignore NOT operators.
-
-* Issue **#4596** : Fix demo bugs.
-
-* Issue **#4596** : Add table value filter dialog option.
-
-
-## [v7.7-beta.2] - 2024-11-06
-
-* Change the permission filtering to use a LinkedHashSet for children of and descendants of terms.
-
-* Fix error when creating a document as a user without `Administrator` or `Manager Users`.
-
-* Issue **#4588** : Fix the API allowing documents to be moved with only VIEW permission. The UI requires EDIT permission. The API is now in line with that.
-
-* Fix the `Copy As` menu item for ancestor folders that the user does not have VIEW permission on. For these cases, the `Copy As` sub menu now only displays the `Copy as name` entry.
-
-* Change the explorer context menu to include the entries for `Dependencies` and `Dependants` if the user has at least VIEW permission. Previously required OWNER.
-
-* Issue **#4586** : Fix error when changing filter on Document Permissions Report.
-
 
 ## [v7.7-beta.1] - 2024-11-04
 
@@ -1048,19 +1039,12 @@
 * Issue **#3830** : Add S3 data storage option.
 
 
-<<<<<<< HEAD
 [Unreleased]: https://github.com/gchq/stroom/compare/v7.7-beta.5...HEAD
 [v7.7-beta.5]: https://github.com/gchq/stroom/compare/v7.7-beta.4...v7.7-beta.5
 [v7.7-beta.4]: https://github.com/gchq/stroom/compare/v7.7-beta.3...v7.7-beta.4
 [v7.7-beta.3]: https://github.com/gchq/stroom/compare/v7.7-beta.2...v7.7-beta.3
 [v7.7-beta.2]: https://github.com/gchq/stroom/compare/v7.7-beta.1...v7.7-beta.2
 [v7.7-beta.1]: https://github.com/gchq/stroom/compare/v7.6-beta.4...v7.7-beta.1
-=======
-[Unreleased]: https://github.com/gchq/stroom/compare/v7.6-beta.7...HEAD
-[v7.6-beta.7]: https://github.com/gchq/stroom/compare/v7.6-beta.6...v7.6-beta.7
-[v7.6-beta.6]: https://github.com/gchq/stroom/compare/v7.6-beta.5...v7.6-beta.6
-[v7.6-beta.5]: https://github.com/gchq/stroom/compare/v7.6-beta.4...v7.6-beta.5
->>>>>>> a7390df9
 [v7.6-beta.4]: https://github.com/gchq/stroom/compare/v7.6-beta.3...v7.6-beta.4
 [v7.6-beta.3]: https://github.com/gchq/stroom/compare/v7.6-beta.2...v7.6-beta.3
 [v7.6-beta.2]: https://github.com/gchq/stroom/compare/v7.6-beta.1...v7.6-beta.2
