# Change Log

All notable changes to this project will be documented in this file.

The format is based on [Keep a Changelog](http://keepachangelog.com/)
and this project adheres to [Semantic Versioning](http://semver.org/).


## [Unreleased]

~~~
DO NOT ADD CHANGES HERE - ADD THEM USING log_change.sh
~~~


<<<<<<< HEAD
## [v7.5-proxy-beta.2] - 2024-09-16

* Issue **#4436** : Change the way API Keys are verified. Stroom now finds all valid api keys matching the api key prefix and compares the hash of the api key against the hash from each of the matching records. Support has also been added for using different hash algorithms.


## [v7.5-beta.12] - 2024-09-06
=======
## [v7.7-beta.5] - 2024-12-05

* Fix `java.lang.NoClassDeffoundError: jakarta/el/ELManager` error when booting proxy.

* Issue **#4596** : Add case-sensitive value filter conditions.

* Issue **#4596** : Drive visualisations using table quick filters and selection handlers.

* Issue **#4596** : Merge include/exclude and column value filter dialogs.

* Issue **#4596** : Change conditional formatting to allow custom light and dark colours.

* Issue **#4596** : Turn off conditional formatting with user preferences.

* Issue **#4627** : Fix StroomQL function character escaping.

* Issue **#4611** : Fix problem of changes to the conditional formatting rules of a duplicated dashboard table affecting the original table. This only affected the enabled/hide properties of the formatting rule.

* Issue **#4612** : Fix stroomQL query not including all data points in the visualisation.

* Issue **#4617** : Add debug to try to diagnose issue.

* Issue **#4606** : Fix dashboard text pane that is set to Show as HTML not showing a vertical scrollbar.


## [v7.7-beta.4] - 2024-11-11

* Issue **#4601** : Add null handling and better error logging to Excel download.


## [v7.7-beta.3] - 2024-11-11

* Issue **#4597** : Fix NPE when opening the Document Permissions Report screen for a user.

* Change the code that counts expression terms and gets all fields/values from an expression tree to no longer ignore NOT operators.

* Issue **#4596** : Fix demo bugs.

* Issue **#4596** : Add table value filter dialog option.


## [v7.7-beta.2] - 2024-11-06

* Change the permission filtering to use a LinkedHashSet for children of and descendants of terms.

* Fix error when creating a document as a user without `Administrator` or `Manager Users`.

* Issue **#4588** : Fix the API allowing documents to be moved with only VIEW permission. The UI requires EDIT permission. The API is now in line with that.

* Fix the `Copy As` menu item for ancestor folders that the user does not have VIEW permission on. For these cases, the `Copy As` sub menu now only displays the `Copy as name` entry.

* Change the explorer context menu to include the entries for `Dependencies` and `Dependants` if the user has at least VIEW permission. Previously required OWNER.

* Issue **#4586** : Fix error when changing filter on Document Permissions Report.


## [v7.7-beta.1] - 2024-11-04

* Issue **#4523** : Embed queries in dashboards.

* Issue **#4504** : Add column value filters.

* Issue **#4546** : Remove redundant dashboard tab options.

* Issue **#4547** : Add selection handlers to dashboard tables to quick filter based on component selection.

* Issue **#4071** : Add preset theme compatible styles for conditional formatting.

* Issue **#4157** : Fix copy of conditional formatting rules.


## [v7.6-beta.4] - 2024-11-04

* Issue **#4550** : Fix datasource already in use issue.

* Uplift docker image JDK to `eclipse-temurin:21.0.5_11-jdk-alpine`.

* Issue **#4580** : Auto add a permission user when an account is created.

* Issue **#4582** : Show all users by default and not just ones with explicit permissions.

* Issue **#4562** : Use Zip64 compatibility mode.

* Issue **#4564** : Use expression as column name.

* Issue **#4558** : Fix query pause behaviour.

* Issue **#4549** : Fix conditional formatting fall through behaviour.

* In the Pipeline Properties pane, add copy/goto hover icons to any properties that are Documents. Add copy/goto hover links to the Pipeline, Feed and Inherited From columns in the Pipeline References pane.

* Issue **#4560** : Don't sort the list of Pipeline References (reference loaders).  Instead display them in the order they will get used in the lookup.

* Issue **#4570** : Fix error when clearing then filtering in a doc ref picker.


## [v7.6-beta.3] - 2024-10-18

* Issue **#4501** : Fix Query editor syntax highlighting.

* Add query help and editor completions for Dictionary Docs for use with `in dictionary`.

* Issue **#4487** : Fix nasty error when running a stats query with no columns.

* Issue **#4498** : Make the explorer tree Expand/Collapse All buttons respect the current Quick Filter input text.

* Issue **#4518** : Change the Stream Upload dialog to default the stream type to that of the feed.

* Issue **#4470** : On import of Feed or Index docs, replace unknown volume groups with the respective configured default volume group (or null if not configured).

* Issue **#4460** : Change the way we display functions with lots of arguments in query help and code completion popup.

* Issue **#4526** : Change Dictionary to not de-duplicate words as this is breaking JSON when used for holding SSL config in JSON form.

* Issue **#4528** : Make the Reindex Content job respond to stroom shutdown.

* Issue **#4532** : Fix Run Job Now so that it works when the job or jobNode is disabled.

* Issue **#4444** : Change the `hash()` expression function to allow the `algorithm` and `salt` arguments to be the result of functions, e.g. `hash(${field1}, concat('SHA-', ${algoLen}), ${salt})`.

* Issue **#4534** : Fix NPE in include/exclude filter.

* Issue **#4527** : Change the non-regex search syntax of _Find in Content_ to not use Lucene field based syntax so that `:` works correctly. Also change the regex search to use Lucene and improve the styling of the screen.

* Issue **#4536** : Fix NPE.

* Issue **#4539** : Improve search query logging.

* Improve the process of (re-)indexing content. It is now triggered by a user doing a content search. Users will get an error message if the index is still being initialised. The `stroom.contentIndex.enabled` property has been removed.

* Issue **#4513** : Add primary key to `doc_permission_backup_V07_05_00_005` table for MySQL Cluster support.

* Issue **#4514** : Fix HTTP 307 with calling `/api/authproxy/v1/noauth/fetchClientCredsToken`.


## [v7.6-beta.2] - 2024-10-07

* Issue **#4475** : Change `mask()` function to `period()` and add `using` to apply a function to window.

* Issue **#4341** : Allow download from query table.

* Issue **#4507** : Fix index shard permission issue.

* Issue **#4510** : Fix right click in editor pane.

* Issue **#4511** : Fix StreamId, EventId selection in query tables.

* Issue **#4485** : Improve dialog move/resize behaviour.

* Issue **#4492** : Make Lucene behave like SQL for OR(NOT()) queries.

* Issue **#4494** : Allow functions in StroomQL select, e.g. `count()`.

* Issue **#4202** : Fix default destination not being selected when you do _Save As_.

* Issue **#4475** : Add `mask()` function and deprecate `countPrevious()`.

* Issue **#4491** : Fix tab closure when deleting items in the explorer tree.

* Issue **#4502** : Fix inability to step an un-processed stream.

* Issue **#4503** : Make the enabled state of the delete/restore buttons on the stream browser depend on the user's permissions. Now they will only be enabled if the user has the require permission (i.e. DELETE/UPDATE) on at least one of the selected items.

* Issue **#4486** : Fix the `format-date` XSLT function for date strings with the day of week in, e.g. `stroom:format-date('Wed Aug 14 2024', 'E MMM dd yyyy')`.

* Issue **#4458** : Fix explorer node tags not being copied. Also fix copy/move not selecting the parent folder of the source as the default destination folder.

* Issue **#4478** : Fix boolean expression precedence in StroomQL.

* Issue **#4454** : Show the source dictionary name for each _word_ in the Dashboard List Input selection box. Add sorting and de-duplication of _words_.

* Issue **#4455** : Add Goto Document links to the Imports sub-tab of the Dictionary screen. Also add new Effective Words tab to list all the words in the dictionary that include those from its imports (and their imports).

* Issue **#4468** : Improve handling of key sequences and detection of key events from ACE editor.

* Issue **#4472** : Change the User Preferences dialog to cope with redundant stroom/editor theme names.

* Issue **#4479** : Add ability to assume role for S3.

* Issue **#4202** : Fix problems with Dashboard Extraction Pipeline picker incorrectly changing the selected pipeline.

* Change the DocRef picker so that it shows a warning icon if the selected DocRef no longer exists or the user doesn't have permission to view it.

* Change the Extraction Pipeline picker on the Index Settings screen to pre-filter on `tag:extraction`. This is configured using the property `stroom.ui.query.indexPipelineSelectorIncludedTags`.

* Change the key names in the example rule detection to remove `-`. Not sensible to encourage keys with a `-` in them as that prevents doing `values.key-1`. Also add a warning if there are multiple detection values with the same name/key (only the first will be used in each case).

* Issue **#4476** : Fix streaming analytic issue where it failed to match after seeing records with missing query fields.

* Issue **#4412** : Fix `/` key not working in quick filter text input fields.

* Issue **#4463** : Fix NPE with analytic rule email templating.

* Issue **#4146** : Fix audit events for deleting/restoring streams.

* Change the alert dialog message styling to have a max-height of 600px so long messages get a scrollbar.

* Issue **#4468** : Fix selection box keyboard selection behavior when no quick filter is visible.

* Issue **#4471** : Fix NPE with stepping filter.

* Issue **#4451** : Add S3 pipeline appender.

* Issue **#4401** : Improve content search.

* Issue **#4417** : Show stepping progress and allow termination.

* Issue **#4436** : Change the way API Keys are verified. Stroom now finds all valid api keys matching the api key prefix and compares the hash of the api key against the hash from each of the matching records. Support has also been added for using different hash algorithms.

* Issue **#4448** : Fix query refresh tooltip when not refreshing.

* Issue **#4457** : Fix ctrl+enter shortcut for query start.

* Issue **#4441** : Improve sorted column matching.

* Issue **#4449** : Reload Scheduled Query Analytics between executions.

* Issue **#4420** : Make app title dynamic.

* Issue **#4453** : Dictionaries will ignore imports if a user has no permission to read them.

* Issue **#4404** : Change the Query editor completions to be context aware, e.g. it only lists Datasources after a `from `.

* Issue **#4450** : Fix editor completion in Query editor so that it doesn't limit completions to 100. Added the property `stroom.ui.maxEditorCompletionEntries` to control the maximum number of completions items that are shown. In the event that the property is exceeded, Stroom will pre-filter the completions based on the user's input.

* Add Visualisations to the Query help and editor completions. Visualisation completion inserts a snippet containing all the data fields in the Visualisation, e.g. `TextValue(field = Field, gridSeries = Grid Series)`.
>>>>>>> fa69ac71

* Issue **#4424** : Fix alignment of _Current Tasks_ heading on the Jobs screen.

* Issue **#4422** : Don't show _Edit Schedule_ in actions menu on Jobs screen for Distributed jobs.

* Issue **#4418** : Fix missing css for `/stroom/sessionList`.

* Issue **#4435** : Fix for progress spinner getting stuck on.


## [v7.5-proxy-beta.1] - 2024-09-06

* Issue **#4424** : Fix alignment of _Current Tasks_ heading on the Jobs screen.

* Issue **#4422** : Don't show _Edit Schedule_ in actions menu on Jobs screen for Distributed jobs.

* Issue **#4418** : Fix missing css for `/stroom/sessionList`.

* Issue **#4435** : Fix for progress spinner getting stuck on.

* Issue **#4437** : Fix proxy not handling input files larger than 4 GiB.

* Issue **#4069** : Reduce proxy memory usage.

* Change the hard-coded test credentials to match those in v7.2 so that a test stack with 7.0 proxy and 7.2 stroom can communicate with each other. This change has no bearing on production deployments.

* Issue **#3838** : Change ref data meta store to log a warning rather than error when meta entries are not present. This is consistent with behaviour in v7.2.

* Issue **#4426** : Add INFO message when an index shard is created.

* Issue **#4425** : Fix _Usage Date_ heading alignment on Edit Volume Group screen for both data/index volumes.

* Uplift docker image JDK to `eclipse-temurin:21.0.4_7-jdk-alpine`.

* Issue **#4416** : Allow dashboard table sorting to be changed post query.

* Issue **#4421** : Change session state XML structure.

* Issue **#4419** : Automatically unpause dashboard result components when a new search begins.

* Rename migration from `V07_04_00_005__Orphaned_Doc_Perms` to `V07_05_00_005__Orphaned_Doc_Perms`.


## [v7.6-beta.1] - 2024-08-30

* Issue **#4345** : Write analytic email notification failures to the analytic error feed.

* Issue **#4379** : Improve Stroom permission model.


## [v7.5-beta.9] - 2024-08-30

* Issue **#4383** : Add an authentication error screen to be shown when a user tries to login and there is an authentication problem or the user's account has been locked/disabled. Previously the user was re-directed to the sign-in screen even if cert auth was enabled.  Added the new property `stroom.ui.authErrorMessage` to allow setting generic HTML content to show the user when an authentication error occurs.

* Issue **#4412** : Fix `/` key not working in quick filter text input fields.

* Issue **#4400** : Fix missing styling on `sessionList` servlet.

* Fix broken description pane in the stroomQL code completion.

* Issue **#4411** : Prevent queueing too many processor tasks.

* Issue **#4408** : Fix SQL deadlock between task queuing and task physical deletion.

* Issue **#4410** : Allow over creation of processor tasks for bounded filters.

* Issue **#4403** : Fix to make elastic indexes searchable with StroomQL.

* Issue **#2897** : Fix issue of the effective stream intern pool returning incorrect sets of streams.

* Issue **#4397** : Fix search API to not require node name.

* Issue **#4394** : Fix a bug that was causing stepping filters to ignore the top level null prefixed namespace (e.g. `xmlns="event-logging:3"`. This meant all elements in the xpath had to be fully qualified.

* Issue **#4395** : Fix ClassCastException when using a stepping xpath filter that returns something other than a list of nodes, e.g. a double, long, boolean, etc.. This means you can now do something like `/Events/Event/Meta/sm:source/sm:recordNo > 2` `equals` `true`, or `/Events/Event/Meta/sm:source/sm:recordNo mod 2` `equals` `0`.

* Issue **#3960** : Migrate to Elasticsearch Java API Client.

* Issue **#4385** : Fix error when trying to change permissions on a folder with no current owner.

* Issue **#4384** : Stop logging to ERROR when stroomQL contains a malformed function.

* Issue **#4389** : Fix the Query table re-drawing too frequently.


## [v7.5-beta.8] - 2024-07-23

* Change API endpoint `/Authentication/v1/noauth/reset` from GET to POST and from a path parameter to a POST body.

* Fix various issues relating to unauthenticated servlets. Add new servlet paths e.g. `/stroom/XXX` becomes `/XXX` and `/stroom/XXX`. The latter will be removed in some future release. Notable new servlet paths are `/dashboard`, `/status`, `/swagger-ui`, `/echo`, `/debug`, `/datafeed`, `/sessionList`.

* Change `sessionList` servlet to require manage users permission.


## [v7.5-beta.7] - 2024-07-17

* Issue **#4360** : Fix quick time settings popup.

* Issue **#4357** : Fix result paging for analytic duplicate check stores.

* Issue **#4347** : Filter queryable fields for dashboard query expressions.

* Issue **#4350** : Add analytic execution history retention job.

* Issue **#4351** : Improve query event logging.

* Issue **#4357** : Fix result paging for analytic duplicate check stores.

* Issue **#4358** : Fix streaming analytic field matches.


## [v7.5-beta.6] - 2024-07-16

* Improve styling of Jobs screen so disabled jobs/nodes are greyed out.

* Add _Next Scheduled_ column to the detail pane of the Job screen.

* Add _Build Version_ and _Up Date_ columns to the Nodes screen. Also change the styling of the _Ping_ column so an enabled node with no ping stands out while a disabled node does not. Also change the row styling for disabled nodes.

* Add a Run now icon to the jobs screen to execute a job on a node immediately.

* Change the FS Volume and Index Volume tables to low-light CLOSED/INACTIVE volumes. Add tooltips to the path and last updated columns. Change the _Use%_ column to a percentage bar. Add red/green colouring to the _Full_ column values.

* Issue **#4327** : Add a Jobs pane to the Nodes screen to view jobs by node. Add linking between job nodes on the Nodes screen and the Jobs screen.


## [v7.5-beta.5] - 2024-07-11

* Fix lag on Jobs screen when changing the selected job in the top pane.

* Issue **#4348** : Fix error with `IN DICTIONARY` term in rule when the dictionary is empty/blank.

* Issue **#4305** : Don't show warnings on the Server Tasks screen for disabled nodes. Append `(Disabled)` to the node name for disabled nodes in case a disabled node is still running tasks. Changed the position of the warning icon to the right of the wrap icon so it is the right-most icon.

* Make the expand/collapse all icons on Server Tasks and Data Retention Impact Summary consistent with those on the Explorer tree.

* Add properties `httpHeadersStreamMetaDataAllowList` and `httpHeadersStreamMetaDataDenyList` to `HttpAppender` to allow fine grained control of what stream meta keys are sent to the HTTP destination as HTTP headers and `.meta` entries.

* Change `/datafeed` receipt to always set `ReceivedTime` to `now()`. If it was already set (e.g. by proxy) then that value is added to `ReceivedTimeHistory` along with the latest `ReceivedTime`. This can be used to see the latency between proxy receipt and stroom receipt. This is similar to how `ReceivedPath` works.

* Make long descriptions on the Edit Property (pipeline element property) screen wrap onto multiple lines.

* Issue **#4317** : Fix explicit `Feed` header being ignored when `compression` is `true` on `HttpAppender`.

* Issue **#4331** : Fix `java.lang.IllegalStateException` errors when using HTTPAppender.

* Issue **#4330** : Fix NPE in HTTPAppender when the destination errors.

* Improve description text for HttpAppender properties. Also add validation of some property values.

* Add property `useContentEncodingHeader` to HttpAppender to allow the user to choose between using the stroom bespoke `Compression` and HTTP standard `Content-Encoding` headers.

* When using zip compression with HttpAppender, make the .meta file also respect the various HTTP header pipeline element properties.


## [v7.5-beta.4] - 2024-06-28

* Issue **#4339** : Allow user selection of analytic duplicate columns.


## [v7.5-beta.3] - 2024-06-27

* Issue **#2126** : Add experimental state store.

* Issue **#4305** : Don't show warnings on the Server Tasks screen for disabled nodes. Append `(Disabled)` to the node name for disabled nodes in case a disabled node is still running tasks. Changed the position of the warning icon to the right of the wrap icon so it is the right-most icon.

* Make the expand/collapse all icons on Server Tasks and Data Retention Impact Summary consistent with those on the Explorer tree.

* Issue **#4334** : Popup explorer text on mouse hover.


## [v7.5-beta.2] - 2024-06-17

* Issue **#4278** : Make document deletion also delete the permission records for that document. Also run migration `V07_04_00_005__Orphaned_Doc_Perms` which will delete all document permissions (in table `doc_permission`) for docs that are not a folder, not the System doc, are not a valid doc (i.e. in the `doc` table) and are not a pipeline filter. Deleted document permission records will first be copied to a backup table `doc_permission_backup_V07_04_00_005`. 

* Change document Copy and Move to check that the user has Owner permission (or admin) on the document being copied/moved if the permissions mode is None, Destination or Combined. This is because those modes will change the permissions which is something only an Owner/admin can do.

* Fix verification of the `signer` key in the JWS headers when authentication is handled by an AWS load balancer. If you use AWS load balancers for authentication you must add the partial ARN(s) of your load balancer(s) to the property `stroom.security.authentication.openId.expectedSignerPrefixes`.

* Issue **#4313** : Add debug for authentication exceptions.

* Issue **#4322** : Fix Feed Doc Cache entry invalidation when a new feed is created.

* Add debug logging to HttpAppender.

* Issue **#4306** : Fix inability to update config props that have previously been set to a non-default and then back to a default value.

* Issue **#2897** : Add more debug logging to the reference lookup code.

* Issue **#4307** : Fix stuck search.

* Issue **#4303** : Change DSParser to catch and handle StackOverflowError as an ERROR and with a better message.

* Issue **#4281** : Fix recent items dialog throwing an error when there are favourites in the explorer tree.


## [v7.5-beta.1] - 2024-06-04

* Issue **#3989** : Improve pause behaviour in dashboards and general presentation of `busy` state throughout UI.

* Issue **#2111** : Add index assistance to find content feature.


## [v7.4-beta.16] - 2024-05-28

* Issue **#4298** : Improve duplicate management.

* Issue **#4299** : Fix exception when creating a user using the `manageUsers` CLI command.


## [v7.4-beta.15] - 2024-05-27

* Issue **#4263** : Fix HTTPAppender compression error and add additional compression algorithms.


## [v7.4-beta.14] - 2024-05-24

* Issue **#4078** : Support BZIP2 compression and make compression level configurable for FileAppender and RollingFileAppender.

* Issue **#4257** : Stop new dashboards showing params input by default.

* Issue **#4275** : Fix NPE.

* Issue **#4262** : Change the content auto import feature to allow setting the user/group that will own the content on import. Previously content was imported as the 'admin' user, but this user may not exist in all environments. Setting of the user/group is done with the following config properties `stroom.contentPackImport.importAsSubjectId` (the unique identifier for the user/group) and `stroom.contentPackImport.importAsType` (`USER` or `GROUP`).

* Issue **#4279** : Improve index shard writer cache error handling.

* Issue **#4280** : Separate LMDB data directories.

* Issue **#4263** : Fix HTTPAppender compression error and add additional compression algorithms.

* Issue **#4286** : Fix Stroom key bindings incorrectly triggering in the Ace editor find text input field.

* Issue **#4287** : Add create document key sequences to explorer context menu.

* Change the styling of the key binds in the menus.

* Add `Add Current Item to Favourites` to Main Navigation menu and `Add to Favourites` to the top level tab context menu. Both menu items add the currently open document to the user's favourites list. Operation is idempotent.

* Issue **#4289** : Make analytic duplicate checking optional and allow duplicates to be viewed/deleted from store.

* Issue **#4281** : Add debug for recent items issue.

* Issue **#4292** : Reset table selection on dashboard query.


## [v7.4-beta.13] - 2024-05-15

* Issue **#4256** : Change field types from `Long` to `Date` or `Duration` for various data sources. See GitHub issue for full details.

* Issue **#4266** : Add types `Direct Buffers Used` and `Mapped Buffers Used` to the `Memory` internal statistic. These report the bytes used by off-heap direct/mapped byte buffers. Direct buffers are used heavily in search and reference data.

* Issue **#4270** : Fix key binds like `ct` triggering when in a query term value edit field.

* Issue **#4272** : Fix function and structure editor snippets not working in Query and column expression editors.


## [v7.4-beta.12] - 2024-05-15

* Issue **#4268** : Fix NPE affecting querying.


## [v7.4-beta.11] - 2024-05-15

* Issue **#4267** : Fix logout resource for internal IdP.

* Issue **#4268** : Fix NPE affecting querying.


## [v7.4-beta.10] - 2024-05-15

* Issue **#4258** : Stop logging unnecessary error when shard deleted.

* Issue **#4260** : Add debug for deduplication checks.


## [v7.4-beta.9] - 2024-05-15

* Issue **#4264** : Stop workers requesting 0 tasks from the master node.


## [v7.4-beta.8] - 2024-05-02

* Issue **#4253** : Prevent `CancellationException` being seen when user stops query.


## [v7.4-beta.7] - 2024-05-01

* Add key binds for creating documents.

* Improve error message when you don't have permission to create an item in a folder. Now included the folder name.

* Replace _group_ with _folder_ on Create/Move/Copy document dialogues.

* Add `/stroom/analytic_store/` as a docker managed volume.

* Issue **#4250** : Fix LMDB segfault.

* Issue **#4238** : Force focus on properties quick filter.

* Issue **#4246** : Inherit time range when creating rule from query.

* Issue **#4247** : Fix notification UUID.


## [v7.4-beta.6] - 2024-04-29

* Issue **#4240** : Fix creation of new shards when non-full shards already exist for a partition.


## [v7.4-beta.5] - 2024-04-26

* Issue **#4232** : Enforce save before creating rule executors.

* Issue **#4234** : Add change handler for streaming rule cache.

* Issue **#4235** : Fix RefreshAfterWrite cache setting display to be a duration.


## [v7.4-beta.4] - 2024-04-25

* Issue **#4188** : Allow multiple analytic notifications.

* Issue **#4224** : Fix editor Format command for Text converter entities. Also fix editor Format command for Script entities (i.e. JS/JSON).

* Issue **#4228** : Fix right alignment of column headers.

* Issue **#4230** : Fix step location delimiter.


## [v7.4-beta.3] - 2024-04-24

* Fix tag filter in Edit Tags dialog not being in-sync with filter input.

* Issue **#4221** : Remove `id` column from `index_field` and change the primary key to be `(fk_index_field_source_id, name)`. Add retry logic and existing field check when adding fields to mitigate against deadlocks.

* Issue **#4218** : Fix index shard state transition.

* Issue **#4220** : Fix index shard creation.

* Issue **#4217** : Suppress expected shard write errors.

* Issue **#4215** : Fix NPE during context lookup with no context data loaded.

* Issue **#4214** : Fix index shard writer errors.

* Issue **#4203** : Fix event capture getting stuck on buttons.

* Issue **#4204** : Make `indexOf()` and `lastIndexOf()` return `-1` when not found.

* Issue **#4205** : Add `contains()` function.

* Issue **#4209** : Support `and()` function in `eval`.

* Issue **#4212** : Fix shards stuck in opening state.


## [v7.4-beta.2] - 2024-04-10

* Issue **#4161** : Fix cron schedule time UI.

* Issue **#4160** : Fix date time picker.

* Add the `ctrl+enter` key bind to dashboards to start/stop the query. Make the `ctrl+enter` key bind work on any part of the screen for Queries.

* Add various 'Goto' type sequential key binds, e.g. `gt` for 'Goto Server Tasks'.

* Change the Documentation tab to default to edit mode if the user has write permission and there is currently no documentation.

* Add `ctrl+/` and `/` key binds for focusing on the explorer tree and current tab quick filters respectively.

* Create a 'Copy As' explorer tree context menu sub-menu containing 'Copy (Name|UUID|Link) to Clipboard'.

* Issue **#4184** : Add API specification link to help menu.

* Issue **#4167** : Add templating of email subject and body in scheduled query rules. Template language is a sub-set of Jinja templating.

* Issue **#4039** : Make tick boxes in conditional formatting table clickable.

* Add help buttons to edit conditional rule dialog and add F1 keybind for opening help.

* Issue **#4119** : Set stepping location from a popup and not inline editor.

* Issue **#4187** : Fix scheduled executor stop behaviour.

* Rename DB migration script from `V07_03_00_001__job_node.sql` to `V07_04_00_005__job_node.sql`. If you are deploying this version onto an existing 7.4 version then you will need to run the following sql `delete from job_schema_history where version = '07.03.00.001';`.

* Issue **#4172** : Fix NPE when running an empty sQL query.

* Issue **#4168** : Increase width of Id column on Annotations Linked Events dialog. Also increase size of dialog and the width of the left hand split pane.

* Issue **#3998** : Clear visualisations when no data is returned rather than showing `no data`.

* Issue **#4179** : Add text input control to dashboards.

* Issue **#4151** : Prevent runaway creation of index shards when there are file system problems.

* Issue **#4035** : Fix nasty error when changing permissions of a pipeline filter.

* Issue **#4142** : Index shards now cope with field changes.

* Issue **#4183** : Fix processor filter edit.

* Issue **#4190** : Make MapDataStore sort and trim settings configurable.

* Issue **#4192** : Fix NPE when selecting Info context menu item for any folder.

* Issue **#4178** : Change the Info popup so that you can click Info for another entity and it will just update the popup content without hiding it.

* Issue **#4196** : Fix warning message when the byte buffer pool hits its threshold.

* Issue **#4175** : Fix `Batch module not found` error when sending emails.

* Issue **#4199** : Fix internal statistics error when a pipeline is owned by a user with limited privileges.

* Issue **#4195** : Fix SQL deadlock with dynamic index fields.

* Issue **#4169** : Fix index field `Positions` setting not being passed through to Lucene resulting in corrupt shards.

* Issue **#4051** : Fix search extraction for Elastic indexes.

* Issue **#4159** : Fix StroomQL vis params.

* Issue **#4149** : Format results based on real result value types rather than expected expression return type.

* Issue **#4093** : Fix value type for stored values.

* Issue **#4152** : Fix date time formatter always showing `Z` when it should show actual timezone.

* Issue **#4150** : StroomQL `vis as` keyword replaced with `show` plus added validation to parameters.


## [v7.4-beta.1] - 2024-03-12

* Issue **#3749** : Replace Stroom simple cron scheduler with standard compliant Quartz cron scheduler.

* Issue **#4041** : Improve date picker.

* Issue **#4131** : Make Stroom's standard date parsing more lenient to accept various forms of ISO 8601 zoned date times, e.g. with varying number of fractional second digits, no fractional seconds, no seconds, different offset forms ('+02', '+0200', '+02:00', etc.). Normalise `EffectiveTime` and `ReceivedTime` header values so the dates are in Stroom's standard format.


## [v7.3-beta.11] - 2024-03-01

* Issue **#4132** : Add tooltips to the copy/open hover buttons on table cell values.

* Issue **#4018** : Change the way delimited meta values are held internally. They are now comma delimited internally and when written to file.

* Change `<xsl:message>` to output `NO MESSAGE` if the element contains no text value.

* Add the key bind `ctrl-enter` to do a step refresh on the code pane of the stepper.

* Issue **#4140** : Fix selection box popup close issue.

* Issue **#4143** : Fix horizontal scroll.

* Issue **#4144** : Increase size of part no box.

* Issue **#4141** : Show selected item after expand all.


## [v7.3-beta.10] - 2024-02-28

* Issue **#4115** : Fix error when opening Recent Items screen if a recent item is in the favourites list.

* Issue **#4133** : Rollback `lmdbjava` to 0.8.2 to fix FFI issue on centos7.


## [v7.3-beta.9] - 2024-02-25

* Issue **#4107** : Add property `warnOnRemoval` to `InvalidCharFilterReader` and `warnOnReplacement` to `InvalidXMLCharFilterReaderElement` allow control of logged warnings for removal/replacement respectively.

* Fix background styling issue with markdown preview pane.

* Issue **#4108** : Add editor snippets for Data Splitter and XML Fragment Parsing.

* Issue **#4117** : Fix inconsistencies between UI and CLI when creating API Keys.

* Issue **#3890** : Fix processing info task message.

* Issue **#4128** : Fix streaming analytics.

* Issue **#4077** : Auto open query helper folders to find functions by name.

* Issue **#3971** : Allow use of date expressions with `filter` keyword.

* Issue **#4090** : Fix JSON error location reporting.


## [v7.3-beta.8] - 2024-02-17

* Issue **#4030** : Fix token validation for date expressions.

* Issue **#3991** : Add close button to query text window.

* Issue **#3337** : Improve find content feature to highlight the matches in found docs.

* Issue **#4059** : Fix stream browser not showing any streams.

* Issue **#3993** : Add recent items popup and find popup.

* Issue **#1753** : Add expand all explorer option.

* Issue **#4082** : Add XSLT function hex-to-string(hex, charsetName).

* Issue **#4085** : Fix value in error message when the ref data reference count overflows.

* Issue **#4084** : Fix double shift behaviour to show `find`.

* Issue **#4088** : Add links and copy capability to meta browser.

* Issue **#3966** : Add detailed task information for task fetching process.

* Issue **#4092** : Fix explorer expand behaviour.

* Issue **#4094** : Fix change behaviour of entity selection popup.

* Add support for `<xsl:message>some message</xsl:message>` which will log the message as `ERROR`, which is consistent with the `stroom:log()` function. If the attribute `terminate="yes"` is set, the it will log as `FATAL`, which will stop processing. You can also use a suitably named child element to set the severity, `<xsl:message><info>my message</info></xsl:message>`. Use of `terminate="yes"` trumps any severity set. Previous behaviour was to log to `stdout` and throw an exception if `terminate` is `yes`.

* Issue **#4096** : Improve wrapped table data CSS.

* Issue **#4097** : Fix Meta filter giving 'unknown field' error for fields like 'Raw Size'.

* Issue **#4101** : Expand favourites by default.

* Issue **#4091** : Fix Number column format for duration and date values. Now shows the duration in millis and millis since unix epoch respectively. Also fix lack of rounding when setting a fixed number of decimal places.

* Stop 'ADD TASKS TO QUEUE' from spamming the logs when there are no tasks to queue, i.e. a quiet system.

* Change `<xsl:message terminate="yes">` to halt processing of the current stream part immediately, in addition to logging a FATAL error. This is different from the `stroom:log('FATAL'...)` call that will log a _FATAL_ error but won't halt processing.

* Add a XML editor snippet for adding an `<xsl:element>` block with the alias `elem`.

* Issue **#4104** : Fix open document direct links.

* Issue **#4033** : Fix an infinite loop when stepping raw JSON with a FindReplaceFilter. Change the way character data is decoded in the stepper so that it is more lenient to un-decodable bytes, replacing them with '�'. Also make the reader code in the stepper respond to task termination. Add stepper error for each byte sequence that can't be decoded.

* Fix missing fatal/error/warn/info gutter icons in the Ace editor.

* Change stepper so that errors/warn/etc. with no line/col location are not included in the coloured indicator at the top right of the pane. Location agnostic errors now only feature in the log pane at the bottom.

* Change the stepper log pane so that it only provides location/pane information if the location is known. The code has been changed to allow the server to explicitly state which pane an error relates to or if it is not specific to a pane. Elements with no code pane, now default errors with location information to belonging to the Input pane rather than the Output pane as previously.

* Issue **#4054** : Fix comparison of double values, e.g. `toDouble(20000) > toDouble(125000000)`. Improve comparison/sorting logic to cope with the new Duration type and to better handle mixed type comparison.

* Issue **#4056** : Fix display value of Error type values in query/dashboard. Now shows error message prefixed with `ERR: `.

* Issue **#4055** : Fix parsing/formatting of durations in query/dashboard expressions.


## [v7.3-proxy-beta.1] - 2024-01-29

* Issue **#2201** : New proxy implementation.


## [v7.3-beta.7] - 2024-01-24

* Issue **#4029** : Remove the need to specify node name for query and dashboard API.

* Issue **#3790** : Add mechanism to locate an open item in the explorer tree.

* Issue **#4043** : Duplicating filters now open a create popup rather than immediately creating a filter.

* Issue **#4058** : Improve processor filter status display.

* Issue **#3951** : Add term copy feature to stream filters.

* Issue **#4052** : Fix query helper breadcrumbs.

* Issue **#4049** : Fix term editor field selection.

* Issue **#4024** : Fix concurrency issues in CompleteableQueue that were causing searches to get stuck. Also fix similar issues in StreamEventMap.

* Issue **#3900** : Fix bug when using an expression term like `Last Commit > 2023-12-22T11:19:32.000Z` when searching the Index Shards data source.


## [v7.3-beta.6] - 2024-01-22

* Issue **#3975** : Add `cidr-to-numeric-ip-range` XSLT function.

* Issue **#4010** : Change ERROR logging to DEBUG when search requests cannot be created, e.g. when a rule has a blank or invalid query string.

* Issue **#4007** : Change the Lucene search code so that it will use the Index's default extraction pipeline if there is no extraction set on the dashboard, or in the case of StroomQL, always use the Index's default extraction pipeline as there no way to set a pipeline.

* Issue **#4021** : Fix using the `parseDuration(...)` function inside another function, e.g. `max(parseDuration(...))`.

* Issue **#4019** : Fix inability to change a date term in a filter tree. Change expression tree validation to use server-side validation so it can validate date terms correctly.

* Issue **#4029** : Change the `/api/(query|dashboard)/v1/(search|downloadSearcResults)` to accept a null `nodeName` path param, e.g. `/api/query/v1/search`.


## [v7.3-beta.5] - 2024-01-19

* Issue **#3915** : Change how multi-line attribute values (e.g. for `Files`) are written to the .meta/.mf files. Previously they were written as is so resulted in multiple lines in the file for one entry, which breaks parsing of the file. Now multi-line values are comma delimited in the file, so each entry will be on a single line. Existing meta/mf files in the system cannot be changed.

* Issue **#3981** : Fix processor records being created with the wrong pipeline UUID.

* Issue **#3979** : Fix term editor condition losing selection.

* Issue **#3979** : Fix term editor condition losing selection.

* Issue **#3891** : Add support for `not equals` `!=` term condition.

* Issue **#4014** : Fix queries hanging dur to an infinite loop when using `countGroups()` expression function.

* Change SQL migration `V07_02_00_110__api_key_legacy_data_migration.sql` to include all API keys, not just enabled ones.

* Issue **#4012** : Fix NPE when cascading perms on a folder with no current perms.

* Change V07_02_00_110__api_key_legacy_data_migration.sql to make prefix column values unique.

* Fix duplicate entries in selection boxes.

* Fix broken SQL migration script V07_02_00_110__api_key_legacy_data_migration.sql.

* Issue **#3952** : Fix handling of thread interrupts (e.g. when a ref load is triggered by a search extraction and the search is stopped) during reference data loads. Interrupted ref loads now correctly get a load state of TERMINATED. Stopped searches no longer show a warning triangle with ref errors. Terminated pipeline tasks no longer list errors/warnings for the ref load/lookups.

* Issue **#3937** : Re-work the API keys screen using GWT rather than React. Change the structure of the API keys from a JSON Web Token to a 'dumb' random string. Add the ability to enable/disable tokens. Change Stroom to store the hash of the API key rather than the key itself. Include a prefix in the API key (which is stored in Stroom) so that users can identify a key they have against the list of keys in Stroom. Legacy API Keys that are _enabled_ will be migrated from the `token` table into the new `apk-key` table. This is mostly so there is visibility of the legacy API keys. As the legacy API keys are JWTs and Stroom was not checking the `token` table for their presence, authentication relies on the JWT being valid and not expired. It is recommended to create new API keys and get users of the legacy API keys to migrate over. The new API keys allow temporary/permanent revocation so are more secure.

* Issue **#3987** : Fix duration functions by replacing `duration()` with `parseDuration()`, `parseISODuration()`, `formatDuration()` and `formatISODuration()`.

* Issue **#4004** : Remove dynamic tag from extraction pipeline selection for Views.

* Issue **#3990** : Fix refresh of explorer tree on delete of a document/folder.

* Issue **#3964** : Add XSLT function for testing whether an IP address is within the specified CIDR range.

* Issue **#3982** : Fix text colour in step filter element selector.

* Issue **#3983** : Fix colour of hamburger menu in light theme so it is visible.

* Issue **#3984** : Text editor fixed line height is now more appropriate for each font size.

* Issue **#3985** : Fix dashboard table custom date format checkbox state.

* Issue **#3950** : Rules now work with non-dynamic indexes.

* Issue **#4002** : Fix setting dirty state when switching to notification tab on rules.

* Issue **#4001** : Fix pipeline structure editor element drag issue.

* Issue **#3999** : Main pane scroll bar now displays where needed.

* Add the un-authenticated API method `/api/authproxy/v1/noauth/fetchClientCredsToken` to effectively proxy for the IDP's token endpoint to obtain an access token using the client credentials flow. The request contains the client credentials and looks like `{ "clientId": "a-client", "clientSecret": "BR9m.....KNQO" }`. The response media type is `text/plain` and contains the access token.

* Change processing user token expiry time from 1year to 10min when using internal identity provider.

* Remove the CLI command `fetch_proc_user_token` as it is now replaced by the `/authproxy/v1/noauth` API method.

* Fix issues with the refreshing of expired authentication tokens. Change the age of the service user token from 1yr to 10mins for the internal IDP.

* Issue **#3947** : Fix owner validation of document permissions when cascading permissions. Now the validation requiring a single owner is only applied to the top level document being edited. Descendant documents may have no owners or multiple owners due to legacy behaviour in stroom. If there is no change to the owner of the top level document then the descendant owners will be ignored. If _Cascade_ is set to _All_ or there is a change to the owner of the top level document and _Cascade_ is set to _Changes Only_ then the top level owner will be made the only owner of all descendants replacing any existing owners. This change also adds a confirmation dialog that shows what changes will be made to descendant documents. See the GitHub issue for examples.

* Issue **#3956** : Fix SearchRequestBuilder reuse.

* Add minor performance optimisation to the byte buffer pool used by the reference data store.

* Issue **#3953** : Fix search buffer size issue.

* Issue **#3948** : Add `and` and `or` functions.

* Issue **#3956** : Add debug to diagnose expression parsing issue.

* Issue **#3913** : Change zip data handling so unknown file extensions are treated as part of the base name, e.g. `001.unknown` gets a base name of `001.unknown` (unless we see a known extension like `001.ctx` in which case `001.unknown` gets a base name of `001`), `abc.xyz.10001` gets a base name of `abc.xyz.10001`.

* Issue **#3945** : Fix light theme colours.

* Issue **#3942** : Fix user identity in audit logging.

* Issue **#3939** : Fix issue changing editor them in user preferences.

* Issue **#3938** : Fix `lockInterruptibly` on `CompletableQueue`.


## [v7.3-beta.4] - 2023-12-04

* Issue **#3867** : Add support for Lucene 9.8.0.

* Issue **#3871** : Add support for Java 21.

* Issue **#3843** : Add distributed processing for streaming analytics.

* Uplift the versions of the following dependencies Dropwizard (major), Guice (major), FastInfoSet (patch), Kryo (minor), lmdbjava (minor), zero-allocation-hashing (minor), Hikari (minor), mysql-connector-java (patch), okhttp (minor), kafka-clients (major), Flyway (major), sqlite-jdbc (minor), jooq (minor), commons-compress (minor), FastInfoset (major), commons-csv (minor), commons-io (minor), commons-pool2 (minor), java-jwt (major), jcommander (minor), jose4j (minor), poi (major), simple-java-mail (major) and snake-yaml (major).

* Issue **#3897** : Improve UI field list performance.

* The Hessian based feed status RPC service `/remoting/remotefeedservice.rpc` has been removed as it is using the legacy `javax.servlet` dependency that is incompatible with `jakarta.servlet` that is now in use in stroom.

* Issue **#3920** : Fix rest factory use of type literals.

* Issue **#3933** : Improvements to selection box.

* Issue **#3935** : The `having` clause can now compare two computed row values.

* Remove 5s thread sleep left in the code from testing. This sleep happens when a legacy ref data stream is migrated.

* Issue **#3908** : Add config property to change search result download row limit when sorted.

* Issue **#3918** : Revert Excel heading style.

* Issue **#3926** : Add the CLI command `fetch_proc_user_token` to obtain an OIDC access token for the internal processing user. This command is useful for getting a token to be able to call stroom's APIs to manage a cluster.

* Issue **#3929** : Fix stuck searches.

* Issue **#3909** : Add multiple recipients to rule notification emails.

* Issue **#3898** : Improve task info and debug logging for `Index Shard Delete` job.

* Issue **#3903** : Fix index deadlock.

* Issue **#3901** : Fix concurrent modification exception.

* Change the tables on the following screens to initially fill the available space: Server Tasks, App Permissions, Dependencies, Pipeline Structure properties, Properties, Jobs.

* Issue **#3892** : Add a toggle button to enable/disable line wrapping in Server Tasks Name and Info cells.

* Issue **#3893** : Change Query Helper and editor code completion to insert `$field with spaces}` rather than `"field with spaces"` for field names with spaces.

* Fix Hard coded XSLT editor snippets.

* Add editor snippets for StroomQL. `ids` => `eval StreamId = first(StreamId)\neval EventId = first(EventId)`, `evt` => `eval EventId = first(EventId)` and `str` => `eval StreamId = first(StreamId)`.

* Add XSLT completion snippets for stroom identity skeletons.

* Issue **#3887** : Add option to use default extraction pipeline to dashboard table.

* Issue **#3885** : Allow pane resizing in dashboards without needing to be in design mode.

* Issue **#3889** : Allow use of dashboard datasources with just `Use` permission.

* Issue **#3883** : Fix auto creation of `admin` user when an IDP type of TEST_CREDENTIALS is used.

* Issue **#3863** : Improve layout of dashboard column expression editor, reducing the height of the expression editor box.

* Issue **#3865** : Fix issue caused by applying a filter to a missing field in StroomQL.

* Issue **#3866** : Allow `having` clauses in StroomQL to work on column id plus name.

* Issue **#3862** : Change splitter offset.

* Issue **#3840** : Fix field filtering when used with missing fields.

* Issue **#3864** : Prevent right click from selecting rows in a Dashboard table.

* Allow selection of a dashboard table row using `space` or multiple rows with `space` + `ctrl`/`shift`.

* Issue **#3854** : Fix query info prompt.

* Issue **#3857** : Fix ability to view stream as hex when the stream can be decoded to UTF8 or similar.

* Issue **#3855** : Fix table row selection.

* Issue **#3853** : Fix pipeline structure editor.

* Change the Server Tasks table to wrap the text in the Info column.

* Change the Info tool tip on the Server Tasks screen to also show the task info text.

* Issue **#3868** : Improve the server task info for reference data loads, migrations and purges. Now shows if the task is waiting for a lock and updates with the load/migration/purge progress.

* Issue **#3769** : Change the icon for Rule Set document to a shield, so as not to conflict with the Analytic Rule.

* Issue **#3814** : Add support for adding/removing tags from multiple nodes via the explorer context menu.

* Issue **#3849** : Add fix for `DateExpressionParser` NPE.

* Issue **#3846** : Increase contrast ratio of non-matches in filtered explorer tree when in light mode.

* Issue **#3845** : Fix text box not filling Query Info dialog.

* Issue **#3849** : Add debug to diagnose date parse bug.

* Issue **#3842** : Add support for `field in` to Stroom QL.

* Issue **#3836** : Add support for `field in dictionary` to Stroom QL.


## [v7.3-beta.3] - 2023-10-12

* Issue **#3830** : Add caching of S3 downloads.


## [v7.3-beta.2] - 2023-10-12

* Issue **#3830** : Add S3 Bucket and Key name patterns.

* Add/Change docker managed volumes. For stroom, make `lmdb_library` and `/tmp` tmpfs mounts. For stroom-proxy, add `sqlite_library` as a tmpfs mount, make `/tmp` a tmpfs mount and add `db` and `failures` as managed volumes. Change sqlite connection to use `sqlite_library` instead of `/tmp` for its library location.


## [v7.3-beta.1] - 2023-10-10

* Issue **#3827** : Change the new pipeline element dialog to always suggest a unique element ID.

* Issue **#3830** : Add S3 data storage option.


<<<<<<< HEAD
[Unreleased]: https://github.com/gchq/stroom/compare/v7.5-proxy-beta.2...HEAD
[v7.5-proxy-beta.2]: https://github.com/gchq/stroom/compare/v7.5-beta.12...v7.5-proxy-beta.2
[v7.5-beta.12]: https://github.com/gchq/stroom/compare/v7.5-beta.11...v7.5-beta.12
[v7.5-beta.11]: https://github.com/gchq/stroom/compare/v7.5-beta.10...v7.5-beta.11
[v7.5-beta.10]: https://github.com/gchq/stroom/compare/v7.5-beta.9...v7.5-beta.10
=======
[Unreleased]: https://github.com/gchq/stroom/compare/v7.7-beta.5...HEAD
[v7.7-beta.5]: https://github.com/gchq/stroom/compare/v7.7-beta.4...v7.7-beta.5
[v7.7-beta.4]: https://github.com/gchq/stroom/compare/v7.7-beta.3...v7.7-beta.4
[v7.7-beta.3]: https://github.com/gchq/stroom/compare/v7.7-beta.2...v7.7-beta.3
[v7.7-beta.2]: https://github.com/gchq/stroom/compare/v7.7-beta.1...v7.7-beta.2
[v7.7-beta.1]: https://github.com/gchq/stroom/compare/v7.6-beta.4...v7.7-beta.1
[v7.6-beta.4]: https://github.com/gchq/stroom/compare/v7.6-beta.3...v7.6-beta.4
[v7.6-beta.3]: https://github.com/gchq/stroom/compare/v7.6-beta.2...v7.6-beta.3
[v7.6-beta.2]: https://github.com/gchq/stroom/compare/v7.6-beta.1...v7.6-beta.2
[v7.6-beta.1]: https://github.com/gchq/stroom/compare/v7.5-beta.9...v7.6-beta.1
>>>>>>> fa69ac71
[v7.5-beta.9]: https://github.com/gchq/stroom/compare/v7.5-beta.8...v7.5-beta.9
[v7.5-beta.8]: https://github.com/gchq/stroom/compare/v7.5-beta.7...v7.5-beta.8
[v7.5-beta.7]: https://github.com/gchq/stroom/compare/v7.5-beta.6...v7.5-beta.7
[v7.5-beta.6]: https://github.com/gchq/stroom/compare/v7.5-beta.5...v7.5-beta.6
[v7.5-beta.5]: https://github.com/gchq/stroom/compare/v7.5-beta.4...v7.5-beta.5
[v7.5-beta.4]: https://github.com/gchq/stroom/compare/v7.5-beta.3...v7.5-beta.4
[v7.5-beta.3]: https://github.com/gchq/stroom/compare/v7.5-beta.2...v7.5-beta.3
[v7.5-beta.2]: https://github.com/gchq/stroom/compare/v7.5-beta.1...v7.5-beta.2
[v7.5-beta.1]: https://github.com/gchq/stroom/compare/v7.4-beta.16...v7.5-beta.1
[v7.4.1]: https://github.com/gchq/stroom/compare/v7.4.0...v7.4.1<|MERGE_RESOLUTION|>--- conflicted
+++ resolved
@@ -13,297 +13,296 @@
 ~~~
 
 
-<<<<<<< HEAD
+## [v7.7-beta.5] - 2024-12-05
+
+* Fix `java.lang.NoClassDeffoundError: jakarta/el/ELManager` error when booting proxy.
+
+* Issue **#4596** : Add case-sensitive value filter conditions.
+
+* Issue **#4596** : Drive visualisations using table quick filters and selection handlers.
+
+* Issue **#4596** : Merge include/exclude and column value filter dialogs.
+
+* Issue **#4596** : Change conditional formatting to allow custom light and dark colours.
+
+* Issue **#4596** : Turn off conditional formatting with user preferences.
+
+* Issue **#4627** : Fix StroomQL function character escaping.
+
+* Issue **#4611** : Fix problem of changes to the conditional formatting rules of a duplicated dashboard table affecting the original table. This only affected the enabled/hide properties of the formatting rule.
+
+* Issue **#4612** : Fix stroomQL query not including all data points in the visualisation.
+
+* Issue **#4617** : Add debug to try to diagnose issue.
+
+* Issue **#4606** : Fix dashboard text pane that is set to Show as HTML not showing a vertical scrollbar.
+
+
+## [v7.7-beta.4] - 2024-11-11
+
+* Issue **#4601** : Add null handling and better error logging to Excel download.
+
+
+## [v7.7-beta.3] - 2024-11-11
+
+* Issue **#4597** : Fix NPE when opening the Document Permissions Report screen for a user.
+
+* Change the code that counts expression terms and gets all fields/values from an expression tree to no longer ignore NOT operators.
+
+* Issue **#4596** : Fix demo bugs.
+
+* Issue **#4596** : Add table value filter dialog option.
+
+
+## [v7.7-beta.2] - 2024-11-06
+
+* Change the permission filtering to use a LinkedHashSet for children of and descendants of terms.
+
+* Fix error when creating a document as a user without `Administrator` or `Manager Users`.
+
+* Issue **#4588** : Fix the API allowing documents to be moved with only VIEW permission. The UI requires EDIT permission. The API is now in line with that.
+
+* Fix the `Copy As` menu item for ancestor folders that the user does not have VIEW permission on. For these cases, the `Copy As` sub menu now only displays the `Copy as name` entry.
+
+* Change the explorer context menu to include the entries for `Dependencies` and `Dependants` if the user has at least VIEW permission. Previously required OWNER.
+
+* Issue **#4586** : Fix error when changing filter on Document Permissions Report.
+
+
+## [v7.7-beta.1] - 2024-11-04
+
+* Issue **#4523** : Embed queries in dashboards.
+
+* Issue **#4504** : Add column value filters.
+
+* Issue **#4546** : Remove redundant dashboard tab options.
+
+* Issue **#4547** : Add selection handlers to dashboard tables to quick filter based on component selection.
+
+* Issue **#4071** : Add preset theme compatible styles for conditional formatting.
+
+* Issue **#4157** : Fix copy of conditional formatting rules.
+
+
+## [v7.6-beta.4] - 2024-11-04
+
+* Issue **#4550** : Fix datasource already in use issue.
+
+* Uplift docker image JDK to `eclipse-temurin:21.0.5_11-jdk-alpine`.
+
+* Issue **#4580** : Auto add a permission user when an account is created.
+
+* Issue **#4582** : Show all users by default and not just ones with explicit permissions.
+
+* Issue **#4562** : Use Zip64 compatibility mode.
+
+* Issue **#4564** : Use expression as column name.
+
+* Issue **#4558** : Fix query pause behaviour.
+
+* Issue **#4549** : Fix conditional formatting fall through behaviour.
+
+* In the Pipeline Properties pane, add copy/goto hover icons to any properties that are Documents. Add copy/goto hover links to the Pipeline, Feed and Inherited From columns in the Pipeline References pane.
+
+* Issue **#4560** : Don't sort the list of Pipeline References (reference loaders).  Instead display them in the order they will get used in the lookup.
+
+* Issue **#4570** : Fix error when clearing then filtering in a doc ref picker.
+
+
+## [v7.6-beta.3] - 2024-10-18
+
+* Issue **#4501** : Fix Query editor syntax highlighting.
+
+* Add query help and editor completions for Dictionary Docs for use with `in dictionary`.
+
+* Issue **#4487** : Fix nasty error when running a stats query with no columns.
+
+* Issue **#4498** : Make the explorer tree Expand/Collapse All buttons respect the current Quick Filter input text.
+
+* Issue **#4518** : Change the Stream Upload dialog to default the stream type to that of the feed.
+
+* Issue **#4470** : On import of Feed or Index docs, replace unknown volume groups with the respective configured default volume group (or null if not configured).
+
+* Issue **#4460** : Change the way we display functions with lots of arguments in query help and code completion popup.
+
+* Issue **#4526** : Change Dictionary to not de-duplicate words as this is breaking JSON when used for holding SSL config in JSON form.
+
+* Issue **#4528** : Make the Reindex Content job respond to stroom shutdown.
+
+* Issue **#4532** : Fix Run Job Now so that it works when the job or jobNode is disabled.
+
+* Issue **#4444** : Change the `hash()` expression function to allow the `algorithm` and `salt` arguments to be the result of functions, e.g. `hash(${field1}, concat('SHA-', ${algoLen}), ${salt})`.
+
+* Issue **#4534** : Fix NPE in include/exclude filter.
+
+* Issue **#4527** : Change the non-regex search syntax of _Find in Content_ to not use Lucene field based syntax so that `:` works correctly. Also change the regex search to use Lucene and improve the styling of the screen.
+
+* Issue **#4536** : Fix NPE.
+
+* Issue **#4539** : Improve search query logging.
+
+* Improve the process of (re-)indexing content. It is now triggered by a user doing a content search. Users will get an error message if the index is still being initialised. The `stroom.contentIndex.enabled` property has been removed.
+
+* Issue **#4513** : Add primary key to `doc_permission_backup_V07_05_00_005` table for MySQL Cluster support.
+
+* Issue **#4514** : Fix HTTP 307 with calling `/api/authproxy/v1/noauth/fetchClientCredsToken`.
+
+
+## [v7.6-beta.2] - 2024-10-07
+
+* Issue **#4475** : Change `mask()` function to `period()` and add `using` to apply a function to window.
+
+* Issue **#4341** : Allow download from query table.
+
+* Issue **#4507** : Fix index shard permission issue.
+
+* Issue **#4510** : Fix right click in editor pane.
+
+* Issue **#4511** : Fix StreamId, EventId selection in query tables.
+
+* Issue **#4485** : Improve dialog move/resize behaviour.
+
+* Issue **#4492** : Make Lucene behave like SQL for OR(NOT()) queries.
+
+* Issue **#4494** : Allow functions in StroomQL select, e.g. `count()`.
+
+* Issue **#4202** : Fix default destination not being selected when you do _Save As_.
+
+* Issue **#4475** : Add `mask()` function and deprecate `countPrevious()`.
+
+* Issue **#4491** : Fix tab closure when deleting items in the explorer tree.
+
+* Issue **#4502** : Fix inability to step an un-processed stream.
+
+* Issue **#4503** : Make the enabled state of the delete/restore buttons on the stream browser depend on the user's permissions. Now they will only be enabled if the user has the require permission (i.e. DELETE/UPDATE) on at least one of the selected items.
+
+* Issue **#4486** : Fix the `format-date` XSLT function for date strings with the day of week in, e.g. `stroom:format-date('Wed Aug 14 2024', 'E MMM dd yyyy')`.
+
+* Issue **#4458** : Fix explorer node tags not being copied. Also fix copy/move not selecting the parent folder of the source as the default destination folder.
+
+* Issue **#4478** : Fix boolean expression precedence in StroomQL.
+
+* Issue **#4454** : Show the source dictionary name for each _word_ in the Dashboard List Input selection box. Add sorting and de-duplication of _words_.
+
+* Issue **#4455** : Add Goto Document links to the Imports sub-tab of the Dictionary screen. Also add new Effective Words tab to list all the words in the dictionary that include those from its imports (and their imports).
+
+* Issue **#4468** : Improve handling of key sequences and detection of key events from ACE editor.
+
+* Issue **#4472** : Change the User Preferences dialog to cope with redundant stroom/editor theme names.
+
+* Issue **#4479** : Add ability to assume role for S3.
+
+* Issue **#4202** : Fix problems with Dashboard Extraction Pipeline picker incorrectly changing the selected pipeline.
+
+* Change the DocRef picker so that it shows a warning icon if the selected DocRef no longer exists or the user doesn't have permission to view it.
+
+* Change the Extraction Pipeline picker on the Index Settings screen to pre-filter on `tag:extraction`. This is configured using the property `stroom.ui.query.indexPipelineSelectorIncludedTags`.
+
+* Change the key names in the example rule detection to remove `-`. Not sensible to encourage keys with a `-` in them as that prevents doing `values.key-1`. Also add a warning if there are multiple detection values with the same name/key (only the first will be used in each case).
+
+* Issue **#4476** : Fix streaming analytic issue where it failed to match after seeing records with missing query fields.
+
+* Issue **#4412** : Fix `/` key not working in quick filter text input fields.
+
+* Issue **#4463** : Fix NPE with analytic rule email templating.
+
+* Issue **#4146** : Fix audit events for deleting/restoring streams.
+
+* Change the alert dialog message styling to have a max-height of 600px so long messages get a scrollbar.
+
+* Issue **#4468** : Fix selection box keyboard selection behavior when no quick filter is visible.
+
+* Issue **#4471** : Fix NPE with stepping filter.
+
+* Issue **#4451** : Add S3 pipeline appender.
+
+* Issue **#4401** : Improve content search.
+
+* Issue **#4417** : Show stepping progress and allow termination.
+
+* Issue **#4436** : Change the way API Keys are verified. Stroom now finds all valid api keys matching the api key prefix and compares the hash of the api key against the hash from each of the matching records. Support has also been added for using different hash algorithms.
+
+* Issue **#4448** : Fix query refresh tooltip when not refreshing.
+
+* Issue **#4457** : Fix ctrl+enter shortcut for query start.
+
+* Issue **#4441** : Improve sorted column matching.
+
+* Issue **#4449** : Reload Scheduled Query Analytics between executions.
+
+* Issue **#4420** : Make app title dynamic.
+
+* Issue **#4453** : Dictionaries will ignore imports if a user has no permission to read them.
+
+* Issue **#4404** : Change the Query editor completions to be context aware, e.g. it only lists Datasources after a `from `.
+
+* Issue **#4450** : Fix editor completion in Query editor so that it doesn't limit completions to 100. Added the property `stroom.ui.maxEditorCompletionEntries` to control the maximum number of completions items that are shown. In the event that the property is exceeded, Stroom will pre-filter the completions based on the user's input.
+
+* Add Visualisations to the Query help and editor completions. Visualisation completion inserts a snippet containing all the data fields in the Visualisation, e.g. `TextValue(field = Field, gridSeries = Grid Series)`.
+
+
 ## [v7.5-proxy-beta.2] - 2024-09-16
 
 * Issue **#4436** : Change the way API Keys are verified. Stroom now finds all valid api keys matching the api key prefix and compares the hash of the api key against the hash from each of the matching records. Support has also been added for using different hash algorithms.
 
 
 ## [v7.5-beta.12] - 2024-09-06
-=======
-## [v7.7-beta.5] - 2024-12-05
-
-* Fix `java.lang.NoClassDeffoundError: jakarta/el/ELManager` error when booting proxy.
-
-* Issue **#4596** : Add case-sensitive value filter conditions.
-
-* Issue **#4596** : Drive visualisations using table quick filters and selection handlers.
-
-* Issue **#4596** : Merge include/exclude and column value filter dialogs.
-
-* Issue **#4596** : Change conditional formatting to allow custom light and dark colours.
-
-* Issue **#4596** : Turn off conditional formatting with user preferences.
-
-* Issue **#4627** : Fix StroomQL function character escaping.
-
-* Issue **#4611** : Fix problem of changes to the conditional formatting rules of a duplicated dashboard table affecting the original table. This only affected the enabled/hide properties of the formatting rule.
-
-* Issue **#4612** : Fix stroomQL query not including all data points in the visualisation.
-
-* Issue **#4617** : Add debug to try to diagnose issue.
-
-* Issue **#4606** : Fix dashboard text pane that is set to Show as HTML not showing a vertical scrollbar.
-
-
-## [v7.7-beta.4] - 2024-11-11
-
-* Issue **#4601** : Add null handling and better error logging to Excel download.
-
-
-## [v7.7-beta.3] - 2024-11-11
-
-* Issue **#4597** : Fix NPE when opening the Document Permissions Report screen for a user.
-
-* Change the code that counts expression terms and gets all fields/values from an expression tree to no longer ignore NOT operators.
-
-* Issue **#4596** : Fix demo bugs.
-
-* Issue **#4596** : Add table value filter dialog option.
-
-
-## [v7.7-beta.2] - 2024-11-06
-
-* Change the permission filtering to use a LinkedHashSet for children of and descendants of terms.
-
-* Fix error when creating a document as a user without `Administrator` or `Manager Users`.
-
-* Issue **#4588** : Fix the API allowing documents to be moved with only VIEW permission. The UI requires EDIT permission. The API is now in line with that.
-
-* Fix the `Copy As` menu item for ancestor folders that the user does not have VIEW permission on. For these cases, the `Copy As` sub menu now only displays the `Copy as name` entry.
-
-* Change the explorer context menu to include the entries for `Dependencies` and `Dependants` if the user has at least VIEW permission. Previously required OWNER.
-
-* Issue **#4586** : Fix error when changing filter on Document Permissions Report.
-
-
-## [v7.7-beta.1] - 2024-11-04
-
-* Issue **#4523** : Embed queries in dashboards.
-
-* Issue **#4504** : Add column value filters.
-
-* Issue **#4546** : Remove redundant dashboard tab options.
-
-* Issue **#4547** : Add selection handlers to dashboard tables to quick filter based on component selection.
-
-* Issue **#4071** : Add preset theme compatible styles for conditional formatting.
-
-* Issue **#4157** : Fix copy of conditional formatting rules.
-
-
-## [v7.6-beta.4] - 2024-11-04
-
-* Issue **#4550** : Fix datasource already in use issue.
-
-* Uplift docker image JDK to `eclipse-temurin:21.0.5_11-jdk-alpine`.
-
-* Issue **#4580** : Auto add a permission user when an account is created.
-
-* Issue **#4582** : Show all users by default and not just ones with explicit permissions.
-
-* Issue **#4562** : Use Zip64 compatibility mode.
-
-* Issue **#4564** : Use expression as column name.
-
-* Issue **#4558** : Fix query pause behaviour.
-
-* Issue **#4549** : Fix conditional formatting fall through behaviour.
-
-* In the Pipeline Properties pane, add copy/goto hover icons to any properties that are Documents. Add copy/goto hover links to the Pipeline, Feed and Inherited From columns in the Pipeline References pane.
-
-* Issue **#4560** : Don't sort the list of Pipeline References (reference loaders).  Instead display them in the order they will get used in the lookup.
-
-* Issue **#4570** : Fix error when clearing then filtering in a doc ref picker.
-
-
-## [v7.6-beta.3] - 2024-10-18
-
-* Issue **#4501** : Fix Query editor syntax highlighting.
-
-* Add query help and editor completions for Dictionary Docs for use with `in dictionary`.
-
-* Issue **#4487** : Fix nasty error when running a stats query with no columns.
-
-* Issue **#4498** : Make the explorer tree Expand/Collapse All buttons respect the current Quick Filter input text.
-
-* Issue **#4518** : Change the Stream Upload dialog to default the stream type to that of the feed.
-
-* Issue **#4470** : On import of Feed or Index docs, replace unknown volume groups with the respective configured default volume group (or null if not configured).
-
-* Issue **#4460** : Change the way we display functions with lots of arguments in query help and code completion popup.
-
-* Issue **#4526** : Change Dictionary to not de-duplicate words as this is breaking JSON when used for holding SSL config in JSON form.
-
-* Issue **#4528** : Make the Reindex Content job respond to stroom shutdown.
-
-* Issue **#4532** : Fix Run Job Now so that it works when the job or jobNode is disabled.
-
-* Issue **#4444** : Change the `hash()` expression function to allow the `algorithm` and `salt` arguments to be the result of functions, e.g. `hash(${field1}, concat('SHA-', ${algoLen}), ${salt})`.
-
-* Issue **#4534** : Fix NPE in include/exclude filter.
-
-* Issue **#4527** : Change the non-regex search syntax of _Find in Content_ to not use Lucene field based syntax so that `:` works correctly. Also change the regex search to use Lucene and improve the styling of the screen.
-
-* Issue **#4536** : Fix NPE.
-
-* Issue **#4539** : Improve search query logging.
-
-* Improve the process of (re-)indexing content. It is now triggered by a user doing a content search. Users will get an error message if the index is still being initialised. The `stroom.contentIndex.enabled` property has been removed.
-
-* Issue **#4513** : Add primary key to `doc_permission_backup_V07_05_00_005` table for MySQL Cluster support.
-
-* Issue **#4514** : Fix HTTP 307 with calling `/api/authproxy/v1/noauth/fetchClientCredsToken`.
-
-
-## [v7.6-beta.2] - 2024-10-07
-
-* Issue **#4475** : Change `mask()` function to `period()` and add `using` to apply a function to window.
-
-* Issue **#4341** : Allow download from query table.
-
-* Issue **#4507** : Fix index shard permission issue.
-
-* Issue **#4510** : Fix right click in editor pane.
-
-* Issue **#4511** : Fix StreamId, EventId selection in query tables.
-
-* Issue **#4485** : Improve dialog move/resize behaviour.
-
-* Issue **#4492** : Make Lucene behave like SQL for OR(NOT()) queries.
-
-* Issue **#4494** : Allow functions in StroomQL select, e.g. `count()`.
-
-* Issue **#4202** : Fix default destination not being selected when you do _Save As_.
-
-* Issue **#4475** : Add `mask()` function and deprecate `countPrevious()`.
-
-* Issue **#4491** : Fix tab closure when deleting items in the explorer tree.
-
-* Issue **#4502** : Fix inability to step an un-processed stream.
-
-* Issue **#4503** : Make the enabled state of the delete/restore buttons on the stream browser depend on the user's permissions. Now they will only be enabled if the user has the require permission (i.e. DELETE/UPDATE) on at least one of the selected items.
-
-* Issue **#4486** : Fix the `format-date` XSLT function for date strings with the day of week in, e.g. `stroom:format-date('Wed Aug 14 2024', 'E MMM dd yyyy')`.
-
-* Issue **#4458** : Fix explorer node tags not being copied. Also fix copy/move not selecting the parent folder of the source as the default destination folder.
-
-* Issue **#4478** : Fix boolean expression precedence in StroomQL.
-
-* Issue **#4454** : Show the source dictionary name for each _word_ in the Dashboard List Input selection box. Add sorting and de-duplication of _words_.
-
-* Issue **#4455** : Add Goto Document links to the Imports sub-tab of the Dictionary screen. Also add new Effective Words tab to list all the words in the dictionary that include those from its imports (and their imports).
-
-* Issue **#4468** : Improve handling of key sequences and detection of key events from ACE editor.
-
-* Issue **#4472** : Change the User Preferences dialog to cope with redundant stroom/editor theme names.
-
-* Issue **#4479** : Add ability to assume role for S3.
-
-* Issue **#4202** : Fix problems with Dashboard Extraction Pipeline picker incorrectly changing the selected pipeline.
-
-* Change the DocRef picker so that it shows a warning icon if the selected DocRef no longer exists or the user doesn't have permission to view it.
-
-* Change the Extraction Pipeline picker on the Index Settings screen to pre-filter on `tag:extraction`. This is configured using the property `stroom.ui.query.indexPipelineSelectorIncludedTags`.
-
-* Change the key names in the example rule detection to remove `-`. Not sensible to encourage keys with a `-` in them as that prevents doing `values.key-1`. Also add a warning if there are multiple detection values with the same name/key (only the first will be used in each case).
-
-* Issue **#4476** : Fix streaming analytic issue where it failed to match after seeing records with missing query fields.
+
+* Issue **#4424** : Fix alignment of _Current Tasks_ heading on the Jobs screen.
+
+* Issue **#4422** : Don't show _Edit Schedule_ in actions menu on Jobs screen for Distributed jobs.
+
+* Issue **#4418** : Fix missing css for `/stroom/sessionList`.
+
+* Issue **#4435** : Fix for progress spinner getting stuck on.
+
+
+## [v7.5-proxy-beta.1] - 2024-09-06
+
+* Issue **#4424** : Fix alignment of _Current Tasks_ heading on the Jobs screen.
+
+* Issue **#4422** : Don't show _Edit Schedule_ in actions menu on Jobs screen for Distributed jobs.
+
+* Issue **#4418** : Fix missing css for `/stroom/sessionList`.
+
+* Issue **#4435** : Fix for progress spinner getting stuck on.
+
+* Issue **#4437** : Fix proxy not handling input files larger than 4 GiB.
+
+* Issue **#4069** : Reduce proxy memory usage.
+
+* Change the hard-coded test credentials to match those in v7.2 so that a test stack with 7.0 proxy and 7.2 stroom can communicate with each other. This change has no bearing on production deployments.
+
+* Issue **#3838** : Change ref data meta store to log a warning rather than error when meta entries are not present. This is consistent with behaviour in v7.2.
+
+* Issue **#4426** : Add INFO message when an index shard is created.
+
+* Issue **#4425** : Fix _Usage Date_ heading alignment on Edit Volume Group screen for both data/index volumes.
+
+* Uplift docker image JDK to `eclipse-temurin:21.0.4_7-jdk-alpine`.
+
+* Issue **#4416** : Allow dashboard table sorting to be changed post query.
+
+* Issue **#4421** : Change session state XML structure.
+
+* Issue **#4419** : Automatically unpause dashboard result components when a new search begins.
+
+* Rename migration from `V07_04_00_005__Orphaned_Doc_Perms` to `V07_05_00_005__Orphaned_Doc_Perms`.
+
+
+## [v7.6-beta.1] - 2024-08-30
+
+* Issue **#4345** : Write analytic email notification failures to the analytic error feed.
+
+* Issue **#4379** : Improve Stroom permission model.
+
+
+## [v7.5-beta.9] - 2024-08-30
+
+* Issue **#4383** : Add an authentication error screen to be shown when a user tries to login and there is an authentication problem or the user's account has been locked/disabled. Previously the user was re-directed to the sign-in screen even if cert auth was enabled.  Added the new property `stroom.ui.authErrorMessage` to allow setting generic HTML content to show the user when an authentication error occurs.
 
 * Issue **#4412** : Fix `/` key not working in quick filter text input fields.
 
-* Issue **#4463** : Fix NPE with analytic rule email templating.
-
-* Issue **#4146** : Fix audit events for deleting/restoring streams.
-
-* Change the alert dialog message styling to have a max-height of 600px so long messages get a scrollbar.
-
-* Issue **#4468** : Fix selection box keyboard selection behavior when no quick filter is visible.
-
-* Issue **#4471** : Fix NPE with stepping filter.
-
-* Issue **#4451** : Add S3 pipeline appender.
-
-* Issue **#4401** : Improve content search.
-
-* Issue **#4417** : Show stepping progress and allow termination.
-
-* Issue **#4436** : Change the way API Keys are verified. Stroom now finds all valid api keys matching the api key prefix and compares the hash of the api key against the hash from each of the matching records. Support has also been added for using different hash algorithms.
-
-* Issue **#4448** : Fix query refresh tooltip when not refreshing.
-
-* Issue **#4457** : Fix ctrl+enter shortcut for query start.
-
-* Issue **#4441** : Improve sorted column matching.
-
-* Issue **#4449** : Reload Scheduled Query Analytics between executions.
-
-* Issue **#4420** : Make app title dynamic.
-
-* Issue **#4453** : Dictionaries will ignore imports if a user has no permission to read them.
-
-* Issue **#4404** : Change the Query editor completions to be context aware, e.g. it only lists Datasources after a `from `.
-
-* Issue **#4450** : Fix editor completion in Query editor so that it doesn't limit completions to 100. Added the property `stroom.ui.maxEditorCompletionEntries` to control the maximum number of completions items that are shown. In the event that the property is exceeded, Stroom will pre-filter the completions based on the user's input.
-
-* Add Visualisations to the Query help and editor completions. Visualisation completion inserts a snippet containing all the data fields in the Visualisation, e.g. `TextValue(field = Field, gridSeries = Grid Series)`.
->>>>>>> fa69ac71
-
-* Issue **#4424** : Fix alignment of _Current Tasks_ heading on the Jobs screen.
-
-* Issue **#4422** : Don't show _Edit Schedule_ in actions menu on Jobs screen for Distributed jobs.
-
-* Issue **#4418** : Fix missing css for `/stroom/sessionList`.
-
-* Issue **#4435** : Fix for progress spinner getting stuck on.
-
-
-## [v7.5-proxy-beta.1] - 2024-09-06
-
-* Issue **#4424** : Fix alignment of _Current Tasks_ heading on the Jobs screen.
-
-* Issue **#4422** : Don't show _Edit Schedule_ in actions menu on Jobs screen for Distributed jobs.
-
-* Issue **#4418** : Fix missing css for `/stroom/sessionList`.
-
-* Issue **#4435** : Fix for progress spinner getting stuck on.
-
-* Issue **#4437** : Fix proxy not handling input files larger than 4 GiB.
-
-* Issue **#4069** : Reduce proxy memory usage.
-
-* Change the hard-coded test credentials to match those in v7.2 so that a test stack with 7.0 proxy and 7.2 stroom can communicate with each other. This change has no bearing on production deployments.
-
-* Issue **#3838** : Change ref data meta store to log a warning rather than error when meta entries are not present. This is consistent with behaviour in v7.2.
-
-* Issue **#4426** : Add INFO message when an index shard is created.
-
-* Issue **#4425** : Fix _Usage Date_ heading alignment on Edit Volume Group screen for both data/index volumes.
-
-* Uplift docker image JDK to `eclipse-temurin:21.0.4_7-jdk-alpine`.
-
-* Issue **#4416** : Allow dashboard table sorting to be changed post query.
-
-* Issue **#4421** : Change session state XML structure.
-
-* Issue **#4419** : Automatically unpause dashboard result components when a new search begins.
-
-* Rename migration from `V07_04_00_005__Orphaned_Doc_Perms` to `V07_05_00_005__Orphaned_Doc_Perms`.
-
-
-## [v7.6-beta.1] - 2024-08-30
-
-* Issue **#4345** : Write analytic email notification failures to the analytic error feed.
-
-* Issue **#4379** : Improve Stroom permission model.
-
-
-## [v7.5-beta.9] - 2024-08-30
-
-* Issue **#4383** : Add an authentication error screen to be shown when a user tries to login and there is an authentication problem or the user's account has been locked/disabled. Previously the user was re-directed to the sign-in screen even if cert auth was enabled.  Added the new property `stroom.ui.authErrorMessage` to allow setting generic HTML content to show the user when an authentication error occurs.
-
-* Issue **#4412** : Fix `/` key not working in quick filter text input fields.
-
 * Issue **#4400** : Fix missing styling on `sessionList` servlet.
 
 * Fix broken description pane in the stroomQL code completion.
@@ -1043,13 +1042,6 @@
 * Issue **#3830** : Add S3 data storage option.
 
 
-<<<<<<< HEAD
-[Unreleased]: https://github.com/gchq/stroom/compare/v7.5-proxy-beta.2...HEAD
-[v7.5-proxy-beta.2]: https://github.com/gchq/stroom/compare/v7.5-beta.12...v7.5-proxy-beta.2
-[v7.5-beta.12]: https://github.com/gchq/stroom/compare/v7.5-beta.11...v7.5-beta.12
-[v7.5-beta.11]: https://github.com/gchq/stroom/compare/v7.5-beta.10...v7.5-beta.11
-[v7.5-beta.10]: https://github.com/gchq/stroom/compare/v7.5-beta.9...v7.5-beta.10
-=======
 [Unreleased]: https://github.com/gchq/stroom/compare/v7.7-beta.5...HEAD
 [v7.7-beta.5]: https://github.com/gchq/stroom/compare/v7.7-beta.4...v7.7-beta.5
 [v7.7-beta.4]: https://github.com/gchq/stroom/compare/v7.7-beta.3...v7.7-beta.4
@@ -1060,7 +1052,6 @@
 [v7.6-beta.3]: https://github.com/gchq/stroom/compare/v7.6-beta.2...v7.6-beta.3
 [v7.6-beta.2]: https://github.com/gchq/stroom/compare/v7.6-beta.1...v7.6-beta.2
 [v7.6-beta.1]: https://github.com/gchq/stroom/compare/v7.5-beta.9...v7.6-beta.1
->>>>>>> fa69ac71
 [v7.5-beta.9]: https://github.com/gchq/stroom/compare/v7.5-beta.8...v7.5-beta.9
 [v7.5-beta.8]: https://github.com/gchq/stroom/compare/v7.5-beta.7...v7.5-beta.8
 [v7.5-beta.7]: https://github.com/gchq/stroom/compare/v7.5-beta.6...v7.5-beta.7
