--- conflicted
+++ resolved
@@ -6,6 +6,74 @@
 
 ## [Unreleased]
 
+## [v5.1-beta.8] - 2018-01-12
+
+* Issue **#550** : Fix for info message output for data retention.
+
+* Issue **#551** : Improved server task detail for data retention job.
+
+* Issue **#541** : Changed stream retention job descriptions.
+
+* Issue **#553** : The data retention job now terminates if requested to do so and also tracks progress in a local temp file so a nodes progress will survive application restarts.
+
+## [v5.1-beta.7] - 2018-01-10
+
+* Change docker image to use openjdk:8u151-jre-alpine as a base
+
+* Issue **#539** : Fix issue of statistic search failing after it is imported
+
+* Issue **#547** : Data retention processing is now performed in batches (size determined by `stroom.stream.deleteBatchSize`). This change should reduce the memory required to process the data retention job.
+
+## [v5.1-beta.6] - 2018-01-08
+
+* Issue **#541** : Marked old stream retention job as deprecated in description.
+
+* Issue **#542** : Fix for lazy hibernate object initialisation when stepping cooked data.
+
+## [v5.1-beta.5] - 2018-01-04
+
+* Issue **#540** : Improve description text for stroom.statistics.sql.maxProcessingAge property
+
+* Issue **#538** : Lists of items such as users or user groups were sometimes not being converted into result pages correctly, this is now fixed.
+
+* Issue **#537** : Users without `Manage Policies` permission can now view streams.
+
+* Issue **#522** : Selection of data retention rules now remains when moving rules up or down.
+
+* Issue **#411** : When data retention rules are disabled they are now shown greyed out to indicate this.
+
+* Issue **#536** : Fix for missing visualisation icons.
+
+* Issue **#368** : Fixed hidden job type button on job node list screen when a long cron pattern is used.
+
+## [v5.1-beta.4] - 2017-12-20
+
+* Merged [v5.0-beta.71]
+
+## [v5.1-beta.3] - 2017-12-18
+
+* Merged [v5.0-beta.70]
+
+* Issue **#524** : Remove dependency on stroom-proxy:stroom-proxy-repo and replaced with duplicated code from stroom-proxy-repo (commit b981e1e)
+
+## [v5.1-beta.2] - 2017-12-12
+
+* Merged [v5.0-beta.69]
+
+## [v5.1-beta.1] - 2017-12-11
+
+* Issue **#348** : Fixed new menu icons.
+
+* Merged [v5.0-beta.68]
+
+## [v5.1-alpha.2] - 2017-06-22
+
+* Issue **#203** : Initial release of the new data receipt policy functionality.
+
+## [v5.1-alpha.1] - 2017-06-07
+
+* Issue **#202** : Initial release of the new data retention policy functionality.
+
 ## [v5.0.2] - 2018-01-16
 
 * Issue **#554** : Added a `parseUri` XSLT function.
@@ -14,77 +82,7 @@
 
 * Issue **#552** : Fix for NPE caused by bad XSLT during search data extraction.
 
-<<<<<<< HEAD
-## [v5.1-beta.8] - 2018-01-12
-
-* Issue **#550** : Fix for info message output for data retention.
-
-* Issue **#551** : Improved server task detail for data retention job.
-
-* Issue **#541** : Changed stream retention job descriptions.
-
-* Issue **#553** : The data retention job now terminates if requested to do so and also tracks progress in a local temp file so a nodes progress will survive application restarts.
-
-## [v5.1-beta.7] - 2018-01-10
-
-* Change docker image to use openjdk:8u151-jre-alpine as a base
-
-* Issue **#539** : Fix issue of statistic search failing after it is imported
-
-* Issue **#547** : Data retention processing is now performed in batches (size determined by `stroom.stream.deleteBatchSize`). This change should reduce the memory required to process the data retention job.
-
-## [v5.1-beta.6] - 2018-01-08
-
-* Issue **#541** : Marked old stream retention job as deprecated in description.
-
-* Issue **#542** : Fix for lazy hibernate object initialisation when stepping cooked data.
-
-## [v5.1-beta.5] - 2018-01-04
-
-* Issue **#540** : Improve description text for stroom.statistics.sql.maxProcessingAge property
-
-* Issue **#538** : Lists of items such as users or user groups were sometimes not being converted into result pages correctly, this is now fixed.
-
-* Issue **#537** : Users without `Manage Policies` permission can now view streams.
-
-* Issue **#522** : Selection of data retention rules now remains when moving rules up or down.
-
-* Issue **#411** : When data retention rules are disabled they are now shown greyed out to indicate this.
-
-* Issue **#536** : Fix for missing visualisation icons.
-
-* Issue **#368** : Fixed hidden job type button on job node list screen when a long cron pattern is used.
-
-## [v5.1-beta.4] - 2017-12-20
-
-* Merged [v5.0-beta.71]
-
-## [v5.1-beta.3] - 2017-12-18
-
-* Merged [v5.0-beta.70]
-
-* Issue **#524** : Remove dependency on stroom-proxy:stroom-proxy-repo and replaced with duplicated code from stroom-proxy-repo (commit b981e1e)
-
-## [v5.1-beta.2] - 2017-12-12
-
-* Merged [v5.0-beta.69]
-
-## [v5.1-beta.1] - 2017-12-11
-
-* Issue **#348** : Fixed new menu icons.
-
-* Merged [v5.0-beta.68]
-
-## [v5.1-alpha.2] - 2017-06-22
-
-* Issue **#203** : Initial release of the new data receipt policy functionality.
-
-## [v5.1-alpha.1] - 2017-06-07
-
-* Issue **#202** : Initial release of the new data retention policy functionality.
-=======
-* Issue **#560** : Replaced instances of `Files.walk()` with `Files.walkFileTree()`. `Files.walk()` throws errors if any files are deleted or are not accessible during the walk operation. This is a major issue with the Java design for walking files using Java 8 streams. To avoid this issue `Files.walkFileTree()` has now been used in place of `Files.walk()`
->>>>>>> 0d53d401
+* Issue **#560** : Replaced instances of `Files.walk()` with `Files.walkFileTree()`. `Files.walk()` throws errors if any files are deleted or are not accessible during the walk operation. This is a major issue with the Java design for walking files using Java 8 streams. To avoid this issue `Files.walkFileTree()` has now been used in place of `Files.walk()`.
 
 ## [v5.0.1] - 2018-01-10
 
@@ -827,7 +825,6 @@
 ## [v5.0-beta.4] - 2016-10-03
 * Initial open source release
 
-<<<<<<< HEAD
 [Unreleased]: https://github.com/gchq/stroom/compare/v5.1-beta.8...HEAD
 [v5.1-beta.8]: https://github.com/gchq/stroom/compare/v5.1-beta.7...v5.1-beta.8
 [v5.1-beta.7]: https://github.com/gchq/stroom/compare/v5.1-beta.6...v5.1-beta.7
@@ -840,10 +837,7 @@
 [v5.1-alpha.2]: https://github.com/gchq/stroom/compare/v5.0-alpha.1...v5.1-alpha.2
 [v5.1-alpha.1]: https://github.com/gchq/stroom/releases/tag/v5.1-alpha.1
 
-=======
-[Unreleased]: https://github.com/gchq/stroom/compare/v5.0.2...HEAD
 [v5.0.2]: https://github.com/gchq/stroom/compare/v5.0.1...v5.0.2
->>>>>>> 0d53d401
 [v5.0.1]: https://github.com/gchq/stroom/compare/v5.0.0...v5.0.1
 [v5.0.0]: https://github.com/gchq/stroom/compare/v5.0-beta.71...v5.0.0
 [v5.0-beta.71]: https://github.com/gchq/stroom/compare/v5.0-beta.70...v5.0-beta.71
