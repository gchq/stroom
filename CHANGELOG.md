--- conflicted
+++ resolved
@@ -7,11 +7,9 @@
 
 ## [Unreleased]
 
-<<<<<<< HEAD
 * Issue **#2157**: Fixed issue where pager was causing an exception paging to last on API keys and Accounts list pages.
-=======
+
 * Issue **#2153**: Fixed option to log all REST calls.
->>>>>>> 04f9fb7d
 
 * Issue **#2085**: User now gets notification that a password has been changed.
 
