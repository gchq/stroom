# Change Log
All notable changes to this project will be documented in this file.

The format is based on [Keep a Changelog](http://keepachangelog.com/) 
and this project adheres to [Semantic Versioning](http://semver.org/).


## [Unreleased]

<<<<<<< HEAD
* Add `search_results` dir to dockerfile.
=======
* Fix NPE in StroomEventLoggingUtil.
>>>>>>> 8051407d


## [v7.0-beta.78] - 2021-01-14

* Issue **#2000** : `RemoteSearchResultFactory.destroy()` is now performed as the processing user.

* Issue **#2000** : Fixed NPE affecting adding/removing columns on a dashboard table and changing column options like grouping and sorting.

* Issue **#2000** : Fixed dashboard table child result expansion.

* Issue **#2001** : Fixed intermittent test failure associated with byte buffers being used incorrectly with LMDB.

* Issue **#1997** : Fix missing _Format_ option on XSLT and TextConverter editors.

* Improved security for handling entity events.


## [v7.0-beta.77] - 2021-01-12

* Issue **#1867** : Cluster entity events are now sent to each node asynchronously to prevent delays caused by one or more slow/bad nodes.

* Issue **#1923** : Fixed an issue affecting sorting dashboard table values that have mixed data types. In addition you can now sort columns alphanumerically if the column format is set to text. 

* Issue **#1811** : Fixed issue where deleting or cutting/pasting text in a dashboard query editor was not marking the dashboard as dirty.

* Search results are now stored off-heap to reduce the chance of out of memory errors.

* Issue **#1911** : Add a drop down menu for picking index fields in the expression editor.

* Issue **#1990** : Change order of items in quick filter popup help.

* Change quick filter word boundary matching to handle a mix of delimited and canelCase, e.g. `stroom.prop.maxFileSize`.

* Issue **#1986** : Fix missing gutter warning/error icons in the stepper code editor.


## [v7.0-beta.76] - 2021-01-07

* No changes.


## [v7.0-beta.75] - 2021-01-06

* Issue **#1989** : Fix for dashboard tables that were only showing a total of 100 rows.

* Change event logging to use new fluent API.


## [v7.0-beta.74] - 2020-12-15

* No changes.


## [v7.0-beta.73] - 2020-12-15

* Change github tokens in travis build.


## [v7.0-beta.72] - 2020-12-15

* Issue **#1983** : Fix line number inconsistency in View Source when last char is a line break.

* Issue **#1971** : Fix 'no appender' errors when editing a Data volume.

* Issue **#1965** : Ignore gzipped data that has no uncompressed content.

* Issue **#1976** : Add an enabled check box and insert above button to retention rules list.

* Fix bug with retention rules impact summary when rows are identical.

* Replace two buttons with toggle button on retetion impact summary.

* Fix path for user event logs.

* Uplift send_to_stroom script to v3.0.

* Issue **#1978** : Fix Meta tab losing syntax highlighting when switching streams.

* Remove byte count in brackets on Info tab when size is below 1024 bytes.

* Fix help links on Jobs screen.

* Fix inability to select text on Info tab in Data viewer.

* Issue **#1963** : Fix data/source view progress bar showing blue when all data is visible.

* Issue **#1974** : Fix job screen only showing one job.

* Issue **#1970** : Fixed issue related to accidental execution of SearchDebugUtil outside of tests.

* Change reference data lookup request object to support string or epoch millis date.

* Add byte count to Info tab, make date values consistent.

* Fix problem of wrong charset being used.

* Fix syntax highlighting for Meta streams in Source view.

* Fix bug in PreviewInputStream read() method.

* Improve the way the YAML logger paths are modified on boot.

* Issue **#1964** : BGZIP files are now closed on exception.

* Changed default dashboard time zone to use UTC.

* Fixed SQL statistics upsert statements for MySQL 5.7.

* Issue **#1954** : Change code that sets ReceivedPath to try getting a value from DOCKER_HOST_(HOSTNAME|IP) env vars first.


## [v7.0-beta.71] - 2020-12-02

* Issue **#1957** : Fix invaldiation of the stat datasource caches on content import and other changes.

* Issue **#1960** : Fix the data preview display of empty streams.

* Moved content download to Java.

* All paths in the config YAML including logging config can now be made relative to the home dir.

* Issue **#1912** : Moved dashboard table conditional formatting logic to server.

* Fix missing favicon.

* Issue **#1808** : Fix bug with permission handling for Retention Policy feature.

* Issue **#1948** : Made UI report errors that occur during download.

* Issue **#1944** : You can now define a stroom home config property and all relative paths will become subpaths of this location. 

* Fix byte conversion bug with `read()` method in RASegmentInputStream.

* Add `viewType` and `displayType` args to `data(...)` dashboard expression.

* Fix task spinner appearing briefly on every poll and consumign a lot of CPU.

* Add _progress_ bar to Source Data view and Data Preview to show location in the file.

* Issue **#1678** : Fix data display in dashboard text pane.

* Issue **#1679** : Fix data display in dashboard text pane.

* Issue **#1777** : Fix sub stream tab selection when switching streams in data screen.

* Issue **#1647** : Right align numeric columns in data screen.

* Issue **#1872** : Fix display of source data when data has no line breaks.

* Add completion and snippets to dashboard expression builder.

* Issue **#1895** : Change dashboard field expression editor use the Ace editor like other edit screens.

* Replace stream Info icon on data screen with a sub-stream type tab.

* Add Source View tab available from Data Preview screen to show the unformatted source data.

* Fix highlighting while stepping single line data.

* Add completion and snippets to edit screens using the ACE editor.

* Add editor options to use Vim bindings, show invisble chracters, highlight current line, word wrap.

* Issue **#1949** : Fixed bug in download for streams from multiple feeds.


## [v7.0-beta.70] - 2020-11-16

* Issue **#1947** : Fixed NPE thrown when trying to unassign processing tasks by setting the assigned node to null.

* Issue **#1940** : Old searches are now terminated by the processing user.

* Issue **#1932** : Physical stream delete will no longer fail if a file or directory it wants to delete cannot be found, i.e. has been deleted by another external process.

* Fix log output counts for reference data.

* Add REST endpoint for purging reference data.

* Issue **#1938** : Fix missing ref loading errors/warnings, improve warning messages.


## [v7.0-beta.69] - 2020-11-10

* Improve handling of duplicates in reference data loads.

* Improve error messages for reference loading failures.

* Issue **#1936** : Fix reference data loaded not loading string values > 1000btyes.

* Improve PooledByteBufferOutputStream.

* Issue **#1807** : Remove need for Manage Nodes permission in order to list nodes (needed to manage volumes).

* Issue **#1806** : Remove need for Manage Nodes permission in order to list nodes (needed to manage tasks).

* Issue **#1925** : Fixed logging error that was happening on search.

* Issue **#1921** : Fixed problem with the dashboard text pane not migrating properly to the new special stream id and event id fields. 

* Issue **#1910** : Fixed issue preventing display of table data where a table had duplicate column names.

* Issue **#1919** : Fixed issue that was preventing dashboard tabs from being closed.

* Removed rxjava.

* Issue **#1919** : Dashboards now prevent tabs being closed from the close button if some nested tabs on the same pane are hidden.

* Issue **#1915** : Multiple statistic searches on a dashboard are now executed in parallel.

* Issue **#1915** : Fixed task context user identity for statistics searches.

* Issue **#1915** : Fixed task context for statistics searches.

* Merged external expression and query libraries into the source code and added Kryo serialisation to search results.

* Issue **#1910** : Duplicate fields in dashboard tables are now avoided by adding a numeric suffix to the field name when adding a duplicate.

* Issue **#1918** : Text presenter was losing track of stream and event id fields when settings were changed.

* Issue **#1906** : Added info about queue sizes to extraction task.

* Issue **#1906** : Made changes to allow early termination of searches if we have enough data.

* Issue **#1906** : Fixed node task nesting.

* Issue **#1906** : The maximum size of the stream event map is now configurable with the `stroom.search.extraction.maxStreamEventMapSize` property.

* Issue **#1906** : Improved the way search extractions events are grouped so we can extract more events per stream and therefore improve performance.

* Issue **#1907** : Fixed NPE.


## [v7.0-beta.68] - 2020-10-22

* Issue **#1733** : Support xsl:output options for XML output from pipeline (XMLWriter)

* Issue **#1893** : Change delimited string volume properties to lists of strings

* Issue **#1848** : Fix NPE when importing certain processor filters.

* Issue **#1894** : Improvements to search performance and fix for hanging searches.


## [v7.0-beta.67] - 2020-10-15

* Issue **#1901** : Create default (index) volume group if it is used prior to UI.

* Issue **#1900** : Fix inter-node task assignment, change how processing user equality is checked.

* Change dashboard field expression editor to be a bit wider and use a monospace font.

* Issue **#1887** : Fix searches hanging generally and specifically when streams have been deleted.

* Issue **#1877** : Change conditional formatting to support decimals.

* Change conditional formatting to set the available rule operators according to the format type of the column.

* Change conditional formatting to support date terms and date comparisons.

* Issue **#1885** : Fix annotations icon not being enabled on dashboard tables.

* Issue **#1883** : Code now deals with missing streams when performing search extraction.

* Issue **#1882** : Added capacity restriction to the stream event map used in search result extraction. The previous version was causing out of memory exceptions.

* Change names of hidden special table columns on dashboards to avoid name clashes.

* Make dashboard table settings popup bigger to accommodate the conditional formatting.

* Added logic to rename conditional formatting term fields on a column rename.

* Added logic to prevent renaming a column to an existing name.

* Issue **#1872** : Partially fixed to show the 1st 1k chars of the single line raw source. Full fix will come in v7.

* Issue **#1874** : Fixed dashboard tables not showing data if the stream id column is present.

* Issue **#1868** : Stop `Stream not found with id=nnn` errors during searching.

* Issue **#1864** : Added `*` wildcard to conditional formatting matches. 

* Issue **#1865** : Fixed NoSuchMethodError.

* Issue **#1854** : Changed search mechanism to poll for remote results to reduce the chances of hung searches.

* Uplift event-logging-schema content pack to v3.4.2.

* Uplift standard-pipelines content pack to v0.2.

* Uplift template-pipelines content pack to v0.3.

* Change the off-heap ref store to use xxHash for hashing its values.

* Change key widths used in ref data store. Existing stores will need to be deleted and re-generated.


## [v7.0-beta.66] - 2020-09-24

* Added code to authenticate against AWS ALB.


## [v7.0-beta.65] - 2020-09-24

* Added code to authenticate against AWS ALB.


## [v7.0-beta.64] - 2020-09-24

* Added code to authenticate against AWS ALB.


## [v7.0-beta.63] - 2020-09-22

* Added code to authenticate against AWS ALB.


## [v7.0-beta.62] - 2020-09-22

* Added code to authenticate against AWS ALB.


## [v7.0-beta.61] - 2020-09-22

* Added code to authenticate against AWS ALB.


## [v7.0-beta.60] - 2020-09-22

* Added code to authenticate against AWS ALB.


## [v7.0-beta.59] - 2020-09-22

* Added code to authenticate against AWS ALB.

* Changed default behaviour of `useDefaultOpenIdCredentials`.


## [v7.0-beta.58] - 2020-09-22

* Added code to authenticate against AWS ALB.


## [v7.0-beta.57] - 2020-09-18

* Failed build.


## [v7.0-beta.56] - 2020-09-18

* Added code to authenticate against AWS ALB.

* Remove requirement for Reference stream type in ref data API lookup requests.


## [v7.0-beta.55] - 2020-09-15

* Fix names in travis release plugin.


## [v7.0-beta.54] - 2020-09-15

* Rename release artefact `stroom-proxy-config.X.yml` to `stroom-proxy-app-config.X.yml`.


## [v7.0-beta.53] - 2020-09-15

* Change `prod.yml` and `proxy-prod.yml` to be templated so as to generate custom config for the zip and docker distributions.

* Add the docker config files to the release artefacts.

* Issue **#580** : Added conditional formatting options to dashboard tables.

* Add comments to `prod.yml`/`config.yml`.

* Change `reset_password` CLI command to also reset various locked/inactive type flags.

* Change stroom admin path from `admin` to `stroomAdmin` in the distribution.

* Fix `command not found` bug in distribution `start.sh`.

* Change `start.sh` to log pre-logback output to start.sh.log.

* Change logFormat to include time in `prod.yml` and `config.yml`.


## [v7.0-beta.52] - 2020-09-10

* Issue **#1850** : Add new command line commands `create_account`, `reset_password` and `manage_users` to enable the creation of accounts to bootstrap the application.

* Change `admin` to `stroomAdmin` in distribution shell scripts.


## [v7.0-beta.51] - 2020-09-09

* Added `formTokenRequest` property to OpenId config for use with AWS authentication. This forces the use of a form request when fetching tokens.

* Issue **#1824** : Fix for search hang when extraction is requested but no search pipeline is provided.

* Issue **#1083** : Added `any()`, `first()`, `last()`, `nth()`, `top()` and `bottom()` selection functions to select child values of grouped items.

* Issue **#1837** : Added `joining()` function to concatenate supplied fields in child rows.

* Issue **#1784** : Several functions were previously prevented from working on results from aggregate functions but are now applied regardless.

* Fix config file validation not working when hot loading config file changes.

* Change config file validation to be the first thing that happens on boot.

* Fix error when empty branches are in the config file.

* Add `pipeline.referenceData.getLmdbSystemLibraryPath` prop to support provided LMDB binary.

* Change extraction location of bundled LMDB binary to be the same as the store files.

* Change default value for `pipeline.referenceData.maxPutsBeforeCommit` to 0 (i.e. don't commit mid-load).


## [v7.0-beta.50] - 2020-09-07

* Add /api/refData/v1/lookup REST endpoint for doing ref data lookups.

* Issue **#1755** : Stepping now runs in a separate thread to prevent interruption of DW threads when trying to terminate stepping early.

* Issue **#1798** : Fixed REST serialisation issue that was preventing stepping XPath filters from being passed to the server.

* Issue **#1666** : Stepping now loads element documents that use name patterns.

* Issue **#1666** : Parsers now support name patterns for loading config documents. 

* Issue **#1835** : Fix error when viewing data as lowly user.

* Issue **#1836** : Fix Forbidden error when importing data.

* Issue **#1809** : Fix handling of import with no permissions except Import Configuration.

* Issue **#1657** : Remove INTERNAL_PROCESSING_USER from Users list in App Permissions screen.

* Issue **#1782** : Fix handling of empty NOT/AND/OR in stats queries and immprove the error handling for the remote data sources.

* Issue **#1781** : Fix SQL stats handling of NOT() with more than one term in the NOT.

* Issue **#1830** : Change quick filters on Annotations screen to use fuzzy filtering consistent with the rest of stroom. Disable the comment quick filter drop down if there are no standard comments configured. Remove the qualified fields from the quick filter tooltips.

* Issue **#1829** : Fix Annotations screen recording change history when clicking an empty title/subject.

* Issue **#1737** : Fix quick filter in users/groups popup.

* Issue **#1832** : Fix inability to add users/groups in the Document Permissions screen.


## [v7.0-beta.49] - 2020-09-02

* Fix accidental commit of broken code.


## [v7.0-beta.48] - 2020-09-02

* Fix duplicate call to bintray upload in travis script.


## [v7.0-beta.47] - 2020-09-02

* Issue **#1821** : Fix SQL Stat queries whose table doesn't use any datasource fields.

* Issue **#1694** : Fix UUID filtering in quick filters, now using `uuid:` field qualifier. Removed support for `#` prefix in Quick Filter and suggesters.

* Issue **#1699** : Add a docker managed volume for the ref data store.

* Add `pooledByteBufferCounts` to ref data config.

* Issue **#1700** : Stopped stepping happening on open.

* Uplift LMDB to v0.8.1.

* Changed implementaion of the byte buffer pool used in the ref data store to improve performance.

* Increase default value for ref data `maxPutsBeforeCommit` to improve load times.

* Fix instances of trace logging that are not using lambdas for complex args. This is particularly a problem in the ref data store code.

* Made stroom compatible with AWS authentication.

* Issue **#1707** : Fix reference data lookups picking the wrong effective stream.

* Issue **#1797** : Altered how search completion is recorded to try and prevent hanging. 

* Issue **#1762** : Fix for search jobs that do not terminate correctly.

* The build should now ensure GWT compilation only occurs after test has completed.

* Issue **#1790** : You can now provide `TYPE` as an optional HTTP header when sending data to Stroom. If provided this attribute is used to determine what data type to assign to the data being received. Data forwarding and aggregation also maintains this attribute and behaviour. 

* Issue **#1665** : Recognised meta types can now be specified in config and drop downs now allow selection in the pipeline editor.


## [v7.0-beta.46] - 2020-08-23

* Issue **#1702** : Fix namespace handling in XML reference data values.

* Issue **#1789** : Prevent dashboards without an extraction pipeline showing as "Missing" on dependency screen.

* Issue **#1803** : Fix `/api/export/v1` failing with NoSuchFileException.

* Issue **#1719** : Create rest endpoint to get rererence data store entries. Experimental feature at the moment.

* Issue **#1649** : Make the local reference data store searchable from the dashboard. Experimental feature at the moment.

* Issue **#1805** : Fix missing alert popup when document is saved but has been updated by another user/tab.

* Fix _No appender for stroom.docref.DocRef_ ERRORs in the log.


## [v7.0-beta.45] - 2020-08-14

* Issue **#1793** : Fixed Solr search query creation.

* Issue **#1791** : Fixed Solr connection test response.

* Update Gradle to v6.6

* Revert back to full build.


## [v7.0-beta.44] - 2020-08-14

* Reverted deploy changes until travis dpl v2 is stable.


## [v7.0-beta.43] - 2020-08-14

* Fixing release artefacts.


## [v7.0-beta.42] - 2020-08-13

* Issue **#1783** : Made change to prevent nodes called by the cluster from using localhost, 127.0.0.1 or the same URL as other nodes.

* Issue **#1706** : Terminating processing jobs early now writes appropriate termination errors to the processing info (error) stream and deletes other outputs.

* Issue **#1749** : Removed old benchmark job.


## [v7.0-beta.41] - 2020-08-12

* Issue **#1785** : Fix proxy not forwarding any data.

* Issue **#1675** : All dashboard table fields are now present in text pane settings even if they are hidden or special, e.g. internally added mandatory fields like StreamId and EventId. This change prevents the field settings from being altered incorrectly when these fields were not found.

* Issue **#1758** : Added file locations to meta details and improved tooltip layout.

* Issue **#1778** : Remove error streams following reprocessing when no new streams are created.

* Added support for time based expressions when searching for streams from UI. 

* Issue **#1760** : Support time based expressions for ProcessorTask data source

* Issue **#1761** : Allow processor id to be displayed when searching processor tasks data source.

* Issue **#1693** : Fix dependencies screen listing links to internal searchables as "missing".

* Issue **#1751** : Display correct UUID for "to" dependency in UI dependency screen.

* Issue **#1664** : Fix crash when all streams for pipeline are deleted.

* Issue **#1701** : Fix crash when alternative pipeline is selected/used for processing.

## [v7.0-beta.40] - 2020-07-27

* Issue **#1756** : Fix for IdEnrichmentFilter where is attempts to change attribute values that already exist.

* Issue **#1741** : Fix for search hanging issue.

* Issue **#1740** : `CombinedParser` now removes invalid XML 1.0 characters when `fixInvalidChars` is set and not XML 1.1.

* Add `readTimeout` property to `HTTPAppender` 

* Issue **#1747** : Nodes are now notified about changes to document permissions so that caches are cleared etc.

* Issue **#1752** : Meta info tooltips now show appropriate units for values.

* The `admin` account is now auto created if it doesn't exist.

* Issue **#1310** : Improved file cleanup between tests.

* Issue **#1533** : Improved meta data attribute value flushing to DB.

* Issue **#1634** : `FileSystemClean` will now only examine active data volumes.

* Issue **#1672** : Index shards are now only updated in the DB on flush when the document count or shard size changes.

* Issue **#1713** : Fixed issue where processor task start times were being displayed incorrectly.

* Issue **#1748** : Removed border from explorer quick filter.

* Issue **#1656** : Only managed jobs will now appear on the jobs page.

* Issue **#1669** : Changed the way next scheduled time is calculated based on current time.

* Issue **#1662** : Processor tasks and meta data sources now correctly show pipeline names in dashboard results.

* Issue **#1677** : Active tasks are now correctly filtered.

* Issue **#1718** : Added server task info for some tasks.

* Issue **#1731** : Fixed calendar date picker style that was broken by tooltip CSS changes.

* Issue **#1657** : `INTERNAL_PROCESSING_USER` is no longer visible in the UI.

* Issue **#1449** : You can now create users to associate permissions by clicking the create button in the `User Permissions` page.

* Issue **#1727** : Typo.

* Issue **#1501** : Multiple fixes for new UI.

* Issue **#1506** : Multiple fixes for new UI.

* Issue **#1561** : Multiple fixes for new UI.

* Issue **#1483** : Multiple fixes for new UI.

* Issue **#1525** : Multiple fixes for new UI.

* Issue **#1587** : Multiple fixes for new UI.

* Issue **#1526** : Multiple fixes for new UI.

* Issue **#1499** : Multiple fixes for new UI.

* Issue **#1481** : Multiple fixes for new UI.

* Issue **#1498** : Multiple fixes for new UI.

* Issue **#1660** : Multiple fixes for new UI.

* Issue **#1659** : Multiple fixes for new UI.

* Issue **#1725** : Fix Data Splitter onlyMatch using zero based instead of one based numbers.


## [v7.0-beta.39] - 2020-07-06

* Issue **#1716** : Prevent export of processor filters that are reprocess or deleted.

* Issue **#1638** : Suppress error when searching deleted streams.

* Issue **#1696** : Fix reprocessing from unfiltered meta data view.

* Issue **#1648** : Fix streams not being deleted following reprocessing.

* Issue **#1695** : Fix `Records` stream types not being identified correctly.

* Issue **#1668** : Fixed incorrect parameter count for XSLT `meta` function.

* Issue **#1619** : Fix delete stream summary.


## [v7.0-beta.38] - 2020-06-25

* Issue **#1670** : Stop _parse-uri_ XSLT function returning -1 for missing port numbers.

* Issue **#1673** : Increase limit for age spinner in retention rules to 9999.

* Issue **#1683** : Add `!` NOT operator to fuzzy match filtering.

* Add field searching to Activity quick filter.

* Add field searching to entity selection popups.

* Change entity selection popups to clear quick filter on show.

* Add column sorting and field searching to Properties screen.

* Add field searching to Explorer Tree quick filter.

* Add field searching to Properties quick filter.

* Add field searching to Server Tasks quick filter.

* Add field searching to dependencies quick filter.

* Improve info tooltip layouts.

* Issue **#1248** : Add quick filter to dependencies screen.

* Issue **#1650** : Use consistent blue colour.

* Issue **#1671** :Fix XSLT function `hex-to-oct`.

* Add `readTimeout` property to `HTTPAppender`.

* Issue **#1632** : SQL stats now compatible with MySQL 8 Group Replication

* Issue **#1650** : Use consistent blue colour.

* Issue **#1627** : Fix Up/Down buttons on Rule Set screen. Now keeps selection after use.

* Issue **#1277** : Fix Enable/Disable toggle button on Rule Set screen.


## [v7.0-beta.37] - 2020-06-15

* Add _Impact Summary_ tab to _Data Retention_ to show breakdown of counts of streams to be deleted.

* Add support for the `.` separator in the word boundary fuzzy matching.

* Change the fuzzy match filter to switch to a case sensitive wild-carded exact match when the input contains a `*`.

* Issue **#1640** : Fix server error when clicking disabled delete/info icon for deleted streams.

* Issue **#1639** : Default index volume group property changes.

* Issue **#1636** : Fix data retention deletion using wrong action for rules.

* Issue **#1280** : Fix creation of default index volumes.


## [v7.0-beta.36] - 2020-06-02

* Issue **#1621** : Fix NPE in proxy content syncing.

* Issue **#1462** : Stroom not working with MySQL 8.0 due to SQLException

* Issue **#1564** : Fix error in data retention section of stream info popup.

* Change data retention delete batching approach to use time ranges.

* Issue **#1611** : Change explorer tree filtering to also filter on an exact match of the entity's UUID.

* Add regex filtering with `/` prefix to fuzzy matching.

* Change word boundary matching to require a `?` prefix.


## [v7.0-beta.35] - 2020-05-28

* Issue **#1608** : Fixed NPE in UI data presenter.

* Issue **#1595** : Fixed names for imported items that already exist but are updated by import.

* Issue **#1603** : XSLT imports now error if more than one matching XSLT is found.

* Issue **#1604** : XSLT import resolution now accepts the use of UUIDs and DocRef strings.

* Issue **#1403** : Dashboard query download now retains expression parameters.

* Issue **#1514** : Fixed properties edit presenter issue.

* Issue **#1569** : Additional changes to improve the new `Data Delete` task that replaces the `File System Clean` task.

* Issue **#1565** : Stop data retention rules deleting all data.

* Add default data retention rule to the UI screen to make it clear what happens by default.

* Add fuzzy match filter to explorer tree.


## [v7.0-beta.34] - 2020-05-26

* Issue **#1569** : Removed recursive multi threading from file system clean as thread limit was being reached. 

* Issue **#1478** : Fixed data volume creation and other resource methods.

* Issue **#1594** : Now auto creates root explorer node on startup if it is missing.

* Issue **#1544** : Fixes for imported dashboards.

* Issue **#1586** : Fixed migration and initial population of standard meta type names.

* Issue **#1592** : Changed DB bit(1) columns to be tinyint(1) so that they show values correctly in the CLI.

* Issue **#1510** : Added logical delete for processor and processor filter to allow a user to force deletion without encountering a DB constraint. 

* Issue **#1557** : Process, reprocess, delete and download data functions now provide an impact summary before a user can proceed with the action.

* Issue **#1557** : The process data function in the data browser now provides the option to process or reprocess data. When selected a user can also choose: the priority of the process filters that will be created; to set the priority automatically based on previous filters; set the enabled state.

* Issue **#1557** : Reprocessing data no longer has a limitation on how many items can be reprocessed as it is now implemented by reprocess specific filters.

* Issue **#1585** : Fixed issue that was preventing viewing folders processors.

* Issue **#1557** : Added an impact summary to meta data actions such as delete, restore, process and download.

* Issue **#1593** : NPE copying empty expressions


## [v7.0-beta.33] - 2020-05-22

* Issue **#1588** : Fix processor filter import.

* Issue **#1566** : Fixed UI data restore behaviour.

* Make public port configurable


## [v7.0-beta.32] - 2020-05-19

* Issue **#1573** : Active tasks tab now only shows tasks related to the open feed.

* Issue **#1584** : Add @ApiParam to POST/PUT/DELETE endpoints so the request type appears in swagger-ui.

* Issue **#1581** : Change streamId to a path param in GET /api/data/v1.

* Issue **#1567** : Added error handling so the confirmation dialog continues to work even when there is a failure in a previous use.

* Issue **#1568** : Pipeline names should now be shown where needed in the UI.

* Issue **#1457** : Change field value suggester to use fuzzy matching.

* Issue **#1574** : Make feed suggestions return all feeds, not just ones with meta.

* Issue **#1544** : Imported dashboards from 6.1 now work.

* Issue **#1577** : Cluster node status is now updated when node settings are changed.

* Issue **#1396** : Completely changed DB migration and import/export compatibility code.

* Fix index creation stored procedure.

* Issue **#1508** : Tidy up property descriptions, change connection pool props to use Stroom Duration type.

* Issue **#473** : Fix value stats being ignored during in memory stat aggregation.

* Issue **#1141** : Make SQL stats aggregation delete unused stat keys at the end.


## [v7.0-beta.31] - 2020-05-12

* Issue **#1546** : Fixed opening and editing of data retention rules.

* Issue **#1494** : Scrollbars now have a white background unless used in a readonly text area.

* Issue **#1547** : Added pipeline names to processor task screens.

* Issue **#1543** : Prevent import/export of processor filters with id fields

* Issue **#1112** : You can now copy feeds along with other items and copies are named appropriately.

* Issue **#1112** : When copying a selection of several items, the dependencies between the items are altered in the resulting copies so that the copied items work together as a new set of content.

* Issue **#1112** : As part of fixing dependencies when copying items, the dependencies screen now works correctly and now also shows processor filters. 

* Issue **#1545** : Add property `enableDistributedJobsOnBootstrap` to enable/disable processing on first boot.


## [v7.0-beta.30] - 2020-05-06

* Issue **#1503** : Further fix for enabled/disabled expression items and dashboard tab visibility.

* Issue **#1511** : Data pages now show pipeline names rather than pipeline UUIDs.

* Issue **#1529** : Fix error when selecting datasource in new dashboard.

* Fix NPE in SystemInfoResource.get().

* Issue **#1527** : Fixed missing aud in API eky tokens.

* Add missing guice binding for SystemInfoResource.

* Make export add new line to the end of all files to adhere to POSIX standard.

* Issue **#1532** : Fixed index shard criteria in UI.

* Change SecurityFilter to return a 401 on authentication exceptions.

* Move some health checks into SystemInfoResource.

* Remove healthchecks from rest resources and servlets that never give an unhealthy result.

* Add error info to AppConfigMonitor health check.


## [v7.0-beta.29] - 2020-05-04

* Issue **#1496** : Fixed paging of processed data.

* Add stroom.statistics.internal.enabledStoreTypes and make internal stat processing respect it.

* Improve SQL stats shutdown processing so all in memory stats are flushed.

* Issue **#1521** : Dashboards with missing datasources break entirely.

* Issue **#1477** : Disable edit button on stream processor.

* Issue **#1497** : Fixed data list result paging.

* Issue **#1492** : Fixed data list result paging.

* Issue **#1513** : You can now view data in folders.

* Issue **#1500** : Fixed data delete/restore behaviour.

* Issue **#1515** : Fix proxyDir default when running in a stack.

* Issue **#1509** : Unable to update processor filter.

* Issue **#1495** : Speculative fix for missing swagger.json file in the fat jar.

* Issue **#1503** : Fixed Dashboard serialisation and JSON template.

* Issue **#1479** : Unable to set index volume limits.


## [v7.0-beta.28] - 2020-04-29

* Issue **#1489** : Reprocess streams feature failing.

* Issue **#1465** : Add default Open ID credentials to allow proxy to be able to authenticate out of the box.

* Issue **#1455** : Fix interactive search.

* Issue **#1471** : Pipeline name not shown on processors/filters in UI.

* Issue **#1491** : Download stream feature failing. 

* Issue **#1433** : StandardKafkaProducer failed when writing XML kafka payloads. 


## [v7.0-beta.27] - 2020-04-27

* Issue **#1417** : Allow processor filters to be exported with Pipelines. 

* Issue **#1480** : Index settings now shows index volume groups and allows selection. 

* Issue **#1450** : Further attempt to improve criteria filtering on data tab.

* Issue **#1467** : The cluster node state node uses NodeResource to determine active nodes.

* Issue **#1448** : The internal processing user now has a JWT and passes it when making calls to other nodes.


## [v7.0-beta.26] - 2020-04-22

* Fix gradle build for versioned builds


## [v7.0-beta.25] - 2020-04-22

* Assorted fixes to the new React UI pages.


## [v7.0-beta.24] - 2020-04-21

* Issue **#1450** : Stop data tabs showing all feeds.

* Issue **#1454** : Fix NPE in feed name suggestion box.

* Remove internal statistics from setup sample data.

* Fix issue of pipeline structure not showing when it contains a StatisticsFilter.

* Update auth flow for auth-into-stroom integration

* Issue **#1426** : Change /logout endpoint to /noauth/logout.

* Fix `Expecting a real user identity` errors on auto import of content packs.

* Increase wait timeout to 240s in `start.sh`.

* Issue **#1404** : Fixed issue with invalid XML character filter.

* Issue **#1413** : Attempt to fix search hanging issue.

* Issue **#1393** : The annotations data popup now formats content on load.

* Issue **#1399** : Removed error logging for expected exceptions in TaskExecutor.

* Issue **#1385** : File output param `streamId` now aliased to `sourceId` and `streamNo` is now aliased to `partNo` for consistency with new source tracking XSLT functions.

* Issue **#1392** : Downloading dashboard queries now provides the current query without the need to save the dashboard.

* Issue **#1427** : Change remote call to auth service to a local call.


## [v7.0-beta.23] - 2020-03-24

* Rename all legacy DB tables to `OLD_`.

* Issue **#1394** : Fix duplicate tables appearing in Monitoring -> Database Tables.

* Add NodeEndpointConfiguration. Change `node` table to hold the base endpoint.


## [v7.0-beta.22] - 2020-03-10

* Brought stroom-auth-service into stroom

* Issue **#563** : Kafka producer improvements - StandardKafkaProducer

* Issue **#1399** : Removed error logging for expected exceptions in TaskExecutor. 

* Fix missing $ in start.sh

* Issue **#1387** : Changed the way tasks are executed to reduce changes of unhandled execution errors.

* Issue **#1378** : Improved logging detail when processor filters fail.

* Issue **#1379** : Fixed issue where you couldn't open a processor filter if parts of the filter referenced deleted items.

* Issue **#1378** : Improved logging detail when processor filters fail.

* Issue **#1382** : Added `decode-url` and `encode-url` XSLT functions.

* Issue **#655** : Fixed SQL Stats queries ignoring the enabled state of the dashboard query terms.

* Issue **#1362** : Fixed issue where hiding dashboard annotation fields removed them.

* Issue **#1357** : Fixed dragging tabs in dashboard with hidden panes to create a new split.

* Issue **#1357** : Fixed dragging tabs in dashboard with hidden panes.

* Issue **#1368** : Fixed FindReplaceFilter as it wasn't working when used in conjunction with Data Splitter.

* Issue **#1361** : Changed the way headers are parsed for the HttpCall XSLT function.


## [v7.0-beta.21] - 2020-02-24

* Add null checks to DB migration.

* Add deletion of constraint `IDX_SHARD_FK_IDX_ID` to migration script.


## [v7.0-beta.20] - 2020-02-13

* Fix bug in `processor_task` migration script.


## [v7.0-beta.19] - 2020-02-10

* Fix bugs in DB migration scripts.


## [v7.0-beta.18] - 2020-02-05

* Re-locate index database migrations.

* Fix issues with migrating null audit columns.

* Improve output of TestYamlUtil.


## [v7.0-beta.17] - 2020-01-29

* Issue **#1355** : Fixed stepping from dashboard text pane.

* Issue **#1354** : Fixed double click to edit list items, e.g. properties.

* Issue **#1340** : Fixed issue with FindReplaceFilter where it failed in some cases when more than one filter was chained together.

* Issue **#1338** : You can now configure the max size of the map store cache.

* Issue **#1350** : Fixed scope of dictionaries when loaded in multiple XSLT pipeline steps.

* Issue **#1347** : Added SSL options to `http-call` XSLT method.

* Issue **#1352** : Fixed Hessian serialisation of user identities on tasks.

* Change docker image to allow us to pass in the dropwizard command to run, e.g. server|migrate.

* Stop MySQL outputing Note level warnings during migration about things that don't exist when we expect them not to.


## [v7.0-beta.13] - 2019-12-24

* Add `migrate` command line argument to run just the DB migrations.

* Updated API key to include audience and added client id and secret.

* Change `stroom.conf.sh` to also look for ip in `/sbin`

* Issue **#260** : You can now hide dashboard tabs.

* Issue **#1332** : The text pane can now be configured to show source data.

* Issue **#1311** : Improved source location tracking.


## [v7.0-beta.12] - 2019-12-04

* Change local.yml.sh to also look for ip in /sbin


## [v7.0-beta.11] - 2019-12-04

* Fix invalid SQL syntax in V07_00_00_012__Dictionary


## [v7.0-beta.10] - 2019-12-04

* Update auth api version

* Add clientId and clientSecret to config

* Update API keys (needed aud)

* Issue **#1338** : Added new config options to control the maximum size of some caches: `stroom.pipeline.parser.maxPoolSize`, `stroom.pipeline.schema.maxPoolSize`, `stroom.pipeline.schema.maxPoolSize`, `stroom.pipeline.xslt.maxPoolSize`, `stroom.entity.maxCacheSize`, `stroom.referenceData.mapStore.maxCacheSize`.

* Issue **#642** : Downloading query details now ignores hidden fields.

* Issue **#1337** : Fixed issue where downloading large numbers of search results in Excel format was exceeding maximum style count of 64000. 

* Issue **#1341** : Added XSRF protection to GWT RPC requests.

* Issue **#1335** : Made session cookie `Secure` and `HttpOnly`.

* Issue **#1334** : Fix 404 when accessing `/stroom/resourcestore/........`, i.e. fix Tools->Export.

* Issue **#1333** : Improved resilience against XSS attacks.

* Issue **#1330** : Allow configuration of `Content-Type` in HTTPAppender.

* Issue **#1327** : Improvements to annotations.

* Issue **#1328** : Increased size of data window and removed max size restrictions.

* Issue **#1324** : Improved logging and added SSL options for HTTPAppender.


## [v7.0-beta.9] - 2019-11-20

* Fix SSL connection failure on remote feed staus check.

* Remove ConfigServlet as the functionality is covered by ProxyConfigHealthCheck.

* Fix password masking in ProxyConfigHealthCheck.

* Change servlet path of ProxyStatusServlet from `/config` to `/status`.


## [v7.0-beta.8] - 2019-11-20

* Change precedence order for config properties. YAML > database > default. Change UI to show effective value. Add hot loading of YAML file changes.

* Issue **#1322** : Stroom now asks if you really want to leave site when stepping items are dirty. Also fixed `Save` and `Save All` menu items and dashboard param changes now correctly make a dashboard dirty.

* Issue **#1320** : Fixed formatting of XML where trailing spaces were being removed from content surrounded by start and end tags (data content) which should not happen. 

* Issue **#1321** : Make path relative in stroom distribution .zip.sha256 hash file.

* The auth service now supports the use of HTTPS without certificate verification and adds additional logging.

* Issue **gchq/stroom-auth#157** : Automatically refresh user's API key when it expires.

* Issue **#1243** : Dashboard visualisations now link with similar functions available to dashboard tables, e.g. `link()`, `dashboard()`, `annotation()`, `stepping()`, `data()`.

* Issue **#1316** : JSONParser now includes various parse options including handling comments.

* Issue **#48** : Added option to hide/show dashboard table columns.

* Issue **#1315** : Improved health check for missing API key.

* Updated stroom expression to v1.5.4 and added new field types.

* Issue **#1315** : Improved health check for missing API key.

* Issue **#1314** : Fixed NPE thrown when logging caused when viewing docs that can't be found.

* Issue **#1313** : Suggestion boxes now make suggestions immediately before the user even starts typing.

* Issue **#1043** : Added feature to allow floating point numbers to be indexed.

* Issue **#1312** : Dictionaries now change the entity name in the DB when renamed.

* Issue **#1312** : Fixed read only behaviour of dictionary settings UI.

* Issue **#1300** : Multiple changes to annotations.

* Issue **#1265** : Added `modulus()` function along with alias `mod()` and modulus operator `%`.

* Issue **#1300** : Added `annotation()` link creation function, `currentUser()` alias for `param('currentUser()')` and additional link creation functions for `data()` and `stepping()`.

* Issue **#67** : Table columns now display menu items on left click.

* Uplift stroom-query to v2.2.4 to add better diagnostic logging.

* Uplift Kafka client to v2.2.1.

* Issue **#1293** : Add more static file types to allow nginx/browser caching on.

* Issue **#1295** : Add authentication bypass for servlets such as /remoting, /status, /echo, etc.

* Issue **#1297** : The UI now supplies API tokens to the backend for resource calls.

* Issue **#1296** : Fixed NPE in StreamMapCreator caused when a stream can not be found.

## [v7.0-beta.7] - 2019-10-23

* Issue **#1288** : Streams now show the name of the pipeline used to create them even if the user doesn't have permission to see the pipeline.

* Issue **#1282** : Fixed issue where items were imported into the explorer even if not selected for import.

* Issue **#1291** : Fixed issue where empty dashboard table cells did not select table rows when clicked. 

* Issue **#1290** : Fixed issue where executor provider was not executing supplied runnable if parent task had terminated.

* Fix problem of missing fallback config in docker image.


## [v7.0-beta.6] - 2019-10-15

* Add default for stroom.security.authentication.durationToWarnBeforeExpiry

* Fix missing icons for Kafka Config and Rule Set.

* Fix Kafka Config entity serialisation.

* Issue **#1264** : Dashboards running in embedded mode will not always ask for the user to choose an activity if the users session has one set already.

* Issue **#1275** : Fixed permission filtering when showing related streams.

* Issue **#1274** : Fixed issue with batch search caused by Hibernate not returning pipeline details in stream processor filters.

* Issue **#1272** : Fixed saving query favourites.

* Issue **#1266** : Stroom will now lock the cluster before releasing owned tasks so it doesn't clash with other task related processes that lock the DB for long periods.

* Issue **#1264** : Added `embedded` mode for dashboards to hide dashboard chrome and save options.

* Issue **#1264** : Stroom no longer asks if you want to leave the web page if no content needs saving.

* Issue **#1263** : Fixed issues related to URL encoding/decoding with the `dashboard()` function.

* Issue **#1263** : Fixed issue where date expressions were being allowed without '+' or '-' signs to add or subtract durations.

* Add fallback config.yml file into the docker images for running outside of a stack.

* Issue **#1263** : Fixed issues related to URL encoding/decoding in dashboard expressions.

* Issue **#1262** : Improved behaviour of `+` when used for concatenation in dashboard expressions.

* Issue **#1259** : Fixed schema compliance when logging failed document update events.

* Issue **#1245** : Fixed various issues with session management and authentication.

* Issue **#1258** : Fixed issue affecting search expressions against keyword fields using dictionaries containing carriage returns.


## [v7.0-beta.5] - 2019-09-23

* Fixes to proxy


## [v7.0-beta.4] - 2019-09-16

* Fix stroom-proxy Dockerfile


## [v7.0-beta.3] - 2019-09-16

* Minor fixes, including an essential fix to config


## [v7.0-beta.2] - 2019-09-13

* Fix docker build


## [v7.0-beta.1] - 2019-09-11

* Issue **#1253** : Data retention policies containing just `AND` will now match everything.

* Issue **#1252** : Stream type suggestions no longer list internal types.

* Issue **#1218** : All stepping panes will now show line numbers automatically if there are indicators (errors, warnings etc) that need to be displayed.  

* Issue **#1254** : Added option to allow non Java escaped find and replacement text to be used in `FindReplaceFilter`. 

* Issue **#1250** : Fixed logging description for reading and writing documents.

* Issue **#1251** : Copy permissions from a parent now shows changes prior to the user clicking ok.

* Issue **#758** : You no longer need the `Manage Processors` privilege to call `stroom:meta('Pipeline')` in XSLT.

* Issue **#1256** : Fix error caused when logging data source name when downloading search results.

* Issue **#399** : Fix for error message when stepping that said user needed `read` permission on parent pipeline and not just `use`.

* Issue **#1242** : Fix for pipeline corruption caused when moving elements back to inherited parents.

* Issue **#1244** : Updated Dropwizard to version 1.3.14 to fix session based memory leak.

* Issue **#1246** : Removed elastic search document type, menu items and filter.

* Issue **#1247** : Added XSLT functions (`source`, `sourceId`, `partNo`, `recordNo`, `lineFrom`, `colFrom`, `lineTo`, `colTo`) to determine the current source location so it can be embedded in a cooked event. Events containing raw source location info can be made into links in dashboard tables or the text pane so that a user can see raw source data or jump directly to stepping that raw record.

* Add data retention feature and index optimisation to Solr indexes.

* Initial support for Solr indexing and search.

* Issue **#1244** : Updated Dropwizard to version 1.3.14 to fix session based memory leak.

* Issue **#1246** : Removed elastic search document type, menu items and filter.

* Issue **#1214** : Fixed issue where the max results setting in dashboard tables was not always being obeyed. Also fixed some dashboard table result page size issues.

* Issue **#1238** : During proxy clean task we no longer show a failed attempt to delete an empty directory as an error as this condition is expected.

* Issue **#1237** : Fixed issue where explorer model requests were failing outside of user sessions, e.g. when we want to find folder descendants for processing.

* Issue **#1230** : Fix test.

* Issue **#1230** : Search expressions no longer have the `contains` condition. 

* Issue **#1220** : Fixed attempt to open newly created index shards as if they were old existing shards.

* Issue **#1232** : Fixed handling of enter key on pipeline element editor dialog.

* Issue **#1229** : Fixed issue where users needed `Read` permission on an index instead of just `Use` permission to search it.

* Issue **#1207** : Removed task id from meta to reduce DB size and complexity especially given the fact tasks are transient. Superseded output is now found by querying the processor task service when new output is written rather than using task ids on meta.

* Uplift HBase to 2.1.5 and refactor code accordingly

* Uplift Kafka to 2.1.1 and refactor code accordingly

* Uplift Curator to 4.2.0

* Issue **#1143** : Added mechanism to inject dashboard parameters into expressions using the `param` and `params` functions so that dashboard parameters can be echoed by expressions to create dashboard links.

* Issue **#1205** : Change proxy repo clean to not delete configured rootRepoDir.

* Issue **#1204** : Fix ProxySecurityFilter to use correct API key on feedStatus requests.

* Issue **#1211** : Added a quick filter to the server tasks page.

* Issue **#1206** : Fixed sorting active tasks when clicking column header.

* Issue **#1201** : Fixed dependencies.

* Issue **#1201** : Fixed tests.

* Issue **#1201** : Document permission changes now mutate the user document permissions cache rather than clearing it.

* Issue **#1153** : Changed security context to be a Spring singleton to improve explorer performance.

* Issue **#1202** : Fixed NumberFormatException in StreamAttributeMapUtil.

* Issue **#1203** : Fixed event logging detail for dictionaries.

* Issue **#1197** : Restored Save As functionality.

* Issue **#1199** : The index fields page now copes with more than 100 index fields.

* Issue **#1200** : Removed blocking queue that was causing search to hang when full.

* Issue **#1198** : Filtering by empty folders now works correctly.

* Comment out rollCron in proxy-prod.yml

* Change swagger UI at gchq.github.io/stroom to work off 6.0 branch

* Issue **#1195** : Fixed issue where combination of quick filter and type filter were not displaying explorer items correctly.

* Issue **#1153** : Changed the way document permissions are retrieved and cached to improve explorer performance.

* Issue **#1196** : Added code to resolve data source names from doc refs if the name is missing when logging.

* Issue **#1165** : Fixed corruption of pipeline structure when adding items to Source.

* Issue **#1193** : Added optional validation to activities.

* Change default config for proxy repositoryFormat to "${executionUuid}/${year}-${month}-${day}/${feed}/${pathId}/${id}"

* Issue **#1194** : Fixed NPE in FindTaskProgressCriteria.

* Issue **#1191** : SQL statistics search tasks now show appropriate information in the server tasks pane.

* Issue **#1192** : Executor provider tasks now run as the current user.

* Issue **#1190** : Copied indexes now retain associated index volumes.

* Issue **#1177** : Data retention now works with is doc refs.

* Issue **#1160** : Proxy repositories now only roll if all output streams for a repository are closed. Proxy repositories also only calculate the current max id if the `executionUuid` repo format param is not used.

* Issue **#1186** : Volume status is now refreshed every 5 minutes.

* Fix incorrect default keystore in proxy config yaml.

* Rename environment variables in proxy config yaml.

* Issue **#1170** : The UI should now treat the `None` tree node as a null selection.

* Issue **#1184** : Remove dropwizard yaml files from docker images.

* Issue **#1181** : Remove dropwizard config yaml from the docker images.

* Issue **#1152** : You can now control the maximum number of files that are fragmented prior to proxy aggregation with `stroom.maxFileScan`.

* Issue **#1182** : Fixed use of `in folder` for data retention and receipt policies.

* Updated to allow stacks to be built at this version.

* Issue **#1154** : Search now terminates during result creation if it is asked to do so.

* Issue **#1167** : Fix for proxy to deal with lack of explorer folder based collections.

* Issue **#1172** : Fixed logging detail for viewing docs.

* Issue **#1166** : Fixed issue where users with only read permission could not copy items.

* Issue **#1174** : Reduced hits on the document permission cache.

* Issue **#1168** : Statistics searches now work when user only has `Use` permission.

* Issue **#1170** : Extra validation to check valid feed provided for stream appender.

* Issue **#1174** : The size of the document permissions cache is now configurable via the `stroom.security.documentPermissions.maxCacheSize` property.

* Issue **#1176** : Created index on document permissions to improve performance.

* Issue **#1175** : Dropping unnecessary index `explorerTreePath_descendant_idx`.

* Issue **#747** : XSLT can now reference dictionaries by UUID.

* Issue **#1167** : Use of folders to include child feeds and pipelines is now supported.

* Issue **#1153** : The explorer tree is now built with fewer DB queries.

* Issue **#1163** : Added indexes to the DB to improve explorer performance.

* Issue **#1153** : The explorer tree now only rebuilds synchronously for users who alter the tree, if has never been built or is very old. All other rebuilds of the explorer tree required to keep it fresh will happen asynchronously.

* Issue **#1162** : Proxy aggregation will no longer recurse parts directories when creating parts.

* Issue **#1157** : Migration now adds dummy feeds etc to processor filters if the original doc can't be found. This will prevent filters from matching more items than they should if migration fails to map feeds etc because they can't be found.

* Issue **#1162** : Remove invalid CopyOption in move() call.

* Issue **#1159** : Fix NPE in rolling appenders with no frequency value.

* Issue **#1160** : Proxy repositories will no longer scan contents on open if they are set to be read only.

* Issue **#1162** : Added buffering etc to improve the performance of proxy aggregation.

* Issue **#1156** : Added code to reduce unlikely chance of NPE or uncontrolled processing in the event of a null or empty processing filter.

* Issue **#1149** : Changed the way EntryIdSet is unmarshalled so jaxb can now use the getter to add items to a collection.

* Ignore broken junit test that cannot work as it stands

* Fix NPE in DictionaryStoreImpl.findByName().

* Issue **#1146** : Added `encodeUrl()`, `decodeUrl()` and `dashboard()` functions to dashboard tables to make dashboard linking easier. The `link()` function now automatically encodes/decodes each param so that parameters do not break the link format, e.g. `[Click Here](http://www.somehost.com/somepath){dialog|Dialog Title}`.

* Issue **#1144** : Changed StreamRange to account for inclusive stream id ranges in v6.0 that was causing an issue with file system maintenance.

* Mask passwords on the proxy admin page.

* Add exception to wrapped exception in the feedStatus service.

* Issue **#1140** : Add health check for proxy feed status url.

* Issue **#1138** : Stroom proxy now deletes empty repository directories based on creation time and depth first so that pruning empty directories is quicker and generally more successful.

* Issue **#1137** : Change proxy remote url health check to accept a 406 code as the feed will not be specified.

* Issue **#1135** : Data retention policies are now migrated to use `Type` and not `Stream Type`.

* Issue **#1136** : Remove recursive chown from stroom and proxy docker entrypoint scripts.


## [v7.0-alpha.5] - 2019-06-12

* Fix YAML substitution.


## [v7.0-alpha.4] - 2019-06-11

* Update API paths


## [v7.0-alpha.3] - 2019-05-10

* Fix config


## [v7.0-alpha.2] - 2019-05-10

* Fix config

* Issue **#1134** : Proxy now requires feed name to always be supplied.

* Expose proxy api key in yaml config via SYNC_API_KEY

* Issue **#1130** : Change `start.sh` so it works when realpath is not installed.

* Issue **#1129** : Fixed stream download from the UI.

* Issue **#1119** : StreamDumpTool will now dump data to zip files containing all data and associated meta and context data. This now behaves the same way as downloading data from the UI and can be used as an input to proxy aggregation or uploaded manually.


## [v7.0-alpha.1] - 2019-04-23

* Fix config issue

* Fixed NPE created when using empty config sections.

* Issue **#1122** : Fixed hessian communication between stroom and stroom proxy used to establish feed receive status. Added restful endpoints for feed status to stroom and stroom proxy. Proxy will now be able to request feed status from upstream stroom or stroom proxy instances.

* Fixed incompatibility issues with MySQL 5.7 and 8.0.

* Added debug to help diagnose search failures

* Issue **#382** : Large zip files are now broken apart prior to proxy aggregation.

* Change start script to use absolute paths for jar, config and logs to distinguish stroom and proxy instances.

* Issue **#1116** : Better implementation of proxy aggregation.

* Issue **#1116** : Changed the way tasks are executed to ensure thread pools expand to the maximum number of threads specified rather than just queueing all tasks and only providing core threads.

* Remove full path from file in sha256 hash file release artifact.

* Issue **#1115** : Add missing super.startProcessing to AbstractKafkaProducerFilter.

* Improve exception handling and logging in RemoteDataSourceProvider. Now the full url is included in dashboard connection errors.

* Change Travis build to generate sha256 hashes for release zip/jars.

* Uplift the visualisations content pack to v3.2.1

* Issue **#1100** : Fix incorrect sort direction being sent to visualisations.

* Add guard against race condition

* Add migration script to remove property `stroom.node.status.heapHistogram.jMapExecutable`.

* Uplift base docker image to openjdk:8u191-jdk-alpine3.9, reverting back to JDK for access to diagnostic tools.

* Issue **#1084** : Change heap histogram statistics to java MBean approach rather than jmap binary. Remove stroom.node.status.heapHistogram.jMapExecutable property.

* Improve resource for setting user's status

* Issue **#1079** : Improved the logging of permission errors encountered during stream processing

* Issue **#1058** : Added property `stroom.pipeline.parser.secureProcessing` to enable/disable the XML secure processing feature.

* Issue **#1062** : Add env var for UI path

* Uplift distribution visualisation content pack to v3.1.0

* Add transform_user_extract.py, for pre-6.0 to 6.0 user migration

* Issue **#1059** : Fix guice errors on stroom-proxy startup.

* Issue **#1010** : Improve distribution start/stop/etc scripts by adding monochrome switch and background log tailing.

* Issue **#1053** : Add API to disabled authorisation users

* Issue **#1042** : Improve error message for an ApiException when requesting a user's token.

* Issue **#1050** : Prevent creation of permission entries if key already exists.

* Issue **#1015** : Add sortDirections[] and keySortDirection to visualisation data object to fix sorting in the visualisations.

* Issue **#1019** : Fix visualisations settings dialog so you can un-set text and list controls.

* Issue **#1041** : Add a healthcheck to Stroom to alert for API key expiry

* Issue **#1040** : Fix for visualisations that do not require nested data.

* Issue **#1036** : Fix for scrollbar position on explorer popup windows.

* Issue **#1037** : Updated `moment.js` for parsing/formatting dates and times.

* Issue **#1021** : Dashboard links now allow `{}` characters to be used without URL encoding.

* Issue **#1018** : Added Health Checks for the external connectors that are registered via plugins

* Issue **#1025** : Fixed ACE editor resize issue where horizontal scroll bar was not always correctly shown.

* Issue **#1025** : Updated ACE editor to v1.4.2.

* Issue **#1022** : Added `Contains` condition to all search expression fields so that regex terms can be used.

* Issue **#1024** : Superseded output helper no longer expects initialisation in all cases.

* Issue **#1021** : Multiple changes to improve vis, dashboard and external linking in Stroom.

* Issue **#1019** : Fix visualisations settings dialog so you can un-set text and list controls.

* Issue **#986** : Fix direct dashboard links.

* Issue **#1006** : Added Exception Mapper for PermissionExceptions to return HTTP FORBIDDEN.

* Issue **#1012** : Fix for NPE caused when checking if an output is superseded.

* Issue **#1011** : Old UI versions running in browsers often cause Stroom to throw an NPE as it can't find the appropriate GWT serialisation policy. Stroom will no longer throw an NPE but will report an `IncompatibleRemoteServiceException` instead. This is the default GWT behaviour.

* Issue **#1007** : Max visualisation results are now limited by default to the maximum number of results defined for the first level of the parent table. This can be further limited by settings in the visualisation.

* Issue **#1004** : Table cells now support multiple links.

* Issue **#1001** : Changed link types to `tab`, `dialog`, `dashboard`, `browser`.

* Issue **#1001** : Added dashboard link option to link to a dashboard from within a vis, e.g. `stroomLink(d.name, 'type=Dashboard&uuid=<TARGET_DASHBOARD_UUID>&params=userId%3D' + d.name, 'DASHBOARD')`.

* Issue **#1001** : Added dashboard link option to link to a dashboard using the `DASHBOARD` target name, e.g. `link(${UserId}, concat('type=Dashboard&uuid=<TARGET_DASHBOARD_UUID>', ${UserId}), '', 'DASHBOARD')`.

* Issue **#1002** : Popup dialogs shown when clicking dashboard hyperlinks are now resizable.

* Issue **#993** : Moving documents in the explorer no longer affects items that are being edited as they are not updated in the process.

* Issue **#996** : Updated functions in dashboard function picker.

* Issue **#981** : Fixed dashboard deletion

* Issue **#989** : Upgraded stroom-expression to v1.4.13 to add new dashboard `link` function.

* Issue **#988** : Changed `generate-url` XSLT function to `link` so it matches the dashboard expression. Changed the parameters to create 4 variants of the function to make creation of simple links easier.

* Issue **#980** : Fix for NPE when fetching dependencies for scripts.

* Issue **#978** : Re-ordering the fields in stream data source

* Issue **gchq/stroom-content#31** : Uplift stroom-logs content pack to v2.0-alpha.5.

* Issue **#982** : Stop proxy trying to health check the content syncing if it isn't enabled.

* Change error logging in ContentSyncService to log stack trace

* Uplift send_to_stroom.sh in the distribution to v2.0

* Issue **#973** : Export servlet changed to a Resource API, added permission check, improved error responses.

* Issue **#969** : The code now suppresses errors for index shards being locked for writing as it is expected. We now lock shards using maps rather than the file system as it is more reliable between restarts.

* Issue **#941** : Internal Meta Stats are now being written

* Issue **#970** : Add stream type of `Records` for translated stroom app events.

* Issue **#966** : Proxy was always reporting zero bytes for the request content in the receive log.

* Issue **#938** : Fixed an NPE in authentication session state.

* Change the proxy yaml configuration for the stack to add `remotedn` and `remotecertexpiry` headers to the receive log

* Change logback archived logs to be gzip compressed for stroom and proxy

* Uplift stroom-logs content pack to v2.0-alpha.3

* Uplift send_to_stroom script to v1.8.1

* Issue **#324** : Changed XML serialisation so that forbidden XML characters U+FFFE and U+FFFF are not written. Note that these characters are not even allowed as character references so they are ignored entirely.

* Issue **#945** : More changes to fix some visualisations only showing 10 data points.

* Issue **#945** : Visualisations now show an unlimited number of data points unless constrained by their parent table or their own maximum value setting.

* Issue **#948** : Catching Spring initialisation runtime errors and ensuring they are logged.

* Add `set_log_levels.sh` script to the distribution

* Uplift visualisations content pack to v3.0.6 in the gradle build

* Issue **#952** : Remote data sources now execute calls within the context of the user for the active query. As a result all running search `destroy()` calls will now be made as the same user that initiated the search.

* Issue **#566** : Info and warning icons are now displayed in stepping screen when needed.

* Issue **#923** : Dashboard queries will now terminate if there are no index shards to search.

* Issue **#959** : Remove Material UI from Login and from password management pages

* Issue **#933** : Add health check for password resets

* Issue **#929** : Add more comprehensive password validation

* Issue **#876** : Fix password reset issues

* Issue **#768** : Preventing deletion of /store in empty volumes

* Issue **#939** : Including Subject DN in receive.log

* Issue **#940** : Capturing User DN and cert expiry on DW terminated SSL

* Issue **#744** : Improved reporting of error when running query with no search extraction pipeline

* Issue **#134** : Copy permissions from parent button

* Issue **#688** : Cascading permissions when moving/copying folder into a destination

* Issue **#788** : Adding DocRef and IsDocRef to stroom query to allow doc ref related filtering. Migration of stream filters uses this.

* Issue **#936** : Add conversion of header `X-SSL-Client-V-End` into `RemoteCertExpiry`, translating date format in the process.

* Issue **#953** : Fixed NPE.

* Issue **#947** : Fixed issue where data retention policy contains incorrect field names.

* Remove Material UI from the Users and API Keys pages

* Add content packs to stroom distribution

* Change distribution to use send_to_stroom.sh v1.7

* Updated stroom expression to v1.4.12 to improve handling or errors values and add new type checking functions `isBoolean()`, `isDouble()`, `isError()`, `isInteger()`, `isLong()`, `isNull()`, `isNumber()`, `isString()`, `isValue()`. Testing equality of null with `x=null()` is no longer valid and must be replaced with `isNull(x)`.

* Issue **#920** : Fix error handling for sql stats queries

* Remove log sending cron process from docker images (now handled by stroom-log-sender).

* Issue **#924** : The `FindReplaceFilter` now records the location of errors.

* Issue **#939** : Added `remotedn` to default list of keys to include in `receive.log`.

* Add git_tag and git_commit labels to docker images

* Uplift stroom-logs content pack in docker image to` v2.0-alpha.2`

* Stop truncation of `logger` in logback console logs

* Issue **#921** : Renaming open documents now correctly changes their tab name. Documents that are being edited now prevent the rename operation until they are saved.

* Issue **#922** : The explorer now changes the selection on a right click if the item clicked is not already selected (could be part of a multi select).

* Issue **#903** : Feed names can now contain wildcard characters when filtering in the data browser.

* Add API to allow creation of an internal Stroom user.

* Fix logger configuration for SqlExceptionHelper

* Add template-pipelines and standard-pipelines content packs to docker image

* Issue **#904** : The UI now shows dictionary names in expressions without the need to enter edit mode.

* Updated ACE editor to v1.4.1.

* Add colours to console logs in docker.

* Issue **#869** : Delete will now properly delete all descendant nodes and documents when deleting folders but will not delete items from the tree if they cannot be deleted, e.g. feeds that have associated data.

* Issue **#916** : You can no longer export empty folders or import nothing.

* Issue **#911** : Changes to feeds and pipelines no longer clear data browsing filters.

* Issue **#907** : Default volumes are now created as soon as they are needed.

* Issue **#910** : Changes to index settings in the UI now register as changes and enable save.

* Issue **#913** : Improve FindReplaceFilter to cope with more complex conditions.

* Change log level for SqlExceptionHelper to OFF, to stop expected exceptions from polluting the logs

* Fix invalid requestLog logFormat in proxy configuration

* Stop service discovery health checks being registered if stroom.serviceDiscovery.enabled=false

* Add fixed version of send_to_stroom.sh to release distribution

* Uplift docker base image for stroom & proxy to openjdk:8u181-jdk-alpine3.8

* Add a health check for getting a public key from the authentication service.

* Issue **#897** : Import no longer attempts to rename or move existing items but will still update content.

* Issue **#902** : Improved the XSLT `format-date` function to better cope with week based dates and to default values to the stream time where year etc are omitted.

* Issue **#905** : Popup resize and move operations are now constrained to ensure that a popup cannot be dragged off screen or resized to be bigger than the current browser window size.

* Issue **#898** : Improved the way many read only aspects of the UI behave.

* Issue **#894** : The system now generates and displays errors to the user when you attempt to copy a feed.

* Issue **#896** : Extended folder `create` permissions are now correctly cached.

* Issue **#893** : You can now manage volumes without the `Manage Nodes` permission.

* Issue **#892** : The volume editor now waits for the node list to be loaded before opening.

* Issue **#889** : Index field editing in the UI now works correctly.

* Issue **#891** : `StreamAppender` now keeps track of it's own record write count and no longer makes use of any other write counting pipeline element.

* Issue **#885** : Improved the way import works to ensure updates to entities are at least attempted when creating an import confirmation.

* Issue **#892** : Changed `Ok` to `OK`.

* Issue **#883** : Output streams are now immediately unlocked as soon as they are closed.

* Removed unnecessary OR operator that was being inserted into expressions where only a single child term was being used. This happened when reprocessing single streams.

* Issue **#882** : Splitting aggregated streams now works when using `FindReplaceFilter`. This functionality was previously broken because various reader elements were not passing the `endStream` event on.

* Issue **#881** : The find and replace strings specified for the `FindReplaceFilter` are now treated as unescaped Java strings and now support new line characters etc.

* Issue **#880** : Increased the maximum value a numeric pipeline property can be set to via the UI to 10000000.

* Issue **#888** : The dependencies listing now copes with external dependencies failing to provide data due to authentication issues.

* Issue **#890** : Dictionaries now show the words tab by default.

* Add admin healthchecks to stroom-proxy

* Add stroom-proxy docker image

* Refactor stroom docker images to reduce image size

* Add enabled flag to storing, forwarding and synching in stroom-proxy configuration

* Issue **#884** : Added extra fonts to stroom docker image to fix bug downloading xls search results.

* Issue **#879** : Fixed bug where reprocess and delete did not work if no stream status was set in the filter.

* Issue **#878** : Changed the appearance of stream filter fields to be more user friendly, e.g. `feedName` is now `Feed` etc.

* Issue **#809** : Changed default job frequency for `Stream Attributes Retention` and `Stream Task Retention` to `1d` (one day).

* Issue **#813** : Turned on secure processing feature for XML parsers and XML transformers so that external entities are not resolved. This prevents DoS attacks and gaining unauthorised access to the local machine.

* Issue **#871** : Fix for OptimisticLockException when processing streams.

* Issue **#872** : The parser cache is now automatically cleared when a schema changes as this can affect the way a data splitter parser is created.

* Add a health check for getting a public key from the authentication service.

* Issue **#897** : Import no longer attempts to rename or move existing items but will still update content.

* Issue **#902** : Improved the XSLT `format-date` function to better cope with week based dates and to default values to the stream time where year etc are omitted.

* Issue **#905** : Popup resize and move operations are now constrained to ensure that a popup cannot be dragged off screen or resized to be bigger than the current browser window size.

* Issue **#898** : Improved the way many read only aspects of the UI behave.

* Issue **#894** : The system now generates and displays errors to the user when you attempt to copy a feed.

* Issue **#896** : Extended folder `create` permissions are now correctly cached.

* Issue **#893** : You can now manage volumes without the `Manage Nodes` permission.

* Issue **#892** : The volume editor now waits for the node list to be loaded before opening.

* Issue **#889** : Index field editing in the UI now works correctly.

* Issue **#891** : `StreamAppender` now keeps track of it's own record write count and no longer makes use of any other write counting pipeline element.

* Issue **#885** : Improved the way import works to ensure updates to entities are at least attempted when creating an import confirmation.

* Issue **#892** : Changed `Ok` to `OK`.

* Issue **#883** : Output streams are now immediately unlocked as soon as they are closed.

* Removed unnecessary OR operator that was being inserted into expressions where only a single child term was being used. This happened when reprocessing single streams.

* Issue **#882** : Splitting aggregated streams now works when using `FindReplaceFilter`. This functionality was previously broken because various reader elements were not passing the `endStream` event on.

* Issue **#881** : The find and replace strings specified for the `FindReplaceFilter` are now treated as unescaped Java strings and now support new line characters etc.

* Issue **#880** : Increased the maximum value a numeric pipeline property can be set to via the UI to 10000000.

* Issue **#888** : The dependencies listing now copes with external dependencies failing to provide data due to authentication issues.

* Issue **#890** : Dictionaries now show the words tab by default.

* Add admin healthchecks to stroom-proxy

* Add stroom-proxy docker image

* Refactor stroom docker images to reduce image size

* Add enabled flag to storing, forwarding and synching in stroom-proxy configuration

* Issue **#884** : Added extra fonts to stroom docker image to fix bug downloading xls search results.

* Issue **#879** : Fixed bug where reprocess and delete did not work if no stream status was set in the filter.

* Issue **#878** : Changed the appearance of stream filter fields to be more user friendly, e.g. `feedName` is now `Feed` etc.

* Issue **#809** : Changed default job frequency for `Stream Attributes Retention` and `Stream Task Retention` to `1d` (one day).

* Issue **#813** : Turned on secure processing feature for XML parsers and XML transformers so that external entities are not resolved. This prevents DoS attacks and gaining unauthorised access to the local machine.

* Issue **#871** : Fix for OptimisticLockException when processing streams.

* Issue **#872** : The parser cache is now automatically cleared when a schema changes as this can affect the way a data splitter parser is created.

* Issue **#865** : Made `stroom.conf` location relative to YAML file when `externalConfig` YAML property is set.

* Issue **#867** : Added an option `showReplacementCount` to the find replace filter to choose whether to report total replacements on process completion.

* Issue **#867** : Find replace filter now creates an error if an invalid regex is used.

* Issue **#855** : Further fixes for stepping data that contains a BOM.

* Changed selected default tab for pipelines to be `Data`.

* Issue **#860** : Fixed issue where stepping failed when using any sort of input filter or reader before the parser.

* Issue **#867** : Added an option `showReplacementCount` to the find replace filter to choose whether to report total replacements on process completion.

* Improved Stroom instance management scripts

* Add contentPack import

* Fix typo in Dockerfile

* Issue **#859** : Change application startup to keep retrying when establishing a DB connection except for certain connection errors like access denied.

* Issue **#730** : The `System` folder now displays data and processors. This is a bug fix related to changing the default initial page for some document types.

* Issue **#854** : The activity screen no longer shows a permission error when shown to non admin users.

* Issue **#853** : The activity chooser will no longer display on startup if activity tracking is not enabled.

* Issue **#855** : Fixed stepping data that contains a BOM.

* Change base docker image to openjdk:8u171-jdk-alpine

* Improved loading of activity list prior to showing the chooser dialog.

* Issue **#852** : Fix for more required permissions when logging other 'find' events.

* Issue **#730** : Changed the default initial page for some document types.

* Issue **#852** : Fix for required permission when logging 'find' events.

* Changed the way the root pane loads so that error popups that appear when the main page is loading are not hidden.

* Issue **#851** : Added additional type info to type id when logging events.

* Issue **#848** : Fixed various issues related to stream processor filter editor.

* Issue **#815** : `stroom.pageTitle` property changed to `stroom.htmlTitle`.

* Issue **#732** : Added `host-address` and `host-name` XSLT functions.

* Issue **#338** : Added `splitAggregatedStreams` property to `StreamAppender`, `FileAppender` and `HDFSFileAppender` so that aggregated streams can be split into separate streams on output.

* Issue **#338** : Added `streamNo` path replacement variable for files to record the stream number within an aggregate.

* Added tests and fixed sorting of server tasks.

* Improved the way text input and output is buffered and recorded when stepping.

* The find and replace filter now resets the match count in between nested streams so that each stream is treated the same way, i.e. it can have the same number of text replacements.

* Added multiple fixes and improvements to the find and replace filter including limited support of input/output recording when stepping.

* Issue **#827** : Added `TextReplacementFilterReader` pipeline element.

* Issue **#736** : Added sorting to server tasks table.

* Inverted the behaviour of `disableQueryInfo` to now be `requireQueryInfo`.

* Issue **#596** : Rolling stream and file appenders can now roll on a cron schedule in addition to a frequency.

* The accept button now enabled on splash screen.

* Added additional event logging to stepping.

* An activity property with an id of `disableQueryInfo` can now be used to disable the query info popup on a per activity basis.

* Activity properties can now include the attributes `id`, `name`, `showInSelection` and `showInList` to determine their appearance and behaviour;

* Nested elements are now usable in the activity editor HTML.

* Record counts are now recorded on a per output stream basis even when splitting output streams.

* Splash presenter buttons are now always enabled.

* Fix background colour to white on activity pane.

* Changed `splitWhenBiggerThan` property to `rollSize` and added the property to the rolling appenders for consistency.

* Issue **#838** : Fix bug where calculation of written and read bytes was being accounted for twice due to the use of Java internal `FilterInputStream` and `FilterOutputStream` behaviour. This was leading to files being split at half od the expected size. Replaced Java internal classes with our own `WrappedInputStream` and `WrappedOutputStream` code.

* Issue **#837** : Fix bug to no longer try and record set activity events for null activities.

* Issue **#595** : Added stream appender and file appender property `splitWhenBiggerThan` to limit the size of output streams.

* Now logs activity change correctly.

* Add support for checkbox and selection control types to activity descriptions.

* Issue **#833** : The global property edit dialog can now be made larger.

* Fixed some issues in the activity manager.

* Issue **#722** : Change pipeline reference data loader to store its reference data in an off-heap disk backed LMDB store to reduce Java heap usage. See the `stroom.refloader.*` properties for configuration of the off-heap store.

* Issue **#794** : Automatically suggest a pipeline element name when creating it

* Issue **#792** : Preferred order of properties for Pipeline Elements

* Issue **824** : Fix for replace method in PathCreator also found in stroom proxy.

* Issue **#828** : Changed statistics store caches to 10 minute time to live so that they will definitely pick up new statistics store definitions after 10 minutes.

* Issue **#774** : Event logging now logs find stream criteria correctly so that feeds ids are included.

* Issue **#829** : Stroom now logs event id when viewing individual events.

* Added functionality to record actions against user defined activities.

* Added functionality to show a splash screen on login.

* Issue **#791** : Fixed broken equals method so query total row count gets updated correctly.

* Issue **#830** : Fix for API queries not returning before timing out.

* Issue **#824** : Fix for replace method in PathCreator also found in stroom proxy.

* Issue **#820** : Fix updating index shards so that they are loaded, updated and saved under lock.

* Issue **#819** : Updated `stroom-expression` to v1.4.3 to fix violation of contract exception when sorting search results.

* Issue **#817** : Increased maximum number of concurrent stream processor tasks to 1000 per node.

* Moved Index entities over to the new multi part document store.

* Moved Pipeline entities over to the new multi part document store.

* Moved both Statistic Store entity types over to the new multi part document store.

* Moved XSLT entities over to the new multi part document store.

* Moved Visualisation entities over to the new multi part document store.

* Moved Script entities over to the new multi part document store.

* Moved Dashboard entities over to the new multi part document store.

* Moved XmlSchema entities over to the new multi part document store.

* Moved TextConverter entities over to the new multi part document store.

* Modified the storage of dictionaries to use the new multi part document store.

* Changed the document store to hold multiple entries for a document so that various parts of a document can be written separately, e.g. the meta data about a dictionary and the dictionary text are now written as separate DB entries. Entries are combined during the serialisation/deserialisation process.

* Changed the import export API to use byte arrays to hold values rather than strings. *POSSIBLE BREAKING CHANGE*
Issue **gchq/stroom-expression#22** : Add `typeOf(...)` function to dashboard.

* Issue **#697** : Fix for reference data sometimes failing to find the appropriate effective stream due to the incorrect use of the effective stream cache. It was incorrectly configured to use a time to idle (TTI) expiry rather than a time to live (TTL) expiry meaning that heavy use of the cache would prevent the cached effective streams being refreshed.

* Issue **#806** : Fix for clearing previous dashboard table results if search results deliver no data.

* Issue **#805** : Fix for dashboard date time formatting to use local time zone.

* Issue **#803** : Fix for group key conversion to an appropriate value for visualisations.

* Issue **#802** : Restore lucene-backward-codecs to the build

* Issue **#800** : Add DB migration script 33 to replace references to the `Stream Type` type in the STRM_PROC_FILT table with `streamTypeName`.

* Issue **#798** : Add DB migration script 32 to replace references to the `NStatFilter` type in the PIPE table with `StatisticsFilter`.

* Fix data receipt policy defect

* Issue **#791** : Search completion signal is now only sent to the UI once all pending search result merges are completed.

* Issue **#795** : Import and export now works with appropriate application permissions. Read permission is required to export items and Create/Update permissions are required to import items depending on whether the update will create a new item or update an existing one.

* Improve configurabilty of stroom-proxy.

* Issue **#783** : Reverted code that ignored duplicate selection to fix double click in tables.

* Issue **#782** : Fix for NPE thrown when using CountGroups when GroupKey string was null due to non grouped child rows.

* Issue **#778** : Fix for text selection on tooltips etc in the latest version of Chrome.

* Uplift stroom-expression to v1.4.1

* Issue **#776** : Removal of index shard searcher caching to hopefully fix Lucene directory closing issue.

* Issue **#779** : Fix permissions defect.

* Issue **gchq/stroom-expression#22** : Add `typeOf(...)` function to dashboard.

* Issue **#766** : Fix NullPointerExceptions when downloading table results to Excel format.

* Issue **#770** : Speculative fix for memory leak in SQL Stats queries.

* Issue **#761** : New fix for premature truncation of SQL stats queries due to thread interruption.

* Issue **#748** : Fix build issue resulting from a change to SafeXMLFilter.

* Issue **#748** : Added a command line interface (CLI) in addition to headless execution so that full pipelines can be run against input files.

* Issue **#748** : Fixes for error output for headless mode.

* Issue **#761** : Fixed statistic searches failing to search more than once.

* Issue **#756** : Fix for state being held by `InheritableThreadLocal` causing objects to be held in memory longer than necessary.

* Issue **#761** : Fixed premature truncation of SQL stats queries due to thread interruption.

* Added `pipeline-name` and `put` XSLT functions back into the code as they were lost in a merge.

* Issue **#749** : Fix inability to query with only `use` privileges on the index.

* Issue **#613** : Fixed visualisation display in latest Firefox and Chrome.

* Added permission caching to reference data lookup.

* Updated to stroom-expression 1.3.1

    Added cast functions `toBoolean`, `toDouble`, `toInteger`, `toLong` and `toString`.
    Added `include` and `exclude` functions.
    Added `if` and `not` functions.
    Added value functions `true()`, `false()`, `null()` and `err()`.
    Added `match` boolean function.
    Added `variance` and `stDev` functions.
    Added `hash` function.
    Added `formatDate` function.
    Added `parseDate` function.
    Made `substring` and `decode` functions capable of accepting functional parameters.
    Added `substringBefore`, `substringAfter`, `indexOf` and `lastIndexOf` functions.
    Added `countUnique` function.

* Issue **#613** : Fixed visualisation display in latest Firefox and Chrome.

* Issue **#753** : Fixed script editing in UI.

* Issue **#751** : Fix inability to query on a dashboard with only use+read rights.

* Issue **#719** : Fix creation of headless Jar to ensure logback is now included.

* Issue **#735** : Change the format-date xslt function to parse dates in a case insensitive way.

* Issue **#719** : Fix creation of headless Jar. Exclude gwt-unitCache folder from build JARs.

* Issue **#720** : Fix for Hessian serialisation of table coprocessor settings.

* Issue **#217** : Add an 'all/none' checkbox to the Explorer Tree's quick filter.

* Issue **#400** : Shows a warning when cascading folder permissions.

* Issue **#405** : Fixed quick filter on permissions dialog, for users and for groups. It will now match anywhere in the user or group name, not just at the start.

* Issue **#708** : Removed parent folder UUID from ExplorerActionHandler.

* Application security code is now implemented using lambda expressions rather than AOP. This simplifies debugging and makes the code easier to understand.

* Changed the task system to allow task threads to be interrupted from the task UI.

* Made changes to improve search performance by making various parts of search wait for interruptible conditions.

* Migrated code from Spring to Guice for managing dependency injection.

* Issue **#229** : When a user 'OKs' a folder permission change it can take a while to return. This disables the ok/cancel buttons while Stroom is processing the permission change.

* Issue **#405** : Fixed quick filter on permissions dialog, for users and for groups. It will now match anywhere in the user or group name, not just at the start.

* Issue **#588** : Fixed display of horizontal scrollbar on explorer tree in export, create, copy and move dialogs.

* Issue **#691** : Volumes now reload on edit so that the entities are no longer stale the second time they are edited.

* Issue **#692** : Properties now reload on edit so that the entities are no longer stale the second time they are edited.

* Issue **#703** : Removed logging of InterruptedException stack trace on SQL stat queries, improved concurrency code.

* Issue **#697** : Improved XSLT `Lookup` trace messages.

* Issue **#697** : Added a feature to trace XSLT `Lookup` attempts so that reference data lookups can be debugged.

* Issue **#702** : Fix for hanging search extraction tasks

* Issue **#701** : The search `maxDocIdQueueSize` is now 1000 by default.

* Issue **#700** : The format-date XSLT function now defaults years, months and days to the stream receipt time regardless of whether the input date pattern specifies them.

* Issue **#657** : Change SQL Stats query code to process/transform the data as it comes back from the database rather than holding the full resultset before processing. This will reduce memory overhead and improve performance.

* Issue **#634** : Remove excessive thread sleeping in index shard searching. Sleeps were causing a significant percentage of inactivity and increasing memory use as data backed up. Add more logging and logging of durations of chunks of code. Add an integration test for testing index searching for large data volumes.

* Issue **#698** : Migration of Processing Filters now protects against folders that have since been deleted

* Issue **#634** : Remove excessive thread sleeping in index shard searching. Sleeps were causing a significant percentage of inactivity and increasing memory use as data backed up. Add more logging and logging of durations of chunks of code. Add an integration test for testing index searching for large data volumes.

* Issue **#659** : Made format-date XSLT function default year if none specified to the year the data was received unless this would make the date later then the received time in which case a year is subtracted.

* Issue **#658** : Added a hashing function for XSLT translations.

* Issue **#680** : Fixed the order of streams in the data viewer to descending by date

* Issue **#679** : Fixed the editing of Stroom properties that are 'persistent'.

* Issue **#681** : Added dry run to check processor filters will convert to find stream criteria. Throws error to UI if fails.

* Issue **#676** : Fixed use of custom stream type values in expression based processing filters.

* Issue **#673** : Fixed issue with Stream processing filters that specify Create Time

* Issue **#675** : Fixed issue with datafeed requests authenticating incorrectly

* Issue **#666** : Fixed the duplicate dictionary issue in processing filter migrations, made querying more efficient too
* Database migration fixes and tools

* Issue **#668** : Fixed the issue that prevented editing of stroom volumes

* Issue **#669** : Elastic Index Filter now uses stroomServiceUser to retrieve the index config from the Query Elastic service.

* Minor fix to migrations

* Add logging to migrations

* Add logging to migrations

* Issue **#651** : Removed the redundant concept of Pipeline Types, it's half implementation prevented certain picker dialogs from working.

* Issue **#481** : Fix handling of non-incremental index queries on the query API. Adds timeout option in request and blocking code to wait for the query to complete. Exit early from wait loops in index/event search.

* Issue **#626** : Fixed issue with document settings not being persisted

* Issue **#621** : Changed the document info to prevent requests for multi selections

* Issue **#620** : Copying a directory now recursively copies it's contents, plus renaming copies is done more intelligently.

* Issue **#546** : Fixed race conditions with the Explorer Tree, it was causing odd delays to population of the explorer in various places.

* Issue **#495** : Fixed the temporary expansion of the Explorer Tree caused by filtering

* Issue **#376** : Welcome tab details fixed since move to gradle

* Issue **#523** : Changed permission behaviours for copy and move to support `None`, `Source`, `Destination` and `Combined` behaviours. Creating new items now allows for `None` and `Destination` permission behaviours. Also imported items now receive permissions from the destination folder. Event logging now indicates the permission behaviour used during copy, move and create operations.

* Issue **#480** : Change the downloaded search request API JSON to have a fetch type of ALL.

* Issue **#623** : Fixed issue where items were being added to sublist causing a stack overflow exception during data retention processing.

* Issue **#617** : Introduced a concept of `system` document types that prevents the root `System` folder type from being created, copied, deleted, moved, renamed etc.

* Issue **#622** : Fix incorrect service discovery based api paths, remove authentication and authorisation from service discovery

* Issue **#568** : Fixed filtering streams by pipeline in the pipeline screen.

* Issue **#565** : Fixed authorisation issue on dashboards.

* Issue **#592** : Mount stroom at /stroom.

* Issue **#608** : Fixed stream grep and stream dump tools and added tests to ensure continued operation.

* Issue **#603** : Changed property description from `tags` to `XML elements` in `BadTextXMLFilterReader`.

* Issue **#600** : Added debug to help diagnose cause of missing index shards in shard list.

* Issue **#611** : Changed properties to be defined in code rather than Spring XML.

* Issue **#605** : Added a cache for retrieving user by name to reduce DB use when pushing users for each task.

* Issue **#610** : Added `USE INDEX (PRIMARY)` hint to data retention select SQL to improve performance.

* Issue **#607** : Multiple improvements to the code to ensure DB connections, prepared statements, result sets etc use try-with-resources constructs wherever possible to ensure no DB resources are leaked. Also all connections obtained from a data source are now returned appropriately so that connections from pools are reused.

* Issue **#602** : Changed the data retention rule table column order.

* Issue **#606** : Added more stroom properties to tune the c3P0 connection pool. The properties are prefixed by `stroom.db.connectionPool` and `stroom.statistics.sql.db.connectionPool`.

* Issue **#601** : Fixed NPE generated during index shard retention process that was caused by a shard being deleted from the DB at the same time as the index shard retention job running.

* Issue **#609** : Add configurable regex to replace IDs in heap histogram class names, e.g. `....$Proxy54` becomes `....$Proxy--ID-REMOVED--`

* Issue **#570** : Refactor the heap histogram internal statistics for the new InternalStatisticsReceiver

* Issue **#599** : DocumentServiceWriteAction was being used in the wrong places where EntityServiceSaveAction should have been used instead to save entities that aren't document entities.

* Issue **#593** : Fixed node save RPC call.

* Issue **#591** : Made the query info popup more configurable with a title, validation regex etc. The popup will now only be displayed when enabled and when a manual user action takes place, e.g. clicking a search button or running a parameterised execution with one or more queries.

* Added 'prompt' option to force the identity provider to ask for a login.

* Issue **#549** : Change to not try to connect to kafka when kafka is not configured and improve failure handling

* Issue **#573** : Fixed viewing folders with no permitted underlying feeds. It now correctly shows blank data screen, rather than System/Data.

* Issue **#150** : Added a feature to optionally require specification of search purpose.

* Issue **#572** : Added a feature to allow easy download of dictionary contents as a text file.

* Generate additional major and minor floating docker tags in travis build, e.g. v6-LATEST and v6.0-LATEST

* Change docker image to be based on openjdk:8u151-jre-alpine

* Added a feature to list dependencies for all document entities and indicate where dependencies are missing.

* Issue **#540** : Improve description text for stroom.statistics.sql.maxProcessingAge property

* Issue **#538** : Lists of items such as users or user groups were sometimes not being converted into result pages correctly, this is now fixed.

* Issue **#537** : Users without `Manage Policies` permission can now view streams.

* Issue **#522** : Selection of data retention rules now remains when moving rules up or down.

* Issue **#411** : When data retention rules are disabled they are now shown greyed out to indicate this.

* Issue **#536** : Fix for missing visualisation icons.

* Issue **#368** : Fixed hidden job type button on job node list screen when a long cron pattern is used.

* Issue **#507** : Added dictionary inheritance via import references.

* Issue **#554** : Added a `parseUri` XSLT function.

* Issue **#557** : Added dashboard functions to parse and output URI parts.

* Issue **#552** : Fix for NPE caused by bad XSLT during search data extraction.

* Issue **#560** : Replaced instances of `Files.walk()` with `Files.walkFileTree()`. `Files.walk()` throws errors if any files are deleted or are not accessible during the walk operation. This is a major issue with the Java design for walking files using Java 8 streams. To avoid this issue `Files.walkFileTree()` has now been used in place of `Files.walk()`.

* Issue **#567** : Changed `parseUri` to be `parse-uri` to keep it consistently named with respect to other XSLT functions. The old name `parseUri` still works but is deprecated and will be removed in a later version.

* Issue **#567** : The XSLT function `parse-uri` now correctly returns a `schemeSpecificPart` element rather than the incorrectly named `schemeSpecificPort`.

* Issue **#567** : The dashboard expression function `extractSchemeSpecificPortFromUri` has now been corrected to be called `extractSchemeSpecificPartFromUri`.

* Issue **#567** : The missing dashboard expression function `extractQueryFromUri` has been added.

* Issue **#571** : Streams are now updated to have a status of deleted in batches using native SQL and prepared statements rather than using the stream store.

* Issue **#559** : Changed CSS to allow table text selection in newer browsers.

* Issue **#574** : Fixed SQL debug trace output.

* Issue **#574** : Fixed SQL UNION code that was resulting in missing streams in the data browser when paging.

* Issue **#590** : Improved data browser performance by using a local cache to remember feeds, stream types, processors, pipelines etc while decorating streams.

* Issue **#150** : Added a property to optionally require specification of search purpose.

* New authentication flow based around OpenId

* New user management screens

* The ability to issue API keys

* Issue **#501** : Improve the database teardown process in integration tests to speed up builds

* Relax regex in build script to allow tags like v6.0-alpha.3 to be published to Bintray

* Add Bintray publish plugin to Gradle build

* Issue **#75** : Upgraded to Lucene 5.

* Issue **#135** : [BREAKING CHANGE] Removed JODA Time library and replaced with Java 7 Time API. This change breaks time zone output previously formatted with `ZZ` or `ZZZ`.

* Added XSLT functions generate-url and fetch-json

* Added ability to put clickable hyperlinks in Dashboard tables

* Added an HTTP appender.

* Added an appender for the proxy store.

* Issue **#412** : Fixed no-column table breakage

* Issue **#380** : Fixed build details on welcome/about

* Issue **#348** : Fixed new menu icons.

* Issue **98** : Fix premature trimming of results in the store

* Issue **360** : Fix inability to sort sql stats results in the dashboard table

* Issue **#550** : Fix for info message output for data retention.

* Issue **#551** : Improved server task detail for data retention job.

* Issue **#541** : Changed stream retention job descriptions.

* Issue **#553** : The data retention job now terminates if requested to do so and also tracks progress in a local temp file so a nodes progress will survive application restarts.

* Change docker image to use openjdk:8u151-jre-alpine as a base

* Issue **#539** : Fix issue of statistic search failing after it is imported

* Issue **#547** : Data retention processing is now performed in batches (size determined by `stroom.stream.deleteBatchSize`). This change should reduce the memory required to process the data retention job.

* Issue **#541** : Marked old stream retention job as deprecated in description.

* Issue **#542** : Fix for lazy hibernate object initialisation when stepping cooked data.

* Issue **#524** : Remove dependency on stroom-proxy:stroom-proxy-repo and replaced with duplicated code from stroom-proxy-repo (commit b981e1e)

* Issue **#203** : Initial release of the new data receipt policy functionality.

* Issue **#202** : Initial release of the new data retention policy functionality.

* Issue **#521** : Fix for the job list screen to correct the help URL.

* Issue **#526** : Fix for XSLT functions that should return optional results but were being forced to return a single value.

* Issue **#527** : Fix for XSLT error reporting. All downstream errors were being reported as XSLT module errors and were
 hiding the underlying exception.

* Issue **#501** : Improve the database teardown process in integration tests to speed up builds.

* Issue **#511** : Fix NPE thrown during pipeline stepping by downstream XSLT.

* Issue **#521** : Fix for the job list screen to use the help URL system property for displaying context sensitive help.

* Issue **#511** : Fix for XSLT functions to allow null return values where a value cannot be returned due to an error etc.

* Issue **#515** : Fix handling of errors that occur before search starts sending.

* Issue **#506** : In v5 dashboard table filters were enhanced to allow parameters to be used in include/exclude filters. The implementation included the use of ` \ ` to escape `$` characters that were not to be considered part of a parameter reference. This change resulted in regular expressions requiring ` \ ` being escaped with additional ` \ ` characters. This escaping has now been removed and instead only `$` chars before `{` chars need escaping when necessary with double `$$` chars, e.g. use `$${something` if you actually want `${something` not to be replaced with a parameter.

* Issue **#505** : Fix the property UI so all edited value whitespace is trimmed

* Issue **#513** : Now only actively executing tasks are visible as server tasks

* Issue **#483** : When running stream retention jobs the transactions are now set to REQUIRE_NEW to hopefully ensure that the job is done in small batches rather than a larger transaction spanning multiple changes.

* Issue **#508** : Fix directory creation for index shards.

* Issue **#492** : Task producers were still not being marked as complete on termination which meant that the parent cluster task was not completing. This has now been fixed.

* Issue **#497** : DB connections obtained from the data source are now released back to the pool after use.

* Issue **#492** : Task producers were not being marked as complete on termination which meant that the parent cluster task was not completing. This has now been fixed.

* Issue **#497** : Change stream task creation to use straight JDBC rather than hibernate for inserts and use a configurable batch size (stroom.databaseMultiInsertMaxBatchSize) for the inserts.

* Issue **#502** : The task executor was not responding to shutdown and was therefore preventing the app from stopping gracefully.

* Issue **#476** : Stepping with dynamic XSLT or text converter properties now correctly falls back to the specified entity if a match cannot be found by name.

* Issue **#498** : The UI was adding more than one link between 'Source' and 'Parser' elements, this is now fixed.

* Issue **#492** : Search tasks were waiting for part of the data extraction task to run which was not checking for termination. The code for this has been changed and should now terminate when required.

* Issue **#494** : Fix problem of proxy aggregation never stopping if more files exist

* Issue **#490** : Fix errors in proxy aggregation due to a bounded thread pool size

* Issue **#484** : Remove custom finalize() methods to reduce memory overhead

* Issue **#475** : Fix memory leak of java.io.File references when proxy aggregation runs

* Issue **#470** : You can now correctly add destinations directly to the pipeline 'Source' element to enable raw streaming.

* Issue **#487** : Search result list trimming was throwing an illegal argument exception `Comparison method violates its general contract`, this should now be fixed.

* Issue **#488** : Permissions are now elevated to 'Use' for the purposes of reporting the data source being queried.

* Migrated to ehcache 3.4.0 to add options for off-heap and disk based caching to reduce memory overhead.

* Caches of pooled items no longer use Apache Commons Pool.

* Issue **#401** : Reference data was being cached per user to ensure a user centric view of reference data was being used. This required more memory so now reference data is built in the context of the internal processing user and then filtered during processing by user access to streams.

* The effective stream cache now holds 1000 items.

* Reduced the amount of cached reference data to 100 streams.

* Reduced the number of active queries to 100.

* Removed Ehcache and switched to Guava cache.

* Issue **#477** : Additional changes to ensure search sub tasks use threads fairly between multiple searches.

* Issue **#477** : Search sub tasks are now correctly linked to their parent task and can therefore be terminated by terminating parent tasks.

* Issue **#425** : Changed string replacement in pipeline migration code to use a literal match

* Issue **#469** : Add Heap Histogram internal statistics for memory use monitoring

* Issue **#463** : Made further improvements to the index shard writer cache to improve performance.

* Issue **#448** : Some search related tasks never seem to complete, presumably because an error is thrown at some point and so their callbacks do not get called normally. This fix changes the way task completion is recorded so that it isn't dependant on the callbacks being called correctly.

* Issue **#464** : When a user resets a password, the password now has an expiry date set in the future determined by the password expiry policy. Password that are reset by email still expire immediately as expected.

* Issue **#462** : Permission exceptions now carry details of the user that the exception applies to. This change allows error logging to record the user id in the message where appropriate.

* Issue **#463** : Many index shards are being corrupted which may be caused by insufficient locking of the shard writers and readers. This fix changes the locking mechanism to use the file system.

* Issue **#451** : Data paging was allowing the user to jump beyond the end of a stream whereby just the XML root elements were displayed. This is now fixed by adding a constraint to the page offset so that the user cannot jump beyond the last record. Because data paging assumes that segmented streams have a header and footer, text streams now include segments after a header and before a footer, even if neither are added, so that paging always works correctly regardless of the presence of a header or footer.

* Issue **#461** : The stream attributes on the filter dialog were not sorted alphabetically, they now are.

* Issue **#460** : In some instances error streams did not always have stream attributes added to them for fatal errors. This mainly occurred in instances where processing failed early on during pipeline creation. An error was recorded but stream attributes were not added to the meta data for the error stream. Processing now ensures that stream attributes are recorded for all error cases.

* Issue **#442** : Remove 'Old Internal Statistics' folder, improve import exception handling

* Issue **#457** : Add check to import to prevent duplicate root level entities

* Issue **#444** : Fix for segment markers when writing text to StreamAppender.

* Issue **#447** : Fix for AsyncSearchTask not being displayed as a child of EventSearchTask in the server tasks view.

* Issue **#421** : FileAppender now causes fatal error where no output path set.

* Issue **#427** : Pipelines with no source element will now only treat a single parser element as being a root element for backwards compatibility.

* Issue **#420** : Pipelines were producing errors in the UI when elements were deleted but still had properties set on them. The pipeline validator was attempting to set and validate properties for unknown elements. The validator now ignores properties and links to elements that are undeclared.

* Issue **#420** : The pipeline model now removes all properties and links for deleted elements on save.

* Issue **#458** : Only event searches should populate the `searchId`. Now `searchId` is only populated when a stream processor task is created by an event search as only event searches extract specific records from the source stream.

* Issue **#437** : The event log now includes source in move events.

* Issue **#419** : Fix multiple xml processing instructions appearing in output.

* Issue **#446** : Fix for deadlock on rolling appenders.

* Issue **#444** : Fix segment markers on RollingStreamAppender.

* Issue **#426** : Fix for incorrect processor filters. Old processor filters reference `systemGroupIdSet` rather than `folderIdSet`. The new migration updates them accordingly.

* Issue **#429** : Fix to remove `usePool` parser parameter.

* Issue **#439** : Fix for caches where elements were not eagerly evicted.

* Issue **#424** : Fix for cluster ping error display.

* Issue **#441** : Fix to ensure correct names are shown in pipeline properties.

* Issue **#433** : Fixed slow stream queries caused by feed permission restrictions.

* Issue **#385** : Individual index shards can now be deleted without deleting all shards.

* Issue **#391** : Users needed `Manage Processors` permission to initiate pipeline stepping. This is no longer required as the 'best fit' pipeline is now discovered as the internal processing user.

* Issue **#392** : Inherited pipelines now only require 'Use' permission to be used instead of requiring 'Read' permission.

* Issue **#394** : Pipeline stepping will now show errors with an alert popup.

* Issue **#396** : All queries associated with a dashboard should now be correctly deleted when a dashboard is deleted.

* Issue **#393** : All caches now cache items within the context of the current user so that different users do not have the possibility of having problems caused by others users not having read permissions on items.

* Issue **#358** : Schemas are now selected from a subset matching the criteria set on SchemaFilter by the user.

* Issue **#369** : Translation stepping wasn't showing any errors during stepping if a schema had an error in it.

* Issue **#364** : Switched index writer lock factory to a SingleInstanceLockFactory as index shards are accessed by a single process.

* Issue **#363** : IndexShardWriterCacheImpl now closes and flushes writers using an executor provided by the TaskManager. Writers are now also closed in LRU order when sweeping up writers that exceed TTL and TTI constraints.

* Issue **#361** : Information has been added to threads executing index writer and index searcher maintenance tasks.

* Issue **#356** : Changed the way index shard writers are cached to improve indexing performance and reduce blocking.

* Issue **#353** : Reduced expected error logging to debug.

* Issue **#354** : Changed the way search index shard readers get references to open writers so that any attempt to get an open writer will not cause, or have to wait for, a writer to close.

* Issue **#351** : Fixed ehcache item eviction issue caused by ehcache internally using a deprecated API.

* Issue **#347** : Added a 'Source' node to pipelines to establish a proper root for a pipeline rather than an assumed one based on elements with no parent.

* Issue **#350** : Removed 'Advanced Mode' from pipeline structure editor as it is no longer very useful.

* Issue **#349** : Improved index searcher cache to ensure searchers are not affected by writers closing.

* Issue **#342** : Changed the way indexing is performed to ensure index readers reference open writers correctly.

* Issue **#346** : Improved multi depth config content import.

* Issue **#328** : You can now delete corrupt shards from the UI.

* Issue **#343** : Fixed login expiry issue.

* Issue **#345** : Allowed for multi depth config content import.

* Issue **#341** : Fixed arg in SQL.

* Issue **#340** : Fixed headless and corresponding test.

* Issue **#333** : Fixed event-logging version in build.

* Issue **#334** : Improved entity sorting SQL and separated generation of SQL and HQL to help avoid future issues.

* Issue **#335** : Improved user management

* Issue **#337** : Added certificate auth option to export servlet and disabled the export config feature by default.

* Issue **#337** : Added basic auth option to export servlet to complement cert based auth.

* Issue **#332** : The index shard searcher cache now makes sure to get the current writer needed for the current searcher on open.

* Issue **#322** : The index cache and other caching beans should now throw exceptions on `get` that were generated during the creation of cached items.

* Issue **#325** : Query history is now cleaned with a separate job. Also query history is only recorded for manual querying, i.e. not when query is automated (on open or auto refresh). Queries are now recorded on a dashboard + query component basis and do not apply across multiple query components in a dashboard.

* Issue **#323** : Fixed an issue where parser elements were not being returned as 'processors' correctly when downstream of a reader.

* Issue **#322** : Index should now provide a more helpful message when an attempt is made to index data and no volumes have been assigned to an index.

* Issue **#316** : Search history is now only stored on initial query when using automated queries or when a user runs a query manually. Search history is also automatically purged to keep either a specified number of items defined by `stroom.query.history.itemsRetention` (default 100) or for a number of days specified by `stroom.query.history.daysRetention` (default 365).

* Issue **#317** : Users now need update permission on an index plus 'Manage Index Shards' permission to flush or close index shards. In addition to this a user needs delete permission to delete index shards.

* Issue **#319** : SaveAs now fetches the parent folder correctly so that users can copy items if they have permission to do so.

* Issue **#311** : Fixed request for `Pipeline` in `meta` XSLT function. Errors are now dealt with correctly so that the XSLT will not fail due to missing meta data.

* Issue **#313** : Fixed case of `xmlVersion` property on `InvalidXMLCharFilterReader`.

* Issue **#314** : Improved description of `tags` property in `BadTextXMLFilterReader`.

* Issue **#307** : Made some changes to avoid potential NPE caused by session serialisation.

* Issue **#306** : Added a stroom `meta` XSLT function. The XSLT function now exposes `Feed`, `StreamType`, `CreatedTime`, `EffectiveTime` and `Pipeline` meta attributes from the currently processing stream in addition to any other meta data that might apply. To access these meta data attributes of the current stream use `stroom:meta('StreamType')` etc. The `feed-attribute` function is now an alias for the `meta` function and should be considered to be deprecated.

* Issue **#303** : The stream delete job now uses cron in preference to a frequency.

* Issue **#152** : Changed the way indexing is performed so that a single indexer object is now responsible for indexing documents and adding them to the appropriate shard.

* Issue **#179** : Updated Saxon-HE to version 9.7.0-18 and added XSLTFilter option to `usePool` to see if caching might be responsible for issue.

* Issue **#288** : Made further changes to ensure that the IndexShardWriterCache doesn't try to reuse an index shard that has failed when adding any documents.

* Issue **#295** : Made the help URL absolute and not relative.

* Issue **#293** : Attempt to fix mismatch document count error being reported when index shards are opened.

* Issue **#292** : Fixed locking for rolling stream appender.

* Issue **#292** : Rolling stream output is no longer associated with a task, processor or pipeline to avoid future processing tasks from deleting rolling streams by thinking they are superseded.

* Issue **#292** : Data that we expect to be unavailable, e.g. locked and deleted streams, will no longer log exceptions when a user tries to view it and will instead return an appropriate message to the user in place of the data.

* Issue **#288** : The error condition 'Expected a new writer but got the same one back!!!' should no longer be encountered as the root cause should now be fixed. The original check has been reinstated so that processing will terminate if we do encounter this problem.

* Issue **#295** : Fixed the help property so that it can now be configured.

* Issue **#296** : Removed 'New' and 'Delete' buttons from the global property dialog.

* Issue **#279** : Fixed NPE thrown during proxy aggregation.

* Issue **#294** : Changing stream task status now tries multiple times to attempt to avoid a hibernate LockAcquisitionException.

* Issue **#287** : XSLT not found warnings property description now defaults to false.

* Issue **#261** : The save button is now only enabled when a dashboard or other item is made dirty and it is not read only.

* Issue **#286** : Dashboards now correctly save the selected tab when a tab is selected via the popup tab selector (visible when tabs are collapsed).

* Issue **#289** : Changed Log4J configuration to suppress logging from Hibernate SqlExceptionHandler for expected exceptions like constraint violations.

* Issue **#288** : Changed 'Expected a new writer...' fatal error to warning as the condition in question might be acceptable.

* Issue **#285** : Attempted fix for GWT RPC serialisation issue.

* Issue **#283** : Statistics for the stream task queue are now captured even if the size is zero.

* Issue **#226** : Fixed issue where querying an index failed with "User does not have the required permission (Manage Users)" message.

* Issue **#281** : Made further changes to cope with Files.list() and Files.walk() returning streams that should be closed with 'try with resources' construct.

* Issue **#224** : Removing an element from the pipeline structure now removes all child elements too.

* Issue **#282** : Users can now upload data with just 'Data - View' and 'Data - Import' application permissions, plus read permission on the appropriate feed.

* Issue **#199** : The explorer now scrolls selected items into view.

* Issue **#280** : Fixed 'No user is currently authenticated' issue when viewing jobs and nodes.

* Issue **#278** : The date picker now hides once you select a date.

* Issue **#281** : Directory streams etc are now auto closed to prevent systems running out of file handles.

* Issue **#263** : The explorer tree now allows you to collapse the root 'System' node after it is first displayed.

* Issue **#266** : The explorer tree now resets (clears and collapses all previously open nodes) and shows the currently selected item every time an explorer drop down in opened.

* Issue **#233** : Users now only see streams if they are administrators or have 'Data - View' permission. Non administrators will only see data that they have 'read' permission on for the associated feed and 'use' permission on for the associated pipeline if there is one.

* Issue **#265** : The stream filter now orders stream attributes alphabetically.

* Issue **#270** : Fixed security issue where null users were being treated as INTERNAL users.

* Issue **#270** : Improved security by pushing user tokens rather than just user names so that internal system (processing) users are clearly identifiable by the security system and cannot be spoofed by regular user accounts.

* Issue **#269** : When users are prevented from logging in with 'preventLogin' their failed login count is no longer incremented.

* Issue **#267** : The login page now shows the maintenance message.

* Issue **#276** : Session list now shows session user ids correctly.

* Issue **#201** : The permissions menu item is no longer available on the root 'System' folder.

* Issue **#176** : Improved performance of the explorer tree by increasing the size of the document permissions cache to 1M items and changing the eviction policy from LRU to LFU.

* Issue **#176** : Added an optimisation to the explorer tree that prevents the need for a server call when collapsing tree nodes.

* Issue **#273** : Removed an unnecessary script from the build.

* Issue **#277** : Fixed a layout issue that was causing the feed section of the processor filter popup to take up too much room.

* Issue **#274** : The editor pane was only returning the current user edited text when attached to the DOM which meant changes to text were ignored if an editor pane was not visible when save was pressed. This has now been fixed so that the current content of an editor pane is always returned even when it is in a detached state.

* Issue **#264** : Added created by/on and updated by/on info to pipeline stream processor info tooltips.

* Issue **#222** : Explorer items now auto expand when a quick filter is used.

* Issue **#205** : File permissions in distribution have now been changed to `0750` for directories and shell scripts and `0640` for all other files.

* Issue **#240** : Separate application permissions are now required to manage DB tables and tasks.

* Issue **#210** : The statistics tables are now listed in the database tables monitoring pane.

* Issue **#249** : Removed spaces between values and units.

* Issue **#237** : Users without 'Download Search Results' permission will no longer see the download button on the table component in a dashboard.

* Issue **#232** : Users can now inherit from pipelines that they have 'use' permissions on.

* Issue **#191** : Max stream size was not being treated as IEC value, e.g. Mebibytes etc.

* Issue **#235** : Users can now only view the processor filters that they have created if they have 'Manage Processors' permission unless they are an administrator in which case they will see all filters. Users without the 'Manage Processors' permission who are also not administrators will see no processor filters in the UI. Users with 'Manage Processors' permission who are not administrators will be able to update their own processor filters if they have 'update' permission on the associated pipeline. Administrators are able to update all processor filters.

* Issue **#212** : Changes made to text in any editor including those made with cut and paste are now correctly handled so that altered content is now saved.

* Issue **#247** : The editor pane now attempts to maintain the scroll position when formatting content.

* Issue **#251** : Volume and memory statistics are now recorded in bytes and not MiB.

* Issue **#243** : The error marker pane should now discover and display all error types even if they are preceded by over 1000 warnings.

* Issue **#254** : Fixed search result download.

* Issue **#209** : Statistics are now queryable in a dashboard if a user has 'use' permissions on a statistic.

* Issue **#255** : Fixed issue where error indicators were not being shown in the schema validator pane because the text needed to be formatted so that it spanned multiple lines before attempting to add annotations.

* Issue **#257** : The dashboard text pane now provides padding at the top to allow for tabs and controls.

* Issue **#174** : Index shard checking is now done asynchronously during startup to reduce startup time.

* Issue **#225** : Fixed NPE that was caused by processing instruction SAX events unexpectedly being fired by Xerces before start document events. This looks like it might be a bug in Xerces but the code now copes with the unexpected processing instruction event anyway.

* Issue **#230** : The maintenance message can now be set with the property 'stroom.maintenance.message' and the message now appears as a banner at the top of the screen rather than an annoying popup. Non admin users can also be prevented from logging on to the system by setting the 'stroom.maintenance.preventLogin' property to 'true'.

* Issue **#155** : Changed password values to be obfuscated in the UI as 20 asterisks regardless of length.

* Issue **#188** : All of the writers in a pipeline now display IO in the UI when stepping.

* Issue **#208** : Schema filter validation errors are now shown on the output pane during stepping.

* Issue **#211** : Turned off print margins in all editors.

* Issue **#200** : The stepping presenter now resizes the top pane to fit the tree structure even if it is several elements high.

* Issue **#168** : Code and IO is now loaded lazily into the element presenter panes during stepping which prevents the scrollbar in the editors being in the wrong position.

* Issue **#219** : Changed async dispatch code to work with new lambda classes rather than callbacks.

* Issue **#221** : Fixed issue where `*.zip.bad` files were being picked up for proxy aggregation.

* Issue **#242** : Improved the way properties are injected into some areas of the code to fix an issue where 'stroom.maxStreamSize' and other properties were not being set.

* Issue **#241** : XMLFilter now ignores the XSLT name pattern if an empty string is supplied.

* Issue **#236** : 'Manage Cache Permission' has been changed to 'Manage Cache'.

* Issue **#219** : Made further changes to use lambda expressions where possible to simplify code.

* Issue **#231** : Changed the way internal statistics are created so that multiple facets of a statistic, e.g. Free & Used Memory, are combined into a single statistic to allow combined visualisation.

* Issue **#172** : Further improvement to dashboard L&F.

* Issue **#194** : Fixed missing Roboto fonts.

* Issue **#195** : Improved font weights and removed underlines from link tabs.

* Issue **#196** : Reordered fields on stream, relative stream, volume and server task tables.

* Issue **#182** : Changed the way dates and times are parsed and formatted and improved the datebox control L&F.

* Issue **#198** : Renamed 'INTERNAL_PROCESSING_USER' to 'INTERNAL'.

* Issue **#154** : Active tasks are now sortable by processor filter priority.

* Issue **#204** : Pipeline processor statistics now include 'Node' as a tag.

* Issue **#170** : Changed import/export to delegate import/export responsibility to individual services. Import/export now only works with items that have valid UUIDs specified.

* Issue **#164** : Reduced caching to ensure tree items appear as soon as they are added.

* Issue **#177** : Removed 'Meta Data-Bytes Received' statistic as it was a duplicate.

* Issue **#152** : Changed the way index shard creation is locked so that only a single shard should be fetched from the cache with a given shard key at any one time.

* Issue **#189** : You now have to click within a checkbox to select it within a table rather than just clicking the cell the checkbox is in.

* Issue **#186** : Data is no longer artificially wrapped with the insertion of new lines server side. Instead the client now receives the data and an option to soft wrap lines has been added to the UI.

* Issue **#167** : Fixed formatting of JavaScript and JSON.

* Issue **#175** : Fixed visibility of items by inferred permissions.

* Issue **#178** : Added new properties and corresponding configuration to connect and create a separate SQL statistics DB.

* Issue **#172** : Improved dashboard L&F.

* Issue **#169** : Improved L&F of tables to make better use of screen real estate.

* Issue **#191** : Mebibytes (multiples of 1024) etc are now used as standard throughout the application for both memory and disk sizes and have single letter suffixes (B, K, M, G, T).

* Issue **#173** : Fixed the way XML formatter deals with spaces in attribute values.

* Issue **#151** : Fixed meta data statistics. 'metaDataStatistics' bean was declared as an interface and not a class.

* Issue **#158** : Added a new global property 'stroom.proxy.zipFilenameDelimiter' to enable Stroom proxy repositories to be processed that have a custom file name pattern.

* Issue **#153** : Clicking tick boxes and other cell components in tables no longer requires the row to be selected first.

* Issue **#148** : The stream browsing UI no longer throws an error when attempting to clear markers from the error markers pane.

* Issue **#160** : Stream processing tasks are now created within the security context of the user that created the associated stream processor filter.

* Issue **#157** : Data is now formatted by the editor automatically on display.

* Issue **#144** : Old processing output will now be deleted when content is reprocessed even if the new processing task does not produce output.

* Issue **#159** : Fixed NPE thrown during import.

* Issue **#166** : Fixed NPE thrown when searching statistics.

* Issue **#165** : Dashboards now add a query and result table from a template by default on creation. This was broken when adding permission inheritance to documents.

* Issue **#162** : The editor annotation popup now matches the style of other popups.

* Issue **#163** : Imported the Roboto Mono font to ensure consistency of the editor across platforms.

* Issue **#143** : Stroom now logs progress information about closing index shard writers during shutdown.

* Issue **#140** : Replaced code editor to improve UI performance and add additional code formatting & styling options.

* Issue **#146** : Object pool should no longer throw an error when abandoned objects are returned to the pool.

* Issue **#142** : Changed the way permissions are cached so that changes to permissions provide immediate access to documents.

* Issue **#123** : Changed the way entity service result caching works so that the underlying entity manager is cached instead of individual services. This allows entity result caching to be performed while still applying user permissions to cached results.

* Issue **#156** : Attempts to open items that that user does not have permission to open no longer show an error and spin the progress indicator forever, instead the item will just not open.

* Issue **#141** : Improved log output during entity reference migration and fixed statistic data source reference migration.

* Issue **#127** : Entity reference replacement should now work with references to 'StatisticsDataSource'.

* Issue **#125** : Fixed display of active tasks which was broken by changes to the task summary table selection model.

* Issue **#121** : Fixed cache clearing.

* Issue **#122** : Improved the look of the cache screen.

* Issue **#106** : Disabled users and groups are now displayed with greyed out icon in the UI.

* Issue **#132** : The explorer tree is now cleared on login so that users with different permissions do not see the previous users items.

* Issue **#128** : Improved error handling during login.

* Issue **#130** : Users with no permissions are no longer able to open folders including the root System folder to attempt data browsing.

* Issue **#120** : Entity chooser now treats 'None' as a special root level explorer node so that it can be selected in the same way as other nodes, e.g. visibly selected and responsive to double click.

* Issue **#129** : Fixed NPE.

* Issue **#119** : User permissions dialog now clears permissions when a user or group is deleted.

* Issue **#115** : User permissions on documents can now be inherited from parent folders on create, copy and move.

* Issue **#109** : Added packetSize="65536" property to AJP connector in server.xml template.

* Issue **#100** : Various list of items in stroom now allow multi selection for add/remove purposes.

* Issue **#112** : Removed 'pool' monitoring screen as all pools are now caches of one form or another.

* Issue **#105** : Users were not seeing 'New' menu for folders that they had some create child doc permissions for. This was due to DocumentType not implementing equals() and is now fixed.

* Issue **#111** : Fixed query favourites and history.

* Issue **#91** : Only CombinedParser was allowing code to be injected during stepping. Now DSParser and XMLFragmentParser support code injection during stepping.

* Issue **#107** : The UI now only shows new pipeline element items on the 'Add' menu that are allowed children of the selected element.

* Issue **#113** : User names are now validated against a regex specified by the 'stroom.security.userNamePattern' property.

* Issue **#116** : Rename is now only possible when a single explorer item is selected.

* Issue **#114** : Fixed selection manager so that the explorer tree does not select items when a node expander is clicked.

* Issue **#65** : Selection lists are now limited to 300px tall and show scrollbars if needed.

* Issue **#50** : Defaults table result fields to use local time without outputting the timezone.

* Issue **#15** : You can now express time zones in dashboard query expressions or just omit a time zone to use the locale of the browser.

* Issue **#49** : Dynamic XSLT selection now works with pipeline stepping.

* Issue **#63** : Entity selection control now shows current entity name even if it has changed since referencing entity was last saved.

* Issue **#70** : You can now select multiple explorer rows with ctrl and shift key modifiers and perform bulk actions such as copy, move, rename and delete.

* Issue **#85** : findDelete() no longer tries to add ORDER BY condition on UPDATE SQL when deleting streams.

* Issue **#89** : Warnings should now be present in processing logs for reference data lookups that don't specify feed or stream type. This was previously throwing a NullPointerException.

* Issue **#90** : Fixed entity selection dialog used outside of drop down selection control.

* Issue **#88** : Pipeline reference edit dialog now correctly selects the current stream type.

* Issue **#77** : Default index volume creation now sets stream status to INACTIVE rather than CLOSED and stream volume creation sets index status to INACTIVE rather than CLOSED.

* Issue **#93** : Fixed code so that the 'Item' menu is now visible.

* Issue **#97** : Index shard partition date range creation has been improved.

* Issue **#94** : Statistics searches now ignore expression terms with null or empty values so that the use of substitution parameters can be optional.

* Issue **#87** : Fixed explorer scrolling to the top by disabling keyboard selection.

* Issue **#104** : 'Query' no longer appears as an item that a user can allow 'create' on for permissions within a folder.

* Issue **#103** : Added 10 years as a supported data retention age.

* Issue **#86** : The stream delete button is now re-enabled when new items are selected for deletion.

* Issue **#81** : No exception will now be thrown if a client rejects a response for an EntityEvent.

* Issue **#79** : The client node no longer tries to create directories on the file system for a volume that may be owned by another node.

* Issue **#92** : Error summaries of multiple types no longer overlap each other at the top of the error markers list.

* Issue **#64** : Fixed Hessian serialisation of 'now' which was specified as a ZonedDateTime which cannot be serialised. This field is now a long representing millseconds since epoch.

* Issue **#62** : Task termination button is now enabled.

* Issue **#60** : Fixed validation of stream attributes prior to data upload to prevent null pointer exception.

* Issue **#9** : Created a new implementation of the expression parser that improved expression tokenisation and deals with BODMAS rules properly.

* Issue **#36** : Fixed and vastly improved the configuration of email so that more options can be set allowing for the use of other email services requiring more complex configuration such as gmail.

* Issue **#24** : Header and footer strings are now unescaped so that character sequences such as '\n' are translated into single characters as with standard Java strings, e.g. '\n' will become a new line and '\t' a tab.

* Issue **#40** : Changed Stroom docker container to be based on Alpine linux to save space

* Issue **#40** : Auto import of content packs on Stroom startup and added default content packs into the docker build for Stroom.

* Issue **#30** : Entering stepping mode was prompting for the pipeline to step with but also auto selecting a pipeline at the same time and entering stepping immediately.

* Dashboard auto refresh is now limited to a minimum interval of 10 seconds.

* Issue **#31** : Pipeline stepping was not including user changes immediately as parsers and XSLT filters were using cached content when they should have been ignoring the cache in stepping mode.

* Issue **#27** : Stroom now listens to window closing events and asks the user if they really want to leave the page. This replaces the previous crude attempts to block keys that affected the history or forced a browser refresh.

* Issue **#2** : The order of fields in the query editor is now alphabetical.

* Issue **#3** : When a filter is active on a dashboard table column, a filter icon now appears to indicate this.

* Issue **#5** : Replace() and Decode() dashboard table expression functions no longer ignore cells with null values.

* Issue **#7** : Dashboards are now able to query on open.

* Issue **#8** : Dashboards are now able to re-query automatically at fixed intervals.

* Updated GWT to v2.8.0 and Gin to v2.1.2.

* Issue **#12** : Dashboard queries can now evaluate relative date/time expressions such as now(), hour() etc. In addition to this the expressions also allow the addition or subtraction of durations, e.g. now - 5d.

* Issue **#14** : Dashboard query expressions can now be parameterised with any term able to accept a user defined parameter, e.g. ${user}. Once added parameters can be changed for the entire dashboard via a text box at the top of the dashboard screen which will then execute all queries when enter is pressed or it loses focus.

* Issue **#16** : Dashboard table filters can also accept user defined parameters, e.g. ${user}, to perform filtering when a query is executed.

* Fixed missing text presenter in dashboards.

* Issue **#18** : The data dashboard component will now show data relative to the last selected table row (even if there is more than one table component on the dashboard) if the data component has not been configured to listen to row selections for a specific table component.

* Changed table styling to colour alternate rows, add borders between rows and increase vertical padding

* Issue **#22** : Dashboard table columns can now be configured to wrap text via the format options.

* Issue **#28** : Dashboard component dependencies are now listed with the component name plus the component id in brackets rather than just the component id.

* Issue **#202** : Initial release of the new data retention policy functionality.

[Unreleased]: https://github.com/gchq/stroom/compare/v7.0-beta.78...HEAD
[v7.0-beta.78]: https://github.com/gchq/stroom/compare/v7.0-beta.77...v7.0-beta.78
[v7.0-beta.77]: https://github.com/gchq/stroom/compare/v7.0-beta.76...v7.0-beta.77
[v7.0-beta.76]: https://github.com/gchq/stroom/compare/v7.0-beta.75...v7.0-beta.76
[v7.0-beta.75]: https://github.com/gchq/stroom/compare/v7.0-beta.74...v7.0-beta.75
[v7.0-beta.74]: https://github.com/gchq/stroom/compare/v7.0-beta.73...v7.0-beta.74
[v7.0-beta.73]: https://github.com/gchq/stroom/compare/v7.0-beta.72...v7.0-beta.73
[v7.0-beta.72]: https://github.com/gchq/stroom/compare/v7.0-beta.71...v7.0-beta.72
[v7.0-beta.71]: https://github.com/gchq/stroom/compare/v7.0-beta.70...v7.0-beta.71
[v7.0-beta.70]: https://github.com/gchq/stroom/compare/v7.0-beta.69...v7.0-beta.70
[v7.0-beta.69]: https://github.com/gchq/stroom/compare/v7.0-beta.68...v7.0-beta.69
[v7.0-beta.68]: https://github.com/gchq/stroom/compare/v7.0-beta.67...v7.0-beta.68
[v7.0-beta.67]: https://github.com/gchq/stroom/compare/v7.0-beta.66...v7.0-beta.67
[v7.0-beta.66]: https://github.com/gchq/stroom/compare/v7.0-beta.65...v7.0-beta.66
[v7.0-beta.65]: https://github.com/gchq/stroom/compare/v7.0-beta.64...v7.0-beta.65
[v7.0-beta.64]: https://github.com/gchq/stroom/compare/v7.0-beta.63...v7.0-beta.64
[v7.0-beta.63]: https://github.com/gchq/stroom/compare/v7.0-beta.62...v7.0-beta.63
[v7.0-beta.62]: https://github.com/gchq/stroom/compare/v7.0-beta.61...v7.0-beta.62
[v7.0-beta.61]: https://github.com/gchq/stroom/compare/v7.0-beta.60...v7.0-beta.61
[v7.0-beta.60]: https://github.com/gchq/stroom/compare/v7.0-beta.59...v7.0-beta.60
[v7.0-beta.59]: https://github.com/gchq/stroom/compare/v7.0-beta.58...v7.0-beta.59
[v7.0-beta.58]: https://github.com/gchq/stroom/compare/v7.0-beta.57...v7.0-beta.58
[v7.0-beta.57]: https://github.com/gchq/stroom/compare/v7.0-beta.56...v7.0-beta.57
[v7.0-beta.56]: https://github.com/gchq/stroom/compare/v7.0-beta.55...v7.0-beta.56
[v7.0-beta.55]: https://github.com/gchq/stroom/compare/v7.0-beta.54...v7.0-beta.55
[v7.0-beta.54]: https://github.com/gchq/stroom/compare/v7.0-beta.53...v7.0-beta.54
[v7.0-beta.53]: https://github.com/gchq/stroom/compare/v7.0-beta.52...v7.0-beta.53
[v7.0-beta.52]: https://github.com/gchq/stroom/compare/v7.0-beta.51...v7.0-beta.52
[v7.0-beta.51]: https://github.com/gchq/stroom/compare/v7.0-beta.50...v7.0-beta.51
[v7.0-beta.50]: https://github.com/gchq/stroom/compare/v7.0-beta.49...v7.0-beta.50
[v7.0-beta.49]: https://github.com/gchq/stroom/compare/v7.0-beta.48...v7.0-beta.49
[v7.0-beta.48]: https://github.com/gchq/stroom/compare/v7.0-beta.47...v7.0-beta.48
[v7.0-beta.47]: https://github.com/gchq/stroom/compare/v7.0-beta.46...v7.0-beta.47
[v7.0-beta.46]: https://github.com/gchq/stroom/compare/v7.0-beta.45...v7.0-beta.46
[v7.0-beta.45]: https://github.com/gchq/stroom/compare/v7.0-beta.44...v7.0-beta.45
[v7.0-beta.44]: https://github.com/gchq/stroom/compare/v7.0-beta.43...v7.0-beta.44
[v7.0-beta.43]: https://github.com/gchq/stroom/compare/v7.0-beta.42...v7.0-beta.43
[v7.0-beta.42]: https://github.com/gchq/stroom/compare/v7.0-beta.41...v7.0-beta.42
[v7.0-beta.41]: https://github.com/gchq/stroom/compare/v7.0-beta.40...v7.0-beta.41
[v7.0-beta.40]: https://github.com/gchq/stroom/compare/v7.0-beta.39...v7.0-beta.40
[v7.0-beta.39]: https://github.com/gchq/stroom/compare/v7.0-beta.38...v7.0-beta.39
[v7.0-beta.38]: https://github.com/gchq/stroom/compare/v7.0-beta.37...v7.0-beta.38
[v7.0-beta.37]: https://github.com/gchq/stroom/compare/v7.0-beta.36...v7.0-beta.37
[v7.0-beta.36]: https://github.com/gchq/stroom/compare/v7.0-beta.35...v7.0-beta.36
[v7.0-beta.35]: https://github.com/gchq/stroom/compare/v7.0-beta.34...v7.0-beta.35
[v7.0-beta.34]: https://github.com/gchq/stroom/compare/v7.0-beta.33...v7.0-beta.34
[v7.0-beta.33]: https://github.com/gchq/stroom/compare/v7.0-beta.32...v7.0-beta.33
[v7.0-beta.32]: https://github.com/gchq/stroom/compare/v7.0-beta.31...v7.0-beta.32
[v7.0-beta.31]: https://github.com/gchq/stroom/compare/v7.0-beta.30...v7.0-beta.31
[v7.0-beta.30]: https://github.com/gchq/stroom/compare/v7.0-beta.29...v7.0-beta.30
[v7.0-beta.29]: https://github.com/gchq/stroom/compare/v7.0-beta.28...v7.0-beta.29
[v7.0-beta.28]: https://github.com/gchq/stroom/compare/v7.0-beta.27...v7.0-beta.28
[v7.0-beta.27]: https://github.com/gchq/stroom/compare/v7.0-beta.26...v7.0-beta.27
[v7.0-beta.26]: https://github.com/gchq/stroom/compare/v7.0-beta.25...v7.0-beta.26
[v7.0-beta.25]: https://github.com/gchq/stroom/compare/v7.0-beta.24...v7.0-beta.25
[v7.0-beta.24]: https://github.com/gchq/stroom/compare/v7.0-beta.23...v7.0-beta.24
[v7.0-beta.23]: https://github.com/gchq/stroom/compare/v7.0-beta.22...v7.0-beta.23
[v7.0-beta.22]: https://github.com/gchq/stroom/compare/v7.0-beta.21...v7.0-beta.22
[v7.0-beta.21]: https://github.com/gchq/stroom/compare/v7.0-beta.20...v7.0-beta.21
[v7.0-beta.20]: https://github.com/gchq/stroom/compare/v7.0-beta.19...v7.0-beta.20
[v7.0-beta.19]: https://github.com/gchq/stroom/compare/v7.0-beta.18...v7.0-beta.19
[v7.0-beta.18]: https://github.com/gchq/stroom/compare/v7.0-beta.17...v7.0-beta.18
[v7.0-beta.17]: https://github.com/gchq/stroom/compare/v7.0-beta.16...v7.0-beta.17
[v7.0-beta.16]: https://github.com/gchq/stroom/compare/v7.0-beta.15...v7.0-beta.16
[v7.0-beta.15]: https://github.com/gchq/stroom/compare/v7.0-beta.14...v7.0-beta.15
[v7.0-beta.14]: https://github.com/gchq/stroom/compare/v7.0-beta.13...v7.0-beta.14
[v7.0-beta.13]: https://github.com/gchq/stroom/compare/v7.0-beta.12...v7.0-beta.13
[v7.0-beta.12]: https://github.com/gchq/stroom/compare/v7.0-beta.11...v7.0-beta.12
[v7.0-beta.11]: https://github.com/gchq/stroom/compare/v7.0-beta.10...v7.0-beta.11
[v7.0-beta.10]: https://github.com/gchq/stroom/compare/v7.0-beta.9...v7.0-beta.10
[v7.0-beta.9]: https://github.com/gchq/stroom/compare/v7.0-beta.8...v7.0-beta.9
[v7.0-beta.8]: https://github.com/gchq/stroom/compare/v7.0-beta.7...v7.0-beta.8
[v7.0-beta.7]: https://github.com/gchq/stroom/compare/v7.0-beta.6...v7.0-beta.7
[v7.0-beta.6]: https://github.com/gchq/stroom/compare/v7.0-beta.5...v7.0-beta.6
[v7.0-beta.5]: https://github.com/gchq/stroom/compare/v7.0-beta.4...v7.0-beta.5
[v7.0-beta.4]: https://github.com/gchq/stroom/compare/v7.0-beta.3...v7.0-beta.4
[v7.0-beta.3]: https://github.com/gchq/stroom/compare/v7.0-beta.2...v7.0-beta.3
[v7.0-beta.2]: https://github.com/gchq/stroom/compare/v7.0-beta.1...v7.0-beta.2
[v7.0-beta.1]: https://github.com/gchq/stroom/compare/v7.0-alpha.5...v7.0-beta.1
[v7.0-alpha.5]: https://github.com/gchq/stroom/compare/v7.0-alpha.4...v7.0-alpha.5
[v7.0-alpha.4]: https://github.com/gchq/stroom/compare/v7.0-alpha.3...v7.0-alpha.4
[v7.0-alpha.3]: https://github.com/gchq/stroom/compare/v7.0-alpha.2...v7.0-alpha.3
[v7.0-alpha.2]: https://github.com/gchq/stroom/compare/v7.0-alpha.1...v7.0-alpha.2
[v7.0-alpha.1]: https://github.com/gchq/stroom/compare/v6.0.0...v7.0-alpha.1
[v6.0.0]: https://github.com/gchq/stroom/compare/v5.4.0...v6.0.0<|MERGE_RESOLUTION|>--- conflicted
+++ resolved
@@ -7,11 +7,9 @@
 
 ## [Unreleased]
 
-<<<<<<< HEAD
 * Add `search_results` dir to dockerfile.
-=======
+
 * Fix NPE in StroomEventLoggingUtil.
->>>>>>> 8051407d
 
 
 ## [v7.0-beta.78] - 2021-01-14
