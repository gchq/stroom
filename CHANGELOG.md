# Change Log
All notable changes to this project will be documented in this file.

The format is based on [Keep a Changelog](http://keepachangelog.com/) 
and this project adheres to [Semantic Versioning](http://semver.org/).

## [Unreleased]

<<<<<<< HEAD
* Issue **#480** : Change the downloaded search request API JSON to have a fetch type of ALL.
=======
* Issue **#623** : Fixed issue where items were being added to sublist causing a stack overflow exception during data retention processing.
>>>>>>> 8d9c1416

* Issue **#617** : Introduced a concept of `system` document types that prevents the root `System` folder type from being created, copied, deleted, moved, renamed etc.

* Issue **#622** : Fix incorrect service discovery based api paths, remove authentication and authorisation from service discovery

* Issue **#568** : Fixed filtering streams by pipeline in the pipeline screen.

## [v6.0-alpha.9]

* Issue **#592** : Mount stroom at /stroom.

* Issue **#608** : Fixed stream grep and stream dump tools and added tests to ensure continued operation.

* Issue **#603** : Changed property description from `tags` to `XML elements` in `BadTextXMLFilterReader`.

* Issue **#600** : Added debug to help diagnose cause of missing index shards in shard list.

* Issue **#611** : Changed properties to be defined in code rather than Spring XML.

* Issue **#605** : Added a cache for retrieving user by name to reduce DB use when pushing users for each task.

* Issue **#610** : Added `USE INDEX (PRIMARY)` hint to data retention select SQL to improve performance.

* Issue **#607** : Multiple improvements to the code to ensure DB connections, prepared statements, result sets etc use try-with-resources constructs wherever possible to ensure no DB resources are leaked. Also all connections obtained from a data source are now returned appropriately so that connections from pools are reused.

* Issue **#602** : Changed the data retention rule table column order.

* Issue **#606** : Added more stroom properties to tune the c3P0 connection pool. The properties are prefixed by `stroom.db.connectionPool` and `stroom.statistics.sql.db.connectionPool`.

* Issue **#601** : Fixed NPE generated during index shard retention process that was caused by a shard being deleted from the DB at the same time as the index shard retention job running.

* Issue **#609** : Add configurable regex to replace IDs in heap histogram class names, e.g. `....$Proxy54` becomes `....$Proxy--ID-REMOVED--`

* Issue **#570** : Refactor the heap histogram internal statistics for the new InternalStatisticsReceiver

* Issue **#599** : DocumentServiceWriteAction was being used in the wrong places where EntityServiceSaveAction should have been used instead to save entities that aren't document entities.

## [v6.0-alpha.8]

* Issue **#593** : Fixed node save RPC call.

* Issue **#591** : Made the query info popup more configurable with a title, validation regex etc. The popup will now only be displayed when enabled and when a manual user action takes place, e.g. clicking a search button or running a parameterised execution with one or more queries.

* Added 'prompt' option to force the identity provider to ask for a login.

## [v6.0-alpha.7]

* Issue **#549** : Change to not try to connect to kafka when kafka is not configured and improve failure handling

* Issue **#573** : Fixed viewing folders with no permitted underlying feeds. It now correctly shows blank data screen, rather than System/Data.

* Issue **#150** : Added a feature to optionally require specification of search purpose.

* Issue **#572** : Added a feature to allow easy download of dictionary contents as a text file.

* Generate additional major and minor floating docker tags in travis build, e.g. v6-LATEST and v6.0-LATEST

* Change docker image to be based on openjdk:8u151-jre-alpine

* Added a feature to list dependencies for all document entities and indicate where dependencies are missing.

* Issue **#540** : Improve description text for stroom.statistics.sql.maxProcessingAge property

* Issue **#538** : Lists of items such as users or user groups were sometimes not being converted into result pages correctly, this is now fixed.

* Issue **#537** : Users without `Manage Policies` permission can now view streams.

* Issue **#522** : Selection of data retention rules now remains when moving rules up or down.

* Issue **#411** : When data retention rules are disabled they are now shown greyed out to indicate this.

* Issue **#536** : Fix for missing visualisation icons.

* Issue **#368** : Fixed hidden job type button on job node list screen when a long cron pattern is used.

* Issue **#507** : Added dictionary inheritance via import references.

* Issue **#554** : Added a `parseUri` XSLT function.

* Issue **#557** : Added dashboard functions to parse and output URI parts.

* Issue **#552** : Fix for NPE caused by bad XSLT during search data extraction.

* Issue **#560** : Replaced instances of `Files.walk()` with `Files.walkFileTree()`. `Files.walk()` throws errors if any files are deleted or are not accessible during the walk operation. This is a major issue with the Java design for walking files using Java 8 streams. To avoid this issue `Files.walkFileTree()` has now been used in place of `Files.walk()`.

* Issue **#567** : Changed `parseUri` to be `parse-uri` to keep it consistently named with respect to other XSLT functions. The old name `parseUri` still works but is deprecated and will be removed in a later version.

* Issue **#567** : The XSLT function `parse-uri` now correctly returns a `schemeSpecificPart` element rather than the incorrectly named `schemeSpecificPort`.

* Issue **#567** : The dashboard expression function `extractSchemeSpecificPortFromUri` has now been corrected to be called `extractSchemeSpecificPartFromUri`.

* Issue **#567** : The missing dashboard expression function `extractQueryFromUri` has been added.

* Issue **#571** : Streams are now updated to have a status of deleted in batches using native SQL and prepared statements rather than using the stream store.

* Issue **#559** : Changed CSS to allow table text selection in newer browsers.

* Issue **#574** : Fixed SQL debug trace output.

* Issue **#574** : Fixed SQL UNION code that was resulting in missing streams in the data browser when paging.

* Issue **#590** : Improved data browser performance by using a local cache to remember feeds, stream types, processors, pipelines etc while decorating streams.

* Issue **#150** : Added a property to optionally require specification of search purpose.

## [v6.0-alpha.4]

* New authentication flow based around OpenId

* New user management screens

* The ability to issue API keys

* Issue **#501** : Improve the database teardown process in integration tests to speed up builds

* Relax regex in build script to allow tags like v6.0-alpha.3 to be published to Bintray

* Add Bintray publish plugin to Gradle build

* Issue **#75** : Upgraded to Lucene 5.

* Issue **#135** : [BREAKING CHANGE] Removed JODA Time library and replaced with Java 7 Time API. This change breaks time zone output previously formatted with `ZZ` or `ZZZ`.

* Added XSLT functions generate-url and fetch-json

* Added ability to put clickable hyperlinks in Dashboard tables

* Added an HTTP appender.

* Added an appender for the proxy store.

* Issue **#412** : Fixed no-column table breakage

* Issue **#380** : Fixed build details on welcome/about

* Issue **#348** : Fixed new menu icons.

* Issue **98** : Fix premature trimming of results in the store

* Issue **360** : Fix inability to sort sql stats results in the dashboard table

* Issue **#550** : Fix for info message output for data retention.

* Issue **#551** : Improved server task detail for data retention job.

* Issue **#541** : Changed stream retention job descriptions.

* Issue **#553** : The data retention job now terminates if requested to do so and also tracks progress in a local temp file so a nodes progress will survive application restarts.

* Change docker image to use openjdk:8u151-jre-alpine as a base

* Issue **#539** : Fix issue of statistic search failing after it is imported

* Issue **#547** : Data retention processing is now performed in batches (size determined by `stroom.stream.deleteBatchSize`). This change should reduce the memory required to process the data retention job.

* Issue **#541** : Marked old stream retention job as deprecated in description.

* Issue **#542** : Fix for lazy hibernate object initialisation when stepping cooked data.

* Issue **#524** : Remove dependency on stroom-proxy:stroom-proxy-repo and replaced with duplicated code from stroom-proxy-repo (commit b981e1e)

* Issue **#203** : Initial release of the new data receipt policy functionality.

* Issue **#202** : Initial release of the new data retention policy functionality.

* Issue **#521** : Fix for the job list screen to correct the help URL.

* Issue **#526** : Fix for XSLT functions that should return optional results but were being forced to return a single value.

* Issue **#527** : Fix for XSLT error reporting. All downstream errors were being reported as XSLT module errors and were
 hiding the underlying exception.

* Issue **#501** : Improve the database teardown process in integration tests to speed up builds.

* Issue **#511** : Fix NPE thrown during pipeline stepping by downstream XSLT.

* Issue **#521** : Fix for the job list screen to use the help URL system property for displaying context sensitive help.

* Issue **#511** : Fix for XSLT functions to allow null return values where a value cannot be returned due to an error etc.

* Issue **#515** : Fix handling of errors that occur before search starts sending.

* Issue **#506** : In v5 dashboard table filters were enhanced to allow parameters to be used in include/exclude filters. The implementation included the use of ` \ ` to escape `$` characters that were not to be considered part of a parameter reference. This change resulted in regular expressions requiring ` \ ` being escaped with additional ` \ ` characters. This escaping has now been removed and instead only `$` chars before `{` chars need escaping when necessary with double `$$` chars, e.g. use `$${something` if you actually want `${something` not to be replaced with a parameter.

* Issue **#505** : Fix the property UI so all edited value whitespace is trimmed

* Issue **#513** : Now only actively executing tasks are visible as server tasks

* Issue **#483** : When running stream retention jobs the transactions are now set to REQUIRE_NEW to hopefully ensure that the job is done in small batches rather than a larger transaction spanning multiple changes.

* Issue **#508** : Fix directory creation for index shards.

* Issue **#492** : Task producers were still not being marked as complete on termination which meant that the parent cluster task was not completing. This has now been fixed.

* Issue **#497** : DB connections obtained from the data source are now released back to the pool after use.

* Issue **#492** : Task producers were not being marked as complete on termination which meant that the parent cluster task was not completing. This has now been fixed.

* Issue **#497** : Change stream task creation to use straight JDBC rather than hibernate for inserts and use a configurable batch size (stroom.databaseMultiInsertMaxBatchSize) for the inserts.

* Issue **#502** : The task executor was not responding to shutdown and was therefore preventing the app from stopping gracefully.

* Issue **#476** : Stepping with dynamic XSLT or text converter properties now correctly falls back to the specified entity if a match cannot be found by name.

* Issue **#498** : The UI was adding more than one link between 'Source' and 'Parser' elements, this is now fixed.

* Issue **#492** : Search tasks were waiting for part of the data extraction task to run which was not checking for termination. The code for this has been changed and should now terminate when required.

* Issue **#494** : Fix problem of proxy aggregation never stopping if more files exist

* Issue **#490** : Fix errors in proxy aggregation due to a bounded thread pool size

* Issue **#484** : Remove custom finalize() methods to reduce memory overhead

* Issue **#475** : Fix memory leak of java.io.File references when proxy aggregation runs

* Issue **#470** : You can now correctly add destinations directly to the pipeline 'Source' element to enable raw streaming.

* Issue **#487** : Search result list trimming was throwing an illegal argument exception `Comparison method violates its general contract`, this should now be fixed.

* Issue **#488** : Permissions are now elevated to 'Use' for the purposes of reporting the data source being queried.

* Migrated to ehcache 3.4.0 to add options for off-heap and disk based caching to reduce memory overhead.

* Caches of pooled items no longer use Apache Commons Pool.

* Issue **#401** : Reference data was being cached per user to ensure a user centric view of reference data was being used. This required more memory so now reference data is built in the context of the internal processing user and then filtered during processing by user access to streams.

* The effective stream cache now holds 1000 items.

* Reduced the amount of cached reference data to 100 streams.

* Reduced the number of active queries to 100.

* Removed Ehcache and switched to Guava cache.

* Issue **#477** : Additional changes to ensure search sub tasks use threads fairly between multiple searches.

* Issue **#477** : Search sub tasks are now correctly linked to their parent task and can therefore be terminated by terminating parent tasks.

* Issue **#425** : Changed string replacement in pipeline migration code to use a literal match

* Issue **#469** : Add Heap Histogram internal statistics for memory use monitoring

* Issue **#463** : Made further improvements to the index shard writer cache to improve performance.

* Issue **#448** : Some search related tasks never seem to complete, presumably because an error is thrown at some point and so their callbacks do not get called normally. This fix changes the way task completion is recorded so that it isn't dependant on the callbacks being called correctly.

* Issue **#464** : When a user resets a password, the password now has an expiry date set in the future determined by the password expiry policy. Password that are reset by email still expire immediately as expected.

* Issue **#462** : Permission exceptions now carry details of the user that the exception applies to. This change allows error logging to record the user id in the message where appropriate.

* Issue **#463** : Many index shards are being corrupted which may be caused by insufficient locking of the shard writers and readers. This fix changes the locking mechanism to use the file system.

* Issue **#451** : Data paging was allowing the user to jump beyond the end of a stream whereby just the XML root elements were displayed. This is now fixed by adding a constraint to the page offset so that the user cannot jump beyond the last record. Because data paging assumes that segmented streams have a header and footer, text streams now include segments after a header and before a footer, even if neither are added, so that paging always works correctly regardless of the presence of a header or footer.

* Issue **#461** : The stream attributes on the filter dialog were not sorted alphabetically, they now are.

* Issue **#460** : In some instances error streams did not always have stream attributes added to them for fatal errors. This mainly occurred in instances where processing failed early on during pipeline creation. An error was recorded but stream attributes were not added to the meta data for the error stream. Processing now ensures that stream attributes are recorded for all error cases.

* Issue **#442** : Remove 'Old Internal Statistics' folder, improve import exception handling

* Issue **#457** : Add check to import to prevent duplicate root level entities

* Issue **#444** : Fix for segment markers when writing text to StreamAppender.

* Issue **#447** : Fix for AsyncSearchTask not being displayed as a child of EventSearchTask in the server tasks view.

* Issue **#421** : FileAppender now causes fatal error where no output path set.

* Issue **#427** : Pipelines with no source element will now only treat a single parser element as being a root element for backwards compatibility.

* Issue **#420** : Pipelines were producing errors in the UI when elements were deleted but still had properties set on them. The pipeline validator was attempting to set and validate properties for unknown elements. The validator now ignores properties and links to elements that are undeclared.

* Issue **#420** : The pipeline model now removes all properties and links for deleted elements on save.

* Issue **#458** : Only event searches should populate the `searchId`. Now `searchId` is only populated when a stream processor task is created by an event search as only event searches extract specific records from the source stream.

* Issue **#437** : The event log now includes source in move events.

* Issue **#419** : Fix multiple xml processing instructions appearing in output.

* Issue **#446** : Fix for deadlock on rolling appenders.

* Issue **#444** : Fix segment markers on RollingStreamAppender.

* Issue **#426** : Fix for incorrect processor filters. Old processor filters reference `systemGroupIdSet` rather than `folderIdSet`. The new migration updates them accordingly.

* Issue **#429** : Fix to remove `usePool` parser parameter.

* Issue **#439** : Fix for caches where elements were not eagerly evicted.

* Issue **#424** : Fix for cluster ping error display.

* Issue **#441** : Fix to ensure correct names are shown in pipeline properties.

* Issue **#433** : Fixed slow stream queries caused by feed permission restrictions.

* Issue **#385** : Individual index shards can now be deleted without deleting all shards.

* Issue **#391** : Users needed `Manage Processors` permission to initiate pipeline stepping. This is no longer required as the 'best fit' pipeline is now discovered as the internal processing user.

* Issue **#392** : Inherited pipelines now only require 'Use' permission to be used instead of requiring 'Read' permission.

* Issue **#394** : Pipeline stepping will now show errors with an alert popup.

* Issue **#396** : All queries associated with a dashboard should now be correctly deleted when a dashboard is deleted.

* Issue **#393** : All caches now cache items within the context of the current user so that different users do not have the possibility of having problems caused by others users not having read permissions on items.

* Issue **#358** : Schemas are now selected from a subset matching the criteria set on SchemaFilter by the user.

* Issue **#369** : Translation stepping wasn't showing any errors during stepping if a schema had an error in it.

* Issue **#364** : Switched index writer lock factory to a SingleInstanceLockFactory as index shards are accessed by a single process.

* Issue **#363** : IndexShardWriterCacheImpl now closes and flushes writers using an executor provided by the TaskManager. Writers are now also closed in LRU order when sweeping up writers that exceed TTL and TTI constraints.

* Issue **#361** : Information has been added to threads executing index writer and index searcher maintenance tasks.

* Issue **#356** : Changed the way index shard writers are cached to improve indexing performance and reduce blocking.

* Issue **#353** : Reduced expected error logging to debug.

* Issue **#354** : Changed the way search index shard readers get references to open writers so that any attempt to get an open writer will not cause, or have to wait for, a writer to close.

* Issue **#351** : Fixed ehcache item eviction issue caused by ehcache internally using a deprecated API.

* Issue **#347** : Added a 'Source' node to pipelines to establish a proper root for a pipeline rather than an assumed one based on elements with no parent.

* Issue **#350** : Removed 'Advanced Mode' from pipeline structure editor as it is no longer very useful.

* Issue **#349** : Improved index searcher cache to ensure searchers are not affected by writers closing.

* Issue **#342** : Changed the way indexing is performed to ensure index readers reference open writers correctly.

* Issue **#346** : Improved multi depth config content import.

* Issue **#328** : You can now delete corrupt shards from the UI.

* Issue **#343** : Fixed login expiry issue.

* Issue **#345** : Allowed for multi depth config content import.

* Issue **#341** : Fixed arg in SQL.

* Issue **#340** : Fixed headless and corresponding test.

* Issue **#333** : Fixed event-logging version in build.

* Issue **#334** : Improved entity sorting SQL and separated generation of SQL and HQL to help avoid future issues.

* Issue **#335** : Improved user management

* Issue **#337** : Added certificate auth option to export servlet and disabled the export config feature by default.

* Issue **#337** : Added basic auth option to export servlet to complement cert based auth.

* Issue **#332** : The index shard searcher cache now makes sure to get the current writer needed for the current searcher on open.

* Issue **#322** : The index cache and other caching beans should now throw exceptions on `get` that were generated during the creation of cached items.

* Issue **#325** : Query history is now cleaned with a separate job. Also query history is only recorded for manual querying, i.e. not when query is automated (on open or auto refresh). Queries are now recorded on a dashboard + query component basis and do not apply across multiple query components in a dashboard.

* Issue **#323** : Fixed an issue where parser elements were not being returned as 'processors' correctly when downstream of a reader.

* Issue **#322** : Index should now provide a more helpful message when an attempt is made to index data and no volumes have been assigned to an index.

* Issue **#316** : Search history is now only stored on initial query when using automated queries or when a user runs a query manually. Search history is also automatically purged to keep either a specified number of items defined by `stroom.query.history.itemsRetention` (default 100) or for a number of days specified by `stroom.query.history.daysRetention` (default 365).

* Issue **#317** : Users now need update permission on an index plus 'Manage Index Shards' permission to flush or close index shards. In addition to this a user needs delete permission to delete index shards.

* Issue **#319** : SaveAs now fetches the parent folder correctly so that users can copy items if they have permission to do so.

* Issue **#311** : Fixed request for `Pipeline` in `meta` XSLT function. Errors are now dealt with correctly so that the XSLT will not fail due to missing meta data.

* Issue **#313** : Fixed case of `xmlVersion` property on `InvalidXMLCharFilterReader`.

* Issue **#314** : Improved description of `tags` property in `BadTextXMLFilterReader`.

* Issue **#307** : Made some changes to avoid potential NPE caused by session serialisation.

* Issue **#306** : Added a stroom `meta` XSLT function. The XSLT function now exposes `Feed`, `StreamType`, `CreatedTime`, `EffectiveTime` and `Pipeline` meta attributes from the currently processing stream in addition to any other meta data that might apply. To access these meta data attributes of the current stream use `stroom:meta('StreamType')` etc. The `feed-attribute` function is now an alias for the `meta` function and should be considered to be deprecated.

* Issue **#303** : The stream delete job now uses cron in preference to a frequency.

* Issue **#152** : Changed the way indexing is performed so that a single indexer object is now responsible for indexing documents and adding them to the appropriate shard.

* Issue **#179** : Updated Saxon-HE to version 9.7.0-18 and added XSLTFilter option to `usePool` to see if caching might be responsible for issue.

* Issue **#288** : Made further changes to ensure that the IndexShardWriterCache doesn't try to reuse an index shard that has failed when adding any documents.

* Issue **#295** : Made the help URL absolute and not relative.

* Issue **#293** : Attempt to fix mismatch document count error being reported when index shards are opened.

* Issue **#292** : Fixed locking for rolling stream appender.

* Issue **#292** : Rolling stream output is no longer associated with a task, processor or pipeline to avoid future processing tasks from deleting rolling streams by thinking they are superseded.

* Issue **#292** : Data that we expect to be unavailable, e.g. locked and deleted streams, will no longer log exceptions when a user tries to view it and will instead return an appropriate message to the user in place of the data.

* Issue **#288** : The error condition 'Expected a new writer but got the same one back!!!' should no longer be encountered as the root cause should now be fixed. The original check has been reinstated so that processing will terminate if we do encounter this problem.

* Issue **#295** : Fixed the help property so that it can now be configured.

* Issue **#296** : Removed 'New' and 'Delete' buttons from the global property dialog.

* Issue **#279** : Fixed NPE thrown during proxy aggregation.

* Issue **#294** : Changing stream task status now tries multiple times to attempt to avoid a hibernate LockAcquisitionException.

* Issue **#287** : XSLT not found warnings property description now defaults to false.

* Issue **#261** : The save button is now only enabled when a dashboard or other item is made dirty and it is not read only.

* Issue **#286** : Dashboards now correctly save the selected tab when a tab is selected via the popup tab selector (visible when tabs are collapsed).

* Issue **#289** : Changed Log4J configuration to suppress logging from Hibernate SqlExceptionHandler for expected exceptions like constraint violations.

* Issue **#288** : Changed 'Expected a new writer...' fatal error to warning as the condition in question might be acceptable.

* Issue **#285** : Attempted fix for GWT RPC serialisation issue.

* Issue **#283** : Statistics for the stream task queue are now captured even if the size is zero.

* Issue **#226** : Fixed issue where querying an index failed with "User does not have the required permission (Manage Users)" message.

* Issue **#281** : Made further changes to cope with Files.list() and Files.walk() returning streams that should be closed with 'try with resources' construct.

* Issue **#224** : Removing an element from the pipeline structure now removes all child elements too.

* Issue **#282** : Users can now upload data with just 'Data - View' and 'Data - Import' application permissions, plus read permission on the appropriate feed.

* Issue **#199** : The explorer now scrolls selected items into view.

* Issue **#280** : Fixed 'No user is currently authenticated' issue when viewing jobs and nodes.

* Issue **#278** : The date picker now hides once you select a date.

* Issue **#281** : Directory streams etc are now auto closed to prevent systems running out of file handles.

* Issue **#263** : The explorer tree now allows you to collapse the root 'System' node after it is first displayed.

* Issue **#266** : The explorer tree now resets (clears and collapses all previously open nodes) and shows the currently selected item every time an explorer drop down in opened.

* Issue **#233** : Users now only see streams if they are administrators or have 'Data - View' permission. Non administrators will only see data that they have 'read' permission on for the associated feed and 'use' permission on for the associated pipeline if there is one.

* Issue **#265** : The stream filter now orders stream attributes alphabetically.

* Issue **#270** : Fixed security issue where null users were being treated as INTERNAL users.

* Issue **#270** : Improved security by pushing user tokens rather than just user names so that internal system (processing) users are clearly identifiable by the security system and cannot be spoofed by regular user accounts.

* Issue **#269** : When users are prevented from logging in with 'preventLogin' their failed login count is no longer incremented.

* Issue **#267** : The login page now shows the maintenance message.

* Issue **#276** : Session list now shows session user ids correctly.

* Issue **#201** : The permissions menu item is no longer available on the root 'System' folder.

* Issue **#176** : Improved performance of the explorer tree by increasing the size of the document permissions cache to 1M items and changing the eviction policy from LRU to LFU.

* Issue **#176** : Added an optimisation to the explorer tree that prevents the need for a server call when collapsing tree nodes.

* Issue **#273** : Removed an unnecessary script from the build.

* Issue **#277** : Fixed a layout issue that was causing the feed section of the processor filter popup to take up too much room.

* Issue **#274** : The editor pane was only returning the current user edited text when attached to the DOM which meant changes to text were ignored if an editor pane was not visible when save was pressed. This has now been fixed so that the current content of an editor pane is always returned even when it is in a detached state.

* Issue **#264** : Added created by/on and updated by/on info to pipeline stream processor info tooltips.

* Issue **#222** : Explorer items now auto expand when a quick filter is used.

* Issue **#205** : File permissions in distribution have now been changed to `0750` for directories and shell scripts and `0640` for all other files.

* Issue **#240** : Separate application permissions are now required to manage DB tables and tasks.

* Issue **#210** : The statistics tables are now listed in the database tables monitoring pane.

* Issue **#249** : Removed spaces between values and units.

* Issue **#237** : Users without 'Download Search Results' permission will no longer see the download button on the table component in a dashboard.

* Issue **#232** : Users can now inherit from pipelines that they have 'use' permissions on.

* Issue **#191** : Max stream size was not being treated as IEC value, e.g. Mebibytes etc.

* Issue **#235** : Users can now only view the processor filters that they have created if they have 'Manage Processors' permission unless they are an administrator in which case they will see all filters. Users without the 'Manage Processors' permission who are also not administrators will see no processor filters in the UI. Users with 'Manage Processors' permission who are not administrators will be able to update their own processor filters if they have 'update' permission on the associated pipeline. Administrators are able to update all processor filters.

* Issue **#212** : Changes made to text in any editor including those made with cut and paste are now correctly handled so that altered content is now saved.

* Issue **#247** : The editor pane now attempts to maintain the scroll position when formatting content.

* Issue **#251** : Volume and memory statistics are now recorded in bytes and not MiB.

* Issue **#243** : The error marker pane should now discover and display all error types even if they are preceded by over 1000 warnings.

* Issue **#254** : Fixed search result download.

* Issue **#209** : Statistics are now queryable in a dashboard if a user has 'use' permissions on a statistic.

* Issue **#255** : Fixed issue where error indicators were not being shown in the schema validator pane because the text needed to be formatted so that it spanned multiple lines before attempting to add annotations.

* Issue **#257** : The dashboard text pane now provides padding at the top to allow for tabs and controls.

* Issue **#174** : Index shard checking is now done asynchronously during startup to reduce startup time.

* Issue **#225** : Fixed NPE that was caused by processing instruction SAX events unexpectedly being fired by Xerces before start document events. This looks like it might be a bug in Xerces but the code now copes with the unexpected processing instruction event anyway.

* Issue **#230** : The maintenance message can now be set with the property 'stroom.maintenance.message' and the message now appears as a banner at the top of the screen rather than an annoying popup. Non admin users can also be prevented from logging on to the system by setting the 'stroom.maintenance.preventLogin' property to 'true'.

* Issue **#155** : Changed password values to be obfuscated in the UI as 20 asterisks regardless of length.

* Issue **#188** : All of the writers in a pipeline now display IO in the UI when stepping.

* Issue **#208** : Schema filter validation errors are now shown on the output pane during stepping.

* Issue **#211** : Turned off print margins in all editors.

* Issue **#200** : The stepping presenter now resizes the top pane to fit the tree structure even if it is several elements high.

* Issue **#168** : Code and IO is now loaded lazily into the element presenter panes during stepping which prevents the scrollbar in the editors being in the wrong position.

* Issue **#219** : Changed async dispatch code to work with new lambda classes rather than callbacks.

* Issue **#221** : Fixed issue where `*.zip.bad` files were being picked up for proxy aggregation.

* Issue **#242** : Improved the way properties are injected into some areas of the code to fix an issue where 'stroom.maxStreamSize' and other properties were not being set.

* Issue **#241** : XMLFilter now ignores the XSLT name pattern if an empty string is supplied.

* Issue **#236** : 'Manage Cache Permission' has been changed to 'Manage Cache'.

* Issue **#219** : Made further changes to use lambda expressions where possible to simplify code.

* Issue **#231** : Changed the way internal statistics are created so that multiple facets of a statistic, e.g. Free & Used Memory, are combined into a single statistic to allow combined visualisation.

* Issue **#172** : Further improvement to dashboard L&F.

* Issue **#194** : Fixed missing Roboto fonts.

* Issue **#195** : Improved font weights and removed underlines from link tabs.

* Issue **#196** : Reordered fields on stream, relative stream, volume and server task tables.

* Issue **#182** : Changed the way dates and times are parsed and formatted and improved the datebox control L&F.

* Issue **#198** : Renamed 'INTERNAL_PROCESSING_USER' to 'INTERNAL'.

* Issue **#154** : Active tasks are now sortable by processor filter priority.

* Issue **#204** : Pipeline processor statistics now include 'Node' as a tag.

* Issue **#170** : Changed import/export to delegate import/export responsibility to individual services. Import/export now only works with items that have valid UUIDs specified.

* Issue **#164** : Reduced caching to ensure tree items appear as soon as they are added.

* Issue **#177** : Removed 'Meta Data-Bytes Received' statistic as it was a duplicate.

* Issue **#152** : Changed the way index shard creation is locked so that only a single shard should be fetched from the cache with a given shard key at any one time.

* Issue **#189** : You now have to click within a checkbox to select it within a table rather than just clicking the cell the checkbox is in.

* Issue **#186** : Data is no longer artificially wrapped with the insertion of new lines server side. Instead the client now receives the data and an option to soft wrap lines has been added to the UI.

* Issue **#167** : Fixed formatting of JavaScript and JSON.

* Issue **#175** : Fixed visibility of items by inferred permissions.

* Issue **#178** : Added new properties and corresponding configuration to connect and create a separate SQL statistics DB.

* Issue **#172** : Improved dashboard L&F.

* Issue **#169** : Improved L&F of tables to make better use of screen real estate.

* Issue **#191** : Mebibytes (multiples of 1024) etc are now used as standard throughout the application for both memory and disk sizes and have single letter suffixes (B, K, M, G, T).

* Issue **#173** : Fixed the way XML formatter deals with spaces in attribute values.

* Issue **#151** : Fixed meta data statistics. 'metaDataStatistics' bean was declared as an interface and not a class.

* Issue **#158** : Added a new global property 'stroom.proxy.zipFilenameDelimiter' to enable Stroom proxy repositories to be processed that have a custom file name pattern.

* Issue **#153** : Clicking tick boxes and other cell components in tables no longer requires the row to be selected first.

* Issue **#148** : The stream browsing UI no longer throws an error when attempting to clear markers from the error markers pane.

* Issue **#160** : Stream processing tasks are now created within the security context of the user that created the associated stream processor filter.

* Issue **#157** : Data is now formatted by the editor automatically on display.

* Issue **#144** : Old processing output will now be deleted when content is reprocessed even if the new processing task does not produce output.

* Issue **#159** : Fixed NPE thrown during import.

* Issue **#166** : Fixed NPE thrown when searching statistics.

* Issue **#165** : Dashboards now add a query and result table from a template by default on creation. This was broken when adding permission inheritance to documents.

* Issue **#162** : The editor annotation popup now matches the style of other popups.

* Issue **#163** : Imported the Roboto Mono font to ensure consistency of the editor across platforms.

* Issue **#143** : Stroom now logs progress information about closing index shard writers during shutdown.

* Issue **#140** : Replaced code editor to improve UI performance and add additional code formatting & styling options.

* Issue **#146** : Object pool should no longer throw an error when abandoned objects are returned to the pool.

* Issue **#142** : Changed the way permissions are cached so that changes to permissions provide immediate access to documents.

* Issue **#123** : Changed the way entity service result caching works so that the underlying entity manager is cached instead of individual services. This allows entity result caching to be performed while still applying user permissions to cached results.

* Issue **#156** : Attempts to open items that that user does not have permission to open no longer show an error and spin the progress indicator forever, instead the item will just not open.

* Issue **#141** : Improved log output during entity reference migration and fixed statistic data source reference migration.

* Issue **#127** : Entity reference replacement should now work with references to 'StatisticsDataSource'.

* Issue **#125** : Fixed display of active tasks which was broken by changes to the task summary table selection model.

* Issue **#121** : Fixed cache clearing.

* Issue **#122** : Improved the look of the cache screen.

* Issue **#106** : Disabled users and groups are now displayed with greyed out icon in the UI.

* Issue **#132** : The explorer tree is now cleared on login so that users with different permissions do not see the previous users items.

* Issue **#128** : Improved error handling during login.

* Issue **#130** : Users with no permissions are no longer able to open folders including the root System folder to attempt data browsing.

* Issue **#120** : Entity chooser now treats 'None' as a special root level explorer node so that it can be selected in the same way as other nodes, e.g. visibly selected and responsive to double click.

* Issue **#129** : Fixed NPE.

* Issue **#119** : User permissions dialog now clears permissions when a user or group is deleted.

* Issue **#115** : User permissions on documents can now be inherited from parent folders on create, copy and move.

* Issue **#109** : Added packetSize="65536" property to AJP connector in server.xml template.

* Issue **#100** : Various list of items in stroom now allow multi selection for add/remove purposes.

* Issue **#112** : Removed 'pool' monitoring screen as all pools are now caches of one form or another.

* Issue **#105** : Users were not seeing 'New' menu for folders that they had some create child doc permissions for. This was due to DocumentType not implementing equals() and is now fixed.

* Issue **#111** : Fixed query favourites and history.

* Issue **#91** : Only CombinedParser was allowing code to be injected during stepping. Now DSParser and XMLFragmentParser support code injection during stepping.

* Issue **#107** : The UI now only shows new pipeline element items on the 'Add' menu that are allowed children of the selected element.

* Issue **#113** : User names are now validated against a regex specified by the 'stroom.security.userNamePattern' property.

* Issue **#116** : Rename is now only possible when a single explorer item is selected.

* Issue **#114** : Fixed selection manager so that the explorer tree does not select items when a node expander is clicked.

* Issue **#65** : Selection lists are now limited to 300px tall and show scrollbars if needed.

* Issue **#50** : Defaults table result fields to use local time without outputting the timezone.

* Issue **#15** : You can now express time zones in dashboard query expressions or just omit a time zone to use the locale of the browser.

* Issue **#49** : Dynamic XSLT selection now works with pipeline stepping.

* Issue **#63** : Entity selection control now shows current entity name even if it has changed since referencing entity was last saved.

* Issue **#70** : You can now select multiple explorer rows with ctrl and shift key modifiers and perform bulk actions such as copy, move, rename and delete.

* Issue **#85** : findDelete() no longer tries to add ORDER BY condition on UPDATE SQL when deleting streams.

* Issue **#89** : Warnings should now be present in processing logs for reference data lookups that don't specify feed or stream type. This was previously throwing a NullPointerException.

* Issue **#90** : Fixed entity selection dialog used outside of drop down selection control.

* Issue **#88** : Pipeline reference edit dialog now correctly selects the current stream type.

* Issue **#77** : Default index volume creation now sets stream status to INACTIVE rather than CLOSED and stream volume creation sets index status to INACTIVE rather than CLOSED.

* Issue **#93** : Fixed code so that the 'Item' menu is now visible.

* Issue **#97** : Index shard partition date range creation has been improved.

* Issue **#94** : Statistics searches now ignore expression terms with null or empty values so that the use of substitution parameters can be optional.

* Issue **#87** : Fixed explorer scrolling to the top by disabling keyboard selection.

* Issue **#104** : 'Query' no longer appears as an item that a user can allow 'create' on for permissions within a folder.

* Issue **#103** : Added 10 years as a supported data retention age.

* Issue **#86** : The stream delete button is now re-enabled when new items are selected for deletion.

* Issue **#81** : No exception will now be thrown if a client rejects a response for an EntityEvent.

* Issue **#79** : The client node no longer tries to create directories on the file system for a volume that may be owned by another node.

* Issue **#92** : Error summaries of multiple types no longer overlap each other at the top of the error markers list.

* Issue **#64** : Fixed Hessian serialisation of 'now' which was specified as a ZonedDateTime which cannot be serialised. This field is now a long representing millseconds since epoch.

* Issue **#62** : Task termination button is now enabled.

* Issue **#60** : Fixed validation of stream attributes prior to data upload to prevent null pointer exception.

* Issue **#9** : Created a new implementation of the expression parser that improved expression tokenisation and deals with BODMAS rules properly.

* Issue **#36** : Fixed and vastly improved the configuration of email so that more options can be set allowing for the use of other email services requiring more complex configuration such as gmail.

* Issue **#24** : Header and footer strings are now unescaped so that character sequences such as '\n' are translated into single characters as with standard Java strings, e.g. '\n' will become a new line and '\t' a tab.

* Issue **#40** : Changed Stroom docker conatiner to be based on Alpine linux to save space

* Issue **#40** : Auto import of content packs on Stroom startup and added default content packs into the docker build for Stroom.

* Issue **#30** : Entering stepping mode was prompting for the pipeline to step with but also auto selecting a pipeline at the same time and entering stepping immediately.

* Dashboard auto refresh is now limited to a minimum interval of 10 seconds.

* Issue **#31** : Pipeline stepping was not including user changes immediately as parsers and XSLT filters were using cached content when they should have been ignoring the cache in stepping mode.

* Issue **#27** : Stroom now listens to window closing events and asks the user if they really want to leave the page. This replaces the previous crude attempts to block keys that affected the history or forced a browser refresh.

* Issue **#2** : The order of fields in the query editor is now alphabetical.

* Issue **#3** : When a filter is active on a dashboard table column, a filter icon now appears to indicate this.

* Issue **#5** : Replace() and Decode() dashboard table expression functions no longer ignore cells with null values.

* Issue **#7** : Dashboards are now able to query on open.

* Issue **#8** : Dashboards are now able to re-query automatically at fixed intervals.

* Updated GWT to v2.8.0 and Gin to v2.1.2.

* Issue **#12** : Dashboard queries can now evaluate relative date/time expressions such as now(), hour() etc. In addition to this the expressions also allow the addition or subtraction of durations, e.g. now - 5d.

* Issue **#14** : Dashboard query expressions can now be parameterised with any term able to accept a user defined parameter, e.g. ${user}. Once added parameters can be changed for the entire dashboard via a text box at the top of the dashboard screen which will then execute all queries when enter is pressed or it loses focus.

* Issue **#16** : Dashboard table filters can also accept user defined parameters, e.g. ${user}, to perform filtering when a query is executed.

* Fixed missing text presenter in dashboards.

* Issue **#18** : The data dashboard component will now show data relative to the last selected table row (even if there is more than one table component on the dashboard) if the data component has not been configured to listen to row selections for a specific table component.

* Changed table styling to colour alternate rows, add borders between rows and increase vertical padding

* Issue **#22** : Dashboard table columns can now be configured to wrap text via the format options.

* Issue **#28** : Dashboard component dependencies are now listed with the component name plus the component id in brackets rather than just the component id.

[Unreleased]: https://github.com/gchq/stroom/compare/v6.0-alpha.8...HEAD
[v6.0-alpha.8]: https://github.com/gchq/stroom/compare/v6.0-alpha.7...v6.0-alpha.8
[v6.0-alpha.7]: https://github.com/gchq/stroom/compare/v6.0-alpha.4...v6.0-alpha.7
[v6.0-alpha.4]: https://github.com/gchq/stroom/commits/v6.0-alpha.4<|MERGE_RESOLUTION|>--- conflicted
+++ resolved
@@ -6,11 +6,9 @@
 
 ## [Unreleased]
 
-<<<<<<< HEAD
 * Issue **#480** : Change the downloaded search request API JSON to have a fetch type of ALL.
-=======
+
 * Issue **#623** : Fixed issue where items were being added to sublist causing a stack overflow exception during data retention processing.
->>>>>>> 8d9c1416
 
 * Issue **#617** : Introduced a concept of `system` document types that prevents the root `System` folder type from being created, copied, deleted, moved, renamed etc.
 
