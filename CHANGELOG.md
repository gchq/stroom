# Change Log

All notable changes to this project will be documented in this file.

The format is based on [Keep a Changelog](http://keepachangelog.com/)
and this project adheres to [Semantic Versioning](http://semver.org/).


## [Unreleased]

~~~
DO NOT ADD CHANGES HERE - ADD THEM USING log_change.sh
~~~

<<<<<<< HEAD

## [v7.2-alpha.4] - 2022-11-02

* Issue **#3035** : Add API method to download matching stream store data as a ZIP.

* Issue **#3065** : Add feature to write failed forward data to a dir after several retry attempts.

* Issue **#3059** : Add custom logging feature that provides support for API endpoints to prevent logging the contents

=======
>>>>>>> 3a0bb415
* Issue **#3073** : Add string truncation and value length protection for search result fields.

* Issue **#3038** : Fix intermittent websocket alert.

* Issue **#3087** : Stop URI generation adding port 443 unnecessarily.

<<<<<<< HEAD
* Issue **#3069** : Fix import of a Feed's Stream Type when the export was made in Stroom v5. Add validation to fail the
  import if the stream type in the export is not in `stroom.data.meta.metaTypes`. Fix word wrapping on the import error
  messages tooltip.
=======
* Issue **#3090** : Fix import of documents from 5.5 that contain data.

* Issue **#3084** : Add the config property `stroom.data.meta.rawMetaTypes` to allow custom stream types (as defined in `stroom.data.meta.metaTypes`) to be categorised as _raw_ types. Also add `Data Encoding` to the Info tab on the Data screen to show the Data Encoding value set on the feed's settings.

* Issue **#3069** : Fix import of a Feed's Stream Type when the export was made in Stroom v5. Add validation to fail the import if the stream type in the export is not in `stroom.data.meta.metaTypes`. Fix word wrapping on the import error messages tooltip.
>>>>>>> 3a0bb415

* Remove duplicate guice binds.

* Issue **#3078** : Uplift apache commons-text to v1.10.0 to address vulnerability CVE-2922-42889.

* Fix typo in description for property `stroom.ui.applicationInstanceKeepAliveIntervalMs`.

* Issue **#3038** : Improve error handling of web socket code to prevent alerts for expected error conditions.

* Issue **#3056** : Make `View As Hex` editor option available in the Source view (but not when stepping). Change hex
  dump to use uppercase hex values.

* Issue **#3063** : Fix the conversion of bytes to values like `1.9K` to not always round down.

* Add trace logging to volume selectors.

* Issue **#3002** : Fix bootstrap process for deployment of a new version.

* Issue **#3001** : Fix the Source display when stepping context data.

* Issue **#2988** : Remove mention of hex viewer in the error message when viewing raw data that can't be decoded in the
  stepper. Also ensure stepping up to the un-decodable data works ok.

* Issue **#3018** : Fix incorrect cast of a SQLException to an InterruptedException.

* Issue **#3011** : Fix issue of data being truncated in text pane before the pipeline is run.

* Issue **#3008** : Fix `current-user()` call not returning anything when used in a pipeline on a dash text pane.

* Issue **#2993** : Add sorting to columns on Nodes screen.

* Issue **#2993** : Add column sorting to Jobs screen. Set default sort to node name.

* Issue **#2867** : Stop the XML formatter used in the data preview from formatting non-XML data as XML when it finds
  angle brackets in the data.

* Issue **#3014** : Add `Index Shards` searchable datasource so you can search shards on a dashboard.

* Issue **#3016** : Evict items from XSLT pool cache when an XSLT doc is changed. Also evict XSLTs that import/include
  the one that has changed.

* Improve warning message for ref streams with the same effective date.

* Change the hex dump display to render single bytes using US_ASCII instead of UTF8.

* Issue **#3028** : Catch entity change events so modified feed entities are removed from the cache. Also update the
  data display if a feed's encoding is changed.

* Issue **#3027** : Replace processor_task index on status with one on status and create_time_ms.

* Issue **#3032** : Improve performance of Orphan Meta Finder job. Also add new `fs_orphaned_meta_tracker` table to
  track progress.

* Remove `Eviction Weight` from the cache stats table as it is meaningless when we do not set custom cache item weights.

* Issue **#3034** : Change FS/Index volumes free/used to be based on limit if set. Implement volume selector for index
  volumes. Add a local volume map to cache index volumes/groups. Fix validation when creating/editing index volumes. Add
  creation/validation of index volume path to the index volume edit screen. Add validation of FS volumes. Make volumes
  with relative paths be relative to stroom.home. Change index volume list sort order to Node|Path and make Node the
  first column.

* Issue **#3043** : Fix SQL error when creating a batch search.

* Change cluster lock mechanism to keep trying to get the lock rather than timing out after 30s. Now times out after
  30mins.

* Issue **#3048** : Prevent copying of feeds in the explorer tree. Feeds already cannot be renamed so there is no value
  in allowing copy if the new copy cannot be renamed.

* Issue **#3052** : Change `Reference Data - Effective Stream Cache` to use a default `expireAfterWrite` of `10m` rather
  than `expireAfterAccess`.

* Issue **#3051** : Fix `refData/(purgeByAge|purgeByStream|clearBufferPool)` API calls so they process all nodes
  concurrently.

* Issue **#2992** : Change the cache clear button to clear the cache and rebuild it from current config values.

* Add `Property Path` column to the Caches screen.

* Issue **#3055** : Change `Document Permission Cache` to be expireAfterWrite 30s. Add change handlers to invalidate
  entries in `Pipeline Structure Cache` when any pipeline in the inheritance chain is changed. Remove unused
  cache `Index Shard Searcher Cache` and associated job `Index Searcher Cache Refresh`. Add change handlers on `User`
  entity to `User App Permissions Cache` & `User Cache`.

* Issue **#3057** : Change InvalidXmlCharFilterReader to filter out restricted control characters.

* Add system info for pool caches, e.g. XSLT pool cache.

* Add button on Caches screen to evict expired entries. Move cache stats from info icon to table columns. Add Hit ratio
  figure.

* Issue **#2995** : Remove old_index_id column from v_index_shard view. Remove unused old_index_id column from
  index_shard table (if it exists).

* Add system info for listing keys of a named cache.

* Issue **#2997** : Stop other nodes booting if migration fails on the first node.


## [v7.1-beta.14] - 2022-07-20

* Issue **#2998** : Add feature to receive individual accounting events.


## [v7.2-alpha.3] - 2022-07-20

* Issue **#2998** : Add feature to receive individual accounting events.


## [v7.1-beta.13] - 2022-07-19

* Issue **#2969** : Fix search termination for Elastic searches.

* Issue **#2981** : On-heap searches now complete automatically once the table result limit is reached.

* Issue **#2030** : Add stats for reference data and search LMDB off heap store sizes on disk. Requires the import of
  content pack internal-statistics-sql-v2.2.

* Issue **#2942** : Add `v_fs_volume`, `v_doc`, `v_feed_doc`, `v_index_volume`, `v_job_node`, `v_processor_task`
  & `v_permission` DB views. Add `id` col to `v_meta` DB view.

* Issue **#2978** : Handle lock wait errors when waiting for bootstrap lock. It now keeps retrying until it gets the
  lock.

* Issue **#2985** : Add warning when caches evict items due to size constraint.

* Issue **#2987** : Fix search termination.

* Issue **#2984** : Change the purge of partial ref loads to happen as part of the purge job and not on boot.

* Issue **#2977** : Fix to destroy stale searches.


## [v7.1-beta.12] - 2022-07-05

* Issue **#2834** : Fix `countGroups` search table expression.

* Issue **#2961** : Fix sorting on selector and countGroups columns.

* Issue **#2897** : On boot, delete ref streams from the store that have a state of LOAD_IN_PROGRESS or
  PURGE_IN_PROGRESS.

* Issue **#2965** : Fix server tasks paging.

* Issue **#2964** : Fix server tasks paging.

* Issue **#2967** : Change application instance message.

* Issue **#2966** : Fix interrupts being ignored in stats aggregation and improve task info messages.

* Issue **#2834** : Fix `countGroups` search table expression.

* Issue **#2961** : Fix sorting on selector and countGroups columns.

* Issue **#2960** : Stop releasing owned tasks under lock.

* Issue **#2939** : Remove duplicate createTime and updateTime doc properties.

* Issue **#2959** : Turn off source line numbering in Saxon.

* Issue **#2939** : Add DB migration to remove duplicate keys from `doc.data` json column.

* Issue **#2966** : Add batching to stage 2 stats aggregation. Add new property `statisticAggregationStageTwoBatchSize`.
  Remove interruption checks in stats flush to avoid loss of data.

* Improve error messages for ref data value deserialisation.

* Issue **#2938** : Fix StreamId error when querying annotations data source.

* Issue **#2944** : Truncate error messages for processor_filter_tracker status to fit DB.

* Issue **#2935** : Remove query UUID in query download.

* Issue **#2945** : Fix deadlock updating processor task by updating individually.

* Issue **#2946** : Add property `statisticFlushBatchSize`.

* Issue **#2946** : Change SQL Statistics flush to use single large prepared statements for more efficient inserts to
  SQL_STAT_VAL_SRC.

* Issue **#2954** : Stop logging SQL exceptions as errors in JooqUtil.

* Issue **#2948** : Processing tasks will complete normally when data deleted.

* Issue **#2946** : Add statistics properties `inMemAggregatorPoolSize`, `inMemPooledAggregatorSizeThreshold`
  , `inMemPooledAggregatorAgeThreshold` and `inMemFinalAggregatorSizeThreshold`.

* Issue **#2931** : Set cluster state update frequency to 1m.

* Issue **#2933** : Change structure of config object for http-call function to allow setting various HTTP client
  configuration properties, including HTTP protocol version.

* Issue **#2902** : Release queued tasks if no longer master and from dead nodes.

* Issue **#2925** : Remove order by from Attribute Value Data Retention job to try to speed it up. Also improve logging
  for the job.

* Issue **#2924** : Fix feed name resolution from UUID in stream appenders.

* Issue **#2870** : Fix delete of old processor filters and trackers.

* Issue **#2912** : Prevent users from renaming feeds as this breaks the link with the files stored on the file system.

* Issue **#2903** : Fix pipeline structure inheritance to hide dead inherited links.

* Issue **#2906** : Fix rolling appenders failing due to "no logged in user".

* Issue **#2916** : Change LMDB thread interrupted messages from ERROR to DEBUG.

* Issue **#2914** : Propagate useAsRead to sub tasks.

* Issue **#2877** : Handle missing index when performing shard retention.

* Issue **#2896** : Improve application instance error handling.

* Issue **#2900** : Move stream type to file extension mappings into
  config (`stroom.data.filesystemVolume.metaTypeExtensions`) to allow use of legacy file extensions.

* Issue **#2906** : Fix RollingStreamAppender failing to roll on timed basis.

* Issue **#2904** : Fix NPE when setting the feed to null on the StreamAppender.

* Issue **#2901** : Change stream type drop downs on feed setting and stream upload to included all stream types.

* Change start.sh in stroom docker image to accept multiple arguments to support command utilities.

* Issue **#2872** : Fix permission exception thrown when removing search store from cache.

* Issue **#2889** : Change pipeline entity deletion to also logically delete the processor, processor filters and any
  unprocessed tasks.

* Change the shard system info provider to only query the shard if the node has ownership.

* Issue **#2879** : Prevent shards closing during read.

* Issue **#2879** : Prevent interrupts during index shard use.

* Issue **#2888** : Fix error when paging and then filtering on the dependencies screen.

* Add system info provider for index shards.

* Issue **#2883** : Fix issue of search errors not being shown in the UI.

* Issue **#2879** : Prevent interrupting threads that may be reading search index shards.

* Issue **#2874** : Add debug logging for shard writing/reading.

* Issue **#2881** : Fix broken CLI commands, e.g. `reset_password`.

* No changes, failed build.

* Issue **#2855** : Add property `stroom.index.writer.slowIndexWriteWarningThreshold` to configure the threshold for
  warning about slow index shard writes.

* Issue **#2856** : Strip `[` and `]` from IPv6 addresses in the logged events to ensure schema compliance.

* Issue **#2857** : Add `/stroomAdmin/filteredhealthcheck` and `/proxyAdmin/filteredhealthcheck` servlets to allow
  filtering of the health checks that are run.

* Issue **#2863** : Fix UI hanging when data viewer navigation buttons are clicked repeatedly and very quickly.

* Issue **#2839** : Fix invalid event XML generated when adding user perms to an entity with no perms (i.e. System
  entity).

* Issue **#2843** : Fix NPE when logging in to a user with no password.

* Increase column width for _Sign in Failures_ column on Manage Accounts screen so the sort icon is visible.

* Issue **#2840** : Fix various issues with sorting on Manage Accounts screen.

* Issue **#2841** : Fix issues with sorting/filtering on API Keys screen.

* Increase User Id column width on API Keys screen.

* Issue **#2847** : Fix download of dashboard query and results.

* Issue **#2838** : Change web socket code to avoid errors for expected cases.

* Issue **#2851** : Add configuration property `stroom.statistics.sql.slowQueryWarningThreshold` to configure slow
  statistics sql query warning threshold.

* Issue **#2827** : Fix Format feature in editor when comment contains unmatched double quote.

* Issue **#2830** : Change logging of document permission changes to log a single event containing the full before/after
  state of the doc's perms.

* Issue **#2830** : Ensure the creation of a stroom user record is only logged once.

* Issue **#2830** : When cascading document permissions, only log the change for the top level but mark it with the
  cascade setting.

* Issue **#2816** : Fix missing navigation controls when viewing a multi part stream where a middle part is binary and
  the rest are text.

* Add missing Singlton annotation to ProxyConfigProvider.


## [v7.1-beta.11] - 2022-04-01

* Issue **#2749** : Improve support for and fields when searching an Elasticsearch index.

* Issue **#2822** : Add application instance management to keep track of active queries.

* Issue **#2822** : Add application instance management to keep track of active queries.

* Issue **#2824** : Fix to stop SearchableStore interrupting threads that it is no longer using.

* Issue **#2822** : Create a managed search UUID in the web socket before starting search.

* Issue **#2817** : Change data retention impact summary to show the counts of records that would be deleted now rather
  than at some point in the future.


## [v7.1-beta.10] - 2022-03-18

* Issue **#2725** : Support multiple levels of nesting in Elasticsearch indexing.

* Issue **#2730** : Fix folder presenter Processors tab always being empty.

* Issue **#2759** : Normalise Windows line endings () to Unix-style () when pasting into the ACE text editor.

* Issue **#2815** : Ensure early termination of Lucene searches when required.

* Issue **#2801** : Add Guice support and authorisation to web sockets.

* Issue **#2804** : Ensure unowned tasks are added even when there are many associated locked meta records.

* Issue **#2807** : Show all nodes on Index Volume edit dialog, not just enabled.

* Change the common alert dialog to show the detail by default.

* Change the common alert dialog so the width is the same if detail is shown or not.

* Issue **#2806** : Fix NPEs when a visualisation pane is present but the visualisation is not defined. Show warning
  about the misconfiguration.

* Add _Dual_ searchable datasource to always return a single column/row.

* Issue **#2810** : Fix display of error streams with the data() link expression.

* Issue **#2801** : Add our own native web socket code to GWT.

* Fix failing test.

* Issue **#2801** : Add `connect-src 'self' wss:;` to default `contentSecurityPolicy` property, select web sockets
  ws/wss based on current scheme and improve logging.

* Issue **#2618** : Fix UI to show all caches even ones that only exist on remote nodes.

* Issue **#2801** : Add Web Socket mechanism to keep search results active.

* Issue **#2805** : Fix default annotation expression function.

* Issue **#2778** : Simplify search result store cache and query UUID creation.

* Ensure meta types retrieved from config are trimmed.

* Issue **#2802** : Ensure tasks are created but only queued if fill task queue enabled.

* Issue **#2805** : Fix default annotation expression function.

* Make application fail to start if there is no build version/date.

* Issue **#2799** : Add protection for null/empty meta types in `stroom.data.meta.metaTypes`.

* Issue **#2795** : Speculative fix for the bind errors on MetaTypeDaoImpl.

* Issue **#2782** : Fix validation of primitive properties, e.g. booleans.

* Issue **#2782** : Fix property edit screen `Sources` field showing `Multiple Sources` for a single node.

* Issue **#2787** : Add config_update_tracker table to improve the process of updating each node's effective config.
  Also fix the updating of the effective value/source columns in the properties list view.

* Issue **#2786** : Handle multiple IPs in X-FORWARDED-FOR header.

* Issue **#2789** : Add locking to ensure one node performs the DB migrations and all others wait for it to complete. DB
  migration checks will not be run on boot if the build version matches that in the bootstrap_lock table.

* Issue **#2789** : Make the creation of the admin and processing users resiliant to multiple nodes doing it at once.

* Issue **#2768** : Suppress unable to keep alive message.

* Issue **#2775** : Ensure all URL params are encoded.

* Issue **#2768** : Fix auto recurring searches.

* Issue **#2768** : Fix auto recurring searches.

* Issue **gchq/stroom#2578** : Improve logging of Pipeline operations.

* Issue **#2768** : Fix auto recurring searches.

* Issue **#2743** : Reset reactivation time when accounts are reactivated.

* Issue **#2742** : Ensure meta queries provide unique results.

* Issue **#2751** : Change task name for searchables to be the searchable name. Ensure task info is populated.

* Issue **#2757** : Make ref load throw exception (and thus result in an ERROR) when a stream previously failed.

* Issue **#2753** : Change default proxy config to set useDefaultOpenIdCredentials to false.

* Issue **#2761** : Fix descriptions of _Attribute Value Data Retention_ and _Processor Task Retention_ jobs.

* Issue **#2744** : Fix logging for expected interrupt exception.

* Issue **#2746** : Fix broken help links in UI.

* Change byte buffer pool clear method to unmap drained buffers.

* Move some LMDB related classes.

* Issue **#2736** : Fix missing or wrongly appearing meta/context tab.

* Issue **#2732** : Fix bug when opening active tasks tab for an empty folder.

* Issue **#2734** : Improve search task info.

* Issue **#2733** : Stop search buttons disappearing.

* Issue **#2735** : Fix batch search across remote nodes.

* Issue **#2739** : Add support for query parameters when performing batch searches.

* Issue **#2520** : Add token authentication to data feed API.


## [v7.2-alpha.2] - 2022-01-31

* Issue **#2730** : Fix folder presenter Processors tab always being empty.

* Issue **#2118** : Rework UI.


## [v7.2-alpha.1] - 2022-01-31

* Issue **#2118** : Rework UI.


## [v7.1-beta.9] - 2022-01-20

* Make temp prop nullable and change default to TEMP/stroom(-proxy)?.

* Issue **#2709** : Reduce the number of UI refreshes when receiving data from multiple nodes.

* Issue **#2708** : Keep search results fresh by constantly pinging result caches for all active searches.


## [v7.1-beta.8] - 2022-01-17

* Issue **#2715** : Fix invalid rest return type.


## [v7.1-beta.7] - 2022-01-14

* Issue **#2640** : Support adding formatted dates to index name in ElasticIndexingFilter.

* Issue **#2675** : Improve Elasticsearch scroll query performance

* Issue **#2677** : Respect column formatting in Excel cell styles.

* Issue **#2703** : Improve search trace log to identify multi query search issues.

* Issue **#2705** : Attempt to fix SIDSEGV issue caused by too many LMDB readers.

* Issue **#2688** : Add `metaTypes` to Proxy's `proxyRequestConfig`. Change data receipt to validate types against this
  new config property.

* Issue **#2688** : Change defaults for Strooms `metaTypes` config property. Change type of `metaTypes` from String to a
  Set of Strings. Change data receipt to validate against this configured set.

* Issue **#2694** : Improve error handling when search result store has reached max capacity.

* Issue **#2689** : Add logging.

* Issue **#2679** : Add unique index on `meta_processor.pipeline_uuid`.

* Issue **#2596** : Disable the Ace editor settings menu (`ctrl-,`) as users should not have access to it and it does
  not work with modal dialogs.

* Issue **#2139** : Add DB migration scripts to the ZIP distribution.

* Issue **#2685** : Fix issue where searchable stores are limited to 1 million rows.

* Issue **#2696** : Change the byte buffer pool to not block by default and make that configurable.

* Issue **#2666** : Fix handling of missing reference stream file.

* Change error table to wrap error message text.

* Issue **#2644** : Fix error handling when volume is full during proxy aggregation.

* Issue **#2650** : Fix handling of negative numbers and negation in expression parser.

* Issue **#2664** : Fix issue with search where a complete coprocessor was causing other coprocessor payloads to be read
  incorrectly.

* Issue **#2648** : Add error message to data viewer when ID is invalid.

* Issue **#2657** : Change classes to use provided config to stop the system using stale config values.

* Issue **#2603** : Suppress expected buffer underflow exception.

* Make directly injected NotInjectable config throw an exception to prevent it happening.

* Issue **#2652** : Add delay to stream event map creation so extraction opens fewer streams.

* Issue **#2639** : Fix error message when invalid property values are used.

* Issue **#2578** : Fix how application config is (re)loaded so that it copes with null or sparse branches.

* Issue **#2361** : Fix create_account command so it allows creation of accounts with no password.

* Issue **#2627** : Add processor filter and processor task id to meta.

* Issue **#2628** : Add processor filter and processor task id to info log.

* Issue **#2647** : Fix `Unrecognised permission assigned` error in logs.

* Issue **#2629** : Change the way duplicate output is handled by deleting previous output from complete tasks at the
  end of processing.

* Issue **#2603** : Add debug to diagnose buffer underflow.

* Issue **#2637** : Fix hanging searches.

* Issue **#2631** : Add debug to diagnose UI issue.

* Issue **#2633** : Fix shutdown.

* Issue **#2632** : Suppress warnings.

* Issue **#2603** : Improve error handling.

* Issue **#2635** : Improve search completion code.

* Issue **#2625** : Disable test temporarily to fix build.

* Issue **#2630** : Fix NPE and improve logging.

* Issue **#2625** : Disable test temporarily to fix build.

* Issue **#2615** : Fix meta status change triggered by check superseded.

* Issue **#2614** : Fix NPE.

* Issue **#2621** : Improve search performance.

* Issue **#2617** : Fix pipeline data equality for pipeline structure cache to be useful.

* Issue **#2619** : Improve meta DAO performance.

* Issue **#2611** : Fix java lang error.

* Issue **#2608** : Fix segments for rolled streams created using the `StreamAppender`.

* Issue **#2604** : Add code to diagnose unexpected event counts in search extraction.

* Issue **#2605** : Create sub tasks for all search processes.

* Issue **#2606** : Improve error handling during search.

* Issue **#2472** : Fix the way the in memory config is updated by the file monitor. Improve the logging when config
  properties are changed on a node.

* Issue **#2595** : Improve search performance and fix issues.

* Issue **#2471** : Changes to ensure SQLite DB connection is only used by one process at a time.

* Issue **#2471** : Changes to help diagnose proxy aggregation issues.

* Issue **#2582** : Remove unnecessary legacy migration for processor filter.

* Issue **#2577** : Fix issue with expression terms changing conditions incorrectly.

* Issue **#2585** : Fix proxy aggregation task nesting.

* Issue **#2574** : Improve processor filter creation to allow min and max create times.

* Issue **#2579** : Fix processor filter creation from stream multi selection.

* Issue **#2580** : Fix completion of processor filters by allowing the user to specify an end time.

* Issue **#2576** : Fix scrolling of processor filter info pane.

* Uplift event-logging library to `5.0-beta.27_schema-v4.0-beta.3` to fix missing failure outcomes on logged events.

* Issue **#2557** : Optimise meta queries to ensure join order is as expected.

* Issue **#2538** : Change logging of quick filter searches to log the fully qualified filter input.

* Issue **#2565** : Stop orphan file finder reporting dirs that contain child dirs as empty.

* Issue **#2563** : Fix bad expression logic.

* Issue **#2562** : Fix NPE in the UI related to uninitialised processor filter trackers.

* Stop logging audit events for most NodeResource call as they are not direct user actions.

* Issue **#2553** : Prevent get and clear methods in LMDB data store from running at the same time. Add check for the
  LMDB env being closed to prevent JVM crash.

* Issue **#2555** : Remove checkbox from dead tasks in the server tasks screen to stop users trying to delete them.

* Issue **#2564** : Improve search performance.

* Issue **#2582** : Fix DB migration for `processor_filter`.

* Issue **#2542** : Improve autologged searches "raw" JSON.

* Issue **#2534** : Implement ProcessorResource.fetch to fix event log.

* Issue **#2533** : Fix corrupt event format for logout due to NPE.

* Issue **#2530** : Fix issue of explorer tree not refreshing on copy, move and delete when auth is disabled.

* Add wait time debug logging around LMDB locks.

* Increase maxReaders default to 150 for reference data.

* Issue **#2548** : Clear contents of `stroom.search.resultStore.lmdb.localDir` on boot.

* Issue **#2549** : Remove `maxDbs` from `lmdb` config. Remove `readerBlockedByWriter` from `resultStore.lmdb` config.

* Issue **#2544** : Add additional constraints to processor filter instead of using tracker state

* No changes. Previous build failed due to networking issues.

* Issue **#2540** : No longer error when interrupting shard flush process

* Issue **#2541** : Stop finished queries from deleting LMDB envs for all queries.

* Issue **#2535** : Added validation to data type names.

* Issue **#2530** : Fixed explorer refresh on copy and move

* Revert accidental whitespace change to V07_00_00_007__meta_retention_tracker.sql

* Issue **#2519** : Added validation for processor filter expressions and more info about filters to the UI.

* Issue **#2501** : Change reference data store to use consistent approach to last access time truncation.

* Issue **#2424** : Change security filter to 404 any unexpected URIs.

* Issue **#2493** : Fix missing part nav controls when data can't be decoded.

* Issue **#2497** : Added summary to orphan file finder. Fixed issue with `OrphanFileFinder` incorrectly identifying
  some dirs as being empty.

* Issue **#2500** : Add a primary key to the `meta_retention_tracker` table for MySQL Group Replication.

* Change meta retention tracking to track at the time period level so a killed job preserves the position of the periods
  already processed.

* Issue **#2513** : Fixed stepping to unique values.

* Issue **#2496** : Fixed issue where data browser was showing duplicate streams.

* Issue **#2511** : Fixed stepping error handling.

* Issue **#2512** : Fixed stepping error handling.

* Issue **#2478** : Create a single place in config for the LMDB library path and extraction dir. Delete old LMDB
  library binaries on boot.

* Change `/api/refData/v1/purgeByAge/{purgeAge}`, `/api/refData/v1/purgeByStream/{refStreamId}`
  and `/api/refData/v1/clearBufferPool` to act on all nodes unless the `nodeName` query param is provided.

* Issue **#2483** : Change reference data purge to delete entries in batchs to avoid large transactions that result in
  errors.

* Issue **#2502** : Fix `Cannot read properties` error when switching streams after deleting one.

* Issue **#2449** : Reduce the number of REST calls that property filtering in the UI makes.

* Issue **#2523** : Uplift standard-pipelines to v0.4

* Issue **#2527** : Fix stepping source hightlight for first record of fragment XML data.

* Issue **#2526** : Fix incorrect input pane in stepper for cooked xml

* Issue **#2531** : Fix incorrect value in Retention column in data browser and on Info tab when `Feed is` conditions
  are used.

* Issue **#2532** : Change logged event for Manage Accounts quick filter use.

* Fix performance issue with ref data range lookups.

* Change default value for `stroom.pipeline.referenceData.readerBlockedByWriter` to true.

* Fix locking for `stroom.pipeline.referenceData.readerBlockedByWriter`.

* Issue **#2494** : Changed logging to help diagnose problem.

* Issue **#2429** : The server tasks screen now handles errors that occur when trying to contact unreachable nodes.

* Issue **#2492** : Fixed issue getting filter priorities in processor task data store.

* Issue **#2489** : Change to wrap long error messages in stepping display.

* Issue **#2487** : Fixed issue flushing and deleting index shards.

* Issue **#2442** : Removed enabled/disabled states for permission users and user groups as these are now controlled by
  account authentication.

* Issue **#2431** : Fixed issue with item selection in account and token list pages.

* Issue **#2484** : Fix failing ref lookups when one loader has range data.

* Issue **#2485** : Autologger: UNLOGGED calls always being logged.

* Issue **#2395** : Fixed timezone issue in API key display.

* Issue **#2452** : New pipeline references now default to `Reference` data type.

* Issue **#2414** : The processing tasks data source now exposes start, end and status times plus filter priorities.

* Issue **#2441** : Improve logging and prevent autologger warning for `MetaResourcImpl`

* Issue **#2440** : Prevent autologger warning for `ExplorerResourceImpl`

* Issue **#2465** : `SaveAs` is now working for non admin users.

* Issue **#2460** : Processing filters now reliably process feeds where wildcards are used to match feed names.

* Issue **#2475** : Orphan file and meta finder now show the correct task progress.

* Issue **#2474** : Fixed orphan file finder.

* Issue **#2467** : Fix viewing of streams that can't be decoded. Errors now displayed in large banner rather than as
  text in the editor.

* Add a view as hex option to the Data Preview panes.

* Add option to show/hide the editor indent guides.

* Remove white space on editor context menu.

* Change data viewing 'progress' bar to have a minimum width of 3px to make it more visible.

* Issue **#2469** : Made `SafeXmlFilter` available for use in the application.

* Issue **#2403** : Fix guice bind errors in stroom and proxy when the `path` config branch is empty or set to null.

* Issue **#2462** : Made changes to stop DB connections being used within the context of other open connections.

* Uplift LMDBJava to 0.8.2 to fix LMDBJava cursor comparator bug.

* Issue **#2464** : Add `leakDetectionThreshold` to the hikari pool config.

* Issue **#2463** : Integrate the hikari connection pool with drop wizard's health checks and metrics.

* Add debug logging to AuthenticationStateSessionUtil

* Issue **#2448** : Change data receipt ERROR log messages to WARN. Also improve log message content for success and
  failure.

* Issue **#2412** : You are now able to view locked streams or deleted data if it is still accessible.

* Issue **#2413** : Removed duplication of data retention fields in info pane.

* Issue **#2443** : Internal meta statistics are now added with processing user permissions.

* Issue **#2455** : Improved error handling when streams not found.

* Issue **#2399** : Now changing expression fields keeps the same condition if it is still applicable to the new field.

* Issue **#2426** : Fixed user selection problem for document permissions.

* Issue **#2436** : Fixed small UI issue whereby a user or group was not immediately removed from document permissions
  when the remove button was clicked.

* Issue **#2416** : Added logging to identify cause of slow meta listing.

* Improve termination handling in reference data purge.

* Improve the data in the `/api/refData/v1/refStreamInfo` api method.

* Add API method to clear the byte buffer pool.

* Improve the output of the system info api call for the byte buffer pool.

* Issue **#2439** : Change log level for an error in the byte buffer pool.

* Issue **#2444** : Fix release of buffers to the pool that was causing ref data searches to hang.

* Issue **#2433, #2434** : Fixed shutdown task order.

* Issue **#2430** : Removed file system clean task and replaced with orphan finding jobs for files and meta.

* Issue **#2432** : Volume state is now updated without optimistic locking.

* Issue **#2382** : Improved charset resolution.

* Issue **#2447** : Correctly offset displayed date/time values by the configured user timezone.

* Issue **#2457** : Display a tooltip when hovering the mouse over a grid column cell.

* Issue **#2382** : Improve error message for invalid feed encodings.

* Issue **#2387** : Fix reference data load/lookup failure handling.

* Issue **#2422** : Change ref lookups to only do a lookup against a ref feeds that are known to contian the map being
  looked up against.

* Issue **#2411** : Remove 10,000 limit on dashboard search of ref store.

* Issue **#2389** : Add an API method for purging a single reference data stream.

* Issue **#2379** : Change ref data lookups to truncate last access time to hourly.

* Uplift Dropwizard from 1.3.14 to 1.3.29.

* Issue **#2424** : Stop session creation for rest calls. Remove unused SessionMap class.

* Change debug summary logging in Data Delete job to info level.

* Issue **#2402** : Improved logging for error caused by invalid meta filter values.

* Issue **#2404** : Added debug to help diagnose issue.

* Issue **#2423** : Added error logging and configuration to handle buffer overflows when dealing with large search
  result values.

* Issue **#2410** : Fixes for dashboard child selectors like `first()` and `last()`.

* Issue **#2417** : Bad regex filter value no longer logged unnecessarily.

* Issue **#2418** : LMDB environment is now only closed when the search results are no longer needed.

* Issue **#2419** : Conditional formatting errors are now returned to the UI.

* Issue **#2405, #2407** : Errors caused by a thread interrupt when viewing a stream are no longer logged.

* Issue **#2406** : Volume status update is now performed synchronously.

* Issue **#2401, #2408, #2409** : Processing tasks no longer terminate by interrupting threads so error streams can now
  be written correctly.

* Issue **#2398** : Fix to clear interrupt state for threads used by terminated tasks.

* Issue **#2396** : Add `stroom:pointIsInsideXYPolygon` XSLT function.

* Allow HTTP request headers to be customized in HTTPAppender.

* Issue **#2392** : Fix for token type to only allow `api`.


## [v7.1-beta.6] - 2021-09-01

* Issue **#2277** : Add processing filter clone function.

* Issue **#2390** : Fix NPE thrown during proxy aggregation.


## [v7.1-beta.5] - 2021-08-31

* Issue **#2380** : Fix _Attribute Value Data Retention_ job blocking shutdown.

* Issue **#2379** : Change reference data store LMDB to use MDB_NOTLS flag to not tie readers to threads as we typically
  use thread pools.

* Fix problem with ref data prefix mapping code increasing loop iterations on each element/record.

* Add better logging of ref streams waiting for a lock to load.

* Stop ref streams that are already loaded from calling start/stop processing.

* Add method to ref data store API to list ref stream processing info.

* Improve the ref data store API to allow filtering of the ref entries.

* Change default number of ref loader lock stripes from 100 to 2048 and add it to config.

* Issue **#2371** : Change search LMDB to use MDB_NOTLS flag to not tie readers to threads.

* Issue **#2371** : Fix max readers error not being shown on dashboard.

* Issue **#2370** : Added processor node info to output meta data.

* Issue **#2349** : New dashboard tables will now link to the most recently added query by default.

* Issue **#2351** : Improved error popup text for server responses.

* Issue **#2368** : Fixed server task nesting.

* Issue **#2369** : Fix missing SQL join when reprocessing all streams matching a filter.

* Issue **#2369** : Fix error when searching meta store from a dashboard with a meta key in the query.

* Change explorer root node creation to happen under cluster lock.


## [v7.1-beta.4] - 2021-08-23

* Add `enableJobsOnBootstrap` to the docker distribution config.yml to allow it to be overridden in test stacks.

* Fix broken help links on jobs screen.

* Issue **#2367** : Fix for job node creation.

* Issue **#2365** : Fix to reduce memory used by `BlockGZIPInput`.

* Issue **#2366** : Fix NPE caused by visualisations that do not define maxValues.

* Issue **#2220** : OpenID connect web tokens can now be refreshed to maintain validity.

* Included Leaflet.draw Javascript plugin within UI bundle.

* Issue **#2357** : Remove dropwizard logger configuration entries that have default values.

* Issue **#2350** : Fix distribution start script so it works with a different stroom home dir.

* Issue **#1469** : Add hot loading of config to proxy.

* Change proxy and stroom config validation to cope with relative paths and `~`.

* Issue **#2353** : Swallow NoSuchFileException in config monitor.

* Issue **#2355** : Jobs are no longer enabled by default on bootstrap.

* Issue **#2358** : Changed default stroom home and stroom temp config paths to be null by default so they are resolved
  relative to the jar or use java tmp respectively.

* Issue **#2354** : Old job node records associated with old jobs are now removed for all nodes regardless of what node
  is performing the job bootstrap activity.

* Issue **#2343** : The OIDC back channel `redirect_uri` now uses the same URI stored when making the front channel
  request.

* Issue **gchq/stroom-resources#104** : Expose `stroom.ui.helpUrl` in the config.yml so the docs served by nginx can be
  accessed.

* Issue **#2331** : Remove unused config properties `stroom.ui.url.(apiKeys|changepassword|users)`.

Improve error handling during reference data initialisation.

* Improve exception handling when node name is not configured.

* Fixed issue where annotation menu button did not show when existing annotation was selected.

* Fix problem with merging DB connection configs when values not supplied.

* Make relative proxy file paths be relative to configured proxy home directory.

* Make proxy logger file paths support `~` and relative paths be relative to proxy home.

* Remove redundant items from stroom and proxy distribution config yaml files.

* Rename `jerseyClient` key in proxy config.yml to `restClient`.

* Add `remotecertexpiry` to the default config value for `proxyConfig.logStream.metaKeys`.

* Issue **#2335** : Added CLI command `create_api_key` to create an API key for a specified user.

* Added layout density user preference.

* Issue **#2288** : Added export content menu item.

* Added name filtering on export items.

* Moved stepping filter button to make the feature more obvious.

* Fixed issue where annotation menu button did not show when existing annotation was selected.

* Issue **#2317** : The user id can now be resolved from the `username` JWT claim if `email` is not present.

* Issue **#2316** : Fixed React dialog styling by increasing CSS specificity.

* Issue **#2313** : Integrate LeafletJS for geographical mapping.

* Issue **#2293** : Fix location of banner.txt in zip distribution.

* Issue **#2278** : Close a dialog box on keypress. `Escape` = Close, `Ctrl+Enter` = OK.

* Issue **#220** : Users can now change font and font size.

* Issue **#215** : User date/time format preferences are now usable in dashboard tables.

* Fix problem with DynamicAssetsBundle throwing an exception when run from the fat jar.

* Issue **#2295** : Improved appearance, readability and usability of UI elements, especially in dark mode.

* Issue **#2292** : Fixed issue with `SolrIndex`, `ElasticCluster` and `ElasticIndex` entities not importing correctly
  from a `v6` to `v7` instance.

* Issue **#2113** : Added user preferences for date and time display.

* Issue **#2291** : Fixed issue where the configured Stroom instance title did not change the browser tab title.

* Issue **#2219** : Added migration for feed retention settings to retention rules.

* Issue **#2250** : Improved token authentication.

* Issue **#2250** : Using arrow keys no longer moves popup dialogs.

* Issue **#2264** : Users for user permissions are now retrieved from the account service plus authorisation.

* Add entity relationship diagram and database DDL SQL to release artefacts.

* Issue **#2241** : Changing field or operator in the query expression editor no longer deselects the selected row.

* Issue **#2241** : Made Firefox and Chrome drop downs look the same.

* Issue **#2260** : The UI no longer caches node status.

* Issue **#2260** : Removed default node config for default index volume group creation.

* Issue **#1828** : Added glass element to ensure mouse capture is maintained when dragging or resizing dialogs over
  dashboard visualisations.

* Issue **#2285** : SaveAs now provides the current name as the initial value for the new name.

* Issue **#2275** : Stepping from data popup now takes you to the correct record.

* Uplift send_to_stroom.sh script to v3.1.0

* Issue **#2263** : Removed unnecessary JWS algorithm constraints.

* Issue **#2240** : Indexes now show empty selection for volume group until one is selected.

* Issue **#2248** : Migrated dashboard tables now maintain hidden column status.

* Issue **#2280** : Remove trailing comma in some log events.

* Issue **#2267** : Change prefixes used for quick filter for consistency.

* Issue **#2265** : Fix exception when filtering with qualifier but no term, e.g. `name:`.

* Issue **#2266** : Improve quick filter tooltip text.

* Issue **#2261** : Fix missing node name in index and fs volume stats.

* Issue **#2224** : Support indexing properties as JSON objects with Elasticsearch.

* Issue **#2256** : Support searching against Elasticsearch index name patterns.

* Issue **#2257** : Allow Elasticsearch indexing to proceed in the absence of an existing index.

* Issue **#2113** : Added user preferences including theme support.

* Issue **#2241** : Change add icon on data retention screen to add above selected. Add action icon and menu to
  retention rule table. Restyle rule edit screen.

* Issue **#2254** : Change `data` expression function to accept a first param for what to text to show.

* Issue **#2249** : Fix bug in data retention impact summary tree expansion.

* Issue **#2246** : Fix incorrect handling of parameters to `data` Stroom expression function.

* Add default sorting by user id in the acounts (users) and tokens screens.

* Issue **#2155** : Change default quick filter mode to use contains matching by default with chars anywhere matching
  now available via `~` prefix. Change quick filter to always treat space as a term delimiter unless in dbl quotes. Add
  sorting of results by match quality for chars anywhere and regex matching.

* Issue **#2242** : Fix help link in quick filter tool tips. Now comes from config.

* Provide more informative error than NPE when failing to fetch streams that are associated with missing meta

* Issue **#2247** : Correct configuration of Autologger for NodeResourceImpl.

* Update banner to advertise `noauth/datafeed` URL instead of older version.

* Issue **#2243** : Remove unwanted charset commands from migration script.

* Issue **#2231** : Added visualisation selection behaviour to dashboards.

* Issue **#2232** : Fixed issue where search was getting stuck due to LMDB locking transactions.

* Issue **#2238** : Renamed table `docstore_history` to `docstore_schema_history`.

* Issue **#2226** : Ensure that `<Process>` audit events are schema compliant.

* Uplift version of `stroom-logs` content pack selected for download to `3.0-beta.1`

* Issue **#2228** : Stroom Dropwizard and Stroom Proxy Send/Receive log default formats improved.

* Issue **#2235** : Add CHANGELOG to the release artefacts.

* Issue **#2233** : Fix typo in SQL.

* Issue **#2233** : Fix null volume ID in index shard migration.

* Issue **#2229** : Fix migration issue.

* Issue **#2214** Allow file permission override for `FileAppender` and `RollingFileAppender`.

* Issue **#1820** : Stroom now records `UploadedBy` meta attribute when manually uploading data via the UI.

* Issue **#190** : Statistics are now recorded when manually uploading data.

* Issue **#2223** : Fixed migration issue.

* Change stroom dependencies to use maven central instead of bintray.

* Issue **#2207** : Fixed dashboard column rename issue where column name was not updated visually after rename.

* Issue **#2209** : Fixed more property migration issues.

* Issue **#2205** : Improved migration to prevent null DB values being lost.


## [v7.1-beta.3] - 2021-04-30

* Rules from dashboards early capability demonstrator / prototype capability.

* Issue **#2172** : Further improvements to search payload transfer and search completion.

* Issue **#2193** : Enable autologger to work for delete with criteria operations.


## [v7.1-beta.2] - 2021-04-28

* Issue **#2201** : Improved Stroom Proxy and aggregation process.

* Issue **#2203** : Fix NPE in index doc partition by migration.

* Issue **#2184** : Improved logging for OpenId flow.

* Issue **#2205** : Improved migration to prevent null DB values being lost.

* Issue **#2098** : Properties that contain passwords no longer transfer any part of the password to the UI.

* Issue **#1841** : Fixed migration of some config props.

* Issue **#2151** : The UI now shows REST service error messages properly.

* Issue **#1930** : Dashboards opened from links now stop querying when closed.

* Issue **#2166** : You can now change index volume group names.

* Issue **#2090** : Changed to log the authenticated user (if there is one) during noauth calls.

* Issue **#2186** : Fix autologger handling of update operations on entities referenced by id alone.

* Issue **#2183** : Improve error message when property values cannot be de-serialised. Change property DB migration to
  add conversion of legacy property values that are now a collection type, e.g. List<String>.

* Issue **#2187** : Fixed issue editing a processing filter that has been changed.

* Issue **#2079** : Removed unused session resource code from React UI and backend.

* Issue **#2185** : Stroom now supports the use of an externally provided logout endpoint with the `logoutEndpoint`
  configuration property.

* Issue **#2188** : Changed all autologged REST methods to return a value (void is not compatible with autologger)

* Issue **#2184** : It should now be possible to use the Cognito OpenId configuration endpoint with Stroom. You should
  no longer need to set the `jwtClaimsResolver` in the Stroom config as the standard resolver should work. However, you
  will need to set the new `tokenExpectedInRequest` property to `true` as Cognito delivers fresh tokens with every
  request.

* Issue **#2177** : Stroom should no longer crash when it is unable to retrieve OpenId configuration.

* Issue **#2176** : Now avoids NPE and produces a proper error when a pipeline cannot be located when loading reference
  data.

* Issue **#2179** : Extend cron expression syntax. Both `/` (interval) and `-` (range) are now supported.

* Issue **#2172** : To improve search performance local search results are no longer transferred with payloads to a
  secondary local store.

* Issue **#2172** : To improve search performance only primary search result stores using LMDB will serialise data, i.e.
  stores used for visualisations now just use search objects and not binary data.

* Issue **#2180** : Fix NPE when Stream Appender has no stream type defined.

* Issue **#2167** : Prevent autologger warning for `RestResourceAutoLoggerImpl`.

* Remove merge artifacts from `scripts.env`.

* Issue **#2172** : Changed the way keys and values are packed into LMDB.

* Issue **#2180** : Fix NPE when Stream Appender has no stream type defined.

* Issue **#2167** : Prevent autologger warning for `RestResourceAutoLoggerImpl`.


## [v7.1-beta.1] - 2021-04-13

* Ported Elasticsearch integration from v6, for compatibility with v7.

* Issue **#2034**: Fixed Solr column ordering in dashboard tables.

* Issue **#759** : Add GZIP support for `FileAppender` and `RollingFileAppender`.


## [v7.0-beta.104] - 2021-04-13

* Switched from `node-sass` to `sass`.

* Fix `node` and `swagger-typescript-api` versions.


## [v7.0-beta.103] - 2021-04-13

* Rebuild.


## [v7.0-beta.102] - 2021-04-09

* Issue **#2174** : The expression to DB condition converter is now more tolerant of missing value mappings.


## [v7.0-beta.101] - 2021-04-08

* Issue **#2172** : Limited the maximum size of LMDB keys and values.

* Issue **#2171** : Fixed dashboard table expression editor field insertion.

* Issue **#2168** : Removed special columns from dashboard tables.

* Issue **#2154** : Fixed error adding text widget to a dashboard.

* Issue **#2025** : Added caching for DNS name resolution.

* Issue **#2025** : Event logging now attempts to use the `X-FORWARDED-FOR` request header to identify the originating
  client IP.


## [v7.0-beta.100] - 2021-04-02

* Issue **#1598** : Audit logging uplifted throughout codebase.

* Issue **#1613** : Added event logging to UserResourceImpl.


## [v7.0-beta.99] - 2021-04-01

* Issue **#1928**: Stroom will now redirect users to the root URL if the GWT UI is not hosted within the React wrapper.
  To develop GWT code it is still necessary to use the GWT UI directly outside of the wrapper so to enable this you can
  set the newly added `requireReactWrapper` property to false.

* Issue **#2156**: The properties screen now shows a warning triangle when there are unreachable nodes rather than
  showing an error for all property values.

* Issue **#2157**: Fixed issue where pager was causing an exception paging to last on API keys and Accounts list pages.

* Issue **#2153**: Fixed option to log all REST calls.

* Issue **#2085**: User now gets notification that a password has been changed.

* Issue **#2142**: Changed certificate authentication to ensure that if a certificate is presented then the DN from the
  cert will be used and no other header attribute.


## [v7.0-beta.98] - 2021-03-30

* Issue **#2138** : Fixed error thrown when updating a property due to the property being updated twice as a result of
  new event logging code.

* Issue **#2150** : Added `topMenuTextColour` property to allow the top menu text colour to be changed. Renamed
  the `backgroundColor` property to `backgroundColour` for consistency.

* Issue **#2152** : Session list now only shows user authenticated sessions.

* Issue **#2149** : Fixed index volume and index shard migration.


## [v7.0-beta.97] - 2021-03-26

* Issue **#2136** : Fixed sorting problems in users and API keys pages.

* Issue **#2146** : Fixed use of dashboard expression parameters.

* Issue **#2141** : Pre v7 index shards can now be used after upgrade.

* Issue **#2142** : Fixed certificate authentication issues.

* Issue **#2140** : Fixed migration issue that was causing the creation of unnecessary index volume groups.

* Issue **#2137** : Data retention rules are now migrated from previous versions.

* Issue **#2107** : Removed `Feed Name` field and fixed UUID to field name resolution.

* Issue **#2142** : Added debug to help diagnose client cert auth issues.

* Issue **#2107** : Fixed issue where the processor filter UI was saying that no filter had been applied to feeds
  because the UI wasn't checking feed filtering by docref.


## [v7.0-beta.96] - 2021-03-23

* Issue **#2099** : Fix stepping source pane for segmented (cooked) data.

* Issue **#479** : Include folder names in audit events when exporting configuration.

* Provide audit log record for permission changes to explorer items (documents)


## [v7.0-beta.95] - 2021-03-18

* Issue **#2105** : Fixed migration of annotations DB.


## [v7.0-beta.94] - 2021-03-17

* Issue **#2104** : Fixed issue where the index creation stored procedure was trying to delete a procedure with the
  wrong name before creating a new one.

* Issue **#2103** : Fixed statistics migration script to correctly check for empty tables.

* Issue **#2102** : Fixed query migration script.

* Removed unused properties `resilientReplicationCount` and `preferLocalVolumes`.

* Add null protection to `login_count` and `login_failures` in `users` to `account` table migration.


## [v7.0-beta.93] - 2021-03-16

* Issue **#2088** : Fixed retrieval of stored search results when not using extraction.

* Issue **#2088** : Fixed NullPointerException caused when stepping.

* Issue **#2084** : Fix Bad Request message and lockup after cancelling content import.


## [v7.0-beta.92] - 2021-03-15

* Issue **#2096** : Remove deprecated int display lengths when creating tables

* Issue **#2095** : Tidy upo statistics migration.

* Issue **#2094** : Corrected DB table creation to state the charset as `utf8mb4` and not `utf8` which is ambiguous in
  MySQL.


## [v7.0-beta.91] - 2021-03-14

* Refactor auth/identity DB migration scripts.

* Add pre migration SQL scripts.


## [v7.0-beta.90] - 2021-03-12

* Issue **#2087** : Fixed NPE caused during legacy migration.

* Uplift guice to v5.0.1.

* Issue **#1871** : Invalidate the users and user groups cache when the _manage_users_ command is run.

* Issue **#2064** : Delete empty directories left by running unit test.

* Add index to cluster_lock table to fix whole table locking for single lock key.

* Issue **#2059** : Add cluster lock protection to task creation. Stops duplicate task creation when master node
  changes.

* Change task creation by master node to try to wait for search tasks to complete and to try to only create the
  configured number of tasks.

* Refactor logic to determine master node into one place. Fixes discrepancies between UI and back-end.

* Change node monitoring screen to return nodes in name order.

* Issue **#2066** : Add data bars to node monitoring screen.

* Issue **#2059** : Fix `Duplicate key` error in task assignment.

* Issue **#2056** : Fix error sending permission change events to other cluster nodes.

* Add JVM OOM args to zip distribution scripts.

* Issue **#1866** : Change zip distribution shell scripts to execute from anywhere.


## [v7.0-beta.89] - 2021-02-26

* Change stroom/proxy docker image base to `adoptopenjdk/openjdk15:jdk-15.0.2_7-alpine`

* Add authentication config to swagger spec.


## [v7.0-beta.88] - 2021-02-26

* Fix travis release artefacts.


## [v7.0-beta.87] - 2021-02-25

* No changes


## [v7.0-beta.86] - 2021-02-25

* Fix travis release artefacts.


## [v7.0-beta.85] - 2021-02-24

* Change dockerfile to use Open JDK 15

* Change build to use Open JDK 15

* Fix travis build failure.

* Issue **#2028** : Don't autolog standard object fields by default


## [v7.0-beta.84] - 2021-02-24

* No changes, adding more release artefacts in Travis build.


## [v7.0-beta.83] - 2021-02-23

* Add -q flag to start/stop/migrate.sh to stop log tailing.

* Change migrate.sh to run the migration in the background.

* Add JVM OOM args to zip distribution scripts.

* Issue **#1866** : Change zip distribution shell scripts to execute from anywhere.

* Issue **#1742** : Ensure that an <Object> is always logged to guarantee schema compliance.


## [v7.0-beta.82] - 2021-02-18

* Issue **#2049** : Updated Swagger and moved to the OpenAPI 3.0 Specification.

* Issue **#2049** : Fixed some issues with the resource API that were preventing visualisations from loading.


## [v7.0-beta.81] - 2021-02-16

* Issue **#2042** : Fixed an issue sorting search results that was making sorting very slow causing searches with large
  numbers of results to hang.

* Issue **#2043** : Removed an artificial limit on the number of data points that will be returned to a dashboard
  visualisation. The UI code had been written to only request a maximum of 1000 data points which meant that some
  visualisations were missing expected data. It may be necessary to add some limitation to avoid the UI being overloaded
  but the limitation has been removed for now as it was not configurable and did not warn the user when the limit had
  been reached.

* Migrated new UI to use Swagger generated endpoints and types.

* Issue **#1414** : A User Id can no longer be changed once a user is created.

* Issue **#1862** : Email and name fields are no longer required when creating users.

* Issue **#1765** : Added confirmation dialog when deleting users and API keys.

* Issue **#2036** : Autologger now delegates exception handling.

* Issue **#2039** : Limit the amount of text data output by autologger.

* Issue **#2037** : Add config prop to ensure every REST call is logged

* Issue **#2038** : Allow autologger action to be modified (search and process)

* Issue **#2027** : Fix autologger update operation

* Issue **#1764** : The create API key page now loads users to select on open.

* Issue **#1766** : Removed comment from token.

* Issue **#1763** : Improved column sizes on API keys dialog.

* Issue **#1767** : Improved column sizes on account management dialog.

* Improve exception alerts in the UI.

* Issue **#2023** : Enable autologger to output multiple path or query parameters

* Issue **#2022** : Simplify consistent event logging with POJOs

* Issue **#2021** : Fix typo when autologger encounters class names ending in 'y'

* Issue **#2020** : Prevent autologger redacting boolean properties


## [v7.0-beta.80] - 2021-01-28

* Issue **#2018** : Fixed intermittent search issue that was sometimes causing search to complete too early without
  results.

* Fix dashboards not handling NUMERIC index fields.

* Fix bug in Negate expression function.

* Issue **#1995** : Add help info to the expression functions drop down menu.

* Issue **#1911** : Add a drop down menu for picking index fields in the expression editor.

* Issue **#2004** : Fix import of legacy v6 index so default volume group is assigned.

* Issue **#2017** : Fixed dashboard table filtering.

* Issue **#1946** : Removed unnecessary index shard state change error.


## [v7.0-beta.79] - 2021-01-26

* Issue **#2006** : Use UTC timezone when comparing date in repository folder name.

* Issue **#2006** : Use `ArrayList.size()` as a method, instead of a property in Gradle build.

* Issue **#2016** : Fixed StackOverflowException in document event log.

* Issue **#2003** : Fixed some issues with LMDB search results.

* Issue **#2011** : Redacting obviously sensitive data in automatically generated logs.

* Introduce functionality to provide configurable, automatic logging for RESTful API calls.

* Add `search_results` dir to dockerfile.

* Fix NPE in StroomEventLoggingUtil.


## [v7.0-beta.78] - 2021-01-14

* Issue **#2000** : `RemoteSearchResultFactory.destroy()` is now performed as the processing user.

* Issue **#2000** : Fixed NPE affecting adding/removing columns on a dashboard table and changing column options like
  grouping and sorting.

* Issue **#2000** : Fixed dashboard table child result expansion.

* Issue **#2001** : Fixed intermittent test failure associated with byte buffers being used incorrectly with LMDB.

* Issue **#1997** : Fix missing _Format_ option on XSLT and TextConverter editors.

* Improved security for handling entity events.


## [v7.0-beta.77] - 2021-01-12

* Issue **#1867** : Cluster entity events are now sent to each node asynchronously to prevent delays caused by one or
  more slow/bad nodes.

* Issue **#1923** : Fixed an issue affecting sorting dashboard table values that have mixed data types. In addition you
  can now sort columns alphanumerically if the column format is set to text.

* Issue **#1811** : Fixed issue where deleting or cutting/pasting text in a dashboard query editor was not marking the
  dashboard as dirty.

* Search results are now stored off-heap to reduce the chance of out of memory errors.

* Issue **#1911** : Add a drop down menu for picking index fields in the expression editor.

* Issue **#1990** : Change order of items in quick filter popup help.

* Change quick filter word boundary matching to handle a mix of delimited and canelCase, e.g. `stroom.prop.maxFileSize`.

* Issue **#1986** : Fix missing gutter warning/error icons in the stepper code editor.


## [v7.0-beta.76] - 2021-01-07

* No changes.


## [v7.0-beta.75] - 2021-01-06

* Issue **#1989** : Fix for dashboard tables that were only showing a total of 100 rows.

* Change event logging to use new fluent API.


## [v7.0-beta.74] - 2020-12-15

* No changes.


## [v7.0-beta.73] - 2020-12-15

* Change github tokens in travis build.


## [v7.0-beta.72] - 2020-12-15

* Issue **#1983** : Fix line number inconsistency in View Source when last char is a line break.

* Issue **#1971** : Fix 'no appender' errors when editing a Data volume.

* Issue **#1965** : Ignore gzipped data that has no uncompressed content.

* Issue **#1976** : Add an enabled check box and insert above button to retention rules list.

* Fix bug with retention rules impact summary when rows are identical.

* Replace two buttons with toggle button on retetion impact summary.

* Fix path for user event logs.

* Uplift send_to_stroom script to v3.0.

* Issue **#1978** : Fix Meta tab losing syntax highlighting when switching streams.

* Remove byte count in brackets on Info tab when size is below 1024 bytes.

* Fix help links on Jobs screen.

* Fix inability to select text on Info tab in Data viewer.

* Issue **#1963** : Fix data/source view progress bar showing blue when all data is visible.

* Issue **#1974** : Fix job screen only showing one job.

* Issue **#1970** : Fixed issue related to accidental execution of SearchDebugUtil outside of tests.

* Change reference data lookup request object to support string or epoch millis date.

* Add byte count to Info tab, make date values consistent.

* Fix problem of wrong charset being used.

* Fix syntax highlighting for Meta streams in Source view.

* Fix bug in PreviewInputStream read() method.

* Improve the way the YAML logger paths are modified on boot.

* Issue **#1964** : BGZIP files are now closed on exception.

* Changed default dashboard time zone to use UTC.

* Fixed SQL statistics upsert statements for MySQL 5.7.

* Issue **#1954** : Change code that sets ReceivedPath to try getting a value from DOCKER_HOST_(HOSTNAME|IP) env vars
  first.


## [v7.0-beta.71] - 2020-12-02

* Issue **#1957** : Fix invalidation of the stat datasource caches on content import and other changes.

* Issue **#1960** : Fix the data preview display of empty streams.

* Moved content download to Java.

* All paths in the config YAML including logging config can now be made relative to the home dir.

* Issue **#1912** : Moved dashboard table conditional formatting logic to server.

* Fix missing favicon.

* Issue **#1808** : Fix bug with permission handling for Retention Policy feature.

* Issue **#1948** : Made UI report errors that occur during download.

* Issue **#1944** : You can now define a stroom home config property and all relative paths will become subpaths of this
  location.

* Fix byte conversion bug with `read()` method in RASegmentInputStream.

* Add `viewType` and `displayType` args to `data(...)` dashboard expression.

* Fix task spinner appearing briefly on every poll and consuming a lot of CPU.

* Add _progress_ bar to Source Data view and Data Preview to show location in the file.

* Issue **#1678** : Fix data display in dashboard text pane.

* Issue **#1679** : Fix data display in dashboard text pane.

* Issue **#1777** : Fix sub stream tab selection when switching streams in data screen.

* Issue **#1647** : Right align numeric columns in data screen.

* Issue **#1872** : Fix display of source data when data has no line breaks.

* Add completion and snippets to dashboard expression builder.

* Issue **#1895** : Change dashboard field expression editor use the Ace editor like other edit screens.

* Replace stream Info icon on data screen with a sub-stream type tab.

* Add Source View tab available from Data Preview screen to show the unformatted source data.

* Fix highlighting while stepping single line data.

* Add completion and snippets to edit screens using the ACE editor.

* Add editor options to use Vim bindings, show invisble characters, highlight current line, word wrap.

* Issue **#1949** : Fixed bug in download for streams from multiple feeds.


## [v7.0-beta.70] - 2020-11-16

* Issue **#1947** : Fixed NPE thrown when trying to unassign processing tasks by setting the assigned node to null.

* Issue **#1940** : Old searches are now terminated by the processing user.

* Issue **#1932** : Physical stream delete will no longer fail if a file or directory it wants to delete cannot be
  found, i.e. has been deleted by another external process.

* Fix log output counts for reference data.

* Add REST endpoint for purging reference data.

* Issue **#1938** : Fix missing ref loading errors/warnings, improve warning messages.


## [v7.0-beta.69] - 2020-11-10

* Improve handling of duplicates in reference data loads.

* Improve error messages for reference loading failures.

* Issue **#1936** : Fix reference data loaded not loading string values > 1000btyes.

* Improve PooledByteBufferOutputStream.

* Issue **#1807** : Remove need for Manage Nodes permission in order to list nodes (needed to manage volumes).

* Issue **#1806** : Remove need for Manage Nodes permission in order to list nodes (needed to manage tasks).

* Issue **#1925** : Fixed logging error that was happening on search.

* Issue **#1921** : Fixed problem with the dashboard text pane not migrating properly to the new special stream id and
  event id fields.

* Issue **#1910** : Fixed issue preventing display of table data where a table had duplicate column names.

* Issue **#1919** : Fixed issue that was preventing dashboard tabs from being closed.

* Removed rxjava.

* Issue **#1919** : Dashboards now prevent tabs being closed from the close button if some nested tabs on the same pane
  are hidden.

* Issue **#1915** : Multiple statistic searches on a dashboard are now executed in parallel.

* Issue **#1915** : Fixed task context user identity for statistics searches.

* Issue **#1915** : Fixed task context for statistics searches.

* Merged external expression and query libraries into the source code and added Kryo serialisation to search results.

* Issue **#1910** : Duplicate fields in dashboard tables are now avoided by adding a numeric suffix to the field name
  when adding a duplicate.

* Issue **#1918** : Text presenter was losing track of stream and event id fields when settings were changed.

* Issue **#1906** : Added info about queue sizes to extraction task.

* Issue **#1906** : Made changes to allow early termination of searches if we have enough data.

* Issue **#1906** : Fixed node task nesting.

* Issue **#1906** : The maximum size of the stream event map is now configurable with
  the `stroom.search.extraction.maxStreamEventMapSize` property.

* Issue **#1906** : Improved the way search extractions events are grouped so we can extract more events per stream and
  therefore improve performance.

* Issue **#1907** : Fixed NPE.


## [v7.0-beta.68] - 2020-10-22

* Issue **#1733** : Support xsl:output options for XML output from pipeline (XMLWriter)

* Issue **#1893** : Change delimited string volume properties to lists of strings

* Issue **#1848** : Fix NPE when importing certain processor filters.

* Issue **#1894** : Improvements to search performance and fix for hanging searches.


## [v7.0-beta.67] - 2020-10-15

* Issue **#1901** : Create default (index) volume group if it is used prior to UI.

* Issue **#1900** : Fix inter-node task assignment, change how processing user equality is checked.

* Change dashboard field expression editor to be a bit wider and use a monospace font.

* Issue **#1887** : Fix searches hanging generally and specifically when streams have been deleted.

* Issue **#1877** : Change conditional formatting to support decimals.

* Change conditional formatting to set the available rule operators according to the format type of the column.

* Change conditional formatting to support date terms and date comparisons.

* Issue **#1885** : Fix annotations icon not being enabled on dashboard tables.

* Issue **#1883** : Code now deals with missing streams when performing search extraction.

* Issue **#1882** : Added capacity restriction to the stream event map used in search result extraction. The previous
  version was causing out of memory exceptions.

* Change names of hidden special table columns on dashboards to avoid name clashes.

* Make dashboard table settings popup bigger to accommodate the conditional formatting.

* Added logic to rename conditional formatting term fields on a column rename.

* Added logic to prevent renaming a column to an existing name.

* Issue **#1872** : Partially fixed to show the 1st 1k chars of the single line raw source. Full fix will come in v7.

* Issue **#1874** : Fixed dashboard tables not showing data if the stream id column is present.

* Issue **#1868** : Stop `Stream not found with id=nnn` errors during searching.

* Issue **#1864** : Added `*` wildcard to conditional formatting matches.

* Issue **#1865** : Fixed NoSuchMethodError.

* Issue **#1854** : Changed search mechanism to poll for remote results to reduce the chances of hung searches.

* Uplift event-logging-schema content pack to v3.4.2.

* Uplift standard-pipelines content pack to v0.2.

* Uplift template-pipelines content pack to v0.3.

* Change the off-heap ref store to use xxHash for hashing its values.

* Change key widths used in ref data store. Existing stores will need to be deleted and re-generated.


## [v7.0-beta.66] - 2020-09-24

* Added code to authenticate against AWS ALB.


## [v7.0-beta.65] - 2020-09-24

* Added code to authenticate against AWS ALB.


## [v7.0-beta.64] - 2020-09-24

* Added code to authenticate against AWS ALB.


## [v7.0-beta.63] - 2020-09-22

* Added code to authenticate against AWS ALB.


## [v7.0-beta.62] - 2020-09-22

* Added code to authenticate against AWS ALB.


## [v7.0-beta.61] - 2020-09-22

* Added code to authenticate against AWS ALB.


## [v7.0-beta.60] - 2020-09-22

* Added code to authenticate against AWS ALB.


## [v7.0-beta.59] - 2020-09-22

* Added code to authenticate against AWS ALB.

* Changed default behaviour of `useDefaultOpenIdCredentials`.


## [v7.0-beta.58] - 2020-09-22

* Added code to authenticate against AWS ALB.


## [v7.0-beta.57] - 2020-09-18

* Failed build.


## [v7.0-beta.56] - 2020-09-18

* Added code to authenticate against AWS ALB.

* Remove requirement for Reference stream type in ref data API lookup requests.


## [v7.0-beta.55] - 2020-09-15

* Fix names in travis release plugin.


## [v7.0-beta.54] - 2020-09-15

* Rename release artefact `stroom-proxy-config.X.yml` to `stroom-proxy-app-config.X.yml`.


## [v7.0-beta.53] - 2020-09-15

* Change `prod.yml` and `proxy-prod.yml` to be templated so as to generate custom config for the zip and docker
  distributions.

* Add the docker config files to the release artefacts.

* Issue **#580** : Added conditional formatting options to dashboard tables.

* Add comments to `prod.yml`/`config.yml`.

* Change `reset_password` CLI command to also reset various locked/inactive type flags.

* Change stroom admin path from `admin` to `stroomAdmin` in the distribution.

* Fix `command not found` bug in distribution `start.sh`.

* Change `start.sh` to log pre-logback output to start.sh.log.

* Change logFormat to include time in `prod.yml` and `config.yml`.


## [v7.0-beta.52] - 2020-09-10

* Issue **#1850** : Add new command line commands `create_account`, `reset_password` and `manage_users` to enable the
  creation of accounts to bootstrap the application.

* Change `admin` to `stroomAdmin` in distribution shell scripts.


## [v7.0-beta.51] - 2020-09-09

* Added `formTokenRequest` property to OpenId config for use with AWS authentication. This forces the use of a form
  request when fetching tokens.

* Issue **#1824** : Fix for search hang when extraction is requested but no search pipeline is provided.

* Issue **#1083** : Added `any()`, `first()`, `last()`, `nth()`, `top()` and `bottom()` selection functions to select
  child values of grouped items.

* Issue **#1837** : Added `joining()` function to concatenate supplied fields in child rows.

* Issue **#1784** : Several functions were previously prevented from working on results from aggregate functions but are
  now applied regardless.

* Fix config file validation not working when hot loading config file changes.

* Change config file validation to be the first thing that happens on boot.

* Fix error when empty branches are in the config file.

* Add `pipeline.referenceData.getLmdbSystemLibraryPath` prop to support provided LMDB binary.

* Change extraction location of bundled LMDB binary to be the same as the store files.

* Change default value for `pipeline.referenceData.maxPutsBeforeCommit` to 0 (i.e. don't commit mid-load).


## [v7.0-beta.50] - 2020-09-07

* Add /api/refData/v1/lookup REST endpoint for doing ref data lookups.

* Issue **#1755** : Stepping now runs in a separate thread to prevent interruption of DW threads when trying to
  terminate stepping early.

* Issue **#1798** : Fixed REST serialisation issue that was preventing stepping XPath filters from being passed to the
  server.

* Issue **#1666** : Stepping now loads element documents that use name patterns.

* Issue **#1666** : Parsers now support name patterns for loading config documents.

* Issue **#1835** : Fix error when viewing data as lowly user.

* Issue **#1836** : Fix Forbidden error when importing data.

* Issue **#1809** : Fix handling of import with no permissions except Import Configuration.

* Issue **#1657** : Remove INTERNAL_PROCESSING_USER from Users list in App Permissions screen.

* Issue **#1782** : Fix handling of empty NOT/AND/OR in stats queries and immprove the error handling for the remote
  data sources.

* Issue **#1781** : Fix SQL stats handling of NOT() with more than one term in the NOT.

* Issue **#1830** : Change quick filters on Annotations screen to use fuzzy filtering consistent with the rest of
  stroom. Disable the comment quick filter drop down if there are no standard comments configured. Remove the qualified
  fields from the quick filter tooltips.

* Issue **#1829** : Fix Annotations screen recording change history when clicking an empty title/subject.

* Issue **#1737** : Fix quick filter in users/groups popup.

* Issue **#1832** : Fix inability to add users/groups in the Document Permissions screen.


## [v7.0-beta.49] - 2020-09-02

* Fix accidental commit of broken code.


## [v7.0-beta.48] - 2020-09-02

* Fix duplicate call to bintray upload in travis script.


## [v7.0-beta.47] - 2020-09-02

* Issue **#1821** : Fix SQL Stat queries whose table doesn't use any datasource fields.

* Issue **#1694** : Fix UUID filtering in quick filters, now using `uuid:` field qualifier. Removed support for `#`
  prefix in Quick Filter and suggesters.

* Issue **#1699** : Add a docker managed volume for the ref data store.

* Add `pooledByteBufferCounts` to ref data config.

* Issue **#1700** : Stopped stepping happening on open.

* Uplift LMDB to v0.8.1.

* Changed implementation of the byte buffer pool used in the ref data store to improve performance.

* Increase default value for ref data `maxPutsBeforeCommit` to improve load times.

* Fix instances of trace logging that are not using lambdas for complex args. This is particularly a problem in the ref
  data store code.

* Made stroom compatible with AWS authentication.

* Issue **#1707** : Fix reference data lookups picking the wrong effective stream.

* Issue **#1797** : Altered how search completion is recorded to try and prevent hanging.

* Issue **#1762** : Fix for search jobs that do not terminate correctly.

* The build should now ensure GWT compilation only occurs after test has completed.

* Issue **#1790** : You can now provide `TYPE` as an optional HTTP header when sending data to Stroom. If provided this
  attribute is used to determine what data type to assign to the data being received. Data forwarding and aggregation
  also maintains this attribute and behaviour.

* Issue **#1665** : Recognised meta types can now be specified in config and drop downs now allow selection in the
  pipeline editor.


## [v7.0-beta.46] - 2020-08-23

* Issue **#1702** : Fix namespace handling in XML reference data values.

* Issue **#1789** : Prevent dashboards without an extraction pipeline showing as "Missing" on dependency screen.

* Issue **#1803** : Fix `/api/export/v1` failing with NoSuchFileException.

* Issue **#1719** : Create rest endpoint to get reference data store entries. Experimental feature at the moment.

* Issue **#1649** : Make the local reference data store searchable from the dashboard. Experimental feature at the
  moment.

* Issue **#1805** : Fix missing alert popup when document is saved but has been updated by another user/tab.

* Fix _No appender for stroom.docref.DocRef_ ERRORs in the log.


## [v7.0-beta.45] - 2020-08-14

* Issue **#1793** : Fixed Solr search query creation.

* Issue **#1791** : Fixed Solr connection test response.

* Update Gradle to v6.6

* Revert back to full build.


## [v7.0-beta.44] - 2020-08-14

* Reverted deploy changes until travis dpl v2 is stable.


## [v7.0-beta.43] - 2020-08-14

* Fixing release artefacts.


## [v7.0-beta.42] - 2020-08-13

* Issue **#1783** : Made change to prevent nodes called by the cluster from using localhost, 127.0.0.1 or the same URL
  as other nodes.

* Issue **#1706** : Terminating processing jobs early now writes appropriate termination errors to the processing info (
  error) stream and deletes other outputs.

* Issue **#1749** : Removed old benchmark job.


## [v7.0-beta.41] - 2020-08-12

* Issue **#1785** : Fix proxy not forwarding any data.

* Issue **#1675** : All dashboard table fields are now present in text pane settings even if they are hidden or special,
  e.g. internally added mandatory fields like StreamId and EventId. This change prevents the field settings from being
  altered incorrectly when these fields were not found.

* Issue **#1758** : Added file locations to meta details and improved tooltip layout.

* Issue **#1778** : Remove error streams following reprocessing when no new streams are created.

* Added support for time based expressions when searching for streams from UI.

* Issue **#1760** : Support time based expressions for ProcessorTask data source

* Issue **#1761** : Allow processor id to be displayed when searching processor tasks data source.

* Issue **#1693** : Fix dependencies screen listing links to internal searchables as "missing".

* Issue **#1751** : Display correct UUID for "to" dependency in UI dependency screen.

* Issue **#1664** : Fix crash when all streams for pipeline are deleted.

* Issue **#1701** : Fix crash when alternative pipeline is selected/used for processing.

* Issue **#1756** : Fix for IdEnrichmentFilter where is attempts to change attribute values that already exist.

* Issue **#1741** : Fix for search hanging issue.

* Issue **#1740** : `CombinedParser` now removes invalid XML 1.0 characters when `fixInvalidChars` is set and not XML
  1.1.

* Add `readTimeout` property to `HTTPAppender`

* Issue **#1747** : Nodes are now notified about changes to document permissions so that caches are cleared etc.

* Issue **#1752** : Meta info tooltips now show appropriate units for values.

* The `admin` account is now auto created if it doesn't exist.

* Issue **#1310** : Improved file cleanup between tests.

* Issue **#1533** : Improved meta data attribute value flushing to DB.

* Issue **#1634** : `FileSystemClean` will now only examine active data volumes.

* Issue **#1672** : Index shards are now only updated in the DB on flush when the document count or shard size changes.

* Issue **#1713** : Fixed issue where processor task start times were being displayed incorrectly.

* Issue **#1748** : Removed border from explorer quick filter.

* Issue **#1656** : Only managed jobs will now appear on the jobs page.

* Issue **#1669** : Changed the way next scheduled time is calculated based on current time.

* Issue **#1662** : Processor tasks and meta data sources now correctly show pipeline names in dashboard results.

* Issue **#1677** : Active tasks are now correctly filtered.

* Issue **#1718** : Added server task info for some tasks.

* Issue **#1731** : Fixed calendar date picker style that was broken by tooltip CSS changes.

* Issue **#1657** : `INTERNAL_PROCESSING_USER` is no longer visible in the UI.

* Issue **#1449** : You can now create users to associate permissions by clicking the create button in
  the `User Permissions` page.

* Issue **#1727** : Typo.

* Issue **#1501** : Multiple fixes for new UI.

* Issue **#1506** : Multiple fixes for new UI.

* Issue **#1561** : Multiple fixes for new UI.

* Issue **#1483** : Multiple fixes for new UI.

* Issue **#1525** : Multiple fixes for new UI.

* Issue **#1587** : Multiple fixes for new UI.

* Issue **#1526** : Multiple fixes for new UI.

* Issue **#1499** : Multiple fixes for new UI.

* Issue **#1481** : Multiple fixes for new UI.

* Issue **#1498** : Multiple fixes for new UI.

* Issue **#1660** : Multiple fixes for new UI.

* Issue **#1659** : Multiple fixes for new UI.

* Issue **#1725** : Fix Data Splitter onlyMatch using zero based instead of one based numbers.


## [v7.0-beta.39] - 2020-07-06

* Issue **#1716** : Prevent export of processor filters that are reprocess or deleted.

* Issue **#1638** : Suppress error when searching deleted streams.

* Issue **#1696** : Fix reprocessing from unfiltered meta data view.

* Issue **#1648** : Fix streams not being deleted following reprocessing.

* Issue **#1695** : Fix `Records` stream types not being identified correctly.

* Issue **#1668** : Fixed incorrect parameter count for XSLT `meta` function.

* Issue **#1619** : Fix delete stream summary.


## [v7.0-beta.38] - 2020-06-25

* Issue **#1670** : Stop _parse-uri_ XSLT function returning -1 for missing port numbers.

* Issue **#1673** : Increase limit for age spinner in retention rules to 9999.

* Issue **#1683** : Add `!` NOT operator to fuzzy match filtering.

* Add field searching to Activity quick filter.

* Add field searching to entity selection popups.

* Change entity selection popups to clear quick filter on show.

* Add column sorting and field searching to Properties screen.

* Add field searching to Explorer Tree quick filter.

* Add field searching to Properties quick filter.

* Add field searching to Server Tasks quick filter.

* Add field searching to dependencies quick filter.

* Improve info tooltip layouts.

* Issue **#1248** : Add quick filter to dependencies screen.

* Issue **#1650** : Use consistent blue colour.

* Issue **#1671** :Fix XSLT function `hex-to-oct`.

* Add `readTimeout` property to `HTTPAppender`.

* Issue **#1632** : SQL stats now compatible with MySQL 8 Group Replication

* Issue **#1650** : Use consistent blue colour.

* Issue **#1627** : Fix Up/Down buttons on Rule Set screen. Now keeps selection after use.

* Issue **#1277** : Fix Enable/Disable toggle button on Rule Set screen.


## [v7.0-beta.37] - 2020-06-15

* Add _Impact Summary_ tab to _Data Retention_ to show breakdown of counts of streams to be deleted.

* Add support for the `.` separator in the word boundary fuzzy matching.

* Change the fuzzy match filter to switch to a case sensitive wild-carded exact match when the input contains a `*`.

* Issue **#1640** : Fix server error when clicking disabled delete/info icon for deleted streams.

* Issue **#1639** : Default index volume group property changes.

* Issue **#1636** : Fix data retention deletion using wrong action for rules.

* Issue **#1280** : Fix creation of default index volumes.


## [v7.0-beta.36] - 2020-06-02

* Issue **#1621** : Fix NPE in proxy content syncing.

* Issue **#1462** : Stroom not working with MySQL 8.0 due to SQLException

* Issue **#1564** : Fix error in data retention section of stream info popup.

* Change data retention delete batching approach to use time ranges.

* Issue **#1611** : Change explorer tree filtering to also filter on an exact match of the entity's UUID.

* Add regex filtering with `/` prefix to fuzzy matching.

* Change word boundary matching to require a `?` prefix.


## [v7.0-beta.35] - 2020-05-28

* Issue **#1608** : Fixed NPE in UI data presenter.

* Issue **#1595** : Fixed names for imported items that already exist but are updated by import.

* Issue **#1603** : XSLT imports now error if more than one matching XSLT is found.

* Issue **#1604** : XSLT import resolution now accepts the use of UUIDs and DocRef strings.

* Issue **#1403** : Dashboard query download now retains expression parameters.

* Issue **#1514** : Fixed properties edit presenter issue.

* Issue **#1569** : Additional changes to improve the new `Data Delete` task that replaces the `File System Clean` task.

* Issue **#1565** : Stop data retention rules deleting all data.

* Add default data retention rule to the UI screen to make it clear what happens by default.

* Add fuzzy match filter to explorer tree.


## [v7.0-beta.34] - 2020-05-26

* Issue **#1569** : Removed recursive multi threading from file system clean as thread limit was being reached.

* Issue **#1478** : Fixed data volume creation and other resource methods.

* Issue **#1594** : Now auto creates root explorer node on startup if it is missing.

* Issue **#1544** : Fixes for imported dashboards.

* Issue **#1586** : Fixed migration and initial population of standard meta type names.

* Issue **#1592** : Changed DB bit(1) columns to be tinyint(1) so that they show values correctly in the CLI.

* Issue **#1510** : Added logical delete for processor and processor filter to allow a user to force deletion without
  encountering a DB constraint.

* Issue **#1557** : Process, reprocess, delete and download data functions now provide an impact summary before a user
  can proceed with the action.

* Issue **#1557** : The process data function in the data browser now provides the option to process or reprocess data.
  When selected a user can also choose: the priority of the process filters that will be created; to set the priority
  automatically based on previous filters; set the enabled state.

* Issue **#1557** : Reprocessing data no longer has a limitation on how many items can be reprocessed as it is now
  implemented by reprocess specific filters.

* Issue **#1585** : Fixed issue that was preventing viewing folders processors.

* Issue **#1557** : Added an impact summary to meta data actions such as delete, restore, process and download.

* Issue **#1593** : NPE copying empty expressions


## [v7.0-beta.33] - 2020-05-22

* Issue **#1588** : Fix processor filter import.

* Issue **#1566** : Fixed UI data restore behaviour.

* Make public port configurable


## [v7.0-beta.32] - 2020-05-19

* Issue **#1573** : Active tasks tab now only shows tasks related to the open feed.

* Issue **#1584** : Add @ApiParam to POST/PUT/DELETE endpoints so the request type appears in swagger-ui.

* Issue **#1581** : Change streamId to a path param in GET /api/data/v1.

* Issue **#1567** : Added error handling so the confirmation dialog continues to work even when there is a failure in a
  previous use.

* Issue **#1568** : Pipeline names should now be shown where needed in the UI.

* Issue **#1457** : Change field value suggester to use fuzzy matching.

* Issue **#1574** : Make feed suggestions return all feeds, not just ones with meta.

* Issue **#1544** : Imported dashboards from 6.1 now work.

* Issue **#1577** : Cluster node status is now updated when node settings are changed.

* Issue **#1396** : Completely changed DB migration and import/export compatibility code.

* Fix index creation stored procedure.

* Issue **#1508** : Tidy up property descriptions, change connection pool props to use Stroom Duration type.

* Issue **#473** : Fix value stats being ignored during in memory stat aggregation.

* Issue **#1141** : Make SQL stats aggregation delete unused stat keys at the end.


## [v7.0-beta.31] - 2020-05-12

* Issue **#1546** : Fixed opening and editing of data retention rules.

* Issue **#1494** : Scrollbars now have a white background unless used in a readonly text area.

* Issue **#1547** : Added pipeline names to processor task screens.

* Issue **#1543** : Prevent import/export of processor filters with id fields

* Issue **#1112** : You can now copy feeds along with other items and copies are named appropriately.

* Issue **#1112** : When copying a selection of several items, the dependencies between the items are altered in the
  resulting copies so that the copied items work together as a new set of content.

* Issue **#1112** : As part of fixing dependencies when copying items, the dependencies screen now works correctly and
  now also shows processor filters.

* Issue **#1545** : Add property `enableDistributedJobsOnBootstrap` to enable/disable processing on first boot.


## [v7.0-beta.30] - 2020-05-06

* Issue **#1503** : Further fix for enabled/disabled expression items and dashboard tab visibility.

* Issue **#1511** : Data pages now show pipeline names rather than pipeline UUIDs.

* Issue **#1529** : Fix error when selecting datasource in new dashboard.

* Fix NPE in SystemInfoResource.get().

* Issue **#1527** : Fixed missing aud in API eky tokens.

* Add missing guice binding for SystemInfoResource.

* Make export add new line to the end of all files to adhere to POSIX standard.

* Issue **#1532** : Fixed index shard criteria in UI.

* Change SecurityFilter to return a 401 on authentication exceptions.

* Move some health checks into SystemInfoResource.

* Remove healthchecks from rest resources and servlets that never give an unhealthy result.

* Add error info to AppConfigMonitor health check.


## [v7.0-beta.29] - 2020-05-04

* Issue **#1496** : Fixed paging of processed data.

* Add stroom.statistics.internal.enabledStoreTypes and make internal stat processing respect it.

* Improve SQL stats shutdown processing so all in memory stats are flushed.

* Issue **#1521** : Dashboards with missing datasources break entirely.

* Issue **#1477** : Disable edit button on stream processor.

* Issue **#1497** : Fixed data list result paging.

* Issue **#1492** : Fixed data list result paging.

* Issue **#1513** : You can now view data in folders.

* Issue **#1500** : Fixed data delete/restore behaviour.

* Issue **#1515** : Fix proxyDir default when running in a stack.

* Issue **#1509** : Unable to update processor filter.

* Issue **#1495** : Speculative fix for missing swagger.json file in the fat jar.

* Issue **#1503** : Fixed Dashboard serialisation and JSON template.

* Issue **#1479** : Unable to set index volume limits.


## [v7.0-beta.28] - 2020-04-29

* Issue **#1489** : Reprocess streams feature failing.

* Issue **#1465** : Add default Open ID credentials to allow proxy to be able to authenticate out of the box.

* Issue **#1455** : Fix interactive search.

* Issue **#1471** : Pipeline name not shown on processors/filters in UI.

* Issue **#1491** : Download stream feature failing.

* Issue **#1433** : StandardKafkaProducer failed when writing XML kafka payloads.


## [v7.0-beta.27] - 2020-04-27

* Issue **#1417** : Allow processor filters to be exported with Pipelines.

* Issue **#1480** : Index settings now shows index volume groups and allows selection.

* Issue **#1450** : Further attempt to improve criteria filtering on data tab.

* Issue **#1467** : The cluster node state node uses NodeResource to determine active nodes.

* Issue **#1448** : The internal processing user now has a JWT and passes it when making calls to other nodes.


## [v7.0-beta.26] - 2020-04-22

* Fix gradle build for versioned builds


## [v7.0-beta.25] - 2020-04-22

* Assorted fixes to the new React UI pages.


## [v7.0-beta.24] - 2020-04-21

* Issue **#1450** : Stop data tabs showing all feeds.

* Issue **#1454** : Fix NPE in feed name suggestion box.

* Remove internal statistics from setup sample data.

* Fix issue of pipeline structure not showing when it contains a StatisticsFilter.

* Update auth flow for auth-into-stroom integration

* Issue **#1426** : Change /logout endpoint to /noauth/logout.

* Fix `Expecting a real user identity` errors on auto import of content packs.

* Increase wait timeout to 240s in `start.sh`.

* Issue **#1404** : Fixed issue with invalid XML character filter.

* Issue **#1413** : Attempt to fix search hanging issue.

* Issue **#1393** : The annotations data popup now formats content on load.

* Issue **#1399** : Removed error logging for expected exceptions in TaskExecutor.

* Issue **#1385** : File output param `streamId` now aliased to `sourceId` and `streamNo` is now aliased to `partNo` for
  consistency with new source tracking XSLT functions.

* Issue **#1392** : Downloading dashboard queries now provides the current query without the need to save the dashboard.

* Issue **#1427** : Change remote call to auth service to a local call.


## [v7.0-beta.23] - 2020-03-24

* Rename all legacy DB tables to `OLD_`.

* Issue **#1394** : Fix duplicate tables appearing in Monitoring -> Database Tables.

* Add NodeEndpointConfiguration. Change `node` table to hold the base endpoint.


## [v7.0-beta.22] - 2020-03-10

* Brought stroom-auth-service into stroom

* Issue **#563** : Kafka producer improvements - StandardKafkaProducer

* Issue **#1399** : Removed error logging for expected exceptions in TaskExecutor.

* Fix missing $ in start.sh

* Issue **#1387** : Changed the way tasks are executed to reduce changes of unhandled execution errors.

* Issue **#1378** : Improved logging detail when processor filters fail.

* Issue **#1379** : Fixed issue where you couldn't open a processor filter if parts of the filter referenced deleted
  items.

* Issue **#1378** : Improved logging detail when processor filters fail.

* Issue **#1382** : Added `decode-url` and `encode-url` XSLT functions.

* Issue **#655** : Fixed SQL Stats queries ignoring the enabled state of the dashboard query terms.

* Issue **#1362** : Fixed issue where hiding dashboard annotation fields removed them.

* Issue **#1357** : Fixed dragging tabs in dashboard with hidden panes to create a new split.

* Issue **#1357** : Fixed dragging tabs in dashboard with hidden panes.

* Issue **#1368** : Fixed FindReplaceFilter as it wasn't working when used in conjunction with Data Splitter.

* Issue **#1361** : Changed the way headers are parsed for the HttpCall XSLT function.


## [v7.0-beta.21] - 2020-02-24

* Add null checks to DB migration.

* Add deletion of constraint `IDX_SHARD_FK_IDX_ID` to migration script.


## [v7.0-beta.20] - 2020-02-13

* Fix bug in `processor_task` migration script.


## [v7.0-beta.19] - 2020-02-10

* Fix bugs in DB migration scripts.


## [v7.0-beta.18] - 2020-02-05

* Re-locate index database migrations.

* Fix issues with migrating null audit columns.

* Improve output of TestYamlUtil.


## [v7.0-beta.17] - 2020-01-29

* Issue **#1355** : Fixed stepping from dashboard text pane.

* Issue **#1354** : Fixed double click to edit list items, e.g. properties.

* Issue **#1340** : Fixed issue with FindReplaceFilter where it failed in some cases when more than one filter was
  chained together.

* Issue **#1338** : You can now configure the max size of the map store cache.

* Issue **#1350** : Fixed scope of dictionaries when loaded in multiple XSLT pipeline steps.

* Issue **#1347** : Added SSL options to `http-call` XSLT method.

* Issue **#1352** : Fixed Hessian serialisation of user identities on tasks.

* Change docker image to allow us to pass in the dropwizard command to run, e.g. server|migrate.

* Stop MySQL outputing Note level warnings during migration about things that don't exist when we expect them not to.


## [v7.0-beta.13] - 2019-12-24

* Add `migrate` command line argument to run just the DB migrations.

* Updated API key to include audience and added client id and secret.

* Change `stroom.conf.sh` to also look for ip in `/sbin`

* Issue **#260** : You can now hide dashboard tabs.

* Issue **#1332** : The text pane can now be configured to show source data.

* Issue **#1311** : Improved source location tracking.


## [v7.0-beta.12] - 2019-12-04

* Change local.yml.sh to also look for ip in /sbin


## [v7.0-beta.11] - 2019-12-04

* Fix invalid SQL syntax in V07_00_00_012__Dictionary


## [v7.0-beta.10] - 2019-12-04

* Update auth api version

* Add clientId and clientSecret to config

* Update API keys (needed aud)

* Issue **#1338** : Added new config options to control the maximum size of some
  caches: `stroom.pipeline.parser.maxPoolSize`, `stroom.pipeline.schema.maxPoolSize`
  , `stroom.pipeline.schema.maxPoolSize`, `stroom.pipeline.xslt.maxPoolSize`, `stroom.entity.maxCacheSize`
  , `stroom.referenceData.mapStore.maxCacheSize`.

* Issue **#642** : Downloading query details now ignores hidden fields.

* Issue **#1337** : Fixed issue where downloading large numbers of search results in Excel format was exceeding maximum
  style count of 64000.

* Issue **#1341** : Added XSRF protection to GWT RPC requests.

* Issue **#1335** : Made session cookie `Secure` and `HttpOnly`.

* Issue **#1334** : Fix 404 when accessing `/stroom/resourcestore/........`, i.e. fix Tools->Export.

* Issue **#1333** : Improved resilience against XSS attacks.

* Issue **#1330** : Allow configuration of `Content-Type` in HTTPAppender.

* Issue **#1327** : Improvements to annotations.

* Issue **#1328** : Increased size of data window and removed max size restrictions.

* Issue **#1324** : Improved logging and added SSL options for HTTPAppender.


## [v7.0-beta.9] - 2019-11-20

* Fix SSL connection failure on remote feed staus check.

* Remove ConfigServlet as the functionality is covered by ProxyConfigHealthCheck.

* Fix password masking in ProxyConfigHealthCheck.

* Change servlet path of ProxyStatusServlet from `/config` to `/status`.


## [v7.0-beta.8] - 2019-11-20

* Change precedence order for config properties. YAML > database > default. Change UI to show effective value. Add hot
  loading of YAML file changes.

* Issue **#1322** : Stroom now asks if you really want to leave site when stepping items are dirty. Also fixed `Save`
  and `Save All` menu items and dashboard param changes now correctly make a dashboard dirty.

* Issue **#1320** : Fixed formatting of XML where trailing spaces were being removed from content surrounded by start
  and end tags (data content) which should not happen.

* Issue **#1321** : Make path relative in stroom distribution .zip.sha256 hash file.

* The auth service now supports the use of HTTPS without certificate verification and adds additional logging.

* Issue **gchq/stroom-auth#157** : Automatically refresh user's API key when it expires.

* Issue **#1243** : Dashboard visualisations now link with similar functions available to dashboard tables,
  e.g. `link()`, `dashboard()`, `annotation()`, `stepping()`, `data()`.

* Issue **#1316** : JSONParser now includes various parse options including handling comments.

* Issue **#48** : Added option to hide/show dashboard table columns.

* Issue **#1315** : Improved health check for missing API key.

* Updated stroom expression to v1.5.4 and added new field types.

* Issue **#1315** : Improved health check for missing API key.

* Issue **#1314** : Fixed NPE thrown when logging caused when viewing docs that can't be found.

* Issue **#1313** : Suggestion boxes now make suggestions immediately before the user even starts typing.

* Issue **#1043** : Added feature to allow floating point numbers to be indexed.

* Issue **#1312** : Dictionaries now change the entity name in the DB when renamed.

* Issue **#1312** : Fixed read only behaviour of dictionary settings UI.

* Issue **#1300** : Multiple changes to annotations.

* Issue **#1265** : Added `modulus()` function along with alias `mod()` and modulus operator `%`.

* Issue **#1300** : Added `annotation()` link creation function, `currentUser()` alias for `param('currentUser()')` and
  additional link creation functions for `data()` and `stepping()`.

* Issue **#67** : Table columns now display menu items on left click.

* Uplift stroom-query to v2.2.4 to add better diagnostic logging.

* Uplift Kafka client to v2.2.1.

* Issue **#1293** : Add more static file types to allow nginx/browser caching on.

* Issue **#1295** : Add authentication bypass for servlets such as /remoting, /status, /echo, etc.

* Issue **#1297** : The UI now supplies API tokens to the backend for resource calls.

* Issue **#1296** : Fixed NPE in StreamMapCreator caused when a stream can not be found.


## [v7.0-beta.7] - 2019-10-23

* Issue **#1288** : Streams now show the name of the pipeline used to create them even if the user doesn't have
  permission to see the pipeline.

* Issue **#1282** : Fixed issue where items were imported into the explorer even if not selected for import.

* Issue **#1291** : Fixed issue where empty dashboard table cells did not select table rows when clicked.

* Issue **#1290** : Fixed issue where executor provider was not executing supplied runnable if parent task had
  terminated.

* Fix problem of missing fallback config in docker image.


## [v7.0-beta.6] - 2019-10-15

* Add default for stroom.security.authentication.durationToWarnBeforeExpiry

* Fix missing icons for Kafka Config and Rule Set.

* Fix Kafka Config entity serialisation.

* Issue **#1264** : Dashboards running in embedded mode will not always ask for the user to choose an activity if the
  users session has one set already.

* Issue **#1275** : Fixed permission filtering when showing related streams.

* Issue **#1274** : Fixed issue with batch search caused by Hibernate not returning pipeline details in stream processor
  filters.

* Issue **#1272** : Fixed saving query favourites.

* Issue **#1266** : Stroom will now lock the cluster before releasing owned tasks so it doesn't clash with other task
  related processes that lock the DB for long periods.

* Issue **#1264** : Added `embedded` mode for dashboards to hide dashboard chrome and save options.

* Issue **#1264** : Stroom no longer asks if you want to leave the web page if no content needs saving.

* Issue **#1263** : Fixed issues related to URL encoding/decoding with the `dashboard()` function.

* Issue **#1263** : Fixed issue where date expressions were being allowed without '+' or '-' signs to add or subtract
  durations.

* Add fallback config.yml file into the docker images for running outside of a stack.

* Issue **#1263** : Fixed issues related to URL encoding/decoding in dashboard expressions.

* Issue **#1262** : Improved behaviour of `+` when used for concatenation in dashboard expressions.

* Issue **#1259** : Fixed schema compliance when logging failed document update events.

* Issue **#1245** : Fixed various issues with session management and authentication.

* Issue **#1258** : Fixed issue affecting search expressions against keyword fields using dictionaries containing
  carriage returns.


## [v7.0-beta.5] - 2019-09-23

* Fixes to proxy


## [v7.0-beta.4] - 2019-09-16

* Fix stroom-proxy Dockerfile


## [v7.0-beta.3] - 2019-09-16

* Minor fixes, including an essential fix to config


## [v7.0-beta.2] - 2019-09-13

* Fix docker build


## [v7.0-beta.1] - 2019-09-11

* Issue **#1253** : Data retention policies containing just `AND` will now match everything.

* Issue **#1252** : Stream type suggestions no longer list internal types.

* Issue **#1218** : All stepping panes will now show line numbers automatically if there are indicators (errors,
  warnings etc) that need to be displayed.

* Issue **#1254** : Added option to allow non Java escaped find and replacement text to be used in `FindReplaceFilter`.

* Issue **#1250** : Fixed logging description for reading and writing documents.

* Issue **#1251** : Copy permissions from a parent now shows changes prior to the user clicking ok.

* Issue **#758** : You no longer need the `Manage Processors` privilege to call `stroom:meta('Pipeline')` in XSLT.

* Issue **#1256** : Fix error caused when logging data source name when downloading search results.

* Issue **#399** : Fix for error message when stepping that said user needed `read` permission on parent pipeline and
  not just `use`.

* Issue **#1242** : Fix for pipeline corruption caused when moving elements back to inherited parents.

* Issue **#1244** : Updated Dropwizard to version 1.3.14 to fix session based memory leak.

* Issue **#1246** : Removed elastic search document type, menu items and filter.

* Issue **#1247** : Added XSLT functions (`source`, `sourceId`, `partNo`, `recordNo`, `lineFrom`, `colFrom`, `lineTo`
  , `colTo`) to determine the current source location so it can be embedded in a cooked event. Events containing raw
  source location info can be made into links in dashboard tables or the text pane so that a user can see raw source
  data or jump directly to stepping that raw record.

* Add data retention feature and index optimisation to Solr indexes.

* Initial support for Solr indexing and search.

* Issue **#1244** : Updated Dropwizard to version 1.3.14 to fix session based memory leak.

* Issue **#1246** : Removed elastic search document type, menu items and filter.

* Issue **#1214** : Fixed issue where the max results setting in dashboard tables was not always being obeyed. Also
  fixed some dashboard table result page size issues.

* Issue **#1238** : During proxy clean task we no longer show a failed attempt to delete an empty directory as an error
  as this condition is expected.

* Issue **#1237** : Fixed issue where explorer model requests were failing outside of user sessions, e.g. when we want
  to find folder descendants for processing.

* Issue **#1230** : Fix test.

* Issue **#1230** : Search expressions no longer have the `contains` condition.

* Issue **#1220** : Fixed attempt to open newly created index shards as if they were old existing shards.

* Issue **#1232** : Fixed handling of enter key on pipeline element editor dialog.

* Issue **#1229** : Fixed issue where users needed `Read` permission on an index instead of just `Use` permission to
  search it.

* Issue **#1207** : Removed task id from meta to reduce DB size and complexity especially given the fact tasks are
  transient. Superseded output is now found by querying the processor task service when new output is written rather
  than using task ids on meta.

* Uplift HBase to 2.1.5 and refactor code accordingly

* Uplift Kafka to 2.1.1 and refactor code accordingly

* Uplift Curator to 4.2.0

* Issue **#1143** : Added mechanism to inject dashboard parameters into expressions using the `param` and `params`
  functions so that dashboard parameters can be echoed by expressions to create dashboard links.

* Issue **#1205** : Change proxy repo clean to not delete configured rootRepoDir.

* Issue **#1204** : Fix ProxySecurityFilter to use correct API key on feedStatus requests.

* Issue **#1211** : Added a quick filter to the server tasks page.

* Issue **#1206** : Fixed sorting active tasks when clicking column header.

* Issue **#1201** : Fixed dependencies.

* Issue **#1201** : Fixed tests.

* Issue **#1201** : Document permission changes now mutate the user document permissions cache rather than clearing it.

* Issue **#1153** : Changed security context to be a Spring singleton to improve explorer performance.

* Issue **#1202** : Fixed NumberFormatException in StreamAttributeMapUtil.

* Issue **#1203** : Fixed event logging detail for dictionaries.

* Issue **#1197** : Restored Save As functionality.

* Issue **#1199** : The index fields page now copes with more than 100 index fields.

* Issue **#1200** : Removed blocking queue that was causing search to hang when full.

* Issue **#1198** : Filtering by empty folders now works correctly.

* Comment out rollCron in proxy-prod.yml

* Change swagger UI at gchq.github.io/stroom to work off 6.0 branch

* Issue **#1195** : Fixed issue where combination of quick filter and type filter were not displaying explorer items
  correctly.

* Issue **#1153** : Changed the way document permissions are retrieved and cached to improve explorer performance.

* Issue **#1196** : Added code to resolve data source names from doc refs if the name is missing when logging.

* Issue **#1165** : Fixed corruption of pipeline structure when adding items to Source.

* Issue **#1193** : Added optional validation to activities.

* Change default config for proxy repositoryFormat to "${executionUuid}/${year}-${month}-${day}/${feed}/${pathId}/${id}"

* Issue **#1194** : Fixed NPE in FindTaskProgressCriteria.

* Issue **#1191** : SQL statistics search tasks now show appropriate information in the server tasks pane.

* Issue **#1192** : Executor provider tasks now run as the current user.

* Issue **#1190** : Copied indexes now retain associated index volumes.

* Issue **#1177** : Data retention now works with is doc refs.

* Issue **#1160** : Proxy repositories now only roll if all output streams for a repository are closed. Proxy
  repositories also only calculate the current max id if the `executionUuid` repo format param is not used.

* Issue **#1186** : Volume status is now refreshed every 5 minutes.

* Fix incorrect default keystore in proxy config yaml.

* Rename environment variables in proxy config yaml.

* Issue **#1170** : The UI should now treat the `None` tree node as a null selection.

* Issue **#1184** : Remove dropwizard yaml files from docker images.

* Issue **#1181** : Remove dropwizard config yaml from the docker images.

* Issue **#1152** : You can now control the maximum number of files that are fragmented prior to proxy aggregation
  with `stroom.maxFileScan`.

* Issue **#1182** : Fixed use of `in folder` for data retention and receipt policies.

* Updated to allow stacks to be built at this version.

* Issue **#1154** : Search now terminates during result creation if it is asked to do so.

* Issue **#1167** : Fix for proxy to deal with lack of explorer folder based collections.

* Issue **#1172** : Fixed logging detail for viewing docs.

* Issue **#1166** : Fixed issue where users with only read permission could not copy items.

* Issue **#1174** : Reduced hits on the document permission cache.

* Issue **#1168** : Statistics searches now work when user only has `Use` permission.

* Issue **#1170** : Extra validation to check valid feed provided for stream appender.

* Issue **#1174** : The size of the document permissions cache is now configurable via
  the `stroom.security.documentPermissions.maxCacheSize` property.

* Issue **#1176** : Created index on document permissions to improve performance.

* Issue **#1175** : Dropping unnecessary index `explorerTreePath_descendant_idx`.

* Issue **#747** : XSLT can now reference dictionaries by UUID.

* Issue **#1167** : Use of folders to include child feeds and pipelines is now supported.

* Issue **#1153** : The explorer tree is now built with fewer DB queries.

* Issue **#1163** : Added indexes to the DB to improve explorer performance.

* Issue **#1153** : The explorer tree now only rebuilds synchronously for users who alter the tree, if has never been
  built or is very old. All other rebuilds of the explorer tree required to keep it fresh will happen asynchronously.

* Issue **#1162** : Proxy aggregation will no longer recurse parts directories when creating parts.

* Issue **#1157** : Migration now adds dummy feeds etc to processor filters if the original doc can't be found. This
  will prevent filters from matching more items than they should if migration fails to map feeds etc because they can't
  be found.

* Issue **#1162** : Remove invalid CopyOption in move() call.

* Issue **#1159** : Fix NPE in rolling appenders with no frequency value.

* Issue **#1160** : Proxy repositories will no longer scan contents on open if they are set to be read only.

* Issue **#1162** : Added buffering etc to improve the performance of proxy aggregation.

* Issue **#1156** : Added code to reduce unlikely chance of NPE or uncontrolled processing in the event of a null or
  empty processing filter.

* Issue **#1149** : Changed the way EntryIdSet is unmarshalled so jaxb can now use the getter to add items to a
  collection.

* Ignore broken junit test that cannot work as it stands

* Fix NPE in DictionaryStoreImpl.findByName().

* Issue **#1146** : Added `encodeUrl()`, `decodeUrl()` and `dashboard()` functions to dashboard tables to make dashboard
  linking easier. The `link()` function now automatically encodes/decodes each param so that parameters do not break the
  link format, e.g. `[Click Here](http://www.somehost.com/somepath){dialog|Dialog Title}`.

* Issue **#1144** : Changed StreamRange to account for inclusive stream id ranges in v6.0 that was causing an issue with
  file system maintenance.

* Mask passwords on the proxy admin page.

* Add exception to wrapped exception in the feedStatus service.

* Issue **#1140** : Add health check for proxy feed status url.

* Issue **#1138** : Stroom proxy now deletes empty repository directories based on creation time and depth first so that
  pruning empty directories is quicker and generally more successful.

* Issue **#1137** : Change proxy remote url health check to accept a 406 code as the feed will not be specified.

* Issue **#1135** : Data retention policies are now migrated to use `Type` and not `Stream Type`.

* Issue **#1136** : Remove recursive chown from stroom and proxy docker entrypoint scripts.


## [v7.0-alpha.5] - 2019-06-12

* Fix YAML substitution.


## [v7.0-alpha.4] - 2019-06-11

* Update API paths


## [v7.0-alpha.3] - 2019-05-10

* Fix config


## [v7.0-alpha.2] - 2019-05-10

* Fix config

* Issue **#1134** : Proxy now requires feed name to always be supplied.

* Expose proxy api key in yaml config via SYNC_API_KEY

* Issue **#1130** : Change `start.sh` so it works when realpath is not installed.

* Issue **#1129** : Fixed stream download from the UI.

* Issue **#1119** : StreamDumpTool will now dump data to zip files containing all data and associated meta and context
  data. This now behaves the same way as downloading data from the UI and can be used as an input to proxy aggregation
  or uploaded manually.


## [v7.0-alpha.1] - 2019-04-23

* Fix config issue

* Fixed NPE created when using empty config sections.

* Issue **#1122** : Fixed hessian communication between stroom and stroom proxy used to establish feed receive status.
  Added restful endpoints for feed status to stroom and stroom proxy. Proxy will now be able to request feed status from
  upstream stroom or stroom proxy instances.

* Fixed incompatibility issues with MySQL 5.7 and 8.0.

* Added debug to help diagnose search failures

* Issue **#382** : Large zip files are now broken apart prior to proxy aggregation.

* Change start script to use absolute paths for jar, config and logs to distinguish stroom and proxy instances.

* Issue **#1116** : Better implementation of proxy aggregation.

* Issue **#1116** : Changed the way tasks are executed to ensure thread pools expand to the maximum number of threads
  specified rather than just queueing all tasks and only providing core threads.

* Remove full path from file in sha256 hash file release artifact.

* Issue **#1115** : Add missing super.startProcessing to AbstractKafkaProducerFilter.

* Improve exception handling and logging in RemoteDataSourceProvider. Now the full url is included in dashboard
  connection errors.

* Change Travis build to generate sha256 hashes for release zip/jars.

* Uplift the visualisations content pack to v3.2.1

* Issue **#1100** : Fix incorrect sort direction being sent to visualisations.

* Add guard against race condition

* Add migration script to remove property `stroom.node.status.heapHistogram.jMapExecutable`.

* Uplift base docker image to openjdk:8u191-jdk-alpine3.9, reverting back to JDK for access to diagnostic tools.

* Issue **#1084** : Change heap histogram statistics to java MBean approach rather than jmap binary. Remove
  stroom.node.status.heapHistogram.jMapExecutable property.

* Improve resource for setting user's status

* Issue **#1079** : Improved the logging of permission errors encountered during stream processing

* Issue **#1058** : Added property `stroom.pipeline.parser.secureProcessing` to enable/disable the XML secure processing
  feature.

* Issue **#1062** : Add env var for UI path

* Uplift distribution visualisation content pack to v3.1.0

* Add transform_user_extract.py, for pre-6.0 to 6.0 user migration

* Issue **#1059** : Fix guice errors on stroom-proxy startup.

* Issue **#1010** : Improve distribution start/stop/etc scripts by adding monochrome switch and background log tailing.

* Issue **#1053** : Add API to disabled authorisation users

* Issue **#1042** : Improve error message for an ApiException when requesting a user's token.

* Issue **#1050** : Prevent creation of permission entries if key already exists.

* Issue **#1015** : Add sortDirections[] and keySortDirection to visualisation data object to fix sorting in the
  visualisations.

* Issue **#1019** : Fix visualisations settings dialog so you can un-set text and list controls.

* Issue **#1041** : Add a healthcheck to Stroom to alert for API key expiry

* Issue **#1040** : Fix for visualisations that do not require nested data.

* Issue **#1036** : Fix for scrollbar position on explorer popup windows.

* Issue **#1037** : Updated `moment.js` for parsing/formatting dates and times.

* Issue **#1021** : Dashboard links now allow `{}` characters to be used without URL encoding.

* Issue **#1018** : Added Health Checks for the external connectors that are registered via plugins

* Issue **#1025** : Fixed ACE editor resize issue where horizontal scroll bar was not always correctly shown.

* Issue **#1025** : Updated ACE editor to v1.4.2.

* Issue **#1022** : Added `Contains` condition to all search expression fields so that regex terms can be used.

* Issue **#1024** : Superseded output helper no longer expects initialisation in all cases.

* Issue **#1021** : Multiple changes to improve vis, dashboard and external linking in Stroom.

* Issue **#1019** : Fix visualisations settings dialog so you can un-set text and list controls.

* Issue **#986** : Fix direct dashboard links.

* Issue **#1006** : Added Exception Mapper for PermissionExceptions to return HTTP FORBIDDEN.

* Issue **#1012** : Fix for NPE caused when checking if an output is superseded.

* Issue **#1011** : Old UI versions running in browsers often cause Stroom to throw an NPE as it can't find the
  appropriate GWT serialisation policy. Stroom will no longer throw an NPE but will report
  an `IncompatibleRemoteServiceException` instead. This is the default GWT behaviour.

* Issue **#1007** : Max visualisation results are now limited by default to the maximum number of results defined for
  the first level of the parent table. This can be further limited by settings in the visualisation.

* Issue **#1004** : Table cells now support multiple links.

* Issue **#1001** : Changed link types to `tab`, `dialog`, `dashboard`, `browser`.

* Issue **#1001** : Added dashboard link option to link to a dashboard from within a vis,
  e.g. `stroomLink(d.name, 'type=Dashboard&uuid=<TARGET_DASHBOARD_UUID>&params=userId%3D' + d.name, 'DASHBOARD')`.

* Issue **#1001** : Added dashboard link option to link to a dashboard using the `DASHBOARD` target name,
  e.g. `link(${UserId}, concat('type=Dashboard&uuid=<TARGET_DASHBOARD_UUID>', ${UserId}), '', 'DASHBOARD')`.

* Issue **#1002** : Popup dialogs shown when clicking dashboard hyperlinks are now resizable.

* Issue **#993** : Moving documents in the explorer no longer affects items that are being edited as they are not
  updated in the process.

* Issue **#996** : Updated functions in dashboard function picker.

* Issue **#981** : Fixed dashboard deletion

* Issue **#989** : Upgraded stroom-expression to v1.4.13 to add new dashboard `link` function.

* Issue **#988** : Changed `generate-url` XSLT function to `link` so it matches the dashboard expression. Changed the
  parameters to create 4 variants of the function to make creation of simple links easier.

* Issue **#980** : Fix for NPE when fetching dependencies for scripts.

* Issue **#978** : Re-ordering the fields in stream data source

* Issue **gchq/stroom-content#31** : Uplift stroom-logs content pack to v2.0-alpha.5.

* Issue **#982** : Stop proxy trying to health check the content syncing if it isn't enabled.

* Change error logging in ContentSyncService to log stack trace

* Uplift send_to_stroom.sh in the distribution to v2.0

* Issue **#973** : Export servlet changed to a Resource API, added permission check, improved error responses.

* Issue **#969** : The code now suppresses errors for index shards being locked for writing as it is expected. We now
  lock shards using maps rather than the file system as it is more reliable between restarts.

* Issue **#941** : Internal Meta Stats are now being written

* Issue **#970** : Add stream type of `Records` for translated stroom app events.

* Issue **#966** : Proxy was always reporting zero bytes for the request content in the receive log.

* Issue **#938** : Fixed an NPE in authentication session state.

* Change the proxy yaml configuration for the stack to add `remotedn` and `remotecertexpiry` headers to the receive log

* Change logback archived logs to be gzip compressed for stroom and proxy

* Uplift stroom-logs content pack to v2.0-alpha.3

* Uplift send_to_stroom script to v1.8.1

* Issue **#324** : Changed XML serialisation so that forbidden XML characters U+FFFE and U+FFFF are not written. Note
  that these characters are not even allowed as character references so they are ignored entirely.

* Issue **#945** : More changes to fix some visualisations only showing 10 data points.

* Issue **#945** : Visualisations now show an unlimited number of data points unless constrained by their parent table
  or their own maximum value setting.

* Issue **#948** : Catching Spring initialisation runtime errors and ensuring they are logged.

* Add `set_log_levels.sh` script to the distribution

* Uplift visualisations content pack to v3.0.6 in the gradle build

* Issue **#952** : Remote data sources now execute calls within the context of the user for the active query. As a
  result all running search `destroy()` calls will now be made as the same user that initiated the search.

* Issue **#566** : Info and warning icons are now displayed in stepping screen when needed.

* Issue **#923** : Dashboard queries will now terminate if there are no index shards to search.

* Issue **#959** : Remove Material UI from Login and from password management pages

* Issue **#933** : Add health check for password resets

* Issue **#929** : Add more comprehensive password validation

* Issue **#876** : Fix password reset issues

* Issue **#768** : Preventing deletion of /store in empty volumes

* Issue **#939** : Including Subject DN in receive.log

* Issue **#940** : Capturing User DN and cert expiry on DW terminated SSL

* Issue **#744** : Improved reporting of error when running query with no search extraction pipeline

* Issue **#134** : Copy permissions from parent button

* Issue **#688** : Cascading permissions when moving/copying folder into a destination

* Issue **#788** : Adding DocRef and IsDocRef to stroom query to allow doc ref related filtering. Migration of stream
  filters uses this.

* Issue **#936** : Add conversion of header `X-SSL-Client-V-End` into `RemoteCertExpiry`, translating date format in the
  process.

* Issue **#953** : Fixed NPE.

* Issue **#947** : Fixed issue where data retention policy contains incorrect field names.

* Remove Material UI from the Users and API Keys pages

* Add content packs to stroom distribution

* Change distribution to use send_to_stroom.sh v1.7

* Updated stroom expression to v1.4.12 to improve handling or errors values and add new type checking
  functions `isBoolean()`, `isDouble()`, `isError()`, `isInteger()`, `isLong()`, `isNull()`, `isNumber()`, `isString()`
  , `isValue()`. Testing equality of null with `x=null()` is no longer valid and must be replaced with `isNull(x)`.

* Issue **#920** : Fix error handling for sql stats queries

* Remove log sending cron process from docker images (now handled by stroom-log-sender).

* Issue **#924** : The `FindReplaceFilter` now records the location of errors.

* Issue **#939** : Added `remotedn` to default list of keys to include in `receive.log`.

* Add git_tag and git_commit labels to docker images

* Uplift stroom-logs content pack in docker image to` v2.0-alpha.2`

* Stop truncation of `logger` in logback console logs

* Issue **#921** : Renaming open documents now correctly changes their tab name. Documents that are being edited now
  prevent the rename operation until they are saved.

* Issue **#922** : The explorer now changes the selection on a right click if the item clicked is not already selected (
  could be part of a multi select).

* Issue **#903** : Feed names can now contain wildcard characters when filtering in the data browser.

* Add API to allow creation of an internal Stroom user.

* Fix logger configuration for SqlExceptionHelper

* Add template-pipelines and standard-pipelines content packs to docker image

* Issue **#904** : The UI now shows dictionary names in expressions without the need to enter edit mode.

* Updated ACE editor to v1.4.1.

* Add colours to console logs in docker.

* Issue **#869** : Delete will now properly delete all descendant nodes and documents when deleting folders but will not
  delete items from the tree if they cannot be deleted, e.g. feeds that have associated data.

* Issue **#916** : You can no longer export empty folders or import nothing.

* Issue **#911** : Changes to feeds and pipelines no longer clear data browsing filters.

* Issue **#907** : Default volumes are now created as soon as they are needed.

* Issue **#910** : Changes to index settings in the UI now register as changes and enable save.

* Issue **#913** : Improve FindReplaceFilter to cope with more complex conditions.

* Change log level for SqlExceptionHelper to OFF, to stop expected exceptions from polluting the logs

* Fix invalid requestLog logFormat in proxy configuration

* Stop service discovery health checks being registered if stroom.serviceDiscovery.enabled=false

* Add fixed version of send_to_stroom.sh to release distribution

* Uplift docker base image for stroom & proxy to openjdk:8u181-jdk-alpine3.8

* Add a health check for getting a public key from the authentication service.

* Issue **#897** : Import no longer attempts to rename or move existing items but will still update content.

* Issue **#902** : Improved the XSLT `format-date` function to better cope with week based dates and to default values
  to the stream time where year etc are omitted.

* Issue **#905** : Popup resize and move operations are now constrained to ensure that a popup cannot be dragged off
  screen or resized to be bigger than the current browser window size.

* Issue **#898** : Improved the way many read only aspects of the UI behave.

* Issue **#894** : The system now generates and displays errors to the user when you attempt to copy a feed.

* Issue **#896** : Extended folder `create` permissions are now correctly cached.

* Issue **#893** : You can now manage volumes without the `Manage Nodes` permission.

* Issue **#892** : The volume editor now waits for the node list to be loaded before opening.

* Issue **#889** : Index field editing in the UI now works correctly.

* Issue **#891** : `StreamAppender` now keeps track of it's own record write count and no longer makes use of any other
  write counting pipeline element.

* Issue **#885** : Improved the way import works to ensure updates to entities are at least attempted when creating an
  import confirmation.

* Issue **#892** : Changed `Ok` to `OK`.

* Issue **#883** : Output streams are now immediately unlocked as soon as they are closed.

* Removed unnecessary OR operator that was being inserted into expressions where only a single child term was being
  used. This happened when reprocessing single streams.

* Issue **#882** : Splitting aggregated streams now works when using `FindReplaceFilter`. This functionality was
  previously broken because various reader elements were not passing the `endStream` event on.

* Issue **#881** : The find and replace strings specified for the `FindReplaceFilter` are now treated as unescaped Java
  strings and now support new line characters etc.

* Issue **#880** : Increased the maximum value a numeric pipeline property can be set to via the UI to 10000000.

* Issue **#888** : The dependencies listing now copes with external dependencies failing to provide data due to
  authentication issues.

* Issue **#890** : Dictionaries now show the words tab by default.

* Add admin healthchecks to stroom-proxy

* Add stroom-proxy docker image

* Refactor stroom docker images to reduce image size

* Add enabled flag to storing, forwarding and synching in stroom-proxy configuration

* Issue **#884** : Added extra fonts to stroom docker image to fix bug downloading xls search results.

* Issue **#879** : Fixed bug where reprocess and delete did not work if no stream status was set in the filter.

* Issue **#878** : Changed the appearance of stream filter fields to be more user friendly, e.g. `feedName` is
  now `Feed` etc.

* Issue **#809** : Changed default job frequency for `Stream Attributes Retention` and `Stream Task Retention` to `1d` (
  one day).

* Issue **#813** : Turned on secure processing feature for XML parsers and XML transformers so that external entities
  are not resolved. This prevents DoS attacks and gaining unauthorised access to the local machine.

* Issue **#871** : Fix for OptimisticLockException when processing streams.

* Issue **#872** : The parser cache is now automatically cleared when a schema changes as this can affect the way a data
  splitter parser is created.

* Add a health check for getting a public key from the authentication service.

* Issue **#897** : Import no longer attempts to rename or move existing items but will still update content.

* Issue **#902** : Improved the XSLT `format-date` function to better cope with week based dates and to default values
  to the stream time where year etc are omitted.

* Issue **#905** : Popup resize and move operations are now constrained to ensure that a popup cannot be dragged off
  screen or resized to be bigger than the current browser window size.

* Issue **#898** : Improved the way many read only aspects of the UI behave.

* Issue **#894** : The system now generates and displays errors to the user when you attempt to copy a feed.

* Issue **#896** : Extended folder `create` permissions are now correctly cached.

* Issue **#893** : You can now manage volumes without the `Manage Nodes` permission.

* Issue **#892** : The volume editor now waits for the node list to be loaded before opening.

* Issue **#889** : Index field editing in the UI now works correctly.

* Issue **#891** : `StreamAppender` now keeps track of it's own record write count and no longer makes use of any other
  write counting pipeline element.

* Issue **#885** : Improved the way import works to ensure updates to entities are at least attempted when creating an
  import confirmation.

* Issue **#892** : Changed `Ok` to `OK`.

* Issue **#883** : Output streams are now immediately unlocked as soon as they are closed.

* Removed unnecessary OR operator that was being inserted into expressions where only a single child term was being
  used. This happened when reprocessing single streams.

* Issue **#882** : Splitting aggregated streams now works when using `FindReplaceFilter`. This functionality was
  previously broken because various reader elements were not passing the `endStream` event on.

* Issue **#881** : The find and replace strings specified for the `FindReplaceFilter` are now treated as unescaped Java
  strings and now support new line characters etc.

* Issue **#880** : Increased the maximum value a numeric pipeline property can be set to via the UI to 10000000.

* Issue **#888** : The dependencies listing now copes with external dependencies failing to provide data due to
  authentication issues.

* Issue **#890** : Dictionaries now show the words tab by default.

* Add admin healthchecks to stroom-proxy

* Add stroom-proxy docker image

* Refactor stroom docker images to reduce image size

* Add enabled flag to storing, forwarding and synching in stroom-proxy configuration

* Issue **#884** : Added extra fonts to stroom docker image to fix bug downloading xls search results.

* Issue **#879** : Fixed bug where reprocess and delete did not work if no stream status was set in the filter.

* Issue **#878** : Changed the appearance of stream filter fields to be more user friendly, e.g. `feedName` is
  now `Feed` etc.

* Issue **#809** : Changed default job frequency for `Stream Attributes Retention` and `Stream Task Retention` to `1d` (
  one day).

* Issue **#813** : Turned on secure processing feature for XML parsers and XML transformers so that external entities
  are not resolved. This prevents DoS attacks and gaining unauthorised access to the local machine.

* Issue **#871** : Fix for OptimisticLockException when processing streams.

* Issue **#872** : The parser cache is now automatically cleared when a schema changes as this can affect the way a data
  splitter parser is created.

* Issue **#865** : Made `stroom.conf` location relative to YAML file when `externalConfig` YAML property is set.

* Issue **#867** : Added an option `showReplacementCount` to the find replace filter to choose whether to report total
  replacements on process completion.

* Issue **#867** : Find replace filter now creates an error if an invalid regex is used.

* Issue **#855** : Further fixes for stepping data that contains a BOM.

* Changed selected default tab for pipelines to be `Data`.

* Issue **#860** : Fixed issue where stepping failed when using any sort of input filter or reader before the parser.

* Issue **#867** : Added an option `showReplacementCount` to the find replace filter to choose whether to report total
  replacements on process completion.

* Improved Stroom instance management scripts

* Add contentPack import

* Fix typo in Dockerfile

* Issue **#859** : Change application startup to keep retrying when establishing a DB connection except for certain
  connection errors like access denied.

* Issue **#730** : The `System` folder now displays data and processors. This is a bug fix related to changing the
  default initial page for some document types.

* Issue **#854** : The activity screen no longer shows a permission error when shown to non admin users.

* Issue **#853** : The activity chooser will no longer display on startup if activity tracking is not enabled.

* Issue **#855** : Fixed stepping data that contains a BOM.

* Change base docker image to openjdk:8u171-jdk-alpine

* Improved loading of activity list prior to showing the chooser dialog.

* Issue **#852** : Fix for more required permissions when logging other 'find' events.

* Issue **#730** : Changed the default initial page for some document types.

* Issue **#852** : Fix for required permission when logging 'find' events.

* Changed the way the root pane loads so that error popups that appear when the main page is loading are not hidden.

* Issue **#851** : Added additional type info to type id when logging events.

* Issue **#848** : Fixed various issues related to stream processor filter editor.

* Issue **#815** : `stroom.pageTitle` property changed to `stroom.htmlTitle`.

* Issue **#732** : Added `host-address` and `host-name` XSLT functions.

* Issue **#338** : Added `splitAggregatedStreams` property to `StreamAppender`, `FileAppender` and `HDFSFileAppender` so
  that aggregated streams can be split into separate streams on output.

* Issue **#338** : Added `streamNo` path replacement variable for files to record the stream number within an aggregate.

* Added tests and fixed sorting of server tasks.

* Improved the way text input and output is buffered and recorded when stepping.

* The find and replace filter now resets the match count in between nested streams so that each stream is treated the
  same way, i.e. it can have the same number of text replacements.

* Added multiple fixes and improvements to the find and replace filter including limited support of input/output
  recording when stepping.

* Issue **#827** : Added `TextReplacementFilterReader` pipeline element.

* Issue **#736** : Added sorting to server tasks table.

* Inverted the behaviour of `disableQueryInfo` to now be `requireQueryInfo`.

* Issue **#596** : Rolling stream and file appenders can now roll on a cron schedule in addition to a frequency.

* The accept button now enabled on splash screen.

* Added additional event logging to stepping.

* An activity property with an id of `disableQueryInfo` can now be used to disable the query info popup on a per
  activity basis.

* Activity properties can now include the attributes `id`, `name`, `showInSelection` and `showInList` to determine their
  appearance and behaviour;

* Nested elements are now usable in the activity editor HTML.

* Record counts are now recorded on a per output stream basis even when splitting output streams.

* Splash presenter buttons are now always enabled.

* Fix background colour to white on activity pane.

* Changed `splitWhenBiggerThan` property to `rollSize` and added the property to the rolling appenders for consistency.

* Issue **#838** : Fix bug where calculation of written and read bytes was being accounted for twice due to the use of
  Java internal `FilterInputStream` and `FilterOutputStream` behaviour. This was leading to files being split at half od
  the expected size. Replaced Java internal classes with our own `WrappedInputStream` and `WrappedOutputStream` code.

* Issue **#837** : Fix bug to no longer try and record set activity events for null activities.

* Issue **#595** : Added stream appender and file appender property `splitWhenBiggerThan` to limit the size of output
  streams.

* Now logs activity change correctly.

* Add support for checkbox and selection control types to activity descriptions.

* Issue **#833** : The global property edit dialog can now be made larger.

* Fixed some issues in the activity manager.

* Issue **#722** : Change pipeline reference data loader to store its reference data in an off-heap disk backed LMDB
  store to reduce Java heap usage. See the `stroom.refloader.*` properties for configuration of the off-heap store.

* Issue **#794** : Automatically suggest a pipeline element name when creating it

* Issue **#792** : Preferred order of properties for Pipeline Elements

* Issue **824** : Fix for replace method in PathCreator also found in stroom proxy.

* Issue **#828** : Changed statistics store caches to 10 minute time to live so that they will definitely pick up new
  statistics store definitions after 10 minutes.

* Issue **#774** : Event logging now logs find stream criteria correctly so that feeds ids are included.

* Issue **#829** : Stroom now logs event id when viewing individual events.

* Added functionality to record actions against user defined activities.

* Added functionality to show a splash screen on login.

* Issue **#791** : Fixed broken equals method so query total row count gets updated correctly.

* Issue **#830** : Fix for API queries not returning before timing out.

* Issue **#824** : Fix for replace method in PathCreator also found in stroom proxy.

* Issue **#820** : Fix updating index shards so that they are loaded, updated and saved under lock.

* Issue **#819** : Updated `stroom-expression` to v1.4.3 to fix violation of contract exception when sorting search
  results.

* Issue **#817** : Increased maximum number of concurrent stream processor tasks to 1000 per node.

* Moved Index entities over to the new multi part document store.

* Moved Pipeline entities over to the new multi part document store.

* Moved both Statistic Store entity types over to the new multi part document store.

* Moved XSLT entities over to the new multi part document store.

* Moved Visualisation entities over to the new multi part document store.

* Moved Script entities over to the new multi part document store.

* Moved Dashboard entities over to the new multi part document store.

* Moved XmlSchema entities over to the new multi part document store.

* Moved TextConverter entities over to the new multi part document store.

* Modified the storage of dictionaries to use the new multi part document store.

* Changed the document store to hold multiple entries for a document so that various parts of a document can be written
  separately, e.g. the meta data about a dictionary and the dictionary text are now written as separate DB entries.
  Entries are combined during the serialisation/deserialisation process.

* Changed the import export API to use byte arrays to hold values rather than strings. *POSSIBLE BREAKING CHANGE*
  Issue **gchq/stroom-expression#22** : Add `typeOf(...)` function to dashboard.

* Issue **#697** : Fix for reference data sometimes failing to find the appropriate effective stream due to the
  incorrect use of the effective stream cache. It was incorrectly configured to use a time to idle (TTI) expiry rather
  than a time to live (TTL) expiry meaning that heavy use of the cache would prevent the cached effective streams being
  refreshed.

* Issue **#806** : Fix for clearing previous dashboard table results if search results deliver no data.

* Issue **#805** : Fix for dashboard date time formatting to use local time zone.

* Issue **#803** : Fix for group key conversion to an appropriate value for visualisations.

* Issue **#802** : Restore lucene-backward-codecs to the build

* Issue **#800** : Add DB migration script 33 to replace references to the `Stream Type` type in the STRM_PROC_FILT
  table with `streamTypeName`.

* Issue **#798** : Add DB migration script 32 to replace references to the `NStatFilter` type in the PIPE table
  with `StatisticsFilter`.

* Fix data receipt policy defect

* Issue **#791** : Search completion signal is now only sent to the UI once all pending search result merges are
  completed.

* Issue **#795** : Import and export now works with appropriate application permissions. Read permission is required to
  export items and Create/Update permissions are required to import items depending on whether the update will create a
  new item or update an existing one.

* Improve configurabilty of stroom-proxy.

* Issue **#783** : Reverted code that ignored duplicate selection to fix double click in tables.

* Issue **#782** : Fix for NPE thrown when using CountGroups when GroupKey string was null due to non grouped child
  rows.

* Issue **#778** : Fix for text selection on tooltips etc in the latest version of Chrome.

* Uplift stroom-expression to v1.4.1

* Issue **#776** : Removal of index shard searcher caching to hopefully fix Lucene directory closing issue.

* Issue **#779** : Fix permissions defect.

* Issue **gchq/stroom-expression#22** : Add `typeOf(...)` function to dashboard.

* Issue **#766** : Fix NullPointerExceptions when downloading table results to Excel format.

* Issue **#770** : Speculative fix for memory leak in SQL Stats queries.

* Issue **#761** : New fix for premature truncation of SQL stats queries due to thread interruption.

* Issue **#748** : Fix build issue resulting from a change to SafeXMLFilter.

* Issue **#748** : Added a command line interface (CLI) in addition to headless execution so that full pipelines can be
  run against input files.

* Issue **#748** : Fixes for error output for headless mode.

* Issue **#761** : Fixed statistic searches failing to search more than once.

* Issue **#756** : Fix for state being held by `InheritableThreadLocal` causing objects to be held in memory longer than
  necessary.

* Issue **#761** : Fixed premature truncation of SQL stats queries due to thread interruption.

* Added `pipeline-name` and `put` XSLT functions back into the code as they were lost in a merge.

* Issue **#749** : Fix inability to query with only `use` privileges on the index.

* Issue **#613** : Fixed visualisation display in latest Firefox and Chrome.

* Added permission caching to reference data lookup.

* Updated to stroom-expression 1.3.1

  Added cast functions `toBoolean`, `toDouble`, `toInteger`, `toLong` and `toString`.
  Added `include` and `exclude` functions.
  Added `if` and `not` functions.
  Added value functions `true()`, `false()`, `null()` and `err()`.
  Added `match` boolean function.
  Added `variance` and `stDev` functions.
  Added `hash` function.
  Added `formatDate` function.
  Added `parseDate` function.
  Made `substring` and `decode` functions capable of accepting functional parameters.
  Added `substringBefore`, `substringAfter`, `indexOf` and `lastIndexOf` functions.
  Added `countUnique` function.

* Issue **#613** : Fixed visualisation display in latest Firefox and Chrome.

* Issue **#753** : Fixed script editing in UI.

* Issue **#751** : Fix inability to query on a dashboard with only use+read rights.

* Issue **#719** : Fix creation of headless Jar to ensure logback is now included.

* Issue **#735** : Change the format-date xslt function to parse dates in a case insensitive way.

* Issue **#719** : Fix creation of headless Jar. Exclude gwt-unitCache folder from build JARs.

* Issue **#720** : Fix for Hessian serialisation of table coprocessor settings.

* Issue **#217** : Add an 'all/none' checkbox to the Explorer Tree's quick filter.

* Issue **#400** : Shows a warning when cascading folder permissions.

* Issue **#405** : Fixed quick filter on permissions dialog, for users and for groups. It will now match anywhere in the
  user or group name, not just at the start.

* Issue **#708** : Removed parent folder UUID from ExplorerActionHandler.

* Application security code is now implemented using lambda expressions rather than AOP. This simplifies debugging and
  makes the code easier to understand.

* Changed the task system to allow task threads to be interrupted from the task UI.

* Made changes to improve search performance by making various parts of search wait for interruptible conditions.

* Migrated code from Spring to Guice for managing dependency injection.

* Issue **#229** : When a user 'OKs' a folder permission change it can take a while to return. This disables the
  ok/cancel buttons while Stroom is processing the permission change.

* Issue **#405** : Fixed quick filter on permissions dialog, for users and for groups. It will now match anywhere in the
  user or group name, not just at the start.

* Issue **#588** : Fixed display of horizontal scrollbar on explorer tree in export, create, copy and move dialogs.

* Issue **#691** : Volumes now reload on edit so that the entities are no longer stale the second time they are edited.

* Issue **#692** : Properties now reload on edit so that the entities are no longer stale the second time they are
  edited.

* Issue **#703** : Removed logging of InterruptedException stack trace on SQL stat queries, improved concurrency code.

* Issue **#697** : Improved XSLT `Lookup` trace messages.

* Issue **#697** : Added a feature to trace XSLT `Lookup` attempts so that reference data lookups can be debugged.

* Issue **#702** : Fix for hanging search extraction tasks

* Issue **#701** : The search `maxDocIdQueueSize` is now 1000 by default.

* Issue **#700** : The format-date XSLT function now defaults years, months and days to the stream receipt time
  regardless of whether the input date pattern specifies them.

* Issue **#657** : Change SQL Stats query code to process/transform the data as it comes back from the database rather
  than holding the full resultset before processing. This will reduce memory overhead and improve performance.

* Issue **#634** : Remove excessive thread sleeping in index shard searching. Sleeps were causing a significant
  percentage of inactivity and increasing memory use as data backed up. Add more logging and logging of durations of
  chunks of code. Add an integration test for testing index searching for large data volumes.

* Issue **#698** : Migration of Processing Filters now protects against folders that have since been deleted

* Issue **#634** : Remove excessive thread sleeping in index shard searching. Sleeps were causing a significant
  percentage of inactivity and increasing memory use as data backed up. Add more logging and logging of durations of
  chunks of code. Add an integration test for testing index searching for large data volumes.

* Issue **#659** : Made format-date XSLT function default year if none specified to the year the data was received
  unless this would make the date later then the received time in which case a year is subtracted.

* Issue **#658** : Added a hashing function for XSLT translations.

* Issue **#680** : Fixed the order of streams in the data viewer to descending by date

* Issue **#679** : Fixed the editing of Stroom properties that are 'persistent'.

* Issue **#681** : Added dry run to check processor filters will convert to find stream criteria. Throws error to UI if
  fails.

* Issue **#676** : Fixed use of custom stream type values in expression based processing filters.

* Issue **#673** : Fixed issue with Stream processing filters that specify Create Time

* Issue **#675** : Fixed issue with datafeed requests authenticating incorrectly

* Issue **#666** : Fixed the duplicate dictionary issue in processing filter migrations, made querying more efficient
  too

* Database migration fixes and tools

* Issue **#668** : Fixed the issue that prevented editing of stroom volumes

* Issue **#669** : Elastic Index Filter now uses stroomServiceUser to retrieve the index config from the Query Elastic
  service.

* Minor fix to migrations

* Add logging to migrations

* Add logging to migrations

* Issue **#651** : Removed the redundant concept of Pipeline Types, it's half implementation prevented certain picker
  dialogs from working.

* Issue **#481** : Fix handling of non-incremental index queries on the query API. Adds timeout option in request and
  blocking code to wait for the query to complete. Exit early from wait loops in index/event search.

* Issue **#626** : Fixed issue with document settings not being persisted

* Issue **#621** : Changed the document info to prevent requests for multi selections

* Issue **#620** : Copying a directory now recursively copies it's contents, plus renaming copies is done more
  intelligently.

* Issue **#546** : Fixed race conditions with the Explorer Tree, it was causing odd delays to population of the explorer
  in various places.

* Issue **#495** : Fixed the temporary expansion of the Explorer Tree caused by filtering

* Issue **#376** : Welcome tab details fixed since move to gradle

* Issue **#523** : Changed permission behaviours for copy and move to support `None`, `Source`, `Destination`
  and `Combined` behaviours. Creating new items now allows for `None` and `Destination` permission behaviours. Also
  imported items now receive permissions from the destination folder. Event logging now indicates the permission
  behaviour used during copy, move and create operations.

* Issue **#480** : Change the downloaded search request API JSON to have a fetch type of ALL.

* Issue **#623** : Fixed issue where items were being added to sublist causing a stack overflow exception during data
  retention processing.

* Issue **#617** : Introduced a concept of `system` document types that prevents the root `System` folder type from
  being created, copied, deleted, moved, renamed etc.

* Issue **#622** : Fix incorrect service discovery based api paths, remove authentication and authorisation from service
  discovery

* Issue **#568** : Fixed filtering streams by pipeline in the pipeline screen.

* Issue **#565** : Fixed authorisation issue on dashboards.

* Issue **#592** : Mount stroom at /stroom.

* Issue **#608** : Fixed stream grep and stream dump tools and added tests to ensure continued operation.

* Issue **#603** : Changed property description from `tags` to `XML elements` in `BadTextXMLFilterReader`.

* Issue **#600** : Added debug to help diagnose cause of missing index shards in shard list.

* Issue **#611** : Changed properties to be defined in code rather than Spring XML.

* Issue **#605** : Added a cache for retrieving user by name to reduce DB use when pushing users for each task.

* Issue **#610** : Added `USE INDEX (PRIMARY)` hint to data retention select SQL to improve performance.

* Issue **#607** : Multiple improvements to the code to ensure DB connections, prepared statements, result sets etc use
  try-with-resources constructs wherever possible to ensure no DB resources are leaked. Also all connections obtained
  from a data source are now returned appropriately so that connections from pools are reused.

* Issue **#602** : Changed the data retention rule table column order.

* Issue **#606** : Added more stroom properties to tune the c3P0 connection pool. The properties are prefixed
  by `stroom.db.connectionPool` and `stroom.statistics.sql.db.connectionPool`.

* Issue **#601** : Fixed NPE generated during index shard retention process that was caused by a shard being deleted
  from the DB at the same time as the index shard retention job running.

* Issue **#609** : Add configurable regex to replace IDs in heap histogram class names, e.g. `....$Proxy54`
  becomes `....$Proxy--ID-REMOVED--`

* Issue **#570** : Refactor the heap histogram internal statistics for the new InternalStatisticsReceiver

* Issue **#599** : DocumentServiceWriteAction was being used in the wrong places where EntityServiceSaveAction should
  have been used instead to save entities that aren't document entities.

* Issue **#593** : Fixed node save RPC call.

* Issue **#591** : Made the query info popup more configurable with a title, validation regex etc. The popup will now
  only be displayed when enabled and when a manual user action takes place, e.g. clicking a search button or running a
  parameterised execution with one or more queries.

* Added 'prompt' option to force the identity provider to ask for a login.

* Issue **#549** : Change to not try to connect to kafka when kafka is not configured and improve failure handling

* Issue **#573** : Fixed viewing folders with no permitted underlying feeds. It now correctly shows blank data screen,
  rather than System/Data.

* Issue **#150** : Added a feature to optionally require specification of search purpose.

* Issue **#572** : Added a feature to allow easy download of dictionary contents as a text file.

* Generate additional major and minor floating docker tags in travis build, e.g. v6-LATEST and v6.0-LATEST

* Change docker image to be based on openjdk:8u151-jre-alpine

* Added a feature to list dependencies for all document entities and indicate where dependencies are missing.

* Issue **#540** : Improve description text for stroom.statistics.sql.maxProcessingAge property

* Issue **#538** : Lists of items such as users or user groups were sometimes not being converted into result pages
  correctly, this is now fixed.

* Issue **#537** : Users without `Manage Policies` permission can now view streams.

* Issue **#522** : Selection of data retention rules now remains when moving rules up or down.

* Issue **#411** : When data retention rules are disabled they are now shown greyed out to indicate this.

* Issue **#536** : Fix for missing visualisation icons.

* Issue **#368** : Fixed hidden job type button on job node list screen when a long cron pattern is used.

* Issue **#507** : Added dictionary inheritance via import references.

* Issue **#554** : Added a `parseUri` XSLT function.

* Issue **#557** : Added dashboard functions to parse and output URI parts.

* Issue **#552** : Fix for NPE caused by bad XSLT during search data extraction.

* Issue **#560** : Replaced instances of `Files.walk()` with `Files.walkFileTree()`. `Files.walk()` throws errors if any
  files are deleted or are not accessible during the walk operation. This is a major issue with the Java design for
  walking files using Java 8 streams. To avoid this issue `Files.walkFileTree()` has now been used in place
  of `Files.walk()`.

* Issue **#567** : Changed `parseUri` to be `parse-uri` to keep it consistently named with respect to other XSLT
  functions. The old name `parseUri` still works but is deprecated and will be removed in a later version.

* Issue **#567** : The XSLT function `parse-uri` now correctly returns a `schemeSpecificPart` element rather than the
  incorrectly named `schemeSpecificPort`.

* Issue **#567** : The dashboard expression function `extractSchemeSpecificPortFromUri` has now been corrected to be
  called `extractSchemeSpecificPartFromUri`.

* Issue **#567** : The missing dashboard expression function `extractQueryFromUri` has been added.

* Issue **#571** : Streams are now updated to have a status of deleted in batches using native SQL and prepared
  statements rather than using the stream store.

* Issue **#559** : Changed CSS to allow table text selection in newer browsers.

* Issue **#574** : Fixed SQL debug trace output.

* Issue **#574** : Fixed SQL UNION code that was resulting in missing streams in the data browser when paging.

* Issue **#590** : Improved data browser performance by using a local cache to remember feeds, stream types, processors,
  pipelines etc while decorating streams.

* Issue **#150** : Added a property to optionally require specification of search purpose.

* New authentication flow based around OpenId

* New user management screens

* The ability to issue API keys

* Issue **#501** : Improve the database teardown process in integration tests to speed up builds

* Relax regex in build script to allow tags like v6.0-alpha.3 to be published to Bintray

* Add Bintray publish plugin to Gradle build

* Issue **#75** : Upgraded to Lucene 5.

* Issue **#135** : [BREAKING CHANGE] Removed JODA Time library and replaced with Java 7 Time API. This change breaks
  time zone output previously formatted with `ZZ` or `ZZZ`.

* Added XSLT functions generate-url and fetch-json

* Added ability to put clickable hyperlinks in Dashboard tables

* Added an HTTP appender.

* Added an appender for the proxy store.

* Issue **#412** : Fixed no-column table breakage

* Issue **#380** : Fixed build details on welcome/about

* Issue **#348** : Fixed new menu icons.

* Issue **98** : Fix premature trimming of results in the store

* Issue **360** : Fix inability to sort sql stats results in the dashboard table

* Issue **#550** : Fix for info message output for data retention.

* Issue **#551** : Improved server task detail for data retention job.

* Issue **#541** : Changed stream retention job descriptions.

* Issue **#553** : The data retention job now terminates if requested to do so and also tracks progress in a local temp
  file so a nodes progress will survive application restarts.

* Change docker image to use openjdk:8u151-jre-alpine as a base

* Issue **#539** : Fix issue of statistic search failing after it is imported

* Issue **#547** : Data retention processing is now performed in batches (size determined
  by `stroom.stream.deleteBatchSize`). This change should reduce the memory required to process the data retention job.

* Issue **#541** : Marked old stream retention job as deprecated in description.

* Issue **#542** : Fix for lazy hibernate object initialisation when stepping cooked data.

* Issue **#524** : Remove dependency on stroom-proxy:stroom-proxy-repo and replaced with duplicated code from
  stroom-proxy-repo (commit b981e1e)

* Issue **#203** : Initial release of the new data receipt policy functionality.

* Issue **#202** : Initial release of the new data retention policy functionality.

* Issue **#521** : Fix for the job list screen to correct the help URL.

* Issue **#526** : Fix for XSLT functions that should return optional results but were being forced to return a single
  value.

* Issue **#527** : Fix for XSLT error reporting. All downstream errors were being reported as XSLT module errors and
  were
  hiding the underlying exception.

* Issue **#501** : Improve the database teardown process in integration tests to speed up builds.

* Issue **#511** : Fix NPE thrown during pipeline stepping by downstream XSLT.

* Issue **#521** : Fix for the job list screen to use the help URL system property for displaying context sensitive
  help.

* Issue **#511** : Fix for XSLT functions to allow null return values where a value cannot be returned due to an error
  etc.

* Issue **#515** : Fix handling of errors that occur before search starts sending.

* Issue **#506** : In v5 dashboard table filters were enhanced to allow parameters to be used in include/exclude
  filters. The implementation included the use of ` \ ` to escape `$` characters that were not to be considered part of
  a parameter reference. This change resulted in regular expressions requiring ` \ ` being escaped with additional ` \ `
  characters. This escaping has now been removed and instead only `$` chars before `{` chars need escaping when
  necessary with double `$$` chars, e.g. use `$${something` if you actually want `${something` not to be replaced with a
  parameter.

* Issue **#505** : Fix the property UI so all edited value whitespace is trimmed

* Issue **#513** : Now only actively executing tasks are visible as server tasks

* Issue **#483** : When running stream retention jobs the transactions are now set to REQUIRE_NEW to hopefully ensure
  that the job is done in small batches rather than a larger transaction spanning multiple changes.

* Issue **#508** : Fix directory creation for index shards.

* Issue **#492** : Task producers were still not being marked as complete on termination which meant that the parent
  cluster task was not completing. This has now been fixed.

* Issue **#497** : DB connections obtained from the data source are now released back to the pool after use.

* Issue **#492** : Task producers were not being marked as complete on termination which meant that the parent cluster
  task was not completing. This has now been fixed.

* Issue **#497** : Change stream task creation to use straight JDBC rather than hibernate for inserts and use a
  configurable batch size (stroom.databaseMultiInsertMaxBatchSize) for the inserts.

* Issue **#502** : The task executor was not responding to shutdown and was therefore preventing the app from stopping
  gracefully.

* Issue **#476** : Stepping with dynamic XSLT or text converter properties now correctly falls back to the specified
  entity if a match cannot be found by name.

* Issue **#498** : The UI was adding more than one link between 'Source' and 'Parser' elements, this is now fixed.

* Issue **#492** : Search tasks were waiting for part of the data extraction task to run which was not checking for
  termination. The code for this has been changed and should now terminate when required.

* Issue **#494** : Fix problem of proxy aggregation never stopping if more files exist

* Issue **#490** : Fix errors in proxy aggregation due to a bounded thread pool size

* Issue **#484** : Remove custom finalize() methods to reduce memory overhead

* Issue **#475** : Fix memory leak of java.io.File references when proxy aggregation runs

* Issue **#470** : You can now correctly add destinations directly to the pipeline 'Source' element to enable raw
  streaming.

* Issue **#487** : Search result list trimming was throwing an illegal argument
  exception `Comparison method violates its general contract`, this should now be fixed.

* Issue **#488** : Permissions are now elevated to 'Use' for the purposes of reporting the data source being queried.

* Migrated to ehcache 3.4.0 to add options for off-heap and disk based caching to reduce memory overhead.

* Caches of pooled items no longer use Apache Commons Pool.

* Issue **#401** : Reference data was being cached per user to ensure a user centric view of reference data was being
  used. This required more memory so now reference data is built in the context of the internal processing user and then
  filtered during processing by user access to streams.

* The effective stream cache now holds 1000 items.

* Reduced the amount of cached reference data to 100 streams.

* Reduced the number of active queries to 100.

* Removed Ehcache and switched to Guava cache.

* Issue **#477** : Additional changes to ensure search sub tasks use threads fairly between multiple searches.

* Issue **#477** : Search sub tasks are now correctly linked to their parent task and can therefore be terminated by
  terminating parent tasks.

* Issue **#425** : Changed string replacement in pipeline migration code to use a literal match

* Issue **#469** : Add Heap Histogram internal statistics for memory use monitoring

* Issue **#463** : Made further improvements to the index shard writer cache to improve performance.

* Issue **#448** : Some search related tasks never seem to complete, presumably because an error is thrown at some point
  and so their callbacks do not get called normally. This fix changes the way task completion is recorded so that it
  isn't dependant on the callbacks being called correctly.

* Issue **#464** : When a user resets a password, the password now has an expiry date set in the future determined by
  the password expiry policy. Password that are reset by email still expire immediately as expected.

* Issue **#462** : Permission exceptions now carry details of the user that the exception applies to. This change allows
  error logging to record the user id in the message where appropriate.

* Issue **#463** : Many index shards are being corrupted which may be caused by insufficient locking of the shard
  writers and readers. This fix changes the locking mechanism to use the file system.

* Issue **#451** : Data paging was allowing the user to jump beyond the end of a stream whereby just the XML root
  elements were displayed. This is now fixed by adding a constraint to the page offset so that the user cannot jump
  beyond the last record. Because data paging assumes that segmented streams have a header and footer, text streams now
  include segments after a header and before a footer, even if neither are added, so that paging always works correctly
  regardless of the presence of a header or footer.

* Issue **#461** : The stream attributes on the filter dialog were not sorted alphabetically, they now are.

* Issue **#460** : In some instances error streams did not always have stream attributes added to them for fatal errors.
  This mainly occurred in instances where processing failed early on during pipeline creation. An error was recorded but
  stream attributes were not added to the meta data for the error stream. Processing now ensures that stream attributes
  are recorded for all error cases.

* Issue **#442** : Remove 'Old Internal Statistics' folder, improve import exception handling

* Issue **#457** : Add check to import to prevent duplicate root level entities

* Issue **#444** : Fix for segment markers when writing text to StreamAppender.

* Issue **#447** : Fix for AsyncSearchTask not being displayed as a child of EventSearchTask in the server tasks view.

* Issue **#421** : FileAppender now causes fatal error where no output path set.

* Issue **#427** : Pipelines with no source element will now only treat a single parser element as being a root element
  for backwards compatibility.

* Issue **#420** : Pipelines were producing errors in the UI when elements were deleted but still had properties set on
  them. The pipeline validator was attempting to set and validate properties for unknown elements. The validator now
  ignores properties and links to elements that are undeclared.

* Issue **#420** : The pipeline model now removes all properties and links for deleted elements on save.

* Issue **#458** : Only event searches should populate the `searchId`. Now `searchId` is only populated when a stream
  processor task is created by an event search as only event searches extract specific records from the source stream.

* Issue **#437** : The event log now includes source in move events.

* Issue **#419** : Fix multiple xml processing instructions appearing in output.

* Issue **#446** : Fix for deadlock on rolling appenders.

* Issue **#444** : Fix segment markers on RollingStreamAppender.

* Issue **#426** : Fix for incorrect processor filters. Old processor filters reference `systemGroupIdSet` rather
  than `folderIdSet`. The new migration updates them accordingly.

* Issue **#429** : Fix to remove `usePool` parser parameter.

* Issue **#439** : Fix for caches where elements were not eagerly evicted.

* Issue **#424** : Fix for cluster ping error display.

* Issue **#441** : Fix to ensure correct names are shown in pipeline properties.

* Issue **#433** : Fixed slow stream queries caused by feed permission restrictions.

* Issue **#385** : Individual index shards can now be deleted without deleting all shards.

* Issue **#391** : Users needed `Manage Processors` permission to initiate pipeline stepping. This is no longer required
  as the 'best fit' pipeline is now discovered as the internal processing user.

* Issue **#392** : Inherited pipelines now only require 'Use' permission to be used instead of requiring 'Read'
  permission.

* Issue **#394** : Pipeline stepping will now show errors with an alert popup.

* Issue **#396** : All queries associated with a dashboard should now be correctly deleted when a dashboard is deleted.

* Issue **#393** : All caches now cache items within the context of the current user so that different users do not have
  the possibility of having problems caused by others users not having read permissions on items.

* Issue **#358** : Schemas are now selected from a subset matching the criteria set on SchemaFilter by the user.

* Issue **#369** : Translation stepping wasn't showing any errors during stepping if a schema had an error in it.

* Issue **#364** : Switched index writer lock factory to a SingleInstanceLockFactory as index shards are accessed by a
  single process.

* Issue **#363** : IndexShardWriterCacheImpl now closes and flushes writers using an executor provided by the
  TaskManager. Writers are now also closed in LRU order when sweeping up writers that exceed TTL and TTI constraints.

* Issue **#361** : Information has been added to threads executing index writer and index searcher maintenance tasks.

* Issue **#356** : Changed the way index shard writers are cached to improve indexing performance and reduce blocking.

* Issue **#353** : Reduced expected error logging to debug.

* Issue **#354** : Changed the way search index shard readers get references to open writers so that any attempt to get
  an open writer will not cause, or have to wait for, a writer to close.

* Issue **#351** : Fixed ehcache item eviction issue caused by ehcache internally using a deprecated API.

* Issue **#347** : Added a 'Source' node to pipelines to establish a proper root for a pipeline rather than an assumed
  one based on elements with no parent.

* Issue **#350** : Removed 'Advanced Mode' from pipeline structure editor as it is no longer very useful.

* Issue **#349** : Improved index searcher cache to ensure searchers are not affected by writers closing.

* Issue **#342** : Changed the way indexing is performed to ensure index readers reference open writers correctly.

* Issue **#346** : Improved multi depth config content import.

* Issue **#328** : You can now delete corrupt shards from the UI.

* Issue **#343** : Fixed login expiry issue.

* Issue **#345** : Allowed for multi depth config content import.

* Issue **#341** : Fixed arg in SQL.

* Issue **#340** : Fixed headless and corresponding test.

* Issue **#333** : Fixed event-logging version in build.

* Issue **#334** : Improved entity sorting SQL and separated generation of SQL and HQL to help avoid future issues.

* Issue **#335** : Improved user management

* Issue **#337** : Added certificate auth option to export servlet and disabled the export config feature by default.

* Issue **#337** : Added basic auth option to export servlet to complement cert based auth.

* Issue **#332** : The index shard searcher cache now makes sure to get the current writer needed for the current
  searcher on open.

* Issue **#322** : The index cache and other caching beans should now throw exceptions on `get` that were generated
  during the creation of cached items.

* Issue **#325** : Query history is now cleaned with a separate job. Also query history is only recorded for manual
  querying, i.e. not when query is automated (on open or auto refresh). Queries are now recorded on a dashboard + query
  component basis and do not apply across multiple query components in a dashboard.

* Issue **#323** : Fixed an issue where parser elements were not being returned as 'processors' correctly when
  downstream of a reader.

* Issue **#322** : Index should now provide a more helpful message when an attempt is made to index data and no volumes
  have been assigned to an index.

* Issue **#316** : Search history is now only stored on initial query when using automated queries or when a user runs a
  query manually. Search history is also automatically purged to keep either a specified number of items defined
  by `stroom.query.history.itemsRetention` (default 100) or for a number of days specified
  by `stroom.query.history.daysRetention` (default 365).

* Issue **#317** : Users now need update permission on an index plus 'Manage Index Shards' permission to flush or close
  index shards. In addition to this a user needs delete permission to delete index shards.

* Issue **#319** : SaveAs now fetches the parent folder correctly so that users can copy items if they have permission
  to do so.

* Issue **#311** : Fixed request for `Pipeline` in `meta` XSLT function. Errors are now dealt with correctly so that the
  XSLT will not fail due to missing meta data.

* Issue **#313** : Fixed case of `xmlVersion` property on `InvalidXMLCharFilterReader`.

* Issue **#314** : Improved description of `tags` property in `BadTextXMLFilterReader`.

* Issue **#307** : Made some changes to avoid potential NPE caused by session serialisation.

* Issue **#306** : Added a stroom `meta` XSLT function. The XSLT function now exposes `Feed`, `StreamType`
  , `CreatedTime`, `EffectiveTime` and `Pipeline` meta attributes from the currently processing stream in addition to
  any other meta data that might apply. To access these meta data attributes of the current stream
  use `stroom:meta('StreamType')` etc. The `feed-attribute` function is now an alias for the `meta` function and should
  be considered to be deprecated.

* Issue **#303** : The stream delete job now uses cron in preference to a frequency.

* Issue **#152** : Changed the way indexing is performed so that a single indexer object is now responsible for indexing
  documents and adding them to the appropriate shard.

* Issue **#179** : Updated Saxon-HE to version 9.7.0-18 and added XSLTFilter option to `usePool` to see if caching might
  be responsible for issue.

* Issue **#288** : Made further changes to ensure that the IndexShardWriterCache doesn't try to reuse an index shard
  that has failed when adding any documents.

* Issue **#295** : Made the help URL absolute and not relative.

* Issue **#293** : Attempt to fix mismatch document count error being reported when index shards are opened.

* Issue **#292** : Fixed locking for rolling stream appender.

* Issue **#292** : Rolling stream output is no longer associated with a task, processor or pipeline to avoid future
  processing tasks from deleting rolling streams by thinking they are superseded.

* Issue **#292** : Data that we expect to be unavailable, e.g. locked and deleted streams, will no longer log exceptions
  when a user tries to view it and will instead return an appropriate message to the user in place of the data.

* Issue **#288** : The error condition 'Expected a new writer but got the same one back!!!' should no longer be
  encountered as the root cause should now be fixed. The original check has been reinstated so that processing will
  terminate if we do encounter this problem.

* Issue **#295** : Fixed the help property so that it can now be configured.

* Issue **#296** : Removed 'New' and 'Delete' buttons from the global property dialog.

* Issue **#279** : Fixed NPE thrown during proxy aggregation.

* Issue **#294** : Changing stream task status now tries multiple times to attempt to avoid a hibernate
  LockAcquisitionException.

* Issue **#287** : XSLT not found warnings property description now defaults to false.

* Issue **#261** : The save button is now only enabled when a dashboard or other item is made dirty and it is not read
  only.

* Issue **#286** : Dashboards now correctly save the selected tab when a tab is selected via the popup tab selector (
  visible when tabs are collapsed).

* Issue **#289** : Changed Log4J configuration to suppress logging from Hibernate SqlExceptionHandler for expected
  exceptions like constraint violations.

* Issue **#288** : Changed 'Expected a new writer...' fatal error to warning as the condition in question might be
  acceptable.

* Issue **#285** : Attempted fix for GWT RPC serialisation issue.

* Issue **#283** : Statistics for the stream task queue are now captured even if the size is zero.

* Issue **#226** : Fixed issue where querying an index failed with "User does not have the required permission (Manage
  Users)" message.

* Issue **#281** : Made further changes to cope with Files.list() and Files.walk() returning streams that should be
  closed with 'try with resources' construct.

* Issue **#224** : Removing an element from the pipeline structure now removes all child elements too.

* Issue **#282** : Users can now upload data with just 'Data - View' and 'Data - Import' application permissions, plus
  read permission on the appropriate feed.

* Issue **#199** : The explorer now scrolls selected items into view.

* Issue **#280** : Fixed 'No user is currently authenticated' issue when viewing jobs and nodes.

* Issue **#278** : The date picker now hides once you select a date.

* Issue **#281** : Directory streams etc are now auto closed to prevent systems running out of file handles.

* Issue **#263** : The explorer tree now allows you to collapse the root 'System' node after it is first displayed.

* Issue **#266** : The explorer tree now resets (clears and collapses all previously open nodes) and shows the currently
  selected item every time an explorer drop down in opened.

* Issue **#233** : Users now only see streams if they are administrators or have 'Data - View' permission. Non
  administrators will only see data that they have 'read' permission on for the associated feed and 'use' permission on
  for the associated pipeline if there is one.

* Issue **#265** : The stream filter now orders stream attributes alphabetically.

* Issue **#270** : Fixed security issue where null users were being treated as INTERNAL users.

* Issue **#270** : Improved security by pushing user tokens rather than just user names so that internal system (
  processing) users are clearly identifiable by the security system and cannot be spoofed by regular user accounts.

* Issue **#269** : When users are prevented from logging in with 'preventLogin' their failed login count is no longer
  incremented.

* Issue **#267** : The login page now shows the maintenance message.

* Issue **#276** : Session list now shows session user ids correctly.

* Issue **#201** : The permissions menu item is no longer available on the root 'System' folder.

* Issue **#176** : Improved performance of the explorer tree by increasing the size of the document permissions cache to
  1M items and changing the eviction policy from LRU to LFU.

* Issue **#176** : Added an optimisation to the explorer tree that prevents the need for a server call when collapsing
  tree nodes.

* Issue **#273** : Removed an unnecessary script from the build.

* Issue **#277** : Fixed a layout issue that was causing the feed section of the processor filter popup to take up too
  much room.

* Issue **#274** : The editor pane was only returning the current user edited text when attached to the DOM which meant
  changes to text were ignored if an editor pane was not visible when save was pressed. This has now been fixed so that
  the current content of an editor pane is always returned even when it is in a detached state.

* Issue **#264** : Added created by/on and updated by/on info to pipeline stream processor info tooltips.

* Issue **#222** : Explorer items now auto expand when a quick filter is used.

* Issue **#205** : File permissions in distribution have now been changed to `0750` for directories and shell scripts
  and `0640` for all other files.

* Issue **#240** : Separate application permissions are now required to manage DB tables and tasks.

* Issue **#210** : The statistics tables are now listed in the database tables monitoring pane.

* Issue **#249** : Removed spaces between values and units.

* Issue **#237** : Users without 'Download Search Results' permission will no longer see the download button on the
  table component in a dashboard.

* Issue **#232** : Users can now inherit from pipelines that they have 'use' permissions on.

* Issue **#191** : Max stream size was not being treated as IEC value, e.g. Mebibytes etc.

* Issue **#235** : Users can now only view the processor filters that they have created if they have 'Manage Processors'
  permission unless they are an administrator in which case they will see all filters. Users without the 'Manage
  Processors' permission who are also not administrators will see no processor filters in the UI. Users with 'Manage
  Processors' permission who are not administrators will be able to update their own processor filters if they have '
  update' permission on the associated pipeline. Administrators are able to update all processor filters.

* Issue **#212** : Changes made to text in any editor including those made with cut and paste are now correctly handled
  so that altered content is now saved.

* Issue **#247** : The editor pane now attempts to maintain the scroll position when formatting content.

* Issue **#251** : Volume and memory statistics are now recorded in bytes and not MiB.

* Issue **#243** : The error marker pane should now discover and display all error types even if they are preceded by
  over 1000 warnings.

* Issue **#254** : Fixed search result download.

* Issue **#209** : Statistics are now queryable in a dashboard if a user has 'use' permissions on a statistic.

* Issue **#255** : Fixed issue where error indicators were not being shown in the schema validator pane because the text
  needed to be formatted so that it spanned multiple lines before attempting to add annotations.

* Issue **#257** : The dashboard text pane now provides padding at the top to allow for tabs and controls.

* Issue **#174** : Index shard checking is now done asynchronously during startup to reduce startup time.

* Issue **#225** : Fixed NPE that was caused by processing instruction SAX events unexpectedly being fired by Xerces
  before start document events. This looks like it might be a bug in Xerces but the code now copes with the unexpected
  processing instruction event anyway.

* Issue **#230** : The maintenance message can now be set with the property 'stroom.maintenance.message' and the message
  now appears as a banner at the top of the screen rather than an annoying popup. Non admin users can also be prevented
  from logging on to the system by setting the 'stroom.maintenance.preventLogin' property to 'true'.

* Issue **#155** : Changed password values to be obfuscated in the UI as 20 asterisks regardless of length.

* Issue **#188** : All of the writers in a pipeline now display IO in the UI when stepping.

* Issue **#208** : Schema filter validation errors are now shown on the output pane during stepping.

* Issue **#211** : Turned off print margins in all editors.

* Issue **#200** : The stepping presenter now resizes the top pane to fit the tree structure even if it is several
  elements high.

* Issue **#168** : Code and IO is now loaded lazily into the element presenter panes during stepping which prevents the
  scrollbar in the editors being in the wrong position.

* Issue **#219** : Changed async dispatch code to work with new lambda classes rather than callbacks.

* Issue **#221** : Fixed issue where `*.zip.bad` files were being picked up for proxy aggregation.

* Issue **#242** : Improved the way properties are injected into some areas of the code to fix an issue where '
  stroom.maxStreamSize' and other properties were not being set.

* Issue **#241** : XMLFilter now ignores the XSLT name pattern if an empty string is supplied.

* Issue **#236** : 'Manage Cache Permission' has been changed to 'Manage Cache'.

* Issue **#219** : Made further changes to use lambda expressions where possible to simplify code.

* Issue **#231** : Changed the way internal statistics are created so that multiple facets of a statistic, e.g. Free &
  Used Memory, are combined into a single statistic to allow combined visualisation.

* Issue **#172** : Further improvement to dashboard L&F.

* Issue **#194** : Fixed missing Roboto fonts.

* Issue **#195** : Improved font weights and removed underlines from link tabs.

* Issue **#196** : Reordered fields on stream, relative stream, volume and server task tables.

* Issue **#182** : Changed the way dates and times are parsed and formatted and improved the datebox control L&F.

* Issue **#198** : Renamed 'INTERNAL_PROCESSING_USER' to 'INTERNAL'.

* Issue **#154** : Active tasks are now sortable by processor filter priority.

* Issue **#204** : Pipeline processor statistics now include 'Node' as a tag.

* Issue **#170** : Changed import/export to delegate import/export responsibility to individual services. Import/export
  now only works with items that have valid UUIDs specified.

* Issue **#164** : Reduced caching to ensure tree items appear as soon as they are added.

* Issue **#177** : Removed 'Meta Data-Bytes Received' statistic as it was a duplicate.

* Issue **#152** : Changed the way index shard creation is locked so that only a single shard should be fetched from the
  cache with a given shard key at any one time.

* Issue **#189** : You now have to click within a checkbox to select it within a table rather than just clicking the
  cell the checkbox is in.

* Issue **#186** : Data is no longer artificially wrapped with the insertion of new lines server side. Instead the
  client now receives the data and an option to soft wrap lines has been added to the UI.

* Issue **#167** : Fixed formatting of JavaScript and JSON.

* Issue **#175** : Fixed visibility of items by inferred permissions.

* Issue **#178** : Added new properties and corresponding configuration to connect and create a separate SQL statistics
  DB.

* Issue **#172** : Improved dashboard L&F.

* Issue **#169** : Improved L&F of tables to make better use of screen real estate.

* Issue **#191** : Mebibytes (multiples of 1024) etc are now used as standard throughout the application for both memory
  and disk sizes and have single letter suffixes (B, K, M, G, T).

* Issue **#173** : Fixed the way XML formatter deals with spaces in attribute values.

* Issue **#151** : Fixed meta data statistics. 'metaDataStatistics' bean was declared as an interface and not a class.

* Issue **#158** : Added a new global property 'stroom.proxy.zipFilenameDelimiter' to enable Stroom proxy repositories
  to be processed that have a custom file name pattern.

* Issue **#153** : Clicking tick boxes and other cell components in tables no longer requires the row to be selected
  first.

* Issue **#148** : The stream browsing UI no longer throws an error when attempting to clear markers from the error
  markers pane.

* Issue **#160** : Stream processing tasks are now created within the security context of the user that created the
  associated stream processor filter.

* Issue **#157** : Data is now formatted by the editor automatically on display.

* Issue **#144** : Old processing output will now be deleted when content is reprocessed even if the new processing task
  does not produce output.

* Issue **#159** : Fixed NPE thrown during import.

* Issue **#166** : Fixed NPE thrown when searching statistics.

* Issue **#165** : Dashboards now add a query and result table from a template by default on creation. This was broken
  when adding permission inheritance to documents.

* Issue **#162** : The editor annotation popup now matches the style of other popups.

* Issue **#163** : Imported the Roboto Mono font to ensure consistency of the editor across platforms.

* Issue **#143** : Stroom now logs progress information about closing index shard writers during shutdown.

* Issue **#140** : Replaced code editor to improve UI performance and add additional code formatting & styling options.

* Issue **#146** : Object pool should no longer throw an error when abandoned objects are returned to the pool.

* Issue **#142** : Changed the way permissions are cached so that changes to permissions provide immediate access to
  documents.

* Issue **#123** : Changed the way entity service result caching works so that the underlying entity manager is cached
  instead of individual services. This allows entity result caching to be performed while still applying user
  permissions to cached results.

* Issue **#156** : Attempts to open items that that user does not have permission to open no longer show an error and
  spin the progress indicator forever, instead the item will just not open.

* Issue **#141** : Improved log output during entity reference migration and fixed statistic data source reference
  migration.

* Issue **#127** : Entity reference replacement should now work with references to 'StatisticsDataSource'.

* Issue **#125** : Fixed display of active tasks which was broken by changes to the task summary table selection model.

* Issue **#121** : Fixed cache clearing.

* Issue **#122** : Improved the look of the cache screen.

* Issue **#106** : Disabled users and groups are now displayed with greyed out icon in the UI.

* Issue **#132** : The explorer tree is now cleared on login so that users with different permissions do not see the
  previous users items.

* Issue **#128** : Improved error handling during login.

* Issue **#130** : Users with no permissions are no longer able to open folders including the root System folder to
  attempt data browsing.

* Issue **#120** : Entity chooser now treats 'None' as a special root level explorer node so that it can be selected in
  the same way as other nodes, e.g. visibly selected and responsive to double click.

* Issue **#129** : Fixed NPE.

* Issue **#119** : User permissions dialog now clears permissions when a user or group is deleted.

* Issue **#115** : User permissions on documents can now be inherited from parent folders on create, copy and move.

* Issue **#109** : Added packetSize="65536" property to AJP connector in server.xml template.

* Issue **#100** : Various list of items in stroom now allow multi selection for add/remove purposes.

* Issue **#112** : Removed 'pool' monitoring screen as all pools are now caches of one form or another.

* Issue **#105** : Users were not seeing 'New' menu for folders that they had some create child doc permissions for.
  This was due to DocumentType not implementing equals() and is now fixed.

* Issue **#111** : Fixed query favourites and history.

* Issue **#91** : Only CombinedParser was allowing code to be injected during stepping. Now DSParser and
  XMLFragmentParser support code injection during stepping.

* Issue **#107** : The UI now only shows new pipeline element items on the 'Add' menu that are allowed children of the
  selected element.

* Issue **#113** : User names are now validated against a regex specified by the 'stroom.security.userNamePattern'
  property.

* Issue **#116** : Rename is now only possible when a single explorer item is selected.

* Issue **#114** : Fixed selection manager so that the explorer tree does not select items when a node expander is
  clicked.

* Issue **#65** : Selection lists are now limited to 300px tall and show scrollbars if needed.

* Issue **#50** : Defaults table result fields to use local time without outputting the timezone.

* Issue **#15** : You can now express time zones in dashboard query expressions or just omit a time zone to use the
  locale of the browser.

* Issue **#49** : Dynamic XSLT selection now works with pipeline stepping.

* Issue **#63** : Entity selection control now shows current entity name even if it has changed since referencing entity
  was last saved.

* Issue **#70** : You can now select multiple explorer rows with ctrl and shift key modifiers and perform bulk actions
  such as copy, move, rename and delete.

* Issue **#85** : findDelete() no longer tries to add ORDER BY condition on UPDATE SQL when deleting streams.

* Issue **#89** : Warnings should now be present in processing logs for reference data lookups that don't specify feed
  or stream type. This was previously throwing a NullPointerException.

* Issue **#90** : Fixed entity selection dialog used outside of drop down selection control.

* Issue **#88** : Pipeline reference edit dialog now correctly selects the current stream type.

* Issue **#77** : Default index volume creation now sets stream status to INACTIVE rather than CLOSED and stream volume
  creation sets index status to INACTIVE rather than CLOSED.

* Issue **#93** : Fixed code so that the 'Item' menu is now visible.

* Issue **#97** : Index shard partition date range creation has been improved.

* Issue **#94** : Statistics searches now ignore expression terms with null or empty values so that the use of
  substitution parameters can be optional.

* Issue **#87** : Fixed explorer scrolling to the top by disabling keyboard selection.

* Issue **#104** : 'Query' no longer appears as an item that a user can allow 'create' on for permissions within a
  folder.

* Issue **#103** : Added 10 years as a supported data retention age.

* Issue **#86** : The stream delete button is now re-enabled when new items are selected for deletion.

* Issue **#81** : No exception will now be thrown if a client rejects a response for an EntityEvent.

* Issue **#79** : The client node no longer tries to create directories on the file system for a volume that may be
  owned by another node.

* Issue **#92** : Error summaries of multiple types no longer overlap each other at the top of the error markers list.

* Issue **#64** : Fixed Hessian serialisation of 'now' which was specified as a ZonedDateTime which cannot be
  serialised. This field is now a long representing millseconds since epoch.

* Issue **#62** : Task termination button is now enabled.

* Issue **#60** : Fixed validation of stream attributes prior to data upload to prevent null pointer exception.

* Issue **#9** : Created a new implementation of the expression parser that improved expression tokenisation and deals
  with BODMAS rules properly.

* Issue **#36** : Fixed and vastly improved the configuration of email so that more options can be set allowing for the
  use of other email services requiring more complex configuration such as gmail.

* Issue **#24** : Header and footer strings are now unescaped so that character sequences such as '\n' are translated
  into single characters as with standard Java strings, e.g. '\n' will become a new line and '\t' a tab.

* Issue **#40** : Changed Stroom docker container to be based on Alpine linux to save space

* Issue **#40** : Auto import of content packs on Stroom startup and added default content packs into the docker build
  for Stroom.

* Issue **#30** : Entering stepping mode was prompting for the pipeline to step with but also auto selecting a pipeline
  at the same time and entering stepping immediately.

* Dashboard auto refresh is now limited to a minimum interval of 10 seconds.

* Issue **#31** : Pipeline stepping was not including user changes immediately as parsers and XSLT filters were using
  cached content when they should have been ignoring the cache in stepping mode.

* Issue **#27** : Stroom now listens to window closing events and asks the user if they really want to leave the page.
  This replaces the previous crude attempts to block keys that affected the history or forced a browser refresh.

* Issue **#2** : The order of fields in the query editor is now alphabetical.

* Issue **#3** : When a filter is active on a dashboard table column, a filter icon now appears to indicate this.

* Issue **#5** : Replace() and Decode() dashboard table expression functions no longer ignore cells with null values.

* Issue **#7** : Dashboards are now able to query on open.

* Issue **#8** : Dashboards are now able to re-query automatically at fixed intervals.

* Updated GWT to v2.8.0 and Gin to v2.1.2.

* Issue **#12** : Dashboard queries can now evaluate relative date/time expressions such as now(), hour() etc. In
  addition to this the expressions also allow the addition or subtraction of durations, e.g. now - 5d.

* Issue **#14** : Dashboard query expressions can now be parameterised with any term able to accept a user defined
  parameter, e.g. ${user}. Once added parameters can be changed for the entire dashboard via a text box at the top of
  the dashboard screen which will then execute all queries when enter is pressed or it loses focus.

* Issue **#16** : Dashboard table filters can also accept user defined parameters, e.g. ${user}, to perform filtering
  when a query is executed.

* Fixed missing text presenter in dashboards.

* Issue **#18** : The data dashboard component will now show data relative to the last selected table row (even if there
  is more than one table component on the dashboard) if the data component has not been configured to listen to row
  selections for a specific table component.

* Changed table styling to colour alternate rows, add borders between rows and increase vertical padding

* Issue **#22** : Dashboard table columns can now be configured to wrap text via the format options.

* Issue **#28** : Dashboard component dependencies are now listed with the component name plus the component id in
  brackets rather than just the component id.

* Issue **#202** : Initial release of the new data retention policy functionality.

[Unreleased]: https://github.com/gchq/stroom/compare/v7.2-alpha.4...HEAD
[v7.2-alpha.4]: https://github.com/gchq/stroom/compare/v7.1-beta.14...v7.2-alpha.4

[v7.1-beta.14]: https://github.com/gchq/stroom/compare/v7.1-beta.13...v7.1-beta.14

[v7.1-beta.13]: https://github.com/gchq/stroom/compare/v7.1-beta.12...v7.1-beta.13

[v7.1-beta.12]: https://github.com/gchq/stroom/compare/v7.1-beta.11...v7.1-beta.12

[v7.1-beta.11]: https://github.com/gchq/stroom/compare/v7.1-beta.10...v7.1-beta.11

[v7.1-beta.10]: https://github.com/gchq/stroom/compare/v7.1-beta.9...v7.1-beta.10

[v7.2-alpha.3]: https://github.com/gchq/stroom/compare/v7.1-beta.13...v7.2-alpha.3

[v7.2-alpha.2]: https://github.com/gchq/stroom/compare/v7.2-alpha.1...v7.2-alpha.2

[v7.2-alpha.1]: https://github.com/gchq/stroom/compare/v7.1-beta.9...v7.2-alpha.1

[v7.1-beta.9]: https://github.com/gchq/stroom/compare/v7.1-beta.8...v7.1-beta.9

[v7.1-beta.8]: https://github.com/gchq/stroom/compare/v7.1-beta.7...v7.1-beta.8

[v7.1-beta.7]: https://github.com/gchq/stroom/compare/v7.1-beta.6...v7.1-beta.7

[v7.1-beta.6]: https://github.com/gchq/stroom/compare/v7.1-beta.5...v7.1-beta.6

[v7.1-beta.5]: https://github.com/gchq/stroom/compare/v7.1-beta.4...v7.1-beta.5

[v7.1-beta.4]: https://github.com/gchq/stroom/compare/v7.1-beta.3...v7.1-beta.4

[v7.1-beta.3]: https://github.com/gchq/stroom/compare/v7.1-beta.2..v7.1-beta.3

[v7.1-beta.2]: https://github.com/gchq/stroom/compare/v7.1-beta.1...v7.1-beta.2

[v7.1-beta.1]: https://github.com/gchq/stroom/compare/v7.0-beta.104...v7.1-beta.1

[v7.0-beta.104]: https://github.com/gchq/stroom/compare/v7.0-beta.103...v7.0-beta.104

[v7.0-beta.103]: https://github.com/gchq/stroom/compare/v7.0-beta.102...v7.0-beta.103

[v7.0-beta.102]: https://github.com/gchq/stroom/compare/v7.0-beta.101...v7.0-beta.102

[v7.0-beta.101]: https://github.com/gchq/stroom/compare/v7.0-beta.100...v7.0-beta.101

[v7.0-beta.100]: https://github.com/gchq/stroom/compare/v7.0-beta.99...v7.0-beta.100

[v7.0-beta.99]: https://github.com/gchq/stroom/compare/v7.0-beta.98...v7.0-beta.99

[v7.0-beta.98]: https://github.com/gchq/stroom/compare/v7.0-beta.97...v7.0-beta.98

[v7.0-beta.97]: https://github.com/gchq/stroom/compare/v7.0-beta.96...v7.0-beta.97

[v7.0-beta.96]: https://github.com/gchq/stroom/compare/v7.0-beta.95...v7.0-beta.96

[v7.0-beta.95]: https://github.com/gchq/stroom/compare/v7.0-beta.94...v7.0-beta.95

[v7.0-beta.94]: https://github.com/gchq/stroom/compare/v7.0-beta.93...v7.0-beta.94

[v7.0-beta.93]: https://github.com/gchq/stroom/compare/v7.0-beta.92...v7.0-beta.93

[v7.0-beta.92]: https://github.com/gchq/stroom/compare/v7.0-beta.91...v7.0-beta.92

[v7.0-beta.91]: https://github.com/gchq/stroom/compare/v7.0-beta.90...v7.0-beta.91

[v7.0-beta.90]: https://github.com/gchq/stroom/compare/v7.0-beta.89...v7.0-beta.90

[v7.0-beta.89]: https://github.com/gchq/stroom/compare/v7.0-beta.88...v7.0-beta.89

[v7.0-beta.88]: https://github.com/gchq/stroom/compare/v7.0-beta.87...v7.0-beta.88

[v7.0-beta.87]: https://github.com/gchq/stroom/compare/v7.0-beta.86...v7.0-beta.87

[v7.0-beta.86]: https://github.com/gchq/stroom/compare/v7.0-beta.85...v7.0-beta.86

[v7.0-beta.85]: https://github.com/gchq/stroom/compare/v7.0-beta.84...v7.0-beta.85

[v7.0-beta.84]: https://github.com/gchq/stroom/compare/v7.0-beta.83...v7.0-beta.84

[v7.0-beta.83]: https://github.com/gchq/stroom/compare/v7.0-beta.82...v7.0-beta.83

[v7.0-beta.82]: https://github.com/gchq/stroom/compare/v7.0-beta.81...v7.0-beta.82

[v7.0-beta.81]: https://github.com/gchq/stroom/compare/v7.0-beta.80...v7.0-beta.81

[v7.0-beta.80]: https://github.com/gchq/stroom/compare/v7.0-beta.79...v7.0-beta.80

[v7.0-beta.79]: https://github.com/gchq/stroom/compare/v7.0-beta.78...v7.0-beta.79

[v7.0-beta.78]: https://github.com/gchq/stroom/compare/v7.0-beta.77...v7.0-beta.78

[v7.0-beta.77]: https://github.com/gchq/stroom/compare/v7.0-beta.76...v7.0-beta.77

[v7.0-beta.76]: https://github.com/gchq/stroom/compare/v7.0-beta.75...v7.0-beta.76

[v7.0-beta.75]: https://github.com/gchq/stroom/compare/v7.0-beta.74...v7.0-beta.75

[v7.0-beta.74]: https://github.com/gchq/stroom/compare/v7.0-beta.73...v7.0-beta.74

[v7.0-beta.73]: https://github.com/gchq/stroom/compare/v7.0-beta.72...v7.0-beta.73

[v7.0-beta.72]: https://github.com/gchq/stroom/compare/v7.0-beta.71...v7.0-beta.72

[v7.0-beta.71]: https://github.com/gchq/stroom/compare/v7.0-beta.70...v7.0-beta.71

[v7.0-beta.70]: https://github.com/gchq/stroom/compare/v7.0-beta.69...v7.0-beta.70

[v7.0-beta.69]: https://github.com/gchq/stroom/compare/v7.0-beta.68...v7.0-beta.69

[v7.0-beta.68]: https://github.com/gchq/stroom/compare/v7.0-beta.67...v7.0-beta.68

[v7.0-beta.67]: https://github.com/gchq/stroom/compare/v7.0-beta.66...v7.0-beta.67

[v7.0-beta.66]: https://github.com/gchq/stroom/compare/v7.0-beta.65...v7.0-beta.66

[v7.0-beta.65]: https://github.com/gchq/stroom/compare/v7.0-beta.64...v7.0-beta.65

[v7.0-beta.64]: https://github.com/gchq/stroom/compare/v7.0-beta.63...v7.0-beta.64

[v7.0-beta.63]: https://github.com/gchq/stroom/compare/v7.0-beta.62...v7.0-beta.63

[v7.0-beta.62]: https://github.com/gchq/stroom/compare/v7.0-beta.61...v7.0-beta.62

[v7.0-beta.61]: https://github.com/gchq/stroom/compare/v7.0-beta.60...v7.0-beta.61

[v7.0-beta.60]: https://github.com/gchq/stroom/compare/v7.0-beta.59...v7.0-beta.60

[v7.0-beta.59]: https://github.com/gchq/stroom/compare/v7.0-beta.58...v7.0-beta.59

[v7.0-beta.58]: https://github.com/gchq/stroom/compare/v7.0-beta.57...v7.0-beta.58

[v7.0-beta.57]: https://github.com/gchq/stroom/compare/v7.0-beta.56...v7.0-beta.57

[v7.0-beta.56]: https://github.com/gchq/stroom/compare/v7.0-beta.55...v7.0-beta.56

[v7.0-beta.55]: https://github.com/gchq/stroom/compare/v7.0-beta.54...v7.0-beta.55

[v7.0-beta.54]: https://github.com/gchq/stroom/compare/v7.0-beta.53...v7.0-beta.54

[v7.0-beta.53]: https://github.com/gchq/stroom/compare/v7.0-beta.52...v7.0-beta.53

[v7.0-beta.52]: https://github.com/gchq/stroom/compare/v7.0-beta.51...v7.0-beta.52

[v7.0-beta.51]: https://github.com/gchq/stroom/compare/v7.0-beta.50...v7.0-beta.51

[v7.0-beta.50]: https://github.com/gchq/stroom/compare/v7.0-beta.49...v7.0-beta.50

[v7.0-beta.49]: https://github.com/gchq/stroom/compare/v7.0-beta.48...v7.0-beta.49

[v7.0-beta.48]: https://github.com/gchq/stroom/compare/v7.0-beta.47...v7.0-beta.48

[v7.0-beta.47]: https://github.com/gchq/stroom/compare/v7.0-beta.46...v7.0-beta.47

[v7.0-beta.46]: https://github.com/gchq/stroom/compare/v7.0-beta.45...v7.0-beta.46

[v7.0-beta.45]: https://github.com/gchq/stroom/compare/v7.0-beta.44...v7.0-beta.45

[v7.0-beta.44]: https://github.com/gchq/stroom/compare/v7.0-beta.43...v7.0-beta.44

[v7.0-beta.43]: https://github.com/gchq/stroom/compare/v7.0-beta.42...v7.0-beta.43

[v7.0-beta.42]: https://github.com/gchq/stroom/compare/v7.0-beta.41...v7.0-beta.42

[v7.0-beta.41]: https://github.com/gchq/stroom/compare/v7.0-beta.40...v7.0-beta.41

[v7.0-beta.40]: https://github.com/gchq/stroom/compare/v7.0-beta.39...v7.0-beta.40

[v7.0-beta.39]: https://github.com/gchq/stroom/compare/v7.0-beta.38...v7.0-beta.39

[v7.0-beta.38]: https://github.com/gchq/stroom/compare/v7.0-beta.37...v7.0-beta.38

[v7.0-beta.37]: https://github.com/gchq/stroom/compare/v7.0-beta.36...v7.0-beta.37

[v7.0-beta.36]: https://github.com/gchq/stroom/compare/v7.0-beta.35...v7.0-beta.36

[v7.0-beta.35]: https://github.com/gchq/stroom/compare/v7.0-beta.34...v7.0-beta.35

[v7.0-beta.34]: https://github.com/gchq/stroom/compare/v7.0-beta.33...v7.0-beta.34

[v7.0-beta.33]: https://github.com/gchq/stroom/compare/v7.0-beta.32...v7.0-beta.33

[v7.0-beta.32]: https://github.com/gchq/stroom/compare/v7.0-beta.31...v7.0-beta.32

[v7.0-beta.31]: https://github.com/gchq/stroom/compare/v7.0-beta.30...v7.0-beta.31

[v7.0-beta.30]: https://github.com/gchq/stroom/compare/v7.0-beta.29...v7.0-beta.30

[v7.0-beta.29]: https://github.com/gchq/stroom/compare/v7.0-beta.28...v7.0-beta.29

[v7.0-beta.28]: https://github.com/gchq/stroom/compare/v7.0-beta.27...v7.0-beta.28

[v7.0-beta.27]: https://github.com/gchq/stroom/compare/v7.0-beta.26...v7.0-beta.27

[v7.0-beta.26]: https://github.com/gchq/stroom/compare/v7.0-beta.25...v7.0-beta.26

[v7.0-beta.25]: https://github.com/gchq/stroom/compare/v7.0-beta.24...v7.0-beta.25

[v7.0-beta.24]: https://github.com/gchq/stroom/compare/v7.0-beta.23...v7.0-beta.24

[v7.0-beta.23]: https://github.com/gchq/stroom/compare/v7.0-beta.22...v7.0-beta.23

[v7.0-beta.22]: https://github.com/gchq/stroom/compare/v7.0-beta.21...v7.0-beta.22

[v7.0-beta.21]: https://github.com/gchq/stroom/compare/v7.0-beta.20...v7.0-beta.21

[v7.0-beta.20]: https://github.com/gchq/stroom/compare/v7.0-beta.19...v7.0-beta.20

[v7.0-beta.19]: https://github.com/gchq/stroom/compare/v7.0-beta.18...v7.0-beta.19

[v7.0-beta.18]: https://github.com/gchq/stroom/compare/v7.0-beta.17...v7.0-beta.18

[v7.0-beta.17]: https://github.com/gchq/stroom/compare/v7.0-beta.16...v7.0-beta.17

[v7.0-beta.16]: https://github.com/gchq/stroom/compare/v7.0-beta.15...v7.0-beta.16

[v7.0-beta.15]: https://github.com/gchq/stroom/compare/v7.0-beta.14...v7.0-beta.15

[v7.0-beta.14]: https://github.com/gchq/stroom/compare/v7.0-beta.13...v7.0-beta.14

[v7.0-beta.13]: https://github.com/gchq/stroom/compare/v7.0-beta.12...v7.0-beta.13

[v7.0-beta.12]: https://github.com/gchq/stroom/compare/v7.0-beta.11...v7.0-beta.12

[v7.0-beta.11]: https://github.com/gchq/stroom/compare/v7.0-beta.10...v7.0-beta.11

[v7.0-beta.10]: https://github.com/gchq/stroom/compare/v7.0-beta.9...v7.0-beta.10

[v7.0-beta.9]: https://github.com/gchq/stroom/compare/v7.0-beta.8...v7.0-beta.9

[v7.0-beta.8]: https://github.com/gchq/stroom/compare/v7.0-beta.7...v7.0-beta.8

[v7.0-beta.7]: https://github.com/gchq/stroom/compare/v7.0-beta.6...v7.0-beta.7

[v7.0-beta.6]: https://github.com/gchq/stroom/compare/v7.0-beta.5...v7.0-beta.6

[v7.0-beta.5]: https://github.com/gchq/stroom/compare/v7.0-beta.4...v7.0-beta.5

[v7.0-beta.4]: https://github.com/gchq/stroom/compare/v7.0-beta.3...v7.0-beta.4

[v7.0-beta.3]: https://github.com/gchq/stroom/compare/v7.0-beta.2...v7.0-beta.3

[v7.0-beta.2]: https://github.com/gchq/stroom/compare/v7.0-beta.1...v7.0-beta.2

[v7.0-beta.1]: https://github.com/gchq/stroom/compare/v7.0-alpha.5...v7.0-beta.1

[v7.0-alpha.5]: https://github.com/gchq/stroom/compare/v7.0-alpha.4...v7.0-alpha.5

[v7.0-alpha.4]: https://github.com/gchq/stroom/compare/v7.0-alpha.3...v7.0-alpha.4

[v7.0-alpha.3]: https://github.com/gchq/stroom/compare/v7.0-alpha.2...v7.0-alpha.3

[v7.0-alpha.2]: https://github.com/gchq/stroom/compare/v7.0-alpha.1...v7.0-alpha.2

[v7.0-alpha.1]: https://github.com/gchq/stroom/compare/v6.0.0...v7.0-alpha.1

[v6.0.0]: https://github.com/gchq/stroom/compare/v5.4.0...v6.0.0<|MERGE_RESOLUTION|>--- conflicted
+++ resolved
@@ -12,7 +12,6 @@
 DO NOT ADD CHANGES HERE - ADD THEM USING log_change.sh
 ~~~
 
-<<<<<<< HEAD
 
 ## [v7.2-alpha.4] - 2022-11-02
 
@@ -22,25 +21,26 @@
 
 * Issue **#3059** : Add custom logging feature that provides support for API endpoints to prevent logging the contents
 
-=======
->>>>>>> 3a0bb415
 * Issue **#3073** : Add string truncation and value length protection for search result fields.
 
 * Issue **#3038** : Fix intermittent websocket alert.
 
 * Issue **#3087** : Stop URI generation adding port 443 unnecessarily.
 
-<<<<<<< HEAD
 * Issue **#3069** : Fix import of a Feed's Stream Type when the export was made in Stroom v5. Add validation to fail the
   import if the stream type in the export is not in `stroom.data.meta.metaTypes`. Fix word wrapping on the import error
   messages tooltip.
-=======
+* Issue **#3073** : Add string truncation and value length protection for search result fields.
+
+* Issue **#3038** : Fix intermittent websocket alert.
+
+* Issue **#3087** : Stop URI generation adding port 443 unnecessarily.
+
 * Issue **#3090** : Fix import of documents from 5.5 that contain data.
 
 * Issue **#3084** : Add the config property `stroom.data.meta.rawMetaTypes` to allow custom stream types (as defined in `stroom.data.meta.metaTypes`) to be categorised as _raw_ types. Also add `Data Encoding` to the Info tab on the Data screen to show the Data Encoding value set on the feed's settings.
 
 * Issue **#3069** : Fix import of a Feed's Stream Type when the export was made in Stroom v5. Add validation to fail the import if the stream type in the export is not in `stroom.data.meta.metaTypes`. Fix word wrapping on the import error messages tooltip.
->>>>>>> 3a0bb415
 
 * Remove duplicate guice binds.
 
