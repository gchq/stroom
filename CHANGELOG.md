# Change Log
All notable changes to this project will be documented in this file.

The format is based on [Keep a Changelog](http://keepachangelog.com/) 
and this project adheres to [Semantic Versioning](http://semver.org/).


## [Unreleased]

<<<<<<< HEAD
* Issue **#2201** : Improved Stroom Proxy and aggregation process.
=======
* Issue **#2098** : Properties that contain passwords no longer transfer any part of the password to the UI.

* Issue **#1841** : Fixed migration of some config props.

* Issue **#2151** : The UI now shows REST service error messages properly.

* Issue **#1930** : Dashboards opened from links now stop querying when closed.

* Issue **#2166** : You can now change index volume group names.

* Issue **#2090** : Changed to log the authenticated user (if there is one) during noauth calls.

* Issue **#2186** : Fix autologger handling of update operations on entities referenced by id alone.

>>>>>>> b6e35134


## [v7.1-beta.2] - 2021-04-23

* Issue **#2186** : Fix autologger handling of update operations on entities referenced by id alone.

* Issue **#2183** : Improve error message when property values cannot be de-serialised. Change property DB migration to add conversion of legacy property values that are now a collection type, e.g. List<String>.

* Issue **#2187** : Fixed issue editing a processing filter that has been changed.

* Issue **#2079** : Removed unused session resource code from React UI and backend.

* Issue **#2185** : Stroom now supports the use of an externally provided logout endpoint with the `logoutEndpoint` configuration property.

* Issue **#2188** : Changed all autologged REST methods to return a value (void is not compatible with autologger)

* Issue **#2184** : It should now be possible to use the Cognito OpenId configuration endpoint with Stroom. You should no longer need to set the `jwtClaimsResolver` in the Stroom config as the standard resolver should work. However, you will need to set the new `tokenExpectedInRequest` property to `true` as Cognito delivers fresh tokens with every request.

* Issue **#2177** : Stroom should no longer crash when it is unable to retrieve OpenId configuration.

* Issue **#2176** : Now avoids NPE and produces a proper error when a pipeline cannot be located when loading reference data.

* Issue **#2179** Extend cron expression syntax. Both `/` (interval) and `-` (range) are now supported.

* Issue **#2172** : To improve search performance local search results are no longer transferred with payloads to a secondary local store.

* Issue **#2172** : To improve search performance only primary search result stores using LMDB will serialise data, i.e. stores used for visualisations now just use search objects and not binary data.

* Issue **#2180** : Fix NPE when Stream Appender has no stream type defined.

* Issue **#2167** : Prevent autologger warning for `RestResourceAutoLoggerImpl`.

* Remove merge artifacts from `scripts.env`.

* Issue **#2172** : Changed the way keys and values are packed into LMDB.

* Issue **#2180** : Fix NPE when Stream Appender has no stream type defined.

* Issue **#2167** : Prevent autologger warning for `RestResourceAutoLoggerImpl`.

## [v7.1-beta.1] - 2021-04-13

* Ported Elasticsearch integration from v6, for compatibility with v7.

* Issue **#2034**: Fixed Solr column ordering in dashboard tables.

* Issue **#759** : Add GZIP support for `FileAppender` and `RollingFileAppender`.


## [v7.0-beta.104] - 2021-04-13

* Switched from `node-sass` to `sass`.

* Fix `node` and `swagger-typescript-api` versions.


## [v7.0-beta.103] - 2021-04-13

* Rebuild.


## [v7.0-beta.102] - 2021-04-09

* Issue **#2174** : The expression to DB condition converter is now more tolerant of missing value mappings.


## [v7.0-beta.101] - 2021-04-08

* Issue **#2172** : Limited the maximum size of LMDB keys and values.

* Issue **#2171** : Fixed dashboard table expression editor field insertion. 

* Issue **#2168** : Removed special columns from dashboard tables.

* Issue **#2154** : Fixed error adding text widget to a dashboard.

* Issue **#2025** : Added caching for DNS name resolution.

* Issue **#2025** : Event logging now attempts to use the `X-FORWARDED-FOR` request header to identify the originating client IP.


## [v7.0-beta.100] - 2021-04-02

* Issue **#1598** : Audit logging uplifted throughout codebase.

* Issue **#1613** : Added event logging to UserResourceImpl.


## [v7.0-beta.99] - 2021-04-01

* Issue **#1928**: Stroom will now redirect users to the root URL if the GWT UI is not hosted within the React wrapper. To develop GWT code it is still necessary to use the GWT UI directly outside of the wrapper so to enable this you can set the newly added `requireReactWrapper` property to false.

* Issue **#2156**: The properties screen now shows a warning triangle when there are unreachable nodes rather than showing an error for all property values.

* Issue **#2157**: Fixed issue where pager was causing an exception paging to last on API keys and Accounts list pages.

* Issue **#2153**: Fixed option to log all REST calls.

* Issue **#2085**: User now gets notification that a password has been changed.

* Issue **#2142**: Changed certificate authentication to ensure that if a certificate is presented then the DN from the cert will be used and no other header attribute.


## [v7.0-beta.98] - 2021-03-30

* Issue **#2138** : Fixed error thrown when updating a property due to the property being updated twice as a result of new event logging code. 

* Issue **#2150** : Added `topMenuTextColour` property to allow the top menu text colour to be changed. Renamed the `backgroundColor` property to `backgroundColour` for consistency. 

* Issue **#2152** : Session list now only shows user authenticated sessions.

* Issue **#2149** : Fixed index volume and index shard migration.


## [v7.0-beta.97] - 2021-03-26

* Issue **#2136** : Fixed sorting problems in users and API keys pages.

* Issue **#2146** : Fixed use of dashboard expression parameters.

* Issue **#2141** : Pre v7 index shards can now be used after upgrade.

* Issue **#2142** : Fixed certificate authentication issues.

* Issue **#2140** : Fixed migration issue that was causing the creation of unnecessary index volume groups. 

* Issue **#2137** : Data retention rules are now migrated from previous versions.

* Issue **#2107** : Removed `Feed Name` field and fixed UUID to field name resolution.

* Issue **#2142** : Added debug to help diagnose client cert auth issues.

* Issue **#2107** : Fixed issue where the processor filter UI was saying that no filter had been applied to feeds because the UI wasn't checking feed filtering by docref.


## [v7.0-beta.96] - 2021-03-23

* Issue **#2099** : Fix stepping source pane for segmented (cooked) data.

* Issue **#479** : Include folder names in audit events when exporting configuration.

* Provide audit log record for permission changes to explorer items (documents)


## [v7.0-beta.95] - 2021-03-18

* Issue **#2105** : Fixed migration of annotations DB.


## [v7.0-beta.94] - 2021-03-17

* Issue **#2104** : Fixed issue where the index creation stored procedure was trying to delete a procedure with the wrong name before creating a new one. 

* Issue **#2103** : Fixed statistics migration script to correctly check for empty tables.

* Issue **#2102** : Fixed query migration script.

* Removed unused properties `resilientReplicationCount` and `preferLocalVolumes`.

* Add null protection to `login_count` and `login_failures` in `users` to `account` table migration.


## [v7.0-beta.93] - 2021-03-16

* Issue **#2088** : Fixed retrieval of stored search results when not using extraction.

* Issue **#2088** : Fixed NullPointerException caused when stepping.

* Issue **#2084** : Fix Bad Request message and lockup after cancelling content import.


## [v7.0-beta.92] - 2021-03-15

* Issue **#2096** : Remove deprecated int display lengths when creating tables

* Issue **#2095** : Tidy upo statistics migration.

* Issue **#2094** : Corrected DB table creation to state the charset as `utf8mb4` and not `utf8` which is ambiguous in MySQL.


## [v7.0-beta.91] - 2021-03-14

* Refactor auth/identity DB migration scripts.

* Add pre migration SQL scripts.


## [v7.0-beta.90] - 2021-03-12

* Issue **#2087** : Fixed NPE caused during legacy migration.

* Uplift guice to v5.0.1.

* Issue **#1871** : Invalidate the users and user groups cache when the _manage_users_ command is run.

* Issue **#2064** : Delete empty directories left by running unit test.

* Add index to cluster_lock table to fix whole table locking for single lock key.

* Issue **#2059** : Add cluster lock protection to task creation. Stops duplicate task creation when master node changes.

* Change task creation by master node to try to wait for search tasks to complete and to try to only create the configured number of tasks.

* Refactor logic to determine master node into one place. Fixes discrepancies between UI and back-end.

* Change node monitoring screen to return nodes in name order.

* Issue **#2066** : Add data bars to node monitoring screen.

* Issue **#2059** : Fix `Duplicate key` error in task assignment.

* Issue **#2056** : Fix error sending permission change events to other cluster nodes.

* Add JVM OOM args to zip distribution scripts.

* Issue **#1866** : Change zip distribution shell scripts to execute from anywhere.


## [v7.0-beta.89] - 2021-02-26

* Change stroom/proxy docker image base to `adoptopenjdk/openjdk15:jdk-15.0.2_7-alpine`

* Add authentication config to swagger spec.


## [v7.0-beta.88] - 2021-02-26

* Fix travis release artefacts.


## [v7.0-beta.87] - 2021-02-25

* No changes


## [v7.0-beta.86] - 2021-02-25

* Fix travis release artefacts.


## [v7.0-beta.85] - 2021-02-24

* Change dockerfile to use Open JDK 15

* Change build to use Open JDK 15

* Fix travis build failure.

* Issue **#2028** : Don't autolog standard object fields by default


## [v7.0-beta.84] - 2021-02-24

* No changes, adding more release artefacts in Travis build.


## [v7.0-beta.83] - 2021-02-23

* Add -q flag to start/stop/migrate.sh to stop log tailing.

* Change migrate.sh to run the migration in the background.

* Add JVM OOM args to zip distribution scripts.

* Issue **#1866** : Change zip distribution shell scripts to execute from anywhere.

* Issue **#1742** : Ensure that an <Object> is always logged to guarantee schema compliance.


## [v7.0-beta.82] - 2021-02-18

* Issue **#2049** : Updated Swagger and moved to the OpenAPI 3.0 Specification.

* Issue **#2049** : Fixed some issues with the resource API that were preventing visualisations from loading. 


## [v7.0-beta.81] - 2021-02-16

* Issue **#2042** : Fixed an issue sorting search results that was making sorting very slow causing searches with large numbers of results to hang. 

* Issue **#2043** : Removed an artificial limit on the number of data points that will be returned to a dashboard visualisation. The UI code had been written to only request a maximum of 1000 data points which meant that some visualisations were missing expected data. It may be necessary to add some limitation to avoid the UI being overloaded but the limitation has been removed for now as it was not configurable and did not warn the user when the limit had been reached.

* Migrated new UI to use Swagger generated endpoints and types.

* Issue **#1414** : A User Id can no longer be changed once a user is created.

* Issue **#1862** : Email and name fields are no longer required when creating users.

* Issue **#1765** : Added confirmation dialog when deleting users and API keys.

* Issue **#2036** : Autologger now delegates exception handling.

* Issue **#2039** : Limit the amount of text data output by autologger.

* Issue **#2037** : Add config prop to ensure every REST call is logged

* Issue **#2038** : Allow autologger action to be modified (search and process)

* Issue **#2027** : Fix autologger update operation

* Issue **#1764** : The create API key page now loads users to select on open.

* Issue **#1766** : Removed comment from token.

* Issue **#1763** : Improved column sizes on API keys dialog.

* Issue **#1767** : Improved column sizes on account management dialog.

* Improve exception alerts in the UI.

* Issue **#2023** : Enable autologger to output multiple path or query parameters

* Issue **#2022** : Simplify consistent event logging with POJOs

* Issue **#2021** : Fix typo when autologger encounters class names ending in 'y'

* Issue **#2020** : Prevent autologger redacting boolean properties


## [v7.0-beta.80] - 2021-01-28

* Issue **#2018** : Fixed intermittent search issue that was sometimes causing search to complete too early without results.

* Fix dashboards not handling NUMERIC index fields.

* Fix bug in Negate expression function.

* Issue **#1995** : Add help info to the expression functions drop down menu.

* Issue **#1911** : Add a drop down menu for picking index fields in the expression editor.

* Issue **#2004** : Fix import of legacy v6 index so default volume group is assigned.

* Issue **#2017** : Fixed dashboard table filtering.

* Issue **#1946** : Removed unnecessary index shard state change error.


## [v7.0-beta.79] - 2021-01-26

* Issue **#2006** : Use UTC timezone when comparing date in repository folder name.

* Issue **#2006** : Use `ArrayList.size()` as a method, instead of a property in Gradle build.

* Issue **#2016** : Fixed StackOverflowException in document event log. 

* Issue **#2003** : Fixed some issues with LMDB search results.

* Issue **#2011** : Redacting obviously sensitive data in automatically generated logs.

* Introduce functionality to provide configurable, automatic logging for RESTful API calls.

* Add `search_results` dir to dockerfile.

* Fix NPE in StroomEventLoggingUtil.


## [v7.0-beta.78] - 2021-01-14

* Issue **#2000** : `RemoteSearchResultFactory.destroy()` is now performed as the processing user.

* Issue **#2000** : Fixed NPE affecting adding/removing columns on a dashboard table and changing column options like grouping and sorting.

* Issue **#2000** : Fixed dashboard table child result expansion.

* Issue **#2001** : Fixed intermittent test failure associated with byte buffers being used incorrectly with LMDB.

* Issue **#1997** : Fix missing _Format_ option on XSLT and TextConverter editors.

* Improved security for handling entity events.


## [v7.0-beta.77] - 2021-01-12

* Issue **#1867** : Cluster entity events are now sent to each node asynchronously to prevent delays caused by one or more slow/bad nodes.

* Issue **#1923** : Fixed an issue affecting sorting dashboard table values that have mixed data types. In addition you can now sort columns alphanumerically if the column format is set to text. 

* Issue **#1811** : Fixed issue where deleting or cutting/pasting text in a dashboard query editor was not marking the dashboard as dirty.

* Search results are now stored off-heap to reduce the chance of out of memory errors.

* Issue **#1911** : Add a drop down menu for picking index fields in the expression editor.

* Issue **#1990** : Change order of items in quick filter popup help.

* Change quick filter word boundary matching to handle a mix of delimited and canelCase, e.g. `stroom.prop.maxFileSize`.

* Issue **#1986** : Fix missing gutter warning/error icons in the stepper code editor.


## [v7.0-beta.76] - 2021-01-07

* No changes.


## [v7.0-beta.75] - 2021-01-06

* Issue **#1989** : Fix for dashboard tables that were only showing a total of 100 rows.

* Change event logging to use new fluent API.


## [v7.0-beta.74] - 2020-12-15

* No changes.


## [v7.0-beta.73] - 2020-12-15

* Change github tokens in travis build.


## [v7.0-beta.72] - 2020-12-15

* Issue **#1983** : Fix line number inconsistency in View Source when last char is a line break.

* Issue **#1971** : Fix 'no appender' errors when editing a Data volume.

* Issue **#1965** : Ignore gzipped data that has no uncompressed content.

* Issue **#1976** : Add an enabled check box and insert above button to retention rules list.

* Fix bug with retention rules impact summary when rows are identical.

* Replace two buttons with toggle button on retetion impact summary.

* Fix path for user event logs.

* Uplift send_to_stroom script to v3.0.

* Issue **#1978** : Fix Meta tab losing syntax highlighting when switching streams.

* Remove byte count in brackets on Info tab when size is below 1024 bytes.

* Fix help links on Jobs screen.

* Fix inability to select text on Info tab in Data viewer.

* Issue **#1963** : Fix data/source view progress bar showing blue when all data is visible.

* Issue **#1974** : Fix job screen only showing one job.

* Issue **#1970** : Fixed issue related to accidental execution of SearchDebugUtil outside of tests.

* Change reference data lookup request object to support string or epoch millis date.

* Add byte count to Info tab, make date values consistent.

* Fix problem of wrong charset being used.

* Fix syntax highlighting for Meta streams in Source view.

* Fix bug in PreviewInputStream read() method.

* Improve the way the YAML logger paths are modified on boot.

* Issue **#1964** : BGZIP files are now closed on exception.

* Changed default dashboard time zone to use UTC.

* Fixed SQL statistics upsert statements for MySQL 5.7.

* Issue **#1954** : Change code that sets ReceivedPath to try getting a value from DOCKER_HOST_(HOSTNAME|IP) env vars first.


## [v7.0-beta.71] - 2020-12-02

* Issue **#1957** : Fix invaldiation of the stat datasource caches on content import and other changes.

* Issue **#1960** : Fix the data preview display of empty streams.

* Moved content download to Java.

* All paths in the config YAML including logging config can now be made relative to the home dir.

* Issue **#1912** : Moved dashboard table conditional formatting logic to server.

* Fix missing favicon.

* Issue **#1808** : Fix bug with permission handling for Retention Policy feature.

* Issue **#1948** : Made UI report errors that occur during download.

* Issue **#1944** : You can now define a stroom home config property and all relative paths will become subpaths of this location. 

* Fix byte conversion bug with `read()` method in RASegmentInputStream.

* Add `viewType` and `displayType` args to `data(...)` dashboard expression.

* Fix task spinner appearing briefly on every poll and consumign a lot of CPU.

* Add _progress_ bar to Source Data view and Data Preview to show location in the file.

* Issue **#1678** : Fix data display in dashboard text pane.

* Issue **#1679** : Fix data display in dashboard text pane.

* Issue **#1777** : Fix sub stream tab selection when switching streams in data screen.

* Issue **#1647** : Right align numeric columns in data screen.

* Issue **#1872** : Fix display of source data when data has no line breaks.

* Add completion and snippets to dashboard expression builder.

* Issue **#1895** : Change dashboard field expression editor use the Ace editor like other edit screens.

* Replace stream Info icon on data screen with a sub-stream type tab.

* Add Source View tab available from Data Preview screen to show the unformatted source data.

* Fix highlighting while stepping single line data.

* Add completion and snippets to edit screens using the ACE editor.

* Add editor options to use Vim bindings, show invisble chracters, highlight current line, word wrap.

* Issue **#1949** : Fixed bug in download for streams from multiple feeds.


## [v7.0-beta.70] - 2020-11-16

* Issue **#1947** : Fixed NPE thrown when trying to unassign processing tasks by setting the assigned node to null.

* Issue **#1940** : Old searches are now terminated by the processing user.

* Issue **#1932** : Physical stream delete will no longer fail if a file or directory it wants to delete cannot be found, i.e. has been deleted by another external process.

* Fix log output counts for reference data.

* Add REST endpoint for purging reference data.

* Issue **#1938** : Fix missing ref loading errors/warnings, improve warning messages.


## [v7.0-beta.69] - 2020-11-10

* Improve handling of duplicates in reference data loads.

* Improve error messages for reference loading failures.

* Issue **#1936** : Fix reference data loaded not loading string values > 1000btyes.

* Improve PooledByteBufferOutputStream.

* Issue **#1807** : Remove need for Manage Nodes permission in order to list nodes (needed to manage volumes).

* Issue **#1806** : Remove need for Manage Nodes permission in order to list nodes (needed to manage tasks).

* Issue **#1925** : Fixed logging error that was happening on search.

* Issue **#1921** : Fixed problem with the dashboard text pane not migrating properly to the new special stream id and event id fields. 

* Issue **#1910** : Fixed issue preventing display of table data where a table had duplicate column names.

* Issue **#1919** : Fixed issue that was preventing dashboard tabs from being closed.

* Removed rxjava.

* Issue **#1919** : Dashboards now prevent tabs being closed from the close button if some nested tabs on the same pane are hidden.

* Issue **#1915** : Multiple statistic searches on a dashboard are now executed in parallel.

* Issue **#1915** : Fixed task context user identity for statistics searches.

* Issue **#1915** : Fixed task context for statistics searches.

* Merged external expression and query libraries into the source code and added Kryo serialisation to search results.

* Issue **#1910** : Duplicate fields in dashboard tables are now avoided by adding a numeric suffix to the field name when adding a duplicate.

* Issue **#1918** : Text presenter was losing track of stream and event id fields when settings were changed.

* Issue **#1906** : Added info about queue sizes to extraction task.

* Issue **#1906** : Made changes to allow early termination of searches if we have enough data.

* Issue **#1906** : Fixed node task nesting.

* Issue **#1906** : The maximum size of the stream event map is now configurable with the `stroom.search.extraction.maxStreamEventMapSize` property.

* Issue **#1906** : Improved the way search extractions events are grouped so we can extract more events per stream and therefore improve performance.

* Issue **#1907** : Fixed NPE.


## [v7.0-beta.68] - 2020-10-22

* Issue **#1733** : Support xsl:output options for XML output from pipeline (XMLWriter)

* Issue **#1893** : Change delimited string volume properties to lists of strings

* Issue **#1848** : Fix NPE when importing certain processor filters.

* Issue **#1894** : Improvements to search performance and fix for hanging searches.


## [v7.0-beta.67] - 2020-10-15

* Issue **#1901** : Create default (index) volume group if it is used prior to UI.

* Issue **#1900** : Fix inter-node task assignment, change how processing user equality is checked.

* Change dashboard field expression editor to be a bit wider and use a monospace font.

* Issue **#1887** : Fix searches hanging generally and specifically when streams have been deleted.

* Issue **#1877** : Change conditional formatting to support decimals.

* Change conditional formatting to set the available rule operators according to the format type of the column.

* Change conditional formatting to support date terms and date comparisons.

* Issue **#1885** : Fix annotations icon not being enabled on dashboard tables.

* Issue **#1883** : Code now deals with missing streams when performing search extraction.

* Issue **#1882** : Added capacity restriction to the stream event map used in search result extraction. The previous version was causing out of memory exceptions.

* Change names of hidden special table columns on dashboards to avoid name clashes.

* Make dashboard table settings popup bigger to accommodate the conditional formatting.

* Added logic to rename conditional formatting term fields on a column rename.

* Added logic to prevent renaming a column to an existing name.

* Issue **#1872** : Partially fixed to show the 1st 1k chars of the single line raw source. Full fix will come in v7.

* Issue **#1874** : Fixed dashboard tables not showing data if the stream id column is present.

* Issue **#1868** : Stop `Stream not found with id=nnn` errors during searching.

* Issue **#1864** : Added `*` wildcard to conditional formatting matches. 

* Issue **#1865** : Fixed NoSuchMethodError.

* Issue **#1854** : Changed search mechanism to poll for remote results to reduce the chances of hung searches.

* Uplift event-logging-schema content pack to v3.4.2.

* Uplift standard-pipelines content pack to v0.2.

* Uplift template-pipelines content pack to v0.3.

* Change the off-heap ref store to use xxHash for hashing its values.

* Change key widths used in ref data store. Existing stores will need to be deleted and re-generated.


## [v7.0-beta.66] - 2020-09-24

* Added code to authenticate against AWS ALB.


## [v7.0-beta.65] - 2020-09-24

* Added code to authenticate against AWS ALB.


## [v7.0-beta.64] - 2020-09-24

* Added code to authenticate against AWS ALB.


## [v7.0-beta.63] - 2020-09-22

* Added code to authenticate against AWS ALB.


## [v7.0-beta.62] - 2020-09-22

* Added code to authenticate against AWS ALB.


## [v7.0-beta.61] - 2020-09-22

* Added code to authenticate against AWS ALB.


## [v7.0-beta.60] - 2020-09-22

* Added code to authenticate against AWS ALB.


## [v7.0-beta.59] - 2020-09-22

* Added code to authenticate against AWS ALB.

* Changed default behaviour of `useDefaultOpenIdCredentials`.


## [v7.0-beta.58] - 2020-09-22

* Added code to authenticate against AWS ALB.


## [v7.0-beta.57] - 2020-09-18

* Failed build.


## [v7.0-beta.56] - 2020-09-18

* Added code to authenticate against AWS ALB.

* Remove requirement for Reference stream type in ref data API lookup requests.


## [v7.0-beta.55] - 2020-09-15

* Fix names in travis release plugin.


## [v7.0-beta.54] - 2020-09-15

* Rename release artefact `stroom-proxy-config.X.yml` to `stroom-proxy-app-config.X.yml`.


## [v7.0-beta.53] - 2020-09-15

* Change `prod.yml` and `proxy-prod.yml` to be templated so as to generate custom config for the zip and docker distributions.

* Add the docker config files to the release artefacts.

* Issue **#580** : Added conditional formatting options to dashboard tables.

* Add comments to `prod.yml`/`config.yml`.

* Change `reset_password` CLI command to also reset various locked/inactive type flags.

* Change stroom admin path from `admin` to `stroomAdmin` in the distribution.

* Fix `command not found` bug in distribution `start.sh`.

* Change `start.sh` to log pre-logback output to start.sh.log.

* Change logFormat to include time in `prod.yml` and `config.yml`.


## [v7.0-beta.52] - 2020-09-10

* Issue **#1850** : Add new command line commands `create_account`, `reset_password` and `manage_users` to enable the creation of accounts to bootstrap the application.

* Change `admin` to `stroomAdmin` in distribution shell scripts.


## [v7.0-beta.51] - 2020-09-09

* Added `formTokenRequest` property to OpenId config for use with AWS authentication. This forces the use of a form request when fetching tokens.

* Issue **#1824** : Fix for search hang when extraction is requested but no search pipeline is provided.

* Issue **#1083** : Added `any()`, `first()`, `last()`, `nth()`, `top()` and `bottom()` selection functions to select child values of grouped items.

* Issue **#1837** : Added `joining()` function to concatenate supplied fields in child rows.

* Issue **#1784** : Several functions were previously prevented from working on results from aggregate functions but are now applied regardless.

* Fix config file validation not working when hot loading config file changes.

* Change config file validation to be the first thing that happens on boot.

* Fix error when empty branches are in the config file.

* Add `pipeline.referenceData.getLmdbSystemLibraryPath` prop to support provided LMDB binary.

* Change extraction location of bundled LMDB binary to be the same as the store files.

* Change default value for `pipeline.referenceData.maxPutsBeforeCommit` to 0 (i.e. don't commit mid-load).


## [v7.0-beta.50] - 2020-09-07

* Add /api/refData/v1/lookup REST endpoint for doing ref data lookups.

* Issue **#1755** : Stepping now runs in a separate thread to prevent interruption of DW threads when trying to terminate stepping early.

* Issue **#1798** : Fixed REST serialisation issue that was preventing stepping XPath filters from being passed to the server.

* Issue **#1666** : Stepping now loads element documents that use name patterns.

* Issue **#1666** : Parsers now support name patterns for loading config documents. 

* Issue **#1835** : Fix error when viewing data as lowly user.

* Issue **#1836** : Fix Forbidden error when importing data.

* Issue **#1809** : Fix handling of import with no permissions except Import Configuration.

* Issue **#1657** : Remove INTERNAL_PROCESSING_USER from Users list in App Permissions screen.

* Issue **#1782** : Fix handling of empty NOT/AND/OR in stats queries and immprove the error handling for the remote data sources.

* Issue **#1781** : Fix SQL stats handling of NOT() with more than one term in the NOT.

* Issue **#1830** : Change quick filters on Annotations screen to use fuzzy filtering consistent with the rest of stroom. Disable the comment quick filter drop down if there are no standard comments configured. Remove the qualified fields from the quick filter tooltips.

* Issue **#1829** : Fix Annotations screen recording change history when clicking an empty title/subject.

* Issue **#1737** : Fix quick filter in users/groups popup.

* Issue **#1832** : Fix inability to add users/groups in the Document Permissions screen.


## [v7.0-beta.49] - 2020-09-02

* Fix accidental commit of broken code.


## [v7.0-beta.48] - 2020-09-02

* Fix duplicate call to bintray upload in travis script.


## [v7.0-beta.47] - 2020-09-02

* Issue **#1821** : Fix SQL Stat queries whose table doesn't use any datasource fields.

* Issue **#1694** : Fix UUID filtering in quick filters, now using `uuid:` field qualifier. Removed support for `#` prefix in Quick Filter and suggesters.

* Issue **#1699** : Add a docker managed volume for the ref data store.

* Add `pooledByteBufferCounts` to ref data config.

* Issue **#1700** : Stopped stepping happening on open.

* Uplift LMDB to v0.8.1.

* Changed implementaion of the byte buffer pool used in the ref data store to improve performance.

* Increase default value for ref data `maxPutsBeforeCommit` to improve load times.

* Fix instances of trace logging that are not using lambdas for complex args. This is particularly a problem in the ref data store code.

* Made stroom compatible with AWS authentication.

* Issue **#1707** : Fix reference data lookups picking the wrong effective stream.

* Issue **#1797** : Altered how search completion is recorded to try and prevent hanging. 

* Issue **#1762** : Fix for search jobs that do not terminate correctly.

* The build should now ensure GWT compilation only occurs after test has completed.

* Issue **#1790** : You can now provide `TYPE` as an optional HTTP header when sending data to Stroom. If provided this attribute is used to determine what data type to assign to the data being received. Data forwarding and aggregation also maintains this attribute and behaviour. 

* Issue **#1665** : Recognised meta types can now be specified in config and drop downs now allow selection in the pipeline editor.


## [v7.0-beta.46] - 2020-08-23

* Issue **#1702** : Fix namespace handling in XML reference data values.

* Issue **#1789** : Prevent dashboards without an extraction pipeline showing as "Missing" on dependency screen.

* Issue **#1803** : Fix `/api/export/v1` failing with NoSuchFileException.

* Issue **#1719** : Create rest endpoint to get rererence data store entries. Experimental feature at the moment.

* Issue **#1649** : Make the local reference data store searchable from the dashboard. Experimental feature at the moment.

* Issue **#1805** : Fix missing alert popup when document is saved but has been updated by another user/tab.

* Fix _No appender for stroom.docref.DocRef_ ERRORs in the log.


## [v7.0-beta.45] - 2020-08-14

* Issue **#1793** : Fixed Solr search query creation.

* Issue **#1791** : Fixed Solr connection test response.

* Update Gradle to v6.6

* Revert back to full build.


## [v7.0-beta.44] - 2020-08-14

* Reverted deploy changes until travis dpl v2 is stable.


## [v7.0-beta.43] - 2020-08-14

* Fixing release artefacts.


## [v7.0-beta.42] - 2020-08-13

* Issue **#1783** : Made change to prevent nodes called by the cluster from using localhost, 127.0.0.1 or the same URL as other nodes.

* Issue **#1706** : Terminating processing jobs early now writes appropriate termination errors to the processing info (error) stream and deletes other outputs.

* Issue **#1749** : Removed old benchmark job.


## [v7.0-beta.41] - 2020-08-12

* Issue **#1785** : Fix proxy not forwarding any data.

* Issue **#1675** : All dashboard table fields are now present in text pane settings even if they are hidden or special, e.g. internally added mandatory fields like StreamId and EventId. This change prevents the field settings from being altered incorrectly when these fields were not found.

* Issue **#1758** : Added file locations to meta details and improved tooltip layout.

* Issue **#1778** : Remove error streams following reprocessing when no new streams are created.

* Added support for time based expressions when searching for streams from UI. 

* Issue **#1760** : Support time based expressions for ProcessorTask data source

* Issue **#1761** : Allow processor id to be displayed when searching processor tasks data source.

* Issue **#1693** : Fix dependencies screen listing links to internal searchables as "missing".

* Issue **#1751** : Display correct UUID for "to" dependency in UI dependency screen.

* Issue **#1664** : Fix crash when all streams for pipeline are deleted.

* Issue **#1701** : Fix crash when alternative pipeline is selected/used for processing.

## [v7.0-beta.40] - 2020-07-27

* Issue **#1756** : Fix for IdEnrichmentFilter where is attempts to change attribute values that already exist.

* Issue **#1741** : Fix for search hanging issue.

* Issue **#1740** : `CombinedParser` now removes invalid XML 1.0 characters when `fixInvalidChars` is set and not XML 1.1.

* Add `readTimeout` property to `HTTPAppender` 

* Issue **#1747** : Nodes are now notified about changes to document permissions so that caches are cleared etc.

* Issue **#1752** : Meta info tooltips now show appropriate units for values.

* The `admin` account is now auto created if it doesn't exist.

* Issue **#1310** : Improved file cleanup between tests.

* Issue **#1533** : Improved meta data attribute value flushing to DB.

* Issue **#1634** : `FileSystemClean` will now only examine active data volumes.

* Issue **#1672** : Index shards are now only updated in the DB on flush when the document count or shard size changes.

* Issue **#1713** : Fixed issue where processor task start times were being displayed incorrectly.

* Issue **#1748** : Removed border from explorer quick filter.

* Issue **#1656** : Only managed jobs will now appear on the jobs page.

* Issue **#1669** : Changed the way next scheduled time is calculated based on current time.

* Issue **#1662** : Processor tasks and meta data sources now correctly show pipeline names in dashboard results.

* Issue **#1677** : Active tasks are now correctly filtered.

* Issue **#1718** : Added server task info for some tasks.

* Issue **#1731** : Fixed calendar date picker style that was broken by tooltip CSS changes.

* Issue **#1657** : `INTERNAL_PROCESSING_USER` is no longer visible in the UI.

* Issue **#1449** : You can now create users to associate permissions by clicking the create button in the `User Permissions` page.

* Issue **#1727** : Typo.

* Issue **#1501** : Multiple fixes for new UI.

* Issue **#1506** : Multiple fixes for new UI.

* Issue **#1561** : Multiple fixes for new UI.

* Issue **#1483** : Multiple fixes for new UI.

* Issue **#1525** : Multiple fixes for new UI.

* Issue **#1587** : Multiple fixes for new UI.

* Issue **#1526** : Multiple fixes for new UI.

* Issue **#1499** : Multiple fixes for new UI.

* Issue **#1481** : Multiple fixes for new UI.

* Issue **#1498** : Multiple fixes for new UI.

* Issue **#1660** : Multiple fixes for new UI.

* Issue **#1659** : Multiple fixes for new UI.

* Issue **#1725** : Fix Data Splitter onlyMatch using zero based instead of one based numbers.


## [v7.0-beta.39] - 2020-07-06

* Issue **#1716** : Prevent export of processor filters that are reprocess or deleted.

* Issue **#1638** : Suppress error when searching deleted streams.

* Issue **#1696** : Fix reprocessing from unfiltered meta data view.

* Issue **#1648** : Fix streams not being deleted following reprocessing.

* Issue **#1695** : Fix `Records` stream types not being identified correctly.

* Issue **#1668** : Fixed incorrect parameter count for XSLT `meta` function.

* Issue **#1619** : Fix delete stream summary.


## [v7.0-beta.38] - 2020-06-25

* Issue **#1670** : Stop _parse-uri_ XSLT function returning -1 for missing port numbers.

* Issue **#1673** : Increase limit for age spinner in retention rules to 9999.

* Issue **#1683** : Add `!` NOT operator to fuzzy match filtering.

* Add field searching to Activity quick filter.

* Add field searching to entity selection popups.

* Change entity selection popups to clear quick filter on show.

* Add column sorting and field searching to Properties screen.

* Add field searching to Explorer Tree quick filter.

* Add field searching to Properties quick filter.

* Add field searching to Server Tasks quick filter.

* Add field searching to dependencies quick filter.

* Improve info tooltip layouts.

* Issue **#1248** : Add quick filter to dependencies screen.

* Issue **#1650** : Use consistent blue colour.

* Issue **#1671** :Fix XSLT function `hex-to-oct`.

* Add `readTimeout` property to `HTTPAppender`.

* Issue **#1632** : SQL stats now compatible with MySQL 8 Group Replication

* Issue **#1650** : Use consistent blue colour.

* Issue **#1627** : Fix Up/Down buttons on Rule Set screen. Now keeps selection after use.

* Issue **#1277** : Fix Enable/Disable toggle button on Rule Set screen.


## [v7.0-beta.37] - 2020-06-15

* Add _Impact Summary_ tab to _Data Retention_ to show breakdown of counts of streams to be deleted.

* Add support for the `.` separator in the word boundary fuzzy matching.

* Change the fuzzy match filter to switch to a case sensitive wild-carded exact match when the input contains a `*`.

* Issue **#1640** : Fix server error when clicking disabled delete/info icon for deleted streams.

* Issue **#1639** : Default index volume group property changes.

* Issue **#1636** : Fix data retention deletion using wrong action for rules.

* Issue **#1280** : Fix creation of default index volumes.


## [v7.0-beta.36] - 2020-06-02

* Issue **#1621** : Fix NPE in proxy content syncing.

* Issue **#1462** : Stroom not working with MySQL 8.0 due to SQLException

* Issue **#1564** : Fix error in data retention section of stream info popup.

* Change data retention delete batching approach to use time ranges.

* Issue **#1611** : Change explorer tree filtering to also filter on an exact match of the entity's UUID.

* Add regex filtering with `/` prefix to fuzzy matching.

* Change word boundary matching to require a `?` prefix.


## [v7.0-beta.35] - 2020-05-28

* Issue **#1608** : Fixed NPE in UI data presenter.

* Issue **#1595** : Fixed names for imported items that already exist but are updated by import.

* Issue **#1603** : XSLT imports now error if more than one matching XSLT is found.

* Issue **#1604** : XSLT import resolution now accepts the use of UUIDs and DocRef strings.

* Issue **#1403** : Dashboard query download now retains expression parameters.

* Issue **#1514** : Fixed properties edit presenter issue.

* Issue **#1569** : Additional changes to improve the new `Data Delete` task that replaces the `File System Clean` task.

* Issue **#1565** : Stop data retention rules deleting all data.

* Add default data retention rule to the UI screen to make it clear what happens by default.

* Add fuzzy match filter to explorer tree.


## [v7.0-beta.34] - 2020-05-26

* Issue **#1569** : Removed recursive multi threading from file system clean as thread limit was being reached. 

* Issue **#1478** : Fixed data volume creation and other resource methods.

* Issue **#1594** : Now auto creates root explorer node on startup if it is missing.

* Issue **#1544** : Fixes for imported dashboards.

* Issue **#1586** : Fixed migration and initial population of standard meta type names.

* Issue **#1592** : Changed DB bit(1) columns to be tinyint(1) so that they show values correctly in the CLI.

* Issue **#1510** : Added logical delete for processor and processor filter to allow a user to force deletion without encountering a DB constraint. 

* Issue **#1557** : Process, reprocess, delete and download data functions now provide an impact summary before a user can proceed with the action.

* Issue **#1557** : The process data function in the data browser now provides the option to process or reprocess data. When selected a user can also choose: the priority of the process filters that will be created; to set the priority automatically based on previous filters; set the enabled state.

* Issue **#1557** : Reprocessing data no longer has a limitation on how many items can be reprocessed as it is now implemented by reprocess specific filters.

* Issue **#1585** : Fixed issue that was preventing viewing folders processors.

* Issue **#1557** : Added an impact summary to meta data actions such as delete, restore, process and download.

* Issue **#1593** : NPE copying empty expressions


## [v7.0-beta.33] - 2020-05-22

* Issue **#1588** : Fix processor filter import.

* Issue **#1566** : Fixed UI data restore behaviour.

* Make public port configurable


## [v7.0-beta.32] - 2020-05-19

* Issue **#1573** : Active tasks tab now only shows tasks related to the open feed.

* Issue **#1584** : Add @ApiParam to POST/PUT/DELETE endpoints so the request type appears in swagger-ui.

* Issue **#1581** : Change streamId to a path param in GET /api/data/v1.

* Issue **#1567** : Added error handling so the confirmation dialog continues to work even when there is a failure in a previous use.

* Issue **#1568** : Pipeline names should now be shown where needed in the UI.

* Issue **#1457** : Change field value suggester to use fuzzy matching.

* Issue **#1574** : Make feed suggestions return all feeds, not just ones with meta.

* Issue **#1544** : Imported dashboards from 6.1 now work.

* Issue **#1577** : Cluster node status is now updated when node settings are changed.

* Issue **#1396** : Completely changed DB migration and import/export compatibility code.

* Fix index creation stored procedure.

* Issue **#1508** : Tidy up property descriptions, change connection pool props to use Stroom Duration type.

* Issue **#473** : Fix value stats being ignored during in memory stat aggregation.

* Issue **#1141** : Make SQL stats aggregation delete unused stat keys at the end.


## [v7.0-beta.31] - 2020-05-12

* Issue **#1546** : Fixed opening and editing of data retention rules.

* Issue **#1494** : Scrollbars now have a white background unless used in a readonly text area.

* Issue **#1547** : Added pipeline names to processor task screens.

* Issue **#1543** : Prevent import/export of processor filters with id fields

* Issue **#1112** : You can now copy feeds along with other items and copies are named appropriately.

* Issue **#1112** : When copying a selection of several items, the dependencies between the items are altered in the resulting copies so that the copied items work together as a new set of content.

* Issue **#1112** : As part of fixing dependencies when copying items, the dependencies screen now works correctly and now also shows processor filters. 

* Issue **#1545** : Add property `enableDistributedJobsOnBootstrap` to enable/disable processing on first boot.


## [v7.0-beta.30] - 2020-05-06

* Issue **#1503** : Further fix for enabled/disabled expression items and dashboard tab visibility.

* Issue **#1511** : Data pages now show pipeline names rather than pipeline UUIDs.

* Issue **#1529** : Fix error when selecting datasource in new dashboard.

* Fix NPE in SystemInfoResource.get().

* Issue **#1527** : Fixed missing aud in API eky tokens.

* Add missing guice binding for SystemInfoResource.

* Make export add new line to the end of all files to adhere to POSIX standard.

* Issue **#1532** : Fixed index shard criteria in UI.

* Change SecurityFilter to return a 401 on authentication exceptions.

* Move some health checks into SystemInfoResource.

* Remove healthchecks from rest resources and servlets that never give an unhealthy result.

* Add error info to AppConfigMonitor health check.


## [v7.0-beta.29] - 2020-05-04

* Issue **#1496** : Fixed paging of processed data.

* Add stroom.statistics.internal.enabledStoreTypes and make internal stat processing respect it.

* Improve SQL stats shutdown processing so all in memory stats are flushed.

* Issue **#1521** : Dashboards with missing datasources break entirely.

* Issue **#1477** : Disable edit button on stream processor.

* Issue **#1497** : Fixed data list result paging.

* Issue **#1492** : Fixed data list result paging.

* Issue **#1513** : You can now view data in folders.

* Issue **#1500** : Fixed data delete/restore behaviour.

* Issue **#1515** : Fix proxyDir default when running in a stack.

* Issue **#1509** : Unable to update processor filter.

* Issue **#1495** : Speculative fix for missing swagger.json file in the fat jar.

* Issue **#1503** : Fixed Dashboard serialisation and JSON template.

* Issue **#1479** : Unable to set index volume limits.


## [v7.0-beta.28] - 2020-04-29

* Issue **#1489** : Reprocess streams feature failing.

* Issue **#1465** : Add default Open ID credentials to allow proxy to be able to authenticate out of the box.

* Issue **#1455** : Fix interactive search.

* Issue **#1471** : Pipeline name not shown on processors/filters in UI.

* Issue **#1491** : Download stream feature failing. 

* Issue **#1433** : StandardKafkaProducer failed when writing XML kafka payloads. 


## [v7.0-beta.27] - 2020-04-27

* Issue **#1417** : Allow processor filters to be exported with Pipelines. 

* Issue **#1480** : Index settings now shows index volume groups and allows selection. 

* Issue **#1450** : Further attempt to improve criteria filtering on data tab.

* Issue **#1467** : The cluster node state node uses NodeResource to determine active nodes.

* Issue **#1448** : The internal processing user now has a JWT and passes it when making calls to other nodes.


## [v7.0-beta.26] - 2020-04-22

* Fix gradle build for versioned builds


## [v7.0-beta.25] - 2020-04-22

* Assorted fixes to the new React UI pages.


## [v7.0-beta.24] - 2020-04-21

* Issue **#1450** : Stop data tabs showing all feeds.

* Issue **#1454** : Fix NPE in feed name suggestion box.

* Remove internal statistics from setup sample data.

* Fix issue of pipeline structure not showing when it contains a StatisticsFilter.

* Update auth flow for auth-into-stroom integration

* Issue **#1426** : Change /logout endpoint to /noauth/logout.

* Fix `Expecting a real user identity` errors on auto import of content packs.

* Increase wait timeout to 240s in `start.sh`.

* Issue **#1404** : Fixed issue with invalid XML character filter.

* Issue **#1413** : Attempt to fix search hanging issue.

* Issue **#1393** : The annotations data popup now formats content on load.

* Issue **#1399** : Removed error logging for expected exceptions in TaskExecutor.

* Issue **#1385** : File output param `streamId` now aliased to `sourceId` and `streamNo` is now aliased to `partNo` for consistency with new source tracking XSLT functions.

* Issue **#1392** : Downloading dashboard queries now provides the current query without the need to save the dashboard.

* Issue **#1427** : Change remote call to auth service to a local call.


## [v7.0-beta.23] - 2020-03-24

* Rename all legacy DB tables to `OLD_`.

* Issue **#1394** : Fix duplicate tables appearing in Monitoring -> Database Tables.

* Add NodeEndpointConfiguration. Change `node` table to hold the base endpoint.


## [v7.0-beta.22] - 2020-03-10

* Brought stroom-auth-service into stroom

* Issue **#563** : Kafka producer improvements - StandardKafkaProducer

* Issue **#1399** : Removed error logging for expected exceptions in TaskExecutor. 

* Fix missing $ in start.sh

* Issue **#1387** : Changed the way tasks are executed to reduce changes of unhandled execution errors.

* Issue **#1378** : Improved logging detail when processor filters fail.

* Issue **#1379** : Fixed issue where you couldn't open a processor filter if parts of the filter referenced deleted items.

* Issue **#1378** : Improved logging detail when processor filters fail.

* Issue **#1382** : Added `decode-url` and `encode-url` XSLT functions.

* Issue **#655** : Fixed SQL Stats queries ignoring the enabled state of the dashboard query terms.

* Issue **#1362** : Fixed issue where hiding dashboard annotation fields removed them.

* Issue **#1357** : Fixed dragging tabs in dashboard with hidden panes to create a new split.

* Issue **#1357** : Fixed dragging tabs in dashboard with hidden panes.

* Issue **#1368** : Fixed FindReplaceFilter as it wasn't working when used in conjunction with Data Splitter.

* Issue **#1361** : Changed the way headers are parsed for the HttpCall XSLT function.


## [v7.0-beta.21] - 2020-02-24

* Add null checks to DB migration.

* Add deletion of constraint `IDX_SHARD_FK_IDX_ID` to migration script.


## [v7.0-beta.20] - 2020-02-13

* Fix bug in `processor_task` migration script.


## [v7.0-beta.19] - 2020-02-10

* Fix bugs in DB migration scripts.


## [v7.0-beta.18] - 2020-02-05

* Re-locate index database migrations.

* Fix issues with migrating null audit columns.

* Improve output of TestYamlUtil.


## [v7.0-beta.17] - 2020-01-29

* Issue **#1355** : Fixed stepping from dashboard text pane.

* Issue **#1354** : Fixed double click to edit list items, e.g. properties.

* Issue **#1340** : Fixed issue with FindReplaceFilter where it failed in some cases when more than one filter was chained together.

* Issue **#1338** : You can now configure the max size of the map store cache.

* Issue **#1350** : Fixed scope of dictionaries when loaded in multiple XSLT pipeline steps.

* Issue **#1347** : Added SSL options to `http-call` XSLT method.

* Issue **#1352** : Fixed Hessian serialisation of user identities on tasks.

* Change docker image to allow us to pass in the dropwizard command to run, e.g. server|migrate.

* Stop MySQL outputing Note level warnings during migration about things that don't exist when we expect them not to.


## [v7.0-beta.13] - 2019-12-24

* Add `migrate` command line argument to run just the DB migrations.

* Updated API key to include audience and added client id and secret.

* Change `stroom.conf.sh` to also look for ip in `/sbin`

* Issue **#260** : You can now hide dashboard tabs.

* Issue **#1332** : The text pane can now be configured to show source data.

* Issue **#1311** : Improved source location tracking.


## [v7.0-beta.12] - 2019-12-04

* Change local.yml.sh to also look for ip in /sbin


## [v7.0-beta.11] - 2019-12-04

* Fix invalid SQL syntax in V07_00_00_012__Dictionary


## [v7.0-beta.10] - 2019-12-04

* Update auth api version

* Add clientId and clientSecret to config

* Update API keys (needed aud)

* Issue **#1338** : Added new config options to control the maximum size of some caches: `stroom.pipeline.parser.maxPoolSize`, `stroom.pipeline.schema.maxPoolSize`, `stroom.pipeline.schema.maxPoolSize`, `stroom.pipeline.xslt.maxPoolSize`, `stroom.entity.maxCacheSize`, `stroom.referenceData.mapStore.maxCacheSize`.

* Issue **#642** : Downloading query details now ignores hidden fields.

* Issue **#1337** : Fixed issue where downloading large numbers of search results in Excel format was exceeding maximum style count of 64000. 

* Issue **#1341** : Added XSRF protection to GWT RPC requests.

* Issue **#1335** : Made session cookie `Secure` and `HttpOnly`.

* Issue **#1334** : Fix 404 when accessing `/stroom/resourcestore/........`, i.e. fix Tools->Export.

* Issue **#1333** : Improved resilience against XSS attacks.

* Issue **#1330** : Allow configuration of `Content-Type` in HTTPAppender.

* Issue **#1327** : Improvements to annotations.

* Issue **#1328** : Increased size of data window and removed max size restrictions.

* Issue **#1324** : Improved logging and added SSL options for HTTPAppender.


## [v7.0-beta.9] - 2019-11-20

* Fix SSL connection failure on remote feed staus check.

* Remove ConfigServlet as the functionality is covered by ProxyConfigHealthCheck.

* Fix password masking in ProxyConfigHealthCheck.

* Change servlet path of ProxyStatusServlet from `/config` to `/status`.


## [v7.0-beta.8] - 2019-11-20

* Change precedence order for config properties. YAML > database > default. Change UI to show effective value. Add hot loading of YAML file changes.

* Issue **#1322** : Stroom now asks if you really want to leave site when stepping items are dirty. Also fixed `Save` and `Save All` menu items and dashboard param changes now correctly make a dashboard dirty.

* Issue **#1320** : Fixed formatting of XML where trailing spaces were being removed from content surrounded by start and end tags (data content) which should not happen. 

* Issue **#1321** : Make path relative in stroom distribution .zip.sha256 hash file.

* The auth service now supports the use of HTTPS without certificate verification and adds additional logging.

* Issue **gchq/stroom-auth#157** : Automatically refresh user's API key when it expires.

* Issue **#1243** : Dashboard visualisations now link with similar functions available to dashboard tables, e.g. `link()`, `dashboard()`, `annotation()`, `stepping()`, `data()`.

* Issue **#1316** : JSONParser now includes various parse options including handling comments.

* Issue **#48** : Added option to hide/show dashboard table columns.

* Issue **#1315** : Improved health check for missing API key.

* Updated stroom expression to v1.5.4 and added new field types.

* Issue **#1315** : Improved health check for missing API key.

* Issue **#1314** : Fixed NPE thrown when logging caused when viewing docs that can't be found.

* Issue **#1313** : Suggestion boxes now make suggestions immediately before the user even starts typing.

* Issue **#1043** : Added feature to allow floating point numbers to be indexed.

* Issue **#1312** : Dictionaries now change the entity name in the DB when renamed.

* Issue **#1312** : Fixed read only behaviour of dictionary settings UI.

* Issue **#1300** : Multiple changes to annotations.

* Issue **#1265** : Added `modulus()` function along with alias `mod()` and modulus operator `%`.

* Issue **#1300** : Added `annotation()` link creation function, `currentUser()` alias for `param('currentUser()')` and additional link creation functions for `data()` and `stepping()`.

* Issue **#67** : Table columns now display menu items on left click.

* Uplift stroom-query to v2.2.4 to add better diagnostic logging.

* Uplift Kafka client to v2.2.1.

* Issue **#1293** : Add more static file types to allow nginx/browser caching on.

* Issue **#1295** : Add authentication bypass for servlets such as /remoting, /status, /echo, etc.

* Issue **#1297** : The UI now supplies API tokens to the backend for resource calls.

* Issue **#1296** : Fixed NPE in StreamMapCreator caused when a stream can not be found.

## [v7.0-beta.7] - 2019-10-23

* Issue **#1288** : Streams now show the name of the pipeline used to create them even if the user doesn't have permission to see the pipeline.

* Issue **#1282** : Fixed issue where items were imported into the explorer even if not selected for import.

* Issue **#1291** : Fixed issue where empty dashboard table cells did not select table rows when clicked. 

* Issue **#1290** : Fixed issue where executor provider was not executing supplied runnable if parent task had terminated.

* Fix problem of missing fallback config in docker image.


## [v7.0-beta.6] - 2019-10-15

* Add default for stroom.security.authentication.durationToWarnBeforeExpiry

* Fix missing icons for Kafka Config and Rule Set.

* Fix Kafka Config entity serialisation.

* Issue **#1264** : Dashboards running in embedded mode will not always ask for the user to choose an activity if the users session has one set already.

* Issue **#1275** : Fixed permission filtering when showing related streams.

* Issue **#1274** : Fixed issue with batch search caused by Hibernate not returning pipeline details in stream processor filters.

* Issue **#1272** : Fixed saving query favourites.

* Issue **#1266** : Stroom will now lock the cluster before releasing owned tasks so it doesn't clash with other task related processes that lock the DB for long periods.

* Issue **#1264** : Added `embedded` mode for dashboards to hide dashboard chrome and save options.

* Issue **#1264** : Stroom no longer asks if you want to leave the web page if no content needs saving.

* Issue **#1263** : Fixed issues related to URL encoding/decoding with the `dashboard()` function.

* Issue **#1263** : Fixed issue where date expressions were being allowed without '+' or '-' signs to add or subtract durations.

* Add fallback config.yml file into the docker images for running outside of a stack.

* Issue **#1263** : Fixed issues related to URL encoding/decoding in dashboard expressions.

* Issue **#1262** : Improved behaviour of `+` when used for concatenation in dashboard expressions.

* Issue **#1259** : Fixed schema compliance when logging failed document update events.

* Issue **#1245** : Fixed various issues with session management and authentication.

* Issue **#1258** : Fixed issue affecting search expressions against keyword fields using dictionaries containing carriage returns.


## [v7.0-beta.5] - 2019-09-23

* Fixes to proxy


## [v7.0-beta.4] - 2019-09-16

* Fix stroom-proxy Dockerfile


## [v7.0-beta.3] - 2019-09-16

* Minor fixes, including an essential fix to config


## [v7.0-beta.2] - 2019-09-13

* Fix docker build


## [v7.0-beta.1] - 2019-09-11

* Issue **#1253** : Data retention policies containing just `AND` will now match everything.

* Issue **#1252** : Stream type suggestions no longer list internal types.

* Issue **#1218** : All stepping panes will now show line numbers automatically if there are indicators (errors, warnings etc) that need to be displayed.  

* Issue **#1254** : Added option to allow non Java escaped find and replacement text to be used in `FindReplaceFilter`. 

* Issue **#1250** : Fixed logging description for reading and writing documents.

* Issue **#1251** : Copy permissions from a parent now shows changes prior to the user clicking ok.

* Issue **#758** : You no longer need the `Manage Processors` privilege to call `stroom:meta('Pipeline')` in XSLT.

* Issue **#1256** : Fix error caused when logging data source name when downloading search results.

* Issue **#399** : Fix for error message when stepping that said user needed `read` permission on parent pipeline and not just `use`.

* Issue **#1242** : Fix for pipeline corruption caused when moving elements back to inherited parents.

* Issue **#1244** : Updated Dropwizard to version 1.3.14 to fix session based memory leak.

* Issue **#1246** : Removed elastic search document type, menu items and filter.

* Issue **#1247** : Added XSLT functions (`source`, `sourceId`, `partNo`, `recordNo`, `lineFrom`, `colFrom`, `lineTo`, `colTo`) to determine the current source location so it can be embedded in a cooked event. Events containing raw source location info can be made into links in dashboard tables or the text pane so that a user can see raw source data or jump directly to stepping that raw record.

* Add data retention feature and index optimisation to Solr indexes.

* Initial support for Solr indexing and search.

* Issue **#1244** : Updated Dropwizard to version 1.3.14 to fix session based memory leak.

* Issue **#1246** : Removed elastic search document type, menu items and filter.

* Issue **#1214** : Fixed issue where the max results setting in dashboard tables was not always being obeyed. Also fixed some dashboard table result page size issues.

* Issue **#1238** : During proxy clean task we no longer show a failed attempt to delete an empty directory as an error as this condition is expected.

* Issue **#1237** : Fixed issue where explorer model requests were failing outside of user sessions, e.g. when we want to find folder descendants for processing.

* Issue **#1230** : Fix test.

* Issue **#1230** : Search expressions no longer have the `contains` condition. 

* Issue **#1220** : Fixed attempt to open newly created index shards as if they were old existing shards.

* Issue **#1232** : Fixed handling of enter key on pipeline element editor dialog.

* Issue **#1229** : Fixed issue where users needed `Read` permission on an index instead of just `Use` permission to search it.

* Issue **#1207** : Removed task id from meta to reduce DB size and complexity especially given the fact tasks are transient. Superseded output is now found by querying the processor task service when new output is written rather than using task ids on meta.

* Uplift HBase to 2.1.5 and refactor code accordingly

* Uplift Kafka to 2.1.1 and refactor code accordingly

* Uplift Curator to 4.2.0

* Issue **#1143** : Added mechanism to inject dashboard parameters into expressions using the `param` and `params` functions so that dashboard parameters can be echoed by expressions to create dashboard links.

* Issue **#1205** : Change proxy repo clean to not delete configured rootRepoDir.

* Issue **#1204** : Fix ProxySecurityFilter to use correct API key on feedStatus requests.

* Issue **#1211** : Added a quick filter to the server tasks page.

* Issue **#1206** : Fixed sorting active tasks when clicking column header.

* Issue **#1201** : Fixed dependencies.

* Issue **#1201** : Fixed tests.

* Issue **#1201** : Document permission changes now mutate the user document permissions cache rather than clearing it.

* Issue **#1153** : Changed security context to be a Spring singleton to improve explorer performance.

* Issue **#1202** : Fixed NumberFormatException in StreamAttributeMapUtil.

* Issue **#1203** : Fixed event logging detail for dictionaries.

* Issue **#1197** : Restored Save As functionality.

* Issue **#1199** : The index fields page now copes with more than 100 index fields.

* Issue **#1200** : Removed blocking queue that was causing search to hang when full.

* Issue **#1198** : Filtering by empty folders now works correctly.

* Comment out rollCron in proxy-prod.yml

* Change swagger UI at gchq.github.io/stroom to work off 6.0 branch

* Issue **#1195** : Fixed issue where combination of quick filter and type filter were not displaying explorer items correctly.

* Issue **#1153** : Changed the way document permissions are retrieved and cached to improve explorer performance.

* Issue **#1196** : Added code to resolve data source names from doc refs if the name is missing when logging.

* Issue **#1165** : Fixed corruption of pipeline structure when adding items to Source.

* Issue **#1193** : Added optional validation to activities.

* Change default config for proxy repositoryFormat to "${executionUuid}/${year}-${month}-${day}/${feed}/${pathId}/${id}"

* Issue **#1194** : Fixed NPE in FindTaskProgressCriteria.

* Issue **#1191** : SQL statistics search tasks now show appropriate information in the server tasks pane.

* Issue **#1192** : Executor provider tasks now run as the current user.

* Issue **#1190** : Copied indexes now retain associated index volumes.

* Issue **#1177** : Data retention now works with is doc refs.

* Issue **#1160** : Proxy repositories now only roll if all output streams for a repository are closed. Proxy repositories also only calculate the current max id if the `executionUuid` repo format param is not used.

* Issue **#1186** : Volume status is now refreshed every 5 minutes.

* Fix incorrect default keystore in proxy config yaml.

* Rename environment variables in proxy config yaml.

* Issue **#1170** : The UI should now treat the `None` tree node as a null selection.

* Issue **#1184** : Remove dropwizard yaml files from docker images.

* Issue **#1181** : Remove dropwizard config yaml from the docker images.

* Issue **#1152** : You can now control the maximum number of files that are fragmented prior to proxy aggregation with `stroom.maxFileScan`.

* Issue **#1182** : Fixed use of `in folder` for data retention and receipt policies.

* Updated to allow stacks to be built at this version.

* Issue **#1154** : Search now terminates during result creation if it is asked to do so.

* Issue **#1167** : Fix for proxy to deal with lack of explorer folder based collections.

* Issue **#1172** : Fixed logging detail for viewing docs.

* Issue **#1166** : Fixed issue where users with only read permission could not copy items.

* Issue **#1174** : Reduced hits on the document permission cache.

* Issue **#1168** : Statistics searches now work when user only has `Use` permission.

* Issue **#1170** : Extra validation to check valid feed provided for stream appender.

* Issue **#1174** : The size of the document permissions cache is now configurable via the `stroom.security.documentPermissions.maxCacheSize` property.

* Issue **#1176** : Created index on document permissions to improve performance.

* Issue **#1175** : Dropping unnecessary index `explorerTreePath_descendant_idx`.

* Issue **#747** : XSLT can now reference dictionaries by UUID.

* Issue **#1167** : Use of folders to include child feeds and pipelines is now supported.

* Issue **#1153** : The explorer tree is now built with fewer DB queries.

* Issue **#1163** : Added indexes to the DB to improve explorer performance.

* Issue **#1153** : The explorer tree now only rebuilds synchronously for users who alter the tree, if has never been built or is very old. All other rebuilds of the explorer tree required to keep it fresh will happen asynchronously.

* Issue **#1162** : Proxy aggregation will no longer recurse parts directories when creating parts.

* Issue **#1157** : Migration now adds dummy feeds etc to processor filters if the original doc can't be found. This will prevent filters from matching more items than they should if migration fails to map feeds etc because they can't be found.

* Issue **#1162** : Remove invalid CopyOption in move() call.

* Issue **#1159** : Fix NPE in rolling appenders with no frequency value.

* Issue **#1160** : Proxy repositories will no longer scan contents on open if they are set to be read only.

* Issue **#1162** : Added buffering etc to improve the performance of proxy aggregation.

* Issue **#1156** : Added code to reduce unlikely chance of NPE or uncontrolled processing in the event of a null or empty processing filter.

* Issue **#1149** : Changed the way EntryIdSet is unmarshalled so jaxb can now use the getter to add items to a collection.

* Ignore broken junit test that cannot work as it stands

* Fix NPE in DictionaryStoreImpl.findByName().

* Issue **#1146** : Added `encodeUrl()`, `decodeUrl()` and `dashboard()` functions to dashboard tables to make dashboard linking easier. The `link()` function now automatically encodes/decodes each param so that parameters do not break the link format, e.g. `[Click Here](http://www.somehost.com/somepath){dialog|Dialog Title}`.

* Issue **#1144** : Changed StreamRange to account for inclusive stream id ranges in v6.0 that was causing an issue with file system maintenance.

* Mask passwords on the proxy admin page.

* Add exception to wrapped exception in the feedStatus service.

* Issue **#1140** : Add health check for proxy feed status url.

* Issue **#1138** : Stroom proxy now deletes empty repository directories based on creation time and depth first so that pruning empty directories is quicker and generally more successful.

* Issue **#1137** : Change proxy remote url health check to accept a 406 code as the feed will not be specified.

* Issue **#1135** : Data retention policies are now migrated to use `Type` and not `Stream Type`.

* Issue **#1136** : Remove recursive chown from stroom and proxy docker entrypoint scripts.


## [v7.0-alpha.5] - 2019-06-12

* Fix YAML substitution.


## [v7.0-alpha.4] - 2019-06-11

* Update API paths


## [v7.0-alpha.3] - 2019-05-10

* Fix config


## [v7.0-alpha.2] - 2019-05-10

* Fix config

* Issue **#1134** : Proxy now requires feed name to always be supplied.

* Expose proxy api key in yaml config via SYNC_API_KEY

* Issue **#1130** : Change `start.sh` so it works when realpath is not installed.

* Issue **#1129** : Fixed stream download from the UI.

* Issue **#1119** : StreamDumpTool will now dump data to zip files containing all data and associated meta and context data. This now behaves the same way as downloading data from the UI and can be used as an input to proxy aggregation or uploaded manually.


## [v7.0-alpha.1] - 2019-04-23

* Fix config issue

* Fixed NPE created when using empty config sections.

* Issue **#1122** : Fixed hessian communication between stroom and stroom proxy used to establish feed receive status. Added restful endpoints for feed status to stroom and stroom proxy. Proxy will now be able to request feed status from upstream stroom or stroom proxy instances.

* Fixed incompatibility issues with MySQL 5.7 and 8.0.

* Added debug to help diagnose search failures

* Issue **#382** : Large zip files are now broken apart prior to proxy aggregation.

* Change start script to use absolute paths for jar, config and logs to distinguish stroom and proxy instances.

* Issue **#1116** : Better implementation of proxy aggregation.

* Issue **#1116** : Changed the way tasks are executed to ensure thread pools expand to the maximum number of threads specified rather than just queueing all tasks and only providing core threads.

* Remove full path from file in sha256 hash file release artifact.

* Issue **#1115** : Add missing super.startProcessing to AbstractKafkaProducerFilter.

* Improve exception handling and logging in RemoteDataSourceProvider. Now the full url is included in dashboard connection errors.

* Change Travis build to generate sha256 hashes for release zip/jars.

* Uplift the visualisations content pack to v3.2.1

* Issue **#1100** : Fix incorrect sort direction being sent to visualisations.

* Add guard against race condition

* Add migration script to remove property `stroom.node.status.heapHistogram.jMapExecutable`.

* Uplift base docker image to openjdk:8u191-jdk-alpine3.9, reverting back to JDK for access to diagnostic tools.

* Issue **#1084** : Change heap histogram statistics to java MBean approach rather than jmap binary. Remove stroom.node.status.heapHistogram.jMapExecutable property.

* Improve resource for setting user's status

* Issue **#1079** : Improved the logging of permission errors encountered during stream processing

* Issue **#1058** : Added property `stroom.pipeline.parser.secureProcessing` to enable/disable the XML secure processing feature.

* Issue **#1062** : Add env var for UI path

* Uplift distribution visualisation content pack to v3.1.0

* Add transform_user_extract.py, for pre-6.0 to 6.0 user migration

* Issue **#1059** : Fix guice errors on stroom-proxy startup.

* Issue **#1010** : Improve distribution start/stop/etc scripts by adding monochrome switch and background log tailing.

* Issue **#1053** : Add API to disabled authorisation users

* Issue **#1042** : Improve error message for an ApiException when requesting a user's token.

* Issue **#1050** : Prevent creation of permission entries if key already exists.

* Issue **#1015** : Add sortDirections[] and keySortDirection to visualisation data object to fix sorting in the visualisations.

* Issue **#1019** : Fix visualisations settings dialog so you can un-set text and list controls.

* Issue **#1041** : Add a healthcheck to Stroom to alert for API key expiry

* Issue **#1040** : Fix for visualisations that do not require nested data.

* Issue **#1036** : Fix for scrollbar position on explorer popup windows.

* Issue **#1037** : Updated `moment.js` for parsing/formatting dates and times.

* Issue **#1021** : Dashboard links now allow `{}` characters to be used without URL encoding.

* Issue **#1018** : Added Health Checks for the external connectors that are registered via plugins

* Issue **#1025** : Fixed ACE editor resize issue where horizontal scroll bar was not always correctly shown.

* Issue **#1025** : Updated ACE editor to v1.4.2.

* Issue **#1022** : Added `Contains` condition to all search expression fields so that regex terms can be used.

* Issue **#1024** : Superseded output helper no longer expects initialisation in all cases.

* Issue **#1021** : Multiple changes to improve vis, dashboard and external linking in Stroom.

* Issue **#1019** : Fix visualisations settings dialog so you can un-set text and list controls.

* Issue **#986** : Fix direct dashboard links.

* Issue **#1006** : Added Exception Mapper for PermissionExceptions to return HTTP FORBIDDEN.

* Issue **#1012** : Fix for NPE caused when checking if an output is superseded.

* Issue **#1011** : Old UI versions running in browsers often cause Stroom to throw an NPE as it can't find the appropriate GWT serialisation policy. Stroom will no longer throw an NPE but will report an `IncompatibleRemoteServiceException` instead. This is the default GWT behaviour.

* Issue **#1007** : Max visualisation results are now limited by default to the maximum number of results defined for the first level of the parent table. This can be further limited by settings in the visualisation.

* Issue **#1004** : Table cells now support multiple links.

* Issue **#1001** : Changed link types to `tab`, `dialog`, `dashboard`, `browser`.

* Issue **#1001** : Added dashboard link option to link to a dashboard from within a vis, e.g. `stroomLink(d.name, 'type=Dashboard&uuid=<TARGET_DASHBOARD_UUID>&params=userId%3D' + d.name, 'DASHBOARD')`.

* Issue **#1001** : Added dashboard link option to link to a dashboard using the `DASHBOARD` target name, e.g. `link(${UserId}, concat('type=Dashboard&uuid=<TARGET_DASHBOARD_UUID>', ${UserId}), '', 'DASHBOARD')`.

* Issue **#1002** : Popup dialogs shown when clicking dashboard hyperlinks are now resizable.

* Issue **#993** : Moving documents in the explorer no longer affects items that are being edited as they are not updated in the process.

* Issue **#996** : Updated functions in dashboard function picker.

* Issue **#981** : Fixed dashboard deletion

* Issue **#989** : Upgraded stroom-expression to v1.4.13 to add new dashboard `link` function.

* Issue **#988** : Changed `generate-url` XSLT function to `link` so it matches the dashboard expression. Changed the parameters to create 4 variants of the function to make creation of simple links easier.

* Issue **#980** : Fix for NPE when fetching dependencies for scripts.

* Issue **#978** : Re-ordering the fields in stream data source

* Issue **gchq/stroom-content#31** : Uplift stroom-logs content pack to v2.0-alpha.5.

* Issue **#982** : Stop proxy trying to health check the content syncing if it isn't enabled.

* Change error logging in ContentSyncService to log stack trace

* Uplift send_to_stroom.sh in the distribution to v2.0

* Issue **#973** : Export servlet changed to a Resource API, added permission check, improved error responses.

* Issue **#969** : The code now suppresses errors for index shards being locked for writing as it is expected. We now lock shards using maps rather than the file system as it is more reliable between restarts.

* Issue **#941** : Internal Meta Stats are now being written

* Issue **#970** : Add stream type of `Records` for translated stroom app events.

* Issue **#966** : Proxy was always reporting zero bytes for the request content in the receive log.

* Issue **#938** : Fixed an NPE in authentication session state.

* Change the proxy yaml configuration for the stack to add `remotedn` and `remotecertexpiry` headers to the receive log

* Change logback archived logs to be gzip compressed for stroom and proxy

* Uplift stroom-logs content pack to v2.0-alpha.3

* Uplift send_to_stroom script to v1.8.1

* Issue **#324** : Changed XML serialisation so that forbidden XML characters U+FFFE and U+FFFF are not written. Note that these characters are not even allowed as character references so they are ignored entirely.

* Issue **#945** : More changes to fix some visualisations only showing 10 data points.

* Issue **#945** : Visualisations now show an unlimited number of data points unless constrained by their parent table or their own maximum value setting.

* Issue **#948** : Catching Spring initialisation runtime errors and ensuring they are logged.

* Add `set_log_levels.sh` script to the distribution

* Uplift visualisations content pack to v3.0.6 in the gradle build

* Issue **#952** : Remote data sources now execute calls within the context of the user for the active query. As a result all running search `destroy()` calls will now be made as the same user that initiated the search.

* Issue **#566** : Info and warning icons are now displayed in stepping screen when needed.

* Issue **#923** : Dashboard queries will now terminate if there are no index shards to search.

* Issue **#959** : Remove Material UI from Login and from password management pages

* Issue **#933** : Add health check for password resets

* Issue **#929** : Add more comprehensive password validation

* Issue **#876** : Fix password reset issues

* Issue **#768** : Preventing deletion of /store in empty volumes

* Issue **#939** : Including Subject DN in receive.log

* Issue **#940** : Capturing User DN and cert expiry on DW terminated SSL

* Issue **#744** : Improved reporting of error when running query with no search extraction pipeline

* Issue **#134** : Copy permissions from parent button

* Issue **#688** : Cascading permissions when moving/copying folder into a destination

* Issue **#788** : Adding DocRef and IsDocRef to stroom query to allow doc ref related filtering. Migration of stream filters uses this.

* Issue **#936** : Add conversion of header `X-SSL-Client-V-End` into `RemoteCertExpiry`, translating date format in the process.

* Issue **#953** : Fixed NPE.

* Issue **#947** : Fixed issue where data retention policy contains incorrect field names.

* Remove Material UI from the Users and API Keys pages

* Add content packs to stroom distribution

* Change distribution to use send_to_stroom.sh v1.7

* Updated stroom expression to v1.4.12 to improve handling or errors values and add new type checking functions `isBoolean()`, `isDouble()`, `isError()`, `isInteger()`, `isLong()`, `isNull()`, `isNumber()`, `isString()`, `isValue()`. Testing equality of null with `x=null()` is no longer valid and must be replaced with `isNull(x)`.

* Issue **#920** : Fix error handling for sql stats queries

* Remove log sending cron process from docker images (now handled by stroom-log-sender).

* Issue **#924** : The `FindReplaceFilter` now records the location of errors.

* Issue **#939** : Added `remotedn` to default list of keys to include in `receive.log`.

* Add git_tag and git_commit labels to docker images

* Uplift stroom-logs content pack in docker image to` v2.0-alpha.2`

* Stop truncation of `logger` in logback console logs

* Issue **#921** : Renaming open documents now correctly changes their tab name. Documents that are being edited now prevent the rename operation until they are saved.

* Issue **#922** : The explorer now changes the selection on a right click if the item clicked is not already selected (could be part of a multi select).

* Issue **#903** : Feed names can now contain wildcard characters when filtering in the data browser.

* Add API to allow creation of an internal Stroom user.

* Fix logger configuration for SqlExceptionHelper

* Add template-pipelines and standard-pipelines content packs to docker image

* Issue **#904** : The UI now shows dictionary names in expressions without the need to enter edit mode.

* Updated ACE editor to v1.4.1.

* Add colours to console logs in docker.

* Issue **#869** : Delete will now properly delete all descendant nodes and documents when deleting folders but will not delete items from the tree if they cannot be deleted, e.g. feeds that have associated data.

* Issue **#916** : You can no longer export empty folders or import nothing.

* Issue **#911** : Changes to feeds and pipelines no longer clear data browsing filters.

* Issue **#907** : Default volumes are now created as soon as they are needed.

* Issue **#910** : Changes to index settings in the UI now register as changes and enable save.

* Issue **#913** : Improve FindReplaceFilter to cope with more complex conditions.

* Change log level for SqlExceptionHelper to OFF, to stop expected exceptions from polluting the logs

* Fix invalid requestLog logFormat in proxy configuration

* Stop service discovery health checks being registered if stroom.serviceDiscovery.enabled=false

* Add fixed version of send_to_stroom.sh to release distribution

* Uplift docker base image for stroom & proxy to openjdk:8u181-jdk-alpine3.8

* Add a health check for getting a public key from the authentication service.

* Issue **#897** : Import no longer attempts to rename or move existing items but will still update content.

* Issue **#902** : Improved the XSLT `format-date` function to better cope with week based dates and to default values to the stream time where year etc are omitted.

* Issue **#905** : Popup resize and move operations are now constrained to ensure that a popup cannot be dragged off screen or resized to be bigger than the current browser window size.

* Issue **#898** : Improved the way many read only aspects of the UI behave.

* Issue **#894** : The system now generates and displays errors to the user when you attempt to copy a feed.

* Issue **#896** : Extended folder `create` permissions are now correctly cached.

* Issue **#893** : You can now manage volumes without the `Manage Nodes` permission.

* Issue **#892** : The volume editor now waits for the node list to be loaded before opening.

* Issue **#889** : Index field editing in the UI now works correctly.

* Issue **#891** : `StreamAppender` now keeps track of it's own record write count and no longer makes use of any other write counting pipeline element.

* Issue **#885** : Improved the way import works to ensure updates to entities are at least attempted when creating an import confirmation.

* Issue **#892** : Changed `Ok` to `OK`.

* Issue **#883** : Output streams are now immediately unlocked as soon as they are closed.

* Removed unnecessary OR operator that was being inserted into expressions where only a single child term was being used. This happened when reprocessing single streams.

* Issue **#882** : Splitting aggregated streams now works when using `FindReplaceFilter`. This functionality was previously broken because various reader elements were not passing the `endStream` event on.

* Issue **#881** : The find and replace strings specified for the `FindReplaceFilter` are now treated as unescaped Java strings and now support new line characters etc.

* Issue **#880** : Increased the maximum value a numeric pipeline property can be set to via the UI to 10000000.

* Issue **#888** : The dependencies listing now copes with external dependencies failing to provide data due to authentication issues.

* Issue **#890** : Dictionaries now show the words tab by default.

* Add admin healthchecks to stroom-proxy

* Add stroom-proxy docker image

* Refactor stroom docker images to reduce image size

* Add enabled flag to storing, forwarding and synching in stroom-proxy configuration

* Issue **#884** : Added extra fonts to stroom docker image to fix bug downloading xls search results.

* Issue **#879** : Fixed bug where reprocess and delete did not work if no stream status was set in the filter.

* Issue **#878** : Changed the appearance of stream filter fields to be more user friendly, e.g. `feedName` is now `Feed` etc.

* Issue **#809** : Changed default job frequency for `Stream Attributes Retention` and `Stream Task Retention` to `1d` (one day).

* Issue **#813** : Turned on secure processing feature for XML parsers and XML transformers so that external entities are not resolved. This prevents DoS attacks and gaining unauthorised access to the local machine.

* Issue **#871** : Fix for OptimisticLockException when processing streams.

* Issue **#872** : The parser cache is now automatically cleared when a schema changes as this can affect the way a data splitter parser is created.

* Add a health check for getting a public key from the authentication service.

* Issue **#897** : Import no longer attempts to rename or move existing items but will still update content.

* Issue **#902** : Improved the XSLT `format-date` function to better cope with week based dates and to default values to the stream time where year etc are omitted.

* Issue **#905** : Popup resize and move operations are now constrained to ensure that a popup cannot be dragged off screen or resized to be bigger than the current browser window size.

* Issue **#898** : Improved the way many read only aspects of the UI behave.

* Issue **#894** : The system now generates and displays errors to the user when you attempt to copy a feed.

* Issue **#896** : Extended folder `create` permissions are now correctly cached.

* Issue **#893** : You can now manage volumes without the `Manage Nodes` permission.

* Issue **#892** : The volume editor now waits for the node list to be loaded before opening.

* Issue **#889** : Index field editing in the UI now works correctly.

* Issue **#891** : `StreamAppender` now keeps track of it's own record write count and no longer makes use of any other write counting pipeline element.

* Issue **#885** : Improved the way import works to ensure updates to entities are at least attempted when creating an import confirmation.

* Issue **#892** : Changed `Ok` to `OK`.

* Issue **#883** : Output streams are now immediately unlocked as soon as they are closed.

* Removed unnecessary OR operator that was being inserted into expressions where only a single child term was being used. This happened when reprocessing single streams.

* Issue **#882** : Splitting aggregated streams now works when using `FindReplaceFilter`. This functionality was previously broken because various reader elements were not passing the `endStream` event on.

* Issue **#881** : The find and replace strings specified for the `FindReplaceFilter` are now treated as unescaped Java strings and now support new line characters etc.

* Issue **#880** : Increased the maximum value a numeric pipeline property can be set to via the UI to 10000000.

* Issue **#888** : The dependencies listing now copes with external dependencies failing to provide data due to authentication issues.

* Issue **#890** : Dictionaries now show the words tab by default.

* Add admin healthchecks to stroom-proxy

* Add stroom-proxy docker image

* Refactor stroom docker images to reduce image size

* Add enabled flag to storing, forwarding and synching in stroom-proxy configuration

* Issue **#884** : Added extra fonts to stroom docker image to fix bug downloading xls search results.

* Issue **#879** : Fixed bug where reprocess and delete did not work if no stream status was set in the filter.

* Issue **#878** : Changed the appearance of stream filter fields to be more user friendly, e.g. `feedName` is now `Feed` etc.

* Issue **#809** : Changed default job frequency for `Stream Attributes Retention` and `Stream Task Retention` to `1d` (one day).

* Issue **#813** : Turned on secure processing feature for XML parsers and XML transformers so that external entities are not resolved. This prevents DoS attacks and gaining unauthorised access to the local machine.

* Issue **#871** : Fix for OptimisticLockException when processing streams.

* Issue **#872** : The parser cache is now automatically cleared when a schema changes as this can affect the way a data splitter parser is created.

* Issue **#865** : Made `stroom.conf` location relative to YAML file when `externalConfig` YAML property is set.

* Issue **#867** : Added an option `showReplacementCount` to the find replace filter to choose whether to report total replacements on process completion.

* Issue **#867** : Find replace filter now creates an error if an invalid regex is used.

* Issue **#855** : Further fixes for stepping data that contains a BOM.

* Changed selected default tab for pipelines to be `Data`.

* Issue **#860** : Fixed issue where stepping failed when using any sort of input filter or reader before the parser.

* Issue **#867** : Added an option `showReplacementCount` to the find replace filter to choose whether to report total replacements on process completion.

* Improved Stroom instance management scripts

* Add contentPack import

* Fix typo in Dockerfile

* Issue **#859** : Change application startup to keep retrying when establishing a DB connection except for certain connection errors like access denied.

* Issue **#730** : The `System` folder now displays data and processors. This is a bug fix related to changing the default initial page for some document types.

* Issue **#854** : The activity screen no longer shows a permission error when shown to non admin users.

* Issue **#853** : The activity chooser will no longer display on startup if activity tracking is not enabled.

* Issue **#855** : Fixed stepping data that contains a BOM.

* Change base docker image to openjdk:8u171-jdk-alpine

* Improved loading of activity list prior to showing the chooser dialog.

* Issue **#852** : Fix for more required permissions when logging other 'find' events.

* Issue **#730** : Changed the default initial page for some document types.

* Issue **#852** : Fix for required permission when logging 'find' events.

* Changed the way the root pane loads so that error popups that appear when the main page is loading are not hidden.

* Issue **#851** : Added additional type info to type id when logging events.

* Issue **#848** : Fixed various issues related to stream processor filter editor.

* Issue **#815** : `stroom.pageTitle` property changed to `stroom.htmlTitle`.

* Issue **#732** : Added `host-address` and `host-name` XSLT functions.

* Issue **#338** : Added `splitAggregatedStreams` property to `StreamAppender`, `FileAppender` and `HDFSFileAppender` so that aggregated streams can be split into separate streams on output.

* Issue **#338** : Added `streamNo` path replacement variable for files to record the stream number within an aggregate.

* Added tests and fixed sorting of server tasks.

* Improved the way text input and output is buffered and recorded when stepping.

* The find and replace filter now resets the match count in between nested streams so that each stream is treated the same way, i.e. it can have the same number of text replacements.

* Added multiple fixes and improvements to the find and replace filter including limited support of input/output recording when stepping.

* Issue **#827** : Added `TextReplacementFilterReader` pipeline element.

* Issue **#736** : Added sorting to server tasks table.

* Inverted the behaviour of `disableQueryInfo` to now be `requireQueryInfo`.

* Issue **#596** : Rolling stream and file appenders can now roll on a cron schedule in addition to a frequency.

* The accept button now enabled on splash screen.

* Added additional event logging to stepping.

* An activity property with an id of `disableQueryInfo` can now be used to disable the query info popup on a per activity basis.

* Activity properties can now include the attributes `id`, `name`, `showInSelection` and `showInList` to determine their appearance and behaviour;

* Nested elements are now usable in the activity editor HTML.

* Record counts are now recorded on a per output stream basis even when splitting output streams.

* Splash presenter buttons are now always enabled.

* Fix background colour to white on activity pane.

* Changed `splitWhenBiggerThan` property to `rollSize` and added the property to the rolling appenders for consistency.

* Issue **#838** : Fix bug where calculation of written and read bytes was being accounted for twice due to the use of Java internal `FilterInputStream` and `FilterOutputStream` behaviour. This was leading to files being split at half od the expected size. Replaced Java internal classes with our own `WrappedInputStream` and `WrappedOutputStream` code.

* Issue **#837** : Fix bug to no longer try and record set activity events for null activities.

* Issue **#595** : Added stream appender and file appender property `splitWhenBiggerThan` to limit the size of output streams.

* Now logs activity change correctly.

* Add support for checkbox and selection control types to activity descriptions.

* Issue **#833** : The global property edit dialog can now be made larger.

* Fixed some issues in the activity manager.

* Issue **#722** : Change pipeline reference data loader to store its reference data in an off-heap disk backed LMDB store to reduce Java heap usage. See the `stroom.refloader.*` properties for configuration of the off-heap store.

* Issue **#794** : Automatically suggest a pipeline element name when creating it

* Issue **#792** : Preferred order of properties for Pipeline Elements

* Issue **824** : Fix for replace method in PathCreator also found in stroom proxy.

* Issue **#828** : Changed statistics store caches to 10 minute time to live so that they will definitely pick up new statistics store definitions after 10 minutes.

* Issue **#774** : Event logging now logs find stream criteria correctly so that feeds ids are included.

* Issue **#829** : Stroom now logs event id when viewing individual events.

* Added functionality to record actions against user defined activities.

* Added functionality to show a splash screen on login.

* Issue **#791** : Fixed broken equals method so query total row count gets updated correctly.

* Issue **#830** : Fix for API queries not returning before timing out.

* Issue **#824** : Fix for replace method in PathCreator also found in stroom proxy.

* Issue **#820** : Fix updating index shards so that they are loaded, updated and saved under lock.

* Issue **#819** : Updated `stroom-expression` to v1.4.3 to fix violation of contract exception when sorting search results.

* Issue **#817** : Increased maximum number of concurrent stream processor tasks to 1000 per node.

* Moved Index entities over to the new multi part document store.

* Moved Pipeline entities over to the new multi part document store.

* Moved both Statistic Store entity types over to the new multi part document store.

* Moved XSLT entities over to the new multi part document store.

* Moved Visualisation entities over to the new multi part document store.

* Moved Script entities over to the new multi part document store.

* Moved Dashboard entities over to the new multi part document store.

* Moved XmlSchema entities over to the new multi part document store.

* Moved TextConverter entities over to the new multi part document store.

* Modified the storage of dictionaries to use the new multi part document store.

* Changed the document store to hold multiple entries for a document so that various parts of a document can be written separately, e.g. the meta data about a dictionary and the dictionary text are now written as separate DB entries. Entries are combined during the serialisation/deserialisation process.

* Changed the import export API to use byte arrays to hold values rather than strings. *POSSIBLE BREAKING CHANGE*
Issue **gchq/stroom-expression#22** : Add `typeOf(...)` function to dashboard.

* Issue **#697** : Fix for reference data sometimes failing to find the appropriate effective stream due to the incorrect use of the effective stream cache. It was incorrectly configured to use a time to idle (TTI) expiry rather than a time to live (TTL) expiry meaning that heavy use of the cache would prevent the cached effective streams being refreshed.

* Issue **#806** : Fix for clearing previous dashboard table results if search results deliver no data.

* Issue **#805** : Fix for dashboard date time formatting to use local time zone.

* Issue **#803** : Fix for group key conversion to an appropriate value for visualisations.

* Issue **#802** : Restore lucene-backward-codecs to the build

* Issue **#800** : Add DB migration script 33 to replace references to the `Stream Type` type in the STRM_PROC_FILT table with `streamTypeName`.

* Issue **#798** : Add DB migration script 32 to replace references to the `NStatFilter` type in the PIPE table with `StatisticsFilter`.

* Fix data receipt policy defect

* Issue **#791** : Search completion signal is now only sent to the UI once all pending search result merges are completed.

* Issue **#795** : Import and export now works with appropriate application permissions. Read permission is required to export items and Create/Update permissions are required to import items depending on whether the update will create a new item or update an existing one.

* Improve configurabilty of stroom-proxy.

* Issue **#783** : Reverted code that ignored duplicate selection to fix double click in tables.

* Issue **#782** : Fix for NPE thrown when using CountGroups when GroupKey string was null due to non grouped child rows.

* Issue **#778** : Fix for text selection on tooltips etc in the latest version of Chrome.

* Uplift stroom-expression to v1.4.1

* Issue **#776** : Removal of index shard searcher caching to hopefully fix Lucene directory closing issue.

* Issue **#779** : Fix permissions defect.

* Issue **gchq/stroom-expression#22** : Add `typeOf(...)` function to dashboard.

* Issue **#766** : Fix NullPointerExceptions when downloading table results to Excel format.

* Issue **#770** : Speculative fix for memory leak in SQL Stats queries.

* Issue **#761** : New fix for premature truncation of SQL stats queries due to thread interruption.

* Issue **#748** : Fix build issue resulting from a change to SafeXMLFilter.

* Issue **#748** : Added a command line interface (CLI) in addition to headless execution so that full pipelines can be run against input files.

* Issue **#748** : Fixes for error output for headless mode.

* Issue **#761** : Fixed statistic searches failing to search more than once.

* Issue **#756** : Fix for state being held by `InheritableThreadLocal` causing objects to be held in memory longer than necessary.

* Issue **#761** : Fixed premature truncation of SQL stats queries due to thread interruption.

* Added `pipeline-name` and `put` XSLT functions back into the code as they were lost in a merge.

* Issue **#749** : Fix inability to query with only `use` privileges on the index.

* Issue **#613** : Fixed visualisation display in latest Firefox and Chrome.

* Added permission caching to reference data lookup.

* Updated to stroom-expression 1.3.1

    Added cast functions `toBoolean`, `toDouble`, `toInteger`, `toLong` and `toString`.
    Added `include` and `exclude` functions.
    Added `if` and `not` functions.
    Added value functions `true()`, `false()`, `null()` and `err()`.
    Added `match` boolean function.
    Added `variance` and `stDev` functions.
    Added `hash` function.
    Added `formatDate` function.
    Added `parseDate` function.
    Made `substring` and `decode` functions capable of accepting functional parameters.
    Added `substringBefore`, `substringAfter`, `indexOf` and `lastIndexOf` functions.
    Added `countUnique` function.

* Issue **#613** : Fixed visualisation display in latest Firefox and Chrome.

* Issue **#753** : Fixed script editing in UI.

* Issue **#751** : Fix inability to query on a dashboard with only use+read rights.

* Issue **#719** : Fix creation of headless Jar to ensure logback is now included.

* Issue **#735** : Change the format-date xslt function to parse dates in a case insensitive way.

* Issue **#719** : Fix creation of headless Jar. Exclude gwt-unitCache folder from build JARs.

* Issue **#720** : Fix for Hessian serialisation of table coprocessor settings.

* Issue **#217** : Add an 'all/none' checkbox to the Explorer Tree's quick filter.

* Issue **#400** : Shows a warning when cascading folder permissions.

* Issue **#405** : Fixed quick filter on permissions dialog, for users and for groups. It will now match anywhere in the user or group name, not just at the start.

* Issue **#708** : Removed parent folder UUID from ExplorerActionHandler.

* Application security code is now implemented using lambda expressions rather than AOP. This simplifies debugging and makes the code easier to understand.

* Changed the task system to allow task threads to be interrupted from the task UI.

* Made changes to improve search performance by making various parts of search wait for interruptible conditions.

* Migrated code from Spring to Guice for managing dependency injection.

* Issue **#229** : When a user 'OKs' a folder permission change it can take a while to return. This disables the ok/cancel buttons while Stroom is processing the permission change.

* Issue **#405** : Fixed quick filter on permissions dialog, for users and for groups. It will now match anywhere in the user or group name, not just at the start.

* Issue **#588** : Fixed display of horizontal scrollbar on explorer tree in export, create, copy and move dialogs.

* Issue **#691** : Volumes now reload on edit so that the entities are no longer stale the second time they are edited.

* Issue **#692** : Properties now reload on edit so that the entities are no longer stale the second time they are edited.

* Issue **#703** : Removed logging of InterruptedException stack trace on SQL stat queries, improved concurrency code.

* Issue **#697** : Improved XSLT `Lookup` trace messages.

* Issue **#697** : Added a feature to trace XSLT `Lookup` attempts so that reference data lookups can be debugged.

* Issue **#702** : Fix for hanging search extraction tasks

* Issue **#701** : The search `maxDocIdQueueSize` is now 1000 by default.

* Issue **#700** : The format-date XSLT function now defaults years, months and days to the stream receipt time regardless of whether the input date pattern specifies them.

* Issue **#657** : Change SQL Stats query code to process/transform the data as it comes back from the database rather than holding the full resultset before processing. This will reduce memory overhead and improve performance.

* Issue **#634** : Remove excessive thread sleeping in index shard searching. Sleeps were causing a significant percentage of inactivity and increasing memory use as data backed up. Add more logging and logging of durations of chunks of code. Add an integration test for testing index searching for large data volumes.

* Issue **#698** : Migration of Processing Filters now protects against folders that have since been deleted

* Issue **#634** : Remove excessive thread sleeping in index shard searching. Sleeps were causing a significant percentage of inactivity and increasing memory use as data backed up. Add more logging and logging of durations of chunks of code. Add an integration test for testing index searching for large data volumes.

* Issue **#659** : Made format-date XSLT function default year if none specified to the year the data was received unless this would make the date later then the received time in which case a year is subtracted.

* Issue **#658** : Added a hashing function for XSLT translations.

* Issue **#680** : Fixed the order of streams in the data viewer to descending by date

* Issue **#679** : Fixed the editing of Stroom properties that are 'persistent'.

* Issue **#681** : Added dry run to check processor filters will convert to find stream criteria. Throws error to UI if fails.

* Issue **#676** : Fixed use of custom stream type values in expression based processing filters.

* Issue **#673** : Fixed issue with Stream processing filters that specify Create Time

* Issue **#675** : Fixed issue with datafeed requests authenticating incorrectly

* Issue **#666** : Fixed the duplicate dictionary issue in processing filter migrations, made querying more efficient too
* Database migration fixes and tools

* Issue **#668** : Fixed the issue that prevented editing of stroom volumes

* Issue **#669** : Elastic Index Filter now uses stroomServiceUser to retrieve the index config from the Query Elastic service.

* Minor fix to migrations

* Add logging to migrations

* Add logging to migrations

* Issue **#651** : Removed the redundant concept of Pipeline Types, it's half implementation prevented certain picker dialogs from working.

* Issue **#481** : Fix handling of non-incremental index queries on the query API. Adds timeout option in request and blocking code to wait for the query to complete. Exit early from wait loops in index/event search.

* Issue **#626** : Fixed issue with document settings not being persisted

* Issue **#621** : Changed the document info to prevent requests for multi selections

* Issue **#620** : Copying a directory now recursively copies it's contents, plus renaming copies is done more intelligently.

* Issue **#546** : Fixed race conditions with the Explorer Tree, it was causing odd delays to population of the explorer in various places.

* Issue **#495** : Fixed the temporary expansion of the Explorer Tree caused by filtering

* Issue **#376** : Welcome tab details fixed since move to gradle

* Issue **#523** : Changed permission behaviours for copy and move to support `None`, `Source`, `Destination` and `Combined` behaviours. Creating new items now allows for `None` and `Destination` permission behaviours. Also imported items now receive permissions from the destination folder. Event logging now indicates the permission behaviour used during copy, move and create operations.

* Issue **#480** : Change the downloaded search request API JSON to have a fetch type of ALL.

* Issue **#623** : Fixed issue where items were being added to sublist causing a stack overflow exception during data retention processing.

* Issue **#617** : Introduced a concept of `system` document types that prevents the root `System` folder type from being created, copied, deleted, moved, renamed etc.

* Issue **#622** : Fix incorrect service discovery based api paths, remove authentication and authorisation from service discovery

* Issue **#568** : Fixed filtering streams by pipeline in the pipeline screen.

* Issue **#565** : Fixed authorisation issue on dashboards.

* Issue **#592** : Mount stroom at /stroom.

* Issue **#608** : Fixed stream grep and stream dump tools and added tests to ensure continued operation.

* Issue **#603** : Changed property description from `tags` to `XML elements` in `BadTextXMLFilterReader`.

* Issue **#600** : Added debug to help diagnose cause of missing index shards in shard list.

* Issue **#611** : Changed properties to be defined in code rather than Spring XML.

* Issue **#605** : Added a cache for retrieving user by name to reduce DB use when pushing users for each task.

* Issue **#610** : Added `USE INDEX (PRIMARY)` hint to data retention select SQL to improve performance.

* Issue **#607** : Multiple improvements to the code to ensure DB connections, prepared statements, result sets etc use try-with-resources constructs wherever possible to ensure no DB resources are leaked. Also all connections obtained from a data source are now returned appropriately so that connections from pools are reused.

* Issue **#602** : Changed the data retention rule table column order.

* Issue **#606** : Added more stroom properties to tune the c3P0 connection pool. The properties are prefixed by `stroom.db.connectionPool` and `stroom.statistics.sql.db.connectionPool`.

* Issue **#601** : Fixed NPE generated during index shard retention process that was caused by a shard being deleted from the DB at the same time as the index shard retention job running.

* Issue **#609** : Add configurable regex to replace IDs in heap histogram class names, e.g. `....$Proxy54` becomes `....$Proxy--ID-REMOVED--`

* Issue **#570** : Refactor the heap histogram internal statistics for the new InternalStatisticsReceiver

* Issue **#599** : DocumentServiceWriteAction was being used in the wrong places where EntityServiceSaveAction should have been used instead to save entities that aren't document entities.

* Issue **#593** : Fixed node save RPC call.

* Issue **#591** : Made the query info popup more configurable with a title, validation regex etc. The popup will now only be displayed when enabled and when a manual user action takes place, e.g. clicking a search button or running a parameterised execution with one or more queries.

* Added 'prompt' option to force the identity provider to ask for a login.

* Issue **#549** : Change to not try to connect to kafka when kafka is not configured and improve failure handling

* Issue **#573** : Fixed viewing folders with no permitted underlying feeds. It now correctly shows blank data screen, rather than System/Data.

* Issue **#150** : Added a feature to optionally require specification of search purpose.

* Issue **#572** : Added a feature to allow easy download of dictionary contents as a text file.

* Generate additional major and minor floating docker tags in travis build, e.g. v6-LATEST and v6.0-LATEST

* Change docker image to be based on openjdk:8u151-jre-alpine

* Added a feature to list dependencies for all document entities and indicate where dependencies are missing.

* Issue **#540** : Improve description text for stroom.statistics.sql.maxProcessingAge property

* Issue **#538** : Lists of items such as users or user groups were sometimes not being converted into result pages correctly, this is now fixed.

* Issue **#537** : Users without `Manage Policies` permission can now view streams.

* Issue **#522** : Selection of data retention rules now remains when moving rules up or down.

* Issue **#411** : When data retention rules are disabled they are now shown greyed out to indicate this.

* Issue **#536** : Fix for missing visualisation icons.

* Issue **#368** : Fixed hidden job type button on job node list screen when a long cron pattern is used.

* Issue **#507** : Added dictionary inheritance via import references.

* Issue **#554** : Added a `parseUri` XSLT function.

* Issue **#557** : Added dashboard functions to parse and output URI parts.

* Issue **#552** : Fix for NPE caused by bad XSLT during search data extraction.

* Issue **#560** : Replaced instances of `Files.walk()` with `Files.walkFileTree()`. `Files.walk()` throws errors if any files are deleted or are not accessible during the walk operation. This is a major issue with the Java design for walking files using Java 8 streams. To avoid this issue `Files.walkFileTree()` has now been used in place of `Files.walk()`.

* Issue **#567** : Changed `parseUri` to be `parse-uri` to keep it consistently named with respect to other XSLT functions. The old name `parseUri` still works but is deprecated and will be removed in a later version.

* Issue **#567** : The XSLT function `parse-uri` now correctly returns a `schemeSpecificPart` element rather than the incorrectly named `schemeSpecificPort`.

* Issue **#567** : The dashboard expression function `extractSchemeSpecificPortFromUri` has now been corrected to be called `extractSchemeSpecificPartFromUri`.

* Issue **#567** : The missing dashboard expression function `extractQueryFromUri` has been added.

* Issue **#571** : Streams are now updated to have a status of deleted in batches using native SQL and prepared statements rather than using the stream store.

* Issue **#559** : Changed CSS to allow table text selection in newer browsers.

* Issue **#574** : Fixed SQL debug trace output.

* Issue **#574** : Fixed SQL UNION code that was resulting in missing streams in the data browser when paging.

* Issue **#590** : Improved data browser performance by using a local cache to remember feeds, stream types, processors, pipelines etc while decorating streams.

* Issue **#150** : Added a property to optionally require specification of search purpose.

* New authentication flow based around OpenId

* New user management screens

* The ability to issue API keys

* Issue **#501** : Improve the database teardown process in integration tests to speed up builds

* Relax regex in build script to allow tags like v6.0-alpha.3 to be published to Bintray

* Add Bintray publish plugin to Gradle build

* Issue **#75** : Upgraded to Lucene 5.

* Issue **#135** : [BREAKING CHANGE] Removed JODA Time library and replaced with Java 7 Time API. This change breaks time zone output previously formatted with `ZZ` or `ZZZ`.

* Added XSLT functions generate-url and fetch-json

* Added ability to put clickable hyperlinks in Dashboard tables

* Added an HTTP appender.

* Added an appender for the proxy store.

* Issue **#412** : Fixed no-column table breakage

* Issue **#380** : Fixed build details on welcome/about

* Issue **#348** : Fixed new menu icons.

* Issue **98** : Fix premature trimming of results in the store

* Issue **360** : Fix inability to sort sql stats results in the dashboard table

* Issue **#550** : Fix for info message output for data retention.

* Issue **#551** : Improved server task detail for data retention job.

* Issue **#541** : Changed stream retention job descriptions.

* Issue **#553** : The data retention job now terminates if requested to do so and also tracks progress in a local temp file so a nodes progress will survive application restarts.

* Change docker image to use openjdk:8u151-jre-alpine as a base

* Issue **#539** : Fix issue of statistic search failing after it is imported

* Issue **#547** : Data retention processing is now performed in batches (size determined by `stroom.stream.deleteBatchSize`). This change should reduce the memory required to process the data retention job.

* Issue **#541** : Marked old stream retention job as deprecated in description.

* Issue **#542** : Fix for lazy hibernate object initialisation when stepping cooked data.

* Issue **#524** : Remove dependency on stroom-proxy:stroom-proxy-repo and replaced with duplicated code from stroom-proxy-repo (commit b981e1e)

* Issue **#203** : Initial release of the new data receipt policy functionality.

* Issue **#202** : Initial release of the new data retention policy functionality.

* Issue **#521** : Fix for the job list screen to correct the help URL.

* Issue **#526** : Fix for XSLT functions that should return optional results but were being forced to return a single value.

* Issue **#527** : Fix for XSLT error reporting. All downstream errors were being reported as XSLT module errors and were
 hiding the underlying exception.

* Issue **#501** : Improve the database teardown process in integration tests to speed up builds.

* Issue **#511** : Fix NPE thrown during pipeline stepping by downstream XSLT.

* Issue **#521** : Fix for the job list screen to use the help URL system property for displaying context sensitive help.

* Issue **#511** : Fix for XSLT functions to allow null return values where a value cannot be returned due to an error etc.

* Issue **#515** : Fix handling of errors that occur before search starts sending.

* Issue **#506** : In v5 dashboard table filters were enhanced to allow parameters to be used in include/exclude filters. The implementation included the use of ` \ ` to escape `$` characters that were not to be considered part of a parameter reference. This change resulted in regular expressions requiring ` \ ` being escaped with additional ` \ ` characters. This escaping has now been removed and instead only `$` chars before `{` chars need escaping when necessary with double `$$` chars, e.g. use `$${something` if you actually want `${something` not to be replaced with a parameter.

* Issue **#505** : Fix the property UI so all edited value whitespace is trimmed

* Issue **#513** : Now only actively executing tasks are visible as server tasks

* Issue **#483** : When running stream retention jobs the transactions are now set to REQUIRE_NEW to hopefully ensure that the job is done in small batches rather than a larger transaction spanning multiple changes.

* Issue **#508** : Fix directory creation for index shards.

* Issue **#492** : Task producers were still not being marked as complete on termination which meant that the parent cluster task was not completing. This has now been fixed.

* Issue **#497** : DB connections obtained from the data source are now released back to the pool after use.

* Issue **#492** : Task producers were not being marked as complete on termination which meant that the parent cluster task was not completing. This has now been fixed.

* Issue **#497** : Change stream task creation to use straight JDBC rather than hibernate for inserts and use a configurable batch size (stroom.databaseMultiInsertMaxBatchSize) for the inserts.

* Issue **#502** : The task executor was not responding to shutdown and was therefore preventing the app from stopping gracefully.

* Issue **#476** : Stepping with dynamic XSLT or text converter properties now correctly falls back to the specified entity if a match cannot be found by name.

* Issue **#498** : The UI was adding more than one link between 'Source' and 'Parser' elements, this is now fixed.

* Issue **#492** : Search tasks were waiting for part of the data extraction task to run which was not checking for termination. The code for this has been changed and should now terminate when required.

* Issue **#494** : Fix problem of proxy aggregation never stopping if more files exist

* Issue **#490** : Fix errors in proxy aggregation due to a bounded thread pool size

* Issue **#484** : Remove custom finalize() methods to reduce memory overhead

* Issue **#475** : Fix memory leak of java.io.File references when proxy aggregation runs

* Issue **#470** : You can now correctly add destinations directly to the pipeline 'Source' element to enable raw streaming.

* Issue **#487** : Search result list trimming was throwing an illegal argument exception `Comparison method violates its general contract`, this should now be fixed.

* Issue **#488** : Permissions are now elevated to 'Use' for the purposes of reporting the data source being queried.

* Migrated to ehcache 3.4.0 to add options for off-heap and disk based caching to reduce memory overhead.

* Caches of pooled items no longer use Apache Commons Pool.

* Issue **#401** : Reference data was being cached per user to ensure a user centric view of reference data was being used. This required more memory so now reference data is built in the context of the internal processing user and then filtered during processing by user access to streams.

* The effective stream cache now holds 1000 items.

* Reduced the amount of cached reference data to 100 streams.

* Reduced the number of active queries to 100.

* Removed Ehcache and switched to Guava cache.

* Issue **#477** : Additional changes to ensure search sub tasks use threads fairly between multiple searches.

* Issue **#477** : Search sub tasks are now correctly linked to their parent task and can therefore be terminated by terminating parent tasks.

* Issue **#425** : Changed string replacement in pipeline migration code to use a literal match

* Issue **#469** : Add Heap Histogram internal statistics for memory use monitoring

* Issue **#463** : Made further improvements to the index shard writer cache to improve performance.

* Issue **#448** : Some search related tasks never seem to complete, presumably because an error is thrown at some point and so their callbacks do not get called normally. This fix changes the way task completion is recorded so that it isn't dependant on the callbacks being called correctly.

* Issue **#464** : When a user resets a password, the password now has an expiry date set in the future determined by the password expiry policy. Password that are reset by email still expire immediately as expected.

* Issue **#462** : Permission exceptions now carry details of the user that the exception applies to. This change allows error logging to record the user id in the message where appropriate.

* Issue **#463** : Many index shards are being corrupted which may be caused by insufficient locking of the shard writers and readers. This fix changes the locking mechanism to use the file system.

* Issue **#451** : Data paging was allowing the user to jump beyond the end of a stream whereby just the XML root elements were displayed. This is now fixed by adding a constraint to the page offset so that the user cannot jump beyond the last record. Because data paging assumes that segmented streams have a header and footer, text streams now include segments after a header and before a footer, even if neither are added, so that paging always works correctly regardless of the presence of a header or footer.

* Issue **#461** : The stream attributes on the filter dialog were not sorted alphabetically, they now are.

* Issue **#460** : In some instances error streams did not always have stream attributes added to them for fatal errors. This mainly occurred in instances where processing failed early on during pipeline creation. An error was recorded but stream attributes were not added to the meta data for the error stream. Processing now ensures that stream attributes are recorded for all error cases.

* Issue **#442** : Remove 'Old Internal Statistics' folder, improve import exception handling

* Issue **#457** : Add check to import to prevent duplicate root level entities

* Issue **#444** : Fix for segment markers when writing text to StreamAppender.

* Issue **#447** : Fix for AsyncSearchTask not being displayed as a child of EventSearchTask in the server tasks view.

* Issue **#421** : FileAppender now causes fatal error where no output path set.

* Issue **#427** : Pipelines with no source element will now only treat a single parser element as being a root element for backwards compatibility.

* Issue **#420** : Pipelines were producing errors in the UI when elements were deleted but still had properties set on them. The pipeline validator was attempting to set and validate properties for unknown elements. The validator now ignores properties and links to elements that are undeclared.

* Issue **#420** : The pipeline model now removes all properties and links for deleted elements on save.

* Issue **#458** : Only event searches should populate the `searchId`. Now `searchId` is only populated when a stream processor task is created by an event search as only event searches extract specific records from the source stream.

* Issue **#437** : The event log now includes source in move events.

* Issue **#419** : Fix multiple xml processing instructions appearing in output.

* Issue **#446** : Fix for deadlock on rolling appenders.

* Issue **#444** : Fix segment markers on RollingStreamAppender.

* Issue **#426** : Fix for incorrect processor filters. Old processor filters reference `systemGroupIdSet` rather than `folderIdSet`. The new migration updates them accordingly.

* Issue **#429** : Fix to remove `usePool` parser parameter.

* Issue **#439** : Fix for caches where elements were not eagerly evicted.

* Issue **#424** : Fix for cluster ping error display.

* Issue **#441** : Fix to ensure correct names are shown in pipeline properties.

* Issue **#433** : Fixed slow stream queries caused by feed permission restrictions.

* Issue **#385** : Individual index shards can now be deleted without deleting all shards.

* Issue **#391** : Users needed `Manage Processors` permission to initiate pipeline stepping. This is no longer required as the 'best fit' pipeline is now discovered as the internal processing user.

* Issue **#392** : Inherited pipelines now only require 'Use' permission to be used instead of requiring 'Read' permission.

* Issue **#394** : Pipeline stepping will now show errors with an alert popup.

* Issue **#396** : All queries associated with a dashboard should now be correctly deleted when a dashboard is deleted.

* Issue **#393** : All caches now cache items within the context of the current user so that different users do not have the possibility of having problems caused by others users not having read permissions on items.

* Issue **#358** : Schemas are now selected from a subset matching the criteria set on SchemaFilter by the user.

* Issue **#369** : Translation stepping wasn't showing any errors during stepping if a schema had an error in it.

* Issue **#364** : Switched index writer lock factory to a SingleInstanceLockFactory as index shards are accessed by a single process.

* Issue **#363** : IndexShardWriterCacheImpl now closes and flushes writers using an executor provided by the TaskManager. Writers are now also closed in LRU order when sweeping up writers that exceed TTL and TTI constraints.

* Issue **#361** : Information has been added to threads executing index writer and index searcher maintenance tasks.

* Issue **#356** : Changed the way index shard writers are cached to improve indexing performance and reduce blocking.

* Issue **#353** : Reduced expected error logging to debug.

* Issue **#354** : Changed the way search index shard readers get references to open writers so that any attempt to get an open writer will not cause, or have to wait for, a writer to close.

* Issue **#351** : Fixed ehcache item eviction issue caused by ehcache internally using a deprecated API.

* Issue **#347** : Added a 'Source' node to pipelines to establish a proper root for a pipeline rather than an assumed one based on elements with no parent.

* Issue **#350** : Removed 'Advanced Mode' from pipeline structure editor as it is no longer very useful.

* Issue **#349** : Improved index searcher cache to ensure searchers are not affected by writers closing.

* Issue **#342** : Changed the way indexing is performed to ensure index readers reference open writers correctly.

* Issue **#346** : Improved multi depth config content import.

* Issue **#328** : You can now delete corrupt shards from the UI.

* Issue **#343** : Fixed login expiry issue.

* Issue **#345** : Allowed for multi depth config content import.

* Issue **#341** : Fixed arg in SQL.

* Issue **#340** : Fixed headless and corresponding test.

* Issue **#333** : Fixed event-logging version in build.

* Issue **#334** : Improved entity sorting SQL and separated generation of SQL and HQL to help avoid future issues.

* Issue **#335** : Improved user management

* Issue **#337** : Added certificate auth option to export servlet and disabled the export config feature by default.

* Issue **#337** : Added basic auth option to export servlet to complement cert based auth.

* Issue **#332** : The index shard searcher cache now makes sure to get the current writer needed for the current searcher on open.

* Issue **#322** : The index cache and other caching beans should now throw exceptions on `get` that were generated during the creation of cached items.

* Issue **#325** : Query history is now cleaned with a separate job. Also query history is only recorded for manual querying, i.e. not when query is automated (on open or auto refresh). Queries are now recorded on a dashboard + query component basis and do not apply across multiple query components in a dashboard.

* Issue **#323** : Fixed an issue where parser elements were not being returned as 'processors' correctly when downstream of a reader.

* Issue **#322** : Index should now provide a more helpful message when an attempt is made to index data and no volumes have been assigned to an index.

* Issue **#316** : Search history is now only stored on initial query when using automated queries or when a user runs a query manually. Search history is also automatically purged to keep either a specified number of items defined by `stroom.query.history.itemsRetention` (default 100) or for a number of days specified by `stroom.query.history.daysRetention` (default 365).

* Issue **#317** : Users now need update permission on an index plus 'Manage Index Shards' permission to flush or close index shards. In addition to this a user needs delete permission to delete index shards.

* Issue **#319** : SaveAs now fetches the parent folder correctly so that users can copy items if they have permission to do so.

* Issue **#311** : Fixed request for `Pipeline` in `meta` XSLT function. Errors are now dealt with correctly so that the XSLT will not fail due to missing meta data.

* Issue **#313** : Fixed case of `xmlVersion` property on `InvalidXMLCharFilterReader`.

* Issue **#314** : Improved description of `tags` property in `BadTextXMLFilterReader`.

* Issue **#307** : Made some changes to avoid potential NPE caused by session serialisation.

* Issue **#306** : Added a stroom `meta` XSLT function. The XSLT function now exposes `Feed`, `StreamType`, `CreatedTime`, `EffectiveTime` and `Pipeline` meta attributes from the currently processing stream in addition to any other meta data that might apply. To access these meta data attributes of the current stream use `stroom:meta('StreamType')` etc. The `feed-attribute` function is now an alias for the `meta` function and should be considered to be deprecated.

* Issue **#303** : The stream delete job now uses cron in preference to a frequency.

* Issue **#152** : Changed the way indexing is performed so that a single indexer object is now responsible for indexing documents and adding them to the appropriate shard.

* Issue **#179** : Updated Saxon-HE to version 9.7.0-18 and added XSLTFilter option to `usePool` to see if caching might be responsible for issue.

* Issue **#288** : Made further changes to ensure that the IndexShardWriterCache doesn't try to reuse an index shard that has failed when adding any documents.

* Issue **#295** : Made the help URL absolute and not relative.

* Issue **#293** : Attempt to fix mismatch document count error being reported when index shards are opened.

* Issue **#292** : Fixed locking for rolling stream appender.

* Issue **#292** : Rolling stream output is no longer associated with a task, processor or pipeline to avoid future processing tasks from deleting rolling streams by thinking they are superseded.

* Issue **#292** : Data that we expect to be unavailable, e.g. locked and deleted streams, will no longer log exceptions when a user tries to view it and will instead return an appropriate message to the user in place of the data.

* Issue **#288** : The error condition 'Expected a new writer but got the same one back!!!' should no longer be encountered as the root cause should now be fixed. The original check has been reinstated so that processing will terminate if we do encounter this problem.

* Issue **#295** : Fixed the help property so that it can now be configured.

* Issue **#296** : Removed 'New' and 'Delete' buttons from the global property dialog.

* Issue **#279** : Fixed NPE thrown during proxy aggregation.

* Issue **#294** : Changing stream task status now tries multiple times to attempt to avoid a hibernate LockAcquisitionException.

* Issue **#287** : XSLT not found warnings property description now defaults to false.

* Issue **#261** : The save button is now only enabled when a dashboard or other item is made dirty and it is not read only.

* Issue **#286** : Dashboards now correctly save the selected tab when a tab is selected via the popup tab selector (visible when tabs are collapsed).

* Issue **#289** : Changed Log4J configuration to suppress logging from Hibernate SqlExceptionHandler for expected exceptions like constraint violations.

* Issue **#288** : Changed 'Expected a new writer...' fatal error to warning as the condition in question might be acceptable.

* Issue **#285** : Attempted fix for GWT RPC serialisation issue.

* Issue **#283** : Statistics for the stream task queue are now captured even if the size is zero.

* Issue **#226** : Fixed issue where querying an index failed with "User does not have the required permission (Manage Users)" message.

* Issue **#281** : Made further changes to cope with Files.list() and Files.walk() returning streams that should be closed with 'try with resources' construct.

* Issue **#224** : Removing an element from the pipeline structure now removes all child elements too.

* Issue **#282** : Users can now upload data with just 'Data - View' and 'Data - Import' application permissions, plus read permission on the appropriate feed.

* Issue **#199** : The explorer now scrolls selected items into view.

* Issue **#280** : Fixed 'No user is currently authenticated' issue when viewing jobs and nodes.

* Issue **#278** : The date picker now hides once you select a date.

* Issue **#281** : Directory streams etc are now auto closed to prevent systems running out of file handles.

* Issue **#263** : The explorer tree now allows you to collapse the root 'System' node after it is first displayed.

* Issue **#266** : The explorer tree now resets (clears and collapses all previously open nodes) and shows the currently selected item every time an explorer drop down in opened.

* Issue **#233** : Users now only see streams if they are administrators or have 'Data - View' permission. Non administrators will only see data that they have 'read' permission on for the associated feed and 'use' permission on for the associated pipeline if there is one.

* Issue **#265** : The stream filter now orders stream attributes alphabetically.

* Issue **#270** : Fixed security issue where null users were being treated as INTERNAL users.

* Issue **#270** : Improved security by pushing user tokens rather than just user names so that internal system (processing) users are clearly identifiable by the security system and cannot be spoofed by regular user accounts.

* Issue **#269** : When users are prevented from logging in with 'preventLogin' their failed login count is no longer incremented.

* Issue **#267** : The login page now shows the maintenance message.

* Issue **#276** : Session list now shows session user ids correctly.

* Issue **#201** : The permissions menu item is no longer available on the root 'System' folder.

* Issue **#176** : Improved performance of the explorer tree by increasing the size of the document permissions cache to 1M items and changing the eviction policy from LRU to LFU.

* Issue **#176** : Added an optimisation to the explorer tree that prevents the need for a server call when collapsing tree nodes.

* Issue **#273** : Removed an unnecessary script from the build.

* Issue **#277** : Fixed a layout issue that was causing the feed section of the processor filter popup to take up too much room.

* Issue **#274** : The editor pane was only returning the current user edited text when attached to the DOM which meant changes to text were ignored if an editor pane was not visible when save was pressed. This has now been fixed so that the current content of an editor pane is always returned even when it is in a detached state.

* Issue **#264** : Added created by/on and updated by/on info to pipeline stream processor info tooltips.

* Issue **#222** : Explorer items now auto expand when a quick filter is used.

* Issue **#205** : File permissions in distribution have now been changed to `0750` for directories and shell scripts and `0640` for all other files.

* Issue **#240** : Separate application permissions are now required to manage DB tables and tasks.

* Issue **#210** : The statistics tables are now listed in the database tables monitoring pane.

* Issue **#249** : Removed spaces between values and units.

* Issue **#237** : Users without 'Download Search Results' permission will no longer see the download button on the table component in a dashboard.

* Issue **#232** : Users can now inherit from pipelines that they have 'use' permissions on.

* Issue **#191** : Max stream size was not being treated as IEC value, e.g. Mebibytes etc.

* Issue **#235** : Users can now only view the processor filters that they have created if they have 'Manage Processors' permission unless they are an administrator in which case they will see all filters. Users without the 'Manage Processors' permission who are also not administrators will see no processor filters in the UI. Users with 'Manage Processors' permission who are not administrators will be able to update their own processor filters if they have 'update' permission on the associated pipeline. Administrators are able to update all processor filters.

* Issue **#212** : Changes made to text in any editor including those made with cut and paste are now correctly handled so that altered content is now saved.

* Issue **#247** : The editor pane now attempts to maintain the scroll position when formatting content.

* Issue **#251** : Volume and memory statistics are now recorded in bytes and not MiB.

* Issue **#243** : The error marker pane should now discover and display all error types even if they are preceded by over 1000 warnings.

* Issue **#254** : Fixed search result download.

* Issue **#209** : Statistics are now queryable in a dashboard if a user has 'use' permissions on a statistic.

* Issue **#255** : Fixed issue where error indicators were not being shown in the schema validator pane because the text needed to be formatted so that it spanned multiple lines before attempting to add annotations.

* Issue **#257** : The dashboard text pane now provides padding at the top to allow for tabs and controls.

* Issue **#174** : Index shard checking is now done asynchronously during startup to reduce startup time.

* Issue **#225** : Fixed NPE that was caused by processing instruction SAX events unexpectedly being fired by Xerces before start document events. This looks like it might be a bug in Xerces but the code now copes with the unexpected processing instruction event anyway.

* Issue **#230** : The maintenance message can now be set with the property 'stroom.maintenance.message' and the message now appears as a banner at the top of the screen rather than an annoying popup. Non admin users can also be prevented from logging on to the system by setting the 'stroom.maintenance.preventLogin' property to 'true'.

* Issue **#155** : Changed password values to be obfuscated in the UI as 20 asterisks regardless of length.

* Issue **#188** : All of the writers in a pipeline now display IO in the UI when stepping.

* Issue **#208** : Schema filter validation errors are now shown on the output pane during stepping.

* Issue **#211** : Turned off print margins in all editors.

* Issue **#200** : The stepping presenter now resizes the top pane to fit the tree structure even if it is several elements high.

* Issue **#168** : Code and IO is now loaded lazily into the element presenter panes during stepping which prevents the scrollbar in the editors being in the wrong position.

* Issue **#219** : Changed async dispatch code to work with new lambda classes rather than callbacks.

* Issue **#221** : Fixed issue where `*.zip.bad` files were being picked up for proxy aggregation.

* Issue **#242** : Improved the way properties are injected into some areas of the code to fix an issue where 'stroom.maxStreamSize' and other properties were not being set.

* Issue **#241** : XMLFilter now ignores the XSLT name pattern if an empty string is supplied.

* Issue **#236** : 'Manage Cache Permission' has been changed to 'Manage Cache'.

* Issue **#219** : Made further changes to use lambda expressions where possible to simplify code.

* Issue **#231** : Changed the way internal statistics are created so that multiple facets of a statistic, e.g. Free & Used Memory, are combined into a single statistic to allow combined visualisation.

* Issue **#172** : Further improvement to dashboard L&F.

* Issue **#194** : Fixed missing Roboto fonts.

* Issue **#195** : Improved font weights and removed underlines from link tabs.

* Issue **#196** : Reordered fields on stream, relative stream, volume and server task tables.

* Issue **#182** : Changed the way dates and times are parsed and formatted and improved the datebox control L&F.

* Issue **#198** : Renamed 'INTERNAL_PROCESSING_USER' to 'INTERNAL'.

* Issue **#154** : Active tasks are now sortable by processor filter priority.

* Issue **#204** : Pipeline processor statistics now include 'Node' as a tag.

* Issue **#170** : Changed import/export to delegate import/export responsibility to individual services. Import/export now only works with items that have valid UUIDs specified.

* Issue **#164** : Reduced caching to ensure tree items appear as soon as they are added.

* Issue **#177** : Removed 'Meta Data-Bytes Received' statistic as it was a duplicate.

* Issue **#152** : Changed the way index shard creation is locked so that only a single shard should be fetched from the cache with a given shard key at any one time.

* Issue **#189** : You now have to click within a checkbox to select it within a table rather than just clicking the cell the checkbox is in.

* Issue **#186** : Data is no longer artificially wrapped with the insertion of new lines server side. Instead the client now receives the data and an option to soft wrap lines has been added to the UI.

* Issue **#167** : Fixed formatting of JavaScript and JSON.

* Issue **#175** : Fixed visibility of items by inferred permissions.

* Issue **#178** : Added new properties and corresponding configuration to connect and create a separate SQL statistics DB.

* Issue **#172** : Improved dashboard L&F.

* Issue **#169** : Improved L&F of tables to make better use of screen real estate.

* Issue **#191** : Mebibytes (multiples of 1024) etc are now used as standard throughout the application for both memory and disk sizes and have single letter suffixes (B, K, M, G, T).

* Issue **#173** : Fixed the way XML formatter deals with spaces in attribute values.

* Issue **#151** : Fixed meta data statistics. 'metaDataStatistics' bean was declared as an interface and not a class.

* Issue **#158** : Added a new global property 'stroom.proxy.zipFilenameDelimiter' to enable Stroom proxy repositories to be processed that have a custom file name pattern.

* Issue **#153** : Clicking tick boxes and other cell components in tables no longer requires the row to be selected first.

* Issue **#148** : The stream browsing UI no longer throws an error when attempting to clear markers from the error markers pane.

* Issue **#160** : Stream processing tasks are now created within the security context of the user that created the associated stream processor filter.

* Issue **#157** : Data is now formatted by the editor automatically on display.

* Issue **#144** : Old processing output will now be deleted when content is reprocessed even if the new processing task does not produce output.

* Issue **#159** : Fixed NPE thrown during import.

* Issue **#166** : Fixed NPE thrown when searching statistics.

* Issue **#165** : Dashboards now add a query and result table from a template by default on creation. This was broken when adding permission inheritance to documents.

* Issue **#162** : The editor annotation popup now matches the style of other popups.

* Issue **#163** : Imported the Roboto Mono font to ensure consistency of the editor across platforms.

* Issue **#143** : Stroom now logs progress information about closing index shard writers during shutdown.

* Issue **#140** : Replaced code editor to improve UI performance and add additional code formatting & styling options.

* Issue **#146** : Object pool should no longer throw an error when abandoned objects are returned to the pool.

* Issue **#142** : Changed the way permissions are cached so that changes to permissions provide immediate access to documents.

* Issue **#123** : Changed the way entity service result caching works so that the underlying entity manager is cached instead of individual services. This allows entity result caching to be performed while still applying user permissions to cached results.

* Issue **#156** : Attempts to open items that that user does not have permission to open no longer show an error and spin the progress indicator forever, instead the item will just not open.

* Issue **#141** : Improved log output during entity reference migration and fixed statistic data source reference migration.

* Issue **#127** : Entity reference replacement should now work with references to 'StatisticsDataSource'.

* Issue **#125** : Fixed display of active tasks which was broken by changes to the task summary table selection model.

* Issue **#121** : Fixed cache clearing.

* Issue **#122** : Improved the look of the cache screen.

* Issue **#106** : Disabled users and groups are now displayed with greyed out icon in the UI.

* Issue **#132** : The explorer tree is now cleared on login so that users with different permissions do not see the previous users items.

* Issue **#128** : Improved error handling during login.

* Issue **#130** : Users with no permissions are no longer able to open folders including the root System folder to attempt data browsing.

* Issue **#120** : Entity chooser now treats 'None' as a special root level explorer node so that it can be selected in the same way as other nodes, e.g. visibly selected and responsive to double click.

* Issue **#129** : Fixed NPE.

* Issue **#119** : User permissions dialog now clears permissions when a user or group is deleted.

* Issue **#115** : User permissions on documents can now be inherited from parent folders on create, copy and move.

* Issue **#109** : Added packetSize="65536" property to AJP connector in server.xml template.

* Issue **#100** : Various list of items in stroom now allow multi selection for add/remove purposes.

* Issue **#112** : Removed 'pool' monitoring screen as all pools are now caches of one form or another.

* Issue **#105** : Users were not seeing 'New' menu for folders that they had some create child doc permissions for. This was due to DocumentType not implementing equals() and is now fixed.

* Issue **#111** : Fixed query favourites and history.

* Issue **#91** : Only CombinedParser was allowing code to be injected during stepping. Now DSParser and XMLFragmentParser support code injection during stepping.

* Issue **#107** : The UI now only shows new pipeline element items on the 'Add' menu that are allowed children of the selected element.

* Issue **#113** : User names are now validated against a regex specified by the 'stroom.security.userNamePattern' property.

* Issue **#116** : Rename is now only possible when a single explorer item is selected.

* Issue **#114** : Fixed selection manager so that the explorer tree does not select items when a node expander is clicked.

* Issue **#65** : Selection lists are now limited to 300px tall and show scrollbars if needed.

* Issue **#50** : Defaults table result fields to use local time without outputting the timezone.

* Issue **#15** : You can now express time zones in dashboard query expressions or just omit a time zone to use the locale of the browser.

* Issue **#49** : Dynamic XSLT selection now works with pipeline stepping.

* Issue **#63** : Entity selection control now shows current entity name even if it has changed since referencing entity was last saved.

* Issue **#70** : You can now select multiple explorer rows with ctrl and shift key modifiers and perform bulk actions such as copy, move, rename and delete.

* Issue **#85** : findDelete() no longer tries to add ORDER BY condition on UPDATE SQL when deleting streams.

* Issue **#89** : Warnings should now be present in processing logs for reference data lookups that don't specify feed or stream type. This was previously throwing a NullPointerException.

* Issue **#90** : Fixed entity selection dialog used outside of drop down selection control.

* Issue **#88** : Pipeline reference edit dialog now correctly selects the current stream type.

* Issue **#77** : Default index volume creation now sets stream status to INACTIVE rather than CLOSED and stream volume creation sets index status to INACTIVE rather than CLOSED.

* Issue **#93** : Fixed code so that the 'Item' menu is now visible.

* Issue **#97** : Index shard partition date range creation has been improved.

* Issue **#94** : Statistics searches now ignore expression terms with null or empty values so that the use of substitution parameters can be optional.

* Issue **#87** : Fixed explorer scrolling to the top by disabling keyboard selection.

* Issue **#104** : 'Query' no longer appears as an item that a user can allow 'create' on for permissions within a folder.

* Issue **#103** : Added 10 years as a supported data retention age.

* Issue **#86** : The stream delete button is now re-enabled when new items are selected for deletion.

* Issue **#81** : No exception will now be thrown if a client rejects a response for an EntityEvent.

* Issue **#79** : The client node no longer tries to create directories on the file system for a volume that may be owned by another node.

* Issue **#92** : Error summaries of multiple types no longer overlap each other at the top of the error markers list.

* Issue **#64** : Fixed Hessian serialisation of 'now' which was specified as a ZonedDateTime which cannot be serialised. This field is now a long representing millseconds since epoch.

* Issue **#62** : Task termination button is now enabled.

* Issue **#60** : Fixed validation of stream attributes prior to data upload to prevent null pointer exception.

* Issue **#9** : Created a new implementation of the expression parser that improved expression tokenisation and deals with BODMAS rules properly.

* Issue **#36** : Fixed and vastly improved the configuration of email so that more options can be set allowing for the use of other email services requiring more complex configuration such as gmail.

* Issue **#24** : Header and footer strings are now unescaped so that character sequences such as '\n' are translated into single characters as with standard Java strings, e.g. '\n' will become a new line and '\t' a tab.

* Issue **#40** : Changed Stroom docker container to be based on Alpine linux to save space

* Issue **#40** : Auto import of content packs on Stroom startup and added default content packs into the docker build for Stroom.

* Issue **#30** : Entering stepping mode was prompting for the pipeline to step with but also auto selecting a pipeline at the same time and entering stepping immediately.

* Dashboard auto refresh is now limited to a minimum interval of 10 seconds.

* Issue **#31** : Pipeline stepping was not including user changes immediately as parsers and XSLT filters were using cached content when they should have been ignoring the cache in stepping mode.

* Issue **#27** : Stroom now listens to window closing events and asks the user if they really want to leave the page. This replaces the previous crude attempts to block keys that affected the history or forced a browser refresh.

* Issue **#2** : The order of fields in the query editor is now alphabetical.

* Issue **#3** : When a filter is active on a dashboard table column, a filter icon now appears to indicate this.

* Issue **#5** : Replace() and Decode() dashboard table expression functions no longer ignore cells with null values.

* Issue **#7** : Dashboards are now able to query on open.

* Issue **#8** : Dashboards are now able to re-query automatically at fixed intervals.

* Updated GWT to v2.8.0 and Gin to v2.1.2.

* Issue **#12** : Dashboard queries can now evaluate relative date/time expressions such as now(), hour() etc. In addition to this the expressions also allow the addition or subtraction of durations, e.g. now - 5d.

* Issue **#14** : Dashboard query expressions can now be parameterised with any term able to accept a user defined parameter, e.g. ${user}. Once added parameters can be changed for the entire dashboard via a text box at the top of the dashboard screen which will then execute all queries when enter is pressed or it loses focus.

* Issue **#16** : Dashboard table filters can also accept user defined parameters, e.g. ${user}, to perform filtering when a query is executed.

* Fixed missing text presenter in dashboards.

* Issue **#18** : The data dashboard component will now show data relative to the last selected table row (even if there is more than one table component on the dashboard) if the data component has not been configured to listen to row selections for a specific table component.

* Changed table styling to colour alternate rows, add borders between rows and increase vertical padding

* Issue **#22** : Dashboard table columns can now be configured to wrap text via the format options.

* Issue **#28** : Dashboard component dependencies are now listed with the component name plus the component id in brackets rather than just the component id.

* Issue **#202** : Initial release of the new data retention policy functionality.

[Unreleased]: https://github.com/gchq/stroom/compare/v7.1-beta.2...HEAD
[v7.1-beta.2]: https://github.com/gchq/stroom/compare/v7.1-beta.1...v7.1-beta.2
[v7.1-beta.1]: https://github.com/gchq/stroom/compare/v7.0-beta.104...v7.1-beta.1
[v7.0-beta.104]: https://github.com/gchq/stroom/compare/v7.0-beta.103...v7.0-beta.104
[v7.0-beta.103]: https://github.com/gchq/stroom/compare/v7.0-beta.102...v7.0-beta.103
[v7.0-beta.102]: https://github.com/gchq/stroom/compare/v7.0-beta.101...v7.0-beta.102
[v7.0-beta.101]: https://github.com/gchq/stroom/compare/v7.0-beta.100...v7.0-beta.101
[v7.0-beta.100]: https://github.com/gchq/stroom/compare/v7.0-beta.99...v7.0-beta.100
[v7.0-beta.99]: https://github.com/gchq/stroom/compare/v7.0-beta.98...v7.0-beta.99
[v7.0-beta.98]: https://github.com/gchq/stroom/compare/v7.0-beta.97...v7.0-beta.98
[v7.0-beta.97]: https://github.com/gchq/stroom/compare/v7.0-beta.96...v7.0-beta.97
[v7.0-beta.96]: https://github.com/gchq/stroom/compare/v7.0-beta.95...v7.0-beta.96
[v7.0-beta.95]: https://github.com/gchq/stroom/compare/v7.0-beta.94...v7.0-beta.95
[v7.0-beta.94]: https://github.com/gchq/stroom/compare/v7.0-beta.93...v7.0-beta.94
[v7.0-beta.93]: https://github.com/gchq/stroom/compare/v7.0-beta.92...v7.0-beta.93
[v7.0-beta.92]: https://github.com/gchq/stroom/compare/v7.0-beta.91...v7.0-beta.92
[v7.0-beta.91]: https://github.com/gchq/stroom/compare/v7.0-beta.90...v7.0-beta.91
[v7.0-beta.90]: https://github.com/gchq/stroom/compare/v7.0-beta.89...v7.0-beta.90
[v7.0-beta.89]: https://github.com/gchq/stroom/compare/v7.0-beta.88...v7.0-beta.89
[v7.0-beta.88]: https://github.com/gchq/stroom/compare/v7.0-beta.87...v7.0-beta.88
[v7.0-beta.87]: https://github.com/gchq/stroom/compare/v7.0-beta.86...v7.0-beta.87
[v7.0-beta.86]: https://github.com/gchq/stroom/compare/v7.0-beta.85...v7.0-beta.86
[v7.0-beta.85]: https://github.com/gchq/stroom/compare/v7.0-beta.84...v7.0-beta.85
[v7.0-beta.84]: https://github.com/gchq/stroom/compare/v7.0-beta.83...v7.0-beta.84
[v7.0-beta.83]: https://github.com/gchq/stroom/compare/v7.0-beta.82...v7.0-beta.83
[v7.0-beta.82]: https://github.com/gchq/stroom/compare/v7.0-beta.81...v7.0-beta.82
[v7.0-beta.81]: https://github.com/gchq/stroom/compare/v7.0-beta.80...v7.0-beta.81
[v7.0-beta.80]: https://github.com/gchq/stroom/compare/v7.0-beta.79...v7.0-beta.80
[v7.0-beta.79]: https://github.com/gchq/stroom/compare/v7.0-beta.78...v7.0-beta.79
[v7.0-beta.78]: https://github.com/gchq/stroom/compare/v7.0-beta.77...v7.0-beta.78
[v7.0-beta.77]: https://github.com/gchq/stroom/compare/v7.0-beta.76...v7.0-beta.77
[v7.0-beta.76]: https://github.com/gchq/stroom/compare/v7.0-beta.75...v7.0-beta.76
[v7.0-beta.75]: https://github.com/gchq/stroom/compare/v7.0-beta.74...v7.0-beta.75
[v7.0-beta.74]: https://github.com/gchq/stroom/compare/v7.0-beta.73...v7.0-beta.74
[v7.0-beta.73]: https://github.com/gchq/stroom/compare/v7.0-beta.72...v7.0-beta.73
[v7.0-beta.72]: https://github.com/gchq/stroom/compare/v7.0-beta.71...v7.0-beta.72
[v7.0-beta.71]: https://github.com/gchq/stroom/compare/v7.0-beta.70...v7.0-beta.71
[v7.0-beta.70]: https://github.com/gchq/stroom/compare/v7.0-beta.69...v7.0-beta.70
[v7.0-beta.69]: https://github.com/gchq/stroom/compare/v7.0-beta.68...v7.0-beta.69
[v7.0-beta.68]: https://github.com/gchq/stroom/compare/v7.0-beta.67...v7.0-beta.68
[v7.0-beta.67]: https://github.com/gchq/stroom/compare/v7.0-beta.66...v7.0-beta.67
[v7.0-beta.66]: https://github.com/gchq/stroom/compare/v7.0-beta.65...v7.0-beta.66
[v7.0-beta.65]: https://github.com/gchq/stroom/compare/v7.0-beta.64...v7.0-beta.65
[v7.0-beta.64]: https://github.com/gchq/stroom/compare/v7.0-beta.63...v7.0-beta.64
[v7.0-beta.63]: https://github.com/gchq/stroom/compare/v7.0-beta.62...v7.0-beta.63
[v7.0-beta.62]: https://github.com/gchq/stroom/compare/v7.0-beta.61...v7.0-beta.62
[v7.0-beta.61]: https://github.com/gchq/stroom/compare/v7.0-beta.60...v7.0-beta.61
[v7.0-beta.60]: https://github.com/gchq/stroom/compare/v7.0-beta.59...v7.0-beta.60
[v7.0-beta.59]: https://github.com/gchq/stroom/compare/v7.0-beta.58...v7.0-beta.59
[v7.0-beta.58]: https://github.com/gchq/stroom/compare/v7.0-beta.57...v7.0-beta.58
[v7.0-beta.57]: https://github.com/gchq/stroom/compare/v7.0-beta.56...v7.0-beta.57
[v7.0-beta.56]: https://github.com/gchq/stroom/compare/v7.0-beta.55...v7.0-beta.56
[v7.0-beta.55]: https://github.com/gchq/stroom/compare/v7.0-beta.54...v7.0-beta.55
[v7.0-beta.54]: https://github.com/gchq/stroom/compare/v7.0-beta.53...v7.0-beta.54
[v7.0-beta.53]: https://github.com/gchq/stroom/compare/v7.0-beta.52...v7.0-beta.53
[v7.0-beta.52]: https://github.com/gchq/stroom/compare/v7.0-beta.51...v7.0-beta.52
[v7.0-beta.51]: https://github.com/gchq/stroom/compare/v7.0-beta.50...v7.0-beta.51
[v7.0-beta.50]: https://github.com/gchq/stroom/compare/v7.0-beta.49...v7.0-beta.50
[v7.0-beta.49]: https://github.com/gchq/stroom/compare/v7.0-beta.48...v7.0-beta.49
[v7.0-beta.48]: https://github.com/gchq/stroom/compare/v7.0-beta.47...v7.0-beta.48
[v7.0-beta.47]: https://github.com/gchq/stroom/compare/v7.0-beta.46...v7.0-beta.47
[v7.0-beta.46]: https://github.com/gchq/stroom/compare/v7.0-beta.45...v7.0-beta.46
[v7.0-beta.45]: https://github.com/gchq/stroom/compare/v7.0-beta.44...v7.0-beta.45
[v7.0-beta.44]: https://github.com/gchq/stroom/compare/v7.0-beta.43...v7.0-beta.44
[v7.0-beta.43]: https://github.com/gchq/stroom/compare/v7.0-beta.42...v7.0-beta.43
[v7.0-beta.42]: https://github.com/gchq/stroom/compare/v7.0-beta.41...v7.0-beta.42
[v7.0-beta.41]: https://github.com/gchq/stroom/compare/v7.0-beta.40...v7.0-beta.41
[v7.0-beta.40]: https://github.com/gchq/stroom/compare/v7.0-beta.39...v7.0-beta.40
[v7.0-beta.39]: https://github.com/gchq/stroom/compare/v7.0-beta.38...v7.0-beta.39
[v7.0-beta.38]: https://github.com/gchq/stroom/compare/v7.0-beta.37...v7.0-beta.38
[v7.0-beta.37]: https://github.com/gchq/stroom/compare/v7.0-beta.36...v7.0-beta.37
[v7.0-beta.36]: https://github.com/gchq/stroom/compare/v7.0-beta.35...v7.0-beta.36
[v7.0-beta.35]: https://github.com/gchq/stroom/compare/v7.0-beta.34...v7.0-beta.35
[v7.0-beta.34]: https://github.com/gchq/stroom/compare/v7.0-beta.33...v7.0-beta.34
[v7.0-beta.33]: https://github.com/gchq/stroom/compare/v7.0-beta.32...v7.0-beta.33
[v7.0-beta.32]: https://github.com/gchq/stroom/compare/v7.0-beta.31...v7.0-beta.32
[v7.0-beta.31]: https://github.com/gchq/stroom/compare/v7.0-beta.30...v7.0-beta.31
[v7.0-beta.30]: https://github.com/gchq/stroom/compare/v7.0-beta.29...v7.0-beta.30
[v7.0-beta.29]: https://github.com/gchq/stroom/compare/v7.0-beta.28...v7.0-beta.29
[v7.0-beta.28]: https://github.com/gchq/stroom/compare/v7.0-beta.27...v7.0-beta.28
[v7.0-beta.27]: https://github.com/gchq/stroom/compare/v7.0-beta.26...v7.0-beta.27
[v7.0-beta.26]: https://github.com/gchq/stroom/compare/v7.0-beta.25...v7.0-beta.26
[v7.0-beta.25]: https://github.com/gchq/stroom/compare/v7.0-beta.24...v7.0-beta.25
[v7.0-beta.24]: https://github.com/gchq/stroom/compare/v7.0-beta.23...v7.0-beta.24
[v7.0-beta.23]: https://github.com/gchq/stroom/compare/v7.0-beta.22...v7.0-beta.23
[v7.0-beta.22]: https://github.com/gchq/stroom/compare/v7.0-beta.21...v7.0-beta.22
[v7.0-beta.21]: https://github.com/gchq/stroom/compare/v7.0-beta.20...v7.0-beta.21
[v7.0-beta.20]: https://github.com/gchq/stroom/compare/v7.0-beta.19...v7.0-beta.20
[v7.0-beta.19]: https://github.com/gchq/stroom/compare/v7.0-beta.18...v7.0-beta.19
[v7.0-beta.18]: https://github.com/gchq/stroom/compare/v7.0-beta.17...v7.0-beta.18
[v7.0-beta.17]: https://github.com/gchq/stroom/compare/v7.0-beta.16...v7.0-beta.17
[v7.0-beta.16]: https://github.com/gchq/stroom/compare/v7.0-beta.15...v7.0-beta.16
[v7.0-beta.15]: https://github.com/gchq/stroom/compare/v7.0-beta.14...v7.0-beta.15
[v7.0-beta.14]: https://github.com/gchq/stroom/compare/v7.0-beta.13...v7.0-beta.14
[v7.0-beta.13]: https://github.com/gchq/stroom/compare/v7.0-beta.12...v7.0-beta.13
[v7.0-beta.12]: https://github.com/gchq/stroom/compare/v7.0-beta.11...v7.0-beta.12
[v7.0-beta.11]: https://github.com/gchq/stroom/compare/v7.0-beta.10...v7.0-beta.11
[v7.0-beta.10]: https://github.com/gchq/stroom/compare/v7.0-beta.9...v7.0-beta.10
[v7.0-beta.9]: https://github.com/gchq/stroom/compare/v7.0-beta.8...v7.0-beta.9
[v7.0-beta.8]: https://github.com/gchq/stroom/compare/v7.0-beta.7...v7.0-beta.8
[v7.0-beta.7]: https://github.com/gchq/stroom/compare/v7.0-beta.6...v7.0-beta.7
[v7.0-beta.6]: https://github.com/gchq/stroom/compare/v7.0-beta.5...v7.0-beta.6
[v7.0-beta.5]: https://github.com/gchq/stroom/compare/v7.0-beta.4...v7.0-beta.5
[v7.0-beta.4]: https://github.com/gchq/stroom/compare/v7.0-beta.3...v7.0-beta.4
[v7.0-beta.3]: https://github.com/gchq/stroom/compare/v7.0-beta.2...v7.0-beta.3
[v7.0-beta.2]: https://github.com/gchq/stroom/compare/v7.0-beta.1...v7.0-beta.2
[v7.0-beta.1]: https://github.com/gchq/stroom/compare/v7.0-alpha.5...v7.0-beta.1
[v7.0-alpha.5]: https://github.com/gchq/stroom/compare/v7.0-alpha.4...v7.0-alpha.5
[v7.0-alpha.4]: https://github.com/gchq/stroom/compare/v7.0-alpha.3...v7.0-alpha.4
[v7.0-alpha.3]: https://github.com/gchq/stroom/compare/v7.0-alpha.2...v7.0-alpha.3
[v7.0-alpha.2]: https://github.com/gchq/stroom/compare/v7.0-alpha.1...v7.0-alpha.2
[v7.0-alpha.1]: https://github.com/gchq/stroom/compare/v6.0.0...v7.0-alpha.1
[v6.0.0]: https://github.com/gchq/stroom/compare/v5.4.0...v6.0.0<|MERGE_RESOLUTION|>--- conflicted
+++ resolved
@@ -7,9 +7,8 @@
 
 ## [Unreleased]
 
-<<<<<<< HEAD
 * Issue **#2201** : Improved Stroom Proxy and aggregation process.
-=======
+
 * Issue **#2098** : Properties that contain passwords no longer transfer any part of the password to the UI.
 
 * Issue **#1841** : Fixed migration of some config props.
@@ -24,13 +23,6 @@
 
 * Issue **#2186** : Fix autologger handling of update operations on entities referenced by id alone.
 
->>>>>>> b6e35134
-
-
-## [v7.1-beta.2] - 2021-04-23
-
-* Issue **#2186** : Fix autologger handling of update operations on entities referenced by id alone.
-
 * Issue **#2183** : Improve error message when property values cannot be de-serialised. Change property DB migration to add conversion of legacy property values that are now a collection type, e.g. List<String>.
 
 * Issue **#2187** : Fixed issue editing a processing filter that has been changed.
@@ -47,7 +39,7 @@
 
 * Issue **#2176** : Now avoids NPE and produces a proper error when a pipeline cannot be located when loading reference data.
 
-* Issue **#2179** Extend cron expression syntax. Both `/` (interval) and `-` (range) are now supported.
+* Issue **#2179** : Extend cron expression syntax. Both `/` (interval) and `-` (range) are now supported.
 
 * Issue **#2172** : To improve search performance local search results are no longer transferred with payloads to a secondary local store.
 
