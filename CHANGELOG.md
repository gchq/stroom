--- conflicted
+++ resolved
@@ -12,29 +12,22 @@
 DO NOT ADD CHANGES HERE - ADD THEM USING log_change.sh
 ~~~
 
-
-<<<<<<< HEAD
+* Issue **#4562** : Use Zip64 compatibility mode.
+
+* Issue **#4564** : Use expression as column name.
+
+* Issue **#4558** : Fix query pause behaviour.
+
+* Issue **#4549** : Fix conditional formatting fall through behaviour.
+
+* In the Pipeline Properties pane, add copy/goto hover icons to any properties that are Documents. Add copy/goto hover links to the Pipeline, Feed and Inherited From columns in the Pipeline References pane.
+
+* Issue **#4560** : Don't sort the list of Pipeline References (reference loaders).  Instead display them in the order they will get used in the lookup.
+
+* Issue **#4570** : Fix error when clearing then filtering in a doc ref picker.
+
+
 ## [v7.6-beta.3] - 2024-10-18
-=======
-## [v7.5.1] - 2024-10-28
-
-* Issue **#4562** : Use Zip64 compatibility mode.
-
-* Issue **#4564** : Use expression as column name.
-
-* Issue **#4558** : Fix query pause behaviour.
-
-* Issue **#4549** : Fix conditional formatting fall through behaviour.
-
-* In the Pipeline Properties pane, add copy/goto hover icons to any properties that are Documents. Add copy/goto hover links to the Pipeline, Feed and Inherited From columns in the Pipeline References pane.
-
-* Issue **#4560** : Don't sort the list of Pipeline References (reference loaders).  Instead display them in the order they will get used in the lookup.
-
-* Issue **#4570** : Fix error when clearing then filtering in a doc ref picker.
-
-
-## [v7.5.0] - 2024-10-16
->>>>>>> b03bb951
 
 * Issue **#4501** : Fix Query editor syntax highlighting.
 
@@ -943,27 +936,10 @@
 * Issue **#3830** : Add S3 data storage option.
 
 
-<<<<<<< HEAD
 [Unreleased]: https://github.com/gchq/stroom/compare/v7.6-beta.3...HEAD
 [v7.6-beta.3]: https://github.com/gchq/stroom/compare/v7.6-beta.2...v7.6-beta.3
 [v7.6-beta.2]: https://github.com/gchq/stroom/compare/v7.6-beta.1...v7.6-beta.2
 [v7.6-beta.1]: https://github.com/gchq/stroom/compare/v7.5-beta.9...v7.6-beta.1
-=======
-[Unreleased]: https://github.com/gchq/stroom/compare/v7.5.1...HEAD
-[v7.5.1]: https://github.com/gchq/stroom/compare/v7.5.0...v7.5.1
-[v7.5.0]: https://github.com/gchq/stroom/compare/v7.5-beta.20...v7.5.0
-[v7.5-beta.20]: https://github.com/gchq/stroom/compare/v7.5-beta.19...v7.5-beta.20
-[v7.5-beta.19]: https://github.com/gchq/stroom/compare/v7.5-beta.18...v7.5-beta.19
-[v7.5-beta.18]: https://github.com/gchq/stroom/compare/v7.5-beta.17...v7.5-beta.18
-[v7.5-beta.17]: https://github.com/gchq/stroom/compare/v7.5-beta.16...v7.5-beta.17
-[v7.5-beta.16]: https://github.com/gchq/stroom/compare/v7.5-beta.15...v7.5-beta.16
-[v7.5-beta.15]: https://github.com/gchq/stroom/compare/v7.5-beta.14...v7.5-beta.15
-[v7.5-beta.14]: https://github.com/gchq/stroom/compare/v7.5-beta.13...v7.5-beta.14
-[v7.5-beta.13]: https://github.com/gchq/stroom/compare/v7.5-beta.12...v7.5-beta.13
-[v7.5-beta.12]: https://github.com/gchq/stroom/compare/v7.5-beta.11...v7.5-beta.12
-[v7.5-beta.11]: https://github.com/gchq/stroom/compare/v7.5-beta.10...v7.5-beta.11
-[v7.5-beta.10]: https://github.com/gchq/stroom/compare/v7.5-beta.9...v7.5-beta.10
->>>>>>> b03bb951
 [v7.5-beta.9]: https://github.com/gchq/stroom/compare/v7.5-beta.8...v7.5-beta.9
 [v7.5-beta.8]: https://github.com/gchq/stroom/compare/v7.5-beta.7...v7.5-beta.8
 [v7.5-beta.7]: https://github.com/gchq/stroom/compare/v7.5-beta.6...v7.5-beta.7
