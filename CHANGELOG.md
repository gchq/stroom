# Change Log
All notable changes to this project will be documented in this file.

The format is based on [Keep a Changelog](http://keepachangelog.com/) 
and this project adheres to [Semantic Versioning](http://semver.org/).

## [Unreleased]

<<<<<<< HEAD
* Issue **#761** : Fixed premature truncation of SQL stats queries due to thread interruption.
=======
* Issue **#756** : Fix for state being held by `InheritableThreadLocal` causing objects to be held in memory longer than necessary.
>>>>>>> d1adf334

## [v5.3.0] - 2018-05-02

* Issue **#613** : Fixed visualisation display in latest Firefox and Chrome.

* Added permission caching to reference data lookup.

* Updated to stroom-expression 1.3.1

    Added cast functions `toBoolean`, `toDouble`, `toInteger`, `toLong` and `toString`.
    Added `include` and `exclude` functions.
    Added `if` and `not` functions.
    Added value functions `true()`, `false()`, `null()` and `err()`.
    Added `match` boolean function.
    Added `variance` and `stDev` functions.
    Added `hash` function.
    Added `formatDate` function.
    Added `parseDate` function.
    Made `substring` and `decode` functions capable of accepting functional parameters.
    Added `substringBefore`, `substringAfter`, `indexOf` and `lastIndexOf` functions.
    Added `countUnique` function.

## [v5.2.4] - 2018-04-18

* Issue **#735** : Change the format-date xslt function to parse dates in a case insensitive way.

## [v5.2.3] - 2018-03-27

* Issue **#703** : Removed logging of InterruptedException stack trace on SQL stat queries, improved concurrency code.

* Issue **#697** : Improved XSLT `Lookup` trace messages.

## [v5.2.2] - 2018-03-26

* Issue **#697** : Added a feature to trace XSLT `Lookup` attempts so that reference data lookups can be debugged.

* Issue **#702** : Fix for hanging search extraction tasks

## [v5.2.1] - 2018-03-23

* Issue **#701** : The search `maxDocIdQueueSize` is now 1000 by default.

* Issue **#700** : The format-date XSLT function now defaults years, months and days to the stream receipt time regardless of whether the input date pattern specifies them.

* Issue **#657** : Change SQL Stats query code to process/transform the data as it comes back from the database rather than holding the full resultset before processing. This will reduce memory overhead and improve performance.

* Issue **#634** : Remove excessive thread sleeping in index shard searching. Sleeps were causing a significant percentage of inactivity and increasing memory use as data backed up. Add more logging and logging of durations of chunks of code. Add an integration test for testing index searching for large data volumes.

## [v5.2.0] - 2018-02-25

* Issue **#659** : Made format-date XSLT function default year if none specified to the year the data was received unless this would make the date later then the received time in which case a year is subtracted.

* Issue **#658** : Added a hashing function for XSLT translations.

## [v5.1.0] - 2018-02-07

* Issue **#523** : Changed permission behaviours for copy and move to support `None`, `Source`, `Destination` and `Combined` behaviours. Creating new items now allows for `None` and `Destination` permission behaviours. Also imported items now receive permissions from the destination folder. Event logging now indicates the permission behaviour used during copy, move and create operations.

## [v5.1-beta.16] - 2018-02-06

* Issue **#623** : Fixed issue where items were being added to sublist causing a stack overflow exception during data retention processing.

## [v5.1-beta.15] - 2018-02-05

* Issue **#608** : Fixed stream grep and stream dump tools and added tests to ensure continued operation.

* Issue **#603** : Changed property description from `tags` to `XML elements` in `BadTextXMLFilterReader`.

## [v5.1-beta.14] - 2018-02-04

* Issue **#600** : Added debug to help diagnose cause of missing index shards in shard list.

* Issue **#611** : Changed properties to be defined in code rather than Spring XML.

* Issue **#605** : Added a cache for retrieving user by name to reduce DB use when pushing users for each task.

* Issue **#610** : Added `USE INDEX (PRIMARY)` hint to data retention select SQL to improve performance.

* Issue **#607** : Multiple improvements to the code to ensure DB connections, prepared statements, result sets etc use try-with-resources constructs wherever possible to ensure no DB resources are leaked. Also all connections obtained from a data source are now returned appropriately so that connections from pools are reused.

* Issue **#602** : Changed the data retention rule table column order.

* Issue **#606** : Added more stroom properties to tune the c3P0 connection pool. The properties are prefixed by `stroom.db.connectionPool` and `stroom.statistics.sql.db.connectionPool`.

* Issue **#601** : Fixed NPE generated during index shard retention process that was caused by a shard being deleted from the DB at the same time as the index shard retention job running.

## [v5.1-beta.13] - 2018-01-30

* Issue **#591** : Made the query info popup more configurable with a title, validation regex etc. The popup will now only be displayed when enabled and when a manual user action takes place, e.g. clicking a search button or running a parameterised execution with one or more queries.

## [v5.1-beta.12] - 2018-01-30

* Issue **#150** : Added a property to optionally require specification of search purpose.

## [v5.1-beta.11] - 2018-01-29

* Issue **#573** : Fixed viewing folders with no permitted underlying feeds. It now correctly shows blank data screen, rather than System/Data.

* Issue **#150** : Added a feature to optionally require specification of search purpose.

* Issue **#572** : Added a feature to allow easy download of dictionary contents as a text file.

* Issue **#559** : Changed CSS to allow table text selection in newer browsers.

* Issue **#574** : Fixed SQL debug trace output.

* Issue **#574** : Fixed SQL UNION code that was resulting in missing streams in the data browser when paging.

* Issue **#590** : Improved data browser performance by using a local cache to remember feeds, stream types, processors, pipelines etc while decorating streams.

## [v5.1-beta.10] - 2018-01-26

* Issue **#567** : Changed `parseUri` to be `parse-uri` to keep it consistently named with respect to other XSLT functions. The old name `parseUri` still works but is deprecated and will be removed in a later version.

* Issue **#567** : The XSLT function `parse-uri` now correctly returns a `schemeSpecificPart` element rather than the incorrectly named `schemeSpecificPort`.

* Issue **#567** : The dashboard expression function `extractSchemeSpecificPortFromUri` has now been corrected to be called `extractSchemeSpecificPartFromUri`.

* Issue **#567** : The missing dashboard expression function `extractQueryFromUri` has been added.

* Issue **#571** : Streams are now updated to have a status of deleted in batches using native SQL and prepared statements rather than using the stream store.

## [v5.1-beta.9] - 2018-01-16

* Issue **#560** : Replaced instances of `Files.walk()` with `Files.walkFileTree()`. `Files.walk()` throws errors if any files are deleted or are not accessible during the walk operation. This is a major issue with the Java design for walking files using Java 8 streams. To avoid this issue `Files.walkFileTree()` has now been used in place of `Files.walk()`.

## [v5.1-beta.8] - 2018-01-12

* Issue **#550** : Fix for info message output for data retention.

* Issue **#551** : Improved server task detail for data retention job.

* Issue **#541** : Changed stream retention job descriptions.

* Issue **#553** : The data retention job now terminates if requested to do so and also tracks progress in a local temp file so a nodes progress will survive application restarts.

## [v5.1-beta.7] - 2018-01-10

* Change docker image to use openjdk:8u151-jre-alpine as a base

* Issue **#539** : Fix issue of statistic search failing after it is imported

* Issue **#547** : Data retention processing is now performed in batches (size determined by `stroom.stream.deleteBatchSize`). This change should reduce the memory required to process the data retention job.

## [v5.1-beta.6] - 2018-01-08

* Issue **#541** : Marked old stream retention job as deprecated in description.

* Issue **#542** : Fix for lazy hibernate object initialisation when stepping cooked data.

## [v5.1-beta.5] - 2018-01-04

* Issue **#540** : Improve description text for stroom.statistics.sql.maxProcessingAge property

* Issue **#538** : Lists of items such as users or user groups were sometimes not being converted into result pages correctly, this is now fixed.

* Issue **#537** : Users without `Manage Policies` permission can now view streams.

* Issue **#522** : Selection of data retention rules now remains when moving rules up or down.

* Issue **#411** : When data retention rules are disabled they are now shown greyed out to indicate this.

* Issue **#536** : Fix for missing visualisation icons.

* Issue **#368** : Fixed hidden job type button on job node list screen when a long cron pattern is used.

## [v5.1-beta.4] - 2017-12-20

* Issue **#521** : Fix for the job list screen to correct the help URL.

* Issue **#526** : Fix for XSLT functions that should return optional results but were being forced to return a single value.

* Issue **#527** : Fix for XSLT error reporting. All downstream errors were being reported as XSLT module errors and were
 hiding the underlying exception.

## [v5.1-beta.3] - 2017-12-18

* Issue **#501** : Improve the database teardown process in integration tests to speed up builds.

* Issue **#511** : Fix NPE thrown during pipeline stepping by downstream XSLT.

* Issue **#521** : Fix for the job list screen to use the help URL system property for displaying context sensitive help.

* Issue **#524** : Remove dependency on stroom-proxy:stroom-proxy-repo and replaced with duplicated code from stroom-proxy-repo (commit b981e1e)

## [v5.1-beta.2] - 2017-12-12

* Issue **#511** : Fix for XSLT functions to allow null return values where a value cannot be returned due to an error etc.

## [v5.1-beta.1] - 2017-12-11

* Issue **#508** : Fix directory creation for index shards.

* Issue **#492** : Task producers were still not being marked as complete on termination which meant that the parent cluster task was not completing. This has now been fixed.

* Issue **#497** : DB connections obtained from the data source are now released back to the pool after use.

* Issue **#492** : Task producers were not being marked as complete on termination which meant that the parent cluster task was not completing. This has now been fixed.

* Issue **#497** : Change stream task creation to use straight JDBC rather than hibernate for inserts and use a configurable batch size (stroom.databaseMultiInsertMaxBatchSize) for the inserts.

* Issue **#502** : The task executor was not responding to shutdown and was therefore preventing the app from stopping gracefully.

* Issue **#476** : Stepping with dynamic XSLT or text converter properties now correctly falls back to the specified entity if a match cannot be found by name.

* Issue **#498** : The UI was adding more than one link between 'Source' and 'Parser' elements, this is now fixed.

* Issue **#492** : Search tasks were waiting for part of the data extraction task to run which was not checking for termination. The code for this has been changed and should now terminate when required.

* Issue **#494** : Fix problem of proxy aggregation never stopping if more files exist

* Issue **#490** : Fix errors in proxy aggregation due to a bounded thread pool size

* Issue **#484** : Remove custom finalize() methods to reduce memory overhead

* Issue **#475** : Fix memory leak of java.io.File references when proxy aggregation runs

* Issue **#470** : You can now correctly add destinations directly to the pipeline 'Source' element to enable raw streaming.

* Issue **#487** : Search result list trimming was throwing an illegal argument exception `Comparison method violates its general contract`, this should now be fixed.

* Issue **#488** : Permissions are now elevated to 'Use' for the purposes of reporting the data source being queried.

* Migrated to ehcache 3.4.0 to add options for off-heap and disk based caching to reduce memory overhead.

* Caches of pooled items no longer use Apache Commons Pool.

* Issue **#401** : Reference data was being cached per user to ensure a user centric view of reference data was being used. This required more memory so now reference data is built in the context of the internal processing user and then filtered during processing by user access to streams.

* The effective stream cache now holds 1000 items.

* Reduced the amount of cached reference data to 100 streams.

* Reduced the number of active queries to 100.

* Removed Ehcache and switched to Guava cache.

* Issue **#477** : Additional changes to ensure search sub tasks use threads fairly between multiple searches.

* Issue **#477** : Additional changes to ensure search sub tasks use threads fairly between multiple searches.

* Issue **#477** : Search sub tasks are now correctly linked to their parent task and can therefore be terminated by terminating parent tasks.

* Issue **#425** : Changed string replacement in pipeline migration code to use a literal match

* Issue **#469** : Add Heap Histogram internal statistics for memory use monitoring

* Issue **#463** : Made further improvements to the index shard writer cache to improve performance.

* Issue **#448** : Some search related tasks never seem to complete, presumably because an error is thrown at some point and so their callbacks do not get called normally. This fix changes the way task completion is recorded so that it isn't dependant on the callbacks being called correctly.

* Issue **#464** : When a user resets a password, the password now has an expiry date set in the future determined by the password expiry policy. Password that are reset by email still expire immediately as expected.

* Issue **#462** : Permission exceptions now carry details of the user that the exception applies to. This change allows error logging to record the user id in the message where appropriate.

* Issue **#463** : Many index shards are being corrupted which may be caused by insufficient locking of the shard writers and readers. This fix changes the locking mechanism to use the file system.

* Issue **#451** : Data paging was allowing the user to jump beyond the end of a stream whereby just the XML root elements were displayed. This is now fixed by adding a constraint to the page offset so that the user cannot jump beyond the last record. Because data paging assumes that segmented streams have a header and footer, text streams now include segments after a header and before a footer, even if neither are added, so that paging always works correctly regardless of the presence of a header or footer.

* Issue **#461** : The stream attributes on the filter dialog were not sorted alphabetically, they now are.

* Issue **#460** : In some instances error streams did not always have stream attributes added to them for fatal errors. This mainly occurred in instances where processing failed early on during pipeline creation. An error was recorded but stream attributes were not added to the meta data for the error stream. Processing now ensures that stream attributes are recorded for all error cases.

* Issue **#442** : Remove 'Old Internal Statistics' folder, improve import exception handling

* Issue **#457** : Add check to import to prevent duplicate root level entities

* Issue **#444** : Fix for segment markers when writing text to StreamAppender.

* Issue **#447** : Fix for AsyncSearchTask not being displayed as a child of EventSearchTask in the server tasks view.

* Issue **#421** : FileAppender now causes fatal error where no output path set.

* Issue **#427** : Pipelines with no source element will now only treat a single parser element as being a root element for backwards compatibility.

* Issue **#420** : Pipelines were producing errors in the UI when elements were deleted but still had properties set on them. The pipeline validator was attempting to set and validate properties for unknown elements. The validator now ignores properties and links to elements that are undeclared.

* Issue **#420** : The pipeline model now removes all properties and links for deleted elements on save.

* Issue **#458** : Only event searches should populate the `searchId`. Now `searchId` is only populated when a stream processor task is created by an event search as only event searches extract specific records from the source stream.

* Issue **#437** : The event log now includes source in move events.

* Issue **#419** : Fix multiple xml processing instructions appearing in output.

* Issue **#446** : Fix for deadlock on rolling appenders.

* Issue **#444** : Fix segment markers on RollingStreamAppender.

* Issue **#426** : Fix for incorrect processor filters. Old processor filters reference `systemGroupIdSet` rather than `folderIdSet`. The new migration updates them accordingly.

* Issue **#429** : Fix to remove `usePool` parser parameter.

* Issue **#439** : Fix for caches where elements were not eagerly evicted.

* Issue **#424** : Fix for cluster ping error display.

* Issue **#441** : Fix to ensure correct names are shown in pipeline properties.

* Issue **#433** : Fixed slow stream queries caused by feed permission restrictions.

* Issue **#385** : Individual index shards can now be deleted without deleting all shards.

* Issue **#391** : Users needed `Manage Processors` permission to initiate pipeline stepping. This is no longer required as the 'best fit' pipeline is now discovered as the internal processing user.

* Issue **#392** : Inherited pipelines now only require 'Use' permission to be used instead of requiring 'Read' permission.

* Issue **#394** : Pipeline stepping will now show errors with an alert popup.

* Issue **#396** : All queries associated with a dashboard should now be correctly deleted when a dashboard is deleted.

* Issue **#393** : All caches now cache items within the context of the current user so that different users do not have the possibility of having problems caused by others users not having read permissions on items.

* Issue **#358** : Schemas are now selected from a subset matching the criteria set on SchemaFilter by the user.

* Issue **#369** : Translation stepping wasn't showing any errors during stepping if a schema had an error in it.

* Issue **#364** : Switched index writer lock factory to a SingleInstanceLockFactory as index shards are accessed by a single process.

* Issue **#363** : IndexShardWriterCacheImpl now closes and flushes writers using an executor provided by the TaskManager. Writers are now also closed in LRU order when sweeping up writers that exceed TTL and TTI constraints.

* Issue **#361** : Information has been added to threads executing index writer and index searcher maintenance tasks.

* Issue **#356** : Changed the way index shard writers are cached to improve indexing performance and reduce blocking.

* Issue **#353** : Reduced expected error logging to debug.

* Issue **#354** : Changed the way search index shard readers get references to open writers so that any attempt to get an open writer will not cause, or have to wait for, a writer to close.

* Issue **#351** : Fixed ehcache item eviction issue caused by ehcache internally using a deprecated API.

* Issue **#347** : Added a 'Source' node to pipelines to establish a proper root for a pipeline rather than an assumed one based on elements with no parent.

* Issue **#350** : Removed 'Advanced Mode' from pipeline structure editor as it is no longer very useful.

* Issue **#349** : Improved index searcher cache to ensure searchers are not affected by writers closing.

* Issue **#342** : Changed the way indexing is performed to ensure index readers reference open writers correctly.

* Issue **#346** : Improved multi depth config content import.

* Issue **#328** : You can now delete corrupt shards from the UI.

* Issue **#343** : Fixed login expiry issue.

* Issue **#345** : Allowed for multi depth config content import.

* Issue **#341** : Fixed arg in SQL.

* Issue **#340** : Fixed headless and corresponding test.

* Issue **#333** : Fixed event-logging version in build.

* Issue **#334** : Improved entity sorting SQL and separated generation of SQL and HQL to help avoid future issues.

* Issue **#335** : Improved user management

* Issue **#337** : Added certificate auth option to export servlet and disabled the export config feature by default.

* Issue **#337** : Added basic auth option to export servlet to complement cert based auth.

* Issue **#332** : The index shard searcher cache now makes sure to get the current writer needed for the current searcher on open.

* Issue **#322** : The index cache and other caching beans should now throw exceptions on `get` that were generated during the creation of cached items.

* Issue **#348** : Fixed new menu icons.

* Issue **#515** : Fix handling of errors that occur before search starts sending.

* Issue **#506** : In v5 dashboard table filters were enhanced to allow parameters to be used in include/exclude filters. The implementation included the use of `\` to escape `$` characters that were not to be considered part of a parameter reference. This change resulted in regular expressions requiring `\` being escaped with additional `\` characters. This escaping has now been removed and instead only `$` chars before `{` chars need escaping when necessary with double `$$` chars, e.g. use `$${something` if you actually want `${something` not to be replaced with a parameter.

* Issue **#505** : Fix the property UI so all edited value whitespace is trimmed

* Issue **#513** : Now only actively executing tasks are visible as server tasks

* Issue **#483** : When running stream retention jobs the transactions are now set to REQUIRE_NEW to hopefully ensure that the job is done in small batches rather than a larger transaction spanning multiple changes.

## [v5.1-alpha.2] - 2017-06-22

* Issue **#325** : Query history is now cleaned with a separate job. Also query history is only recorded for manual querying, i.e. not when query is automated (on open or auto refresh). Queries are now recorded on a dashboard + query component basis and do not apply across multiple query components in a dashboard.

* Issue **#323** : Fixed an issue where parser elements were not being returned as 'processors' correctly when downstream of a reader.

* Issue **#322** : Index should now provide a more helpful message when an attempt is made to index data and no volumes have been assigned to an index.

* Issue **#316** : Search history is now only stored on initial query when using automated queries or when a user runs a query manually. Search history is also automatically purged to keep either a specified number of items defined by `stroom.query.history.itemsRetention` (default 100) or for a number of days specified by `stroom.query.history.daysRetention` (default 365).

* Issue **#317** : Users now need update permission on an index plus 'Manage Index Shards' permission to flush or close index shards. In addition to this a user needs delete permission to delete index shards.

* Issue **#319** : SaveAs now fetches the parent folder correctly so that users can copy items if they have permission to do so.

* Issue **#311** : Fixed request for `Pipeline` in `meta` XSLT function. Errors are now dealt with correctly so that the XSLT will not fail due to missing meta data.

* Issue **#313** : Fixed case of `xmlVersion` property on `InvalidXMLCharFilterReader`.

* Issue **#314** : Improved description of `tags` property in `BadTextXMLFilterReader`.

* Issue **#203** : Initial release of the new data receipt policy functionality.

## [v5.1-alpha.1] - 2017-06-07

* Issue **#307** : Made some changes to avoid potential NPE caused by session serialisation.

* Issue **#306** : Added a stroom `meta` XSLT function. The XSLT function now exposes `Feed`, `StreamType`, `CreatedTime`, `EffectiveTime` and `Pipeline` meta attributes from the currently processing stream in addition to any other meta data that might apply. To access these meta data attributes of the current stream use `stroom:meta('StreamType')` etc. The `feed-attribute` function is now an alias for the `meta` function and should be considered to be deprecated.

* Issue **#303** : The stream delete job now uses cron in preference to a frequency.

* Issue **#152** : Changed the way indexing is performed so that a single indexer object is now responsible for indexing documents and adding them to the appropriate shard.

* Issue **#179** : Updated Saxon-HE to version 9.7.0-18 and added XSLTFilter option to `usePool` to see if caching might be responsible for issue.

* Issue **#288** : Made further changes to ensure that the IndexShardWriterCache doesn't try to reuse an index shard that has failed when adding any documents.

* Issue **#295** : Made the help URL absolute and not relative.

* Issue **#293** : Attempt to fix mismatch document count error being reported when index shards are opened.

* Issue **#292** : Fixed locking for rolling stream appender.

* Issue **#292** : Rolling stream output is no longer associated with a task, processor or pipeline to avoid future processing tasks from deleting rolling streams by thinking they are superseded.

* Issue **#292** : Data that we expect to be unavailable, e.g. locked and deleted streams, will no longer log exceptions when a user tries to view it and will instead return an appropriate message to the user in place of the data.

* Issue **#288** : The error condition 'Expected a new writer but got the same one back!!!' should no longer be encountered as the root cause should now be fixed. The original check has been reinstated so that processing will terminate if we do encounter this problem.

* Issue **#295** : Fixed the help property so that it can now be configured.

* Issue **#296** : Removed 'New' and 'Delete' buttons from the global property dialog.

* Issue **#279** : Fixed NPE thrown during proxy aggregation.

* Issue **#294** : Changing stream task status now tries multiple times to attempt to avoid a hibernate LockAcquisitionException.

* Issue **#287** : XSLT not found warnings property description now defaults to false.

* Issue **#261** : The save button is now only enabled when a dashboard or other item is made dirty and it is not read only.

* Issue **#286** : Dashboards now correctly save the selected tab when a tab is selected via the popup tab selector (visible when tabs are collapsed).

* Issue **#289** : Changed Log4J configuration to suppress logging from Hibernate SqlExceptionHandler for expected exceptions like constraint violations.

* Issue **#288** : Changed 'Expected a new writer...' fatal error to warning as the condition in question might be acceptable.

* Issue **#285** : Attempted fix for GWT RPC serialisation issue.

* Issue **#283** : Statistics for the stream task queue are now captured even if the size is zero.

* Issue **#226** : Fixed issue where querying an index failed with "User does not have the required permission (Manage Users)" message.

* Issue **#281** : Made further changes to cope with Files.list() and Files.walk() returning streams that should be closed with 'try with resources' construct.

* Issue **#224** : Removing an element from the pipeline structure now removes all child elements too.

* Issue **#282** : Users can now upload data with just 'Data - View' and 'Data - Import' application permissions, plus read permission on the appropriate feed.

* Issue **#199** : The explorer now scrolls selected items into view.

* Issue **#280** : Fixed 'No user is currently authenticated' issue when viewing jobs and nodes.

* Issue **#278** : The date picker now hides once you select a date.

* Issue **#281** : Directory streams etc are now auto closed to prevent systems running out of file handles.

* Issue **#263** : The explorer tree now allows you to collapse the root 'System' node after it is first displayed.

* Issue **#266** : The explorer tree now resets (clears and collapses all previously open nodes) and shows the currently selected item every time an explorer drop down in opened.

* Issue **#233** : Users now only see streams if they are administrators or have 'Data - View' permission. Non administrators will only see data that they have 'read' permission on for the associated feed and 'use' permission on for the associated pipeline if there is one.

* Issue **#265** : The stream filter now orders stream attributes alphabetically.

* Issue **#270** : Fixed security issue where null users were being treated as INTERNAL users.

* Issue **#270** : Improved security by pushing user tokens rather than just user names so that internal system (processing) users are clearly identifiable by the security system and cannot be spoofed by regular user accounts.

* Issue **#269** : When users are prevented from logging in with 'preventLogin' their failed login count is no longer incremented.

* Issue **#267** : The login page now shows the maintenance message.

* Issue **#276** : Session list now shows session user ids correctly.

* Issue **#201** : The permissions menu item is no longer available on the root 'System' folder.

* Issue **#176** : Improved performance of the explorer tree by increasing the size of the document permissions cache to 1M items and changing the eviction policy from LRU to LFU.

* Issue **#176** : Added an optimisation to the explorer tree that prevents the need for a server call when collapsing tree nodes.

* Issue **#273** : Removed an unnecessary script from the build.

* Issue **#277** : Fixed a layout issue that was causing the feed section of the processor filter popup to take up too much room.

* Issue **#274** : The editor pane was only returning the current user edited text when attached to the DOM which meant changes to text were ignored if an editor pane was not visible when save was pressed. This has now been fixed so that the current content of an editor pane is always returned even when it is in a detached state.

* Issue **#264** : Added created by/on and updated by/on info to pipeline stream processor info tooltips.

* Issue **#222** : Explorer items now auto expand when a quick filter is used.

* Issue **#205** : File permissions in distribution have now been changed to `0750` for directories and shell scripts and `0640` for all other files.

* Issue **#240** : Separate application permissions are now required to manage DB tables and tasks.

* Issue **#210** : The statistics tables are now listed in the database tables monitoring pane.

* Issue **#249** : Removed spaces between values and units.

* Issue **#237** : Users without 'Download Search Results' permission will no longer see the download button on the table component in a dashboard.

* Issue **#232** : Users can now inherit from pipelines that they have 'use' permissions on.

* Issue **#191** : Max stream size was not being treated as IEC value, e.g. Mebibytes etc.

* Issue **#235** : Users can now only view the processor filters that they have created if they have 'Manage Processors' permission unless they are an administrator in which case they will see all filters. Users without the 'Manage Processors' permission who are also not administrators will see no processor filters in the UI. Users with 'Manage Processors' permission who are not administrators will be able to update their own processor filters if they have 'update' permission on the associated pipeline. Administrators are able to update all processor filters.

* Issue **#212** : Changes made to text in any editor including those made with cut and paste are now correctly handled so that altered content is now saved.

* Issue **#247** : The editor pane now attempts to maintain the scroll position when formatting content.

* Issue **#251** : Volume and memory statistics are now recorded in bytes and not MiB.

* Issue **#243** : The error marker pane should now discover and display all error types even if they are preceded by over 1000 warnings.

* Issue **#254** : Fixed search result download.

* Issue **#209** : Statistics are now queryable in a dashboard if a user has 'use' permissions on a statistic.

* Issue **#255** : Fixed issue where error indicators were not being shown in the schema validator pane because the text needed to be formatted so that it spanned multiple lines before attempting to add annotations.

* Issue **#257** : The dashboard text pane now provides padding at the top to allow for tabs and controls.

* Issue **#174** : Index shard checking is now done asynchronously during startup to reduce startup time.

* Issue **#225** : Fixed NPE that was caused by processing instruction SAX events unexpectedly being fired by Xerces before start document events. This looks like it might be a bug in Xerces but the code now copes with the unexpected processing instruction event anyway.

* Issue **#230** : The maintenance message can now be set with the property 'stroom.maintenance.message' and the message now appears as a banner at the top of the screen rather than an annoying popup. Non admin users can also be prevented from logging on to the system by setting the 'stroom.maintenance.preventLogin' property to 'true'.

* Issue **#155** : Changed password values to be obfuscated in the UI as 20 asterisks regardless of length.

* Issue **#188** : All of the writers in a pipeline now display IO in the UI when stepping.

* Issue **#208** : Schema filter validation errors are now shown on the output pane during stepping.

* Issue **#211** : Turned off print margins in all editors.

* Issue **#200** : The stepping presenter now resizes the top pane to fit the tree structure even if it is several elements high.

* Issue **#168** : Code and IO is now loaded lazily into the element presenter panes during stepping which prevents the scrollbar in the editors being in the wrong position.

* Issue **#219** : Changed async dispatch code to work with new lambda classes rather than callbacks.

* Issue **#205** : File permissions in distribution have now been changed to `0750` for directories and shell scripts and `0640` for all other files.

* Issue **#221** : Fixed issue where `*.zip.bad` files were being picked up for proxy aggregation.

* Issue **#242** : Improved the way properties are injected into some areas of the code to fix an issue where 'stroom.maxStreamSize' and other properties were not being set.

* Issue **#241** : XMLFilter now ignores the XSLT name pattern if an empty string is supplied.

* Issue **#236** : 'Manage Cache Permission' has been changed to 'Manage Cache'.

* Issue **#219** : Made further changes to use lambda expressions where possible to simplify code.

* Issue **#231** : Changed the way internal statistics are created so that multiple facets of a statistic, e.g. Free & Used Memory, are combined into a single statistic to allow combined visualisation.

* Issue **#172** : Further improvement to dashboard L&F.

* Issue **#194** : Fixed missing Roboto fonts.

* Issue **#195** : Improved font weights and removed underlines from link tabs.

* Issue **#196** : Reordered fields on stream, relative stream, volume and server task tables.

* Issue **#182** : Changed the way dates and times are parsed and formatted and improved the datebox control L&F.

* Issue **#198** : Renamed 'INTERNAL_PROCESSING_USER' to 'INTERNAL'.

* Issue **#154** : Active tasks are now sortable by processor filter priority.

* Issue **#204** : Pipeline processor statistics now include 'Node' as a tag.

* Issue **#170** : Changed import/export to delegate import/export responsibility to individual services. Import/export now only works with items that have valid UUIDs specified.

* Issue **#164** : Reduced caching to ensure tree items appear as soon as they are added.

* Issue **#177** : Removed 'Meta Data-Bytes Received' statistic as it was a duplicate.

* Issue **#152** : Changed the way index shard creation is locked so that only a single shard should be fetched from the cache with a given shard key at any one time.

* Issue **#189** : You now have to click within a checkbox to select it within a table rather than just clicking the cell the checkbox is in.

* Issue **#186** : Data is no longer artificially wrapped with the insertion of new lines server side. Instead the client now receives the data and an option to soft wrap lines has been added to the UI.

* Issue **#167** : Fixed formatting of JavaScript and JSON.

* Issue **#175** : Fixed visibility of items by inferred permissions.

* Issue **#178** : Added new properties and corresponding configuration to connect and create a separate SQL statistics DB.

* Issue **#172** : Improved dashboard L&F.

* Issue **#169** : Improved L&F of tables to make better use of screen real estate.

* Issue **#191** : Mebibytes (multiples of 1024) etc are now used as standard throughout the application for both memory and disk sizes and have single letter suffixes (B, K, M, G, T).

* Issue **#173** : Fixed the way XML formatter deals with spaces in attribute values.

* Issue **#151** : Fixed meta data statistics. 'metaDataStatistics' bean was declared as an interface and not a class.

* Issue **#158** : Added a new global property 'stroom.proxy.zipFilenameDelimiter' to enable Stroom proxy repositories to be processed that have a custom file name pattern.

* Issue **#153** : Clicking tick boxes and other cell components in tables no longer requires the row to be selected first.

* Issue **#148** : The stream browsing UI no longer throws an error when attempting to clear markers from the error markers pane.

* Issue **#160** : Stream processing tasks are now created within the security context of the user that created the associated stream processor filter.

* Issue **#157** : Data is now formatted by the editor automatically on display.

* Issue **#144** : Old processing output will now be deleted when content is reprocessed even if the new processing task does not produce output.

* Issue **#159** : Fixed NPE thrown during import.

* Issue **#166** : Fixed NPE thrown when searching statistics.

* Issue **#165** : Dashboards now add a query and result table from a template by default on creation. This was broken when adding permission inheritance to documents.

* Issue **#162** : The editor annotation popup now matches the style of other popups.

* Issue **#163** : Imported the Roboto Mono font to ensure consistency of the editor across platforms.

* Issue **#143** : Stroom now logs progress information about closing index shard writers during shutdown.

* Issue **#140** : Replaced code editor to improve UI performance and add additional code formatting & styling options.

* Issue **#146** : Object pool should no longer throw an error when abandoned objects are returned to the pool.

* Issue **#142** : Changed the way permissions are cached so that changes to permissions provide immediate access to documents.

* Issue **#123** : Changed the way entity service result caching works so that the underlying entity manager is cached instead of individual services. This allows entity result caching to be performed while still applying user permissions to cached results.

* Issue **#156** : Attempts to open items that that user does not have permission to open no longer show an error and spin the progress indicator forever, instead the item will just not open.

* Issue **#141** : Improved log output during entity reference migration and fixed statistic data source reference migration.

* Issue **#127** : Entity reference replacement should now work with references to 'StatisticsDataSource'.

* Issue **#125** : Fixed display of active tasks which was broken by changes to the task summary table selection model.

* Issue **#121** : Fixed cache clearing.

* Issue **#122** : Improved the look of the cache screen.

* Issue **#106** : Disabled users and groups are now displayed with greyed out icon in the UI.

* Issue **#132** : The explorer tree is now cleared on login so that users with different permissions do not see the previous users items.

* Issue **#128** : Improved error handling during login.

* Issue **#130** : Users with no permissions are no longer able to open folders including the root System folder to attempt data browsing.

* Issue **#120** : Entity chooser now treats 'None' as a special root level explorer node so that it can be selected in the same way as other nodes, e.g. visibly selected and responsive to double click.

* Issue **#129** : Fixed NPE.

* Issue **#119** : User permissions dialog now clears permissions when a user or group is deleted.

* Issue **#115** : User permissions on documents can now be inherited from parent folders on create, copy and move.

* Issue **#109** : Added packetSize="65536" property to AJP connector in server.xml template.

* Issue **#100** : Various list of items in stroom now allow multi selection for add/remove purposes.

* Issue **#112** : Removed 'pool' monitoring screen as all pools are now caches of one form or another.

* Issue **#105** : Users were not seeing 'New' menu for folders that they had some create child doc permissions for. This was due to DocumentType not implementing equals() and is now fixed.

* Issue **#111** : Fixed query favourites and history.

* Issue **#91** : Only CombinedParser was allowing code to be injected during stepping. Now DSParser and XMLFragmentParser support code injection during stepping.

* Issue **#107** : The UI now only shows new pipeline element items on the 'Add' menu that are allowed children of the selected element.

* Issue **#113** : User names are now validated against a regex specified by the 'stroom.security.userNamePattern' property.

* Issue **#116** : Rename is now only possible when a single explorer item is selected.

* Issue **#114** : Fixed selection manager so that the explorer tree does not select items when a node expander is clicked.

* Issue **#65** : Selection lists are now limited to 300px tall and show scrollbars if needed.

* Issue **#50** : Defaults table result fields to use local time without outputting the timezone.

* Issue **#15** : You can now express time zones in dashboard query expressions or just omit a time zone to use the locale of the browser.

* Issue **#49** : Dynamic XSLT selection now works with pipeline stepping.

* Issue **#63** : Entity selection control now shows current entity name even if it has changed since referencing entity was last saved.

* Issue **#70** : You can now select multiple explorer rows with ctrl and shift key modifiers and perform bulk actions such as copy, move, rename and delete.

* Issue **#85** : findDelete() no longer tries to add ORDER BY condition on UPDATE SQL when deleting streams.

* Issue **#89** : Warnings should now be present in processing logs for reference data lookups that don't specify feed or stream type. This was previously throwing a NullPointerException.

* Issue **#90** : Fixed entity selection dialog used outside of drop down selection control.

* Issue **#88** : Pipeline reference edit dialog now correctly selects the current stream type.

* Issue **#77** : Default index volume creation now sets stream status to INACTIVE rather than CLOSED and stream volume creation sets index status to INACTIVE rather than CLOSED.

* Issue **#93** : Fixed code so that the 'Item' menu is now visible.

* Issue **#97** : Index shard partition date range creation has been improved.

* Issue **#94** : Statistics searches now ignore expression terms with null or empty values so that the use of substitution parameters can be optional.

* Issue **#87** : Fixed explorer scrolling to the top by disabling keyboard selection.

* Issue **#104** : 'Query' no longer appears as an item that a user can allow 'create' on for permissions within a folder.

* Issue **#103** : Added 10 years as a supported data retention age.

* Issue **#86** : The stream delete button is now re-enabled when new items are selected for deletion.

* Issue **#81** : No exception will now be thrown if a client rejects a response for an EntityEvent.

* Issue **#79** : The client node no longer tries to create directories on the file system for a volume that may be owned by another node.

* Issue **#92** : Error summaries of multiple types no longer overlap each other at the top of the error markers list.

* Issue **#64** : Fixed Hessian serialisation of 'now' which was specified as a ZonedDateTime which cannot be serialised. This field is now a long representing millseconds since epoch.

* Issue **#62** : Task termination button is now enabled.

* Issue **#60** : Fixed validation of stream attributes prior to data upload to prevent null pointer exception.

* Issue **#9** : Created a new implementation of the expression parser that improved expression tokenisation and deals with BODMAS rules properly.

* Issue **#36** : Fixed and vastly improved the configuration of email so that more options can be set allowing for the use of other email services requiring more complex configuration such as gmail.

* Issue **#24** : Header and footer strings are now unescaped so that character sequences such as '\n' are translated into single characters as with standard Java strings, e.g. '\n' will become a new line and '\t' a tab.

* Issue **#40** : Changed Stroom docker conatiner to be based on Alpine linux to save space

* Issue **#40** : Auto import of content packs on Stroom startup and added default content packs into the docker build for Stroom.

* Issue **#30** : Entering stepping mode was prompting for the pipeline to step with but also auto selecting a pipeline at the same time and entering stepping immediately.

* Dashboard auto refresh is now limited to a minimum interval of 10 seconds.

* Issue **#31** : Pipeline stepping was not including user changes immediately as parsers and XSLT filters were using cached content when they should have been ignoring the cache in stepping mode.

* Issue **#27** : Stroom now listens to window closing events and asks the user if they really want to leave the page. This replaces the previous crude attempts to block keys that affected the history or forced a browser refresh.

* Issue **#2** : The order of fields in the query editor is now alphabetical.

* Issue **#3** : When a filter is active on a dashboard table column, a filter icon now appears to indicate this.

* Issue **#5** : Replace() and Decode() dashboard table expression functions no longer ignore cells with null values.

* Issue **#7** : Dashboards are now able to query on open.

* Issue **#8** : Dashboards are now able to re-query automatically at fixed intervals.

* Updated GWT to v2.8.0 and Gin to v2.1.2.

* Issue **#12** : Dashboard queries can now evaluate relative date/time expressions such as now(), hour() etc. In addition to this the expressions also allow the addition or subtraction of durations, e.g. now - 5d.

* Issue **#14** : Dashboard query expressions can now be parameterised with any term able to accept a user defined parameter, e.g. ${user}. Once added parameters can be changed for the entire dashboard via a text box at the top of the dashboard screen which will then execute all queries when enter is pressed or it loses focus.

* Issue **#16** : Dashboard table filters can also accept user defined parameters, e.g. ${user}, to perform filtering when a query is executed.

* Fixed missing text presenter in dashboards.

* Issue **#18** : The data dashboard component will now show data relative to the last selected table row (even if there is more than one table component on the dashboard) if the data component has not been configured to listen to row selections for a specific table component.

* Changed table styling to colour alternate rows, add borders between rows and increase vertical padding

* Issue **#22** : Dashboard table columns can now be configured to wrap text via the format options.

* Issue **#28** : Dashboard component dependencies are now listed with the component name plus the component id in brackets rather than just the component id.

* Issue **#202** : Initial release of the new data retention policy functionality.

[Unreleased]: https://github.com/gchq/stroom/compare/v5.3.0...HEAD
[v5.3.0]: https://github.com/gchq/stroom/compare/v5.2.3...v5.3.0
[v5.2.3]: https://github.com/gchq/stroom/compare/v5.2.2...v5.2.3
[v5.2.2]: https://github.com/gchq/stroom/compare/v5.2.1...v5.2.2
[v5.2.1]: https://github.com/gchq/stroom/compare/v5.2.0...v5.2.1
[v5.2.0]: https://github.com/gchq/stroom/compare/v5.1.0...v5.2.0
[v5.1.0]: https://github.com/gchq/stroom/compare/v5.1-beta.16...v5.1.0
[v5.1-beta.16]: https://github.com/gchq/stroom/compare/v5.1-beta.15...v5.1-beta.16
[v5.1-beta.15]: https://github.com/gchq/stroom/compare/v5.1-beta.14...v5.1-beta.15
[v5.1-beta.14]: https://github.com/gchq/stroom/compare/v5.1-beta.13...v5.1-beta.14
[v5.1-beta.13]: https://github.com/gchq/stroom/compare/v5.1-beta.12...v5.1-beta.13
[v5.1-beta.12]: https://github.com/gchq/stroom/compare/v5.1-beta.11...v5.1-beta.12
[v5.1-beta.11]: https://github.com/gchq/stroom/compare/v5.1-beta.10...v5.1-beta.11
[v5.1-beta.10]: https://github.com/gchq/stroom/compare/v5.1-beta.9...v5.1-beta.10
[v5.1-beta.9]: https://github.com/gchq/stroom/compare/v5.1-beta.8...v5.1-beta.9
[v5.1-beta.8]: https://github.com/gchq/stroom/compare/v5.1-beta.7...v5.1-beta.8
[v5.1-beta.7]: https://github.com/gchq/stroom/compare/v5.1-beta.6...v5.1-beta.7
[v5.1-beta.6]: https://github.com/gchq/stroom/compare/v5.1-beta.5...v5.1-beta.6
[v5.1-beta.5]: https://github.com/gchq/stroom/compare/v5.1-beta.4...v5.1-beta.5
[v5.1-beta.4]: https://github.com/gchq/stroom/compare/v5.1-beta.3...v5.1-beta.4
[v5.1-beta.3]: https://github.com/gchq/stroom/compare/v5.1-beta.2...v5.1-beta.3
[v5.1-beta.2]: https://github.com/gchq/stroom/compare/v5.1-beta.1...v5.1-beta.2
[v5.1-beta.1]: https://github.com/gchq/stroom/compare/v5.1-alpha.2...v5.1-beta.1
[v5.1-alpha.2]: https://github.com/gchq/stroom/compare/v5.0-alpha.1...v5.1-alpha.2
[v5.1-alpha.1]: https://github.com/gchq/stroom/releases/tag/v5.1-alpha.1<|MERGE_RESOLUTION|>--- conflicted
+++ resolved
@@ -6,11 +6,9 @@
 
 ## [Unreleased]
 
-<<<<<<< HEAD
+* Issue **#756** : Fix for state being held by `InheritableThreadLocal` causing objects to be held in memory longer than necessary.
+
 * Issue **#761** : Fixed premature truncation of SQL stats queries due to thread interruption.
-=======
-* Issue **#756** : Fix for state being held by `InheritableThreadLocal` causing objects to be held in memory longer than necessary.
->>>>>>> d1adf334
 
 ## [v5.3.0] - 2018-05-02
 
