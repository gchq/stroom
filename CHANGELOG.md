--- conflicted
+++ resolved
@@ -7,11 +7,10 @@
 
 ## [Unreleased]
 
-<<<<<<< HEAD
 ~~~
 DO NOT ADD CHANGES HERE - ADD THEM USING log_change.sh
 ~~~
-=======
+
 * Issue **#2519** : Added validation for processor filter expressions and more info about filters to the UI.
 
 * Issue **#2501** : Change reference data store to use consistent approach to last access time truncation.
@@ -88,7 +87,6 @@
 * Issue **#2465** : `SaveAs` is now working for non admin users.
 
 * Issue **#2460** : Processing filters now reliably process feeds where wildcards are used to match feed names.
->>>>>>> 440c7b1f
 
 
 ## [v7.0-beta.148] - 2021-09-30
