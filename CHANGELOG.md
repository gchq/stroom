--- conflicted
+++ resolved
@@ -7,13 +7,11 @@
 
 ## [Unreleased]
 
-<<<<<<< HEAD
 * Issue **#2379** : Change ref data lookups to truncate last access time to hourly.
-=======
+
 * Issue **#2396** : Add `stroom:pointIsInsideXYPolygon` XSLT function.
 
 * Allow HTTP request headers to be customized in HTTPAppender.
->>>>>>> 2bc5a9aa
 
 * Issue **#2392** : Fix for token type to only allow `api`.
 
