--- conflicted
+++ resolved
@@ -7,7 +7,6 @@
 
 ## [Unreleased]
 
-<<<<<<< HEAD
 * Issue **#2387** : Fix reference data load/lookup failure handling.
 
 * Issue **#2422** : Change ref lookups to only do a lookup against a ref feeds that are known to contian the map being looked up against.
@@ -17,7 +16,7 @@
 * Issue **#2389** : Add an API method for purging a single reference data stream.
 
 * Issue **#2379** : Change ref data lookups to truncate last access time to hourly.
-=======
+
 * Uplift Dropwizard from 1.3.14 to 1.3.29.
 
 * Issue **#2424** : Stop session creation for rest calls. Remove unused SessionMap class.
@@ -25,7 +24,6 @@
 * Change debug summary logging in Data Delete job to info level.
 
 * Issue **#2402** : Improved logging for error caused by invalid meta filter values.
->>>>>>> a51de1a2
 
 * Issue **#2404** : Added debug to help diagnose issue.
 
