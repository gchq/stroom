# Change Log
All notable changes to this project will be documented in this file.

The format is based on [Keep a Changelog](http://keepachangelog.com/) 
and this project adheres to [Semantic Versioning](http://semver.org/).

## [Unreleased]

<<<<<<< HEAD
* Issue **#566** : Info and warning icons are now displayed in stepping screen when needed.

* Issue **#923** : Dashboard queries will now terminate if there are no index shards to search.

* Uplift visualisations to v3.0.5 in the gradle build

* Issue **#959** : Remove Material UI from Login and from password management pages

* Issue **#933** : Add health check for password resets

* Issue **#929** : Add more comprehensive password validation

* Issue **#876** : Fix password reset issues

* Issue **#768** : Preventing deletion of /store in empty volumes

* Issue **#939** : Including Subject DN in receive.log

* Issue **#940** : Capturing User DN and cert expiry on DW terminated SSL

* Issue **#744** : Improved reporting of error when running query with no search extraction pipeline

* Issue **#134** : Copy permissions from parent button

* Issue **#688** : Cascading permissions when moving/copying folder into a destination

* Issue **#788** : Adding DocRef and IsDocRef to stroom query to allow doc ref related filtering. Migration of stream filters uses this.

* Issue **#936** : Add conversion of header `X-SSL-Client-V-End` into `RemoteCertExpiry`, translating date format in the process.
=======
* Issue **#952** : Remote data sources now execute calls within the context of the user for the active query. As a result all running search `destroy()` calls will now be made as the same user that initiated the search.
>>>>>>> 4cecd9ce

* Issue **#953** : Fixed NPE.

* Issue **#947** : Fixed issue where data retention policy contains incorrect field names.

* Remove Material UI from the Users and API Keys pages

* Add content packs to stroom distribution

* Change distribution to use send_to_stroom.sh v1.7

* Updated stroom expression to v1.4.12 to improve handling or errors values and add new type checking functions `isBoolean()`, `isDouble()`, `isError()`, `isInteger()`, `isLong()`, `isNull()`, `isNumber()`, `isString()`, `isValue()`. Testing equality of null with `x=null()` is no longer valid and must be replaced with `isNull(x)`.

* Issue **#920** : Fix error handling for sql stats queries

## [v6.0-beta.13]

* Remove log sending cron process from docker images (now handled by stroom-log-sender).

* Issue **#924** : The `FindReplaceFilter` now records the location of errors.

* Issue **#939** : Added `remotedn` to default list of keys to include in `receive.log`.

* Add git_tag and git_commit labels to docker images

* Uplift stroom-logs content pack in docker image to` v2.0-alpha.2`

* Stop truncation of `logger` in logback console logs

* Issue **#921** : Renaming open documents now correctly changes their tab name. Documents that are being edited now prevent the rename operation until they are saved.

* Issue **#922** : The explorer now changes the selection on a right click if the item clicked is not already selected (could be part of a multi select).

* Issue **#903** : Feed names can now contain wildcard characters when filtering in the data browser.

## [v6.0-beta.12]

* Add API to allow creation of an internal Stroom user.

* Fix logger configuration for SqlExceptionHelper

* Add template-pipelines and standard-pipelines content packs to docker image

* Issue **#904** : The UI now shows dictionary names in expressions without the need to enter edit mode.

* Updated ACE editor to v1.4.1.

* Add colours to console logs in docker.

* Issue **#869** : Delete will now properly delete all descendant nodes and documents when deleting folders but will not delete items from the tree if they cannot be deleted, e.g. feeds that have associated data.

* Issue **#916** : You can no longer export empty folders or import nothing.

* Issue **#911** : Changes to feeds and pipelines no longer clear data browsing filters.

* Issue **#907** : Default volumes are now created as soon as they are needed.

* Issue **#910** : Changes to index settings in the UI now register as changes and enable save.

* Issue **#913** : Improve FindReplaceFilter to cope with more complex conditions.

* Change log level for SqlExceptionHelper to OFF, to stop expected exceptions from polluting the logs

* Fix invalid requestLog logFormat in proxy configuration

## [v6.0-beta.11]

* Stop service discovery health checks being registered if stroom.serviceDiscovery.enabled=false

## [v6.0-beta.10]

* Add fixed version of send_to_stroom.sh to release distribution

* Uplift docker base image for stroom & proxy to openjdk:8u181-jdk-alpine3.8

## [v6.0-beta.9]

* Add a health check for getting a public key from the authentication service.

* Issue **#897** : Import no longer attempts to rename or move existing items but will still update content.

* Issue **#902** : Improved the XSLT `format-date` function to better cope with week based dates and to default values to the stream time where year etc are omitted.

* Issue **#905** : Popup resize and move operations are now constrained to ensure that a popup cannot be dragged off screen or resized to be bigger than the current browser window size.

* Issue **#898** : Improved the way many read only aspects of the UI behave.

* Issue **#894** : The system now generates and displays errors to the user when you attempt to copy a feed.

* Issue **#896** : Extended folder `create` permissions are now correctly cached.

* Issue **#893** : You can now manage volumes without the `Manage Nodes` permission.

* Issue **#892** : The volume editor now waits for the node list to be loaded before opening.

* Issue **#889** : Index field editing in the UI now works correctly.

* Issue **#891** : `StreamAppender` now keeps track of it's own record write count and no longer makes use of any other write counting pipeline element.

* Issue **#885** : Improved the way import works to ensure updates to entities are at least attempted when creating an import confirmation.

* Issue **#892** : Changed `Ok` to `OK`.

* Issue **#883** : Output streams are now immediately unlocked as soon as they are closed.

* Removed unnecessary OR operator that was being inserted into expressions where only a single child term was being used. This happened when reprocessing single streams.

* Issue **#882** : Splitting aggregated streams now works when using `FindReplaceFilter`. This functionality was previously broken because various reader elements were not passing the `endStream` event on.

* Issue **#881** : The find and replace strings specified for the `FindReplaceFilter` are now treated as unescaped Java strings and now support new line characters etc.

* Issue **#880** : Increased the maximum value a numeric pipeline property can be set to via the UI to 10000000.

* Issue **#888** : The dependencies listing now copes with external dependencies failing to provide data due to authentication issues.

* Issue **#890** : Dictionaries now show the words tab by default.

* Add admin healthchecks to stroom-proxy

* Add stroom-proxy docker image

* Refactor stroom docker images to reduce image size

* Add enabled flag to storing, forwarding and synching in stroom-proxy configuration

* Issue **#884** : Added extra fonts to stroom docker image to fix bug downloading xls search results.

## [v6.0-beta.8]

* Issue **#879** : Fixed bug where reprocess and delete did not work if no stream status was set in the filter.

* Issue **#878** : Changed the appearance of stream filter fields to be more user friendly, e.g. `feedName` is now `Feed` etc.

* Issue **#809** : Changed default job frequency for `Stream Attributes Retention` and `Stream Task Retention` to `1d` (one day).

* Issue **#813** : Turned on secure processing feature for XML parsers and XML transformers so that external entities are not resolved. This prevents DoS attacks and gaining unauthorised access to the local machine.

* Issue **#871** : Fix for OptimisticLockException when processing streams.

* Issue **#872** : The parser cache is now automatically cleared when a schema changes as this can affect the way a data splitter parser is created.

* Issue **#865** : Made `stroom.conf` location relative to YAML file when `externalConfig` YAML property is set.

* Issue **#867** : Added an option `showReplacementCount` to the find replace filter to choose whether to report total replacements on process completion.

* Issue **#867** : Find replace filter now creates an error if an invalid regex is used.

* Issue **#855** : Further fixes for stepping data that contains a BOM.

* Changed selected default tab for pipelines to be `Data`.

* Issue **#860** : Fixed issue where stepping failed when using any sort of input filter or reader before the parser.

* Issue **#867** : Added an option `showReplacementCount` to the find replace filter to choose whether to report total replacements on process completion.

* Improved Stroom instance management scripts

## [v6.0-beta.7]

* Add contentPack import

## [v6.0-beta.6]

* Fix typo in Dockerfile

## [v6.0-beta.5]

* Issue **#859** : Change application startup to keep retrying when establishing a DB connection except for certain connection errors like access denied.

* Issue **#730** : The `System` folder now displays data and processors. This is a bug fix related to changing the default initial page for some document types.

* Issue **#854** : The activity screen no longer shows a permission error when shown to non admin users.

* Issue **#853** : The activity chooser will no longer display on startup if activity tracking is not enabled.

* Issue **#855** : Fixed stepping data that contains a BOM.

## [v6.0-beta.4]

* Change base docker image to openjdk:8u171-jdk-alpine

* Improved loading of activity list prior to showing the chooser dialog.

* Issue **#852** : Fix for more required permissions when logging other 'find' events.

* Issue **#730** : Changed the default initial page for some document types.

* Issue **#852** : Fix for required permission when logging 'find' events.

* Changed the way the root pane loads so that error popups that appear when the main page is loading are not hidden.

* Issue **#851** : Added additional type info to type id when logging events.

* Issue **#848** : Fixed various issues related to stream processor filter editor.

* Issue **#815** : `stroom.pageTitle` property changed to `stroom.htmlTitle`.

* Issue **#732** : Added `host-address` and `host-name` XSLT functions.

* Issue **#338** : Added `splitAggregatedStreams` property to `StreamAppender`, `FileAppender` and `HDFSFileAppender` so that aggregated streams can be split into separate streams on output.

* Issue **#338** : Added `streamNo` path replacement variable for files to record the stream number within an aggregate.

* Added tests and fixed sorting of server tasks.

* Improved the way text input and output is buffered and recorded when stepping.

* The find and replace filter now resets the match count in between nested streams so that each stream is treated the same way, i.e. it can have the same number of text replacements.

* Added multiple fixes and improvements to the find and replace filter including limited support of input/output recording when stepping.

* Issue **#827** : Added `TextReplacementFilterReader` pipeline element.

* Issue **#736** : Added sorting to server tasks table.

* Inverted the behaviour of `disableQueryInfo` to now be `requireQueryInfo`.

* Issue **#596** : Rolling stream and file appenders can now roll on a cron schedule in addition to a frequency.

* The accept button now enabled on splash screen.

* Added additional event logging to stepping.

* An activity property with an id of `disableQueryInfo` can now be used to disable the query info popup on a per activity basis.

* Activity properties can now include the attributes `id`, `name`, `showInSelection` and `showInList` to determine their appearance and behaviour;

* Nested elements are now usable in the activity editor HTML.

* Record counts are now recorded on a per output stream basis even when splitting output streams.

* Splash presenter buttons are now always enabled.

* Fix background colour to white on activity pane.

* Changed `splitWhenBiggerThan` property to `rollSize` and added the property to the rolling appenders for consistency.

* Issue **#838** : Fix bug where calculation of written and read bytes was being accounted for twice due to the use of Java internal `FilterInputStream` and `FilterOutputStream` behaviour. This was leading to files being split at half od the expected size. Replaced Java internal classes with our own `WrappedInputStream` and `WrappedOutputStream` code.

* Issue **#837** : Fix bug to no longer try and record set activity events for null activities.

* Issue **#595** : Added stream appender and file appender property `splitWhenBiggerThan` to limit the size of output streams.

* Now logs activity change correctly.

* Add support for checkbox and selection control types to activity descriptions.

* Issue **#833** : The global property edit dialog can now be made larger.

* Fixed some issues in the activity manager.

* Issue **#828** : Changed statistics store caches to 10 minute time to live so that they will definitely pick up new statistics store definitions after 10 minutes.

* Issue **#774** : Event logging now logs find stream criteria correctly so that feeds ids are included.

* Issue **#829** : Stroom now logs event id when viewing individual events.

* Added functionality to record actions against user defined activities.

* Added functionality to show a splash screen on login.

* Issue **#791** : Fixed broken equals method so query total row count gets updated correctly.

* Issue **#830** : Fix for API queries not returning before timing out.

* Issue **#824** : Fix for replace method in PathCreator also found in stroom proxy.

* Issue **#820** : Fix updating index shards so that they are loaded, updated and saved under lock.

* Issue **#819** : Updated `stroom-expression` to v1.4.3 to fix violation of contract exception when sorting search results.

* Issue **#817** : Increased maximum number of concurrent stream processor tasks to 1000 per node.

* Issue **#697** : Fix for reference data sometimes failing to find the appropriate effective stream due to the incorrect use of the effective stream cache. It was incorrectly configured to use a time to idle (TTI) expiry rather than a time to live (TTL) expiry meaning that heavy use of the cache would prevent the cached effective streams being refreshed.

* Issue **#806** : Fix for clearing previous dashboard table results if search results deliver no data.

* Issue **#805** : Fix for dashboard date time formatting to use local time zone.

## [v6.0-beta.2]

* Issue **#803** : Fix for group key conversion to an appropriate value for visualisations.

## [v6.0-beta.1]

* Issue **#802** : Restore lucene-backward-codecs to the build

* Issue **#800** : Add DB migration script 33 to replace references to the `Stream Type` type in the STRM_PROC_FILT table with `streamTypeName`.

* Issue **#798** : Add DB migration script 32 to replace references to the `NStatFilter` type in the PIPE table with `StatisticsFilter`.

## [v6.0-alpha.27]

* Fix data receipt policy defect

* Issue **#791** : Search completion signal is now only sent to the UI once all pending search result merges are completed.

* Issue **#795** : Import and export now works with appropriate application permissions. Read permission is required to export items and Create/Update permissions are required to import items depending on whether the update will create a new item or update an existing one.

## [v6.0-alpha.26]

* Improve configurabilty of stroom-proxy.

* Issue **#783** : Reverted code that ignored duplicate selection to fix double click in tables.

* Issue **#782** : Fix for NPE thrown when using CountGroups when GroupKey string was null due to non grouped child rows.

* Issue **#778** : Fix for text selection on tooltips etc in the latest version of Chrome.

* Issue **#776** : Removal of index shard searcher caching to hopefully fix Lucene directory closing issue.

## [v6.0-alpha.25]

* Issue **#779** : Fix permissions defect.

* Issue **gchq/stroom-expression#22** : Add `typeOf(...)` function to dashboard.

* Uplift stroom-expression to v1.4.1

* Issue **#766** : Fix NullPointerExceptions when downloading table results to Excel format.

* Issue **#770** : Speculative fix for memory leak in SQL Stats queries.

* Issue **#761** : New fix for premature truncation of SQL stats queries due to thread interruption.

## [v6.0-alpha.24]

* Issue **#748** : Fix build issue resulting from a change to SafeXMLFilter.

## [v6.0-alpha.23]

* Issue **#748** : Added a command line interface (CLI) in addition to headless execution so that full pipelines can be run against input files.

* Issue **#748** : Fixes for error output for headless mode.

* Issue **#761** : Fixed statistic searches failing to search more than once.

* Issue **#756** : Fix for state being held by `InheritableThreadLocal` causing objects to be held in memory longer than necessary.

* Issue **#761** : Fixed premature truncation of SQL stats queries due to thread interruption.

* Added `pipeline-name` and `put` XSLT functions back into the code as they were lost in a merge.

* Issue **#749** : Fix inability to query with only `use` privileges on the index.

* Issue **#613** : Fixed visualisation display in latest Firefox and Chrome.

* Added permission caching to reference data lookup.

* Updated to stroom-expression 1.3.1

    Added cast functions `toBoolean`, `toDouble`, `toInteger`, `toLong` and `toString`.
    Added `include` and `exclude` functions.
    Added `if` and `not` functions.
    Added value functions `true()`, `false()`, `null()` and `err()`.
    Added `match` boolean function.
    Added `variance` and `stDev` functions.
    Added `hash` function.
    Added `formatDate` function.
    Added `parseDate` function.
    Made `substring` and `decode` functions capable of accepting functional parameters.
    Added `substringBefore`, `substringAfter`, `indexOf` and `lastIndexOf` functions.
    Added `countUnique` function.

* Issue **#613** : Fixed visualisation display in latest Firefox and Chrome.

* Issue **#753** : Fixed script editing in UI.

* Issue **#751** : Fix inability to query on a dashboard with only use+read rights.

## [v6.0-alpha.22]

* Issue **#719** : Fix creation of headless Jar to ensure logback is now included.

* Issue **#735** : Change the format-date xslt function to parse dates in a case insensitive way.

## [v6.0-alpha.21]

* Issue **#719** : Fix creation of headless Jar. Exclude gwt-unitCache folder from build JARs.

## [v6.0-alpha.20]

* Issue **#720** : Fix for Hessian serialisation of table coprocessor settings.

* Issue **#405** : Fixed quick filter on permissions dialog, for users and for groups. It will now match anywhere in the user or group name, not just at the start.

## [v6.0-alpha.19]

* Issue **#588** : Fixed display of horizontal scrollbar on explorer tree in export, create, copy and move dialogs.

* Issue **#691** : Volumes now reload on edit so that the entities are no longer stale the second time they are edited.

* Issue **#692** : Properties now reload on edit so that the entities are no longer stale the second time they are edited.

* Issue **#703** : Removed logging of InterruptedException stack trace on SQL stat queries, improved concurrency code.

* Issue **#697** : Improved XSLT `Lookup` trace messages.

* Issue **#697** : Added a feature to trace XSLT `Lookup` attempts so that reference data lookups can be debugged.

* Issue **#702** : Fix for hanging search extraction tasks

* Issue **#701** : The search `maxDocIdQueueSize` is now 1000 by default.

* Issue **#700** : The format-date XSLT function now defaults years, months and days to the stream receipt time regardless of whether the input date pattern specifies them.

* Issue **#657** : Change SQL Stats query code to process/transform the data as it comes back from the database rather than holding the full resultset before processing. This will reduce memory overhead and improve performance.

* Issue **#634** : Remove excessive thread sleeping in index shard searching. Sleeps were causing a significant percentage of inactivity and increasing memory use as data backed up. Add more logging and logging of durations of chunks of code. Add an integration test for testing index searching for large data volumes.

## [v6.0-alpha.18]

* Issue **#698** : Migration of Processing Filters now protects against folders that have since been deleted

* Issue **#634** : Remove excessive thread sleeping in index shard searching. Sleeps were causing a significant percentage of inactivity and increasing memory use as data backed up. Add more logging and logging of durations of chunks of code. Add an integration test for testing index searching for large data volumes.

* Issue **#659** : Made format-date XSLT function default year if none specified to the year the data was received unless this would make the date later then the received time in which case a year is subtracted.

* Issue **#658** : Added a hashing function for XSLT translations.

* Issue **#680** : Fixed the order of streams in the data viewer to descending by date

* Issue **#679** : Fixed the editing of Stroom properties that are 'persistent'.

* Issue **#681** : Added dry run to check processor filters will convert to find stream criteria. Throws error to UI if fails.

## [v6.0-alpha.17]

* Issue **#676** : Fixed use of custom stream type values in expression based processing filters.

## [v6.0-alpha.16]

* Issue **#673** : Fixed issue with Stream processing filters that specify Create Time

* Issue **#675** : Fixed issue with datafeed requests authenticating incorrectly

## [v6.0-alpha.15]

* Issue **#666** : Fixed the duplicate dictionary issue in processing filter migrations, made querying more efficient too
* Database migration fixes and tools

* Issue **#668** : Fixed the issue that prevented editing of stroom volumes

* Issue **#669** : Elastic Index Filter now uses stroomServiceUser to retrieve the index config from the Query Elastic service.

## [v6.0-alpha.14]

* Minor fix to migrations

## [v6.0-alpha.13]

* Add logging to migrations

## [v6.0-alpha.12]

* Add logging to migrations

## [v6.0-alpha.11]

* Issue **#651** : Removed the redundant concept of Pipeline Types, it's half implementation prevented certain picker dialogs from working.

* Issue **#481** : Fix handling of non-incremental index queries on the query API. Adds timeout option in request and blocking code to wait for the query to complete. Exit early from wait loops in index/event search.

* Issue **#626** : Fixed issue with document settings not being persisted

* Issue **#621** : Changed the document info to prevent requests for multi selections

* Issue **#620** : Copying a directory now recursively copies it's contents, plus renaming copies is done more intelligently.

* Issue **#546** : Fixed race conditions with the Explorer Tree, it was causing odd delays to population of the explorer in various places.

* Issue **#495** : Fixed the temporary expansion of the Explorer Tree caused by filtering

* Issue **#376** : Welcome tab details fixed since move to gradle

## [v6.0-alpha.10]

* Issue **#523** : Changed permission behaviours for copy and move to support `None`, `Source`, `Destination` and `Combined` behaviours. Creating new items now allows for `None` and `Destination` permission behaviours. Also imported items now receive permissions from the destination folder. Event logging now indicates the permission behaviour used during copy, move and create operations.

* Issue **#480** : Change the downloaded search request API JSON to have a fetch type of ALL.

* Issue **#623** : Fixed issue where items were being added to sublist causing a stack overflow exception during data retention processing.

* Issue **#617** : Introduced a concept of `system` document types that prevents the root `System` folder type from being created, copied, deleted, moved, renamed etc.

* Issue **#622** : Fix incorrect service discovery based api paths, remove authentication and authorisation from service discovery

* Issue **#568** : Fixed filtering streams by pipeline in the pipeline screen.

* Issue **#565** : Fixed authorisation issue on dashboards.

## [v6.0-alpha.9]

* Issue **#592** : Mount stroom at /stroom.

* Issue **#608** : Fixed stream grep and stream dump tools and added tests to ensure continued operation.

* Issue **#603** : Changed property description from `tags` to `XML elements` in `BadTextXMLFilterReader`.

* Issue **#600** : Added debug to help diagnose cause of missing index shards in shard list.

* Issue **#611** : Changed properties to be defined in code rather than Spring XML.

* Issue **#605** : Added a cache for retrieving user by name to reduce DB use when pushing users for each task.

* Issue **#610** : Added `USE INDEX (PRIMARY)` hint to data retention select SQL to improve performance.

* Issue **#607** : Multiple improvements to the code to ensure DB connections, prepared statements, result sets etc use try-with-resources constructs wherever possible to ensure no DB resources are leaked. Also all connections obtained from a data source are now returned appropriately so that connections from pools are reused.

* Issue **#602** : Changed the data retention rule table column order.

* Issue **#606** : Added more stroom properties to tune the c3P0 connection pool. The properties are prefixed by `stroom.db.connectionPool` and `stroom.statistics.sql.db.connectionPool`.

* Issue **#601** : Fixed NPE generated during index shard retention process that was caused by a shard being deleted from the DB at the same time as the index shard retention job running.

* Issue **#609** : Add configurable regex to replace IDs in heap histogram class names, e.g. `....$Proxy54` becomes `....$Proxy--ID-REMOVED--`

* Issue **#570** : Refactor the heap histogram internal statistics for the new InternalStatisticsReceiver

* Issue **#599** : DocumentServiceWriteAction was being used in the wrong places where EntityServiceSaveAction should have been used instead to save entities that aren't document entities.

## [v6.0-alpha.8]

* Issue **#593** : Fixed node save RPC call.

* Issue **#591** : Made the query info popup more configurable with a title, validation regex etc. The popup will now only be displayed when enabled and when a manual user action takes place, e.g. clicking a search button or running a parameterised execution with one or more queries.

* Added 'prompt' option to force the identity provider to ask for a login.

## [v6.0-alpha.7]

* Issue **#549** : Change to not try to connect to kafka when kafka is not configured and improve failure handling

* Issue **#573** : Fixed viewing folders with no permitted underlying feeds. It now correctly shows blank data screen, rather than System/Data.

* Issue **#150** : Added a feature to optionally require specification of search purpose.

* Issue **#572** : Added a feature to allow easy download of dictionary contents as a text file.

* Generate additional major and minor floating docker tags in travis build, e.g. v6-LATEST and v6.0-LATEST

* Change docker image to be based on openjdk:8u151-jre-alpine

* Added a feature to list dependencies for all document entities and indicate where dependencies are missing.

* Issue **#540** : Improve description text for stroom.statistics.sql.maxProcessingAge property

* Issue **#538** : Lists of items such as users or user groups were sometimes not being converted into result pages correctly, this is now fixed.

* Issue **#537** : Users without `Manage Policies` permission can now view streams.

* Issue **#522** : Selection of data retention rules now remains when moving rules up or down.

* Issue **#411** : When data retention rules are disabled they are now shown greyed out to indicate this.

* Issue **#536** : Fix for missing visualisation icons.

* Issue **#368** : Fixed hidden job type button on job node list screen when a long cron pattern is used.

* Issue **#507** : Added dictionary inheritance via import references.

* Issue **#554** : Added a `parseUri` XSLT function.

* Issue **#557** : Added dashboard functions to parse and output URI parts.

* Issue **#552** : Fix for NPE caused by bad XSLT during search data extraction.

* Issue **#560** : Replaced instances of `Files.walk()` with `Files.walkFileTree()`. `Files.walk()` throws errors if any files are deleted or are not accessible during the walk operation. This is a major issue with the Java design for walking files using Java 8 streams. To avoid this issue `Files.walkFileTree()` has now been used in place of `Files.walk()`.

* Issue **#567** : Changed `parseUri` to be `parse-uri` to keep it consistently named with respect to other XSLT functions. The old name `parseUri` still works but is deprecated and will be removed in a later version.

* Issue **#567** : The XSLT function `parse-uri` now correctly returns a `schemeSpecificPart` element rather than the incorrectly named `schemeSpecificPort`.

* Issue **#567** : The dashboard expression function `extractSchemeSpecificPortFromUri` has now been corrected to be called `extractSchemeSpecificPartFromUri`.

* Issue **#567** : The missing dashboard expression function `extractQueryFromUri` has been added.

* Issue **#571** : Streams are now updated to have a status of deleted in batches using native SQL and prepared statements rather than using the stream store.

* Issue **#559** : Changed CSS to allow table text selection in newer browsers.

* Issue **#574** : Fixed SQL debug trace output.

* Issue **#574** : Fixed SQL UNION code that was resulting in missing streams in the data browser when paging.

* Issue **#590** : Improved data browser performance by using a local cache to remember feeds, stream types, processors, pipelines etc while decorating streams.

* Issue **#150** : Added a property to optionally require specification of search purpose.

## [v6.0-alpha.4]

* New authentication flow based around OpenId

* New user management screens

* The ability to issue API keys

* Issue **#501** : Improve the database teardown process in integration tests to speed up builds

* Relax regex in build script to allow tags like v6.0-alpha.3 to be published to Bintray

* Add Bintray publish plugin to Gradle build

* Issue **#75** : Upgraded to Lucene 5.

* Issue **#135** : [BREAKING CHANGE] Removed JODA Time library and replaced with Java 7 Time API. This change breaks time zone output previously formatted with `ZZ` or `ZZZ`.

* Added XSLT functions generate-url and fetch-json

* Added ability to put clickable hyperlinks in Dashboard tables

* Added an HTTP appender.

* Added an appender for the proxy store.

* Issue **#412** : Fixed no-column table breakage

* Issue **#380** : Fixed build details on welcome/about

* Issue **#348** : Fixed new menu icons.

* Issue **98** : Fix premature trimming of results in the store

* Issue **360** : Fix inability to sort sql stats results in the dashboard table

* Issue **#550** : Fix for info message output for data retention.

* Issue **#551** : Improved server task detail for data retention job.

* Issue **#541** : Changed stream retention job descriptions.

* Issue **#553** : The data retention job now terminates if requested to do so and also tracks progress in a local temp file so a nodes progress will survive application restarts.

* Change docker image to use openjdk:8u151-jre-alpine as a base

* Issue **#539** : Fix issue of statistic search failing after it is imported

* Issue **#547** : Data retention processing is now performed in batches (size determined by `stroom.stream.deleteBatchSize`). This change should reduce the memory required to process the data retention job.

* Issue **#541** : Marked old stream retention job as deprecated in description.

* Issue **#542** : Fix for lazy hibernate object initialisation when stepping cooked data.

* Issue **#524** : Remove dependency on stroom-proxy:stroom-proxy-repo and replaced with duplicated code from stroom-proxy-repo (commit b981e1e)

* Issue **#203** : Initial release of the new data receipt policy functionality.

* Issue **#202** : Initial release of the new data retention policy functionality.

* Issue **#521** : Fix for the job list screen to correct the help URL.

* Issue **#526** : Fix for XSLT functions that should return optional results but were being forced to return a single value.

* Issue **#527** : Fix for XSLT error reporting. All downstream errors were being reported as XSLT module errors and were
 hiding the underlying exception.

* Issue **#501** : Improve the database teardown process in integration tests to speed up builds.

* Issue **#511** : Fix NPE thrown during pipeline stepping by downstream XSLT.

* Issue **#521** : Fix for the job list screen to use the help URL system property for displaying context sensitive help.

* Issue **#511** : Fix for XSLT functions to allow null return values where a value cannot be returned due to an error etc.

* Issue **#515** : Fix handling of errors that occur before search starts sending.

* Issue **#506** : In v5 dashboard table filters were enhanced to allow parameters to be used in include/exclude filters. The implementation included the use of ` \ ` to escape `$` characters that were not to be considered part of a parameter reference. This change resulted in regular expressions requiring ` \ ` being escaped with additional ` \ ` characters. This escaping has now been removed and instead only `$` chars before `{` chars need escaping when necessary with double `$$` chars, e.g. use `$${something` if you actually want `${something` not to be replaced with a parameter.

* Issue **#505** : Fix the property UI so all edited value whitespace is trimmed

* Issue **#513** : Now only actively executing tasks are visible as server tasks

* Issue **#483** : When running stream retention jobs the transactions are now set to REQUIRE_NEW to hopefully ensure that the job is done in small batches rather than a larger transaction spanning multiple changes.

* Issue **#508** : Fix directory creation for index shards.

* Issue **#492** : Task producers were still not being marked as complete on termination which meant that the parent cluster task was not completing. This has now been fixed.

* Issue **#497** : DB connections obtained from the data source are now released back to the pool after use.

* Issue **#492** : Task producers were not being marked as complete on termination which meant that the parent cluster task was not completing. This has now been fixed.

* Issue **#497** : Change stream task creation to use straight JDBC rather than hibernate for inserts and use a configurable batch size (stroom.databaseMultiInsertMaxBatchSize) for the inserts.

* Issue **#502** : The task executor was not responding to shutdown and was therefore preventing the app from stopping gracefully.

* Issue **#476** : Stepping with dynamic XSLT or text converter properties now correctly falls back to the specified entity if a match cannot be found by name.

* Issue **#498** : The UI was adding more than one link between 'Source' and 'Parser' elements, this is now fixed.

* Issue **#492** : Search tasks were waiting for part of the data extraction task to run which was not checking for termination. The code for this has been changed and should now terminate when required.

* Issue **#494** : Fix problem of proxy aggregation never stopping if more files exist

* Issue **#490** : Fix errors in proxy aggregation due to a bounded thread pool size

* Issue **#484** : Remove custom finalize() methods to reduce memory overhead

* Issue **#475** : Fix memory leak of java.io.File references when proxy aggregation runs

* Issue **#470** : You can now correctly add destinations directly to the pipeline 'Source' element to enable raw streaming.

* Issue **#487** : Search result list trimming was throwing an illegal argument exception `Comparison method violates its general contract`, this should now be fixed.

* Issue **#488** : Permissions are now elevated to 'Use' for the purposes of reporting the data source being queried.

* Migrated to ehcache 3.4.0 to add options for off-heap and disk based caching to reduce memory overhead.

* Caches of pooled items no longer use Apache Commons Pool.

* Issue **#401** : Reference data was being cached per user to ensure a user centric view of reference data was being used. This required more memory so now reference data is built in the context of the internal processing user and then filtered during processing by user access to streams.

* The effective stream cache now holds 1000 items.

* Reduced the amount of cached reference data to 100 streams.

* Reduced the number of active queries to 100.

* Removed Ehcache and switched to Guava cache.

* Issue **#477** : Additional changes to ensure search sub tasks use threads fairly between multiple searches.

* Issue **#477** : Search sub tasks are now correctly linked to their parent task and can therefore be terminated by terminating parent tasks.

* Issue **#425** : Changed string replacement in pipeline migration code to use a literal match

* Issue **#469** : Add Heap Histogram internal statistics for memory use monitoring

* Issue **#463** : Made further improvements to the index shard writer cache to improve performance.

* Issue **#448** : Some search related tasks never seem to complete, presumably because an error is thrown at some point and so their callbacks do not get called normally. This fix changes the way task completion is recorded so that it isn't dependant on the callbacks being called correctly.

* Issue **#464** : When a user resets a password, the password now has an expiry date set in the future determined by the password expiry policy. Password that are reset by email still expire immediately as expected.

* Issue **#462** : Permission exceptions now carry details of the user that the exception applies to. This change allows error logging to record the user id in the message where appropriate.

* Issue **#463** : Many index shards are being corrupted which may be caused by insufficient locking of the shard writers and readers. This fix changes the locking mechanism to use the file system.

* Issue **#451** : Data paging was allowing the user to jump beyond the end of a stream whereby just the XML root elements were displayed. This is now fixed by adding a constraint to the page offset so that the user cannot jump beyond the last record. Because data paging assumes that segmented streams have a header and footer, text streams now include segments after a header and before a footer, even if neither are added, so that paging always works correctly regardless of the presence of a header or footer.

* Issue **#461** : The stream attributes on the filter dialog were not sorted alphabetically, they now are.

* Issue **#460** : In some instances error streams did not always have stream attributes added to them for fatal errors. This mainly occurred in instances where processing failed early on during pipeline creation. An error was recorded but stream attributes were not added to the meta data for the error stream. Processing now ensures that stream attributes are recorded for all error cases.

* Issue **#442** : Remove 'Old Internal Statistics' folder, improve import exception handling

* Issue **#457** : Add check to import to prevent duplicate root level entities

* Issue **#444** : Fix for segment markers when writing text to StreamAppender.

* Issue **#447** : Fix for AsyncSearchTask not being displayed as a child of EventSearchTask in the server tasks view.

* Issue **#421** : FileAppender now causes fatal error where no output path set.

* Issue **#427** : Pipelines with no source element will now only treat a single parser element as being a root element for backwards compatibility.

* Issue **#420** : Pipelines were producing errors in the UI when elements were deleted but still had properties set on them. The pipeline validator was attempting to set and validate properties for unknown elements. The validator now ignores properties and links to elements that are undeclared.

* Issue **#420** : The pipeline model now removes all properties and links for deleted elements on save.

* Issue **#458** : Only event searches should populate the `searchId`. Now `searchId` is only populated when a stream processor task is created by an event search as only event searches extract specific records from the source stream.

* Issue **#437** : The event log now includes source in move events.

* Issue **#419** : Fix multiple xml processing instructions appearing in output.

* Issue **#446** : Fix for deadlock on rolling appenders.

* Issue **#444** : Fix segment markers on RollingStreamAppender.

* Issue **#426** : Fix for incorrect processor filters. Old processor filters reference `systemGroupIdSet` rather than `folderIdSet`. The new migration updates them accordingly.

* Issue **#429** : Fix to remove `usePool` parser parameter.

* Issue **#439** : Fix for caches where elements were not eagerly evicted.

* Issue **#424** : Fix for cluster ping error display.

* Issue **#441** : Fix to ensure correct names are shown in pipeline properties.

* Issue **#433** : Fixed slow stream queries caused by feed permission restrictions.

* Issue **#385** : Individual index shards can now be deleted without deleting all shards.

* Issue **#391** : Users needed `Manage Processors` permission to initiate pipeline stepping. This is no longer required as the 'best fit' pipeline is now discovered as the internal processing user.

* Issue **#392** : Inherited pipelines now only require 'Use' permission to be used instead of requiring 'Read' permission.

* Issue **#394** : Pipeline stepping will now show errors with an alert popup.

* Issue **#396** : All queries associated with a dashboard should now be correctly deleted when a dashboard is deleted.

* Issue **#393** : All caches now cache items within the context of the current user so that different users do not have the possibility of having problems caused by others users not having read permissions on items.

* Issue **#358** : Schemas are now selected from a subset matching the criteria set on SchemaFilter by the user.

* Issue **#369** : Translation stepping wasn't showing any errors during stepping if a schema had an error in it.

* Issue **#364** : Switched index writer lock factory to a SingleInstanceLockFactory as index shards are accessed by a single process.

* Issue **#363** : IndexShardWriterCacheImpl now closes and flushes writers using an executor provided by the TaskManager. Writers are now also closed in LRU order when sweeping up writers that exceed TTL and TTI constraints.

* Issue **#361** : Information has been added to threads executing index writer and index searcher maintenance tasks.

* Issue **#356** : Changed the way index shard writers are cached to improve indexing performance and reduce blocking.

* Issue **#353** : Reduced expected error logging to debug.

* Issue **#354** : Changed the way search index shard readers get references to open writers so that any attempt to get an open writer will not cause, or have to wait for, a writer to close.

* Issue **#351** : Fixed ehcache item eviction issue caused by ehcache internally using a deprecated API.

* Issue **#347** : Added a 'Source' node to pipelines to establish a proper root for a pipeline rather than an assumed one based on elements with no parent.

* Issue **#350** : Removed 'Advanced Mode' from pipeline structure editor as it is no longer very useful.

* Issue **#349** : Improved index searcher cache to ensure searchers are not affected by writers closing.

* Issue **#342** : Changed the way indexing is performed to ensure index readers reference open writers correctly.

* Issue **#346** : Improved multi depth config content import.

* Issue **#328** : You can now delete corrupt shards from the UI.

* Issue **#343** : Fixed login expiry issue.

* Issue **#345** : Allowed for multi depth config content import.

* Issue **#341** : Fixed arg in SQL.

* Issue **#340** : Fixed headless and corresponding test.

* Issue **#333** : Fixed event-logging version in build.

* Issue **#334** : Improved entity sorting SQL and separated generation of SQL and HQL to help avoid future issues.

* Issue **#335** : Improved user management

* Issue **#337** : Added certificate auth option to export servlet and disabled the export config feature by default.

* Issue **#337** : Added basic auth option to export servlet to complement cert based auth.

* Issue **#332** : The index shard searcher cache now makes sure to get the current writer needed for the current searcher on open.

* Issue **#322** : The index cache and other caching beans should now throw exceptions on `get` that were generated during the creation of cached items.

* Issue **#325** : Query history is now cleaned with a separate job. Also query history is only recorded for manual querying, i.e. not when query is automated (on open or auto refresh). Queries are now recorded on a dashboard + query component basis and do not apply across multiple query components in a dashboard.

* Issue **#323** : Fixed an issue where parser elements were not being returned as 'processors' correctly when downstream of a reader.

* Issue **#322** : Index should now provide a more helpful message when an attempt is made to index data and no volumes have been assigned to an index.

* Issue **#316** : Search history is now only stored on initial query when using automated queries or when a user runs a query manually. Search history is also automatically purged to keep either a specified number of items defined by `stroom.query.history.itemsRetention` (default 100) or for a number of days specified by `stroom.query.history.daysRetention` (default 365).

* Issue **#317** : Users now need update permission on an index plus 'Manage Index Shards' permission to flush or close index shards. In addition to this a user needs delete permission to delete index shards.

* Issue **#319** : SaveAs now fetches the parent folder correctly so that users can copy items if they have permission to do so.

* Issue **#311** : Fixed request for `Pipeline` in `meta` XSLT function. Errors are now dealt with correctly so that the XSLT will not fail due to missing meta data.

* Issue **#313** : Fixed case of `xmlVersion` property on `InvalidXMLCharFilterReader`.

* Issue **#314** : Improved description of `tags` property in `BadTextXMLFilterReader`.

* Issue **#307** : Made some changes to avoid potential NPE caused by session serialisation.

* Issue **#306** : Added a stroom `meta` XSLT function. The XSLT function now exposes `Feed`, `StreamType`, `CreatedTime`, `EffectiveTime` and `Pipeline` meta attributes from the currently processing stream in addition to any other meta data that might apply. To access these meta data attributes of the current stream use `stroom:meta('StreamType')` etc. The `feed-attribute` function is now an alias for the `meta` function and should be considered to be deprecated.

* Issue **#303** : The stream delete job now uses cron in preference to a frequency.

* Issue **#152** : Changed the way indexing is performed so that a single indexer object is now responsible for indexing documents and adding them to the appropriate shard.

* Issue **#179** : Updated Saxon-HE to version 9.7.0-18 and added XSLTFilter option to `usePool` to see if caching might be responsible for issue.

* Issue **#288** : Made further changes to ensure that the IndexShardWriterCache doesn't try to reuse an index shard that has failed when adding any documents.

* Issue **#295** : Made the help URL absolute and not relative.

* Issue **#293** : Attempt to fix mismatch document count error being reported when index shards are opened.

* Issue **#292** : Fixed locking for rolling stream appender.

* Issue **#292** : Rolling stream output is no longer associated with a task, processor or pipeline to avoid future processing tasks from deleting rolling streams by thinking they are superseded.

* Issue **#292** : Data that we expect to be unavailable, e.g. locked and deleted streams, will no longer log exceptions when a user tries to view it and will instead return an appropriate message to the user in place of the data.

* Issue **#288** : The error condition 'Expected a new writer but got the same one back!!!' should no longer be encountered as the root cause should now be fixed. The original check has been reinstated so that processing will terminate if we do encounter this problem.

* Issue **#295** : Fixed the help property so that it can now be configured.

* Issue **#296** : Removed 'New' and 'Delete' buttons from the global property dialog.

* Issue **#279** : Fixed NPE thrown during proxy aggregation.

* Issue **#294** : Changing stream task status now tries multiple times to attempt to avoid a hibernate LockAcquisitionException.

* Issue **#287** : XSLT not found warnings property description now defaults to false.

* Issue **#261** : The save button is now only enabled when a dashboard or other item is made dirty and it is not read only.

* Issue **#286** : Dashboards now correctly save the selected tab when a tab is selected via the popup tab selector (visible when tabs are collapsed).

* Issue **#289** : Changed Log4J configuration to suppress logging from Hibernate SqlExceptionHandler for expected exceptions like constraint violations.

* Issue **#288** : Changed 'Expected a new writer...' fatal error to warning as the condition in question might be acceptable.

* Issue **#285** : Attempted fix for GWT RPC serialisation issue.

* Issue **#283** : Statistics for the stream task queue are now captured even if the size is zero.

* Issue **#226** : Fixed issue where querying an index failed with "User does not have the required permission (Manage Users)" message.

* Issue **#281** : Made further changes to cope with Files.list() and Files.walk() returning streams that should be closed with 'try with resources' construct.

* Issue **#224** : Removing an element from the pipeline structure now removes all child elements too.

* Issue **#282** : Users can now upload data with just 'Data - View' and 'Data - Import' application permissions, plus read permission on the appropriate feed.

* Issue **#199** : The explorer now scrolls selected items into view.

* Issue **#280** : Fixed 'No user is currently authenticated' issue when viewing jobs and nodes.

* Issue **#278** : The date picker now hides once you select a date.

* Issue **#281** : Directory streams etc are now auto closed to prevent systems running out of file handles.

* Issue **#263** : The explorer tree now allows you to collapse the root 'System' node after it is first displayed.

* Issue **#266** : The explorer tree now resets (clears and collapses all previously open nodes) and shows the currently selected item every time an explorer drop down in opened.

* Issue **#233** : Users now only see streams if they are administrators or have 'Data - View' permission. Non administrators will only see data that they have 'read' permission on for the associated feed and 'use' permission on for the associated pipeline if there is one.

* Issue **#265** : The stream filter now orders stream attributes alphabetically.

* Issue **#270** : Fixed security issue where null users were being treated as INTERNAL users.

* Issue **#270** : Improved security by pushing user tokens rather than just user names so that internal system (processing) users are clearly identifiable by the security system and cannot be spoofed by regular user accounts.

* Issue **#269** : When users are prevented from logging in with 'preventLogin' their failed login count is no longer incremented.

* Issue **#267** : The login page now shows the maintenance message.

* Issue **#276** : Session list now shows session user ids correctly.

* Issue **#201** : The permissions menu item is no longer available on the root 'System' folder.

* Issue **#176** : Improved performance of the explorer tree by increasing the size of the document permissions cache to 1M items and changing the eviction policy from LRU to LFU.

* Issue **#176** : Added an optimisation to the explorer tree that prevents the need for a server call when collapsing tree nodes.

* Issue **#273** : Removed an unnecessary script from the build.

* Issue **#277** : Fixed a layout issue that was causing the feed section of the processor filter popup to take up too much room.

* Issue **#274** : The editor pane was only returning the current user edited text when attached to the DOM which meant changes to text were ignored if an editor pane was not visible when save was pressed. This has now been fixed so that the current content of an editor pane is always returned even when it is in a detached state.

* Issue **#264** : Added created by/on and updated by/on info to pipeline stream processor info tooltips.

* Issue **#222** : Explorer items now auto expand when a quick filter is used.

* Issue **#205** : File permissions in distribution have now been changed to `0750` for directories and shell scripts and `0640` for all other files.

* Issue **#240** : Separate application permissions are now required to manage DB tables and tasks.

* Issue **#210** : The statistics tables are now listed in the database tables monitoring pane.

* Issue **#249** : Removed spaces between values and units.

* Issue **#237** : Users without 'Download Search Results' permission will no longer see the download button on the table component in a dashboard.

* Issue **#232** : Users can now inherit from pipelines that they have 'use' permissions on.

* Issue **#191** : Max stream size was not being treated as IEC value, e.g. Mebibytes etc.

* Issue **#235** : Users can now only view the processor filters that they have created if they have 'Manage Processors' permission unless they are an administrator in which case they will see all filters. Users without the 'Manage Processors' permission who are also not administrators will see no processor filters in the UI. Users with 'Manage Processors' permission who are not administrators will be able to update their own processor filters if they have 'update' permission on the associated pipeline. Administrators are able to update all processor filters.

* Issue **#212** : Changes made to text in any editor including those made with cut and paste are now correctly handled so that altered content is now saved.

* Issue **#247** : The editor pane now attempts to maintain the scroll position when formatting content.

* Issue **#251** : Volume and memory statistics are now recorded in bytes and not MiB.

* Issue **#243** : The error marker pane should now discover and display all error types even if they are preceded by over 1000 warnings.

* Issue **#254** : Fixed search result download.

* Issue **#209** : Statistics are now queryable in a dashboard if a user has 'use' permissions on a statistic.

* Issue **#255** : Fixed issue where error indicators were not being shown in the schema validator pane because the text needed to be formatted so that it spanned multiple lines before attempting to add annotations.

* Issue **#257** : The dashboard text pane now provides padding at the top to allow for tabs and controls.

* Issue **#174** : Index shard checking is now done asynchronously during startup to reduce startup time.

* Issue **#225** : Fixed NPE that was caused by processing instruction SAX events unexpectedly being fired by Xerces before start document events. This looks like it might be a bug in Xerces but the code now copes with the unexpected processing instruction event anyway.

* Issue **#230** : The maintenance message can now be set with the property 'stroom.maintenance.message' and the message now appears as a banner at the top of the screen rather than an annoying popup. Non admin users can also be prevented from logging on to the system by setting the 'stroom.maintenance.preventLogin' property to 'true'.

* Issue **#155** : Changed password values to be obfuscated in the UI as 20 asterisks regardless of length.

* Issue **#188** : All of the writers in a pipeline now display IO in the UI when stepping.

* Issue **#208** : Schema filter validation errors are now shown on the output pane during stepping.

* Issue **#211** : Turned off print margins in all editors.

* Issue **#200** : The stepping presenter now resizes the top pane to fit the tree structure even if it is several elements high.

* Issue **#168** : Code and IO is now loaded lazily into the element presenter panes during stepping which prevents the scrollbar in the editors being in the wrong position.

* Issue **#219** : Changed async dispatch code to work with new lambda classes rather than callbacks.

* Issue **#221** : Fixed issue where `*.zip.bad` files were being picked up for proxy aggregation.

* Issue **#242** : Improved the way properties are injected into some areas of the code to fix an issue where 'stroom.maxStreamSize' and other properties were not being set.

* Issue **#241** : XMLFilter now ignores the XSLT name pattern if an empty string is supplied.

* Issue **#236** : 'Manage Cache Permission' has been changed to 'Manage Cache'.

* Issue **#219** : Made further changes to use lambda expressions where possible to simplify code.

* Issue **#231** : Changed the way internal statistics are created so that multiple facets of a statistic, e.g. Free & Used Memory, are combined into a single statistic to allow combined visualisation.

* Issue **#172** : Further improvement to dashboard L&F.

* Issue **#194** : Fixed missing Roboto fonts.

* Issue **#195** : Improved font weights and removed underlines from link tabs.

* Issue **#196** : Reordered fields on stream, relative stream, volume and server task tables.

* Issue **#182** : Changed the way dates and times are parsed and formatted and improved the datebox control L&F.

* Issue **#198** : Renamed 'INTERNAL_PROCESSING_USER' to 'INTERNAL'.

* Issue **#154** : Active tasks are now sortable by processor filter priority.

* Issue **#204** : Pipeline processor statistics now include 'Node' as a tag.

* Issue **#170** : Changed import/export to delegate import/export responsibility to individual services. Import/export now only works with items that have valid UUIDs specified.

* Issue **#164** : Reduced caching to ensure tree items appear as soon as they are added.

* Issue **#177** : Removed 'Meta Data-Bytes Received' statistic as it was a duplicate.

* Issue **#152** : Changed the way index shard creation is locked so that only a single shard should be fetched from the cache with a given shard key at any one time.

* Issue **#189** : You now have to click within a checkbox to select it within a table rather than just clicking the cell the checkbox is in.

* Issue **#186** : Data is no longer artificially wrapped with the insertion of new lines server side. Instead the client now receives the data and an option to soft wrap lines has been added to the UI.

* Issue **#167** : Fixed formatting of JavaScript and JSON.

* Issue **#175** : Fixed visibility of items by inferred permissions.

* Issue **#178** : Added new properties and corresponding configuration to connect and create a separate SQL statistics DB.

* Issue **#172** : Improved dashboard L&F.

* Issue **#169** : Improved L&F of tables to make better use of screen real estate.

* Issue **#191** : Mebibytes (multiples of 1024) etc are now used as standard throughout the application for both memory and disk sizes and have single letter suffixes (B, K, M, G, T).

* Issue **#173** : Fixed the way XML formatter deals with spaces in attribute values.

* Issue **#151** : Fixed meta data statistics. 'metaDataStatistics' bean was declared as an interface and not a class.

* Issue **#158** : Added a new global property 'stroom.proxy.zipFilenameDelimiter' to enable Stroom proxy repositories to be processed that have a custom file name pattern.

* Issue **#153** : Clicking tick boxes and other cell components in tables no longer requires the row to be selected first.

* Issue **#148** : The stream browsing UI no longer throws an error when attempting to clear markers from the error markers pane.

* Issue **#160** : Stream processing tasks are now created within the security context of the user that created the associated stream processor filter.

* Issue **#157** : Data is now formatted by the editor automatically on display.

* Issue **#144** : Old processing output will now be deleted when content is reprocessed even if the new processing task does not produce output.

* Issue **#159** : Fixed NPE thrown during import.

* Issue **#166** : Fixed NPE thrown when searching statistics.

* Issue **#165** : Dashboards now add a query and result table from a template by default on creation. This was broken when adding permission inheritance to documents.

* Issue **#162** : The editor annotation popup now matches the style of other popups.

* Issue **#163** : Imported the Roboto Mono font to ensure consistency of the editor across platforms.

* Issue **#143** : Stroom now logs progress information about closing index shard writers during shutdown.

* Issue **#140** : Replaced code editor to improve UI performance and add additional code formatting & styling options.

* Issue **#146** : Object pool should no longer throw an error when abandoned objects are returned to the pool.

* Issue **#142** : Changed the way permissions are cached so that changes to permissions provide immediate access to documents.

* Issue **#123** : Changed the way entity service result caching works so that the underlying entity manager is cached instead of individual services. This allows entity result caching to be performed while still applying user permissions to cached results.

* Issue **#156** : Attempts to open items that that user does not have permission to open no longer show an error and spin the progress indicator forever, instead the item will just not open.

* Issue **#141** : Improved log output during entity reference migration and fixed statistic data source reference migration.

* Issue **#127** : Entity reference replacement should now work with references to 'StatisticsDataSource'.

* Issue **#125** : Fixed display of active tasks which was broken by changes to the task summary table selection model.

* Issue **#121** : Fixed cache clearing.

* Issue **#122** : Improved the look of the cache screen.

* Issue **#106** : Disabled users and groups are now displayed with greyed out icon in the UI.

* Issue **#132** : The explorer tree is now cleared on login so that users with different permissions do not see the previous users items.

* Issue **#128** : Improved error handling during login.

* Issue **#130** : Users with no permissions are no longer able to open folders including the root System folder to attempt data browsing.

* Issue **#120** : Entity chooser now treats 'None' as a special root level explorer node so that it can be selected in the same way as other nodes, e.g. visibly selected and responsive to double click.

* Issue **#129** : Fixed NPE.

* Issue **#119** : User permissions dialog now clears permissions when a user or group is deleted.

* Issue **#115** : User permissions on documents can now be inherited from parent folders on create, copy and move.

* Issue **#109** : Added packetSize="65536" property to AJP connector in server.xml template.

* Issue **#100** : Various list of items in stroom now allow multi selection for add/remove purposes.

* Issue **#112** : Removed 'pool' monitoring screen as all pools are now caches of one form or another.

* Issue **#105** : Users were not seeing 'New' menu for folders that they had some create child doc permissions for. This was due to DocumentType not implementing equals() and is now fixed.

* Issue **#111** : Fixed query favourites and history.

* Issue **#91** : Only CombinedParser was allowing code to be injected during stepping. Now DSParser and XMLFragmentParser support code injection during stepping.

* Issue **#107** : The UI now only shows new pipeline element items on the 'Add' menu that are allowed children of the selected element.

* Issue **#113** : User names are now validated against a regex specified by the 'stroom.security.userNamePattern' property.

* Issue **#116** : Rename is now only possible when a single explorer item is selected.

* Issue **#114** : Fixed selection manager so that the explorer tree does not select items when a node expander is clicked.

* Issue **#65** : Selection lists are now limited to 300px tall and show scrollbars if needed.

* Issue **#50** : Defaults table result fields to use local time without outputting the timezone.

* Issue **#15** : You can now express time zones in dashboard query expressions or just omit a time zone to use the locale of the browser.

* Issue **#49** : Dynamic XSLT selection now works with pipeline stepping.

* Issue **#63** : Entity selection control now shows current entity name even if it has changed since referencing entity was last saved.

* Issue **#70** : You can now select multiple explorer rows with ctrl and shift key modifiers and perform bulk actions such as copy, move, rename and delete.

* Issue **#85** : findDelete() no longer tries to add ORDER BY condition on UPDATE SQL when deleting streams.

* Issue **#89** : Warnings should now be present in processing logs for reference data lookups that don't specify feed or stream type. This was previously throwing a NullPointerException.

* Issue **#90** : Fixed entity selection dialog used outside of drop down selection control.

* Issue **#88** : Pipeline reference edit dialog now correctly selects the current stream type.

* Issue **#77** : Default index volume creation now sets stream status to INACTIVE rather than CLOSED and stream volume creation sets index status to INACTIVE rather than CLOSED.

* Issue **#93** : Fixed code so that the 'Item' menu is now visible.

* Issue **#97** : Index shard partition date range creation has been improved.

* Issue **#94** : Statistics searches now ignore expression terms with null or empty values so that the use of substitution parameters can be optional.

* Issue **#87** : Fixed explorer scrolling to the top by disabling keyboard selection.

* Issue **#104** : 'Query' no longer appears as an item that a user can allow 'create' on for permissions within a folder.

* Issue **#103** : Added 10 years as a supported data retention age.

* Issue **#86** : The stream delete button is now re-enabled when new items are selected for deletion.

* Issue **#81** : No exception will now be thrown if a client rejects a response for an EntityEvent.

* Issue **#79** : The client node no longer tries to create directories on the file system for a volume that may be owned by another node.

* Issue **#92** : Error summaries of multiple types no longer overlap each other at the top of the error markers list.

* Issue **#64** : Fixed Hessian serialisation of 'now' which was specified as a ZonedDateTime which cannot be serialised. This field is now a long representing millseconds since epoch.

* Issue **#62** : Task termination button is now enabled.

* Issue **#60** : Fixed validation of stream attributes prior to data upload to prevent null pointer exception.

* Issue **#9** : Created a new implementation of the expression parser that improved expression tokenisation and deals with BODMAS rules properly.

* Issue **#36** : Fixed and vastly improved the configuration of email so that more options can be set allowing for the use of other email services requiring more complex configuration such as gmail.

* Issue **#24** : Header and footer strings are now unescaped so that character sequences such as '\n' are translated into single characters as with standard Java strings, e.g. '\n' will become a new line and '\t' a tab.

* Issue **#40** : Changed Stroom docker conatiner to be based on Alpine linux to save space

* Issue **#40** : Auto import of content packs on Stroom startup and added default content packs into the docker build for Stroom.

* Issue **#30** : Entering stepping mode was prompting for the pipeline to step with but also auto selecting a pipeline at the same time and entering stepping immediately.

* Dashboard auto refresh is now limited to a minimum interval of 10 seconds.

* Issue **#31** : Pipeline stepping was not including user changes immediately as parsers and XSLT filters were using cached content when they should have been ignoring the cache in stepping mode.

* Issue **#27** : Stroom now listens to window closing events and asks the user if they really want to leave the page. This replaces the previous crude attempts to block keys that affected the history or forced a browser refresh.

* Issue **#2** : The order of fields in the query editor is now alphabetical.

* Issue **#3** : When a filter is active on a dashboard table column, a filter icon now appears to indicate this.

* Issue **#5** : Replace() and Decode() dashboard table expression functions no longer ignore cells with null values.

* Issue **#7** : Dashboards are now able to query on open.

* Issue **#8** : Dashboards are now able to re-query automatically at fixed intervals.

* Updated GWT to v2.8.0 and Gin to v2.1.2.

* Issue **#12** : Dashboard queries can now evaluate relative date/time expressions such as now(), hour() etc. In addition to this the expressions also allow the addition or subtraction of durations, e.g. now - 5d.

* Issue **#14** : Dashboard query expressions can now be parameterised with any term able to accept a user defined parameter, e.g. ${user}. Once added parameters can be changed for the entire dashboard via a text box at the top of the dashboard screen which will then execute all queries when enter is pressed or it loses focus.

* Issue **#16** : Dashboard table filters can also accept user defined parameters, e.g. ${user}, to perform filtering when a query is executed.

* Fixed missing text presenter in dashboards.

* Issue **#18** : The data dashboard component will now show data relative to the last selected table row (even if there is more than one table component on the dashboard) if the data component has not been configured to listen to row selections for a specific table component.

* Changed table styling to colour alternate rows, add borders between rows and increase vertical padding

* Issue **#22** : Dashboard table columns can now be configured to wrap text via the format options.

* Issue **#28** : Dashboard component dependencies are now listed with the component name plus the component id in brackets rather than just the component id.

* Issue **#202** : Initial release of the new data retention policy functionality.

[Unreleased]: https://github.com/gchq/stroom/compare/v6.0-beta.13...6.0
[v6.0-beta.13]: https://github.com/gchq/stroom/compare/v6.0-beta.12...v6.0-beta.13
[v6.0-beta.12]: https://github.com/gchq/stroom/compare/v6.0-beta.11...v6.0-beta.12
[v6.0-beta.11]: https://github.com/gchq/stroom/compare/v6.0-beta.10...v6.0-beta.11
[v6.0-beta.10]: https://github.com/gchq/stroom/compare/v6.0-beta.9...v6.0-beta.10
[v6.0-beta.9]: https://github.com/gchq/stroom/compare/v6.0-beta.8...v6.0-beta.9
[v6.0-beta.8]: https://github.com/gchq/stroom/compare/v6.0-beta.7...v6.0-beta.8
[v6.0-beta.7]: https://github.com/gchq/stroom/compare/v6.0-beta.6...v6.0-beta.7
[v6.0-beta.6]: https://github.com/gchq/stroom/compare/v6.0-beta.5...v6.0-beta.6
[v6.0-beta.5]: https://github.com/gchq/stroom/compare/v6.0-beta.4...v6.0-beta.5
[v6.0-beta.4]: https://github.com/gchq/stroom/compare/v6.0-beta.3...v6.0-beta.4
[v6.0-beta.3]: https://github.com/gchq/stroom/compare/v6.0-beta.2...v6.0-beta.3
[v6.0-beta.2]: https://github.com/gchq/stroom/compare/v6.0-beta.1...v6.0-beta.2
[v6.0-beta.1]: https://github.com/gchq/stroom/compare/v6.0-alpha.27...v6.0-beta.1
[v6.0-alpha.27]: https://github.com/gchq/stroom/compare/v6.0-alpha.26...v6.0-alpha.27
[v6.0-alpha.26]: https://github.com/gchq/stroom/compare/v6.0-alpha.24...v6.0-alpha.26
[v6.0-alpha.25]: https://github.com/gchq/stroom/compare/v6.0-alpha.24...v6.0-alpha.25
[v6.0-alpha.24]: https://github.com/gchq/stroom/compare/v6.0-alpha.23...v6.0-alpha.24
[v6.0-alpha.23]: https://github.com/gchq/stroom/compare/v6.0-alpha.22...v6.0-alpha.23
[v6.0-alpha.22]: https://github.com/gchq/stroom/compare/v6.0-alpha.21...v6.0-alpha.22
[v6.0-alpha.21]: https://github.com/gchq/stroom/compare/v6.0-alpha.20...v6.0-alpha.21
[v6.0-alpha.20]: https://github.com/gchq/stroom/compare/v6.0-alpha.19...v6.0-alpha.20
[v6.0-alpha.19]: https://github.com/gchq/stroom/compare/v6.0-alpha.18...v6.0-alpha.19
[v6.0-alpha.18]: https://github.com/gchq/stroom/compare/v6.0-alpha.17...v6.0-alpha.18
[v6.0-alpha.17]: https://github.com/gchq/stroom/compare/v6.0-alpha.16...v6.0-alpha.17
[v6.0-alpha.16]: https://github.com/gchq/stroom/compare/v6.0-alpha.15...v6.0-alpha.16
[v6.0-alpha.15]: https://github.com/gchq/stroom/compare/v6.0-alpha.14...v6.0-alpha.15
[v6.0-alpha.14]: https://github.com/gchq/stroom/compare/v6.0-alpha.13...v6.0-alpha.14
[v6.0-alpha.13]: https://github.com/gchq/stroom/compare/v6.0-alpha.12...v6.0-alpha.13
[v6.0-alpha.12]: https://github.com/gchq/stroom/compare/v6.0-alpha.11...v6.0-alpha.12
[v6.0-alpha.11]: https://github.com/gchq/stroom/compare/v6.0-alpha.10...v6.0-alpha.11
[v6.0-alpha.10]: https://github.com/gchq/stroom/compare/v6.0-alpha.9...v6.0-alpha.10
[v6.0-alpha.9]: https://github.com/gchq/stroom/compare/v6.0-alpha.8...v6.0-alpha.9
[v6.0-alpha.8]: https://github.com/gchq/stroom/compare/v6.0-alpha.7...v6.0-alpha.8
[v6.0-alpha.7]: https://github.com/gchq/stroom/compare/v6.0-alpha.4...v6.0-alpha.7
[v6.0-alpha.4]: https://github.com/gchq/stroom/commits/v6.0-alpha.4<|MERGE_RESOLUTION|>--- conflicted
+++ resolved
@@ -6,7 +6,8 @@
 
 ## [Unreleased]
 
-<<<<<<< HEAD
+* Issue **#952** : Remote data sources now execute calls within the context of the user for the active query. As a result all running search `destroy()` calls will now be made as the same user that initiated the search.
+
 * Issue **#566** : Info and warning icons are now displayed in stepping screen when needed.
 
 * Issue **#923** : Dashboard queries will now terminate if there are no index shards to search.
@@ -36,9 +37,6 @@
 * Issue **#788** : Adding DocRef and IsDocRef to stroom query to allow doc ref related filtering. Migration of stream filters uses this.
 
 * Issue **#936** : Add conversion of header `X-SSL-Client-V-End` into `RemoteCertExpiry`, translating date format in the process.
-=======
-* Issue **#952** : Remote data sources now execute calls within the context of the user for the active query. As a result all running search `destroy()` calls will now be made as the same user that initiated the search.
->>>>>>> 4cecd9ce
 
 * Issue **#953** : Fixed NPE.
 
