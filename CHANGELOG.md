--- conflicted
+++ resolved
@@ -7,11 +7,9 @@
 
 ## [Unreleased]
 
-<<<<<<< HEAD
 * Issue **#1699** : Add a docker managed volume for the ref data store.
-=======
+
 * Uplift LMDB to v0.8.1.
->>>>>>> 1f2dd758
 
 * Changed implementaion of the byte buffer pool used in the ref data store to improve performance.
 
