# Change Log
All notable changes to this project will be documented in this file.

The format is based on [Keep a Changelog](http://keepachangelog.com/) 
and this project adheres to [Semantic Versioning](http://semver.org/).


## [Unreleased]

<<<<<<< HEAD
* Add comments to `prod.yml`/`config.yml`.
=======
* Issue **#580** : Added conditional formatting options to dashboard tables.

>>>>>>> 36ae014e

* Change `reset_password` CLI command to also reset various locked/inactive type flags.

* Change stroom admin path from `admin` to `stroomAdmin` in the distribution.

* Fix `command not found` bug in distribution `start.sh`.

* Change `start.sh` to log pre-logback output to start.sh.log.

* Change logFormat to include time in `prod.yml` and `config.yml`.


## [v7.0-beta.52] - 2020-09-10

* Issue **#1850** : Add new command line commands `create_account`, `reset_password` and `manage_users` to enable the creation of accounts to bootstrap the application.

* Change `admin` to `stroomAdmin` in distribution shell scripts.


## [v7.0-beta.51] - 2020-09-09

* Added `formTokenRequest` property to OpenId config for use with AWS authentication. This forces the use of a form request when fetching tokens.

* Issue **#1824** : Fix for search hang when extraction is requested but no search pipeline is provided.

* Issue **#1083** : Added `any()`, `first()`, `last()`, `nth()`, `top()` and `bottom()` selection functions to select child values of grouped items.

* Issue **#1837** : Added `joining()` function to concatenate supplied fields in child rows.

* Issue **#1784** : Several functions were previously prevented from working on results from aggregate functions but are now applied regardless.

* Fix config file validation not working when hot loading config file changes.

* Change config file validation to be the first thing that happens on boot.

* Fix error when empty branches are in the config file.

* Add `pipeline.referenceData.getLmdbSystemLibraryPath` prop to support provided LMDB binary.

* Change extraction location of bundled LMDB binary to be the same as the store files.

* Change default value for `pipeline.referenceData.maxPutsBeforeCommit` to 0 (i.e. don't commit mid-load).


## [v7.0-beta.50] - 2020-09-07

* Add /api/refData/v1/lookup REST endpoint for doing ref data lookups.

* Issue **#1755** : Stepping now runs in a separate thread to prevent interruption of DW threads when trying to terminate stepping early.

* Issue **#1798** : Fixed REST serialisation issue that was preventing stepping XPath filters from being passed to the server.

* Issue **#1666** : Stepping now loads element documents that use name patterns.

* Issue **#1666** : Parsers now support name patterns for loading config documents. 

* Issue **#1835** : Fix error when viewing data as lowly user.

* Issue **#1836** : Fix Forbidden error when importing data.

* Issue **#1809** : Fix handling of import with no permissions except Import Configuration.

* Issue **#1657** : Remove INTERNAL_PROCESSING_USER from Users list in App Permissions screen.

* Issue **#1782** : Fix handling of empty NOT/AND/OR in stats queries and immprove the error handling for the remote data sources.

* Issue **#1781** : Fix SQL stats handling of NOT() with more than one term in the NOT.

* Issue **#1830** : Change quick filters on Annotations screen to use fuzzy filtering consistent with the rest of stroom. Disable the comment quick filter drop down if there are no standard comments configured. Remove the qualified fields from the quick filter tooltips.

* Issue **#1829** : Fix Annotations screen recording change history when clicking an empty title/subject.

* Issue **#1737** : Fix quick filter in users/groups popup.

* Issue **#1832** : Fix inability to add users/groups in the Document Permissions screen.


## [v7.0-beta.49] - 2020-09-02

* Fix accidental commit of broken code.


## [v7.0-beta.48] - 2020-09-02

* Fix duplicate call to bintray upload in travis script.


## [v7.0-beta.47] - 2020-09-02

* Issue **#1821** : Fix SQL Stat queries whose table doesn't use any datasource fields.

* Issue **#1694** : Fix UUID filtering in quick filters, now using `uuid:` field qualifier. Removed support for `#` prefix in Quick Filter and suggesters.

* Issue **#1699** : Add a docker managed volume for the ref data store.

* Add `pooledByteBufferCounts` to ref data config.

* Issue **#1700** : Stopped stepping happening on open.

* Uplift LMDB to v0.8.1.

* Changed implementaion of the byte buffer pool used in the ref data store to improve performance.

* Increase default value for ref data `maxPutsBeforeCommit` to improve load times.

* Fix instances of trace logging that are not using lambdas for complex args. This is particularly a problem in the ref data store code.

* Made stroom compatible with AWS authentication.

* Issue **#1707** : Fix reference data lookups picking the wrong effective stream.

* Issue **#1797** : Altered how search completion is recorded to try and prevent hanging. 

* Issue **#1762** : Fix for search jobs that do not terminate correctly.

* The build should now ensure GWT compilation only occurs after test has completed.

* Issue **#1790** : You can now provide `TYPE` as an optional HTTP header when sending data to Stroom. If provided this attribute is used to determine what data type to assign to the data being received. Data forwarding and aggregation also maintains this attribute and behaviour. 

* Issue **#1665** : Recognised meta types can now be specified in config and drop downs now allow selection in the pipeline editor.


## [v7.0-beta.46] - 2020-08-23

* Issue **#1702** : Fix namespace handling in XML reference data values.

* Issue **#1789** : Prevent dashboards without an extraction pipeline showing as "Missing" on dependency screen.

* Issue **#1803** : Fix `/api/export/v1` failing with NoSuchFileException.

* Issue **#1719** : Create rest endpoint to get rererence data store entries. Experimental feature at the moment.

* Issue **#1649** : Make the local reference data store searchable from the dashboard. Experimental feature at the moment.

* Issue **#1805** : Fix missing alert popup when document is saved but has been updated by another user/tab.

* Fix _No appender for stroom.docref.DocRef_ ERRORs in the log.


## [v7.0-beta.45] - 2020-08-14

* Issue **#1793** : Fixed Solr search query creation.

* Issue **#1791** : Fixed Solr connection test response.

* Update Gradle to v6.6

* Revert back to full build.


## [v7.0-beta.44] - 2020-08-14

* Reverted deploy changes until travis dpl v2 is stable.


## [v7.0-beta.43] - 2020-08-14

* Fixing release artefacts.


## [v7.0-beta.42] - 2020-08-13

* Issue **#1783** : Made change to prevent nodes called by the cluster from using localhost, 127.0.0.1 or the same URL as other nodes.

* Issue **#1706** : Terminating processing jobs early now writes appropriate termination errors to the processing info (error) stream and deletes other outputs.

* Issue **#1749** : Removed old benchmark job.


## [v7.0-beta.41] - 2020-08-12

* Issue **#1785** : Fix proxy not forwarding any data.

* Issue **#1675** : All dashboard table fields are now present in text pane settings even if they are hidden or special, e.g. internally added mandatory fields like StreamId and EventId. This change prevents the field settings from being altered incorrectly when these fields were not found.

* Issue **#1758** : Added file locations to meta details and improved tooltip layout.

* Issue **#1778** : Remove error streams following reprocessing when no new streams are created.

* Added support for time based expressions when searching for streams from UI. 

* Issue **#1760** : Support time based expressions for ProcessorTask data source

* Issue **#1761** : Allow processor id to be displayed when searching processor tasks data source.

* Issue **#1693** : Fix dependencies screen listing links to internal searchables as "missing".

* Issue **#1751** : Display correct UUID for "to" dependency in UI dependency screen.

* Issue **#1664** : Fix crash when all streams for pipeline are deleted.

* Issue **#1701** : Fix crash when alternative pipeline is selected/used for processing.

## [v7.0-beta.40] - 2020-07-27

* Issue **#1756** : Fix for IdEnrichmentFilter where is attempts to change attribute values that already exist.

* Issue **#1741** : Fix for search hanging issue.

* Issue **#1740** : `CombinedParser` now removes invalid XML 1.0 characters when `fixInvalidChars` is set and not XML 1.1.

* Add `readTimeout` property to `HTTPAppender` 

* Issue **#1747** : Nodes are now notified about changes to document permissions so that caches are cleared etc.

* Issue **#1752** : Meta info tooltips now show appropriate units for values.

* The `admin` account is now auto created if it doesn't exist.

* Issue **#1310** : Improved file cleanup between tests.

* Issue **#1533** : Improved meta data attribute value flushing to DB.

* Issue **#1634** : `FileSystemClean` will now only examine active data volumes.

* Issue **#1672** : Index shards are now only updated in the DB on flush when the document count or shard size changes.

* Issue **#1713** : Fixed issue where processor task start times were being displayed incorrectly.

* Issue **#1748** : Removed border from explorer quick filter.

* Issue **#1656** : Only managed jobs will now appear on the jobs page.

* Issue **#1669** : Changed the way next scheduled time is calculated based on current time.

* Issue **#1662** : Processor tasks and meta data sources now correctly show pipeline names in dashboard results.

* Issue **#1677** : Active tasks are now correctly filtered.

* Issue **#1718** : Added server task info for some tasks.

* Issue **#1731** : Fixed calendar date picker style that was broken by tooltip CSS changes.

* Issue **#1657** : `INTERNAL_PROCESSING_USER` is no longer visible in the UI.

* Issue **#1449** : You can now create users to associate permissions by clicking the create button in the `User Permissions` page.

* Issue **#1727** : Typo.

* Issue **#1501** : Multiple fixes for new UI.

* Issue **#1506** : Multiple fixes for new UI.

* Issue **#1561** : Multiple fixes for new UI.

* Issue **#1483** : Multiple fixes for new UI.

* Issue **#1525** : Multiple fixes for new UI.

* Issue **#1587** : Multiple fixes for new UI.

* Issue **#1526** : Multiple fixes for new UI.

* Issue **#1499** : Multiple fixes for new UI.

* Issue **#1481** : Multiple fixes for new UI.

* Issue **#1498** : Multiple fixes for new UI.

* Issue **#1660** : Multiple fixes for new UI.

* Issue **#1659** : Multiple fixes for new UI.

* Issue **#1725** : Fix Data Splitter onlyMatch using zero based instead of one based numbers.


## [v7.0-beta.39] - 2020-07-06

* Issue **#1716** : Prevent export of processor filters that are reprocess or deleted.

* Issue **#1638** : Suppress error when searching deleted streams.

* Issue **#1696** : Fix reprocessing from unfiltered meta data view.

* Issue **#1648** : Fix streams not being deleted following reprocessing.

* Issue **#1695** : Fix `Records` stream types not being identified correctly.

* Issue **#1668** : Fixed incorrect parameter count for XSLT `meta` function.

* Issue **#1619** : Fix delete stream summary.


## [v7.0-beta.38] - 2020-06-25

* Issue **#1670** : Stop _parse-uri_ XSLT function returning -1 for missing port numbers.

* Issue **#1673** : Increase limit for age spinner in retention rules to 9999.

* Issue **#1683** : Add `!` NOT operator to fuzzy match filtering.

* Add field searching to Activity quick filter.

* Add field searching to entity selection popups.

* Change entity selection popups to clear quick filter on show.

* Add column sorting and field searching to Properties screen.

* Add field searching to Explorer Tree quick filter.

* Add field searching to Properties quick filter.

* Add field searching to Server Tasks quick filter.

* Add field searching to dependencies quick filter.

* Improve info tooltip layouts.

* Issue **#1248** : Add quick filter to dependencies screen.

* Issue **#1650** : Use consistent blue colour.

* Issue **#1671** :Fix XSLT function `hex-to-oct`.

* Add `readTimeout` property to `HTTPAppender`.

* Issue **#1632** : SQL stats now compatible with MySQL 8 Group Replication

* Issue **#1650** : Use consistent blue colour.

* Issue **#1627** : Fix Up/Down buttons on Rule Set screen. Now keeps selection after use.

* Issue **#1277** : Fix Enable/Disable toggle button on Rule Set screen.


## [v7.0-beta.37] - 2020-06-15

* Add _Impact Summary_ tab to _Data Retention_ to show breakdown of counts of streams to be deleted.

* Add support for the `.` separator in the word boundary fuzzy matching.

* Change the fuzzy match filter to switch to a case sensitive wild-carded exact match when the input contains a `*`.

* Issue **#1640** : Fix server error when clicking disabled delete/info icon for deleted streams.

* Issue **#1639** : Default index volume group property changes.

* Issue **#1636** : Fix data retention deletion using wrong action for rules.

* Issue **#1280** : Fix creation of default index volumes.


## [v7.0-beta.36] - 2020-06-02

* Issue **#1621** : Fix NPE in proxy content syncing.

* Issue **#1462** : Stroom not working with MySQL 8.0 due to SQLException

* Issue **#1564** : Fix error in data retention section of stream info popup.

* Change data retention delete batching approach to use time ranges.

* Issue **#1611** : Change explorer tree filtering to also filter on an exact match of the entity's UUID.

* Add regex filtering with `/` prefix to fuzzy matching.

* Change word boundary matching to require a `?` prefix.


## [v7.0-beta.35] - 2020-05-28

* Issue **#1608** : Fixed NPE in UI data presenter.

* Issue **#1595** : Fixed names for imported items that already exist but are updated by import.

* Issue **#1603** : XSLT imports now error if more than one matching XSLT is found.

* Issue **#1604** : XSLT import resolution now accepts the use of UUIDs and DocRef strings.

* Issue **#1403** : Dashboard query download now retains expression parameters.

* Issue **#1514** : Fixed properties edit presenter issue.

* Issue **#1569** : Additional changes to improve the new `Data Delete` task that replaces the `File System Clean` task.

* Issue **#1565** : Stop data retention rules deleting all data.

* Add default data retention rule to the UI screen to make it clear what happens by default.

* Add fuzzy match filter to explorer tree.


## [v7.0-beta.34] - 2020-05-26

* Issue **#1569** : Removed recursive multi threading from file system clean as thread limit was being reached. 

* Issue **#1478** : Fixed data volume creation and other resource methods.

* Issue **#1594** : Now auto creates root explorer node on startup if it is missing.

* Issue **#1544** : Fixes for imported dashboards.

* Issue **#1586** : Fixed migration and initial population of standard meta type names.

* Issue **#1592** : Changed DB bit(1) columns to be tinyint(1) so that they show values correctly in the CLI.

* Issue **#1510** : Added logical delete for processor and processor filter to allow a user to force deletion without encountering a DB constraint. 

* Issue **#1557** : Process, reprocess, delete and download data functions now provide an impact summary before a user can proceed with the action.

* Issue **#1557** : The process data function in the data browser now provides the option to process or reprocess data. When selected a user can also choose: the priority of the process filters that will be created; to set the priority automatically based on previous filters; set the enabled state.

* Issue **#1557** : Reprocessing data no longer has a limitation on how many items can be reprocessed as it is now implemented by reprocess specific filters.

* Issue **#1585** : Fixed issue that was preventing viewing folders processors.

* Issue **#1557** : Added an impact summary to meta data actions such as delete, restore, process and download.

* Issue **#1593** : NPE copying empty expressions


## [v7.0-beta.33] - 2020-05-22

* Issue **#1588** : Fix processor filter import.

* Issue **#1566** : Fixed UI data restore behaviour.

* Make public port configurable


## [v7.0-beta.32] - 2020-05-19

* Issue **#1573** : Active tasks tab now only shows tasks related to the open feed.

* Issue **#1584** : Add @ApiParam to POST/PUT/DELETE endpoints so the request type appears in swagger-ui.

* Issue **#1581** : Change streamId to a path param in GET /api/data/v1.

* Issue **#1567** : Added error handling so the confirmation dialog continues to work even when there is a failure in a previous use.

* Issue **#1568** : Pipeline names should now be shown where needed in the UI.

* Issue **#1457** : Change field value suggester to use fuzzy matching.

* Issue **#1574** : Make feed suggestions return all feeds, not just ones with meta.

* Issue **#1544** : Imported dashboards from 6.1 now work.

* Issue **#1577** : Cluster node status is now updated when node settings are changed.

* Issue **#1396** : Completely changed DB migration and import/export compatibility code.

* Fix index creation stored procedure.

* Issue **#1508** : Tidy up property descriptions, change connection pool props to use Stroom Duration type.

* Issue **#473** : Fix value stats being ignored during in memory stat aggregation.

* Issue **#1141** : Make SQL stats aggregation delete unused stat keys at the end.


## [v7.0-beta.31] - 2020-05-12

* Issue **#1546** : Fixed opening and editing of data retention rules.

* Issue **#1494** : Scrollbars now have a white background unless used in a readonly text area.

* Issue **#1547** : Added pipeline names to processor task screens.

* Issue **#1543** : Prevent import/export of processor filters with id fields

* Issue **#1112** : You can now copy feeds along with other items and copies are named appropriately.

* Issue **#1112** : When copying a selection of several items, the dependencies between the items are altered in the resulting copies so that the copied items work together as a new set of content.

* Issue **#1112** : As part of fixing dependencies when copying items, the dependencies screen now works correctly and now also shows processor filters. 

* Issue **#1545** : Add property `enableDistributedJobsOnBootstrap` to enable/disable processing on first boot.


## [v7.0-beta.30] - 2020-05-06

* Issue **#1503** : Further fix for enabled/disabled expression items and dashboard tab visibility.

* Issue **#1511** : Data pages now show pipeline names rather than pipeline UUIDs.

* Issue **#1529** : Fix error when selecting datasource in new dashboard.

* Fix NPE in SystemInfoResource.get().

* Issue **#1527** : Fixed missing aud in API eky tokens.

* Add missing guice binding for SystemInfoResource.

* Make export add new line to the end of all files to adhere to POSIX standard.

* Issue **#1532** : Fixed index shard criteria in UI.

* Change SecurityFilter to return a 401 on authentication exceptions.

* Move some health checks into SystemInfoResource.

* Remove healthchecks from rest resources and servlets that never give an unhealthy result.

* Add error info to AppConfigMonitor health check.


## [v7.0-beta.29] - 2020-05-04

* Issue **#1496** : Fixed paging of processed data.

* Add stroom.statistics.internal.enabledStoreTypes and make internal stat processing respect it.

* Improve SQL stats shutdown processing so all in memory stats are flushed.

* Issue **#1521** : Dashboards with missing datasources break entirely.

* Issue **#1477** : Disable edit button on stream processor.

* Issue **#1497** : Fixed data list result paging.

* Issue **#1492** : Fixed data list result paging.

* Issue **#1513** : You can now view data in folders.

* Issue **#1500** : Fixed data delete/restore behaviour.

* Issue **#1515** : Fix proxyDir default when running in a stack.

* Issue **#1509** : Unable to update processor filter.

* Issue **#1495** : Speculative fix for missing swagger.json file in the fat jar.

* Issue **#1503** : Fixed Dashboard serialisation and JSON template.

* Issue **#1479** : Unable to set index volume limits.


## [v7.0-beta.28] - 2020-04-29

* Issue **#1489** : Reprocess streams feature failing.

* Issue **#1465** : Add default Open ID credentials to allow proxy to be able to authenticate out of the box.

* Issue **#1455** : Fix interactive search.

* Issue **#1471** : Pipeline name not shown on processors/filters in UI.

* Issue **#1491** : Download stream feature failing. 

* Issue **#1433** : StandardKafkaProducer failed when writing XML kafka payloads. 


## [v7.0-beta.27] - 2020-04-27

* Issue **#1417** : Allow processor filters to be exported with Pipelines. 

* Issue **#1480** : Index settings now shows index volume groups and allows selection. 

* Issue **#1450** : Further attempt to improve criteria filtering on data tab.

* Issue **#1467** : The cluster node state node uses NodeResource to determine active nodes.

* Issue **#1448** : The internal processing user now has a JWT and passes it when making calls to other nodes.


## [v7.0-beta.26] - 2020-04-22

* Fix gradle build for versioned builds


## [v7.0-beta.25] - 2020-04-22

* Assorted fixes to the new React UI pages.


## [v7.0-beta.24] - 2020-04-21

* Issue **#1450** : Stop data tabs showing all feeds.

* Issue **#1454** : Fix NPE in feed name suggestion box.

* Remove internal statistics from setup sample data.

* Fix issue of pipeline structure not showing when it contains a StatisticsFilter.

* Update auth flow for auth-into-stroom integration

* Issue **#1426** : Change /logout endpoint to /noauth/logout.

* Fix `Expecting a real user identity` errors on auto import of content packs.

* Increase wait timeout to 240s in `start.sh`.

* Issue **#1404** : Fixed issue with invalid XML character filter.

* Issue **#1413** : Attempt to fix search hanging issue.

* Issue **#1393** : The annotations data popup now formats content on load.

* Issue **#1399** : Removed error logging for expected exceptions in TaskExecutor.

* Issue **#1385** : File output param `streamId` now aliased to `sourceId` and `streamNo` is now aliased to `partNo` for consistency with new source tracking XSLT functions.

* Issue **#1392** : Downloading dashboard queries now provides the current query without the need to save the dashboard.

* Issue **#1427** : Change remote call to auth service to a local call.


## [v7.0-beta.23] - 2020-03-24

* Rename all legacy DB tables to `OLD_`.

* Issue **#1394** : Fix duplicate tables appearing in Monitoring -> Database Tables.

* Add NodeEndpointConfiguration. Change `node` table to hold the base endpoint.


## [v7.0-beta.22] - 2020-03-10

* Brought stroom-auth-service into stroom

* Issue **#563** : Kafka producer improvements - StandardKafkaProducer

* Issue **#1399** : Removed error logging for expected exceptions in TaskExecutor. 

* Fix missing $ in start.sh

* Issue **#1387** : Changed the way tasks are executed to reduce changes of unhandled execution errors.

* Issue **#1378** : Improved logging detail when processor filters fail.

* Issue **#1379** : Fixed issue where you couldn't open a processor filter if parts of the filter referenced deleted items.

* Issue **#1378** : Improved logging detail when processor filters fail.

* Issue **#1382** : Added `decode-url` and `encode-url` XSLT functions.

* Issue **#655** : Fixed SQL Stats queries ignoring the enabled state of the dashboard query terms.

* Issue **#1362** : Fixed issue where hiding dashboard annotation fields removed them.

* Issue **#1357** : Fixed dragging tabs in dashboard with hidden panes to create a new split.

* Issue **#1357** : Fixed dragging tabs in dashboard with hidden panes.

* Issue **#1368** : Fixed FindReplaceFilter as it wasn't working when used in conjunction with Data Splitter.

* Issue **#1361** : Changed the way headers are parsed for the HttpCall XSLT function.


## [v7.0-beta.21] - 2020-02-24

* Add null checks to DB migration.

* Add deletion of constraint `IDX_SHARD_FK_IDX_ID` to migration script.


## [v7.0-beta.20] - 2020-02-13

* Fix bug in `processor_task` migration script.


## [v7.0-beta.19] - 2020-02-10

* Fix bugs in DB migration scripts.


## [v7.0-beta.18] - 2020-02-05

* Re-locate index database migrations.

* Fix issues with migrating null audit columns.

* Improve output of TestYamlUtil.


## [v7.0-beta.17] - 2020-01-29

* Issue **#1355** : Fixed stepping from dashboard text pane.

* Issue **#1354** : Fixed double click to edit list items, e.g. properties.

* Issue **#1340** : Fixed issue with FindReplaceFilter where it failed in some cases when more than one filter was chained together.

* Issue **#1338** : You can now configure the max size of the map store cache.

* Issue **#1350** : Fixed scope of dictionaries when loaded in multiple XSLT pipeline steps.

* Issue **#1347** : Added SSL options to `http-call` XSLT method.

* Issue **#1352** : Fixed Hessian serialisation of user identities on tasks.

* Change docker image to allow us to pass in the dropwizard command to run, e.g. server|migrate.

* Stop MySQL outputing Note level warnings during migration about things that don't exist when we expect them not to.


## [v7.0-beta.13] - 2019-12-24

* Add `migrate` command line argument to run just the DB migrations.

* Updated API key to include audience and added client id and secret.

* Change `stroom.conf.sh` to also look for ip in `/sbin`

* Issue **#260** : You can now hide dashboard tabs.

* Issue **#1332** : The text pane can now be configured to show source data.

* Issue **#1311** : Improved source location tracking.


## [v7.0-beta.12] - 2019-12-04

* Change local.yml.sh to also look for ip in /sbin


## [v7.0-beta.11] - 2019-12-04

* Fix invalid SQL syntax in V07_00_00_012__Dictionary


## [v7.0-beta.10] - 2019-12-04

* Update auth api version

* Add clientId and clientSecret to config

* Update API keys (needed aud)

* Issue **#1338** : Added new config options to control the maximum size of some caches: `stroom.pipeline.parser.maxPoolSize`, `stroom.pipeline.schema.maxPoolSize`, `stroom.pipeline.schema.maxPoolSize`, `stroom.pipeline.xslt.maxPoolSize`, `stroom.entity.maxCacheSize`, `stroom.referenceData.mapStore.maxCacheSize`.

* Issue **#642** : Downloading query details now ignores hidden fields.

* Issue **#1337** : Fixed issue where downloading large numbers of search results in Excel format was exceeding maximum style count of 64000. 

* Issue **#1341** : Added XSRF protection to GWT RPC requests.

* Issue **#1335** : Made session cookie `Secure` and `HttpOnly`.

* Issue **#1334** : Fix 404 when accessing `/stroom/resourcestore/........`, i.e. fix Tools->Export.

* Issue **#1333** : Improved resilience against XSS attacks.

* Issue **#1330** : Allow configuration of `Content-Type` in HTTPAppender.

* Issue **#1327** : Improvements to annotations.

* Issue **#1328** : Increased size of data window and removed max size restrictions.

* Issue **#1324** : Improved logging and added SSL options for HTTPAppender.


## [v7.0-beta.9] - 2019-11-20

* Fix SSL connection failure on remote feed staus check.

* Remove ConfigServlet as the functionality is covered by ProxyConfigHealthCheck.

* Fix password masking in ProxyConfigHealthCheck.

* Change servlet path of ProxyStatusServlet from `/config` to `/status`.


## [v7.0-beta.8] - 2019-11-20

* Change precedence order for config properties. YAML > database > default. Change UI to show effective value. Add hot loading of YAML file changes.

* Issue **#1322** : Stroom now asks if you really want to leave site when stepping items are dirty. Also fixed `Save` and `Save All` menu items and dashboard param changes now correctly make a dashboard dirty.

* Issue **#1320** : Fixed formatting of XML where trailing spaces were being removed from content surrounded by start and end tags (data content) which should not happen. 

* Issue **#1321** : Make path relative in stroom distribution .zip.sha256 hash file.

* The auth service now supports the use of HTTPS without certificate verification and adds additional logging.

* Issue **gchq/stroom-auth#157** : Automatically refresh user's API key when it expires.

* Issue **#1243** : Dashboard visualisations now link with similar functions available to dashboard tables, e.g. `link()`, `dashboard()`, `annotation()`, `stepping()`, `data()`.

* Issue **#1316** : JSONParser now includes various parse options including handling comments.

* Issue **#48** : Added option to hide/show dashboard table columns.

* Issue **#1315** : Improved health check for missing API key.

* Updated stroom expression to v1.5.4 and added new field types.

* Issue **#1315** : Improved health check for missing API key.

* Issue **#1314** : Fixed NPE thrown when logging caused when viewing docs that can't be found.

* Issue **#1313** : Suggestion boxes now make suggestions immediately before the user even starts typing.

* Issue **#1043** : Added feature to allow floating point numbers to be indexed.

* Issue **#1312** : Dictionaries now change the entity name in the DB when renamed.

* Issue **#1312** : Fixed read only behaviour of dictionary settings UI.

* Issue **#1300** : Multiple changes to annotations.

* Issue **#1265** : Added `modulus()` function along with alias `mod()` and modulus operator `%`.

* Issue **#1300** : Added `annotation()` link creation function, `currentUser()` alias for `param('currentUser()')` and additional link creation functions for `data()` and `stepping()`.

* Issue **#67** : Table columns now display menu items on left click.

* Uplift stroom-query to v2.2.4 to add better diagnostic logging.

* Uplift Kafka client to v2.2.1.

* Issue **#1293** : Add more static file types to allow nginx/browser caching on.

* Issue **#1295** : Add authentication bypass for servlets such as /remoting, /status, /echo, etc.

* Issue **#1297** : The UI now supplies API tokens to the backend for resource calls.

* Issue **#1296** : Fixed NPE in StreamMapCreator caused when a stream can not be found.

## [v7.0-beta.7] - 2019-10-23

* Issue **#1288** : Streams now show the name of the pipeline used to create them even if the user doesn't have permission to see the pipeline.

* Issue **#1282** : Fixed issue where items were imported into the explorer even if not selected for import.

* Issue **#1291** : Fixed issue where empty dashboard table cells did not select table rows when clicked. 

* Issue **#1290** : Fixed issue where executor provider was not executing supplied runnable if parent task had terminated.

* Fix problem of missing fallback config in docker image.


## [v7.0-beta.6] - 2019-10-15

* Add default for stroom.security.authentication.durationToWarnBeforeExpiry

* Fix missing icons for Kafka Config and Rule Set.

* Fix Kafka Config entity serialisation.

* Issue **#1264** : Dashboards running in embedded mode will not always ask for the user to choose an activity if the users session has one set already.

* Issue **#1275** : Fixed permission filtering when showing related streams.

* Issue **#1274** : Fixed issue with batch search caused by Hibernate not returning pipeline details in stream processor filters.

* Issue **#1272** : Fixed saving query favourites.

* Issue **#1266** : Stroom will now lock the cluster before releasing owned tasks so it doesn't clash with other task related processes that lock the DB for long periods.

* Issue **#1264** : Added `embedded` mode for dashboards to hide dashboard chrome and save options.

* Issue **#1264** : Stroom no longer asks if you want to leave the web page if no content needs saving.

* Issue **#1263** : Fixed issues related to URL encoding/decoding with the `dashboard()` function.

* Issue **#1263** : Fixed issue where date expressions were being allowed without '+' or '-' signs to add or subtract durations.

* Add fallback config.yml file into the docker images for running outside of a stack.

* Issue **#1263** : Fixed issues related to URL encoding/decoding in dashboard expressions.

* Issue **#1262** : Improved behaviour of `+` when used for concatenation in dashboard expressions.

* Issue **#1259** : Fixed schema compliance when logging failed document update events.

* Issue **#1245** : Fixed various issues with session management and authentication.

* Issue **#1258** : Fixed issue affecting search expressions against keyword fields using dictionaries containing carriage returns.


## [v7.0-beta.5] - 2019-09-23

* Fixes to proxy


## [v7.0-beta.4] - 2019-09-16

* Fix stroom-proxy Dockerfile


## [v7.0-beta.3] - 2019-09-16

* Minor fixes, including an essential fix to config


## [v7.0-beta.2] - 2019-09-13

* Fix docker build


## [v7.0-beta.1] - 2019-09-11

* Issue **#1253** : Data retention policies containing just `AND` will now match everything.

* Issue **#1252** : Stream type suggestions no longer list internal types.

* Issue **#1218** : All stepping panes will now show line numbers automatically if there are indicators (errors, warnings etc) that need to be displayed.  

* Issue **#1254** : Added option to allow non Java escaped find and replacement text to be used in `FindReplaceFilter`. 

* Issue **#1250** : Fixed logging description for reading and writing documents.

* Issue **#1251** : Copy permissions from a parent now shows changes prior to the user clicking ok.

* Issue **#758** : You no longer need the `Manage Processors` privilege to call `stroom:meta('Pipeline')` in XSLT.

* Issue **#1256** : Fix error caused when logging data source name when downloading search results.

* Issue **#399** : Fix for error message when stepping that said user needed `read` permission on parent pipeline and not just `use`.

* Issue **#1242** : Fix for pipeline corruption caused when moving elements back to inherited parents.

* Issue **#1244** : Updated Dropwizard to version 1.3.14 to fix session based memory leak.

* Issue **#1246** : Removed elastic search document type, menu items and filter.

* Issue **#1247** : Added XSLT functions (`source`, `sourceId`, `partNo`, `recordNo`, `lineFrom`, `colFrom`, `lineTo`, `colTo`) to determine the current source location so it can be embedded in a cooked event. Events containing raw source location info can be made into links in dashboard tables or the text pane so that a user can see raw source data or jump directly to stepping that raw record.

* Add data retention feature and index optimisation to Solr indexes.

* Initial support for Solr indexing and search.

* Issue **#1244** : Updated Dropwizard to version 1.3.14 to fix session based memory leak.

* Issue **#1246** : Removed elastic search document type, menu items and filter.

* Issue **#1214** : Fixed issue where the max results setting in dashboard tables was not always being obeyed. Also fixed some dashboard table result page size issues.

* Issue **#1238** : During proxy clean task we no longer show a failed attempt to delete an empty directory as an error as this condition is expected.

* Issue **#1237** : Fixed issue where explorer model requests were failing outside of user sessions, e.g. when we want to find folder descendants for processing.

* Issue **#1230** : Fix test.

* Issue **#1230** : Search expressions no longer have the `contains` condition. 

* Issue **#1220** : Fixed attempt to open newly created index shards as if they were old existing shards.

* Issue **#1232** : Fixed handling of enter key on pipeline element editor dialog.

* Issue **#1229** : Fixed issue where users needed `Read` permission on an index instead of just `Use` permission to search it.

* Issue **#1207** : Removed task id from meta to reduce DB size and complexity especially given the fact tasks are transient. Superseded output is now found by querying the processor task service when new output is written rather than using task ids on meta.

* Uplift HBase to 2.1.5 and refactor code accordingly

* Uplift Kafka to 2.1.1 and refactor code accordingly

* Uplift Curator to 4.2.0

* Issue **#1143** : Added mechanism to inject dashboard parameters into expressions using the `param` and `params` functions so that dashboard parameters can be echoed by expressions to create dashboard links.

* Issue **#1205** : Change proxy repo clean to not delete configured rootRepoDir.

* Issue **#1204** : Fix ProxySecurityFilter to use correct API key on feedStatus requests.

* Issue **#1211** : Added a quick filter to the server tasks page.

* Issue **#1206** : Fixed sorting active tasks when clicking column header.

* Issue **#1201** : Fixed dependencies.

* Issue **#1201** : Fixed tests.

* Issue **#1201** : Document permission changes now mutate the user document permissions cache rather than clearing it.

* Issue **#1153** : Changed security context to be a Spring singleton to improve explorer performance.

* Issue **#1202** : Fixed NumberFormatException in StreamAttributeMapUtil.

* Issue **#1203** : Fixed event logging detail for dictionaries.

* Issue **#1197** : Restored Save As functionality.

* Issue **#1199** : The index fields page now copes with more than 100 index fields.

* Issue **#1200** : Removed blocking queue that was causing search to hang when full.

* Issue **#1198** : Filtering by empty folders now works correctly.

* Comment out rollCron in proxy-prod.yml

* Change swagger UI at gchq.github.io/stroom to work off 6.0 branch

* Issue **#1195** : Fixed issue where combination of quick filter and type filter were not displaying explorer items correctly.

* Issue **#1153** : Changed the way document permissions are retrieved and cached to improve explorer performance.

* Issue **#1196** : Added code to resolve data source names from doc refs if the name is missing when logging.

* Issue **#1165** : Fixed corruption of pipeline structure when adding items to Source.

* Issue **#1193** : Added optional validation to activities.

* Change default config for proxy repositoryFormat to "${executionUuid}/${year}-${month}-${day}/${feed}/${pathId}/${id}"

* Issue **#1194** : Fixed NPE in FindTaskProgressCriteria.

* Issue **#1191** : SQL statistics search tasks now show appropriate information in the server tasks pane.

* Issue **#1192** : Executor provider tasks now run as the current user.

* Issue **#1190** : Copied indexes now retain associated index volumes.

* Issue **#1177** : Data retention now works with is doc refs.

* Issue **#1160** : Proxy repositories now only roll if all output streams for a repository are closed. Proxy repositories also only calculate the current max id if the `executionUuid` repo format param is not used.

* Issue **#1186** : Volume status is now refreshed every 5 minutes.

* Fix incorrect default keystore in proxy config yaml.

* Rename environment variables in proxy config yaml.

* Issue **#1170** : The UI should now treat the `None` tree node as a null selection.

* Issue **#1184** : Remove dropwizard yaml files from docker images.

* Issue **#1181** : Remove dropwizard config yaml from the docker images.

* Issue **#1152** : You can now control the maximum number of files that are fragmented prior to proxy aggregation with `stroom.maxFileScan`.

* Issue **#1182** : Fixed use of `in folder` for data retention and receipt policies.

* Updated to allow stacks to be built at this version.

* Issue **#1154** : Search now terminates during result creation if it is asked to do so.

* Issue **#1167** : Fix for proxy to deal with lack of explorer folder based collections.

* Issue **#1172** : Fixed logging detail for viewing docs.

* Issue **#1166** : Fixed issue where users with only read permission could not copy items.

* Issue **#1174** : Reduced hits on the document permission cache.

* Issue **#1168** : Statistics searches now work when user only has `Use` permission.

* Issue **#1170** : Extra validation to check valid feed provided for stream appender.

* Issue **#1174** : The size of the document permissions cache is now configurable via the `stroom.security.documentPermissions.maxCacheSize` property.

* Issue **#1176** : Created index on document permissions to improve performance.

* Issue **#1175** : Dropping unnecessary index `explorerTreePath_descendant_idx`.

* Issue **#747** : XSLT can now reference dictionaries by UUID.

* Issue **#1167** : Use of folders to include child feeds and pipelines is now supported.

* Issue **#1153** : The explorer tree is now built with fewer DB queries.

* Issue **#1163** : Added indexes to the DB to improve explorer performance.

* Issue **#1153** : The explorer tree now only rebuilds synchronously for users who alter the tree, if has never been built or is very old. All other rebuilds of the explorer tree required to keep it fresh will happen asynchronously.

* Issue **#1162** : Proxy aggregation will no longer recurse parts directories when creating parts.

* Issue **#1157** : Migration now adds dummy feeds etc to processor filters if the original doc can't be found. This will prevent filters from matching more items than they should if migration fails to map feeds etc because they can't be found.

* Issue **#1162** : Remove invalid CopyOption in move() call.

* Issue **#1159** : Fix NPE in rolling appenders with no frequency value.

* Issue **#1160** : Proxy repositories will no longer scan contents on open if they are set to be read only.

* Issue **#1162** : Added buffering etc to improve the performance of proxy aggregation.

* Issue **#1156** : Added code to reduce unlikely chance of NPE or uncontrolled processing in the event of a null or empty processing filter.

* Issue **#1149** : Changed the way EntryIdSet is unmarshalled so jaxb can now use the getter to add items to a collection.

* Ignore broken junit test that cannot work as it stands

* Fix NPE in DictionaryStoreImpl.findByName().

* Issue **#1146** : Added `encodeUrl()`, `decodeUrl()` and `dashboard()` functions to dashboard tables to make dashboard linking easier. The `link()` function now automatically encodes/decodes each param so that parameters do not break the link format, e.g. `[Click Here](http://www.somehost.com/somepath){dialog|Dialog Title}`.

* Issue **#1144** : Changed StreamRange to account for inclusive stream id ranges in v6.0 that was causing an issue with file system maintenance.

* Mask passwords on the proxy admin page.

* Add exception to wrapped exception in the feedStatus service.

* Issue **#1140** : Add health check for proxy feed status url.

* Issue **#1138** : Stroom proxy now deletes empty repository directories based on creation time and depth first so that pruning empty directories is quicker and generally more successful.

* Issue **#1137** : Change proxy remote url health check to accept a 406 code as the feed will not be specified.

* Issue **#1135** : Data retention policies are now migrated to use `Type` and not `Stream Type`.

* Issue **#1136** : Remove recursive chown from stroom and proxy docker entrypoint scripts.


## [v7.0-alpha.5] - 2019-06-12

* Fix YAML substitution.


## [v7.0-alpha.4] - 2019-06-11

* Update API paths


## [v7.0-alpha.3] - 2019-05-10

* Fix config


## [v7.0-alpha.2] - 2019-05-10

* Fix config

* Issue **#1134** : Proxy now requires feed name to always be supplied.

* Expose proxy api key in yaml config via SYNC_API_KEY

* Issue **#1130** : Change `start.sh` so it works when realpath is not installed.

* Issue **#1129** : Fixed stream download from the UI.

* Issue **#1119** : StreamDumpTool will now dump data to zip files containing all data and associated meta and context data. This now behaves the same way as downloading data from the UI and can be used as an input to proxy aggregation or uploaded manually.


## [v7.0-alpha.1] - 2019-04-23

* Fix config issue

* Fixed NPE created when using empty config sections.

* Issue **#1122** : Fixed hessian communication between stroom and stroom proxy used to establish feed receive status. Added restful endpoints for feed status to stroom and stroom proxy. Proxy will now be able to request feed status from upstream stroom or stroom proxy instances.

* Fixed incompatibility issues with MySQL 5.7 and 8.0.

* Added debug to help diagnose search failures

* Issue **#382** : Large zip files are now broken apart prior to proxy aggregation.

* Change start script to use absolute paths for jar, config and logs to distinguish stroom and proxy instances.

* Issue **#1116** : Better implementation of proxy aggregation.

* Issue **#1116** : Changed the way tasks are executed to ensure thread pools expand to the maximum number of threads specified rather than just queueing all tasks and only providing core threads.

* Remove full path from file in sha256 hash file release artifact.

* Issue **#1115** : Add missing super.startProcessing to AbstractKafkaProducerFilter.

* Improve exception handling and logging in RemoteDataSourceProvider. Now the full url is included in dashboard connection errors.

* Change Travis build to generate sha256 hashes for release zip/jars.

* Uplift the visualisations content pack to v3.2.1

* Issue **#1100** : Fix incorrect sort direction being sent to visualisations.

* Add guard against race condition

* Add migration script to remove property `stroom.node.status.heapHistogram.jMapExecutable`.

* Uplift base docker image to openjdk:8u191-jdk-alpine3.9, reverting back to JDK for access to diagnostic tools.

* Issue **#1084** : Change heap histogram statistics to java MBean approach rather than jmap binary. Remove stroom.node.status.heapHistogram.jMapExecutable property.

* Improve resource for setting user's status

* Issue **#1079** : Improved the logging of permission errors encountered during stream processing

* Issue **#1058** : Added property `stroom.pipeline.parser.secureProcessing` to enable/disable the XML secure processing feature.

* Issue **#1062** : Add env var for UI path

* Uplift distribution visualisation content pack to v3.1.0

* Add transform_user_extract.py, for pre-6.0 to 6.0 user migration

* Issue **#1059** : Fix guice errors on stroom-proxy startup.

* Issue **#1010** : Improve distribution start/stop/etc scripts by adding monochrome switch and background log tailing.

* Issue **#1053** : Add API to disabled authorisation users

* Issue **#1042** : Improve error message for an ApiException when requesting a user's token.

* Issue **#1050** : Prevent creation of permission entries if key already exists.

* Issue **#1015** : Add sortDirections[] and keySortDirection to visualisation data object to fix sorting in the visualisations.

* Issue **#1019** : Fix visualisations settings dialog so you can un-set text and list controls.

* Issue **#1041** : Add a healthcheck to Stroom to alert for API key expiry

* Issue **#1040** : Fix for visualisations that do not require nested data.

* Issue **#1036** : Fix for scrollbar position on explorer popup windows.

* Issue **#1037** : Updated `moment.js` for parsing/formatting dates and times.

* Issue **#1021** : Dashboard links now allow `{}` characters to be used without URL encoding.

* Issue **#1018** : Added Health Checks for the external connectors that are registered via plugins

* Issue **#1025** : Fixed ACE editor resize issue where horizontal scroll bar was not always correctly shown.

* Issue **#1025** : Updated ACE editor to v1.4.2.

* Issue **#1022** : Added `Contains` condition to all search expression fields so that regex terms can be used.

* Issue **#1024** : Superseded output helper no longer expects initialisation in all cases.

* Issue **#1021** : Multiple changes to improve vis, dashboard and external linking in Stroom.

* Issue **#1019** : Fix visualisations settings dialog so you can un-set text and list controls.

* Issue **#986** : Fix direct dashboard links.

* Issue **#1006** : Added Exception Mapper for PermissionExceptions to return HTTP FORBIDDEN.

* Issue **#1012** : Fix for NPE caused when checking if an output is superseded.

* Issue **#1011** : Old UI versions running in browsers often cause Stroom to throw an NPE as it can't find the appropriate GWT serialisation policy. Stroom will no longer throw an NPE but will report an `IncompatibleRemoteServiceException` instead. This is the default GWT behaviour.

* Issue **#1007** : Max visualisation results are now limited by default to the maximum number of results defined for the first level of the parent table. This can be further limited by settings in the visualisation.

* Issue **#1004** : Table cells now support multiple links.

* Issue **#1001** : Changed link types to `tab`, `dialog`, `dashboard`, `browser`.

* Issue **#1001** : Added dashboard link option to link to a dashboard from within a vis, e.g. `stroomLink(d.name, 'type=Dashboard&uuid=<TARGET_DASHBOARD_UUID>&params=userId%3D' + d.name, 'DASHBOARD')`.

* Issue **#1001** : Added dashboard link option to link to a dashboard using the `DASHBOARD` target name, e.g. `link(${UserId}, concat('type=Dashboard&uuid=<TARGET_DASHBOARD_UUID>', ${UserId}), '', 'DASHBOARD')`.

* Issue **#1002** : Popup dialogs shown when clicking dashboard hyperlinks are now resizable.

* Issue **#993** : Moving documents in the explorer no longer affects items that are being edited as they are not updated in the process.

* Issue **#996** : Updated functions in dashboard function picker.

* Issue **#981** : Fixed dashboard deletion

* Issue **#989** : Upgraded stroom-expression to v1.4.13 to add new dashboard `link` function.

* Issue **#988** : Changed `generate-url` XSLT function to `link` so it matches the dashboard expression. Changed the parameters to create 4 variants of the function to make creation of simple links easier.

* Issue **#980** : Fix for NPE when fetching dependencies for scripts.

* Issue **#978** : Re-ordering the fields in stream data source

* Issue **gchq/stroom-content#31** : Uplift stroom-logs content pack to v2.0-alpha.5.

* Issue **#982** : Stop proxy trying to health check the content syncing if it isn't enabled.

* Change error logging in ContentSyncService to log stack trace

* Uplift send_to_stroom.sh in the distribution to v2.0

* Issue **#973** : Export servlet changed to a Resource API, added permission check, improved error responses.

* Issue **#969** : The code now suppresses errors for index shards being locked for writing as it is expected. We now lock shards using maps rather than the file system as it is more reliable between restarts.

* Issue **#941** : Internal Meta Stats are now being written

* Issue **#970** : Add stream type of `Records` for translated stroom app events.

* Issue **#966** : Proxy was always reporting zero bytes for the request content in the receive log.

* Issue **#938** : Fixed an NPE in authentication session state.

* Change the proxy yaml configuration for the stack to add `remotedn` and `remotecertexpiry` headers to the receive log

* Change logback archived logs to be gzip compressed for stroom and proxy

* Uplift stroom-logs content pack to v2.0-alpha.3

* Uplift send_to_stroom script to v1.8.1

* Issue **#324** : Changed XML serialisation so that forbidden XML characters U+FFFE and U+FFFF are not written. Note that these characters are not even allowed as character references so they are ignored entirely.

* Issue **#945** : More changes to fix some visualisations only showing 10 data points.

* Issue **#945** : Visualisations now show an unlimited number of data points unless constrained by their parent table or their own maximum value setting.

* Issue **#948** : Catching Spring initialisation runtime errors and ensuring they are logged.

* Add `set_log_levels.sh` script to the distribution

* Uplift visualisations content pack to v3.0.6 in the gradle build

* Issue **#952** : Remote data sources now execute calls within the context of the user for the active query. As a result all running search `destroy()` calls will now be made as the same user that initiated the search.

* Issue **#566** : Info and warning icons are now displayed in stepping screen when needed.

* Issue **#923** : Dashboard queries will now terminate if there are no index shards to search.

* Issue **#959** : Remove Material UI from Login and from password management pages

* Issue **#933** : Add health check for password resets

* Issue **#929** : Add more comprehensive password validation

* Issue **#876** : Fix password reset issues

* Issue **#768** : Preventing deletion of /store in empty volumes

* Issue **#939** : Including Subject DN in receive.log

* Issue **#940** : Capturing User DN and cert expiry on DW terminated SSL

* Issue **#744** : Improved reporting of error when running query with no search extraction pipeline

* Issue **#134** : Copy permissions from parent button

* Issue **#688** : Cascading permissions when moving/copying folder into a destination

* Issue **#788** : Adding DocRef and IsDocRef to stroom query to allow doc ref related filtering. Migration of stream filters uses this.

* Issue **#936** : Add conversion of header `X-SSL-Client-V-End` into `RemoteCertExpiry`, translating date format in the process.

* Issue **#953** : Fixed NPE.

* Issue **#947** : Fixed issue where data retention policy contains incorrect field names.

* Remove Material UI from the Users and API Keys pages

* Add content packs to stroom distribution

* Change distribution to use send_to_stroom.sh v1.7

* Updated stroom expression to v1.4.12 to improve handling or errors values and add new type checking functions `isBoolean()`, `isDouble()`, `isError()`, `isInteger()`, `isLong()`, `isNull()`, `isNumber()`, `isString()`, `isValue()`. Testing equality of null with `x=null()` is no longer valid and must be replaced with `isNull(x)`.

* Issue **#920** : Fix error handling for sql stats queries

* Remove log sending cron process from docker images (now handled by stroom-log-sender).

* Issue **#924** : The `FindReplaceFilter` now records the location of errors.

* Issue **#939** : Added `remotedn` to default list of keys to include in `receive.log`.

* Add git_tag and git_commit labels to docker images

* Uplift stroom-logs content pack in docker image to` v2.0-alpha.2`

* Stop truncation of `logger` in logback console logs

* Issue **#921** : Renaming open documents now correctly changes their tab name. Documents that are being edited now prevent the rename operation until they are saved.

* Issue **#922** : The explorer now changes the selection on a right click if the item clicked is not already selected (could be part of a multi select).

* Issue **#903** : Feed names can now contain wildcard characters when filtering in the data browser.

* Add API to allow creation of an internal Stroom user.

* Fix logger configuration for SqlExceptionHelper

* Add template-pipelines and standard-pipelines content packs to docker image

* Issue **#904** : The UI now shows dictionary names in expressions without the need to enter edit mode.

* Updated ACE editor to v1.4.1.

* Add colours to console logs in docker.

* Issue **#869** : Delete will now properly delete all descendant nodes and documents when deleting folders but will not delete items from the tree if they cannot be deleted, e.g. feeds that have associated data.

* Issue **#916** : You can no longer export empty folders or import nothing.

* Issue **#911** : Changes to feeds and pipelines no longer clear data browsing filters.

* Issue **#907** : Default volumes are now created as soon as they are needed.

* Issue **#910** : Changes to index settings in the UI now register as changes and enable save.

* Issue **#913** : Improve FindReplaceFilter to cope with more complex conditions.

* Change log level for SqlExceptionHelper to OFF, to stop expected exceptions from polluting the logs

* Fix invalid requestLog logFormat in proxy configuration

* Stop service discovery health checks being registered if stroom.serviceDiscovery.enabled=false

* Add fixed version of send_to_stroom.sh to release distribution

* Uplift docker base image for stroom & proxy to openjdk:8u181-jdk-alpine3.8

* Add a health check for getting a public key from the authentication service.

* Issue **#897** : Import no longer attempts to rename or move existing items but will still update content.

* Issue **#902** : Improved the XSLT `format-date` function to better cope with week based dates and to default values to the stream time where year etc are omitted.

* Issue **#905** : Popup resize and move operations are now constrained to ensure that a popup cannot be dragged off screen or resized to be bigger than the current browser window size.

* Issue **#898** : Improved the way many read only aspects of the UI behave.

* Issue **#894** : The system now generates and displays errors to the user when you attempt to copy a feed.

* Issue **#896** : Extended folder `create` permissions are now correctly cached.

* Issue **#893** : You can now manage volumes without the `Manage Nodes` permission.

* Issue **#892** : The volume editor now waits for the node list to be loaded before opening.

* Issue **#889** : Index field editing in the UI now works correctly.

* Issue **#891** : `StreamAppender` now keeps track of it's own record write count and no longer makes use of any other write counting pipeline element.

* Issue **#885** : Improved the way import works to ensure updates to entities are at least attempted when creating an import confirmation.

* Issue **#892** : Changed `Ok` to `OK`.

* Issue **#883** : Output streams are now immediately unlocked as soon as they are closed.

* Removed unnecessary OR operator that was being inserted into expressions where only a single child term was being used. This happened when reprocessing single streams.

* Issue **#882** : Splitting aggregated streams now works when using `FindReplaceFilter`. This functionality was previously broken because various reader elements were not passing the `endStream` event on.

* Issue **#881** : The find and replace strings specified for the `FindReplaceFilter` are now treated as unescaped Java strings and now support new line characters etc.

* Issue **#880** : Increased the maximum value a numeric pipeline property can be set to via the UI to 10000000.

* Issue **#888** : The dependencies listing now copes with external dependencies failing to provide data due to authentication issues.

* Issue **#890** : Dictionaries now show the words tab by default.

* Add admin healthchecks to stroom-proxy

* Add stroom-proxy docker image

* Refactor stroom docker images to reduce image size

* Add enabled flag to storing, forwarding and synching in stroom-proxy configuration

* Issue **#884** : Added extra fonts to stroom docker image to fix bug downloading xls search results.

* Issue **#879** : Fixed bug where reprocess and delete did not work if no stream status was set in the filter.

* Issue **#878** : Changed the appearance of stream filter fields to be more user friendly, e.g. `feedName` is now `Feed` etc.

* Issue **#809** : Changed default job frequency for `Stream Attributes Retention` and `Stream Task Retention` to `1d` (one day).

* Issue **#813** : Turned on secure processing feature for XML parsers and XML transformers so that external entities are not resolved. This prevents DoS attacks and gaining unauthorised access to the local machine.

* Issue **#871** : Fix for OptimisticLockException when processing streams.

* Issue **#872** : The parser cache is now automatically cleared when a schema changes as this can affect the way a data splitter parser is created.

* Add a health check for getting a public key from the authentication service.

* Issue **#897** : Import no longer attempts to rename or move existing items but will still update content.

* Issue **#902** : Improved the XSLT `format-date` function to better cope with week based dates and to default values to the stream time where year etc are omitted.

* Issue **#905** : Popup resize and move operations are now constrained to ensure that a popup cannot be dragged off screen or resized to be bigger than the current browser window size.

* Issue **#898** : Improved the way many read only aspects of the UI behave.

* Issue **#894** : The system now generates and displays errors to the user when you attempt to copy a feed.

* Issue **#896** : Extended folder `create` permissions are now correctly cached.

* Issue **#893** : You can now manage volumes without the `Manage Nodes` permission.

* Issue **#892** : The volume editor now waits for the node list to be loaded before opening.

* Issue **#889** : Index field editing in the UI now works correctly.

* Issue **#891** : `StreamAppender` now keeps track of it's own record write count and no longer makes use of any other write counting pipeline element.

* Issue **#885** : Improved the way import works to ensure updates to entities are at least attempted when creating an import confirmation.

* Issue **#892** : Changed `Ok` to `OK`.

* Issue **#883** : Output streams are now immediately unlocked as soon as they are closed.

* Removed unnecessary OR operator that was being inserted into expressions where only a single child term was being used. This happened when reprocessing single streams.

* Issue **#882** : Splitting aggregated streams now works when using `FindReplaceFilter`. This functionality was previously broken because various reader elements were not passing the `endStream` event on.

* Issue **#881** : The find and replace strings specified for the `FindReplaceFilter` are now treated as unescaped Java strings and now support new line characters etc.

* Issue **#880** : Increased the maximum value a numeric pipeline property can be set to via the UI to 10000000.

* Issue **#888** : The dependencies listing now copes with external dependencies failing to provide data due to authentication issues.

* Issue **#890** : Dictionaries now show the words tab by default.

* Add admin healthchecks to stroom-proxy

* Add stroom-proxy docker image

* Refactor stroom docker images to reduce image size

* Add enabled flag to storing, forwarding and synching in stroom-proxy configuration

* Issue **#884** : Added extra fonts to stroom docker image to fix bug downloading xls search results.

* Issue **#879** : Fixed bug where reprocess and delete did not work if no stream status was set in the filter.

* Issue **#878** : Changed the appearance of stream filter fields to be more user friendly, e.g. `feedName` is now `Feed` etc.

* Issue **#809** : Changed default job frequency for `Stream Attributes Retention` and `Stream Task Retention` to `1d` (one day).

* Issue **#813** : Turned on secure processing feature for XML parsers and XML transformers so that external entities are not resolved. This prevents DoS attacks and gaining unauthorised access to the local machine.

* Issue **#871** : Fix for OptimisticLockException when processing streams.

* Issue **#872** : The parser cache is now automatically cleared when a schema changes as this can affect the way a data splitter parser is created.

* Issue **#865** : Made `stroom.conf` location relative to YAML file when `externalConfig` YAML property is set.

* Issue **#867** : Added an option `showReplacementCount` to the find replace filter to choose whether to report total replacements on process completion.

* Issue **#867** : Find replace filter now creates an error if an invalid regex is used.

* Issue **#855** : Further fixes for stepping data that contains a BOM.

* Changed selected default tab for pipelines to be `Data`.

* Issue **#860** : Fixed issue where stepping failed when using any sort of input filter or reader before the parser.

* Issue **#867** : Added an option `showReplacementCount` to the find replace filter to choose whether to report total replacements on process completion.

* Improved Stroom instance management scripts

* Add contentPack import

* Fix typo in Dockerfile

* Issue **#859** : Change application startup to keep retrying when establishing a DB connection except for certain connection errors like access denied.

* Issue **#730** : The `System` folder now displays data and processors. This is a bug fix related to changing the default initial page for some document types.

* Issue **#854** : The activity screen no longer shows a permission error when shown to non admin users.

* Issue **#853** : The activity chooser will no longer display on startup if activity tracking is not enabled.

* Issue **#855** : Fixed stepping data that contains a BOM.

* Change base docker image to openjdk:8u171-jdk-alpine

* Improved loading of activity list prior to showing the chooser dialog.

* Issue **#852** : Fix for more required permissions when logging other 'find' events.

* Issue **#730** : Changed the default initial page for some document types.

* Issue **#852** : Fix for required permission when logging 'find' events.

* Changed the way the root pane loads so that error popups that appear when the main page is loading are not hidden.

* Issue **#851** : Added additional type info to type id when logging events.

* Issue **#848** : Fixed various issues related to stream processor filter editor.

* Issue **#815** : `stroom.pageTitle` property changed to `stroom.htmlTitle`.

* Issue **#732** : Added `host-address` and `host-name` XSLT functions.

* Issue **#338** : Added `splitAggregatedStreams` property to `StreamAppender`, `FileAppender` and `HDFSFileAppender` so that aggregated streams can be split into separate streams on output.

* Issue **#338** : Added `streamNo` path replacement variable for files to record the stream number within an aggregate.

* Added tests and fixed sorting of server tasks.

* Improved the way text input and output is buffered and recorded when stepping.

* The find and replace filter now resets the match count in between nested streams so that each stream is treated the same way, i.e. it can have the same number of text replacements.

* Added multiple fixes and improvements to the find and replace filter including limited support of input/output recording when stepping.

* Issue **#827** : Added `TextReplacementFilterReader` pipeline element.

* Issue **#736** : Added sorting to server tasks table.

* Inverted the behaviour of `disableQueryInfo` to now be `requireQueryInfo`.

* Issue **#596** : Rolling stream and file appenders can now roll on a cron schedule in addition to a frequency.

* The accept button now enabled on splash screen.

* Added additional event logging to stepping.

* An activity property with an id of `disableQueryInfo` can now be used to disable the query info popup on a per activity basis.

* Activity properties can now include the attributes `id`, `name`, `showInSelection` and `showInList` to determine their appearance and behaviour;

* Nested elements are now usable in the activity editor HTML.

* Record counts are now recorded on a per output stream basis even when splitting output streams.

* Splash presenter buttons are now always enabled.

* Fix background colour to white on activity pane.

* Changed `splitWhenBiggerThan` property to `rollSize` and added the property to the rolling appenders for consistency.

* Issue **#838** : Fix bug where calculation of written and read bytes was being accounted for twice due to the use of Java internal `FilterInputStream` and `FilterOutputStream` behaviour. This was leading to files being split at half od the expected size. Replaced Java internal classes with our own `WrappedInputStream` and `WrappedOutputStream` code.

* Issue **#837** : Fix bug to no longer try and record set activity events for null activities.

* Issue **#595** : Added stream appender and file appender property `splitWhenBiggerThan` to limit the size of output streams.

* Now logs activity change correctly.

* Add support for checkbox and selection control types to activity descriptions.

* Issue **#833** : The global property edit dialog can now be made larger.

* Fixed some issues in the activity manager.

* Issue **#722** : Change pipeline reference data loader to store its reference data in an off-heap disk backed LMDB store to reduce Java heap usage. See the `stroom.refloader.*` properties for configuration of the off-heap store.

* Issue **#794** : Automatically suggest a pipeline element name when creating it

* Issue **#792** : Preferred order of properties for Pipeline Elements

* Issue **824** : Fix for replace method in PathCreator also found in stroom proxy.

* Issue **#828** : Changed statistics store caches to 10 minute time to live so that they will definitely pick up new statistics store definitions after 10 minutes.

* Issue **#774** : Event logging now logs find stream criteria correctly so that feeds ids are included.

* Issue **#829** : Stroom now logs event id when viewing individual events.

* Added functionality to record actions against user defined activities.

* Added functionality to show a splash screen on login.

* Issue **#791** : Fixed broken equals method so query total row count gets updated correctly.

* Issue **#830** : Fix for API queries not returning before timing out.

* Issue **#824** : Fix for replace method in PathCreator also found in stroom proxy.

* Issue **#820** : Fix updating index shards so that they are loaded, updated and saved under lock.

* Issue **#819** : Updated `stroom-expression` to v1.4.3 to fix violation of contract exception when sorting search results.

* Issue **#817** : Increased maximum number of concurrent stream processor tasks to 1000 per node.

* Moved Index entities over to the new multi part document store.

* Moved Pipeline entities over to the new multi part document store.

* Moved both Statistic Store entity types over to the new multi part document store.

* Moved XSLT entities over to the new multi part document store.

* Moved Visualisation entities over to the new multi part document store.

* Moved Script entities over to the new multi part document store.

* Moved Dashboard entities over to the new multi part document store.

* Moved XmlSchema entities over to the new multi part document store.

* Moved TextConverter entities over to the new multi part document store.

* Modified the storage of dictionaries to use the new multi part document store.

* Changed the document store to hold multiple entries for a document so that various parts of a document can be written separately, e.g. the meta data about a dictionary and the dictionary text are now written as separate DB entries. Entries are combined during the serialisation/deserialisation process.

* Changed the import export API to use byte arrays to hold values rather than strings. *POSSIBLE BREAKING CHANGE*
Issue **gchq/stroom-expression#22** : Add `typeOf(...)` function to dashboard.

* Issue **#697** : Fix for reference data sometimes failing to find the appropriate effective stream due to the incorrect use of the effective stream cache. It was incorrectly configured to use a time to idle (TTI) expiry rather than a time to live (TTL) expiry meaning that heavy use of the cache would prevent the cached effective streams being refreshed.

* Issue **#806** : Fix for clearing previous dashboard table results if search results deliver no data.

* Issue **#805** : Fix for dashboard date time formatting to use local time zone.

* Issue **#803** : Fix for group key conversion to an appropriate value for visualisations.

* Issue **#802** : Restore lucene-backward-codecs to the build

* Issue **#800** : Add DB migration script 33 to replace references to the `Stream Type` type in the STRM_PROC_FILT table with `streamTypeName`.

* Issue **#798** : Add DB migration script 32 to replace references to the `NStatFilter` type in the PIPE table with `StatisticsFilter`.

* Fix data receipt policy defect

* Issue **#791** : Search completion signal is now only sent to the UI once all pending search result merges are completed.

* Issue **#795** : Import and export now works with appropriate application permissions. Read permission is required to export items and Create/Update permissions are required to import items depending on whether the update will create a new item or update an existing one.

* Improve configurabilty of stroom-proxy.

* Issue **#783** : Reverted code that ignored duplicate selection to fix double click in tables.

* Issue **#782** : Fix for NPE thrown when using CountGroups when GroupKey string was null due to non grouped child rows.

* Issue **#778** : Fix for text selection on tooltips etc in the latest version of Chrome.

* Uplift stroom-expression to v1.4.1

* Issue **#776** : Removal of index shard searcher caching to hopefully fix Lucene directory closing issue.

* Issue **#779** : Fix permissions defect.

* Issue **gchq/stroom-expression#22** : Add `typeOf(...)` function to dashboard.

* Issue **#766** : Fix NullPointerExceptions when downloading table results to Excel format.

* Issue **#770** : Speculative fix for memory leak in SQL Stats queries.

* Issue **#761** : New fix for premature truncation of SQL stats queries due to thread interruption.

* Issue **#748** : Fix build issue resulting from a change to SafeXMLFilter.

* Issue **#748** : Added a command line interface (CLI) in addition to headless execution so that full pipelines can be run against input files.

* Issue **#748** : Fixes for error output for headless mode.

* Issue **#761** : Fixed statistic searches failing to search more than once.

* Issue **#756** : Fix for state being held by `InheritableThreadLocal` causing objects to be held in memory longer than necessary.

* Issue **#761** : Fixed premature truncation of SQL stats queries due to thread interruption.

* Added `pipeline-name` and `put` XSLT functions back into the code as they were lost in a merge.

* Issue **#749** : Fix inability to query with only `use` privileges on the index.

* Issue **#613** : Fixed visualisation display in latest Firefox and Chrome.

* Added permission caching to reference data lookup.

* Updated to stroom-expression 1.3.1

    Added cast functions `toBoolean`, `toDouble`, `toInteger`, `toLong` and `toString`.
    Added `include` and `exclude` functions.
    Added `if` and `not` functions.
    Added value functions `true()`, `false()`, `null()` and `err()`.
    Added `match` boolean function.
    Added `variance` and `stDev` functions.
    Added `hash` function.
    Added `formatDate` function.
    Added `parseDate` function.
    Made `substring` and `decode` functions capable of accepting functional parameters.
    Added `substringBefore`, `substringAfter`, `indexOf` and `lastIndexOf` functions.
    Added `countUnique` function.

* Issue **#613** : Fixed visualisation display in latest Firefox and Chrome.

* Issue **#753** : Fixed script editing in UI.

* Issue **#751** : Fix inability to query on a dashboard with only use+read rights.

* Issue **#719** : Fix creation of headless Jar to ensure logback is now included.

* Issue **#735** : Change the format-date xslt function to parse dates in a case insensitive way.

* Issue **#719** : Fix creation of headless Jar. Exclude gwt-unitCache folder from build JARs.

* Issue **#720** : Fix for Hessian serialisation of table coprocessor settings.

* Issue **#217** : Add an 'all/none' checkbox to the Explorer Tree's quick filter.

* Issue **#400** : Shows a warning when cascading folder permissions.

* Issue **#405** : Fixed quick filter on permissions dialog, for users and for groups. It will now match anywhere in the user or group name, not just at the start.

* Issue **#708** : Removed parent folder UUID from ExplorerActionHandler.

* Application security code is now implemented using lambda expressions rather than AOP. This simplifies debugging and makes the code easier to understand.

* Changed the task system to allow task threads to be interrupted from the task UI.

* Made changes to improve search performance by making various parts of search wait for interruptible conditions.

* Migrated code from Spring to Guice for managing dependency injection.

* Issue **#229** : When a user 'OKs' a folder permission change it can take a while to return. This disables the ok/cancel buttons while Stroom is processing the permission change.

* Issue **#405** : Fixed quick filter on permissions dialog, for users and for groups. It will now match anywhere in the user or group name, not just at the start.

* Issue **#588** : Fixed display of horizontal scrollbar on explorer tree in export, create, copy and move dialogs.

* Issue **#691** : Volumes now reload on edit so that the entities are no longer stale the second time they are edited.

* Issue **#692** : Properties now reload on edit so that the entities are no longer stale the second time they are edited.

* Issue **#703** : Removed logging of InterruptedException stack trace on SQL stat queries, improved concurrency code.

* Issue **#697** : Improved XSLT `Lookup` trace messages.

* Issue **#697** : Added a feature to trace XSLT `Lookup` attempts so that reference data lookups can be debugged.

* Issue **#702** : Fix for hanging search extraction tasks

* Issue **#701** : The search `maxDocIdQueueSize` is now 1000 by default.

* Issue **#700** : The format-date XSLT function now defaults years, months and days to the stream receipt time regardless of whether the input date pattern specifies them.

* Issue **#657** : Change SQL Stats query code to process/transform the data as it comes back from the database rather than holding the full resultset before processing. This will reduce memory overhead and improve performance.

* Issue **#634** : Remove excessive thread sleeping in index shard searching. Sleeps were causing a significant percentage of inactivity and increasing memory use as data backed up. Add more logging and logging of durations of chunks of code. Add an integration test for testing index searching for large data volumes.

* Issue **#698** : Migration of Processing Filters now protects against folders that have since been deleted

* Issue **#634** : Remove excessive thread sleeping in index shard searching. Sleeps were causing a significant percentage of inactivity and increasing memory use as data backed up. Add more logging and logging of durations of chunks of code. Add an integration test for testing index searching for large data volumes.

* Issue **#659** : Made format-date XSLT function default year if none specified to the year the data was received unless this would make the date later then the received time in which case a year is subtracted.

* Issue **#658** : Added a hashing function for XSLT translations.

* Issue **#680** : Fixed the order of streams in the data viewer to descending by date

* Issue **#679** : Fixed the editing of Stroom properties that are 'persistent'.

* Issue **#681** : Added dry run to check processor filters will convert to find stream criteria. Throws error to UI if fails.

* Issue **#676** : Fixed use of custom stream type values in expression based processing filters.

* Issue **#673** : Fixed issue with Stream processing filters that specify Create Time

* Issue **#675** : Fixed issue with datafeed requests authenticating incorrectly

* Issue **#666** : Fixed the duplicate dictionary issue in processing filter migrations, made querying more efficient too
* Database migration fixes and tools

* Issue **#668** : Fixed the issue that prevented editing of stroom volumes

* Issue **#669** : Elastic Index Filter now uses stroomServiceUser to retrieve the index config from the Query Elastic service.

* Minor fix to migrations

* Add logging to migrations

* Add logging to migrations

* Issue **#651** : Removed the redundant concept of Pipeline Types, it's half implementation prevented certain picker dialogs from working.

* Issue **#481** : Fix handling of non-incremental index queries on the query API. Adds timeout option in request and blocking code to wait for the query to complete. Exit early from wait loops in index/event search.

* Issue **#626** : Fixed issue with document settings not being persisted

* Issue **#621** : Changed the document info to prevent requests for multi selections

* Issue **#620** : Copying a directory now recursively copies it's contents, plus renaming copies is done more intelligently.

* Issue **#546** : Fixed race conditions with the Explorer Tree, it was causing odd delays to population of the explorer in various places.

* Issue **#495** : Fixed the temporary expansion of the Explorer Tree caused by filtering

* Issue **#376** : Welcome tab details fixed since move to gradle

* Issue **#523** : Changed permission behaviours for copy and move to support `None`, `Source`, `Destination` and `Combined` behaviours. Creating new items now allows for `None` and `Destination` permission behaviours. Also imported items now receive permissions from the destination folder. Event logging now indicates the permission behaviour used during copy, move and create operations.

* Issue **#480** : Change the downloaded search request API JSON to have a fetch type of ALL.

* Issue **#623** : Fixed issue where items were being added to sublist causing a stack overflow exception during data retention processing.

* Issue **#617** : Introduced a concept of `system` document types that prevents the root `System` folder type from being created, copied, deleted, moved, renamed etc.

* Issue **#622** : Fix incorrect service discovery based api paths, remove authentication and authorisation from service discovery

* Issue **#568** : Fixed filtering streams by pipeline in the pipeline screen.

* Issue **#565** : Fixed authorisation issue on dashboards.

* Issue **#592** : Mount stroom at /stroom.

* Issue **#608** : Fixed stream grep and stream dump tools and added tests to ensure continued operation.

* Issue **#603** : Changed property description from `tags` to `XML elements` in `BadTextXMLFilterReader`.

* Issue **#600** : Added debug to help diagnose cause of missing index shards in shard list.

* Issue **#611** : Changed properties to be defined in code rather than Spring XML.

* Issue **#605** : Added a cache for retrieving user by name to reduce DB use when pushing users for each task.

* Issue **#610** : Added `USE INDEX (PRIMARY)` hint to data retention select SQL to improve performance.

* Issue **#607** : Multiple improvements to the code to ensure DB connections, prepared statements, result sets etc use try-with-resources constructs wherever possible to ensure no DB resources are leaked. Also all connections obtained from a data source are now returned appropriately so that connections from pools are reused.

* Issue **#602** : Changed the data retention rule table column order.

* Issue **#606** : Added more stroom properties to tune the c3P0 connection pool. The properties are prefixed by `stroom.db.connectionPool` and `stroom.statistics.sql.db.connectionPool`.

* Issue **#601** : Fixed NPE generated during index shard retention process that was caused by a shard being deleted from the DB at the same time as the index shard retention job running.

* Issue **#609** : Add configurable regex to replace IDs in heap histogram class names, e.g. `....$Proxy54` becomes `....$Proxy--ID-REMOVED--`

* Issue **#570** : Refactor the heap histogram internal statistics for the new InternalStatisticsReceiver

* Issue **#599** : DocumentServiceWriteAction was being used in the wrong places where EntityServiceSaveAction should have been used instead to save entities that aren't document entities.

* Issue **#593** : Fixed node save RPC call.

* Issue **#591** : Made the query info popup more configurable with a title, validation regex etc. The popup will now only be displayed when enabled and when a manual user action takes place, e.g. clicking a search button or running a parameterised execution with one or more queries.

* Added 'prompt' option to force the identity provider to ask for a login.

* Issue **#549** : Change to not try to connect to kafka when kafka is not configured and improve failure handling

* Issue **#573** : Fixed viewing folders with no permitted underlying feeds. It now correctly shows blank data screen, rather than System/Data.

* Issue **#150** : Added a feature to optionally require specification of search purpose.

* Issue **#572** : Added a feature to allow easy download of dictionary contents as a text file.

* Generate additional major and minor floating docker tags in travis build, e.g. v6-LATEST and v6.0-LATEST

* Change docker image to be based on openjdk:8u151-jre-alpine

* Added a feature to list dependencies for all document entities and indicate where dependencies are missing.

* Issue **#540** : Improve description text for stroom.statistics.sql.maxProcessingAge property

* Issue **#538** : Lists of items such as users or user groups were sometimes not being converted into result pages correctly, this is now fixed.

* Issue **#537** : Users without `Manage Policies` permission can now view streams.

* Issue **#522** : Selection of data retention rules now remains when moving rules up or down.

* Issue **#411** : When data retention rules are disabled they are now shown greyed out to indicate this.

* Issue **#536** : Fix for missing visualisation icons.

* Issue **#368** : Fixed hidden job type button on job node list screen when a long cron pattern is used.

* Issue **#507** : Added dictionary inheritance via import references.

* Issue **#554** : Added a `parseUri` XSLT function.

* Issue **#557** : Added dashboard functions to parse and output URI parts.

* Issue **#552** : Fix for NPE caused by bad XSLT during search data extraction.

* Issue **#560** : Replaced instances of `Files.walk()` with `Files.walkFileTree()`. `Files.walk()` throws errors if any files are deleted or are not accessible during the walk operation. This is a major issue with the Java design for walking files using Java 8 streams. To avoid this issue `Files.walkFileTree()` has now been used in place of `Files.walk()`.

* Issue **#567** : Changed `parseUri` to be `parse-uri` to keep it consistently named with respect to other XSLT functions. The old name `parseUri` still works but is deprecated and will be removed in a later version.

* Issue **#567** : The XSLT function `parse-uri` now correctly returns a `schemeSpecificPart` element rather than the incorrectly named `schemeSpecificPort`.

* Issue **#567** : The dashboard expression function `extractSchemeSpecificPortFromUri` has now been corrected to be called `extractSchemeSpecificPartFromUri`.

* Issue **#567** : The missing dashboard expression function `extractQueryFromUri` has been added.

* Issue **#571** : Streams are now updated to have a status of deleted in batches using native SQL and prepared statements rather than using the stream store.

* Issue **#559** : Changed CSS to allow table text selection in newer browsers.

* Issue **#574** : Fixed SQL debug trace output.

* Issue **#574** : Fixed SQL UNION code that was resulting in missing streams in the data browser when paging.

* Issue **#590** : Improved data browser performance by using a local cache to remember feeds, stream types, processors, pipelines etc while decorating streams.

* Issue **#150** : Added a property to optionally require specification of search purpose.

* New authentication flow based around OpenId

* New user management screens

* The ability to issue API keys

* Issue **#501** : Improve the database teardown process in integration tests to speed up builds

* Relax regex in build script to allow tags like v6.0-alpha.3 to be published to Bintray

* Add Bintray publish plugin to Gradle build

* Issue **#75** : Upgraded to Lucene 5.

* Issue **#135** : [BREAKING CHANGE] Removed JODA Time library and replaced with Java 7 Time API. This change breaks time zone output previously formatted with `ZZ` or `ZZZ`.

* Added XSLT functions generate-url and fetch-json

* Added ability to put clickable hyperlinks in Dashboard tables

* Added an HTTP appender.

* Added an appender for the proxy store.

* Issue **#412** : Fixed no-column table breakage

* Issue **#380** : Fixed build details on welcome/about

* Issue **#348** : Fixed new menu icons.

* Issue **98** : Fix premature trimming of results in the store

* Issue **360** : Fix inability to sort sql stats results in the dashboard table

* Issue **#550** : Fix for info message output for data retention.

* Issue **#551** : Improved server task detail for data retention job.

* Issue **#541** : Changed stream retention job descriptions.

* Issue **#553** : The data retention job now terminates if requested to do so and also tracks progress in a local temp file so a nodes progress will survive application restarts.

* Change docker image to use openjdk:8u151-jre-alpine as a base

* Issue **#539** : Fix issue of statistic search failing after it is imported

* Issue **#547** : Data retention processing is now performed in batches (size determined by `stroom.stream.deleteBatchSize`). This change should reduce the memory required to process the data retention job.

* Issue **#541** : Marked old stream retention job as deprecated in description.

* Issue **#542** : Fix for lazy hibernate object initialisation when stepping cooked data.

* Issue **#524** : Remove dependency on stroom-proxy:stroom-proxy-repo and replaced with duplicated code from stroom-proxy-repo (commit b981e1e)

* Issue **#203** : Initial release of the new data receipt policy functionality.

* Issue **#202** : Initial release of the new data retention policy functionality.

* Issue **#521** : Fix for the job list screen to correct the help URL.

* Issue **#526** : Fix for XSLT functions that should return optional results but were being forced to return a single value.

* Issue **#527** : Fix for XSLT error reporting. All downstream errors were being reported as XSLT module errors and were
 hiding the underlying exception.

* Issue **#501** : Improve the database teardown process in integration tests to speed up builds.

* Issue **#511** : Fix NPE thrown during pipeline stepping by downstream XSLT.

* Issue **#521** : Fix for the job list screen to use the help URL system property for displaying context sensitive help.

* Issue **#511** : Fix for XSLT functions to allow null return values where a value cannot be returned due to an error etc.

* Issue **#515** : Fix handling of errors that occur before search starts sending.

* Issue **#506** : In v5 dashboard table filters were enhanced to allow parameters to be used in include/exclude filters. The implementation included the use of ` \ ` to escape `$` characters that were not to be considered part of a parameter reference. This change resulted in regular expressions requiring ` \ ` being escaped with additional ` \ ` characters. This escaping has now been removed and instead only `$` chars before `{` chars need escaping when necessary with double `$$` chars, e.g. use `$${something` if you actually want `${something` not to be replaced with a parameter.

* Issue **#505** : Fix the property UI so all edited value whitespace is trimmed

* Issue **#513** : Now only actively executing tasks are visible as server tasks

* Issue **#483** : When running stream retention jobs the transactions are now set to REQUIRE_NEW to hopefully ensure that the job is done in small batches rather than a larger transaction spanning multiple changes.

* Issue **#508** : Fix directory creation for index shards.

* Issue **#492** : Task producers were still not being marked as complete on termination which meant that the parent cluster task was not completing. This has now been fixed.

* Issue **#497** : DB connections obtained from the data source are now released back to the pool after use.

* Issue **#492** : Task producers were not being marked as complete on termination which meant that the parent cluster task was not completing. This has now been fixed.

* Issue **#497** : Change stream task creation to use straight JDBC rather than hibernate for inserts and use a configurable batch size (stroom.databaseMultiInsertMaxBatchSize) for the inserts.

* Issue **#502** : The task executor was not responding to shutdown and was therefore preventing the app from stopping gracefully.

* Issue **#476** : Stepping with dynamic XSLT or text converter properties now correctly falls back to the specified entity if a match cannot be found by name.

* Issue **#498** : The UI was adding more than one link between 'Source' and 'Parser' elements, this is now fixed.

* Issue **#492** : Search tasks were waiting for part of the data extraction task to run which was not checking for termination. The code for this has been changed and should now terminate when required.

* Issue **#494** : Fix problem of proxy aggregation never stopping if more files exist

* Issue **#490** : Fix errors in proxy aggregation due to a bounded thread pool size

* Issue **#484** : Remove custom finalize() methods to reduce memory overhead

* Issue **#475** : Fix memory leak of java.io.File references when proxy aggregation runs

* Issue **#470** : You can now correctly add destinations directly to the pipeline 'Source' element to enable raw streaming.

* Issue **#487** : Search result list trimming was throwing an illegal argument exception `Comparison method violates its general contract`, this should now be fixed.

* Issue **#488** : Permissions are now elevated to 'Use' for the purposes of reporting the data source being queried.

* Migrated to ehcache 3.4.0 to add options for off-heap and disk based caching to reduce memory overhead.

* Caches of pooled items no longer use Apache Commons Pool.

* Issue **#401** : Reference data was being cached per user to ensure a user centric view of reference data was being used. This required more memory so now reference data is built in the context of the internal processing user and then filtered during processing by user access to streams.

* The effective stream cache now holds 1000 items.

* Reduced the amount of cached reference data to 100 streams.

* Reduced the number of active queries to 100.

* Removed Ehcache and switched to Guava cache.

* Issue **#477** : Additional changes to ensure search sub tasks use threads fairly between multiple searches.

* Issue **#477** : Search sub tasks are now correctly linked to their parent task and can therefore be terminated by terminating parent tasks.

* Issue **#425** : Changed string replacement in pipeline migration code to use a literal match

* Issue **#469** : Add Heap Histogram internal statistics for memory use monitoring

* Issue **#463** : Made further improvements to the index shard writer cache to improve performance.

* Issue **#448** : Some search related tasks never seem to complete, presumably because an error is thrown at some point and so their callbacks do not get called normally. This fix changes the way task completion is recorded so that it isn't dependant on the callbacks being called correctly.

* Issue **#464** : When a user resets a password, the password now has an expiry date set in the future determined by the password expiry policy. Password that are reset by email still expire immediately as expected.

* Issue **#462** : Permission exceptions now carry details of the user that the exception applies to. This change allows error logging to record the user id in the message where appropriate.

* Issue **#463** : Many index shards are being corrupted which may be caused by insufficient locking of the shard writers and readers. This fix changes the locking mechanism to use the file system.

* Issue **#451** : Data paging was allowing the user to jump beyond the end of a stream whereby just the XML root elements were displayed. This is now fixed by adding a constraint to the page offset so that the user cannot jump beyond the last record. Because data paging assumes that segmented streams have a header and footer, text streams now include segments after a header and before a footer, even if neither are added, so that paging always works correctly regardless of the presence of a header or footer.

* Issue **#461** : The stream attributes on the filter dialog were not sorted alphabetically, they now are.

* Issue **#460** : In some instances error streams did not always have stream attributes added to them for fatal errors. This mainly occurred in instances where processing failed early on during pipeline creation. An error was recorded but stream attributes were not added to the meta data for the error stream. Processing now ensures that stream attributes are recorded for all error cases.

* Issue **#442** : Remove 'Old Internal Statistics' folder, improve import exception handling

* Issue **#457** : Add check to import to prevent duplicate root level entities

* Issue **#444** : Fix for segment markers when writing text to StreamAppender.

* Issue **#447** : Fix for AsyncSearchTask not being displayed as a child of EventSearchTask in the server tasks view.

* Issue **#421** : FileAppender now causes fatal error where no output path set.

* Issue **#427** : Pipelines with no source element will now only treat a single parser element as being a root element for backwards compatibility.

* Issue **#420** : Pipelines were producing errors in the UI when elements were deleted but still had properties set on them. The pipeline validator was attempting to set and validate properties for unknown elements. The validator now ignores properties and links to elements that are undeclared.

* Issue **#420** : The pipeline model now removes all properties and links for deleted elements on save.

* Issue **#458** : Only event searches should populate the `searchId`. Now `searchId` is only populated when a stream processor task is created by an event search as only event searches extract specific records from the source stream.

* Issue **#437** : The event log now includes source in move events.

* Issue **#419** : Fix multiple xml processing instructions appearing in output.

* Issue **#446** : Fix for deadlock on rolling appenders.

* Issue **#444** : Fix segment markers on RollingStreamAppender.

* Issue **#426** : Fix for incorrect processor filters. Old processor filters reference `systemGroupIdSet` rather than `folderIdSet`. The new migration updates them accordingly.

* Issue **#429** : Fix to remove `usePool` parser parameter.

* Issue **#439** : Fix for caches where elements were not eagerly evicted.

* Issue **#424** : Fix for cluster ping error display.

* Issue **#441** : Fix to ensure correct names are shown in pipeline properties.

* Issue **#433** : Fixed slow stream queries caused by feed permission restrictions.

* Issue **#385** : Individual index shards can now be deleted without deleting all shards.

* Issue **#391** : Users needed `Manage Processors` permission to initiate pipeline stepping. This is no longer required as the 'best fit' pipeline is now discovered as the internal processing user.

* Issue **#392** : Inherited pipelines now only require 'Use' permission to be used instead of requiring 'Read' permission.

* Issue **#394** : Pipeline stepping will now show errors with an alert popup.

* Issue **#396** : All queries associated with a dashboard should now be correctly deleted when a dashboard is deleted.

* Issue **#393** : All caches now cache items within the context of the current user so that different users do not have the possibility of having problems caused by others users not having read permissions on items.

* Issue **#358** : Schemas are now selected from a subset matching the criteria set on SchemaFilter by the user.

* Issue **#369** : Translation stepping wasn't showing any errors during stepping if a schema had an error in it.

* Issue **#364** : Switched index writer lock factory to a SingleInstanceLockFactory as index shards are accessed by a single process.

* Issue **#363** : IndexShardWriterCacheImpl now closes and flushes writers using an executor provided by the TaskManager. Writers are now also closed in LRU order when sweeping up writers that exceed TTL and TTI constraints.

* Issue **#361** : Information has been added to threads executing index writer and index searcher maintenance tasks.

* Issue **#356** : Changed the way index shard writers are cached to improve indexing performance and reduce blocking.

* Issue **#353** : Reduced expected error logging to debug.

* Issue **#354** : Changed the way search index shard readers get references to open writers so that any attempt to get an open writer will not cause, or have to wait for, a writer to close.

* Issue **#351** : Fixed ehcache item eviction issue caused by ehcache internally using a deprecated API.

* Issue **#347** : Added a 'Source' node to pipelines to establish a proper root for a pipeline rather than an assumed one based on elements with no parent.

* Issue **#350** : Removed 'Advanced Mode' from pipeline structure editor as it is no longer very useful.

* Issue **#349** : Improved index searcher cache to ensure searchers are not affected by writers closing.

* Issue **#342** : Changed the way indexing is performed to ensure index readers reference open writers correctly.

* Issue **#346** : Improved multi depth config content import.

* Issue **#328** : You can now delete corrupt shards from the UI.

* Issue **#343** : Fixed login expiry issue.

* Issue **#345** : Allowed for multi depth config content import.

* Issue **#341** : Fixed arg in SQL.

* Issue **#340** : Fixed headless and corresponding test.

* Issue **#333** : Fixed event-logging version in build.

* Issue **#334** : Improved entity sorting SQL and separated generation of SQL and HQL to help avoid future issues.

* Issue **#335** : Improved user management

* Issue **#337** : Added certificate auth option to export servlet and disabled the export config feature by default.

* Issue **#337** : Added basic auth option to export servlet to complement cert based auth.

* Issue **#332** : The index shard searcher cache now makes sure to get the current writer needed for the current searcher on open.

* Issue **#322** : The index cache and other caching beans should now throw exceptions on `get` that were generated during the creation of cached items.

* Issue **#325** : Query history is now cleaned with a separate job. Also query history is only recorded for manual querying, i.e. not when query is automated (on open or auto refresh). Queries are now recorded on a dashboard + query component basis and do not apply across multiple query components in a dashboard.

* Issue **#323** : Fixed an issue where parser elements were not being returned as 'processors' correctly when downstream of a reader.

* Issue **#322** : Index should now provide a more helpful message when an attempt is made to index data and no volumes have been assigned to an index.

* Issue **#316** : Search history is now only stored on initial query when using automated queries or when a user runs a query manually. Search history is also automatically purged to keep either a specified number of items defined by `stroom.query.history.itemsRetention` (default 100) or for a number of days specified by `stroom.query.history.daysRetention` (default 365).

* Issue **#317** : Users now need update permission on an index plus 'Manage Index Shards' permission to flush or close index shards. In addition to this a user needs delete permission to delete index shards.

* Issue **#319** : SaveAs now fetches the parent folder correctly so that users can copy items if they have permission to do so.

* Issue **#311** : Fixed request for `Pipeline` in `meta` XSLT function. Errors are now dealt with correctly so that the XSLT will not fail due to missing meta data.

* Issue **#313** : Fixed case of `xmlVersion` property on `InvalidXMLCharFilterReader`.

* Issue **#314** : Improved description of `tags` property in `BadTextXMLFilterReader`.

* Issue **#307** : Made some changes to avoid potential NPE caused by session serialisation.

* Issue **#306** : Added a stroom `meta` XSLT function. The XSLT function now exposes `Feed`, `StreamType`, `CreatedTime`, `EffectiveTime` and `Pipeline` meta attributes from the currently processing stream in addition to any other meta data that might apply. To access these meta data attributes of the current stream use `stroom:meta('StreamType')` etc. The `feed-attribute` function is now an alias for the `meta` function and should be considered to be deprecated.

* Issue **#303** : The stream delete job now uses cron in preference to a frequency.

* Issue **#152** : Changed the way indexing is performed so that a single indexer object is now responsible for indexing documents and adding them to the appropriate shard.

* Issue **#179** : Updated Saxon-HE to version 9.7.0-18 and added XSLTFilter option to `usePool` to see if caching might be responsible for issue.

* Issue **#288** : Made further changes to ensure that the IndexShardWriterCache doesn't try to reuse an index shard that has failed when adding any documents.

* Issue **#295** : Made the help URL absolute and not relative.

* Issue **#293** : Attempt to fix mismatch document count error being reported when index shards are opened.

* Issue **#292** : Fixed locking for rolling stream appender.

* Issue **#292** : Rolling stream output is no longer associated with a task, processor or pipeline to avoid future processing tasks from deleting rolling streams by thinking they are superseded.

* Issue **#292** : Data that we expect to be unavailable, e.g. locked and deleted streams, will no longer log exceptions when a user tries to view it and will instead return an appropriate message to the user in place of the data.

* Issue **#288** : The error condition 'Expected a new writer but got the same one back!!!' should no longer be encountered as the root cause should now be fixed. The original check has been reinstated so that processing will terminate if we do encounter this problem.

* Issue **#295** : Fixed the help property so that it can now be configured.

* Issue **#296** : Removed 'New' and 'Delete' buttons from the global property dialog.

* Issue **#279** : Fixed NPE thrown during proxy aggregation.

* Issue **#294** : Changing stream task status now tries multiple times to attempt to avoid a hibernate LockAcquisitionException.

* Issue **#287** : XSLT not found warnings property description now defaults to false.

* Issue **#261** : The save button is now only enabled when a dashboard or other item is made dirty and it is not read only.

* Issue **#286** : Dashboards now correctly save the selected tab when a tab is selected via the popup tab selector (visible when tabs are collapsed).

* Issue **#289** : Changed Log4J configuration to suppress logging from Hibernate SqlExceptionHandler for expected exceptions like constraint violations.

* Issue **#288** : Changed 'Expected a new writer...' fatal error to warning as the condition in question might be acceptable.

* Issue **#285** : Attempted fix for GWT RPC serialisation issue.

* Issue **#283** : Statistics for the stream task queue are now captured even if the size is zero.

* Issue **#226** : Fixed issue where querying an index failed with "User does not have the required permission (Manage Users)" message.

* Issue **#281** : Made further changes to cope with Files.list() and Files.walk() returning streams that should be closed with 'try with resources' construct.

* Issue **#224** : Removing an element from the pipeline structure now removes all child elements too.

* Issue **#282** : Users can now upload data with just 'Data - View' and 'Data - Import' application permissions, plus read permission on the appropriate feed.

* Issue **#199** : The explorer now scrolls selected items into view.

* Issue **#280** : Fixed 'No user is currently authenticated' issue when viewing jobs and nodes.

* Issue **#278** : The date picker now hides once you select a date.

* Issue **#281** : Directory streams etc are now auto closed to prevent systems running out of file handles.

* Issue **#263** : The explorer tree now allows you to collapse the root 'System' node after it is first displayed.

* Issue **#266** : The explorer tree now resets (clears and collapses all previously open nodes) and shows the currently selected item every time an explorer drop down in opened.

* Issue **#233** : Users now only see streams if they are administrators or have 'Data - View' permission. Non administrators will only see data that they have 'read' permission on for the associated feed and 'use' permission on for the associated pipeline if there is one.

* Issue **#265** : The stream filter now orders stream attributes alphabetically.

* Issue **#270** : Fixed security issue where null users were being treated as INTERNAL users.

* Issue **#270** : Improved security by pushing user tokens rather than just user names so that internal system (processing) users are clearly identifiable by the security system and cannot be spoofed by regular user accounts.

* Issue **#269** : When users are prevented from logging in with 'preventLogin' their failed login count is no longer incremented.

* Issue **#267** : The login page now shows the maintenance message.

* Issue **#276** : Session list now shows session user ids correctly.

* Issue **#201** : The permissions menu item is no longer available on the root 'System' folder.

* Issue **#176** : Improved performance of the explorer tree by increasing the size of the document permissions cache to 1M items and changing the eviction policy from LRU to LFU.

* Issue **#176** : Added an optimisation to the explorer tree that prevents the need for a server call when collapsing tree nodes.

* Issue **#273** : Removed an unnecessary script from the build.

* Issue **#277** : Fixed a layout issue that was causing the feed section of the processor filter popup to take up too much room.

* Issue **#274** : The editor pane was only returning the current user edited text when attached to the DOM which meant changes to text were ignored if an editor pane was not visible when save was pressed. This has now been fixed so that the current content of an editor pane is always returned even when it is in a detached state.

* Issue **#264** : Added created by/on and updated by/on info to pipeline stream processor info tooltips.

* Issue **#222** : Explorer items now auto expand when a quick filter is used.

* Issue **#205** : File permissions in distribution have now been changed to `0750` for directories and shell scripts and `0640` for all other files.

* Issue **#240** : Separate application permissions are now required to manage DB tables and tasks.

* Issue **#210** : The statistics tables are now listed in the database tables monitoring pane.

* Issue **#249** : Removed spaces between values and units.

* Issue **#237** : Users without 'Download Search Results' permission will no longer see the download button on the table component in a dashboard.

* Issue **#232** : Users can now inherit from pipelines that they have 'use' permissions on.

* Issue **#191** : Max stream size was not being treated as IEC value, e.g. Mebibytes etc.

* Issue **#235** : Users can now only view the processor filters that they have created if they have 'Manage Processors' permission unless they are an administrator in which case they will see all filters. Users without the 'Manage Processors' permission who are also not administrators will see no processor filters in the UI. Users with 'Manage Processors' permission who are not administrators will be able to update their own processor filters if they have 'update' permission on the associated pipeline. Administrators are able to update all processor filters.

* Issue **#212** : Changes made to text in any editor including those made with cut and paste are now correctly handled so that altered content is now saved.

* Issue **#247** : The editor pane now attempts to maintain the scroll position when formatting content.

* Issue **#251** : Volume and memory statistics are now recorded in bytes and not MiB.

* Issue **#243** : The error marker pane should now discover and display all error types even if they are preceded by over 1000 warnings.

* Issue **#254** : Fixed search result download.

* Issue **#209** : Statistics are now queryable in a dashboard if a user has 'use' permissions on a statistic.

* Issue **#255** : Fixed issue where error indicators were not being shown in the schema validator pane because the text needed to be formatted so that it spanned multiple lines before attempting to add annotations.

* Issue **#257** : The dashboard text pane now provides padding at the top to allow for tabs and controls.

* Issue **#174** : Index shard checking is now done asynchronously during startup to reduce startup time.

* Issue **#225** : Fixed NPE that was caused by processing instruction SAX events unexpectedly being fired by Xerces before start document events. This looks like it might be a bug in Xerces but the code now copes with the unexpected processing instruction event anyway.

* Issue **#230** : The maintenance message can now be set with the property 'stroom.maintenance.message' and the message now appears as a banner at the top of the screen rather than an annoying popup. Non admin users can also be prevented from logging on to the system by setting the 'stroom.maintenance.preventLogin' property to 'true'.

* Issue **#155** : Changed password values to be obfuscated in the UI as 20 asterisks regardless of length.

* Issue **#188** : All of the writers in a pipeline now display IO in the UI when stepping.

* Issue **#208** : Schema filter validation errors are now shown on the output pane during stepping.

* Issue **#211** : Turned off print margins in all editors.

* Issue **#200** : The stepping presenter now resizes the top pane to fit the tree structure even if it is several elements high.

* Issue **#168** : Code and IO is now loaded lazily into the element presenter panes during stepping which prevents the scrollbar in the editors being in the wrong position.

* Issue **#219** : Changed async dispatch code to work with new lambda classes rather than callbacks.

* Issue **#221** : Fixed issue where `*.zip.bad` files were being picked up for proxy aggregation.

* Issue **#242** : Improved the way properties are injected into some areas of the code to fix an issue where 'stroom.maxStreamSize' and other properties were not being set.

* Issue **#241** : XMLFilter now ignores the XSLT name pattern if an empty string is supplied.

* Issue **#236** : 'Manage Cache Permission' has been changed to 'Manage Cache'.

* Issue **#219** : Made further changes to use lambda expressions where possible to simplify code.

* Issue **#231** : Changed the way internal statistics are created so that multiple facets of a statistic, e.g. Free & Used Memory, are combined into a single statistic to allow combined visualisation.

* Issue **#172** : Further improvement to dashboard L&F.

* Issue **#194** : Fixed missing Roboto fonts.

* Issue **#195** : Improved font weights and removed underlines from link tabs.

* Issue **#196** : Reordered fields on stream, relative stream, volume and server task tables.

* Issue **#182** : Changed the way dates and times are parsed and formatted and improved the datebox control L&F.

* Issue **#198** : Renamed 'INTERNAL_PROCESSING_USER' to 'INTERNAL'.

* Issue **#154** : Active tasks are now sortable by processor filter priority.

* Issue **#204** : Pipeline processor statistics now include 'Node' as a tag.

* Issue **#170** : Changed import/export to delegate import/export responsibility to individual services. Import/export now only works with items that have valid UUIDs specified.

* Issue **#164** : Reduced caching to ensure tree items appear as soon as they are added.

* Issue **#177** : Removed 'Meta Data-Bytes Received' statistic as it was a duplicate.

* Issue **#152** : Changed the way index shard creation is locked so that only a single shard should be fetched from the cache with a given shard key at any one time.

* Issue **#189** : You now have to click within a checkbox to select it within a table rather than just clicking the cell the checkbox is in.

* Issue **#186** : Data is no longer artificially wrapped with the insertion of new lines server side. Instead the client now receives the data and an option to soft wrap lines has been added to the UI.

* Issue **#167** : Fixed formatting of JavaScript and JSON.

* Issue **#175** : Fixed visibility of items by inferred permissions.

* Issue **#178** : Added new properties and corresponding configuration to connect and create a separate SQL statistics DB.

* Issue **#172** : Improved dashboard L&F.

* Issue **#169** : Improved L&F of tables to make better use of screen real estate.

* Issue **#191** : Mebibytes (multiples of 1024) etc are now used as standard throughout the application for both memory and disk sizes and have single letter suffixes (B, K, M, G, T).

* Issue **#173** : Fixed the way XML formatter deals with spaces in attribute values.

* Issue **#151** : Fixed meta data statistics. 'metaDataStatistics' bean was declared as an interface and not a class.

* Issue **#158** : Added a new global property 'stroom.proxy.zipFilenameDelimiter' to enable Stroom proxy repositories to be processed that have a custom file name pattern.

* Issue **#153** : Clicking tick boxes and other cell components in tables no longer requires the row to be selected first.

* Issue **#148** : The stream browsing UI no longer throws an error when attempting to clear markers from the error markers pane.

* Issue **#160** : Stream processing tasks are now created within the security context of the user that created the associated stream processor filter.

* Issue **#157** : Data is now formatted by the editor automatically on display.

* Issue **#144** : Old processing output will now be deleted when content is reprocessed even if the new processing task does not produce output.

* Issue **#159** : Fixed NPE thrown during import.

* Issue **#166** : Fixed NPE thrown when searching statistics.

* Issue **#165** : Dashboards now add a query and result table from a template by default on creation. This was broken when adding permission inheritance to documents.

* Issue **#162** : The editor annotation popup now matches the style of other popups.

* Issue **#163** : Imported the Roboto Mono font to ensure consistency of the editor across platforms.

* Issue **#143** : Stroom now logs progress information about closing index shard writers during shutdown.

* Issue **#140** : Replaced code editor to improve UI performance and add additional code formatting & styling options.

* Issue **#146** : Object pool should no longer throw an error when abandoned objects are returned to the pool.

* Issue **#142** : Changed the way permissions are cached so that changes to permissions provide immediate access to documents.

* Issue **#123** : Changed the way entity service result caching works so that the underlying entity manager is cached instead of individual services. This allows entity result caching to be performed while still applying user permissions to cached results.

* Issue **#156** : Attempts to open items that that user does not have permission to open no longer show an error and spin the progress indicator forever, instead the item will just not open.

* Issue **#141** : Improved log output during entity reference migration and fixed statistic data source reference migration.

* Issue **#127** : Entity reference replacement should now work with references to 'StatisticsDataSource'.

* Issue **#125** : Fixed display of active tasks which was broken by changes to the task summary table selection model.

* Issue **#121** : Fixed cache clearing.

* Issue **#122** : Improved the look of the cache screen.

* Issue **#106** : Disabled users and groups are now displayed with greyed out icon in the UI.

* Issue **#132** : The explorer tree is now cleared on login so that users with different permissions do not see the previous users items.

* Issue **#128** : Improved error handling during login.

* Issue **#130** : Users with no permissions are no longer able to open folders including the root System folder to attempt data browsing.

* Issue **#120** : Entity chooser now treats 'None' as a special root level explorer node so that it can be selected in the same way as other nodes, e.g. visibly selected and responsive to double click.

* Issue **#129** : Fixed NPE.

* Issue **#119** : User permissions dialog now clears permissions when a user or group is deleted.

* Issue **#115** : User permissions on documents can now be inherited from parent folders on create, copy and move.

* Issue **#109** : Added packetSize="65536" property to AJP connector in server.xml template.

* Issue **#100** : Various list of items in stroom now allow multi selection for add/remove purposes.

* Issue **#112** : Removed 'pool' monitoring screen as all pools are now caches of one form or another.

* Issue **#105** : Users were not seeing 'New' menu for folders that they had some create child doc permissions for. This was due to DocumentType not implementing equals() and is now fixed.

* Issue **#111** : Fixed query favourites and history.

* Issue **#91** : Only CombinedParser was allowing code to be injected during stepping. Now DSParser and XMLFragmentParser support code injection during stepping.

* Issue **#107** : The UI now only shows new pipeline element items on the 'Add' menu that are allowed children of the selected element.

* Issue **#113** : User names are now validated against a regex specified by the 'stroom.security.userNamePattern' property.

* Issue **#116** : Rename is now only possible when a single explorer item is selected.

* Issue **#114** : Fixed selection manager so that the explorer tree does not select items when a node expander is clicked.

* Issue **#65** : Selection lists are now limited to 300px tall and show scrollbars if needed.

* Issue **#50** : Defaults table result fields to use local time without outputting the timezone.

* Issue **#15** : You can now express time zones in dashboard query expressions or just omit a time zone to use the locale of the browser.

* Issue **#49** : Dynamic XSLT selection now works with pipeline stepping.

* Issue **#63** : Entity selection control now shows current entity name even if it has changed since referencing entity was last saved.

* Issue **#70** : You can now select multiple explorer rows with ctrl and shift key modifiers and perform bulk actions such as copy, move, rename and delete.

* Issue **#85** : findDelete() no longer tries to add ORDER BY condition on UPDATE SQL when deleting streams.

* Issue **#89** : Warnings should now be present in processing logs for reference data lookups that don't specify feed or stream type. This was previously throwing a NullPointerException.

* Issue **#90** : Fixed entity selection dialog used outside of drop down selection control.

* Issue **#88** : Pipeline reference edit dialog now correctly selects the current stream type.

* Issue **#77** : Default index volume creation now sets stream status to INACTIVE rather than CLOSED and stream volume creation sets index status to INACTIVE rather than CLOSED.

* Issue **#93** : Fixed code so that the 'Item' menu is now visible.

* Issue **#97** : Index shard partition date range creation has been improved.

* Issue **#94** : Statistics searches now ignore expression terms with null or empty values so that the use of substitution parameters can be optional.

* Issue **#87** : Fixed explorer scrolling to the top by disabling keyboard selection.

* Issue **#104** : 'Query' no longer appears as an item that a user can allow 'create' on for permissions within a folder.

* Issue **#103** : Added 10 years as a supported data retention age.

* Issue **#86** : The stream delete button is now re-enabled when new items are selected for deletion.

* Issue **#81** : No exception will now be thrown if a client rejects a response for an EntityEvent.

* Issue **#79** : The client node no longer tries to create directories on the file system for a volume that may be owned by another node.

* Issue **#92** : Error summaries of multiple types no longer overlap each other at the top of the error markers list.

* Issue **#64** : Fixed Hessian serialisation of 'now' which was specified as a ZonedDateTime which cannot be serialised. This field is now a long representing millseconds since epoch.

* Issue **#62** : Task termination button is now enabled.

* Issue **#60** : Fixed validation of stream attributes prior to data upload to prevent null pointer exception.

* Issue **#9** : Created a new implementation of the expression parser that improved expression tokenisation and deals with BODMAS rules properly.

* Issue **#36** : Fixed and vastly improved the configuration of email so that more options can be set allowing for the use of other email services requiring more complex configuration such as gmail.

* Issue **#24** : Header and footer strings are now unescaped so that character sequences such as '\n' are translated into single characters as with standard Java strings, e.g. '\n' will become a new line and '\t' a tab.

* Issue **#40** : Changed Stroom docker container to be based on Alpine linux to save space

* Issue **#40** : Auto import of content packs on Stroom startup and added default content packs into the docker build for Stroom.

* Issue **#30** : Entering stepping mode was prompting for the pipeline to step with but also auto selecting a pipeline at the same time and entering stepping immediately.

* Dashboard auto refresh is now limited to a minimum interval of 10 seconds.

* Issue **#31** : Pipeline stepping was not including user changes immediately as parsers and XSLT filters were using cached content when they should have been ignoring the cache in stepping mode.

* Issue **#27** : Stroom now listens to window closing events and asks the user if they really want to leave the page. This replaces the previous crude attempts to block keys that affected the history or forced a browser refresh.

* Issue **#2** : The order of fields in the query editor is now alphabetical.

* Issue **#3** : When a filter is active on a dashboard table column, a filter icon now appears to indicate this.

* Issue **#5** : Replace() and Decode() dashboard table expression functions no longer ignore cells with null values.

* Issue **#7** : Dashboards are now able to query on open.

* Issue **#8** : Dashboards are now able to re-query automatically at fixed intervals.

* Updated GWT to v2.8.0 and Gin to v2.1.2.

* Issue **#12** : Dashboard queries can now evaluate relative date/time expressions such as now(), hour() etc. In addition to this the expressions also allow the addition or subtraction of durations, e.g. now - 5d.

* Issue **#14** : Dashboard query expressions can now be parameterised with any term able to accept a user defined parameter, e.g. ${user}. Once added parameters can be changed for the entire dashboard via a text box at the top of the dashboard screen which will then execute all queries when enter is pressed or it loses focus.

* Issue **#16** : Dashboard table filters can also accept user defined parameters, e.g. ${user}, to perform filtering when a query is executed.

* Fixed missing text presenter in dashboards.

* Issue **#18** : The data dashboard component will now show data relative to the last selected table row (even if there is more than one table component on the dashboard) if the data component has not been configured to listen to row selections for a specific table component.

* Changed table styling to colour alternate rows, add borders between rows and increase vertical padding

* Issue **#22** : Dashboard table columns can now be configured to wrap text via the format options.

* Issue **#28** : Dashboard component dependencies are now listed with the component name plus the component id in brackets rather than just the component id.

* Issue **#202** : Initial release of the new data retention policy functionality.

[Unreleased]: https://github.com/gchq/stroom/compare/v7.0-beta.52...HEAD
[v7.0-beta.52]: https://github.com/gchq/stroom/compare/v7.0-beta.51...v7.0-beta.52
[v7.0-beta.51]: https://github.com/gchq/stroom/compare/v7.0-beta.50...v7.0-beta.51
[v7.0-beta.50]: https://github.com/gchq/stroom/compare/v7.0-beta.49...v7.0-beta.50
[v7.0-beta.49]: https://github.com/gchq/stroom/compare/v7.0-beta.48...v7.0-beta.49
[v7.0-beta.48]: https://github.com/gchq/stroom/compare/v7.0-beta.47...v7.0-beta.48
[v7.0-beta.47]: https://github.com/gchq/stroom/compare/v7.0-beta.46...v7.0-beta.47
[v7.0-beta.46]: https://github.com/gchq/stroom/compare/v7.0-beta.45...v7.0-beta.46
[v7.0-beta.45]: https://github.com/gchq/stroom/compare/v7.0-beta.44...v7.0-beta.45
[v7.0-beta.44]: https://github.com/gchq/stroom/compare/v7.0-beta.43...v7.0-beta.44
[v7.0-beta.43]: https://github.com/gchq/stroom/compare/v7.0-beta.42...v7.0-beta.43
[v7.0-beta.42]: https://github.com/gchq/stroom/compare/v7.0-beta.41...v7.0-beta.42
[v7.0-beta.41]: https://github.com/gchq/stroom/compare/v7.0-beta.40...v7.0-beta.41
[v7.0-beta.40]: https://github.com/gchq/stroom/compare/v7.0-beta.39...v7.0-beta.40
[v7.0-beta.39]: https://github.com/gchq/stroom/compare/v7.0-beta.38...v7.0-beta.39
[v7.0-beta.38]: https://github.com/gchq/stroom/compare/v7.0-beta.37...v7.0-beta.38
[v7.0-beta.37]: https://github.com/gchq/stroom/compare/v7.0-beta.36...v7.0-beta.37
[v7.0-beta.36]: https://github.com/gchq/stroom/compare/v7.0-beta.35...v7.0-beta.36
[v7.0-beta.35]: https://github.com/gchq/stroom/compare/v7.0-beta.34...v7.0-beta.35
[v7.0-beta.34]: https://github.com/gchq/stroom/compare/v7.0-beta.33...v7.0-beta.34
[v7.0-beta.33]: https://github.com/gchq/stroom/compare/v7.0-beta.32...v7.0-beta.33
[v7.0-beta.32]: https://github.com/gchq/stroom/compare/v7.0-beta.31...v7.0-beta.32
[v7.0-beta.31]: https://github.com/gchq/stroom/compare/v7.0-beta.30...v7.0-beta.31
[v7.0-beta.30]: https://github.com/gchq/stroom/compare/v7.0-beta.29...v7.0-beta.30
[v7.0-beta.29]: https://github.com/gchq/stroom/compare/v7.0-beta.28...v7.0-beta.29
[v7.0-beta.28]: https://github.com/gchq/stroom/compare/v7.0-beta.27...v7.0-beta.28
[v7.0-beta.27]: https://github.com/gchq/stroom/compare/v7.0-beta.26...v7.0-beta.27
[v7.0-beta.26]: https://github.com/gchq/stroom/compare/v7.0-beta.25...v7.0-beta.26
[v7.0-beta.25]: https://github.com/gchq/stroom/compare/v7.0-beta.24...v7.0-beta.25
[v7.0-beta.24]: https://github.com/gchq/stroom/compare/v7.0-beta.23...v7.0-beta.24
[v7.0-beta.23]: https://github.com/gchq/stroom/compare/v7.0-beta.22...v7.0-beta.23
[v7.0-beta.22]: https://github.com/gchq/stroom/compare/v7.0-beta.21...v7.0-beta.22
[v7.0-beta.21]: https://github.com/gchq/stroom/compare/v7.0-beta.20...v7.0-beta.21
[v7.0-beta.20]: https://github.com/gchq/stroom/compare/v7.0-beta.19...v7.0-beta.20
[v7.0-beta.19]: https://github.com/gchq/stroom/compare/v7.0-beta.18...v7.0-beta.19
[v7.0-beta.18]: https://github.com/gchq/stroom/compare/v7.0-beta.17...v7.0-beta.18
[v7.0-beta.17]: https://github.com/gchq/stroom/compare/v7.0-beta.16...v7.0-beta.17
[v7.0-beta.16]: https://github.com/gchq/stroom/compare/v7.0-beta.15...v7.0-beta.16
[v7.0-beta.15]: https://github.com/gchq/stroom/compare/v7.0-beta.14...v7.0-beta.15
[v7.0-beta.14]: https://github.com/gchq/stroom/compare/v7.0-beta.13...v7.0-beta.14
[v7.0-beta.13]: https://github.com/gchq/stroom/compare/v7.0-beta.12...v7.0-beta.13
[v7.0-beta.12]: https://github.com/gchq/stroom/compare/v7.0-beta.11...v7.0-beta.12
[v7.0-beta.11]: https://github.com/gchq/stroom/compare/v7.0-beta.10...v7.0-beta.11
[v7.0-beta.10]: https://github.com/gchq/stroom/compare/v7.0-beta.9...v7.0-beta.10
[v7.0-beta.9]: https://github.com/gchq/stroom/compare/v7.0-beta.8...v7.0-beta.9
[v7.0-beta.8]: https://github.com/gchq/stroom/compare/v7.0-beta.7...v7.0-beta.8
[v7.0-beta.7]: https://github.com/gchq/stroom/compare/v7.0-beta.6...v7.0-beta.7
[v7.0-beta.6]: https://github.com/gchq/stroom/compare/v7.0-beta.5...v7.0-beta.6
[v7.0-beta.5]: https://github.com/gchq/stroom/compare/v7.0-beta.4...v7.0-beta.5
[v7.0-beta.4]: https://github.com/gchq/stroom/compare/v7.0-beta.3...v7.0-beta.4
[v7.0-beta.3]: https://github.com/gchq/stroom/compare/v7.0-beta.2...v7.0-beta.3
[v7.0-beta.2]: https://github.com/gchq/stroom/compare/v7.0-beta.1...v7.0-beta.2
[v7.0-beta.1]: https://github.com/gchq/stroom/compare/v7.0-alpha.5...v7.0-beta.1
[v7.0-alpha.5]: https://github.com/gchq/stroom/compare/v7.0-alpha.4...v7.0-alpha.5
[v7.0-alpha.4]: https://github.com/gchq/stroom/compare/v7.0-alpha.3...v7.0-alpha.4
[v7.0-alpha.3]: https://github.com/gchq/stroom/compare/v7.0-alpha.2...v7.0-alpha.3
[v7.0-alpha.2]: https://github.com/gchq/stroom/compare/v7.0-alpha.1...v7.0-alpha.2
[v7.0-alpha.1]: https://github.com/gchq/stroom/compare/v6.0.0...v7.0-alpha.1
[v6.0.0]: https://github.com/gchq/stroom/compare/v5.4.0...v6.0.0<|MERGE_RESOLUTION|>--- conflicted
+++ resolved
@@ -7,12 +7,9 @@
 
 ## [Unreleased]
 
-<<<<<<< HEAD
+* Issue **#580** : Added conditional formatting options to dashboard tables.
+
 * Add comments to `prod.yml`/`config.yml`.
-=======
-* Issue **#580** : Added conditional formatting options to dashboard tables.
-
->>>>>>> 36ae014e
 
 * Change `reset_password` CLI command to also reset various locked/inactive type flags.
 
