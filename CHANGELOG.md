# Change Log
All notable changes to this project will be documented in this file.

The format is based on [Keep a Changelog](http://keepachangelog.com/) 
and this project adheres to [Semantic Versioning](http://semver.org/).

## [Unreleased]

<<<<<<< HEAD
* Change start script to use absolute paths for jar, config and logs to distinguish stroom and proxy instances.
=======
* Issue **#382** : Large zip files are now broken apart prior to proxy aggregation.
>>>>>>> b76c32f4


## [v6.0-beta.30] - 2019-03-17

* Issue **#1116** : Better implementation of proxy aggregation.

* Issue **#1116** : Changed the way tasks are executed to ensure thread pools expand to the maximum number of threads specified rather than just queueing all tasks and only providing core threads.

* Remove full path from file in sha256 hash file release artifact.


## [v6.0-beta.29] - 2019-03-13

* Issue **#1115** : Add missing super.startProcessing to AbstractKafkaProducerFilter.

* Improve exception handling and logging in RemoteDataSourceProvider. Now the full url is included in dashboard connection errors.

* Change Travis build to generate sha256 hashes for release zip/jars.

* Uplift the visualisations content pack to v3.2.1

* Issue **#1100** : Fix incorrect sort direction being sent to visualisations.


## [v6.0-beta.28] - 2019-02-20

* Add guard against race condition

* Add migration script to remove property `stroom.node.status.heapHistogram.jMapExecutable`.


## [v6.0-beta.27] - 2019-02-07

* Uplift base docker image to openjdk:8u191-jdk-alpine3.9, reverting back to JDK for access to diagnostic tools.


## [v6.0-beta.26] - 2019-02-05

* Issue **#1084** : Change heap histogram statistics to java MBean approach rather than jmap binary. Remove stroom.node.status.heapHistogram.jMapExecutable property.

* Improve resource for setting user's status


## [v6.0-beta.25] - 2019-01-30

* Issue **#1079** : Improved the logging of permission errors encountered during stream processing

* Issue **#1058** : Added property `stroom.pipeline.parser.secureProcessing` to enable/disable the XML secure processing feature.

* Issue **#1062** : Add env var for UI path

* Uplift distribution visualisation content pack to v3.1.0

* Add transform_user_extract.py, for pre-6.0 to 6.0 user migration


## [v6.0-beta.24] - 2019-01-03

* Issue **#1059** : Fix guice errors on stroom-proxy startup.


## [v6.0-beta.23] - 2019-01-03

* Issue **#1010** : Improve distribution start/stop/etc scripts by adding monochrome switch and background log tailing.


## [v6.0-beta.22] - 2019-01-02

* Issue **#1053** : Add API to disabled authorisation users

* Issue **#1042** : Improve error message for an ApiException when requesting a user's token.

* Issue **#1050** : Prevent creation of permission entries if key already exists.

* Issue **#1015** : Add sortDirections[] and keySortDirection to visualisation data object to fix sorting in the visualisations.

* Issue **#1019** : Fix visualisations settings dialog so you can un-set text and list controls.

* Issue **#1041** : Add a healthcheck to Stroom to alert for API key expiry

* Issue **#1040** : Fix for visualisations that do not require nested data.

* Issue **#1036** : Fix for scrollbar position on explorer popup windows.

* Issue **#1037** : Updated `moment.js` for parsing/formatting dates and times.

* Issue **#1021** : Dashboard links now allow `{}` characters to be used without URL encoding.

* Issue **#1018** : Added Health Checks for the external connectors that are registered via plugins

* Issue **#1025** : Fixed ACE editor resize issue where horizontal scroll bar was not always correctly shown.

* Issue **#1025** : Updated ACE editor to v1.4.2.


## [v6.0-beta.21] - 2018-12-13

* Issue **#1022** : Added `Contains` condition to all search expression fields so that regex terms can be used.

* Issue **#1024** : Superseded output helper no longer expects initialisation in all cases.


## [v6.0-beta.20] - 2018-12-13

* Issue **#1021** : Multiple changes to improve vis, dashboard and external linking in Stroom.

* Issue **#1019** : Fix visualisations settings dialog so you can un-set text and list controls.

* Issue **#986** : Fix direct dashboard links.

* Issue **#1006** : Added Exception Mapper for PermissionExceptions to return HTTP FORBIDDEN.


## [v6.0-beta.19] - 2018-12-11

* Issue **#1012** : Fix for NPE caused when checking if an output is superseded.

* Issue **#1011** : Old UI versions running in browsers often cause Stroom to throw an NPE as it can't find the appropriate GWT serialisation policy. Stroom will no longer throw an NPE but will report an `IncompatibleRemoteServiceException` instead. This is the default GWT behaviour.

* Issue **#1007** : Max visualisation results are now limited by default to the maximum number of results defined for the first level of the parent table. This can be further limited by settings in the visualisation.

* Issue **#1004** : Table cells now support multiple links.

* Issue **#1001** : Changed link types to `tab`, `dialog`, `dashboard`, `browser`.

* Issue **#1001** : Added dashboard link option to link to a dashboard from within a vis, e.g. `stroomLink(d.name, 'type=Dashboard&uuid=<TARGET_DASHBOARD_UUID>&params=userId%3D' + d.name, 'DASHBOARD')`.

* Issue **#1001** : Added dashboard link option to link to a dashboard using the `DASHBOARD` target name, e.g. `link(${UserId}, concat('type=Dashboard&uuid=<TARGET_DASHBOARD_UUID>', ${UserId}), '', 'DASHBOARD')`.

* Issue **#1002** : Popup dialogs shown when clicking dashboard hyperlinks are now resizable.

* Issue **#993** : Moving documents in the explorer no longer affects items that are being edited as they are not updated in the process.

* Issue **#996** : Updated functions in dashboard function picker.


## [v6.0-beta.18] - 2018-12-07

* Issue **#981** : Fixed dashboard deletion

* Issue **#989** : Upgraded stroom-expression to v1.4.13 to add new dashboard `link` function.

* Issue **#988** : Changed `generate-url` XSLT function to `link` so it matches the dashboard expression. Changed the parameters to create 4 variants of the function to make creation of simple links easier.

* Issue **#980** : Fix for NPE when fetching dependencies for scripts.

* Issue **#978** : Re-ordering the fields in stream data source

* Issue **gchq/stroom-content#31** : Uplift stroom-logs content pack to v2.0-alpha.5.

* Issue **#982** : Stop proxy trying to health check the content syncing if it isn't enabled.

* Change error logging in ContentSyncService to log stack trace

* Uplift send_to_stroom.sh in the distribution to v2.0

* Issue **#973** : Export servlet changed to a Resource API, added permission check, improved error responses.


## [v6.0-beta.17] - 2018-12-04

* Issue **#969** : The code now suppresses errors for index shards being locked for writing as it is expected. We now lock shards using maps rather than the file system as it is more reliable between restarts.

* Issue **#941** : Internal Meta Stats are now being written


## [v6.0-beta.16] - 2018-12-04

* Issue **#970** : Add stream type of `Records` for translated stroom app events.


## [v6.0-beta.15] - 2018-12-03

* Issue **#966** : Proxy was always reporting zero bytes for the request content in the receive log.

* Issue **#938** : Fixed an NPE in authentication session state.

* Change the proxy yaml configuration for the stack to add `remotedn` and `remotecertexpiry` headers to the receive log

* Change logback archived logs to be gzip compressed for stroom and proxy

* Uplift stroom-logs content pack to v2.0-alpha.3

* Uplift send_to_stroom script to v1.8.1

* Issue **#324** : Changed XML serialisation so that forbidden XML characters U+FFFE and U+FFFF are not written. Note that these characters are not even allowed as character references so they are ignored entirely.

* Issue **#945** : More changes to fix some visualisations only showing 10 data points.


## [v6.0-beta.14] - 2018-11-28

* Issue **#945** : Visualisations now show an unlimited number of data points unless constrained by their parent table or their own maximum value setting.

* Issue **#948** : Catching Spring initialisation runtime errors and ensuring they are logged.

* Add `set_log_levels.sh` script to the distribution

* Uplift visualisations content pack to v3.0.6 in the gradle build

* Issue **#952** : Remote data sources now execute calls within the context of the user for the active query. As a result all running search `destroy()` calls will now be made as the same user that initiated the search.

* Issue **#566** : Info and warning icons are now displayed in stepping screen when needed.

* Issue **#923** : Dashboard queries will now terminate if there are no index shards to search.

* Issue **#959** : Remove Material UI from Login and from password management pages

* Issue **#933** : Add health check for password resets

* Issue **#929** : Add more comprehensive password validation

* Issue **#876** : Fix password reset issues

* Issue **#768** : Preventing deletion of /store in empty volumes

* Issue **#939** : Including Subject DN in receive.log

* Issue **#940** : Capturing User DN and cert expiry on DW terminated SSL

* Issue **#744** : Improved reporting of error when running query with no search extraction pipeline

* Issue **#134** : Copy permissions from parent button

* Issue **#688** : Cascading permissions when moving/copying folder into a destination

* Issue **#788** : Adding DocRef and IsDocRef to stroom query to allow doc ref related filtering. Migration of stream filters uses this.

* Issue **#936** : Add conversion of header `X-SSL-Client-V-End` into `RemoteCertExpiry`, translating date format in the process.

* Issue **#953** : Fixed NPE.

* Issue **#947** : Fixed issue where data retention policy contains incorrect field names.

* Remove Material UI from the Users and API Keys pages

* Add content packs to stroom distribution

* Change distribution to use send_to_stroom.sh v1.7

* Updated stroom expression to v1.4.12 to improve handling or errors values and add new type checking functions `isBoolean()`, `isDouble()`, `isError()`, `isInteger()`, `isLong()`, `isNull()`, `isNumber()`, `isString()`, `isValue()`. Testing equality of null with `x=null()` is no longer valid and must be replaced with `isNull(x)`.

* Issue **#920** : Fix error handling for sql stats queries


## [v6.0-beta.13] - 2018-11-19

* Remove log sending cron process from docker images (now handled by stroom-log-sender).

* Issue **#924** : The `FindReplaceFilter` now records the location of errors.

* Issue **#939** : Added `remotedn` to default list of keys to include in `receive.log`.

* Add git_tag and git_commit labels to docker images

* Uplift stroom-logs content pack in docker image to` v2.0-alpha.2`

* Stop truncation of `logger` in logback console logs

* Issue **#921** : Renaming open documents now correctly changes their tab name. Documents that are being edited now prevent the rename operation until they are saved.

* Issue **#922** : The explorer now changes the selection on a right click if the item clicked is not already selected (could be part of a multi select).

* Issue **#903** : Feed names can now contain wildcard characters when filtering in the data browser.


## [v6.0-beta.12] - 2018-11-14

* Add API to allow creation of an internal Stroom user.

* Fix logger configuration for SqlExceptionHelper

* Add template-pipelines and standard-pipelines content packs to docker image

* Issue **#904** : The UI now shows dictionary names in expressions without the need to enter edit mode.

* Updated ACE editor to v1.4.1.

* Add colours to console logs in docker.

* Issue **#869** : Delete will now properly delete all descendant nodes and documents when deleting folders but will not delete items from the tree if they cannot be deleted, e.g. feeds that have associated data.

* Issue **#916** : You can no longer export empty folders or import nothing.

* Issue **#911** : Changes to feeds and pipelines no longer clear data browsing filters.

* Issue **#907** : Default volumes are now created as soon as they are needed.

* Issue **#910** : Changes to index settings in the UI now register as changes and enable save.

* Issue **#913** : Improve FindReplaceFilter to cope with more complex conditions.

* Change log level for SqlExceptionHelper to OFF, to stop expected exceptions from polluting the logs

* Fix invalid requestLog logFormat in proxy configuration


## [v6.0-beta.11] - 2018-11-07

* Stop service discovery health checks being registered if stroom.serviceDiscovery.enabled=false


## [v6.0-beta.10] - 2018-11-06

* Add fixed version of send_to_stroom.sh to release distribution

* Uplift docker base image for stroom & proxy to openjdk:8u181-jdk-alpine3.8


## [v6.0-beta.9] - 2018-11-02

* Add a health check for getting a public key from the authentication service.

* Issue **#897** : Import no longer attempts to rename or move existing items but will still update content.

* Issue **#902** : Improved the XSLT `format-date` function to better cope with week based dates and to default values to the stream time where year etc are omitted.

* Issue **#905** : Popup resize and move operations are now constrained to ensure that a popup cannot be dragged off screen or resized to be bigger than the current browser window size.

* Issue **#898** : Improved the way many read only aspects of the UI behave.

* Issue **#894** : The system now generates and displays errors to the user when you attempt to copy a feed.

* Issue **#896** : Extended folder `create` permissions are now correctly cached.

* Issue **#893** : You can now manage volumes without the `Manage Nodes` permission.

* Issue **#892** : The volume editor now waits for the node list to be loaded before opening.

* Issue **#889** : Index field editing in the UI now works correctly.

* Issue **#891** : `StreamAppender` now keeps track of it's own record write count and no longer makes use of any other write counting pipeline element.

* Issue **#885** : Improved the way import works to ensure updates to entities are at least attempted when creating an import confirmation.

* Issue **#892** : Changed `Ok` to `OK`.

* Issue **#883** : Output streams are now immediately unlocked as soon as they are closed.

* Removed unnecessary OR operator that was being inserted into expressions where only a single child term was being used. This happened when reprocessing single streams.

* Issue **#882** : Splitting aggregated streams now works when using `FindReplaceFilter`. This functionality was previously broken because various reader elements were not passing the `endStream` event on.

* Issue **#881** : The find and replace strings specified for the `FindReplaceFilter` are now treated as unescaped Java strings and now support new line characters etc.

* Issue **#880** : Increased the maximum value a numeric pipeline property can be set to via the UI to 10000000.

* Issue **#888** : The dependencies listing now copes with external dependencies failing to provide data due to authentication issues.

* Issue **#890** : Dictionaries now show the words tab by default.

* Add admin healthchecks to stroom-proxy

* Add stroom-proxy docker image

* Refactor stroom docker images to reduce image size

* Add enabled flag to storing, forwarding and synching in stroom-proxy configuration

* Issue **#884** : Added extra fonts to stroom docker image to fix bug downloading xls search results.


## [v6.0-beta.8] - 2018-10-17

* Issue **#879** : Fixed bug where reprocess and delete did not work if no stream status was set in the filter.

* Issue **#878** : Changed the appearance of stream filter fields to be more user friendly, e.g. `feedName` is now `Feed` etc.

* Issue **#809** : Changed default job frequency for `Stream Attributes Retention` and `Stream Task Retention` to `1d` (one day).

* Issue **#813** : Turned on secure processing feature for XML parsers and XML transformers so that external entities are not resolved. This prevents DoS attacks and gaining unauthorised access to the local machine.

* Issue **#871** : Fix for OptimisticLockException when processing streams.

* Issue **#872** : The parser cache is now automatically cleared when a schema changes as this can affect the way a data splitter parser is created.

* Issue **#865** : Made `stroom.conf` location relative to YAML file when `externalConfig` YAML property is set.

* Issue **#867** : Added an option `showReplacementCount` to the find replace filter to choose whether to report total replacements on process completion.

* Issue **#867** : Find replace filter now creates an error if an invalid regex is used.

* Issue **#855** : Further fixes for stepping data that contains a BOM.

* Changed selected default tab for pipelines to be `Data`.

* Issue **#860** : Fixed issue where stepping failed when using any sort of input filter or reader before the parser.

* Issue **#867** : Added an option `showReplacementCount` to the find replace filter to choose whether to report total replacements on process completion.

* Improved Stroom instance management scripts


## [v6.0-beta.7] - 2018-10-12

* Add contentPack import


## [v6.0-beta.6] - 2018-10-10

* Fix typo in Dockerfile


## [v6.0-beta.5] - 2018-10-10

* Issue **#859** : Change application startup to keep retrying when establishing a DB connection except for certain connection errors like access denied.

* Issue **#730** : The `System` folder now displays data and processors. This is a bug fix related to changing the default initial page for some document types.

* Issue **#854** : The activity screen no longer shows a permission error when shown to non admin users.

* Issue **#853** : The activity chooser will no longer display on startup if activity tracking is not enabled.

* Issue **#855** : Fixed stepping data that contains a BOM.


## [v6.0-beta.4] - 2018-10-04

* Change base docker image to openjdk:8u171-jdk-alpine

* Improved loading of activity list prior to showing the chooser dialog.

* Issue **#852** : Fix for more required permissions when logging other 'find' events.

* Issue **#730** : Changed the default initial page for some document types.

* Issue **#852** : Fix for required permission when logging 'find' events.

* Changed the way the root pane loads so that error popups that appear when the main page is loading are not hidden.

* Issue **#851** : Added additional type info to type id when logging events.

* Issue **#848** : Fixed various issues related to stream processor filter editor.

* Issue **#815** : `stroom.pageTitle` property changed to `stroom.htmlTitle`.

* Issue **#732** : Added `host-address` and `host-name` XSLT functions.

* Issue **#338** : Added `splitAggregatedStreams` property to `StreamAppender`, `FileAppender` and `HDFSFileAppender` so that aggregated streams can be split into separate streams on output.

* Issue **#338** : Added `streamNo` path replacement variable for files to record the stream number within an aggregate.

* Added tests and fixed sorting of server tasks.

* Improved the way text input and output is buffered and recorded when stepping.

* The find and replace filter now resets the match count in between nested streams so that each stream is treated the same way, i.e. it can have the same number of text replacements.

* Added multiple fixes and improvements to the find and replace filter including limited support of input/output recording when stepping.

* Issue **#827** : Added `TextReplacementFilterReader` pipeline element.

* Issue **#736** : Added sorting to server tasks table.

* Inverted the behaviour of `disableQueryInfo` to now be `requireQueryInfo`.

* Issue **#596** : Rolling stream and file appenders can now roll on a cron schedule in addition to a frequency.

* The accept button now enabled on splash screen.

* Added additional event logging to stepping.

* An activity property with an id of `disableQueryInfo` can now be used to disable the query info popup on a per activity basis.

* Activity properties can now include the attributes `id`, `name`, `showInSelection` and `showInList` to determine their appearance and behaviour;

* Nested elements are now usable in the activity editor HTML.

* Record counts are now recorded on a per output stream basis even when splitting output streams.

* Splash presenter buttons are now always enabled.

* Fix background colour to white on activity pane.


## [v6.0-beta.3] - 2018-09-18

* Changed `splitWhenBiggerThan` property to `rollSize` and added the property to the rolling appenders for consistency.

* Issue **#838** : Fix bug where calculation of written and read bytes was being accounted for twice due to the use of Java internal `FilterInputStream` and `FilterOutputStream` behaviour. This was leading to files being split at half od the expected size. Replaced Java internal classes with our own `WrappedInputStream` and `WrappedOutputStream` code.

* Issue **#837** : Fix bug to no longer try and record set activity events for null activities.

* Issue **#595** : Added stream appender and file appender property `splitWhenBiggerThan` to limit the size of output streams.

* Now logs activity change correctly.

* Add support for checkbox and selection control types to activity descriptions.

* Issue **#833** : The global property edit dialog can now be made larger.

* Fixed some issues in the activity manager.

* Issue **#828** : Changed statistics store caches to 10 minute time to live so that they will definitely pick up new statistics store definitions after 10 minutes.

* Issue **#774** : Event logging now logs find stream criteria correctly so that feeds ids are included.

* Issue **#829** : Stroom now logs event id when viewing individual events.

* Added functionality to record actions against user defined activities.

* Added functionality to show a splash screen on login.

* Issue **#791** : Fixed broken equals method so query total row count gets updated correctly.

* Issue **#830** : Fix for API queries not returning before timing out.

* Issue **#824** : Fix for replace method in PathCreator also found in stroom proxy.

* Issue **#820** : Fix updating index shards so that they are loaded, updated and saved under lock.

* Issue **#819** : Updated `stroom-expression` to v1.4.3 to fix violation of contract exception when sorting search results.

* Issue **#817** : Increased maximum number of concurrent stream processor tasks to 1000 per node.

* Issue **#697** : Fix for reference data sometimes failing to find the appropriate effective stream due to the incorrect use of the effective stream cache. It was incorrectly configured to use a time to idle (TTI) expiry rather than a time to live (TTL) expiry meaning that heavy use of the cache would prevent the cached effective streams being refreshed.

* Issue **#806** : Fix for clearing previous dashboard table results if search results deliver no data.

* Issue **#805** : Fix for dashboard date time formatting to use local time zone.


## [v6.0-beta.2] - 2018-07-09

* Issue **#803** : Fix for group key conversion to an appropriate value for visualisations.


## [v6.0-beta.1] - 2018-07-04

* Issue **#802** : Restore lucene-backward-codecs to the build

* Issue **#800** : Add DB migration script 33 to replace references to the `Stream Type` type in the STRM_PROC_FILT table with `streamTypeName`.

* Issue **#798** : Add DB migration script 32 to replace references to the `NStatFilter` type in the PIPE table with `StatisticsFilter`.


## [v6.0-alpha.27]

* Fix data receipt policy defect

* Issue **#791** : Search completion signal is now only sent to the UI once all pending search result merges are completed.

* Issue **#795** : Import and export now works with appropriate application permissions. Read permission is required to export items and Create/Update permissions are required to import items depending on whether the update will create a new item or update an existing one.


## [v6.0-alpha.26]

* Improve configurabilty of stroom-proxy.

* Issue **#783** : Reverted code that ignored duplicate selection to fix double click in tables.

* Issue **#782** : Fix for NPE thrown when using CountGroups when GroupKey string was null due to non grouped child rows.

* Issue **#778** : Fix for text selection on tooltips etc in the latest version of Chrome.

* Issue **#776** : Removal of index shard searcher caching to hopefully fix Lucene directory closing issue.


## [v6.0-alpha.25]

* Issue **#779** : Fix permissions defect.

* Issue **gchq/stroom-expression#22** : Add `typeOf(...)` function to dashboard.

* Uplift stroom-expression to v1.4.1

* Issue **#766** : Fix NullPointerExceptions when downloading table results to Excel format.

* Issue **#770** : Speculative fix for memory leak in SQL Stats queries.

* Issue **#761** : New fix for premature truncation of SQL stats queries due to thread interruption.


## [v6.0-alpha.24]

* Issue **#748** : Fix build issue resulting from a change to SafeXMLFilter.


## [v6.0-alpha.23]

* Issue **#748** : Added a command line interface (CLI) in addition to headless execution so that full pipelines can be run against input files.

* Issue **#748** : Fixes for error output for headless mode.

* Issue **#761** : Fixed statistic searches failing to search more than once.

* Issue **#756** : Fix for state being held by `InheritableThreadLocal` causing objects to be held in memory longer than necessary.

* Issue **#761** : Fixed premature truncation of SQL stats queries due to thread interruption.

* Added `pipeline-name` and `put` XSLT functions back into the code as they were lost in a merge.

* Issue **#749** : Fix inability to query with only `use` privileges on the index.

* Issue **#613** : Fixed visualisation display in latest Firefox and Chrome.

* Added permission caching to reference data lookup.

* Updated to stroom-expression 1.3.1

    Added cast functions `toBoolean`, `toDouble`, `toInteger`, `toLong` and `toString`.
    Added `include` and `exclude` functions.
    Added `if` and `not` functions.
    Added value functions `true()`, `false()`, `null()` and `err()`.
    Added `match` boolean function.
    Added `variance` and `stDev` functions.
    Added `hash` function.
    Added `formatDate` function.
    Added `parseDate` function.
    Made `substring` and `decode` functions capable of accepting functional parameters.
    Added `substringBefore`, `substringAfter`, `indexOf` and `lastIndexOf` functions.
    Added `countUnique` function.

* Issue **#613** : Fixed visualisation display in latest Firefox and Chrome.

* Issue **#753** : Fixed script editing in UI.

* Issue **#751** : Fix inability to query on a dashboard with only use+read rights.


## [v6.0-alpha.22]

* Issue **#719** : Fix creation of headless Jar to ensure logback is now included.

* Issue **#735** : Change the format-date xslt function to parse dates in a case insensitive way.


## [v6.0-alpha.21]

* Issue **#719** : Fix creation of headless Jar. Exclude gwt-unitCache folder from build JARs.


## [v6.0-alpha.20]

* Issue **#720** : Fix for Hessian serialisation of table coprocessor settings.

* Issue **#405** : Fixed quick filter on permissions dialog, for users and for groups. It will now match anywhere in the user or group name, not just at the start.


## [v6.0-alpha.19]

* Issue **#588** : Fixed display of horizontal scrollbar on explorer tree in export, create, copy and move dialogs.

* Issue **#691** : Volumes now reload on edit so that the entities are no longer stale the second time they are edited.

* Issue **#692** : Properties now reload on edit so that the entities are no longer stale the second time they are edited.

* Issue **#703** : Removed logging of InterruptedException stack trace on SQL stat queries, improved concurrency code.

* Issue **#697** : Improved XSLT `Lookup` trace messages.

* Issue **#697** : Added a feature to trace XSLT `Lookup` attempts so that reference data lookups can be debugged.

* Issue **#702** : Fix for hanging search extraction tasks

* Issue **#701** : The search `maxDocIdQueueSize` is now 1000 by default.

* Issue **#700** : The format-date XSLT function now defaults years, months and days to the stream receipt time regardless of whether the input date pattern specifies them.

* Issue **#657** : Change SQL Stats query code to process/transform the data as it comes back from the database rather than holding the full resultset before processing. This will reduce memory overhead and improve performance.

* Issue **#634** : Remove excessive thread sleeping in index shard searching. Sleeps were causing a significant percentage of inactivity and increasing memory use as data backed up. Add more logging and logging of durations of chunks of code. Add an integration test for testing index searching for large data volumes.


## [v6.0-alpha.18]

* Issue **#698** : Migration of Processing Filters now protects against folders that have since been deleted

* Issue **#634** : Remove excessive thread sleeping in index shard searching. Sleeps were causing a significant percentage of inactivity and increasing memory use as data backed up. Add more logging and logging of durations of chunks of code. Add an integration test for testing index searching for large data volumes.

* Issue **#659** : Made format-date XSLT function default year if none specified to the year the data was received unless this would make the date later then the received time in which case a year is subtracted.

* Issue **#658** : Added a hashing function for XSLT translations.

* Issue **#680** : Fixed the order of streams in the data viewer to descending by date

* Issue **#679** : Fixed the editing of Stroom properties that are 'persistent'.

* Issue **#681** : Added dry run to check processor filters will convert to find stream criteria. Throws error to UI if fails.


## [v6.0-alpha.17]

* Issue **#676** : Fixed use of custom stream type values in expression based processing filters.


## [v6.0-alpha.16]

* Issue **#673** : Fixed issue with Stream processing filters that specify Create Time

* Issue **#675** : Fixed issue with datafeed requests authenticating incorrectly


## [v6.0-alpha.15]

* Issue **#666** : Fixed the duplicate dictionary issue in processing filter migrations, made querying more efficient too
* Database migration fixes and tools

* Issue **#668** : Fixed the issue that prevented editing of stroom volumes

* Issue **#669** : Elastic Index Filter now uses stroomServiceUser to retrieve the index config from the Query Elastic service.


## [v6.0-alpha.14]

* Minor fix to migrations


## [v6.0-alpha.13]

* Add logging to migrations


## [v6.0-alpha.12]

* Add logging to migrations


## [v6.0-alpha.11]

* Issue **#651** : Removed the redundant concept of Pipeline Types, it's half implementation prevented certain picker dialogs from working.

* Issue **#481** : Fix handling of non-incremental index queries on the query API. Adds timeout option in request and blocking code to wait for the query to complete. Exit early from wait loops in index/event search.

* Issue **#626** : Fixed issue with document settings not being persisted

* Issue **#621** : Changed the document info to prevent requests for multi selections

* Issue **#620** : Copying a directory now recursively copies it's contents, plus renaming copies is done more intelligently.

* Issue **#546** : Fixed race conditions with the Explorer Tree, it was causing odd delays to population of the explorer in various places.

* Issue **#495** : Fixed the temporary expansion of the Explorer Tree caused by filtering

* Issue **#376** : Welcome tab details fixed since move to gradle


## [v6.0-alpha.10]

* Issue **#523** : Changed permission behaviours for copy and move to support `None`, `Source`, `Destination` and `Combined` behaviours. Creating new items now allows for `None` and `Destination` permission behaviours. Also imported items now receive permissions from the destination folder. Event logging now indicates the permission behaviour used during copy, move and create operations.

* Issue **#480** : Change the downloaded search request API JSON to have a fetch type of ALL.

* Issue **#623** : Fixed issue where items were being added to sublist causing a stack overflow exception during data retention processing.

* Issue **#617** : Introduced a concept of `system` document types that prevents the root `System` folder type from being created, copied, deleted, moved, renamed etc.

* Issue **#622** : Fix incorrect service discovery based api paths, remove authentication and authorisation from service discovery

* Issue **#568** : Fixed filtering streams by pipeline in the pipeline screen.

* Issue **#565** : Fixed authorisation issue on dashboards.


## [v6.0-alpha.9]

* Issue **#592** : Mount stroom at /stroom.

* Issue **#608** : Fixed stream grep and stream dump tools and added tests to ensure continued operation.

* Issue **#603** : Changed property description from `tags` to `XML elements` in `BadTextXMLFilterReader`.

* Issue **#600** : Added debug to help diagnose cause of missing index shards in shard list.

* Issue **#611** : Changed properties to be defined in code rather than Spring XML.

* Issue **#605** : Added a cache for retrieving user by name to reduce DB use when pushing users for each task.

* Issue **#610** : Added `USE INDEX (PRIMARY)` hint to data retention select SQL to improve performance.

* Issue **#607** : Multiple improvements to the code to ensure DB connections, prepared statements, result sets etc use try-with-resources constructs wherever possible to ensure no DB resources are leaked. Also all connections obtained from a data source are now returned appropriately so that connections from pools are reused.

* Issue **#602** : Changed the data retention rule table column order.

* Issue **#606** : Added more stroom properties to tune the c3P0 connection pool. The properties are prefixed by `stroom.db.connectionPool` and `stroom.statistics.sql.db.connectionPool`.

* Issue **#601** : Fixed NPE generated during index shard retention process that was caused by a shard being deleted from the DB at the same time as the index shard retention job running.

* Issue **#609** : Add configurable regex to replace IDs in heap histogram class names, e.g. `....$Proxy54` becomes `....$Proxy--ID-REMOVED--`

* Issue **#570** : Refactor the heap histogram internal statistics for the new InternalStatisticsReceiver

* Issue **#599** : DocumentServiceWriteAction was being used in the wrong places where EntityServiceSaveAction should have been used instead to save entities that aren't document entities.


## [v6.0-alpha.8]

* Issue **#593** : Fixed node save RPC call.

* Issue **#591** : Made the query info popup more configurable with a title, validation regex etc. The popup will now only be displayed when enabled and when a manual user action takes place, e.g. clicking a search button or running a parameterised execution with one or more queries.

* Added 'prompt' option to force the identity provider to ask for a login.


## [v6.0-alpha.7]

* Issue **#549** : Change to not try to connect to kafka when kafka is not configured and improve failure handling

* Issue **#573** : Fixed viewing folders with no permitted underlying feeds. It now correctly shows blank data screen, rather than System/Data.

* Issue **#150** : Added a feature to optionally require specification of search purpose.

* Issue **#572** : Added a feature to allow easy download of dictionary contents as a text file.

* Generate additional major and minor floating docker tags in travis build, e.g. v6-LATEST and v6.0-LATEST

* Change docker image to be based on openjdk:8u151-jre-alpine

* Added a feature to list dependencies for all document entities and indicate where dependencies are missing.

* Issue **#540** : Improve description text for stroom.statistics.sql.maxProcessingAge property

* Issue **#538** : Lists of items such as users or user groups were sometimes not being converted into result pages correctly, this is now fixed.

* Issue **#537** : Users without `Manage Policies` permission can now view streams.

* Issue **#522** : Selection of data retention rules now remains when moving rules up or down.

* Issue **#411** : When data retention rules are disabled they are now shown greyed out to indicate this.

* Issue **#536** : Fix for missing visualisation icons.

* Issue **#368** : Fixed hidden job type button on job node list screen when a long cron pattern is used.

* Issue **#507** : Added dictionary inheritance via import references.

* Issue **#554** : Added a `parseUri` XSLT function.

* Issue **#557** : Added dashboard functions to parse and output URI parts.

* Issue **#552** : Fix for NPE caused by bad XSLT during search data extraction.

* Issue **#560** : Replaced instances of `Files.walk()` with `Files.walkFileTree()`. `Files.walk()` throws errors if any files are deleted or are not accessible during the walk operation. This is a major issue with the Java design for walking files using Java 8 streams. To avoid this issue `Files.walkFileTree()` has now been used in place of `Files.walk()`.

* Issue **#567** : Changed `parseUri` to be `parse-uri` to keep it consistently named with respect to other XSLT functions. The old name `parseUri` still works but is deprecated and will be removed in a later version.

* Issue **#567** : The XSLT function `parse-uri` now correctly returns a `schemeSpecificPart` element rather than the incorrectly named `schemeSpecificPort`.

* Issue **#567** : The dashboard expression function `extractSchemeSpecificPortFromUri` has now been corrected to be called `extractSchemeSpecificPartFromUri`.

* Issue **#567** : The missing dashboard expression function `extractQueryFromUri` has been added.

* Issue **#571** : Streams are now updated to have a status of deleted in batches using native SQL and prepared statements rather than using the stream store.

* Issue **#559** : Changed CSS to allow table text selection in newer browsers.

* Issue **#574** : Fixed SQL debug trace output.

* Issue **#574** : Fixed SQL UNION code that was resulting in missing streams in the data browser when paging.

* Issue **#590** : Improved data browser performance by using a local cache to remember feeds, stream types, processors, pipelines etc while decorating streams.

* Issue **#150** : Added a property to optionally require specification of search purpose.


## [v6.0-alpha.4]

* New authentication flow based around OpenId

* New user management screens

* The ability to issue API keys

* Issue **#501** : Improve the database teardown process in integration tests to speed up builds

* Relax regex in build script to allow tags like v6.0-alpha.3 to be published to Bintray

* Add Bintray publish plugin to Gradle build

* Issue **#75** : Upgraded to Lucene 5.

* Issue **#135** : [BREAKING CHANGE] Removed JODA Time library and replaced with Java 7 Time API. This change breaks time zone output previously formatted with `ZZ` or `ZZZ`.

* Added XSLT functions generate-url and fetch-json

* Added ability to put clickable hyperlinks in Dashboard tables

* Added an HTTP appender.

* Added an appender for the proxy store.

* Issue **#412** : Fixed no-column table breakage

* Issue **#380** : Fixed build details on welcome/about

* Issue **#348** : Fixed new menu icons.

* Issue **98** : Fix premature trimming of results in the store

* Issue **360** : Fix inability to sort sql stats results in the dashboard table

* Issue **#550** : Fix for info message output for data retention.

* Issue **#551** : Improved server task detail for data retention job.

* Issue **#541** : Changed stream retention job descriptions.

* Issue **#553** : The data retention job now terminates if requested to do so and also tracks progress in a local temp file so a nodes progress will survive application restarts.

* Change docker image to use openjdk:8u151-jre-alpine as a base

* Issue **#539** : Fix issue of statistic search failing after it is imported

* Issue **#547** : Data retention processing is now performed in batches (size determined by `stroom.stream.deleteBatchSize`). This change should reduce the memory required to process the data retention job.

* Issue **#541** : Marked old stream retention job as deprecated in description.

* Issue **#542** : Fix for lazy hibernate object initialisation when stepping cooked data.

* Issue **#524** : Remove dependency on stroom-proxy:stroom-proxy-repo and replaced with duplicated code from stroom-proxy-repo (commit b981e1e)

* Issue **#203** : Initial release of the new data receipt policy functionality.

* Issue **#202** : Initial release of the new data retention policy functionality.

* Issue **#521** : Fix for the job list screen to correct the help URL.

* Issue **#526** : Fix for XSLT functions that should return optional results but were being forced to return a single value.

* Issue **#527** : Fix for XSLT error reporting. All downstream errors were being reported as XSLT module errors and were
 hiding the underlying exception.

* Issue **#501** : Improve the database teardown process in integration tests to speed up builds.

* Issue **#511** : Fix NPE thrown during pipeline stepping by downstream XSLT.

* Issue **#521** : Fix for the job list screen to use the help URL system property for displaying context sensitive help.

* Issue **#511** : Fix for XSLT functions to allow null return values where a value cannot be returned due to an error etc.

* Issue **#515** : Fix handling of errors that occur before search starts sending.

* Issue **#506** : In v5 dashboard table filters were enhanced to allow parameters to be used in include/exclude filters. The implementation included the use of ` \ ` to escape `$` characters that were not to be considered part of a parameter reference. This change resulted in regular expressions requiring ` \ ` being escaped with additional ` \ ` characters. This escaping has now been removed and instead only `$` chars before `{` chars need escaping when necessary with double `$$` chars, e.g. use `$${something` if you actually want `${something` not to be replaced with a parameter.

* Issue **#505** : Fix the property UI so all edited value whitespace is trimmed

* Issue **#513** : Now only actively executing tasks are visible as server tasks

* Issue **#483** : When running stream retention jobs the transactions are now set to REQUIRE_NEW to hopefully ensure that the job is done in small batches rather than a larger transaction spanning multiple changes.

* Issue **#508** : Fix directory creation for index shards.

* Issue **#492** : Task producers were still not being marked as complete on termination which meant that the parent cluster task was not completing. This has now been fixed.

* Issue **#497** : DB connections obtained from the data source are now released back to the pool after use.

* Issue **#492** : Task producers were not being marked as complete on termination which meant that the parent cluster task was not completing. This has now been fixed.

* Issue **#497** : Change stream task creation to use straight JDBC rather than hibernate for inserts and use a configurable batch size (stroom.databaseMultiInsertMaxBatchSize) for the inserts.

* Issue **#502** : The task executor was not responding to shutdown and was therefore preventing the app from stopping gracefully.

* Issue **#476** : Stepping with dynamic XSLT or text converter properties now correctly falls back to the specified entity if a match cannot be found by name.

* Issue **#498** : The UI was adding more than one link between 'Source' and 'Parser' elements, this is now fixed.

* Issue **#492** : Search tasks were waiting for part of the data extraction task to run which was not checking for termination. The code for this has been changed and should now terminate when required.

* Issue **#494** : Fix problem of proxy aggregation never stopping if more files exist

* Issue **#490** : Fix errors in proxy aggregation due to a bounded thread pool size

* Issue **#484** : Remove custom finalize() methods to reduce memory overhead

* Issue **#475** : Fix memory leak of java.io.File references when proxy aggregation runs

* Issue **#470** : You can now correctly add destinations directly to the pipeline 'Source' element to enable raw streaming.

* Issue **#487** : Search result list trimming was throwing an illegal argument exception `Comparison method violates its general contract`, this should now be fixed.

* Issue **#488** : Permissions are now elevated to 'Use' for the purposes of reporting the data source being queried.

* Migrated to ehcache 3.4.0 to add options for off-heap and disk based caching to reduce memory overhead.

* Caches of pooled items no longer use Apache Commons Pool.

* Issue **#401** : Reference data was being cached per user to ensure a user centric view of reference data was being used. This required more memory so now reference data is built in the context of the internal processing user and then filtered during processing by user access to streams.

* The effective stream cache now holds 1000 items.

* Reduced the amount of cached reference data to 100 streams.

* Reduced the number of active queries to 100.

* Removed Ehcache and switched to Guava cache.

* Issue **#477** : Additional changes to ensure search sub tasks use threads fairly between multiple searches.

* Issue **#477** : Search sub tasks are now correctly linked to their parent task and can therefore be terminated by terminating parent tasks.

* Issue **#425** : Changed string replacement in pipeline migration code to use a literal match

* Issue **#469** : Add Heap Histogram internal statistics for memory use monitoring

* Issue **#463** : Made further improvements to the index shard writer cache to improve performance.

* Issue **#448** : Some search related tasks never seem to complete, presumably because an error is thrown at some point and so their callbacks do not get called normally. This fix changes the way task completion is recorded so that it isn't dependant on the callbacks being called correctly.

* Issue **#464** : When a user resets a password, the password now has an expiry date set in the future determined by the password expiry policy. Password that are reset by email still expire immediately as expected.

* Issue **#462** : Permission exceptions now carry details of the user that the exception applies to. This change allows error logging to record the user id in the message where appropriate.

* Issue **#463** : Many index shards are being corrupted which may be caused by insufficient locking of the shard writers and readers. This fix changes the locking mechanism to use the file system.

* Issue **#451** : Data paging was allowing the user to jump beyond the end of a stream whereby just the XML root elements were displayed. This is now fixed by adding a constraint to the page offset so that the user cannot jump beyond the last record. Because data paging assumes that segmented streams have a header and footer, text streams now include segments after a header and before a footer, even if neither are added, so that paging always works correctly regardless of the presence of a header or footer.

* Issue **#461** : The stream attributes on the filter dialog were not sorted alphabetically, they now are.

* Issue **#460** : In some instances error streams did not always have stream attributes added to them for fatal errors. This mainly occurred in instances where processing failed early on during pipeline creation. An error was recorded but stream attributes were not added to the meta data for the error stream. Processing now ensures that stream attributes are recorded for all error cases.

* Issue **#442** : Remove 'Old Internal Statistics' folder, improve import exception handling

* Issue **#457** : Add check to import to prevent duplicate root level entities

* Issue **#444** : Fix for segment markers when writing text to StreamAppender.

* Issue **#447** : Fix for AsyncSearchTask not being displayed as a child of EventSearchTask in the server tasks view.

* Issue **#421** : FileAppender now causes fatal error where no output path set.

* Issue **#427** : Pipelines with no source element will now only treat a single parser element as being a root element for backwards compatibility.

* Issue **#420** : Pipelines were producing errors in the UI when elements were deleted but still had properties set on them. The pipeline validator was attempting to set and validate properties for unknown elements. The validator now ignores properties and links to elements that are undeclared.

* Issue **#420** : The pipeline model now removes all properties and links for deleted elements on save.

* Issue **#458** : Only event searches should populate the `searchId`. Now `searchId` is only populated when a stream processor task is created by an event search as only event searches extract specific records from the source stream.

* Issue **#437** : The event log now includes source in move events.

* Issue **#419** : Fix multiple xml processing instructions appearing in output.

* Issue **#446** : Fix for deadlock on rolling appenders.

* Issue **#444** : Fix segment markers on RollingStreamAppender.

* Issue **#426** : Fix for incorrect processor filters. Old processor filters reference `systemGroupIdSet` rather than `folderIdSet`. The new migration updates them accordingly.

* Issue **#429** : Fix to remove `usePool` parser parameter.

* Issue **#439** : Fix for caches where elements were not eagerly evicted.

* Issue **#424** : Fix for cluster ping error display.

* Issue **#441** : Fix to ensure correct names are shown in pipeline properties.

* Issue **#433** : Fixed slow stream queries caused by feed permission restrictions.

* Issue **#385** : Individual index shards can now be deleted without deleting all shards.

* Issue **#391** : Users needed `Manage Processors` permission to initiate pipeline stepping. This is no longer required as the 'best fit' pipeline is now discovered as the internal processing user.

* Issue **#392** : Inherited pipelines now only require 'Use' permission to be used instead of requiring 'Read' permission.

* Issue **#394** : Pipeline stepping will now show errors with an alert popup.

* Issue **#396** : All queries associated with a dashboard should now be correctly deleted when a dashboard is deleted.

* Issue **#393** : All caches now cache items within the context of the current user so that different users do not have the possibility of having problems caused by others users not having read permissions on items.

* Issue **#358** : Schemas are now selected from a subset matching the criteria set on SchemaFilter by the user.

* Issue **#369** : Translation stepping wasn't showing any errors during stepping if a schema had an error in it.

* Issue **#364** : Switched index writer lock factory to a SingleInstanceLockFactory as index shards are accessed by a single process.

* Issue **#363** : IndexShardWriterCacheImpl now closes and flushes writers using an executor provided by the TaskManager. Writers are now also closed in LRU order when sweeping up writers that exceed TTL and TTI constraints.

* Issue **#361** : Information has been added to threads executing index writer and index searcher maintenance tasks.

* Issue **#356** : Changed the way index shard writers are cached to improve indexing performance and reduce blocking.

* Issue **#353** : Reduced expected error logging to debug.

* Issue **#354** : Changed the way search index shard readers get references to open writers so that any attempt to get an open writer will not cause, or have to wait for, a writer to close.

* Issue **#351** : Fixed ehcache item eviction issue caused by ehcache internally using a deprecated API.

* Issue **#347** : Added a 'Source' node to pipelines to establish a proper root for a pipeline rather than an assumed one based on elements with no parent.

* Issue **#350** : Removed 'Advanced Mode' from pipeline structure editor as it is no longer very useful.

* Issue **#349** : Improved index searcher cache to ensure searchers are not affected by writers closing.

* Issue **#342** : Changed the way indexing is performed to ensure index readers reference open writers correctly.

* Issue **#346** : Improved multi depth config content import.

* Issue **#328** : You can now delete corrupt shards from the UI.

* Issue **#343** : Fixed login expiry issue.

* Issue **#345** : Allowed for multi depth config content import.

* Issue **#341** : Fixed arg in SQL.

* Issue **#340** : Fixed headless and corresponding test.

* Issue **#333** : Fixed event-logging version in build.

* Issue **#334** : Improved entity sorting SQL and separated generation of SQL and HQL to help avoid future issues.

* Issue **#335** : Improved user management

* Issue **#337** : Added certificate auth option to export servlet and disabled the export config feature by default.

* Issue **#337** : Added basic auth option to export servlet to complement cert based auth.

* Issue **#332** : The index shard searcher cache now makes sure to get the current writer needed for the current searcher on open.

* Issue **#322** : The index cache and other caching beans should now throw exceptions on `get` that were generated during the creation of cached items.

* Issue **#325** : Query history is now cleaned with a separate job. Also query history is only recorded for manual querying, i.e. not when query is automated (on open or auto refresh). Queries are now recorded on a dashboard + query component basis and do not apply across multiple query components in a dashboard.

* Issue **#323** : Fixed an issue where parser elements were not being returned as 'processors' correctly when downstream of a reader.

* Issue **#322** : Index should now provide a more helpful message when an attempt is made to index data and no volumes have been assigned to an index.

* Issue **#316** : Search history is now only stored on initial query when using automated queries or when a user runs a query manually. Search history is also automatically purged to keep either a specified number of items defined by `stroom.query.history.itemsRetention` (default 100) or for a number of days specified by `stroom.query.history.daysRetention` (default 365).

* Issue **#317** : Users now need update permission on an index plus 'Manage Index Shards' permission to flush or close index shards. In addition to this a user needs delete permission to delete index shards.

* Issue **#319** : SaveAs now fetches the parent folder correctly so that users can copy items if they have permission to do so.

* Issue **#311** : Fixed request for `Pipeline` in `meta` XSLT function. Errors are now dealt with correctly so that the XSLT will not fail due to missing meta data.

* Issue **#313** : Fixed case of `xmlVersion` property on `InvalidXMLCharFilterReader`.

* Issue **#314** : Improved description of `tags` property in `BadTextXMLFilterReader`.

* Issue **#307** : Made some changes to avoid potential NPE caused by session serialisation.

* Issue **#306** : Added a stroom `meta` XSLT function. The XSLT function now exposes `Feed`, `StreamType`, `CreatedTime`, `EffectiveTime` and `Pipeline` meta attributes from the currently processing stream in addition to any other meta data that might apply. To access these meta data attributes of the current stream use `stroom:meta('StreamType')` etc. The `feed-attribute` function is now an alias for the `meta` function and should be considered to be deprecated.

* Issue **#303** : The stream delete job now uses cron in preference to a frequency.

* Issue **#152** : Changed the way indexing is performed so that a single indexer object is now responsible for indexing documents and adding them to the appropriate shard.

* Issue **#179** : Updated Saxon-HE to version 9.7.0-18 and added XSLTFilter option to `usePool` to see if caching might be responsible for issue.

* Issue **#288** : Made further changes to ensure that the IndexShardWriterCache doesn't try to reuse an index shard that has failed when adding any documents.

* Issue **#295** : Made the help URL absolute and not relative.

* Issue **#293** : Attempt to fix mismatch document count error being reported when index shards are opened.

* Issue **#292** : Fixed locking for rolling stream appender.

* Issue **#292** : Rolling stream output is no longer associated with a task, processor or pipeline to avoid future processing tasks from deleting rolling streams by thinking they are superseded.

* Issue **#292** : Data that we expect to be unavailable, e.g. locked and deleted streams, will no longer log exceptions when a user tries to view it and will instead return an appropriate message to the user in place of the data.

* Issue **#288** : The error condition 'Expected a new writer but got the same one back!!!' should no longer be encountered as the root cause should now be fixed. The original check has been reinstated so that processing will terminate if we do encounter this problem.

* Issue **#295** : Fixed the help property so that it can now be configured.

* Issue **#296** : Removed 'New' and 'Delete' buttons from the global property dialog.

* Issue **#279** : Fixed NPE thrown during proxy aggregation.

* Issue **#294** : Changing stream task status now tries multiple times to attempt to avoid a hibernate LockAcquisitionException.

* Issue **#287** : XSLT not found warnings property description now defaults to false.

* Issue **#261** : The save button is now only enabled when a dashboard or other item is made dirty and it is not read only.

* Issue **#286** : Dashboards now correctly save the selected tab when a tab is selected via the popup tab selector (visible when tabs are collapsed).

* Issue **#289** : Changed Log4J configuration to suppress logging from Hibernate SqlExceptionHandler for expected exceptions like constraint violations.

* Issue **#288** : Changed 'Expected a new writer...' fatal error to warning as the condition in question might be acceptable.

* Issue **#285** : Attempted fix for GWT RPC serialisation issue.

* Issue **#283** : Statistics for the stream task queue are now captured even if the size is zero.

* Issue **#226** : Fixed issue where querying an index failed with "User does not have the required permission (Manage Users)" message.

* Issue **#281** : Made further changes to cope with Files.list() and Files.walk() returning streams that should be closed with 'try with resources' construct.

* Issue **#224** : Removing an element from the pipeline structure now removes all child elements too.

* Issue **#282** : Users can now upload data with just 'Data - View' and 'Data - Import' application permissions, plus read permission on the appropriate feed.

* Issue **#199** : The explorer now scrolls selected items into view.

* Issue **#280** : Fixed 'No user is currently authenticated' issue when viewing jobs and nodes.

* Issue **#278** : The date picker now hides once you select a date.

* Issue **#281** : Directory streams etc are now auto closed to prevent systems running out of file handles.

* Issue **#263** : The explorer tree now allows you to collapse the root 'System' node after it is first displayed.

* Issue **#266** : The explorer tree now resets (clears and collapses all previously open nodes) and shows the currently selected item every time an explorer drop down in opened.

* Issue **#233** : Users now only see streams if they are administrators or have 'Data - View' permission. Non administrators will only see data that they have 'read' permission on for the associated feed and 'use' permission on for the associated pipeline if there is one.

* Issue **#265** : The stream filter now orders stream attributes alphabetically.

* Issue **#270** : Fixed security issue where null users were being treated as INTERNAL users.

* Issue **#270** : Improved security by pushing user tokens rather than just user names so that internal system (processing) users are clearly identifiable by the security system and cannot be spoofed by regular user accounts.

* Issue **#269** : When users are prevented from logging in with 'preventLogin' their failed login count is no longer incremented.

* Issue **#267** : The login page now shows the maintenance message.

* Issue **#276** : Session list now shows session user ids correctly.

* Issue **#201** : The permissions menu item is no longer available on the root 'System' folder.

* Issue **#176** : Improved performance of the explorer tree by increasing the size of the document permissions cache to 1M items and changing the eviction policy from LRU to LFU.

* Issue **#176** : Added an optimisation to the explorer tree that prevents the need for a server call when collapsing tree nodes.

* Issue **#273** : Removed an unnecessary script from the build.

* Issue **#277** : Fixed a layout issue that was causing the feed section of the processor filter popup to take up too much room.

* Issue **#274** : The editor pane was only returning the current user edited text when attached to the DOM which meant changes to text were ignored if an editor pane was not visible when save was pressed. This has now been fixed so that the current content of an editor pane is always returned even when it is in a detached state.

* Issue **#264** : Added created by/on and updated by/on info to pipeline stream processor info tooltips.

* Issue **#222** : Explorer items now auto expand when a quick filter is used.

* Issue **#205** : File permissions in distribution have now been changed to `0750` for directories and shell scripts and `0640` for all other files.

* Issue **#240** : Separate application permissions are now required to manage DB tables and tasks.

* Issue **#210** : The statistics tables are now listed in the database tables monitoring pane.

* Issue **#249** : Removed spaces between values and units.

* Issue **#237** : Users without 'Download Search Results' permission will no longer see the download button on the table component in a dashboard.

* Issue **#232** : Users can now inherit from pipelines that they have 'use' permissions on.

* Issue **#191** : Max stream size was not being treated as IEC value, e.g. Mebibytes etc.

* Issue **#235** : Users can now only view the processor filters that they have created if they have 'Manage Processors' permission unless they are an administrator in which case they will see all filters. Users without the 'Manage Processors' permission who are also not administrators will see no processor filters in the UI. Users with 'Manage Processors' permission who are not administrators will be able to update their own processor filters if they have 'update' permission on the associated pipeline. Administrators are able to update all processor filters.

* Issue **#212** : Changes made to text in any editor including those made with cut and paste are now correctly handled so that altered content is now saved.

* Issue **#247** : The editor pane now attempts to maintain the scroll position when formatting content.

* Issue **#251** : Volume and memory statistics are now recorded in bytes and not MiB.

* Issue **#243** : The error marker pane should now discover and display all error types even if they are preceded by over 1000 warnings.

* Issue **#254** : Fixed search result download.

* Issue **#209** : Statistics are now queryable in a dashboard if a user has 'use' permissions on a statistic.

* Issue **#255** : Fixed issue where error indicators were not being shown in the schema validator pane because the text needed to be formatted so that it spanned multiple lines before attempting to add annotations.

* Issue **#257** : The dashboard text pane now provides padding at the top to allow for tabs and controls.

* Issue **#174** : Index shard checking is now done asynchronously during startup to reduce startup time.

* Issue **#225** : Fixed NPE that was caused by processing instruction SAX events unexpectedly being fired by Xerces before start document events. This looks like it might be a bug in Xerces but the code now copes with the unexpected processing instruction event anyway.

* Issue **#230** : The maintenance message can now be set with the property 'stroom.maintenance.message' and the message now appears as a banner at the top of the screen rather than an annoying popup. Non admin users can also be prevented from logging on to the system by setting the 'stroom.maintenance.preventLogin' property to 'true'.

* Issue **#155** : Changed password values to be obfuscated in the UI as 20 asterisks regardless of length.

* Issue **#188** : All of the writers in a pipeline now display IO in the UI when stepping.

* Issue **#208** : Schema filter validation errors are now shown on the output pane during stepping.

* Issue **#211** : Turned off print margins in all editors.

* Issue **#200** : The stepping presenter now resizes the top pane to fit the tree structure even if it is several elements high.

* Issue **#168** : Code and IO is now loaded lazily into the element presenter panes during stepping which prevents the scrollbar in the editors being in the wrong position.

* Issue **#219** : Changed async dispatch code to work with new lambda classes rather than callbacks.

* Issue **#221** : Fixed issue where `*.zip.bad` files were being picked up for proxy aggregation.

* Issue **#242** : Improved the way properties are injected into some areas of the code to fix an issue where 'stroom.maxStreamSize' and other properties were not being set.

* Issue **#241** : XMLFilter now ignores the XSLT name pattern if an empty string is supplied.

* Issue **#236** : 'Manage Cache Permission' has been changed to 'Manage Cache'.

* Issue **#219** : Made further changes to use lambda expressions where possible to simplify code.

* Issue **#231** : Changed the way internal statistics are created so that multiple facets of a statistic, e.g. Free & Used Memory, are combined into a single statistic to allow combined visualisation.

* Issue **#172** : Further improvement to dashboard L&F.

* Issue **#194** : Fixed missing Roboto fonts.

* Issue **#195** : Improved font weights and removed underlines from link tabs.

* Issue **#196** : Reordered fields on stream, relative stream, volume and server task tables.

* Issue **#182** : Changed the way dates and times are parsed and formatted and improved the datebox control L&F.

* Issue **#198** : Renamed 'INTERNAL_PROCESSING_USER' to 'INTERNAL'.

* Issue **#154** : Active tasks are now sortable by processor filter priority.

* Issue **#204** : Pipeline processor statistics now include 'Node' as a tag.

* Issue **#170** : Changed import/export to delegate import/export responsibility to individual services. Import/export now only works with items that have valid UUIDs specified.

* Issue **#164** : Reduced caching to ensure tree items appear as soon as they are added.

* Issue **#177** : Removed 'Meta Data-Bytes Received' statistic as it was a duplicate.

* Issue **#152** : Changed the way index shard creation is locked so that only a single shard should be fetched from the cache with a given shard key at any one time.

* Issue **#189** : You now have to click within a checkbox to select it within a table rather than just clicking the cell the checkbox is in.

* Issue **#186** : Data is no longer artificially wrapped with the insertion of new lines server side. Instead the client now receives the data and an option to soft wrap lines has been added to the UI.

* Issue **#167** : Fixed formatting of JavaScript and JSON.

* Issue **#175** : Fixed visibility of items by inferred permissions.

* Issue **#178** : Added new properties and corresponding configuration to connect and create a separate SQL statistics DB.

* Issue **#172** : Improved dashboard L&F.

* Issue **#169** : Improved L&F of tables to make better use of screen real estate.

* Issue **#191** : Mebibytes (multiples of 1024) etc are now used as standard throughout the application for both memory and disk sizes and have single letter suffixes (B, K, M, G, T).

* Issue **#173** : Fixed the way XML formatter deals with spaces in attribute values.

* Issue **#151** : Fixed meta data statistics. 'metaDataStatistics' bean was declared as an interface and not a class.

* Issue **#158** : Added a new global property 'stroom.proxy.zipFilenameDelimiter' to enable Stroom proxy repositories to be processed that have a custom file name pattern.

* Issue **#153** : Clicking tick boxes and other cell components in tables no longer requires the row to be selected first.

* Issue **#148** : The stream browsing UI no longer throws an error when attempting to clear markers from the error markers pane.

* Issue **#160** : Stream processing tasks are now created within the security context of the user that created the associated stream processor filter.

* Issue **#157** : Data is now formatted by the editor automatically on display.

* Issue **#144** : Old processing output will now be deleted when content is reprocessed even if the new processing task does not produce output.

* Issue **#159** : Fixed NPE thrown during import.

* Issue **#166** : Fixed NPE thrown when searching statistics.

* Issue **#165** : Dashboards now add a query and result table from a template by default on creation. This was broken when adding permission inheritance to documents.

* Issue **#162** : The editor annotation popup now matches the style of other popups.

* Issue **#163** : Imported the Roboto Mono font to ensure consistency of the editor across platforms.

* Issue **#143** : Stroom now logs progress information about closing index shard writers during shutdown.

* Issue **#140** : Replaced code editor to improve UI performance and add additional code formatting & styling options.

* Issue **#146** : Object pool should no longer throw an error when abandoned objects are returned to the pool.

* Issue **#142** : Changed the way permissions are cached so that changes to permissions provide immediate access to documents.

* Issue **#123** : Changed the way entity service result caching works so that the underlying entity manager is cached instead of individual services. This allows entity result caching to be performed while still applying user permissions to cached results.

* Issue **#156** : Attempts to open items that that user does not have permission to open no longer show an error and spin the progress indicator forever, instead the item will just not open.

* Issue **#141** : Improved log output during entity reference migration and fixed statistic data source reference migration.

* Issue **#127** : Entity reference replacement should now work with references to 'StatisticsDataSource'.

* Issue **#125** : Fixed display of active tasks which was broken by changes to the task summary table selection model.

* Issue **#121** : Fixed cache clearing.

* Issue **#122** : Improved the look of the cache screen.

* Issue **#106** : Disabled users and groups are now displayed with greyed out icon in the UI.

* Issue **#132** : The explorer tree is now cleared on login so that users with different permissions do not see the previous users items.

* Issue **#128** : Improved error handling during login.

* Issue **#130** : Users with no permissions are no longer able to open folders including the root System folder to attempt data browsing.

* Issue **#120** : Entity chooser now treats 'None' as a special root level explorer node so that it can be selected in the same way as other nodes, e.g. visibly selected and responsive to double click.

* Issue **#129** : Fixed NPE.

* Issue **#119** : User permissions dialog now clears permissions when a user or group is deleted.

* Issue **#115** : User permissions on documents can now be inherited from parent folders on create, copy and move.

* Issue **#109** : Added packetSize="65536" property to AJP connector in server.xml template.

* Issue **#100** : Various list of items in stroom now allow multi selection for add/remove purposes.

* Issue **#112** : Removed 'pool' monitoring screen as all pools are now caches of one form or another.

* Issue **#105** : Users were not seeing 'New' menu for folders that they had some create child doc permissions for. This was due to DocumentType not implementing equals() and is now fixed.

* Issue **#111** : Fixed query favourites and history.

* Issue **#91** : Only CombinedParser was allowing code to be injected during stepping. Now DSParser and XMLFragmentParser support code injection during stepping.

* Issue **#107** : The UI now only shows new pipeline element items on the 'Add' menu that are allowed children of the selected element.

* Issue **#113** : User names are now validated against a regex specified by the 'stroom.security.userNamePattern' property.

* Issue **#116** : Rename is now only possible when a single explorer item is selected.

* Issue **#114** : Fixed selection manager so that the explorer tree does not select items when a node expander is clicked.

* Issue **#65** : Selection lists are now limited to 300px tall and show scrollbars if needed.

* Issue **#50** : Defaults table result fields to use local time without outputting the timezone.

* Issue **#15** : You can now express time zones in dashboard query expressions or just omit a time zone to use the locale of the browser.

* Issue **#49** : Dynamic XSLT selection now works with pipeline stepping.

* Issue **#63** : Entity selection control now shows current entity name even if it has changed since referencing entity was last saved.

* Issue **#70** : You can now select multiple explorer rows with ctrl and shift key modifiers and perform bulk actions such as copy, move, rename and delete.

* Issue **#85** : findDelete() no longer tries to add ORDER BY condition on UPDATE SQL when deleting streams.

* Issue **#89** : Warnings should now be present in processing logs for reference data lookups that don't specify feed or stream type. This was previously throwing a NullPointerException.

* Issue **#90** : Fixed entity selection dialog used outside of drop down selection control.

* Issue **#88** : Pipeline reference edit dialog now correctly selects the current stream type.

* Issue **#77** : Default index volume creation now sets stream status to INACTIVE rather than CLOSED and stream volume creation sets index status to INACTIVE rather than CLOSED.

* Issue **#93** : Fixed code so that the 'Item' menu is now visible.

* Issue **#97** : Index shard partition date range creation has been improved.

* Issue **#94** : Statistics searches now ignore expression terms with null or empty values so that the use of substitution parameters can be optional.

* Issue **#87** : Fixed explorer scrolling to the top by disabling keyboard selection.

* Issue **#104** : 'Query' no longer appears as an item that a user can allow 'create' on for permissions within a folder.

* Issue **#103** : Added 10 years as a supported data retention age.

* Issue **#86** : The stream delete button is now re-enabled when new items are selected for deletion.

* Issue **#81** : No exception will now be thrown if a client rejects a response for an EntityEvent.

* Issue **#79** : The client node no longer tries to create directories on the file system for a volume that may be owned by another node.

* Issue **#92** : Error summaries of multiple types no longer overlap each other at the top of the error markers list.

* Issue **#64** : Fixed Hessian serialisation of 'now' which was specified as a ZonedDateTime which cannot be serialised. This field is now a long representing millseconds since epoch.

* Issue **#62** : Task termination button is now enabled.

* Issue **#60** : Fixed validation of stream attributes prior to data upload to prevent null pointer exception.

* Issue **#9** : Created a new implementation of the expression parser that improved expression tokenisation and deals with BODMAS rules properly.

* Issue **#36** : Fixed and vastly improved the configuration of email so that more options can be set allowing for the use of other email services requiring more complex configuration such as gmail.

* Issue **#24** : Header and footer strings are now unescaped so that character sequences such as '\n' are translated into single characters as with standard Java strings, e.g. '\n' will become a new line and '\t' a tab.

* Issue **#40** : Changed Stroom docker conatiner to be based on Alpine linux to save space

* Issue **#40** : Auto import of content packs on Stroom startup and added default content packs into the docker build for Stroom.

* Issue **#30** : Entering stepping mode was prompting for the pipeline to step with but also auto selecting a pipeline at the same time and entering stepping immediately.

* Dashboard auto refresh is now limited to a minimum interval of 10 seconds.

* Issue **#31** : Pipeline stepping was not including user changes immediately as parsers and XSLT filters were using cached content when they should have been ignoring the cache in stepping mode.

* Issue **#27** : Stroom now listens to window closing events and asks the user if they really want to leave the page. This replaces the previous crude attempts to block keys that affected the history or forced a browser refresh.

* Issue **#2** : The order of fields in the query editor is now alphabetical.

* Issue **#3** : When a filter is active on a dashboard table column, a filter icon now appears to indicate this.

* Issue **#5** : Replace() and Decode() dashboard table expression functions no longer ignore cells with null values.

* Issue **#7** : Dashboards are now able to query on open.

* Issue **#8** : Dashboards are now able to re-query automatically at fixed intervals.

* Updated GWT to v2.8.0 and Gin to v2.1.2.

* Issue **#12** : Dashboard queries can now evaluate relative date/time expressions such as now(), hour() etc. In addition to this the expressions also allow the addition or subtraction of durations, e.g. now - 5d.

* Issue **#14** : Dashboard query expressions can now be parameterised with any term able to accept a user defined parameter, e.g. ${user}. Once added parameters can be changed for the entire dashboard via a text box at the top of the dashboard screen which will then execute all queries when enter is pressed or it loses focus.

* Issue **#16** : Dashboard table filters can also accept user defined parameters, e.g. ${user}, to perform filtering when a query is executed.

* Fixed missing text presenter in dashboards.

* Issue **#18** : The data dashboard component will now show data relative to the last selected table row (even if there is more than one table component on the dashboard) if the data component has not been configured to listen to row selections for a specific table component.

* Changed table styling to colour alternate rows, add borders between rows and increase vertical padding

* Issue **#22** : Dashboard table columns can now be configured to wrap text via the format options.

* Issue **#28** : Dashboard component dependencies are now listed with the component name plus the component id in brackets rather than just the component id.

* Issue **#202** : Initial release of the new data retention policy functionality.

[Unreleased]: https://github.com/gchq/stroom/compare/v6.0-beta.30...6.0
[v6.0-beta.30]: https://github.com/gchq/stroom/compare/v6.0-beta.29...v6.0-beta.30
[v6.0-beta.29]: https://github.com/gchq/stroom/compare/v6.0-beta.28...v6.0-beta.29
[v6.0-beta.28]: https://github.com/gchq/stroom/compare/v6.0-beta.27...v6.0-beta.28
[v6.0-beta.27]: https://github.com/gchq/stroom/compare/v6.0-beta.26...v6.0-beta.27
[v6.0-beta.26]: https://github.com/gchq/stroom/compare/v6.0-beta.25...v6.0-beta.26
[v6.0-beta.25]: https://github.com/gchq/stroom/compare/v6.0-beta.24...v6.0-beta.25
[v6.0-beta.24]: https://github.com/gchq/stroom/compare/v6.0-beta.23...v6.0-beta.24
[v6.0-beta.23]: https://github.com/gchq/stroom/compare/v6.0-beta.22...v6.0-beta.23
[v6.0-beta.22]: https://github.com/gchq/stroom/compare/v6.0-beta.21...v6.0-beta.22
[v6.0-beta.21]: https://github.com/gchq/stroom/compare/v6.0-beta.20...v6.0-beta.21
[v6.0-beta.20]: https://github.com/gchq/stroom/compare/v6.0-beta.19...v6.0-beta.20
[v6.0-beta.19]: https://github.com/gchq/stroom/compare/v6.0-beta.18...v6.0-beta.19
[v6.0-beta.18]: https://github.com/gchq/stroom/compare/v6.0-beta.17...v6.0-beta.18
[v6.0-beta.17]: https://github.com/gchq/stroom/compare/v6.0-beta.16...v6.0-beta.17
[v6.0-beta.16]: https://github.com/gchq/stroom/compare/v6.0-beta.15...v6.0-beta.16
[v6.0-beta.15]: https://github.com/gchq/stroom/compare/v6.0-beta.14...v6.0-beta.15
[v6.0-beta.14]: https://github.com/gchq/stroom/compare/v6.0-beta.13...v6.0-beta.14
[v6.0-beta.13]: https://github.com/gchq/stroom/compare/v6.0-beta.12...v6.0-beta.13
[v6.0-beta.12]: https://github.com/gchq/stroom/compare/v6.0-beta.11...v6.0-beta.12
[v6.0-beta.11]: https://github.com/gchq/stroom/compare/v6.0-beta.10...v6.0-beta.11
[v6.0-beta.10]: https://github.com/gchq/stroom/compare/v6.0-beta.9...v6.0-beta.10
[v6.0-beta.9]: https://github.com/gchq/stroom/compare/v6.0-beta.8...v6.0-beta.9
[v6.0-beta.8]: https://github.com/gchq/stroom/compare/v6.0-beta.7...v6.0-beta.8
[v6.0-beta.7]: https://github.com/gchq/stroom/compare/v6.0-beta.6...v6.0-beta.7
[v6.0-beta.6]: https://github.com/gchq/stroom/compare/v6.0-beta.5...v6.0-beta.6
[v6.0-beta.5]: https://github.com/gchq/stroom/compare/v6.0-beta.4...v6.0-beta.5
[v6.0-beta.4]: https://github.com/gchq/stroom/compare/v6.0-beta.3...v6.0-beta.4
[v6.0-beta.3]: https://github.com/gchq/stroom/compare/v6.0-beta.2...v6.0-beta.3
[v6.0-beta.2]: https://github.com/gchq/stroom/compare/v6.0-beta.1...v6.0-beta.2
[v6.0-beta.1]: https://github.com/gchq/stroom/compare/v6.0-alpha.27...v6.0-beta.1
[v6.0-alpha.27]: https://github.com/gchq/stroom/compare/v6.0-alpha.26...v6.0-alpha.27
[v6.0-alpha.26]: https://github.com/gchq/stroom/compare/v6.0-alpha.24...v6.0-alpha.26
[v6.0-alpha.25]: https://github.com/gchq/stroom/compare/v6.0-alpha.24...v6.0-alpha.25
[v6.0-alpha.24]: https://github.com/gchq/stroom/compare/v6.0-alpha.23...v6.0-alpha.24
[v6.0-alpha.23]: https://github.com/gchq/stroom/compare/v6.0-alpha.22...v6.0-alpha.23
[v6.0-alpha.22]: https://github.com/gchq/stroom/compare/v6.0-alpha.21...v6.0-alpha.22
[v6.0-alpha.21]: https://github.com/gchq/stroom/compare/v6.0-alpha.20...v6.0-alpha.21
[v6.0-alpha.20]: https://github.com/gchq/stroom/compare/v6.0-alpha.19...v6.0-alpha.20
[v6.0-alpha.19]: https://github.com/gchq/stroom/compare/v6.0-alpha.18...v6.0-alpha.19
[v6.0-alpha.18]: https://github.com/gchq/stroom/compare/v6.0-alpha.17...v6.0-alpha.18
[v6.0-alpha.17]: https://github.com/gchq/stroom/compare/v6.0-alpha.16...v6.0-alpha.17
[v6.0-alpha.16]: https://github.com/gchq/stroom/compare/v6.0-alpha.15...v6.0-alpha.16
[v6.0-alpha.15]: https://github.com/gchq/stroom/compare/v6.0-alpha.14...v6.0-alpha.15
[v6.0-alpha.14]: https://github.com/gchq/stroom/compare/v6.0-alpha.13...v6.0-alpha.14
[v6.0-alpha.13]: https://github.com/gchq/stroom/compare/v6.0-alpha.12...v6.0-alpha.13
[v6.0-alpha.12]: https://github.com/gchq/stroom/compare/v6.0-alpha.11...v6.0-alpha.12
[v6.0-alpha.11]: https://github.com/gchq/stroom/compare/v6.0-alpha.10...v6.0-alpha.11
[v6.0-alpha.10]: https://github.com/gchq/stroom/compare/v6.0-alpha.9...v6.0-alpha.10
[v6.0-alpha.9]: https://github.com/gchq/stroom/compare/v6.0-alpha.8...v6.0-alpha.9
[v6.0-alpha.8]: https://github.com/gchq/stroom/compare/v6.0-alpha.7...v6.0-alpha.8
[v6.0-alpha.7]: https://github.com/gchq/stroom/compare/v6.0-alpha.4...v6.0-alpha.7
[v6.0-alpha.4]: https://github.com/gchq/stroom/commits/v6.0-alpha.4<|MERGE_RESOLUTION|>--- conflicted
+++ resolved
@@ -6,11 +6,9 @@
 
 ## [Unreleased]
 
-<<<<<<< HEAD
+* Issue **#382** : Large zip files are now broken apart prior to proxy aggregation.
+
 * Change start script to use absolute paths for jar, config and logs to distinguish stroom and proxy instances.
-=======
-* Issue **#382** : Large zip files are now broken apart prior to proxy aggregation.
->>>>>>> b76c32f4
 
 
 ## [v6.0-beta.30] - 2019-03-17
