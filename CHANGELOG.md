--- conflicted
+++ resolved
@@ -7,12 +7,9 @@
 
 ## [Unreleased]
 
-<<<<<<< HEAD
 * Issue **#1944** : You can now define a stroom home config property and all relative paths will become subpaths of this location. 
 
-=======
 * Issue **#1949** : Fixed bug in download for streams from multiple feeds.
->>>>>>> 331cee44
 
 ## [v7.0-beta.70] - 2020-11-16
 
