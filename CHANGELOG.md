# Change Log
All notable changes to this project will be documented in this file.

The format is based on [Keep a Changelog](http://keepachangelog.com/) 
and this project adheres to [Semantic Versioning](http://semver.org/).


## [Unreleased]

<<<<<<< HEAD
* Issue **#2471** : Changes to help diagnose proxy aggregation issues.
=======
* Issue **#2494** : Changed logging to help diagnose problem.

* Issue **#2429** : The server tasks screen now handles errors that occur when trying to contact unreachable nodes.

* Issue **#2492** : Fixed issue getting filter priorities in processor task data store.

* Issue **#2489** : Change to wrap long error messages in stepping display.

* Issue **#2487** : Fixed issue flushing and deleting index shards.

* Issue **#2442** : Removed enabled/disabled states for permission users and user groups as these are now controlled by account authentication. 

* Issue **#2431** : Fixed issue with item selection in account and token list pages.

* Issue **#2484** : Fix failing ref lookups when one loader has range data.

* Issue **#2485** : Autologger: UNLOGGED calls always being logged.

* Issue **#2395** : Fixed timezone issue in API key display.

* Issue **#2452** : New pipeline references now default to `Reference` data type.

* Issue **#2414** : The processing tasks data source now exposes start, end and status times plus filter priorities.

* Issue **#2441** : Improve logging and prevent autologger warning for `MetaResourcImpl`

* Issue **#2440** : Prevent autologger warning for `ExplorerResourceImpl`

* Issue **#2465** : `SaveAs` is now working for non admin users.

* Issue **#2460** : Processing filters now reliably process feeds where wildcards are used to match feed names.

* Issue **#2475** : Orphan file and meta finder now show the correct task progress.

* Issue **#2474** : Fixed orphan file finder.

* Issue **#2467** : Fix viewing of streams that can't be decoded. Errors now displayed in large banner rather than as text in the editor.

* Add a view as hex option to the Data Preview panes.

* Add option to show/hide the editor indent guides.

* Remove white space on editor context menu.

* Change data viewing 'progress' bar to have a minimum width of 3px to make it more visible.

* Issue **#2469** : Made `SafeXmlFilter` available for use in the application.

* Issue **#2403** : Fix guice bind errors in stroom and proxy when the `path` config branch is empty or set to null.

* Issue **#2462** : Made changes to stop DB connections being used within the context of other open connections.
>>>>>>> 0eb126e2

* Uplift LMDBJava to 0.8.2 to fix LMDBJava cursor comparator bug.

* Issue **#2464** : Add `leakDetectionThreshold` to the hikari pool config.

* Issue **#2463** : Integrate the hikari connection pool with drop wizard's health checks and metrics.

* Add debug logging to AuthenticationStateSessionUtil

* Issue **#2448** : Change data receipt ERROR log messages to WARN. Also improve log message content for success and failure.

* Issue **#2412** : You are now able to view locked streams or deleted data if it is still accessible.

* Issue **#2413** : Removed duplication of data retention fields in info pane.

* Issue **#2443** : Internal meta statistics are now added with processing user permissions.

* Issue **#2455** : Improved error handling when streams not found.

* Issue **#2399** : Now changing expression fields keeps the same condition if it is still applicable to the new field.

* Issue **#2426** : Fixed user selection problem for document permissions.

* Issue **#2436** : Fixed small UI issue whereby a user or group was not immediately removed from document permissions when the remove button was clicked.

* Issue **#2416** : Added logging to identify cause of slow meta listing.

* Improve termination handling in reference data purge.

* Improve the data in the `/api/refData/v1/refStreamInfo` api method.

* Add API method to clear the byte buffer pool.

* Improve the output of the system info api call for the byte buffer pool.

* Issue **#2439** : Change log level for an error in the byte buffer pool.

* Issue **#2444** : Fix release of buffers to the pool that was causing ref data searches to hang.

* Issue **#2433, #2434** : Fixed shutdown task order.

* Issue **#2430** : Removed file system clean task and replaced with orphan finding jobs for files and meta.

* Issue **#2432** : Volume state is now updated without optimistic locking.

* Issue **#2382** : Improved charset resolution.

* Issue **#2447** : Correctly offset displayed date/time values by the configured user timezone.

* Issue **#2457** : Display a tooltip when hovering the mouse over a grid column cell.

* Issue **#2382** : Improve error message for invalid feed encodings.

* Issue **#2387** : Fix reference data load/lookup failure handling.

* Issue **#2422** : Change ref lookups to only do a lookup against a ref feeds that are known to contian the map being looked up against.

* Issue **#2411** : Remove 10,000 limit on dashboard search of ref store.

* Issue **#2389** : Add an API method for purging a single reference data stream.

* Issue **#2379** : Change ref data lookups to truncate last access time to hourly.

* Uplift Dropwizard from 1.3.14 to 1.3.29.

* Issue **#2424** : Stop session creation for rest calls. Remove unused SessionMap class.

* Change debug summary logging in Data Delete job to info level.

* Issue **#2402** : Improved logging for error caused by invalid meta filter values.

* Issue **#2404** : Added debug to help diagnose issue.

* Issue **#2423** : Added error logging and configuration to handle buffer overflows when dealing with large search result values.

* Issue **#2410** : Fixes for dashboard child selectors like `first()` and `last()`.

* Issue **#2417** : Bad regex filter value no longer logged unnecessarily.

* Issue **#2418** : LMDB environment is now only closed when the search results are no longer needed.

* Issue **#2419** : Conditional formatting errors are now returned to the UI.

* Issue **#2405, #2407** : Errors caused by a thread interrupt when viewing a stream are no longer logged.

* Issue **#2406** : Volume status update is now performed synchronously.

* Issue **#2401, #2408, #2409** : Processing tasks no longer terminate by interrupting threads so error streams can now be written correctly.

* Issue **#2398** : Fix to clear interrupt state for threads used by terminated tasks.

* Issue **#2396** : Add `stroom:pointIsInsideXYPolygon` XSLT function.

* Allow HTTP request headers to be customized in HTTPAppender.

* Issue **#2392** : Fix for token type to only allow `api`.


## [v7.1-beta.6] - 2021-09-01

* Issue **#2277** : Add processing filter clone function.

* Issue **#2390** : Fix NPE thrown during proxy aggregation.


## [v7.1-beta.5] - 2021-08-31

* Issue **#2380** : Fix _Attribute Value Data Retention_ job blocking shutdown.

* Issue **#2379** : Change reference data store LMDB to use MDB_NOTLS flag to not tie readers to threads as we typically use thread pools.

* Fix problem with ref data prefix mapping code increasing loop iterations on each element/record.

* Add better logging of ref streams waiting for a lock to load.

* Stop ref streams that are already loaded from calling start/stop processing.

* Add method to ref data store API to list ref stream processing info.

* Improve the ref data store API to allow filtering of the ref entries.

* Change default number of ref loader lock stripes from 100 to 2048 and add it to config.

* Issue **#2371** : Change search LMDB to use MDB_NOTLS flag to not tie readers to threads.

* Issue **#2371** : Fix max readers error not being shown on dashboard.

* Issue **#2370** : Added processor node info to output meta data.

* Issue **#2349** : New dashboard tables will now link to the most recently added query by default.

* Issue **#2351** : Improved error popup text for server responses.

* Issue **#2368** : Fixed server task nesting.

* Issue **#2369** : Fix missing SQL join when reprocessing all streams matching a filter.

* Issue **#2369** : Fix error when searching meta store from a dashboard with a meta key in the query.

* Change explorer root node creation to happen under cluster lock.


## [v7.1-beta.4] - 2021-08-23

* Add `enableJobsOnBootstrap` to the docker distribution config.yml to allow it to be overridden in test stacks.

* Fix broken help links on jobs screen.

* Issue **#2367** : Fix for job node creation.

* Issue **#2365** : Fix to reduce memory used by `BlockGZIPInput`.

* Issue **#2366** : Fix NPE caused by visualisations that do not define maxValues.

* Issue **#2220** : OpenID connect web tokens can now be refreshed to maintain validity.

* Included Leaflet.draw Javascript plugin within UI bundle.

* Issue **#2357** : Remove dropwizard logger configuration entries that have default values.

* Issue **#2350** : Fix distribution start script so it works with a different stroom home dir.

* Issue **#1469** : Add hot loading of config to proxy.

* Change proxy and stroom config validation to cope with relative paths and `~`.

* Issue **#2353** : Swallow NoSuchFileException in config monitor.

* Issue **#2355** : Jobs are no longer enabled by default on bootstrap.

* Issue **#2358** : Changed default stroom home and stroom temp config paths to be null by default so they are resolved relative to the jar or use java tmp respectively.

* Issue **#2354** : Old job node records associated with old jobs are now removed for all nodes regardless of what node is performing the job bootstrap activity.

* Issue **#2343** : The OIDC back channel `redirect_uri` now uses the same URI stored when making the front channel request. 

* Issue **gchq/stroom-resources#104** : Expose `stroom.ui.helpUrl` in the config.yml so the docs served by nginx can be accessed.

* Issue **#2331** : Remove unused config properties `stroom.ui.url.(apiKeys|changepassword|users)`.

Improve error handling during reference data initialisation.

* Improve exception handling when node name is not configured.

* Fixed issue where annotation menu button did not show when existing annotation was selected.

* Fix problem with merging DB connection configs when values not supplied.

* Make relative proxy file paths be relative to configured proxy home directory.

* Make proxy logger file paths support `~` and relative paths be relative to proxy home.

* Remove redundant items from stroom and proxy distribution config yaml files.

* Rename `jerseyClient` key in proxy config.yml to `restClient`.

* Add `remotecertexpiry` to the default config value for `proxyConfig.logStream.metaKeys`.

* Issue **#2335** : Added CLI command `create_api_key` to create an API key for a specified user.

* Added layout density user preference.

* Issue **#2288** : Added export content menu item.

* Added name filtering on export items.

* Moved stepping filter button to make the feature more obvious.

* Fixed issue where annotation menu button did not show when existing annotation was selected.

* Issue **#2317** : The user id can now be resolved from the `username` JWT claim if `email` is not present.

* Issue **#2316** : Fixed React dialog styling by increasing CSS specificity.

* Issue **#2313** : Integrate LeafletJS for geographical mapping.

* Issue **#2293** : Fix location of banner.txt in zip distribution.

* Issue **#2278** : Close a dialog box on keypress. `Escape` = Close, `Ctrl+Enter` = OK.

* Issue **#220** : Users can now change font and font size.

* Issue **#215** : User date/time format preferences are now usable in dashboard tables.

* Fix problem with DynamicAssetsBundle throwing an exception when run from the fat jar.

* Issue **#2295** : Improved appearance, readability and usability of UI elements, especially in dark mode. 

* Issue **#2292** : Fixed issue with `SolrIndex`, `ElasticCluster` and `ElasticIndex` entities not importing correctly
  from a `v6` to `v7` instance.

* Issue **#2113** : Added user preferences for date and time display.

* Issue **#2291** : Fixed issue where the configured Stroom instance title did not change the browser tab title.

* Issue **#2219** : Added migration for feed retention settings to retention rules.

* Issue **#2250** : Improved token authentication.

* Issue **#2250** : Using arrow keys no longer moves popup dialogs.

* Issue **#2264** : Users for user permissions are now retrieved from the account service plus authorisation.

* Add entity relationship diagram and database DDL SQL to release artefacts.

* Issue **#2241** : Changing field or operator in the query expression editor no longer deselects the selected row. 

* Issue **#2241** : Made Firefox and Chrome drop downs look the same.

* Issue **#2260** : The UI no longer caches node status.

* Issue **#2260** : Removed default node config for default index volume group creation.

* Issue **#1828** : Added glass element to ensure mouse capture is maintained when dragging or resizing dialogs over dashboard visualisations.

* Issue **#2285** : SaveAs now provides the current name as the initial value for the new name.

* Issue **#2275** : Stepping from data popup now takes you to the correct record.

* Uplift send_to_stroom.sh script to v3.1.0

* Issue **#2263** : Removed unnecessary JWS algorithm constraints.

* Issue **#2240** : Indexes now show empty selection for volume group until one is selected.

* Issue **#2248** : Migrated dashboard tables now maintain hidden column status.

* Issue **#2280** : Remove trailing comma in some log events.

* Issue **#2267** : Change prefixes used for quick filter for consistency.

* Issue **#2265** : Fix exception when filtering with qualifier but no term, e.g. `name:`.

* Issue **#2266** : Improve quick filter tooltip text.

* Issue **#2261** : Fix missing node name in index and fs volume stats.

* Issue **#2224** : Support indexing properties as JSON objects with Elasticsearch.

* Issue **#2256** : Support searching against Elasticsearch index name patterns.

* Issue **#2257** : Allow Elasticsearch indexing to proceed in the absence of an existing index.

* Issue **#2113** : Added user preferences including theme support.

* Issue **#2241** : Change add icon on data retention screen to add above selected. Add action icon and menu to retention rule table. Restyle rule edit screen.

* Issue **#2254** : Change `data` expression function to accept a first param for what to text to show.

* Issue **#2249** : Fix bug in data retention impact summary tree expansion.

* Issue **#2246** : Fix incorrect handling of parameters to `data` Stroom expression function.

* Add default sorting by user id in the acounts (users) and tokens screens.

* Issue **#2155** : Change default quick filter mode to use contains matching by default with chars anywhere matching now available via `~` prefix. Change quick filter to always treat space as a term delimiter unless in dbl quotes. Add sorting of results by match quality for chars anywhere and regex matching.

* Issue **#2242** : Fix help link in quick filter tool tips. Now comes from config.

* Provide more informative error than NPE when failing to fetch streams that are associated with missing meta

* Issue **#2247** : Correct configuration of Autologger for NodeResourceImpl.

* Update banner to advertise `noauth/datafeed` URL instead of older version.

* Issue **#2243** : Remove unwanted charset commands from migration script.

* Issue **#2231** : Added visualisation selection behaviour to dashboards.

* Issue **#2232** : Fixed issue where search was getting stuck due to LMDB locking transactions.

* Issue **#2238** : Renamed table `docstore_history` to `docstore_schema_history`.

* Issue **#2226** : Ensure that `<Process>` audit events are schema compliant.

* Uplift version of `stroom-logs` content pack selected for download to `3.0-beta.1`

* Issue **#2228** : Stroom Dropwizard and Stroom Proxy Send/Receive log default formats improved.

* Issue **#2235** : Add CHANGELOG to the release artefacts.

* Issue **#2233** : Fix typo in SQL.

* Issue **#2233** : Fix null volume ID in index shard migration.

* Issue **#2229** : Fix migration issue.

* Issue **#2214** Allow file permission override for `FileAppender` and `RollingFileAppender`.

* Issue **#1820** : Stroom now records `UploadedBy` meta attribute when manually uploading data via the UI.

* Issue **#190** : Statistics are now recorded when manually uploading data.

* Issue **#2223** : Fixed migration issue.

* Change stroom dependencies to use maven central instead of bintray.

* Issue **#2207** : Fixed dashboard column rename issue where column name was not updated visually after rename.

* Issue **#2209** : Fixed more property migration issues.

* Issue **#2205** : Improved migration to prevent null DB values being lost.


## [v7.1-beta.3] - 2021-04-30

* Rules from dashboards early capability demonstrator / prototype capability.

* Issue **#2172** : Further improvements to search payload transfer and search completion.

* Issue **#2193** : Enable autologger to work for delete with criteria operations.


## [v7.1-beta.2] - 2021-04-28

* Issue **#2201** : Improved Stroom Proxy and aggregation process.

* Issue **#2203** : Fix NPE in index doc partition by migration.

* Issue **#2184** : Improved logging for OpenId flow.

* Issue **#2205** : Improved migration to prevent null DB values being lost.

* Issue **#2098** : Properties that contain passwords no longer transfer any part of the password to the UI.

* Issue **#1841** : Fixed migration of some config props.

* Issue **#2151** : The UI now shows REST service error messages properly.

* Issue **#1930** : Dashboards opened from links now stop querying when closed.

* Issue **#2166** : You can now change index volume group names.

* Issue **#2090** : Changed to log the authenticated user (if there is one) during noauth calls.

* Issue **#2186** : Fix autologger handling of update operations on entities referenced by id alone.

* Issue **#2183** : Improve error message when property values cannot be de-serialised. Change property DB migration to add conversion of legacy property values that are now a collection type, e.g. List<String>.

* Issue **#2187** : Fixed issue editing a processing filter that has been changed.

* Issue **#2079** : Removed unused session resource code from React UI and backend.

* Issue **#2185** : Stroom now supports the use of an externally provided logout endpoint with the `logoutEndpoint` configuration property.

* Issue **#2188** : Changed all autologged REST methods to return a value (void is not compatible with autologger)

* Issue **#2184** : It should now be possible to use the Cognito OpenId configuration endpoint with Stroom. You should no longer need to set the `jwtClaimsResolver` in the Stroom config as the standard resolver should work. However, you will need to set the new `tokenExpectedInRequest` property to `true` as Cognito delivers fresh tokens with every request.

* Issue **#2177** : Stroom should no longer crash when it is unable to retrieve OpenId configuration.

* Issue **#2176** : Now avoids NPE and produces a proper error when a pipeline cannot be located when loading reference data.

* Issue **#2179** : Extend cron expression syntax. Both `/` (interval) and `-` (range) are now supported.

* Issue **#2172** : To improve search performance local search results are no longer transferred with payloads to a secondary local store.

* Issue **#2172** : To improve search performance only primary search result stores using LMDB will serialise data, i.e. stores used for visualisations now just use search objects and not binary data.

* Issue **#2180** : Fix NPE when Stream Appender has no stream type defined.

* Issue **#2167** : Prevent autologger warning for `RestResourceAutoLoggerImpl`.

* Remove merge artifacts from `scripts.env`.

* Issue **#2172** : Changed the way keys and values are packed into LMDB.

* Issue **#2180** : Fix NPE when Stream Appender has no stream type defined.

* Issue **#2167** : Prevent autologger warning for `RestResourceAutoLoggerImpl`.

## [v7.1-beta.1] - 2021-04-13

* Ported Elasticsearch integration from v6, for compatibility with v7.

* Issue **#2034**: Fixed Solr column ordering in dashboard tables.

* Issue **#759** : Add GZIP support for `FileAppender` and `RollingFileAppender`.


## [v7.0-beta.104] - 2021-04-13

* Switched from `node-sass` to `sass`.

* Fix `node` and `swagger-typescript-api` versions.


## [v7.0-beta.103] - 2021-04-13

* Rebuild.


## [v7.0-beta.102] - 2021-04-09

* Issue **#2174** : The expression to DB condition converter is now more tolerant of missing value mappings.


## [v7.0-beta.101] - 2021-04-08

* Issue **#2172** : Limited the maximum size of LMDB keys and values.

* Issue **#2171** : Fixed dashboard table expression editor field insertion. 

* Issue **#2168** : Removed special columns from dashboard tables.

* Issue **#2154** : Fixed error adding text widget to a dashboard.

* Issue **#2025** : Added caching for DNS name resolution.

* Issue **#2025** : Event logging now attempts to use the `X-FORWARDED-FOR` request header to identify the originating client IP.


## [v7.0-beta.100] - 2021-04-02

* Issue **#1598** : Audit logging uplifted throughout codebase.

* Issue **#1613** : Added event logging to UserResourceImpl.


## [v7.0-beta.99] - 2021-04-01

* Issue **#1928**: Stroom will now redirect users to the root URL if the GWT UI is not hosted within the React wrapper. To develop GWT code it is still necessary to use the GWT UI directly outside of the wrapper so to enable this you can set the newly added `requireReactWrapper` property to false.

* Issue **#2156**: The properties screen now shows a warning triangle when there are unreachable nodes rather than showing an error for all property values.

* Issue **#2157**: Fixed issue where pager was causing an exception paging to last on API keys and Accounts list pages.

* Issue **#2153**: Fixed option to log all REST calls.

* Issue **#2085**: User now gets notification that a password has been changed.

* Issue **#2142**: Changed certificate authentication to ensure that if a certificate is presented then the DN from the cert will be used and no other header attribute.


## [v7.0-beta.98] - 2021-03-30

* Issue **#2138** : Fixed error thrown when updating a property due to the property being updated twice as a result of new event logging code. 

* Issue **#2150** : Added `topMenuTextColour` property to allow the top menu text colour to be changed. Renamed the `backgroundColor` property to `backgroundColour` for consistency. 

* Issue **#2152** : Session list now only shows user authenticated sessions.

* Issue **#2149** : Fixed index volume and index shard migration.


## [v7.0-beta.97] - 2021-03-26

* Issue **#2136** : Fixed sorting problems in users and API keys pages.

* Issue **#2146** : Fixed use of dashboard expression parameters.

* Issue **#2141** : Pre v7 index shards can now be used after upgrade.

* Issue **#2142** : Fixed certificate authentication issues.

* Issue **#2140** : Fixed migration issue that was causing the creation of unnecessary index volume groups. 

* Issue **#2137** : Data retention rules are now migrated from previous versions.

* Issue **#2107** : Removed `Feed Name` field and fixed UUID to field name resolution.

* Issue **#2142** : Added debug to help diagnose client cert auth issues.

* Issue **#2107** : Fixed issue where the processor filter UI was saying that no filter had been applied to feeds because the UI wasn't checking feed filtering by docref.


## [v7.0-beta.96] - 2021-03-23

* Issue **#2099** : Fix stepping source pane for segmented (cooked) data.

* Issue **#479** : Include folder names in audit events when exporting configuration.

* Provide audit log record for permission changes to explorer items (documents)


## [v7.0-beta.95] - 2021-03-18

* Issue **#2105** : Fixed migration of annotations DB.


## [v7.0-beta.94] - 2021-03-17

* Issue **#2104** : Fixed issue where the index creation stored procedure was trying to delete a procedure with the wrong name before creating a new one. 

* Issue **#2103** : Fixed statistics migration script to correctly check for empty tables.

* Issue **#2102** : Fixed query migration script.

* Removed unused properties `resilientReplicationCount` and `preferLocalVolumes`.

* Add null protection to `login_count` and `login_failures` in `users` to `account` table migration.


## [v7.0-beta.93] - 2021-03-16

* Issue **#2088** : Fixed retrieval of stored search results when not using extraction.

* Issue **#2088** : Fixed NullPointerException caused when stepping.

* Issue **#2084** : Fix Bad Request message and lockup after cancelling content import.


## [v7.0-beta.92] - 2021-03-15

* Issue **#2096** : Remove deprecated int display lengths when creating tables

* Issue **#2095** : Tidy upo statistics migration.

* Issue **#2094** : Corrected DB table creation to state the charset as `utf8mb4` and not `utf8` which is ambiguous in MySQL.


## [v7.0-beta.91] - 2021-03-14

* Refactor auth/identity DB migration scripts.

* Add pre migration SQL scripts.


## [v7.0-beta.90] - 2021-03-12

* Issue **#2087** : Fixed NPE caused during legacy migration.

* Uplift guice to v5.0.1.

* Issue **#1871** : Invalidate the users and user groups cache when the _manage_users_ command is run.

* Issue **#2064** : Delete empty directories left by running unit test.

* Add index to cluster_lock table to fix whole table locking for single lock key.

* Issue **#2059** : Add cluster lock protection to task creation. Stops duplicate task creation when master node changes.

* Change task creation by master node to try to wait for search tasks to complete and to try to only create the configured number of tasks.

* Refactor logic to determine master node into one place. Fixes discrepancies between UI and back-end.

* Change node monitoring screen to return nodes in name order.

* Issue **#2066** : Add data bars to node monitoring screen.

* Issue **#2059** : Fix `Duplicate key` error in task assignment.

* Issue **#2056** : Fix error sending permission change events to other cluster nodes.

* Add JVM OOM args to zip distribution scripts.

* Issue **#1866** : Change zip distribution shell scripts to execute from anywhere.


## [v7.0-beta.89] - 2021-02-26

* Change stroom/proxy docker image base to `adoptopenjdk/openjdk15:jdk-15.0.2_7-alpine`

* Add authentication config to swagger spec.


## [v7.0-beta.88] - 2021-02-26

* Fix travis release artefacts.


## [v7.0-beta.87] - 2021-02-25

* No changes


## [v7.0-beta.86] - 2021-02-25

* Fix travis release artefacts.


## [v7.0-beta.85] - 2021-02-24

* Change dockerfile to use Open JDK 15

* Change build to use Open JDK 15

* Fix travis build failure.

* Issue **#2028** : Don't autolog standard object fields by default


## [v7.0-beta.84] - 2021-02-24

* No changes, adding more release artefacts in Travis build.


## [v7.0-beta.83] - 2021-02-23

* Add -q flag to start/stop/migrate.sh to stop log tailing.

* Change migrate.sh to run the migration in the background.

* Add JVM OOM args to zip distribution scripts.

* Issue **#1866** : Change zip distribution shell scripts to execute from anywhere.

* Issue **#1742** : Ensure that an <Object> is always logged to guarantee schema compliance.


## [v7.0-beta.82] - 2021-02-18

* Issue **#2049** : Updated Swagger and moved to the OpenAPI 3.0 Specification.

* Issue **#2049** : Fixed some issues with the resource API that were preventing visualisations from loading. 


## [v7.0-beta.81] - 2021-02-16

* Issue **#2042** : Fixed an issue sorting search results that was making sorting very slow causing searches with large numbers of results to hang. 

* Issue **#2043** : Removed an artificial limit on the number of data points that will be returned to a dashboard visualisation. The UI code had been written to only request a maximum of 1000 data points which meant that some visualisations were missing expected data. It may be necessary to add some limitation to avoid the UI being overloaded but the limitation has been removed for now as it was not configurable and did not warn the user when the limit had been reached.

* Migrated new UI to use Swagger generated endpoints and types.

* Issue **#1414** : A User Id can no longer be changed once a user is created.

* Issue **#1862** : Email and name fields are no longer required when creating users.

* Issue **#1765** : Added confirmation dialog when deleting users and API keys.

* Issue **#2036** : Autologger now delegates exception handling.

* Issue **#2039** : Limit the amount of text data output by autologger.

* Issue **#2037** : Add config prop to ensure every REST call is logged

* Issue **#2038** : Allow autologger action to be modified (search and process)

* Issue **#2027** : Fix autologger update operation

* Issue **#1764** : The create API key page now loads users to select on open.

* Issue **#1766** : Removed comment from token.

* Issue **#1763** : Improved column sizes on API keys dialog.

* Issue **#1767** : Improved column sizes on account management dialog.

* Improve exception alerts in the UI.

* Issue **#2023** : Enable autologger to output multiple path or query parameters

* Issue **#2022** : Simplify consistent event logging with POJOs

* Issue **#2021** : Fix typo when autologger encounters class names ending in 'y'

* Issue **#2020** : Prevent autologger redacting boolean properties


## [v7.0-beta.80] - 2021-01-28

* Issue **#2018** : Fixed intermittent search issue that was sometimes causing search to complete too early without results.

* Fix dashboards not handling NUMERIC index fields.

* Fix bug in Negate expression function.

* Issue **#1995** : Add help info to the expression functions drop down menu.

* Issue **#1911** : Add a drop down menu for picking index fields in the expression editor.

* Issue **#2004** : Fix import of legacy v6 index so default volume group is assigned.

* Issue **#2017** : Fixed dashboard table filtering.

* Issue **#1946** : Removed unnecessary index shard state change error.


## [v7.0-beta.79] - 2021-01-26

* Issue **#2006** : Use UTC timezone when comparing date in repository folder name.

* Issue **#2006** : Use `ArrayList.size()` as a method, instead of a property in Gradle build.

* Issue **#2016** : Fixed StackOverflowException in document event log. 

* Issue **#2003** : Fixed some issues with LMDB search results.

* Issue **#2011** : Redacting obviously sensitive data in automatically generated logs.

* Introduce functionality to provide configurable, automatic logging for RESTful API calls.

* Add `search_results` dir to dockerfile.

* Fix NPE in StroomEventLoggingUtil.


## [v7.0-beta.78] - 2021-01-14

* Issue **#2000** : `RemoteSearchResultFactory.destroy()` is now performed as the processing user.

* Issue **#2000** : Fixed NPE affecting adding/removing columns on a dashboard table and changing column options like grouping and sorting.

* Issue **#2000** : Fixed dashboard table child result expansion.

* Issue **#2001** : Fixed intermittent test failure associated with byte buffers being used incorrectly with LMDB.

* Issue **#1997** : Fix missing _Format_ option on XSLT and TextConverter editors.

* Improved security for handling entity events.


## [v7.0-beta.77] - 2021-01-12

* Issue **#1867** : Cluster entity events are now sent to each node asynchronously to prevent delays caused by one or more slow/bad nodes.

* Issue **#1923** : Fixed an issue affecting sorting dashboard table values that have mixed data types. In addition you can now sort columns alphanumerically if the column format is set to text. 

* Issue **#1811** : Fixed issue where deleting or cutting/pasting text in a dashboard query editor was not marking the dashboard as dirty.

* Search results are now stored off-heap to reduce the chance of out of memory errors.

* Issue **#1911** : Add a drop down menu for picking index fields in the expression editor.

* Issue **#1990** : Change order of items in quick filter popup help.

* Change quick filter word boundary matching to handle a mix of delimited and canelCase, e.g. `stroom.prop.maxFileSize`.

* Issue **#1986** : Fix missing gutter warning/error icons in the stepper code editor.


## [v7.0-beta.76] - 2021-01-07

* No changes.


## [v7.0-beta.75] - 2021-01-06

* Issue **#1989** : Fix for dashboard tables that were only showing a total of 100 rows.

* Change event logging to use new fluent API.


## [v7.0-beta.74] - 2020-12-15

* No changes.


## [v7.0-beta.73] - 2020-12-15

* Change github tokens in travis build.


## [v7.0-beta.72] - 2020-12-15

* Issue **#1983** : Fix line number inconsistency in View Source when last char is a line break.

* Issue **#1971** : Fix 'no appender' errors when editing a Data volume.

* Issue **#1965** : Ignore gzipped data that has no uncompressed content.

* Issue **#1976** : Add an enabled check box and insert above button to retention rules list.

* Fix bug with retention rules impact summary when rows are identical.

* Replace two buttons with toggle button on retetion impact summary.

* Fix path for user event logs.

* Uplift send_to_stroom script to v3.0.

* Issue **#1978** : Fix Meta tab losing syntax highlighting when switching streams.

* Remove byte count in brackets on Info tab when size is below 1024 bytes.

* Fix help links on Jobs screen.

* Fix inability to select text on Info tab in Data viewer.

* Issue **#1963** : Fix data/source view progress bar showing blue when all data is visible.

* Issue **#1974** : Fix job screen only showing one job.

* Issue **#1970** : Fixed issue related to accidental execution of SearchDebugUtil outside of tests.

* Change reference data lookup request object to support string or epoch millis date.

* Add byte count to Info tab, make date values consistent.

* Fix problem of wrong charset being used.

* Fix syntax highlighting for Meta streams in Source view.

* Fix bug in PreviewInputStream read() method.

* Improve the way the YAML logger paths are modified on boot.

* Issue **#1964** : BGZIP files are now closed on exception.

* Changed default dashboard time zone to use UTC.

* Fixed SQL statistics upsert statements for MySQL 5.7.

* Issue **#1954** : Change code that sets ReceivedPath to try getting a value from DOCKER_HOST_(HOSTNAME|IP) env vars first.


## [v7.0-beta.71] - 2020-12-02

* Issue **#1957** : Fix invalidation of the stat datasource caches on content import and other changes.

* Issue **#1960** : Fix the data preview display of empty streams.

* Moved content download to Java.

* All paths in the config YAML including logging config can now be made relative to the home dir.

* Issue **#1912** : Moved dashboard table conditional formatting logic to server.

* Fix missing favicon.

* Issue **#1808** : Fix bug with permission handling for Retention Policy feature.

* Issue **#1948** : Made UI report errors that occur during download.

* Issue **#1944** : You can now define a stroom home config property and all relative paths will become subpaths of this location. 

* Fix byte conversion bug with `read()` method in RASegmentInputStream.

* Add `viewType` and `displayType` args to `data(...)` dashboard expression.

* Fix task spinner appearing briefly on every poll and consuming a lot of CPU.

* Add _progress_ bar to Source Data view and Data Preview to show location in the file.

* Issue **#1678** : Fix data display in dashboard text pane.

* Issue **#1679** : Fix data display in dashboard text pane.

* Issue **#1777** : Fix sub stream tab selection when switching streams in data screen.

* Issue **#1647** : Right align numeric columns in data screen.

* Issue **#1872** : Fix display of source data when data has no line breaks.

* Add completion and snippets to dashboard expression builder.

* Issue **#1895** : Change dashboard field expression editor use the Ace editor like other edit screens.

* Replace stream Info icon on data screen with a sub-stream type tab.

* Add Source View tab available from Data Preview screen to show the unformatted source data.

* Fix highlighting while stepping single line data.

* Add completion and snippets to edit screens using the ACE editor.

* Add editor options to use Vim bindings, show invisble characters, highlight current line, word wrap.

* Issue **#1949** : Fixed bug in download for streams from multiple feeds.


## [v7.0-beta.70] - 2020-11-16

* Issue **#1947** : Fixed NPE thrown when trying to unassign processing tasks by setting the assigned node to null.

* Issue **#1940** : Old searches are now terminated by the processing user.

* Issue **#1932** : Physical stream delete will no longer fail if a file or directory it wants to delete cannot be found, i.e. has been deleted by another external process.

* Fix log output counts for reference data.

* Add REST endpoint for purging reference data.

* Issue **#1938** : Fix missing ref loading errors/warnings, improve warning messages.


## [v7.0-beta.69] - 2020-11-10

* Improve handling of duplicates in reference data loads.

* Improve error messages for reference loading failures.

* Issue **#1936** : Fix reference data loaded not loading string values > 1000btyes.

* Improve PooledByteBufferOutputStream.

* Issue **#1807** : Remove need for Manage Nodes permission in order to list nodes (needed to manage volumes).

* Issue **#1806** : Remove need for Manage Nodes permission in order to list nodes (needed to manage tasks).

* Issue **#1925** : Fixed logging error that was happening on search.

* Issue **#1921** : Fixed problem with the dashboard text pane not migrating properly to the new special stream id and event id fields. 

* Issue **#1910** : Fixed issue preventing display of table data where a table had duplicate column names.

* Issue **#1919** : Fixed issue that was preventing dashboard tabs from being closed.

* Removed rxjava.

* Issue **#1919** : Dashboards now prevent tabs being closed from the close button if some nested tabs on the same pane are hidden.

* Issue **#1915** : Multiple statistic searches on a dashboard are now executed in parallel.

* Issue **#1915** : Fixed task context user identity for statistics searches.

* Issue **#1915** : Fixed task context for statistics searches.

* Merged external expression and query libraries into the source code and added Kryo serialisation to search results.

* Issue **#1910** : Duplicate fields in dashboard tables are now avoided by adding a numeric suffix to the field name when adding a duplicate.

* Issue **#1918** : Text presenter was losing track of stream and event id fields when settings were changed.

* Issue **#1906** : Added info about queue sizes to extraction task.

* Issue **#1906** : Made changes to allow early termination of searches if we have enough data.

* Issue **#1906** : Fixed node task nesting.

* Issue **#1906** : The maximum size of the stream event map is now configurable with the `stroom.search.extraction.maxStreamEventMapSize` property.

* Issue **#1906** : Improved the way search extractions events are grouped so we can extract more events per stream and therefore improve performance.

* Issue **#1907** : Fixed NPE.


## [v7.0-beta.68] - 2020-10-22

* Issue **#1733** : Support xsl:output options for XML output from pipeline (XMLWriter)

* Issue **#1893** : Change delimited string volume properties to lists of strings

* Issue **#1848** : Fix NPE when importing certain processor filters.

* Issue **#1894** : Improvements to search performance and fix for hanging searches.


## [v7.0-beta.67] - 2020-10-15

* Issue **#1901** : Create default (index) volume group if it is used prior to UI.

* Issue **#1900** : Fix inter-node task assignment, change how processing user equality is checked.

* Change dashboard field expression editor to be a bit wider and use a monospace font.

* Issue **#1887** : Fix searches hanging generally and specifically when streams have been deleted.

* Issue **#1877** : Change conditional formatting to support decimals.

* Change conditional formatting to set the available rule operators according to the format type of the column.

* Change conditional formatting to support date terms and date comparisons.

* Issue **#1885** : Fix annotations icon not being enabled on dashboard tables.

* Issue **#1883** : Code now deals with missing streams when performing search extraction.

* Issue **#1882** : Added capacity restriction to the stream event map used in search result extraction. The previous version was causing out of memory exceptions.

* Change names of hidden special table columns on dashboards to avoid name clashes.

* Make dashboard table settings popup bigger to accommodate the conditional formatting.

* Added logic to rename conditional formatting term fields on a column rename.

* Added logic to prevent renaming a column to an existing name.

* Issue **#1872** : Partially fixed to show the 1st 1k chars of the single line raw source. Full fix will come in v7.

* Issue **#1874** : Fixed dashboard tables not showing data if the stream id column is present.

* Issue **#1868** : Stop `Stream not found with id=nnn` errors during searching.

* Issue **#1864** : Added `*` wildcard to conditional formatting matches. 

* Issue **#1865** : Fixed NoSuchMethodError.

* Issue **#1854** : Changed search mechanism to poll for remote results to reduce the chances of hung searches.

* Uplift event-logging-schema content pack to v3.4.2.

* Uplift standard-pipelines content pack to v0.2.

* Uplift template-pipelines content pack to v0.3.

* Change the off-heap ref store to use xxHash for hashing its values.

* Change key widths used in ref data store. Existing stores will need to be deleted and re-generated.


## [v7.0-beta.66] - 2020-09-24

* Added code to authenticate against AWS ALB.


## [v7.0-beta.65] - 2020-09-24

* Added code to authenticate against AWS ALB.


## [v7.0-beta.64] - 2020-09-24

* Added code to authenticate against AWS ALB.


## [v7.0-beta.63] - 2020-09-22

* Added code to authenticate against AWS ALB.


## [v7.0-beta.62] - 2020-09-22

* Added code to authenticate against AWS ALB.


## [v7.0-beta.61] - 2020-09-22

* Added code to authenticate against AWS ALB.


## [v7.0-beta.60] - 2020-09-22

* Added code to authenticate against AWS ALB.


## [v7.0-beta.59] - 2020-09-22

* Added code to authenticate against AWS ALB.

* Changed default behaviour of `useDefaultOpenIdCredentials`.


## [v7.0-beta.58] - 2020-09-22

* Added code to authenticate against AWS ALB.


## [v7.0-beta.57] - 2020-09-18

* Failed build.


## [v7.0-beta.56] - 2020-09-18

* Added code to authenticate against AWS ALB.

* Remove requirement for Reference stream type in ref data API lookup requests.


## [v7.0-beta.55] - 2020-09-15

* Fix names in travis release plugin.


## [v7.0-beta.54] - 2020-09-15

* Rename release artefact `stroom-proxy-config.X.yml` to `stroom-proxy-app-config.X.yml`.


## [v7.0-beta.53] - 2020-09-15

* Change `prod.yml` and `proxy-prod.yml` to be templated so as to generate custom config for the zip and docker distributions.

* Add the docker config files to the release artefacts.

* Issue **#580** : Added conditional formatting options to dashboard tables.

* Add comments to `prod.yml`/`config.yml`.

* Change `reset_password` CLI command to also reset various locked/inactive type flags.

* Change stroom admin path from `admin` to `stroomAdmin` in the distribution.

* Fix `command not found` bug in distribution `start.sh`.

* Change `start.sh` to log pre-logback output to start.sh.log.

* Change logFormat to include time in `prod.yml` and `config.yml`.


## [v7.0-beta.52] - 2020-09-10

* Issue **#1850** : Add new command line commands `create_account`, `reset_password` and `manage_users` to enable the creation of accounts to bootstrap the application.

* Change `admin` to `stroomAdmin` in distribution shell scripts.


## [v7.0-beta.51] - 2020-09-09

* Added `formTokenRequest` property to OpenId config for use with AWS authentication. This forces the use of a form request when fetching tokens.

* Issue **#1824** : Fix for search hang when extraction is requested but no search pipeline is provided.

* Issue **#1083** : Added `any()`, `first()`, `last()`, `nth()`, `top()` and `bottom()` selection functions to select child values of grouped items.

* Issue **#1837** : Added `joining()` function to concatenate supplied fields in child rows.

* Issue **#1784** : Several functions were previously prevented from working on results from aggregate functions but are now applied regardless.

* Fix config file validation not working when hot loading config file changes.

* Change config file validation to be the first thing that happens on boot.

* Fix error when empty branches are in the config file.

* Add `pipeline.referenceData.getLmdbSystemLibraryPath` prop to support provided LMDB binary.

* Change extraction location of bundled LMDB binary to be the same as the store files.

* Change default value for `pipeline.referenceData.maxPutsBeforeCommit` to 0 (i.e. don't commit mid-load).


## [v7.0-beta.50] - 2020-09-07

* Add /api/refData/v1/lookup REST endpoint for doing ref data lookups.

* Issue **#1755** : Stepping now runs in a separate thread to prevent interruption of DW threads when trying to terminate stepping early.

* Issue **#1798** : Fixed REST serialisation issue that was preventing stepping XPath filters from being passed to the server.

* Issue **#1666** : Stepping now loads element documents that use name patterns.

* Issue **#1666** : Parsers now support name patterns for loading config documents. 

* Issue **#1835** : Fix error when viewing data as lowly user.

* Issue **#1836** : Fix Forbidden error when importing data.

* Issue **#1809** : Fix handling of import with no permissions except Import Configuration.

* Issue **#1657** : Remove INTERNAL_PROCESSING_USER from Users list in App Permissions screen.

* Issue **#1782** : Fix handling of empty NOT/AND/OR in stats queries and immprove the error handling for the remote data sources.

* Issue **#1781** : Fix SQL stats handling of NOT() with more than one term in the NOT.

* Issue **#1830** : Change quick filters on Annotations screen to use fuzzy filtering consistent with the rest of stroom. Disable the comment quick filter drop down if there are no standard comments configured. Remove the qualified fields from the quick filter tooltips.

* Issue **#1829** : Fix Annotations screen recording change history when clicking an empty title/subject.

* Issue **#1737** : Fix quick filter in users/groups popup.

* Issue **#1832** : Fix inability to add users/groups in the Document Permissions screen.


## [v7.0-beta.49] - 2020-09-02

* Fix accidental commit of broken code.


## [v7.0-beta.48] - 2020-09-02

* Fix duplicate call to bintray upload in travis script.


## [v7.0-beta.47] - 2020-09-02

* Issue **#1821** : Fix SQL Stat queries whose table doesn't use any datasource fields.

* Issue **#1694** : Fix UUID filtering in quick filters, now using `uuid:` field qualifier. Removed support for `#` prefix in Quick Filter and suggesters.

* Issue **#1699** : Add a docker managed volume for the ref data store.

* Add `pooledByteBufferCounts` to ref data config.

* Issue **#1700** : Stopped stepping happening on open.

* Uplift LMDB to v0.8.1.

* Changed implementation of the byte buffer pool used in the ref data store to improve performance.

* Increase default value for ref data `maxPutsBeforeCommit` to improve load times.

* Fix instances of trace logging that are not using lambdas for complex args. This is particularly a problem in the ref data store code.

* Made stroom compatible with AWS authentication.

* Issue **#1707** : Fix reference data lookups picking the wrong effective stream.

* Issue **#1797** : Altered how search completion is recorded to try and prevent hanging. 

* Issue **#1762** : Fix for search jobs that do not terminate correctly.

* The build should now ensure GWT compilation only occurs after test has completed.

* Issue **#1790** : You can now provide `TYPE` as an optional HTTP header when sending data to Stroom. If provided this attribute is used to determine what data type to assign to the data being received. Data forwarding and aggregation also maintains this attribute and behaviour. 

* Issue **#1665** : Recognised meta types can now be specified in config and drop downs now allow selection in the pipeline editor.


## [v7.0-beta.46] - 2020-08-23

* Issue **#1702** : Fix namespace handling in XML reference data values.

* Issue **#1789** : Prevent dashboards without an extraction pipeline showing as "Missing" on dependency screen.

* Issue **#1803** : Fix `/api/export/v1` failing with NoSuchFileException.

* Issue **#1719** : Create rest endpoint to get reference data store entries. Experimental feature at the moment.

* Issue **#1649** : Make the local reference data store searchable from the dashboard. Experimental feature at the moment.

* Issue **#1805** : Fix missing alert popup when document is saved but has been updated by another user/tab.

* Fix _No appender for stroom.docref.DocRef_ ERRORs in the log.


## [v7.0-beta.45] - 2020-08-14

* Issue **#1793** : Fixed Solr search query creation.

* Issue **#1791** : Fixed Solr connection test response.

* Update Gradle to v6.6

* Revert back to full build.


## [v7.0-beta.44] - 2020-08-14

* Reverted deploy changes until travis dpl v2 is stable.


## [v7.0-beta.43] - 2020-08-14

* Fixing release artefacts.


## [v7.0-beta.42] - 2020-08-13

* Issue **#1783** : Made change to prevent nodes called by the cluster from using localhost, 127.0.0.1 or the same URL as other nodes.

* Issue **#1706** : Terminating processing jobs early now writes appropriate termination errors to the processing info (error) stream and deletes other outputs.

* Issue **#1749** : Removed old benchmark job.


## [v7.0-beta.41] - 2020-08-12

* Issue **#1785** : Fix proxy not forwarding any data.

* Issue **#1675** : All dashboard table fields are now present in text pane settings even if they are hidden or special, e.g. internally added mandatory fields like StreamId and EventId. This change prevents the field settings from being altered incorrectly when these fields were not found.

* Issue **#1758** : Added file locations to meta details and improved tooltip layout.

* Issue **#1778** : Remove error streams following reprocessing when no new streams are created.

* Added support for time based expressions when searching for streams from UI. 

* Issue **#1760** : Support time based expressions for ProcessorTask data source

* Issue **#1761** : Allow processor id to be displayed when searching processor tasks data source.

* Issue **#1693** : Fix dependencies screen listing links to internal searchables as "missing".

* Issue **#1751** : Display correct UUID for "to" dependency in UI dependency screen.

* Issue **#1664** : Fix crash when all streams for pipeline are deleted.

* Issue **#1701** : Fix crash when alternative pipeline is selected/used for processing.

## [v7.0-beta.40] - 2020-07-27

* Issue **#1756** : Fix for IdEnrichmentFilter where is attempts to change attribute values that already exist.

* Issue **#1741** : Fix for search hanging issue.

* Issue **#1740** : `CombinedParser` now removes invalid XML 1.0 characters when `fixInvalidChars` is set and not XML 1.1.

* Add `readTimeout` property to `HTTPAppender` 

* Issue **#1747** : Nodes are now notified about changes to document permissions so that caches are cleared etc.

* Issue **#1752** : Meta info tooltips now show appropriate units for values.

* The `admin` account is now auto created if it doesn't exist.

* Issue **#1310** : Improved file cleanup between tests.

* Issue **#1533** : Improved meta data attribute value flushing to DB.

* Issue **#1634** : `FileSystemClean` will now only examine active data volumes.

* Issue **#1672** : Index shards are now only updated in the DB on flush when the document count or shard size changes.

* Issue **#1713** : Fixed issue where processor task start times were being displayed incorrectly.

* Issue **#1748** : Removed border from explorer quick filter.

* Issue **#1656** : Only managed jobs will now appear on the jobs page.

* Issue **#1669** : Changed the way next scheduled time is calculated based on current time.

* Issue **#1662** : Processor tasks and meta data sources now correctly show pipeline names in dashboard results.

* Issue **#1677** : Active tasks are now correctly filtered.

* Issue **#1718** : Added server task info for some tasks.

* Issue **#1731** : Fixed calendar date picker style that was broken by tooltip CSS changes.

* Issue **#1657** : `INTERNAL_PROCESSING_USER` is no longer visible in the UI.

* Issue **#1449** : You can now create users to associate permissions by clicking the create button in the `User Permissions` page.

* Issue **#1727** : Typo.

* Issue **#1501** : Multiple fixes for new UI.

* Issue **#1506** : Multiple fixes for new UI.

* Issue **#1561** : Multiple fixes for new UI.

* Issue **#1483** : Multiple fixes for new UI.

* Issue **#1525** : Multiple fixes for new UI.

* Issue **#1587** : Multiple fixes for new UI.

* Issue **#1526** : Multiple fixes for new UI.

* Issue **#1499** : Multiple fixes for new UI.

* Issue **#1481** : Multiple fixes for new UI.

* Issue **#1498** : Multiple fixes for new UI.

* Issue **#1660** : Multiple fixes for new UI.

* Issue **#1659** : Multiple fixes for new UI.

* Issue **#1725** : Fix Data Splitter onlyMatch using zero based instead of one based numbers.


## [v7.0-beta.39] - 2020-07-06

* Issue **#1716** : Prevent export of processor filters that are reprocess or deleted.

* Issue **#1638** : Suppress error when searching deleted streams.

* Issue **#1696** : Fix reprocessing from unfiltered meta data view.

* Issue **#1648** : Fix streams not being deleted following reprocessing.

* Issue **#1695** : Fix `Records` stream types not being identified correctly.

* Issue **#1668** : Fixed incorrect parameter count for XSLT `meta` function.

* Issue **#1619** : Fix delete stream summary.


## [v7.0-beta.38] - 2020-06-25

* Issue **#1670** : Stop _parse-uri_ XSLT function returning -1 for missing port numbers.

* Issue **#1673** : Increase limit for age spinner in retention rules to 9999.

* Issue **#1683** : Add `!` NOT operator to fuzzy match filtering.

* Add field searching to Activity quick filter.

* Add field searching to entity selection popups.

* Change entity selection popups to clear quick filter on show.

* Add column sorting and field searching to Properties screen.

* Add field searching to Explorer Tree quick filter.

* Add field searching to Properties quick filter.

* Add field searching to Server Tasks quick filter.

* Add field searching to dependencies quick filter.

* Improve info tooltip layouts.

* Issue **#1248** : Add quick filter to dependencies screen.

* Issue **#1650** : Use consistent blue colour.

* Issue **#1671** :Fix XSLT function `hex-to-oct`.

* Add `readTimeout` property to `HTTPAppender`.

* Issue **#1632** : SQL stats now compatible with MySQL 8 Group Replication

* Issue **#1650** : Use consistent blue colour.

* Issue **#1627** : Fix Up/Down buttons on Rule Set screen. Now keeps selection after use.

* Issue **#1277** : Fix Enable/Disable toggle button on Rule Set screen.


## [v7.0-beta.37] - 2020-06-15

* Add _Impact Summary_ tab to _Data Retention_ to show breakdown of counts of streams to be deleted.

* Add support for the `.` separator in the word boundary fuzzy matching.

* Change the fuzzy match filter to switch to a case sensitive wild-carded exact match when the input contains a `*`.

* Issue **#1640** : Fix server error when clicking disabled delete/info icon for deleted streams.

* Issue **#1639** : Default index volume group property changes.

* Issue **#1636** : Fix data retention deletion using wrong action for rules.

* Issue **#1280** : Fix creation of default index volumes.


## [v7.0-beta.36] - 2020-06-02

* Issue **#1621** : Fix NPE in proxy content syncing.

* Issue **#1462** : Stroom not working with MySQL 8.0 due to SQLException

* Issue **#1564** : Fix error in data retention section of stream info popup.

* Change data retention delete batching approach to use time ranges.

* Issue **#1611** : Change explorer tree filtering to also filter on an exact match of the entity's UUID.

* Add regex filtering with `/` prefix to fuzzy matching.

* Change word boundary matching to require a `?` prefix.


## [v7.0-beta.35] - 2020-05-28

* Issue **#1608** : Fixed NPE in UI data presenter.

* Issue **#1595** : Fixed names for imported items that already exist but are updated by import.

* Issue **#1603** : XSLT imports now error if more than one matching XSLT is found.

* Issue **#1604** : XSLT import resolution now accepts the use of UUIDs and DocRef strings.

* Issue **#1403** : Dashboard query download now retains expression parameters.

* Issue **#1514** : Fixed properties edit presenter issue.

* Issue **#1569** : Additional changes to improve the new `Data Delete` task that replaces the `File System Clean` task.

* Issue **#1565** : Stop data retention rules deleting all data.

* Add default data retention rule to the UI screen to make it clear what happens by default.

* Add fuzzy match filter to explorer tree.


## [v7.0-beta.34] - 2020-05-26

* Issue **#1569** : Removed recursive multi threading from file system clean as thread limit was being reached. 

* Issue **#1478** : Fixed data volume creation and other resource methods.

* Issue **#1594** : Now auto creates root explorer node on startup if it is missing.

* Issue **#1544** : Fixes for imported dashboards.

* Issue **#1586** : Fixed migration and initial population of standard meta type names.

* Issue **#1592** : Changed DB bit(1) columns to be tinyint(1) so that they show values correctly in the CLI.

* Issue **#1510** : Added logical delete for processor and processor filter to allow a user to force deletion without encountering a DB constraint. 

* Issue **#1557** : Process, reprocess, delete and download data functions now provide an impact summary before a user can proceed with the action.

* Issue **#1557** : The process data function in the data browser now provides the option to process or reprocess data. When selected a user can also choose: the priority of the process filters that will be created; to set the priority automatically based on previous filters; set the enabled state.

* Issue **#1557** : Reprocessing data no longer has a limitation on how many items can be reprocessed as it is now implemented by reprocess specific filters.

* Issue **#1585** : Fixed issue that was preventing viewing folders processors.

* Issue **#1557** : Added an impact summary to meta data actions such as delete, restore, process and download.

* Issue **#1593** : NPE copying empty expressions


## [v7.0-beta.33] - 2020-05-22

* Issue **#1588** : Fix processor filter import.

* Issue **#1566** : Fixed UI data restore behaviour.

* Make public port configurable


## [v7.0-beta.32] - 2020-05-19

* Issue **#1573** : Active tasks tab now only shows tasks related to the open feed.

* Issue **#1584** : Add @ApiParam to POST/PUT/DELETE endpoints so the request type appears in swagger-ui.

* Issue **#1581** : Change streamId to a path param in GET /api/data/v1.

* Issue **#1567** : Added error handling so the confirmation dialog continues to work even when there is a failure in a previous use.

* Issue **#1568** : Pipeline names should now be shown where needed in the UI.

* Issue **#1457** : Change field value suggester to use fuzzy matching.

* Issue **#1574** : Make feed suggestions return all feeds, not just ones with meta.

* Issue **#1544** : Imported dashboards from 6.1 now work.

* Issue **#1577** : Cluster node status is now updated when node settings are changed.

* Issue **#1396** : Completely changed DB migration and import/export compatibility code.

* Fix index creation stored procedure.

* Issue **#1508** : Tidy up property descriptions, change connection pool props to use Stroom Duration type.

* Issue **#473** : Fix value stats being ignored during in memory stat aggregation.

* Issue **#1141** : Make SQL stats aggregation delete unused stat keys at the end.


## [v7.0-beta.31] - 2020-05-12

* Issue **#1546** : Fixed opening and editing of data retention rules.

* Issue **#1494** : Scrollbars now have a white background unless used in a readonly text area.

* Issue **#1547** : Added pipeline names to processor task screens.

* Issue **#1543** : Prevent import/export of processor filters with id fields

* Issue **#1112** : You can now copy feeds along with other items and copies are named appropriately.

* Issue **#1112** : When copying a selection of several items, the dependencies between the items are altered in the resulting copies so that the copied items work together as a new set of content.

* Issue **#1112** : As part of fixing dependencies when copying items, the dependencies screen now works correctly and now also shows processor filters. 

* Issue **#1545** : Add property `enableDistributedJobsOnBootstrap` to enable/disable processing on first boot.


## [v7.0-beta.30] - 2020-05-06

* Issue **#1503** : Further fix for enabled/disabled expression items and dashboard tab visibility.

* Issue **#1511** : Data pages now show pipeline names rather than pipeline UUIDs.

* Issue **#1529** : Fix error when selecting datasource in new dashboard.

* Fix NPE in SystemInfoResource.get().

* Issue **#1527** : Fixed missing aud in API eky tokens.

* Add missing guice binding for SystemInfoResource.

* Make export add new line to the end of all files to adhere to POSIX standard.

* Issue **#1532** : Fixed index shard criteria in UI.

* Change SecurityFilter to return a 401 on authentication exceptions.

* Move some health checks into SystemInfoResource.

* Remove healthchecks from rest resources and servlets that never give an unhealthy result.

* Add error info to AppConfigMonitor health check.


## [v7.0-beta.29] - 2020-05-04

* Issue **#1496** : Fixed paging of processed data.

* Add stroom.statistics.internal.enabledStoreTypes and make internal stat processing respect it.

* Improve SQL stats shutdown processing so all in memory stats are flushed.

* Issue **#1521** : Dashboards with missing datasources break entirely.

* Issue **#1477** : Disable edit button on stream processor.

* Issue **#1497** : Fixed data list result paging.

* Issue **#1492** : Fixed data list result paging.

* Issue **#1513** : You can now view data in folders.

* Issue **#1500** : Fixed data delete/restore behaviour.

* Issue **#1515** : Fix proxyDir default when running in a stack.

* Issue **#1509** : Unable to update processor filter.

* Issue **#1495** : Speculative fix for missing swagger.json file in the fat jar.

* Issue **#1503** : Fixed Dashboard serialisation and JSON template.

* Issue **#1479** : Unable to set index volume limits.


## [v7.0-beta.28] - 2020-04-29

* Issue **#1489** : Reprocess streams feature failing.

* Issue **#1465** : Add default Open ID credentials to allow proxy to be able to authenticate out of the box.

* Issue **#1455** : Fix interactive search.

* Issue **#1471** : Pipeline name not shown on processors/filters in UI.

* Issue **#1491** : Download stream feature failing. 

* Issue **#1433** : StandardKafkaProducer failed when writing XML kafka payloads. 


## [v7.0-beta.27] - 2020-04-27

* Issue **#1417** : Allow processor filters to be exported with Pipelines. 

* Issue **#1480** : Index settings now shows index volume groups and allows selection. 

* Issue **#1450** : Further attempt to improve criteria filtering on data tab.

* Issue **#1467** : The cluster node state node uses NodeResource to determine active nodes.

* Issue **#1448** : The internal processing user now has a JWT and passes it when making calls to other nodes.


## [v7.0-beta.26] - 2020-04-22

* Fix gradle build for versioned builds


## [v7.0-beta.25] - 2020-04-22

* Assorted fixes to the new React UI pages.


## [v7.0-beta.24] - 2020-04-21

* Issue **#1450** : Stop data tabs showing all feeds.

* Issue **#1454** : Fix NPE in feed name suggestion box.

* Remove internal statistics from setup sample data.

* Fix issue of pipeline structure not showing when it contains a StatisticsFilter.

* Update auth flow for auth-into-stroom integration

* Issue **#1426** : Change /logout endpoint to /noauth/logout.

* Fix `Expecting a real user identity` errors on auto import of content packs.

* Increase wait timeout to 240s in `start.sh`.

* Issue **#1404** : Fixed issue with invalid XML character filter.

* Issue **#1413** : Attempt to fix search hanging issue.

* Issue **#1393** : The annotations data popup now formats content on load.

* Issue **#1399** : Removed error logging for expected exceptions in TaskExecutor.

* Issue **#1385** : File output param `streamId` now aliased to `sourceId` and `streamNo` is now aliased to `partNo` for consistency with new source tracking XSLT functions.

* Issue **#1392** : Downloading dashboard queries now provides the current query without the need to save the dashboard.

* Issue **#1427** : Change remote call to auth service to a local call.


## [v7.0-beta.23] - 2020-03-24

* Rename all legacy DB tables to `OLD_`.

* Issue **#1394** : Fix duplicate tables appearing in Monitoring -> Database Tables.

* Add NodeEndpointConfiguration. Change `node` table to hold the base endpoint.


## [v7.0-beta.22] - 2020-03-10

* Brought stroom-auth-service into stroom

* Issue **#563** : Kafka producer improvements - StandardKafkaProducer

* Issue **#1399** : Removed error logging for expected exceptions in TaskExecutor. 

* Fix missing $ in start.sh

* Issue **#1387** : Changed the way tasks are executed to reduce changes of unhandled execution errors.

* Issue **#1378** : Improved logging detail when processor filters fail.

* Issue **#1379** : Fixed issue where you couldn't open a processor filter if parts of the filter referenced deleted items.

* Issue **#1378** : Improved logging detail when processor filters fail.

* Issue **#1382** : Added `decode-url` and `encode-url` XSLT functions.

* Issue **#655** : Fixed SQL Stats queries ignoring the enabled state of the dashboard query terms.

* Issue **#1362** : Fixed issue where hiding dashboard annotation fields removed them.

* Issue **#1357** : Fixed dragging tabs in dashboard with hidden panes to create a new split.

* Issue **#1357** : Fixed dragging tabs in dashboard with hidden panes.

* Issue **#1368** : Fixed FindReplaceFilter as it wasn't working when used in conjunction with Data Splitter.

* Issue **#1361** : Changed the way headers are parsed for the HttpCall XSLT function.


## [v7.0-beta.21] - 2020-02-24

* Add null checks to DB migration.

* Add deletion of constraint `IDX_SHARD_FK_IDX_ID` to migration script.


## [v7.0-beta.20] - 2020-02-13

* Fix bug in `processor_task` migration script.


## [v7.0-beta.19] - 2020-02-10

* Fix bugs in DB migration scripts.


## [v7.0-beta.18] - 2020-02-05

* Re-locate index database migrations.

* Fix issues with migrating null audit columns.

* Improve output of TestYamlUtil.


## [v7.0-beta.17] - 2020-01-29

* Issue **#1355** : Fixed stepping from dashboard text pane.

* Issue **#1354** : Fixed double click to edit list items, e.g. properties.

* Issue **#1340** : Fixed issue with FindReplaceFilter where it failed in some cases when more than one filter was chained together.

* Issue **#1338** : You can now configure the max size of the map store cache.

* Issue **#1350** : Fixed scope of dictionaries when loaded in multiple XSLT pipeline steps.

* Issue **#1347** : Added SSL options to `http-call` XSLT method.

* Issue **#1352** : Fixed Hessian serialisation of user identities on tasks.

* Change docker image to allow us to pass in the dropwizard command to run, e.g. server|migrate.

* Stop MySQL outputing Note level warnings during migration about things that don't exist when we expect them not to.


## [v7.0-beta.13] - 2019-12-24

* Add `migrate` command line argument to run just the DB migrations.

* Updated API key to include audience and added client id and secret.

* Change `stroom.conf.sh` to also look for ip in `/sbin`

* Issue **#260** : You can now hide dashboard tabs.

* Issue **#1332** : The text pane can now be configured to show source data.

* Issue **#1311** : Improved source location tracking.


## [v7.0-beta.12] - 2019-12-04

* Change local.yml.sh to also look for ip in /sbin


## [v7.0-beta.11] - 2019-12-04

* Fix invalid SQL syntax in V07_00_00_012__Dictionary


## [v7.0-beta.10] - 2019-12-04

* Update auth api version

* Add clientId and clientSecret to config

* Update API keys (needed aud)

* Issue **#1338** : Added new config options to control the maximum size of some caches: `stroom.pipeline.parser.maxPoolSize`, `stroom.pipeline.schema.maxPoolSize`, `stroom.pipeline.schema.maxPoolSize`, `stroom.pipeline.xslt.maxPoolSize`, `stroom.entity.maxCacheSize`, `stroom.referenceData.mapStore.maxCacheSize`.

* Issue **#642** : Downloading query details now ignores hidden fields.

* Issue **#1337** : Fixed issue where downloading large numbers of search results in Excel format was exceeding maximum style count of 64000. 

* Issue **#1341** : Added XSRF protection to GWT RPC requests.

* Issue **#1335** : Made session cookie `Secure` and `HttpOnly`.

* Issue **#1334** : Fix 404 when accessing `/stroom/resourcestore/........`, i.e. fix Tools->Export.

* Issue **#1333** : Improved resilience against XSS attacks.

* Issue **#1330** : Allow configuration of `Content-Type` in HTTPAppender.

* Issue **#1327** : Improvements to annotations.

* Issue **#1328** : Increased size of data window and removed max size restrictions.

* Issue **#1324** : Improved logging and added SSL options for HTTPAppender.


## [v7.0-beta.9] - 2019-11-20

* Fix SSL connection failure on remote feed staus check.

* Remove ConfigServlet as the functionality is covered by ProxyConfigHealthCheck.

* Fix password masking in ProxyConfigHealthCheck.

* Change servlet path of ProxyStatusServlet from `/config` to `/status`.


## [v7.0-beta.8] - 2019-11-20

* Change precedence order for config properties. YAML > database > default. Change UI to show effective value. Add hot loading of YAML file changes.

* Issue **#1322** : Stroom now asks if you really want to leave site when stepping items are dirty. Also fixed `Save` and `Save All` menu items and dashboard param changes now correctly make a dashboard dirty.

* Issue **#1320** : Fixed formatting of XML where trailing spaces were being removed from content surrounded by start and end tags (data content) which should not happen. 

* Issue **#1321** : Make path relative in stroom distribution .zip.sha256 hash file.

* The auth service now supports the use of HTTPS without certificate verification and adds additional logging.

* Issue **gchq/stroom-auth#157** : Automatically refresh user's API key when it expires.

* Issue **#1243** : Dashboard visualisations now link with similar functions available to dashboard tables, e.g. `link()`, `dashboard()`, `annotation()`, `stepping()`, `data()`.

* Issue **#1316** : JSONParser now includes various parse options including handling comments.

* Issue **#48** : Added option to hide/show dashboard table columns.

* Issue **#1315** : Improved health check for missing API key.

* Updated stroom expression to v1.5.4 and added new field types.

* Issue **#1315** : Improved health check for missing API key.

* Issue **#1314** : Fixed NPE thrown when logging caused when viewing docs that can't be found.

* Issue **#1313** : Suggestion boxes now make suggestions immediately before the user even starts typing.

* Issue **#1043** : Added feature to allow floating point numbers to be indexed.

* Issue **#1312** : Dictionaries now change the entity name in the DB when renamed.

* Issue **#1312** : Fixed read only behaviour of dictionary settings UI.

* Issue **#1300** : Multiple changes to annotations.

* Issue **#1265** : Added `modulus()` function along with alias `mod()` and modulus operator `%`.

* Issue **#1300** : Added `annotation()` link creation function, `currentUser()` alias for `param('currentUser()')` and additional link creation functions for `data()` and `stepping()`.

* Issue **#67** : Table columns now display menu items on left click.

* Uplift stroom-query to v2.2.4 to add better diagnostic logging.

* Uplift Kafka client to v2.2.1.

* Issue **#1293** : Add more static file types to allow nginx/browser caching on.

* Issue **#1295** : Add authentication bypass for servlets such as /remoting, /status, /echo, etc.

* Issue **#1297** : The UI now supplies API tokens to the backend for resource calls.

* Issue **#1296** : Fixed NPE in StreamMapCreator caused when a stream can not be found.

## [v7.0-beta.7] - 2019-10-23

* Issue **#1288** : Streams now show the name of the pipeline used to create them even if the user doesn't have permission to see the pipeline.

* Issue **#1282** : Fixed issue where items were imported into the explorer even if not selected for import.

* Issue **#1291** : Fixed issue where empty dashboard table cells did not select table rows when clicked. 

* Issue **#1290** : Fixed issue where executor provider was not executing supplied runnable if parent task had terminated.

* Fix problem of missing fallback config in docker image.


## [v7.0-beta.6] - 2019-10-15

* Add default for stroom.security.authentication.durationToWarnBeforeExpiry

* Fix missing icons for Kafka Config and Rule Set.

* Fix Kafka Config entity serialisation.

* Issue **#1264** : Dashboards running in embedded mode will not always ask for the user to choose an activity if the users session has one set already.

* Issue **#1275** : Fixed permission filtering when showing related streams.

* Issue **#1274** : Fixed issue with batch search caused by Hibernate not returning pipeline details in stream processor filters.

* Issue **#1272** : Fixed saving query favourites.

* Issue **#1266** : Stroom will now lock the cluster before releasing owned tasks so it doesn't clash with other task related processes that lock the DB for long periods.

* Issue **#1264** : Added `embedded` mode for dashboards to hide dashboard chrome and save options.

* Issue **#1264** : Stroom no longer asks if you want to leave the web page if no content needs saving.

* Issue **#1263** : Fixed issues related to URL encoding/decoding with the `dashboard()` function.

* Issue **#1263** : Fixed issue where date expressions were being allowed without '+' or '-' signs to add or subtract durations.

* Add fallback config.yml file into the docker images for running outside of a stack.

* Issue **#1263** : Fixed issues related to URL encoding/decoding in dashboard expressions.

* Issue **#1262** : Improved behaviour of `+` when used for concatenation in dashboard expressions.

* Issue **#1259** : Fixed schema compliance when logging failed document update events.

* Issue **#1245** : Fixed various issues with session management and authentication.

* Issue **#1258** : Fixed issue affecting search expressions against keyword fields using dictionaries containing carriage returns.


## [v7.0-beta.5] - 2019-09-23

* Fixes to proxy


## [v7.0-beta.4] - 2019-09-16

* Fix stroom-proxy Dockerfile


## [v7.0-beta.3] - 2019-09-16

* Minor fixes, including an essential fix to config


## [v7.0-beta.2] - 2019-09-13

* Fix docker build


## [v7.0-beta.1] - 2019-09-11

* Issue **#1253** : Data retention policies containing just `AND` will now match everything.

* Issue **#1252** : Stream type suggestions no longer list internal types.

* Issue **#1218** : All stepping panes will now show line numbers automatically if there are indicators (errors, warnings etc) that need to be displayed.  

* Issue **#1254** : Added option to allow non Java escaped find and replacement text to be used in `FindReplaceFilter`. 

* Issue **#1250** : Fixed logging description for reading and writing documents.

* Issue **#1251** : Copy permissions from a parent now shows changes prior to the user clicking ok.

* Issue **#758** : You no longer need the `Manage Processors` privilege to call `stroom:meta('Pipeline')` in XSLT.

* Issue **#1256** : Fix error caused when logging data source name when downloading search results.

* Issue **#399** : Fix for error message when stepping that said user needed `read` permission on parent pipeline and not just `use`.

* Issue **#1242** : Fix for pipeline corruption caused when moving elements back to inherited parents.

* Issue **#1244** : Updated Dropwizard to version 1.3.14 to fix session based memory leak.

* Issue **#1246** : Removed elastic search document type, menu items and filter.

* Issue **#1247** : Added XSLT functions (`source`, `sourceId`, `partNo`, `recordNo`, `lineFrom`, `colFrom`, `lineTo`, `colTo`) to determine the current source location so it can be embedded in a cooked event. Events containing raw source location info can be made into links in dashboard tables or the text pane so that a user can see raw source data or jump directly to stepping that raw record.

* Add data retention feature and index optimisation to Solr indexes.

* Initial support for Solr indexing and search.

* Issue **#1244** : Updated Dropwizard to version 1.3.14 to fix session based memory leak.

* Issue **#1246** : Removed elastic search document type, menu items and filter.

* Issue **#1214** : Fixed issue where the max results setting in dashboard tables was not always being obeyed. Also fixed some dashboard table result page size issues.

* Issue **#1238** : During proxy clean task we no longer show a failed attempt to delete an empty directory as an error as this condition is expected.

* Issue **#1237** : Fixed issue where explorer model requests were failing outside of user sessions, e.g. when we want to find folder descendants for processing.

* Issue **#1230** : Fix test.

* Issue **#1230** : Search expressions no longer have the `contains` condition. 

* Issue **#1220** : Fixed attempt to open newly created index shards as if they were old existing shards.

* Issue **#1232** : Fixed handling of enter key on pipeline element editor dialog.

* Issue **#1229** : Fixed issue where users needed `Read` permission on an index instead of just `Use` permission to search it.

* Issue **#1207** : Removed task id from meta to reduce DB size and complexity especially given the fact tasks are transient. Superseded output is now found by querying the processor task service when new output is written rather than using task ids on meta.

* Uplift HBase to 2.1.5 and refactor code accordingly

* Uplift Kafka to 2.1.1 and refactor code accordingly

* Uplift Curator to 4.2.0

* Issue **#1143** : Added mechanism to inject dashboard parameters into expressions using the `param` and `params` functions so that dashboard parameters can be echoed by expressions to create dashboard links.

* Issue **#1205** : Change proxy repo clean to not delete configured rootRepoDir.

* Issue **#1204** : Fix ProxySecurityFilter to use correct API key on feedStatus requests.

* Issue **#1211** : Added a quick filter to the server tasks page.

* Issue **#1206** : Fixed sorting active tasks when clicking column header.

* Issue **#1201** : Fixed dependencies.

* Issue **#1201** : Fixed tests.

* Issue **#1201** : Document permission changes now mutate the user document permissions cache rather than clearing it.

* Issue **#1153** : Changed security context to be a Spring singleton to improve explorer performance.

* Issue **#1202** : Fixed NumberFormatException in StreamAttributeMapUtil.

* Issue **#1203** : Fixed event logging detail for dictionaries.

* Issue **#1197** : Restored Save As functionality.

* Issue **#1199** : The index fields page now copes with more than 100 index fields.

* Issue **#1200** : Removed blocking queue that was causing search to hang when full.

* Issue **#1198** : Filtering by empty folders now works correctly.

* Comment out rollCron in proxy-prod.yml

* Change swagger UI at gchq.github.io/stroom to work off 6.0 branch

* Issue **#1195** : Fixed issue where combination of quick filter and type filter were not displaying explorer items correctly.

* Issue **#1153** : Changed the way document permissions are retrieved and cached to improve explorer performance.

* Issue **#1196** : Added code to resolve data source names from doc refs if the name is missing when logging.

* Issue **#1165** : Fixed corruption of pipeline structure when adding items to Source.

* Issue **#1193** : Added optional validation to activities.

* Change default config for proxy repositoryFormat to "${executionUuid}/${year}-${month}-${day}/${feed}/${pathId}/${id}"

* Issue **#1194** : Fixed NPE in FindTaskProgressCriteria.

* Issue **#1191** : SQL statistics search tasks now show appropriate information in the server tasks pane.

* Issue **#1192** : Executor provider tasks now run as the current user.

* Issue **#1190** : Copied indexes now retain associated index volumes.

* Issue **#1177** : Data retention now works with is doc refs.

* Issue **#1160** : Proxy repositories now only roll if all output streams for a repository are closed. Proxy repositories also only calculate the current max id if the `executionUuid` repo format param is not used.

* Issue **#1186** : Volume status is now refreshed every 5 minutes.

* Fix incorrect default keystore in proxy config yaml.

* Rename environment variables in proxy config yaml.

* Issue **#1170** : The UI should now treat the `None` tree node as a null selection.

* Issue **#1184** : Remove dropwizard yaml files from docker images.

* Issue **#1181** : Remove dropwizard config yaml from the docker images.

* Issue **#1152** : You can now control the maximum number of files that are fragmented prior to proxy aggregation with `stroom.maxFileScan`.

* Issue **#1182** : Fixed use of `in folder` for data retention and receipt policies.

* Updated to allow stacks to be built at this version.

* Issue **#1154** : Search now terminates during result creation if it is asked to do so.

* Issue **#1167** : Fix for proxy to deal with lack of explorer folder based collections.

* Issue **#1172** : Fixed logging detail for viewing docs.

* Issue **#1166** : Fixed issue where users with only read permission could not copy items.

* Issue **#1174** : Reduced hits on the document permission cache.

* Issue **#1168** : Statistics searches now work when user only has `Use` permission.

* Issue **#1170** : Extra validation to check valid feed provided for stream appender.

* Issue **#1174** : The size of the document permissions cache is now configurable via the `stroom.security.documentPermissions.maxCacheSize` property.

* Issue **#1176** : Created index on document permissions to improve performance.

* Issue **#1175** : Dropping unnecessary index `explorerTreePath_descendant_idx`.

* Issue **#747** : XSLT can now reference dictionaries by UUID.

* Issue **#1167** : Use of folders to include child feeds and pipelines is now supported.

* Issue **#1153** : The explorer tree is now built with fewer DB queries.

* Issue **#1163** : Added indexes to the DB to improve explorer performance.

* Issue **#1153** : The explorer tree now only rebuilds synchronously for users who alter the tree, if has never been built or is very old. All other rebuilds of the explorer tree required to keep it fresh will happen asynchronously.

* Issue **#1162** : Proxy aggregation will no longer recurse parts directories when creating parts.

* Issue **#1157** : Migration now adds dummy feeds etc to processor filters if the original doc can't be found. This will prevent filters from matching more items than they should if migration fails to map feeds etc because they can't be found.

* Issue **#1162** : Remove invalid CopyOption in move() call.

* Issue **#1159** : Fix NPE in rolling appenders with no frequency value.

* Issue **#1160** : Proxy repositories will no longer scan contents on open if they are set to be read only.

* Issue **#1162** : Added buffering etc to improve the performance of proxy aggregation.

* Issue **#1156** : Added code to reduce unlikely chance of NPE or uncontrolled processing in the event of a null or empty processing filter.

* Issue **#1149** : Changed the way EntryIdSet is unmarshalled so jaxb can now use the getter to add items to a collection.

* Ignore broken junit test that cannot work as it stands

* Fix NPE in DictionaryStoreImpl.findByName().

* Issue **#1146** : Added `encodeUrl()`, `decodeUrl()` and `dashboard()` functions to dashboard tables to make dashboard linking easier. The `link()` function now automatically encodes/decodes each param so that parameters do not break the link format, e.g. `[Click Here](http://www.somehost.com/somepath){dialog|Dialog Title}`.

* Issue **#1144** : Changed StreamRange to account for inclusive stream id ranges in v6.0 that was causing an issue with file system maintenance.

* Mask passwords on the proxy admin page.

* Add exception to wrapped exception in the feedStatus service.

* Issue **#1140** : Add health check for proxy feed status url.

* Issue **#1138** : Stroom proxy now deletes empty repository directories based on creation time and depth first so that pruning empty directories is quicker and generally more successful.

* Issue **#1137** : Change proxy remote url health check to accept a 406 code as the feed will not be specified.

* Issue **#1135** : Data retention policies are now migrated to use `Type` and not `Stream Type`.

* Issue **#1136** : Remove recursive chown from stroom and proxy docker entrypoint scripts.


## [v7.0-alpha.5] - 2019-06-12

* Fix YAML substitution.


## [v7.0-alpha.4] - 2019-06-11

* Update API paths


## [v7.0-alpha.3] - 2019-05-10

* Fix config


## [v7.0-alpha.2] - 2019-05-10

* Fix config

* Issue **#1134** : Proxy now requires feed name to always be supplied.

* Expose proxy api key in yaml config via SYNC_API_KEY

* Issue **#1130** : Change `start.sh` so it works when realpath is not installed.

* Issue **#1129** : Fixed stream download from the UI.

* Issue **#1119** : StreamDumpTool will now dump data to zip files containing all data and associated meta and context data. This now behaves the same way as downloading data from the UI and can be used as an input to proxy aggregation or uploaded manually.


## [v7.0-alpha.1] - 2019-04-23

* Fix config issue

* Fixed NPE created when using empty config sections.

* Issue **#1122** : Fixed hessian communication between stroom and stroom proxy used to establish feed receive status. Added restful endpoints for feed status to stroom and stroom proxy. Proxy will now be able to request feed status from upstream stroom or stroom proxy instances.

* Fixed incompatibility issues with MySQL 5.7 and 8.0.

* Added debug to help diagnose search failures

* Issue **#382** : Large zip files are now broken apart prior to proxy aggregation.

* Change start script to use absolute paths for jar, config and logs to distinguish stroom and proxy instances.

* Issue **#1116** : Better implementation of proxy aggregation.

* Issue **#1116** : Changed the way tasks are executed to ensure thread pools expand to the maximum number of threads specified rather than just queueing all tasks and only providing core threads.

* Remove full path from file in sha256 hash file release artifact.

* Issue **#1115** : Add missing super.startProcessing to AbstractKafkaProducerFilter.

* Improve exception handling and logging in RemoteDataSourceProvider. Now the full url is included in dashboard connection errors.

* Change Travis build to generate sha256 hashes for release zip/jars.

* Uplift the visualisations content pack to v3.2.1

* Issue **#1100** : Fix incorrect sort direction being sent to visualisations.

* Add guard against race condition

* Add migration script to remove property `stroom.node.status.heapHistogram.jMapExecutable`.

* Uplift base docker image to openjdk:8u191-jdk-alpine3.9, reverting back to JDK for access to diagnostic tools.

* Issue **#1084** : Change heap histogram statistics to java MBean approach rather than jmap binary. Remove stroom.node.status.heapHistogram.jMapExecutable property.

* Improve resource for setting user's status

* Issue **#1079** : Improved the logging of permission errors encountered during stream processing

* Issue **#1058** : Added property `stroom.pipeline.parser.secureProcessing` to enable/disable the XML secure processing feature.

* Issue **#1062** : Add env var for UI path

* Uplift distribution visualisation content pack to v3.1.0

* Add transform_user_extract.py, for pre-6.0 to 6.0 user migration

* Issue **#1059** : Fix guice errors on stroom-proxy startup.

* Issue **#1010** : Improve distribution start/stop/etc scripts by adding monochrome switch and background log tailing.

* Issue **#1053** : Add API to disabled authorisation users

* Issue **#1042** : Improve error message for an ApiException when requesting a user's token.

* Issue **#1050** : Prevent creation of permission entries if key already exists.

* Issue **#1015** : Add sortDirections[] and keySortDirection to visualisation data object to fix sorting in the visualisations.

* Issue **#1019** : Fix visualisations settings dialog so you can un-set text and list controls.

* Issue **#1041** : Add a healthcheck to Stroom to alert for API key expiry

* Issue **#1040** : Fix for visualisations that do not require nested data.

* Issue **#1036** : Fix for scrollbar position on explorer popup windows.

* Issue **#1037** : Updated `moment.js` for parsing/formatting dates and times.

* Issue **#1021** : Dashboard links now allow `{}` characters to be used without URL encoding.

* Issue **#1018** : Added Health Checks for the external connectors that are registered via plugins

* Issue **#1025** : Fixed ACE editor resize issue where horizontal scroll bar was not always correctly shown.

* Issue **#1025** : Updated ACE editor to v1.4.2.

* Issue **#1022** : Added `Contains` condition to all search expression fields so that regex terms can be used.

* Issue **#1024** : Superseded output helper no longer expects initialisation in all cases.

* Issue **#1021** : Multiple changes to improve vis, dashboard and external linking in Stroom.

* Issue **#1019** : Fix visualisations settings dialog so you can un-set text and list controls.

* Issue **#986** : Fix direct dashboard links.

* Issue **#1006** : Added Exception Mapper for PermissionExceptions to return HTTP FORBIDDEN.

* Issue **#1012** : Fix for NPE caused when checking if an output is superseded.

* Issue **#1011** : Old UI versions running in browsers often cause Stroom to throw an NPE as it can't find the appropriate GWT serialisation policy. Stroom will no longer throw an NPE but will report an `IncompatibleRemoteServiceException` instead. This is the default GWT behaviour.

* Issue **#1007** : Max visualisation results are now limited by default to the maximum number of results defined for the first level of the parent table. This can be further limited by settings in the visualisation.

* Issue **#1004** : Table cells now support multiple links.

* Issue **#1001** : Changed link types to `tab`, `dialog`, `dashboard`, `browser`.

* Issue **#1001** : Added dashboard link option to link to a dashboard from within a vis, e.g. `stroomLink(d.name, 'type=Dashboard&uuid=<TARGET_DASHBOARD_UUID>&params=userId%3D' + d.name, 'DASHBOARD')`.

* Issue **#1001** : Added dashboard link option to link to a dashboard using the `DASHBOARD` target name, e.g. `link(${UserId}, concat('type=Dashboard&uuid=<TARGET_DASHBOARD_UUID>', ${UserId}), '', 'DASHBOARD')`.

* Issue **#1002** : Popup dialogs shown when clicking dashboard hyperlinks are now resizable.

* Issue **#993** : Moving documents in the explorer no longer affects items that are being edited as they are not updated in the process.

* Issue **#996** : Updated functions in dashboard function picker.

* Issue **#981** : Fixed dashboard deletion

* Issue **#989** : Upgraded stroom-expression to v1.4.13 to add new dashboard `link` function.

* Issue **#988** : Changed `generate-url` XSLT function to `link` so it matches the dashboard expression. Changed the parameters to create 4 variants of the function to make creation of simple links easier.

* Issue **#980** : Fix for NPE when fetching dependencies for scripts.

* Issue **#978** : Re-ordering the fields in stream data source

* Issue **gchq/stroom-content#31** : Uplift stroom-logs content pack to v2.0-alpha.5.

* Issue **#982** : Stop proxy trying to health check the content syncing if it isn't enabled.

* Change error logging in ContentSyncService to log stack trace

* Uplift send_to_stroom.sh in the distribution to v2.0

* Issue **#973** : Export servlet changed to a Resource API, added permission check, improved error responses.

* Issue **#969** : The code now suppresses errors for index shards being locked for writing as it is expected. We now lock shards using maps rather than the file system as it is more reliable between restarts.

* Issue **#941** : Internal Meta Stats are now being written

* Issue **#970** : Add stream type of `Records` for translated stroom app events.

* Issue **#966** : Proxy was always reporting zero bytes for the request content in the receive log.

* Issue **#938** : Fixed an NPE in authentication session state.

* Change the proxy yaml configuration for the stack to add `remotedn` and `remotecertexpiry` headers to the receive log

* Change logback archived logs to be gzip compressed for stroom and proxy

* Uplift stroom-logs content pack to v2.0-alpha.3

* Uplift send_to_stroom script to v1.8.1

* Issue **#324** : Changed XML serialisation so that forbidden XML characters U+FFFE and U+FFFF are not written. Note that these characters are not even allowed as character references so they are ignored entirely.

* Issue **#945** : More changes to fix some visualisations only showing 10 data points.

* Issue **#945** : Visualisations now show an unlimited number of data points unless constrained by their parent table or their own maximum value setting.

* Issue **#948** : Catching Spring initialisation runtime errors and ensuring they are logged.

* Add `set_log_levels.sh` script to the distribution

* Uplift visualisations content pack to v3.0.6 in the gradle build

* Issue **#952** : Remote data sources now execute calls within the context of the user for the active query. As a result all running search `destroy()` calls will now be made as the same user that initiated the search.

* Issue **#566** : Info and warning icons are now displayed in stepping screen when needed.

* Issue **#923** : Dashboard queries will now terminate if there are no index shards to search.

* Issue **#959** : Remove Material UI from Login and from password management pages

* Issue **#933** : Add health check for password resets

* Issue **#929** : Add more comprehensive password validation

* Issue **#876** : Fix password reset issues

* Issue **#768** : Preventing deletion of /store in empty volumes

* Issue **#939** : Including Subject DN in receive.log

* Issue **#940** : Capturing User DN and cert expiry on DW terminated SSL

* Issue **#744** : Improved reporting of error when running query with no search extraction pipeline

* Issue **#134** : Copy permissions from parent button

* Issue **#688** : Cascading permissions when moving/copying folder into a destination

* Issue **#788** : Adding DocRef and IsDocRef to stroom query to allow doc ref related filtering. Migration of stream filters uses this.

* Issue **#936** : Add conversion of header `X-SSL-Client-V-End` into `RemoteCertExpiry`, translating date format in the process.

* Issue **#953** : Fixed NPE.

* Issue **#947** : Fixed issue where data retention policy contains incorrect field names.

* Remove Material UI from the Users and API Keys pages

* Add content packs to stroom distribution

* Change distribution to use send_to_stroom.sh v1.7

* Updated stroom expression to v1.4.12 to improve handling or errors values and add new type checking functions `isBoolean()`, `isDouble()`, `isError()`, `isInteger()`, `isLong()`, `isNull()`, `isNumber()`, `isString()`, `isValue()`. Testing equality of null with `x=null()` is no longer valid and must be replaced with `isNull(x)`.

* Issue **#920** : Fix error handling for sql stats queries

* Remove log sending cron process from docker images (now handled by stroom-log-sender).

* Issue **#924** : The `FindReplaceFilter` now records the location of errors.

* Issue **#939** : Added `remotedn` to default list of keys to include in `receive.log`.

* Add git_tag and git_commit labels to docker images

* Uplift stroom-logs content pack in docker image to` v2.0-alpha.2`

* Stop truncation of `logger` in logback console logs

* Issue **#921** : Renaming open documents now correctly changes their tab name. Documents that are being edited now prevent the rename operation until they are saved.

* Issue **#922** : The explorer now changes the selection on a right click if the item clicked is not already selected (could be part of a multi select).

* Issue **#903** : Feed names can now contain wildcard characters when filtering in the data browser.

* Add API to allow creation of an internal Stroom user.

* Fix logger configuration for SqlExceptionHelper

* Add template-pipelines and standard-pipelines content packs to docker image

* Issue **#904** : The UI now shows dictionary names in expressions without the need to enter edit mode.

* Updated ACE editor to v1.4.1.

* Add colours to console logs in docker.

* Issue **#869** : Delete will now properly delete all descendant nodes and documents when deleting folders but will not delete items from the tree if they cannot be deleted, e.g. feeds that have associated data.

* Issue **#916** : You can no longer export empty folders or import nothing.

* Issue **#911** : Changes to feeds and pipelines no longer clear data browsing filters.

* Issue **#907** : Default volumes are now created as soon as they are needed.

* Issue **#910** : Changes to index settings in the UI now register as changes and enable save.

* Issue **#913** : Improve FindReplaceFilter to cope with more complex conditions.

* Change log level for SqlExceptionHelper to OFF, to stop expected exceptions from polluting the logs

* Fix invalid requestLog logFormat in proxy configuration

* Stop service discovery health checks being registered if stroom.serviceDiscovery.enabled=false

* Add fixed version of send_to_stroom.sh to release distribution

* Uplift docker base image for stroom & proxy to openjdk:8u181-jdk-alpine3.8

* Add a health check for getting a public key from the authentication service.

* Issue **#897** : Import no longer attempts to rename or move existing items but will still update content.

* Issue **#902** : Improved the XSLT `format-date` function to better cope with week based dates and to default values to the stream time where year etc are omitted.

* Issue **#905** : Popup resize and move operations are now constrained to ensure that a popup cannot be dragged off screen or resized to be bigger than the current browser window size.

* Issue **#898** : Improved the way many read only aspects of the UI behave.

* Issue **#894** : The system now generates and displays errors to the user when you attempt to copy a feed.

* Issue **#896** : Extended folder `create` permissions are now correctly cached.

* Issue **#893** : You can now manage volumes without the `Manage Nodes` permission.

* Issue **#892** : The volume editor now waits for the node list to be loaded before opening.

* Issue **#889** : Index field editing in the UI now works correctly.

* Issue **#891** : `StreamAppender` now keeps track of it's own record write count and no longer makes use of any other write counting pipeline element.

* Issue **#885** : Improved the way import works to ensure updates to entities are at least attempted when creating an import confirmation.

* Issue **#892** : Changed `Ok` to `OK`.

* Issue **#883** : Output streams are now immediately unlocked as soon as they are closed.

* Removed unnecessary OR operator that was being inserted into expressions where only a single child term was being used. This happened when reprocessing single streams.

* Issue **#882** : Splitting aggregated streams now works when using `FindReplaceFilter`. This functionality was previously broken because various reader elements were not passing the `endStream` event on.

* Issue **#881** : The find and replace strings specified for the `FindReplaceFilter` are now treated as unescaped Java strings and now support new line characters etc.

* Issue **#880** : Increased the maximum value a numeric pipeline property can be set to via the UI to 10000000.

* Issue **#888** : The dependencies listing now copes with external dependencies failing to provide data due to authentication issues.

* Issue **#890** : Dictionaries now show the words tab by default.

* Add admin healthchecks to stroom-proxy

* Add stroom-proxy docker image

* Refactor stroom docker images to reduce image size

* Add enabled flag to storing, forwarding and synching in stroom-proxy configuration

* Issue **#884** : Added extra fonts to stroom docker image to fix bug downloading xls search results.

* Issue **#879** : Fixed bug where reprocess and delete did not work if no stream status was set in the filter.

* Issue **#878** : Changed the appearance of stream filter fields to be more user friendly, e.g. `feedName` is now `Feed` etc.

* Issue **#809** : Changed default job frequency for `Stream Attributes Retention` and `Stream Task Retention` to `1d` (one day).

* Issue **#813** : Turned on secure processing feature for XML parsers and XML transformers so that external entities are not resolved. This prevents DoS attacks and gaining unauthorised access to the local machine.

* Issue **#871** : Fix for OptimisticLockException when processing streams.

* Issue **#872** : The parser cache is now automatically cleared when a schema changes as this can affect the way a data splitter parser is created.

* Add a health check for getting a public key from the authentication service.

* Issue **#897** : Import no longer attempts to rename or move existing items but will still update content.

* Issue **#902** : Improved the XSLT `format-date` function to better cope with week based dates and to default values to the stream time where year etc are omitted.

* Issue **#905** : Popup resize and move operations are now constrained to ensure that a popup cannot be dragged off screen or resized to be bigger than the current browser window size.

* Issue **#898** : Improved the way many read only aspects of the UI behave.

* Issue **#894** : The system now generates and displays errors to the user when you attempt to copy a feed.

* Issue **#896** : Extended folder `create` permissions are now correctly cached.

* Issue **#893** : You can now manage volumes without the `Manage Nodes` permission.

* Issue **#892** : The volume editor now waits for the node list to be loaded before opening.

* Issue **#889** : Index field editing in the UI now works correctly.

* Issue **#891** : `StreamAppender` now keeps track of it's own record write count and no longer makes use of any other write counting pipeline element.

* Issue **#885** : Improved the way import works to ensure updates to entities are at least attempted when creating an import confirmation.

* Issue **#892** : Changed `Ok` to `OK`.

* Issue **#883** : Output streams are now immediately unlocked as soon as they are closed.

* Removed unnecessary OR operator that was being inserted into expressions where only a single child term was being used. This happened when reprocessing single streams.

* Issue **#882** : Splitting aggregated streams now works when using `FindReplaceFilter`. This functionality was previously broken because various reader elements were not passing the `endStream` event on.

* Issue **#881** : The find and replace strings specified for the `FindReplaceFilter` are now treated as unescaped Java strings and now support new line characters etc.

* Issue **#880** : Increased the maximum value a numeric pipeline property can be set to via the UI to 10000000.

* Issue **#888** : The dependencies listing now copes with external dependencies failing to provide data due to authentication issues.

* Issue **#890** : Dictionaries now show the words tab by default.

* Add admin healthchecks to stroom-proxy

* Add stroom-proxy docker image

* Refactor stroom docker images to reduce image size

* Add enabled flag to storing, forwarding and synching in stroom-proxy configuration

* Issue **#884** : Added extra fonts to stroom docker image to fix bug downloading xls search results.

* Issue **#879** : Fixed bug where reprocess and delete did not work if no stream status was set in the filter.

* Issue **#878** : Changed the appearance of stream filter fields to be more user friendly, e.g. `feedName` is now `Feed` etc.

* Issue **#809** : Changed default job frequency for `Stream Attributes Retention` and `Stream Task Retention` to `1d` (one day).

* Issue **#813** : Turned on secure processing feature for XML parsers and XML transformers so that external entities are not resolved. This prevents DoS attacks and gaining unauthorised access to the local machine.

* Issue **#871** : Fix for OptimisticLockException when processing streams.

* Issue **#872** : The parser cache is now automatically cleared when a schema changes as this can affect the way a data splitter parser is created.

* Issue **#865** : Made `stroom.conf` location relative to YAML file when `externalConfig` YAML property is set.

* Issue **#867** : Added an option `showReplacementCount` to the find replace filter to choose whether to report total replacements on process completion.

* Issue **#867** : Find replace filter now creates an error if an invalid regex is used.

* Issue **#855** : Further fixes for stepping data that contains a BOM.

* Changed selected default tab for pipelines to be `Data`.

* Issue **#860** : Fixed issue where stepping failed when using any sort of input filter or reader before the parser.

* Issue **#867** : Added an option `showReplacementCount` to the find replace filter to choose whether to report total replacements on process completion.

* Improved Stroom instance management scripts

* Add contentPack import

* Fix typo in Dockerfile

* Issue **#859** : Change application startup to keep retrying when establishing a DB connection except for certain connection errors like access denied.

* Issue **#730** : The `System` folder now displays data and processors. This is a bug fix related to changing the default initial page for some document types.

* Issue **#854** : The activity screen no longer shows a permission error when shown to non admin users.

* Issue **#853** : The activity chooser will no longer display on startup if activity tracking is not enabled.

* Issue **#855** : Fixed stepping data that contains a BOM.

* Change base docker image to openjdk:8u171-jdk-alpine

* Improved loading of activity list prior to showing the chooser dialog.

* Issue **#852** : Fix for more required permissions when logging other 'find' events.

* Issue **#730** : Changed the default initial page for some document types.

* Issue **#852** : Fix for required permission when logging 'find' events.

* Changed the way the root pane loads so that error popups that appear when the main page is loading are not hidden.

* Issue **#851** : Added additional type info to type id when logging events.

* Issue **#848** : Fixed various issues related to stream processor filter editor.

* Issue **#815** : `stroom.pageTitle` property changed to `stroom.htmlTitle`.

* Issue **#732** : Added `host-address` and `host-name` XSLT functions.

* Issue **#338** : Added `splitAggregatedStreams` property to `StreamAppender`, `FileAppender` and `HDFSFileAppender` so that aggregated streams can be split into separate streams on output.

* Issue **#338** : Added `streamNo` path replacement variable for files to record the stream number within an aggregate.

* Added tests and fixed sorting of server tasks.

* Improved the way text input and output is buffered and recorded when stepping.

* The find and replace filter now resets the match count in between nested streams so that each stream is treated the same way, i.e. it can have the same number of text replacements.

* Added multiple fixes and improvements to the find and replace filter including limited support of input/output recording when stepping.

* Issue **#827** : Added `TextReplacementFilterReader` pipeline element.

* Issue **#736** : Added sorting to server tasks table.

* Inverted the behaviour of `disableQueryInfo` to now be `requireQueryInfo`.

* Issue **#596** : Rolling stream and file appenders can now roll on a cron schedule in addition to a frequency.

* The accept button now enabled on splash screen.

* Added additional event logging to stepping.

* An activity property with an id of `disableQueryInfo` can now be used to disable the query info popup on a per activity basis.

* Activity properties can now include the attributes `id`, `name`, `showInSelection` and `showInList` to determine their appearance and behaviour;

* Nested elements are now usable in the activity editor HTML.

* Record counts are now recorded on a per output stream basis even when splitting output streams.

* Splash presenter buttons are now always enabled.

* Fix background colour to white on activity pane.

* Changed `splitWhenBiggerThan` property to `rollSize` and added the property to the rolling appenders for consistency.

* Issue **#838** : Fix bug where calculation of written and read bytes was being accounted for twice due to the use of Java internal `FilterInputStream` and `FilterOutputStream` behaviour. This was leading to files being split at half od the expected size. Replaced Java internal classes with our own `WrappedInputStream` and `WrappedOutputStream` code.

* Issue **#837** : Fix bug to no longer try and record set activity events for null activities.

* Issue **#595** : Added stream appender and file appender property `splitWhenBiggerThan` to limit the size of output streams.

* Now logs activity change correctly.

* Add support for checkbox and selection control types to activity descriptions.

* Issue **#833** : The global property edit dialog can now be made larger.

* Fixed some issues in the activity manager.

* Issue **#722** : Change pipeline reference data loader to store its reference data in an off-heap disk backed LMDB store to reduce Java heap usage. See the `stroom.refloader.*` properties for configuration of the off-heap store.

* Issue **#794** : Automatically suggest a pipeline element name when creating it

* Issue **#792** : Preferred order of properties for Pipeline Elements

* Issue **824** : Fix for replace method in PathCreator also found in stroom proxy.

* Issue **#828** : Changed statistics store caches to 10 minute time to live so that they will definitely pick up new statistics store definitions after 10 minutes.

* Issue **#774** : Event logging now logs find stream criteria correctly so that feeds ids are included.

* Issue **#829** : Stroom now logs event id when viewing individual events.

* Added functionality to record actions against user defined activities.

* Added functionality to show a splash screen on login.

* Issue **#791** : Fixed broken equals method so query total row count gets updated correctly.

* Issue **#830** : Fix for API queries not returning before timing out.

* Issue **#824** : Fix for replace method in PathCreator also found in stroom proxy.

* Issue **#820** : Fix updating index shards so that they are loaded, updated and saved under lock.

* Issue **#819** : Updated `stroom-expression` to v1.4.3 to fix violation of contract exception when sorting search results.

* Issue **#817** : Increased maximum number of concurrent stream processor tasks to 1000 per node.

* Moved Index entities over to the new multi part document store.

* Moved Pipeline entities over to the new multi part document store.

* Moved both Statistic Store entity types over to the new multi part document store.

* Moved XSLT entities over to the new multi part document store.

* Moved Visualisation entities over to the new multi part document store.

* Moved Script entities over to the new multi part document store.

* Moved Dashboard entities over to the new multi part document store.

* Moved XmlSchema entities over to the new multi part document store.

* Moved TextConverter entities over to the new multi part document store.

* Modified the storage of dictionaries to use the new multi part document store.

* Changed the document store to hold multiple entries for a document so that various parts of a document can be written separately, e.g. the meta data about a dictionary and the dictionary text are now written as separate DB entries. Entries are combined during the serialisation/deserialisation process.

* Changed the import export API to use byte arrays to hold values rather than strings. *POSSIBLE BREAKING CHANGE*
Issue **gchq/stroom-expression#22** : Add `typeOf(...)` function to dashboard.

* Issue **#697** : Fix for reference data sometimes failing to find the appropriate effective stream due to the incorrect use of the effective stream cache. It was incorrectly configured to use a time to idle (TTI) expiry rather than a time to live (TTL) expiry meaning that heavy use of the cache would prevent the cached effective streams being refreshed.

* Issue **#806** : Fix for clearing previous dashboard table results if search results deliver no data.

* Issue **#805** : Fix for dashboard date time formatting to use local time zone.

* Issue **#803** : Fix for group key conversion to an appropriate value for visualisations.

* Issue **#802** : Restore lucene-backward-codecs to the build

* Issue **#800** : Add DB migration script 33 to replace references to the `Stream Type` type in the STRM_PROC_FILT table with `streamTypeName`.

* Issue **#798** : Add DB migration script 32 to replace references to the `NStatFilter` type in the PIPE table with `StatisticsFilter`.

* Fix data receipt policy defect

* Issue **#791** : Search completion signal is now only sent to the UI once all pending search result merges are completed.

* Issue **#795** : Import and export now works with appropriate application permissions. Read permission is required to export items and Create/Update permissions are required to import items depending on whether the update will create a new item or update an existing one.

* Improve configurabilty of stroom-proxy.

* Issue **#783** : Reverted code that ignored duplicate selection to fix double click in tables.

* Issue **#782** : Fix for NPE thrown when using CountGroups when GroupKey string was null due to non grouped child rows.

* Issue **#778** : Fix for text selection on tooltips etc in the latest version of Chrome.

* Uplift stroom-expression to v1.4.1

* Issue **#776** : Removal of index shard searcher caching to hopefully fix Lucene directory closing issue.

* Issue **#779** : Fix permissions defect.

* Issue **gchq/stroom-expression#22** : Add `typeOf(...)` function to dashboard.

* Issue **#766** : Fix NullPointerExceptions when downloading table results to Excel format.

* Issue **#770** : Speculative fix for memory leak in SQL Stats queries.

* Issue **#761** : New fix for premature truncation of SQL stats queries due to thread interruption.

* Issue **#748** : Fix build issue resulting from a change to SafeXMLFilter.

* Issue **#748** : Added a command line interface (CLI) in addition to headless execution so that full pipelines can be run against input files.

* Issue **#748** : Fixes for error output for headless mode.

* Issue **#761** : Fixed statistic searches failing to search more than once.

* Issue **#756** : Fix for state being held by `InheritableThreadLocal` causing objects to be held in memory longer than necessary.

* Issue **#761** : Fixed premature truncation of SQL stats queries due to thread interruption.

* Added `pipeline-name` and `put` XSLT functions back into the code as they were lost in a merge.

* Issue **#749** : Fix inability to query with only `use` privileges on the index.

* Issue **#613** : Fixed visualisation display in latest Firefox and Chrome.

* Added permission caching to reference data lookup.

* Updated to stroom-expression 1.3.1

    Added cast functions `toBoolean`, `toDouble`, `toInteger`, `toLong` and `toString`.
    Added `include` and `exclude` functions.
    Added `if` and `not` functions.
    Added value functions `true()`, `false()`, `null()` and `err()`.
    Added `match` boolean function.
    Added `variance` and `stDev` functions.
    Added `hash` function.
    Added `formatDate` function.
    Added `parseDate` function.
    Made `substring` and `decode` functions capable of accepting functional parameters.
    Added `substringBefore`, `substringAfter`, `indexOf` and `lastIndexOf` functions.
    Added `countUnique` function.

* Issue **#613** : Fixed visualisation display in latest Firefox and Chrome.

* Issue **#753** : Fixed script editing in UI.

* Issue **#751** : Fix inability to query on a dashboard with only use+read rights.

* Issue **#719** : Fix creation of headless Jar to ensure logback is now included.

* Issue **#735** : Change the format-date xslt function to parse dates in a case insensitive way.

* Issue **#719** : Fix creation of headless Jar. Exclude gwt-unitCache folder from build JARs.

* Issue **#720** : Fix for Hessian serialisation of table coprocessor settings.

* Issue **#217** : Add an 'all/none' checkbox to the Explorer Tree's quick filter.

* Issue **#400** : Shows a warning when cascading folder permissions.

* Issue **#405** : Fixed quick filter on permissions dialog, for users and for groups. It will now match anywhere in the user or group name, not just at the start.

* Issue **#708** : Removed parent folder UUID from ExplorerActionHandler.

* Application security code is now implemented using lambda expressions rather than AOP. This simplifies debugging and makes the code easier to understand.

* Changed the task system to allow task threads to be interrupted from the task UI.

* Made changes to improve search performance by making various parts of search wait for interruptible conditions.

* Migrated code from Spring to Guice for managing dependency injection.

* Issue **#229** : When a user 'OKs' a folder permission change it can take a while to return. This disables the ok/cancel buttons while Stroom is processing the permission change.

* Issue **#405** : Fixed quick filter on permissions dialog, for users and for groups. It will now match anywhere in the user or group name, not just at the start.

* Issue **#588** : Fixed display of horizontal scrollbar on explorer tree in export, create, copy and move dialogs.

* Issue **#691** : Volumes now reload on edit so that the entities are no longer stale the second time they are edited.

* Issue **#692** : Properties now reload on edit so that the entities are no longer stale the second time they are edited.

* Issue **#703** : Removed logging of InterruptedException stack trace on SQL stat queries, improved concurrency code.

* Issue **#697** : Improved XSLT `Lookup` trace messages.

* Issue **#697** : Added a feature to trace XSLT `Lookup` attempts so that reference data lookups can be debugged.

* Issue **#702** : Fix for hanging search extraction tasks

* Issue **#701** : The search `maxDocIdQueueSize` is now 1000 by default.

* Issue **#700** : The format-date XSLT function now defaults years, months and days to the stream receipt time regardless of whether the input date pattern specifies them.

* Issue **#657** : Change SQL Stats query code to process/transform the data as it comes back from the database rather than holding the full resultset before processing. This will reduce memory overhead and improve performance.

* Issue **#634** : Remove excessive thread sleeping in index shard searching. Sleeps were causing a significant percentage of inactivity and increasing memory use as data backed up. Add more logging and logging of durations of chunks of code. Add an integration test for testing index searching for large data volumes.

* Issue **#698** : Migration of Processing Filters now protects against folders that have since been deleted

* Issue **#634** : Remove excessive thread sleeping in index shard searching. Sleeps were causing a significant percentage of inactivity and increasing memory use as data backed up. Add more logging and logging of durations of chunks of code. Add an integration test for testing index searching for large data volumes.

* Issue **#659** : Made format-date XSLT function default year if none specified to the year the data was received unless this would make the date later then the received time in which case a year is subtracted.

* Issue **#658** : Added a hashing function for XSLT translations.

* Issue **#680** : Fixed the order of streams in the data viewer to descending by date

* Issue **#679** : Fixed the editing of Stroom properties that are 'persistent'.

* Issue **#681** : Added dry run to check processor filters will convert to find stream criteria. Throws error to UI if fails.

* Issue **#676** : Fixed use of custom stream type values in expression based processing filters.

* Issue **#673** : Fixed issue with Stream processing filters that specify Create Time

* Issue **#675** : Fixed issue with datafeed requests authenticating incorrectly

* Issue **#666** : Fixed the duplicate dictionary issue in processing filter migrations, made querying more efficient too
* Database migration fixes and tools

* Issue **#668** : Fixed the issue that prevented editing of stroom volumes

* Issue **#669** : Elastic Index Filter now uses stroomServiceUser to retrieve the index config from the Query Elastic service.

* Minor fix to migrations

* Add logging to migrations

* Add logging to migrations

* Issue **#651** : Removed the redundant concept of Pipeline Types, it's half implementation prevented certain picker dialogs from working.

* Issue **#481** : Fix handling of non-incremental index queries on the query API. Adds timeout option in request and blocking code to wait for the query to complete. Exit early from wait loops in index/event search.

* Issue **#626** : Fixed issue with document settings not being persisted

* Issue **#621** : Changed the document info to prevent requests for multi selections

* Issue **#620** : Copying a directory now recursively copies it's contents, plus renaming copies is done more intelligently.

* Issue **#546** : Fixed race conditions with the Explorer Tree, it was causing odd delays to population of the explorer in various places.

* Issue **#495** : Fixed the temporary expansion of the Explorer Tree caused by filtering

* Issue **#376** : Welcome tab details fixed since move to gradle

* Issue **#523** : Changed permission behaviours for copy and move to support `None`, `Source`, `Destination` and `Combined` behaviours. Creating new items now allows for `None` and `Destination` permission behaviours. Also imported items now receive permissions from the destination folder. Event logging now indicates the permission behaviour used during copy, move and create operations.

* Issue **#480** : Change the downloaded search request API JSON to have a fetch type of ALL.

* Issue **#623** : Fixed issue where items were being added to sublist causing a stack overflow exception during data retention processing.

* Issue **#617** : Introduced a concept of `system` document types that prevents the root `System` folder type from being created, copied, deleted, moved, renamed etc.

* Issue **#622** : Fix incorrect service discovery based api paths, remove authentication and authorisation from service discovery

* Issue **#568** : Fixed filtering streams by pipeline in the pipeline screen.

* Issue **#565** : Fixed authorisation issue on dashboards.

* Issue **#592** : Mount stroom at /stroom.

* Issue **#608** : Fixed stream grep and stream dump tools and added tests to ensure continued operation.

* Issue **#603** : Changed property description from `tags` to `XML elements` in `BadTextXMLFilterReader`.

* Issue **#600** : Added debug to help diagnose cause of missing index shards in shard list.

* Issue **#611** : Changed properties to be defined in code rather than Spring XML.

* Issue **#605** : Added a cache for retrieving user by name to reduce DB use when pushing users for each task.

* Issue **#610** : Added `USE INDEX (PRIMARY)` hint to data retention select SQL to improve performance.

* Issue **#607** : Multiple improvements to the code to ensure DB connections, prepared statements, result sets etc use try-with-resources constructs wherever possible to ensure no DB resources are leaked. Also all connections obtained from a data source are now returned appropriately so that connections from pools are reused.

* Issue **#602** : Changed the data retention rule table column order.

* Issue **#606** : Added more stroom properties to tune the c3P0 connection pool. The properties are prefixed by `stroom.db.connectionPool` and `stroom.statistics.sql.db.connectionPool`.

* Issue **#601** : Fixed NPE generated during index shard retention process that was caused by a shard being deleted from the DB at the same time as the index shard retention job running.

* Issue **#609** : Add configurable regex to replace IDs in heap histogram class names, e.g. `....$Proxy54` becomes `....$Proxy--ID-REMOVED--`

* Issue **#570** : Refactor the heap histogram internal statistics for the new InternalStatisticsReceiver

* Issue **#599** : DocumentServiceWriteAction was being used in the wrong places where EntityServiceSaveAction should have been used instead to save entities that aren't document entities.

* Issue **#593** : Fixed node save RPC call.

* Issue **#591** : Made the query info popup more configurable with a title, validation regex etc. The popup will now only be displayed when enabled and when a manual user action takes place, e.g. clicking a search button or running a parameterised execution with one or more queries.

* Added 'prompt' option to force the identity provider to ask for a login.

* Issue **#549** : Change to not try to connect to kafka when kafka is not configured and improve failure handling

* Issue **#573** : Fixed viewing folders with no permitted underlying feeds. It now correctly shows blank data screen, rather than System/Data.

* Issue **#150** : Added a feature to optionally require specification of search purpose.

* Issue **#572** : Added a feature to allow easy download of dictionary contents as a text file.

* Generate additional major and minor floating docker tags in travis build, e.g. v6-LATEST and v6.0-LATEST

* Change docker image to be based on openjdk:8u151-jre-alpine

* Added a feature to list dependencies for all document entities and indicate where dependencies are missing.

* Issue **#540** : Improve description text for stroom.statistics.sql.maxProcessingAge property

* Issue **#538** : Lists of items such as users or user groups were sometimes not being converted into result pages correctly, this is now fixed.

* Issue **#537** : Users without `Manage Policies` permission can now view streams.

* Issue **#522** : Selection of data retention rules now remains when moving rules up or down.

* Issue **#411** : When data retention rules are disabled they are now shown greyed out to indicate this.

* Issue **#536** : Fix for missing visualisation icons.

* Issue **#368** : Fixed hidden job type button on job node list screen when a long cron pattern is used.

* Issue **#507** : Added dictionary inheritance via import references.

* Issue **#554** : Added a `parseUri` XSLT function.

* Issue **#557** : Added dashboard functions to parse and output URI parts.

* Issue **#552** : Fix for NPE caused by bad XSLT during search data extraction.

* Issue **#560** : Replaced instances of `Files.walk()` with `Files.walkFileTree()`. `Files.walk()` throws errors if any files are deleted or are not accessible during the walk operation. This is a major issue with the Java design for walking files using Java 8 streams. To avoid this issue `Files.walkFileTree()` has now been used in place of `Files.walk()`.

* Issue **#567** : Changed `parseUri` to be `parse-uri` to keep it consistently named with respect to other XSLT functions. The old name `parseUri` still works but is deprecated and will be removed in a later version.

* Issue **#567** : The XSLT function `parse-uri` now correctly returns a `schemeSpecificPart` element rather than the incorrectly named `schemeSpecificPort`.

* Issue **#567** : The dashboard expression function `extractSchemeSpecificPortFromUri` has now been corrected to be called `extractSchemeSpecificPartFromUri`.

* Issue **#567** : The missing dashboard expression function `extractQueryFromUri` has been added.

* Issue **#571** : Streams are now updated to have a status of deleted in batches using native SQL and prepared statements rather than using the stream store.

* Issue **#559** : Changed CSS to allow table text selection in newer browsers.

* Issue **#574** : Fixed SQL debug trace output.

* Issue **#574** : Fixed SQL UNION code that was resulting in missing streams in the data browser when paging.

* Issue **#590** : Improved data browser performance by using a local cache to remember feeds, stream types, processors, pipelines etc while decorating streams.

* Issue **#150** : Added a property to optionally require specification of search purpose.

* New authentication flow based around OpenId

* New user management screens

* The ability to issue API keys

* Issue **#501** : Improve the database teardown process in integration tests to speed up builds

* Relax regex in build script to allow tags like v6.0-alpha.3 to be published to Bintray

* Add Bintray publish plugin to Gradle build

* Issue **#75** : Upgraded to Lucene 5.

* Issue **#135** : [BREAKING CHANGE] Removed JODA Time library and replaced with Java 7 Time API. This change breaks time zone output previously formatted with `ZZ` or `ZZZ`.

* Added XSLT functions generate-url and fetch-json

* Added ability to put clickable hyperlinks in Dashboard tables

* Added an HTTP appender.

* Added an appender for the proxy store.

* Issue **#412** : Fixed no-column table breakage

* Issue **#380** : Fixed build details on welcome/about

* Issue **#348** : Fixed new menu icons.

* Issue **98** : Fix premature trimming of results in the store

* Issue **360** : Fix inability to sort sql stats results in the dashboard table

* Issue **#550** : Fix for info message output for data retention.

* Issue **#551** : Improved server task detail for data retention job.

* Issue **#541** : Changed stream retention job descriptions.

* Issue **#553** : The data retention job now terminates if requested to do so and also tracks progress in a local temp file so a nodes progress will survive application restarts.

* Change docker image to use openjdk:8u151-jre-alpine as a base

* Issue **#539** : Fix issue of statistic search failing after it is imported

* Issue **#547** : Data retention processing is now performed in batches (size determined by `stroom.stream.deleteBatchSize`). This change should reduce the memory required to process the data retention job.

* Issue **#541** : Marked old stream retention job as deprecated in description.

* Issue **#542** : Fix for lazy hibernate object initialisation when stepping cooked data.

* Issue **#524** : Remove dependency on stroom-proxy:stroom-proxy-repo and replaced with duplicated code from stroom-proxy-repo (commit b981e1e)

* Issue **#203** : Initial release of the new data receipt policy functionality.

* Issue **#202** : Initial release of the new data retention policy functionality.

* Issue **#521** : Fix for the job list screen to correct the help URL.

* Issue **#526** : Fix for XSLT functions that should return optional results but were being forced to return a single value.

* Issue **#527** : Fix for XSLT error reporting. All downstream errors were being reported as XSLT module errors and were
 hiding the underlying exception.

* Issue **#501** : Improve the database teardown process in integration tests to speed up builds.

* Issue **#511** : Fix NPE thrown during pipeline stepping by downstream XSLT.

* Issue **#521** : Fix for the job list screen to use the help URL system property for displaying context sensitive help.

* Issue **#511** : Fix for XSLT functions to allow null return values where a value cannot be returned due to an error etc.

* Issue **#515** : Fix handling of errors that occur before search starts sending.

* Issue **#506** : In v5 dashboard table filters were enhanced to allow parameters to be used in include/exclude filters. The implementation included the use of ` \ ` to escape `$` characters that were not to be considered part of a parameter reference. This change resulted in regular expressions requiring ` \ ` being escaped with additional ` \ ` characters. This escaping has now been removed and instead only `$` chars before `{` chars need escaping when necessary with double `$$` chars, e.g. use `$${something` if you actually want `${something` not to be replaced with a parameter.

* Issue **#505** : Fix the property UI so all edited value whitespace is trimmed

* Issue **#513** : Now only actively executing tasks are visible as server tasks

* Issue **#483** : When running stream retention jobs the transactions are now set to REQUIRE_NEW to hopefully ensure that the job is done in small batches rather than a larger transaction spanning multiple changes.

* Issue **#508** : Fix directory creation for index shards.

* Issue **#492** : Task producers were still not being marked as complete on termination which meant that the parent cluster task was not completing. This has now been fixed.

* Issue **#497** : DB connections obtained from the data source are now released back to the pool after use.

* Issue **#492** : Task producers were not being marked as complete on termination which meant that the parent cluster task was not completing. This has now been fixed.

* Issue **#497** : Change stream task creation to use straight JDBC rather than hibernate for inserts and use a configurable batch size (stroom.databaseMultiInsertMaxBatchSize) for the inserts.

* Issue **#502** : The task executor was not responding to shutdown and was therefore preventing the app from stopping gracefully.

* Issue **#476** : Stepping with dynamic XSLT or text converter properties now correctly falls back to the specified entity if a match cannot be found by name.

* Issue **#498** : The UI was adding more than one link between 'Source' and 'Parser' elements, this is now fixed.

* Issue **#492** : Search tasks were waiting for part of the data extraction task to run which was not checking for termination. The code for this has been changed and should now terminate when required.

* Issue **#494** : Fix problem of proxy aggregation never stopping if more files exist

* Issue **#490** : Fix errors in proxy aggregation due to a bounded thread pool size

* Issue **#484** : Remove custom finalize() methods to reduce memory overhead

* Issue **#475** : Fix memory leak of java.io.File references when proxy aggregation runs

* Issue **#470** : You can now correctly add destinations directly to the pipeline 'Source' element to enable raw streaming.

* Issue **#487** : Search result list trimming was throwing an illegal argument exception `Comparison method violates its general contract`, this should now be fixed.

* Issue **#488** : Permissions are now elevated to 'Use' for the purposes of reporting the data source being queried.

* Migrated to ehcache 3.4.0 to add options for off-heap and disk based caching to reduce memory overhead.

* Caches of pooled items no longer use Apache Commons Pool.

* Issue **#401** : Reference data was being cached per user to ensure a user centric view of reference data was being used. This required more memory so now reference data is built in the context of the internal processing user and then filtered during processing by user access to streams.

* The effective stream cache now holds 1000 items.

* Reduced the amount of cached reference data to 100 streams.

* Reduced the number of active queries to 100.

* Removed Ehcache and switched to Guava cache.

* Issue **#477** : Additional changes to ensure search sub tasks use threads fairly between multiple searches.

* Issue **#477** : Search sub tasks are now correctly linked to their parent task and can therefore be terminated by terminating parent tasks.

* Issue **#425** : Changed string replacement in pipeline migration code to use a literal match

* Issue **#469** : Add Heap Histogram internal statistics for memory use monitoring

* Issue **#463** : Made further improvements to the index shard writer cache to improve performance.

* Issue **#448** : Some search related tasks never seem to complete, presumably because an error is thrown at some point and so their callbacks do not get called normally. This fix changes the way task completion is recorded so that it isn't dependant on the callbacks being called correctly.

* Issue **#464** : When a user resets a password, the password now has an expiry date set in the future determined by the password expiry policy. Password that are reset by email still expire immediately as expected.

* Issue **#462** : Permission exceptions now carry details of the user that the exception applies to. This change allows error logging to record the user id in the message where appropriate.

* Issue **#463** : Many index shards are being corrupted which may be caused by insufficient locking of the shard writers and readers. This fix changes the locking mechanism to use the file system.

* Issue **#451** : Data paging was allowing the user to jump beyond the end of a stream whereby just the XML root elements were displayed. This is now fixed by adding a constraint to the page offset so that the user cannot jump beyond the last record. Because data paging assumes that segmented streams have a header and footer, text streams now include segments after a header and before a footer, even if neither are added, so that paging always works correctly regardless of the presence of a header or footer.

* Issue **#461** : The stream attributes on the filter dialog were not sorted alphabetically, they now are.

* Issue **#460** : In some instances error streams did not always have stream attributes added to them for fatal errors. This mainly occurred in instances where processing failed early on during pipeline creation. An error was recorded but stream attributes were not added to the meta data for the error stream. Processing now ensures that stream attributes are recorded for all error cases.

* Issue **#442** : Remove 'Old Internal Statistics' folder, improve import exception handling

* Issue **#457** : Add check to import to prevent duplicate root level entities

* Issue **#444** : Fix for segment markers when writing text to StreamAppender.

* Issue **#447** : Fix for AsyncSearchTask not being displayed as a child of EventSearchTask in the server tasks view.

* Issue **#421** : FileAppender now causes fatal error where no output path set.

* Issue **#427** : Pipelines with no source element will now only treat a single parser element as being a root element for backwards compatibility.

* Issue **#420** : Pipelines were producing errors in the UI when elements were deleted but still had properties set on them. The pipeline validator was attempting to set and validate properties for unknown elements. The validator now ignores properties and links to elements that are undeclared.

* Issue **#420** : The pipeline model now removes all properties and links for deleted elements on save.

* Issue **#458** : Only event searches should populate the `searchId`. Now `searchId` is only populated when a stream processor task is created by an event search as only event searches extract specific records from the source stream.

* Issue **#437** : The event log now includes source in move events.

* Issue **#419** : Fix multiple xml processing instructions appearing in output.

* Issue **#446** : Fix for deadlock on rolling appenders.

* Issue **#444** : Fix segment markers on RollingStreamAppender.

* Issue **#426** : Fix for incorrect processor filters. Old processor filters reference `systemGroupIdSet` rather than `folderIdSet`. The new migration updates them accordingly.

* Issue **#429** : Fix to remove `usePool` parser parameter.

* Issue **#439** : Fix for caches where elements were not eagerly evicted.

* Issue **#424** : Fix for cluster ping error display.

* Issue **#441** : Fix to ensure correct names are shown in pipeline properties.

* Issue **#433** : Fixed slow stream queries caused by feed permission restrictions.

* Issue **#385** : Individual index shards can now be deleted without deleting all shards.

* Issue **#391** : Users needed `Manage Processors` permission to initiate pipeline stepping. This is no longer required as the 'best fit' pipeline is now discovered as the internal processing user.

* Issue **#392** : Inherited pipelines now only require 'Use' permission to be used instead of requiring 'Read' permission.

* Issue **#394** : Pipeline stepping will now show errors with an alert popup.

* Issue **#396** : All queries associated with a dashboard should now be correctly deleted when a dashboard is deleted.

* Issue **#393** : All caches now cache items within the context of the current user so that different users do not have the possibility of having problems caused by others users not having read permissions on items.

* Issue **#358** : Schemas are now selected from a subset matching the criteria set on SchemaFilter by the user.

* Issue **#369** : Translation stepping wasn't showing any errors during stepping if a schema had an error in it.

* Issue **#364** : Switched index writer lock factory to a SingleInstanceLockFactory as index shards are accessed by a single process.

* Issue **#363** : IndexShardWriterCacheImpl now closes and flushes writers using an executor provided by the TaskManager. Writers are now also closed in LRU order when sweeping up writers that exceed TTL and TTI constraints.

* Issue **#361** : Information has been added to threads executing index writer and index searcher maintenance tasks.

* Issue **#356** : Changed the way index shard writers are cached to improve indexing performance and reduce blocking.

* Issue **#353** : Reduced expected error logging to debug.

* Issue **#354** : Changed the way search index shard readers get references to open writers so that any attempt to get an open writer will not cause, or have to wait for, a writer to close.

* Issue **#351** : Fixed ehcache item eviction issue caused by ehcache internally using a deprecated API.

* Issue **#347** : Added a 'Source' node to pipelines to establish a proper root for a pipeline rather than an assumed one based on elements with no parent.

* Issue **#350** : Removed 'Advanced Mode' from pipeline structure editor as it is no longer very useful.

* Issue **#349** : Improved index searcher cache to ensure searchers are not affected by writers closing.

* Issue **#342** : Changed the way indexing is performed to ensure index readers reference open writers correctly.

* Issue **#346** : Improved multi depth config content import.

* Issue **#328** : You can now delete corrupt shards from the UI.

* Issue **#343** : Fixed login expiry issue.

* Issue **#345** : Allowed for multi depth config content import.

* Issue **#341** : Fixed arg in SQL.

* Issue **#340** : Fixed headless and corresponding test.

* Issue **#333** : Fixed event-logging version in build.

* Issue **#334** : Improved entity sorting SQL and separated generation of SQL and HQL to help avoid future issues.

* Issue **#335** : Improved user management

* Issue **#337** : Added certificate auth option to export servlet and disabled the export config feature by default.

* Issue **#337** : Added basic auth option to export servlet to complement cert based auth.

* Issue **#332** : The index shard searcher cache now makes sure to get the current writer needed for the current searcher on open.

* Issue **#322** : The index cache and other caching beans should now throw exceptions on `get` that were generated during the creation of cached items.

* Issue **#325** : Query history is now cleaned with a separate job. Also query history is only recorded for manual querying, i.e. not when query is automated (on open or auto refresh). Queries are now recorded on a dashboard + query component basis and do not apply across multiple query components in a dashboard.

* Issue **#323** : Fixed an issue where parser elements were not being returned as 'processors' correctly when downstream of a reader.

* Issue **#322** : Index should now provide a more helpful message when an attempt is made to index data and no volumes have been assigned to an index.

* Issue **#316** : Search history is now only stored on initial query when using automated queries or when a user runs a query manually. Search history is also automatically purged to keep either a specified number of items defined by `stroom.query.history.itemsRetention` (default 100) or for a number of days specified by `stroom.query.history.daysRetention` (default 365).

* Issue **#317** : Users now need update permission on an index plus 'Manage Index Shards' permission to flush or close index shards. In addition to this a user needs delete permission to delete index shards.

* Issue **#319** : SaveAs now fetches the parent folder correctly so that users can copy items if they have permission to do so.

* Issue **#311** : Fixed request for `Pipeline` in `meta` XSLT function. Errors are now dealt with correctly so that the XSLT will not fail due to missing meta data.

* Issue **#313** : Fixed case of `xmlVersion` property on `InvalidXMLCharFilterReader`.

* Issue **#314** : Improved description of `tags` property in `BadTextXMLFilterReader`.

* Issue **#307** : Made some changes to avoid potential NPE caused by session serialisation.

* Issue **#306** : Added a stroom `meta` XSLT function. The XSLT function now exposes `Feed`, `StreamType`, `CreatedTime`, `EffectiveTime` and `Pipeline` meta attributes from the currently processing stream in addition to any other meta data that might apply. To access these meta data attributes of the current stream use `stroom:meta('StreamType')` etc. The `feed-attribute` function is now an alias for the `meta` function and should be considered to be deprecated.

* Issue **#303** : The stream delete job now uses cron in preference to a frequency.

* Issue **#152** : Changed the way indexing is performed so that a single indexer object is now responsible for indexing documents and adding them to the appropriate shard.

* Issue **#179** : Updated Saxon-HE to version 9.7.0-18 and added XSLTFilter option to `usePool` to see if caching might be responsible for issue.

* Issue **#288** : Made further changes to ensure that the IndexShardWriterCache doesn't try to reuse an index shard that has failed when adding any documents.

* Issue **#295** : Made the help URL absolute and not relative.

* Issue **#293** : Attempt to fix mismatch document count error being reported when index shards are opened.

* Issue **#292** : Fixed locking for rolling stream appender.

* Issue **#292** : Rolling stream output is no longer associated with a task, processor or pipeline to avoid future processing tasks from deleting rolling streams by thinking they are superseded.

* Issue **#292** : Data that we expect to be unavailable, e.g. locked and deleted streams, will no longer log exceptions when a user tries to view it and will instead return an appropriate message to the user in place of the data.

* Issue **#288** : The error condition 'Expected a new writer but got the same one back!!!' should no longer be encountered as the root cause should now be fixed. The original check has been reinstated so that processing will terminate if we do encounter this problem.

* Issue **#295** : Fixed the help property so that it can now be configured.

* Issue **#296** : Removed 'New' and 'Delete' buttons from the global property dialog.

* Issue **#279** : Fixed NPE thrown during proxy aggregation.

* Issue **#294** : Changing stream task status now tries multiple times to attempt to avoid a hibernate LockAcquisitionException.

* Issue **#287** : XSLT not found warnings property description now defaults to false.

* Issue **#261** : The save button is now only enabled when a dashboard or other item is made dirty and it is not read only.

* Issue **#286** : Dashboards now correctly save the selected tab when a tab is selected via the popup tab selector (visible when tabs are collapsed).

* Issue **#289** : Changed Log4J configuration to suppress logging from Hibernate SqlExceptionHandler for expected exceptions like constraint violations.

* Issue **#288** : Changed 'Expected a new writer...' fatal error to warning as the condition in question might be acceptable.

* Issue **#285** : Attempted fix for GWT RPC serialisation issue.

* Issue **#283** : Statistics for the stream task queue are now captured even if the size is zero.

* Issue **#226** : Fixed issue where querying an index failed with "User does not have the required permission (Manage Users)" message.

* Issue **#281** : Made further changes to cope with Files.list() and Files.walk() returning streams that should be closed with 'try with resources' construct.

* Issue **#224** : Removing an element from the pipeline structure now removes all child elements too.

* Issue **#282** : Users can now upload data with just 'Data - View' and 'Data - Import' application permissions, plus read permission on the appropriate feed.

* Issue **#199** : The explorer now scrolls selected items into view.

* Issue **#280** : Fixed 'No user is currently authenticated' issue when viewing jobs and nodes.

* Issue **#278** : The date picker now hides once you select a date.

* Issue **#281** : Directory streams etc are now auto closed to prevent systems running out of file handles.

* Issue **#263** : The explorer tree now allows you to collapse the root 'System' node after it is first displayed.

* Issue **#266** : The explorer tree now resets (clears and collapses all previously open nodes) and shows the currently selected item every time an explorer drop down in opened.

* Issue **#233** : Users now only see streams if they are administrators or have 'Data - View' permission. Non administrators will only see data that they have 'read' permission on for the associated feed and 'use' permission on for the associated pipeline if there is one.

* Issue **#265** : The stream filter now orders stream attributes alphabetically.

* Issue **#270** : Fixed security issue where null users were being treated as INTERNAL users.

* Issue **#270** : Improved security by pushing user tokens rather than just user names so that internal system (processing) users are clearly identifiable by the security system and cannot be spoofed by regular user accounts.

* Issue **#269** : When users are prevented from logging in with 'preventLogin' their failed login count is no longer incremented.

* Issue **#267** : The login page now shows the maintenance message.

* Issue **#276** : Session list now shows session user ids correctly.

* Issue **#201** : The permissions menu item is no longer available on the root 'System' folder.

* Issue **#176** : Improved performance of the explorer tree by increasing the size of the document permissions cache to 1M items and changing the eviction policy from LRU to LFU.

* Issue **#176** : Added an optimisation to the explorer tree that prevents the need for a server call when collapsing tree nodes.

* Issue **#273** : Removed an unnecessary script from the build.

* Issue **#277** : Fixed a layout issue that was causing the feed section of the processor filter popup to take up too much room.

* Issue **#274** : The editor pane was only returning the current user edited text when attached to the DOM which meant changes to text were ignored if an editor pane was not visible when save was pressed. This has now been fixed so that the current content of an editor pane is always returned even when it is in a detached state.

* Issue **#264** : Added created by/on and updated by/on info to pipeline stream processor info tooltips.

* Issue **#222** : Explorer items now auto expand when a quick filter is used.

* Issue **#205** : File permissions in distribution have now been changed to `0750` for directories and shell scripts and `0640` for all other files.

* Issue **#240** : Separate application permissions are now required to manage DB tables and tasks.

* Issue **#210** : The statistics tables are now listed in the database tables monitoring pane.

* Issue **#249** : Removed spaces between values and units.

* Issue **#237** : Users without 'Download Search Results' permission will no longer see the download button on the table component in a dashboard.

* Issue **#232** : Users can now inherit from pipelines that they have 'use' permissions on.

* Issue **#191** : Max stream size was not being treated as IEC value, e.g. Mebibytes etc.

* Issue **#235** : Users can now only view the processor filters that they have created if they have 'Manage Processors' permission unless they are an administrator in which case they will see all filters. Users without the 'Manage Processors' permission who are also not administrators will see no processor filters in the UI. Users with 'Manage Processors' permission who are not administrators will be able to update their own processor filters if they have 'update' permission on the associated pipeline. Administrators are able to update all processor filters.

* Issue **#212** : Changes made to text in any editor including those made with cut and paste are now correctly handled so that altered content is now saved.

* Issue **#247** : The editor pane now attempts to maintain the scroll position when formatting content.

* Issue **#251** : Volume and memory statistics are now recorded in bytes and not MiB.

* Issue **#243** : The error marker pane should now discover and display all error types even if they are preceded by over 1000 warnings.

* Issue **#254** : Fixed search result download.

* Issue **#209** : Statistics are now queryable in a dashboard if a user has 'use' permissions on a statistic.

* Issue **#255** : Fixed issue where error indicators were not being shown in the schema validator pane because the text needed to be formatted so that it spanned multiple lines before attempting to add annotations.

* Issue **#257** : The dashboard text pane now provides padding at the top to allow for tabs and controls.

* Issue **#174** : Index shard checking is now done asynchronously during startup to reduce startup time.

* Issue **#225** : Fixed NPE that was caused by processing instruction SAX events unexpectedly being fired by Xerces before start document events. This looks like it might be a bug in Xerces but the code now copes with the unexpected processing instruction event anyway.

* Issue **#230** : The maintenance message can now be set with the property 'stroom.maintenance.message' and the message now appears as a banner at the top of the screen rather than an annoying popup. Non admin users can also be prevented from logging on to the system by setting the 'stroom.maintenance.preventLogin' property to 'true'.

* Issue **#155** : Changed password values to be obfuscated in the UI as 20 asterisks regardless of length.

* Issue **#188** : All of the writers in a pipeline now display IO in the UI when stepping.

* Issue **#208** : Schema filter validation errors are now shown on the output pane during stepping.

* Issue **#211** : Turned off print margins in all editors.

* Issue **#200** : The stepping presenter now resizes the top pane to fit the tree structure even if it is several elements high.

* Issue **#168** : Code and IO is now loaded lazily into the element presenter panes during stepping which prevents the scrollbar in the editors being in the wrong position.

* Issue **#219** : Changed async dispatch code to work with new lambda classes rather than callbacks.

* Issue **#221** : Fixed issue where `*.zip.bad` files were being picked up for proxy aggregation.

* Issue **#242** : Improved the way properties are injected into some areas of the code to fix an issue where 'stroom.maxStreamSize' and other properties were not being set.

* Issue **#241** : XMLFilter now ignores the XSLT name pattern if an empty string is supplied.

* Issue **#236** : 'Manage Cache Permission' has been changed to 'Manage Cache'.

* Issue **#219** : Made further changes to use lambda expressions where possible to simplify code.

* Issue **#231** : Changed the way internal statistics are created so that multiple facets of a statistic, e.g. Free & Used Memory, are combined into a single statistic to allow combined visualisation.

* Issue **#172** : Further improvement to dashboard L&F.

* Issue **#194** : Fixed missing Roboto fonts.

* Issue **#195** : Improved font weights and removed underlines from link tabs.

* Issue **#196** : Reordered fields on stream, relative stream, volume and server task tables.

* Issue **#182** : Changed the way dates and times are parsed and formatted and improved the datebox control L&F.

* Issue **#198** : Renamed 'INTERNAL_PROCESSING_USER' to 'INTERNAL'.

* Issue **#154** : Active tasks are now sortable by processor filter priority.

* Issue **#204** : Pipeline processor statistics now include 'Node' as a tag.

* Issue **#170** : Changed import/export to delegate import/export responsibility to individual services. Import/export now only works with items that have valid UUIDs specified.

* Issue **#164** : Reduced caching to ensure tree items appear as soon as they are added.

* Issue **#177** : Removed 'Meta Data-Bytes Received' statistic as it was a duplicate.

* Issue **#152** : Changed the way index shard creation is locked so that only a single shard should be fetched from the cache with a given shard key at any one time.

* Issue **#189** : You now have to click within a checkbox to select it within a table rather than just clicking the cell the checkbox is in.

* Issue **#186** : Data is no longer artificially wrapped with the insertion of new lines server side. Instead the client now receives the data and an option to soft wrap lines has been added to the UI.

* Issue **#167** : Fixed formatting of JavaScript and JSON.

* Issue **#175** : Fixed visibility of items by inferred permissions.

* Issue **#178** : Added new properties and corresponding configuration to connect and create a separate SQL statistics DB.

* Issue **#172** : Improved dashboard L&F.

* Issue **#169** : Improved L&F of tables to make better use of screen real estate.

* Issue **#191** : Mebibytes (multiples of 1024) etc are now used as standard throughout the application for both memory and disk sizes and have single letter suffixes (B, K, M, G, T).

* Issue **#173** : Fixed the way XML formatter deals with spaces in attribute values.

* Issue **#151** : Fixed meta data statistics. 'metaDataStatistics' bean was declared as an interface and not a class.

* Issue **#158** : Added a new global property 'stroom.proxy.zipFilenameDelimiter' to enable Stroom proxy repositories to be processed that have a custom file name pattern.

* Issue **#153** : Clicking tick boxes and other cell components in tables no longer requires the row to be selected first.

* Issue **#148** : The stream browsing UI no longer throws an error when attempting to clear markers from the error markers pane.

* Issue **#160** : Stream processing tasks are now created within the security context of the user that created the associated stream processor filter.

* Issue **#157** : Data is now formatted by the editor automatically on display.

* Issue **#144** : Old processing output will now be deleted when content is reprocessed even if the new processing task does not produce output.

* Issue **#159** : Fixed NPE thrown during import.

* Issue **#166** : Fixed NPE thrown when searching statistics.

* Issue **#165** : Dashboards now add a query and result table from a template by default on creation. This was broken when adding permission inheritance to documents.

* Issue **#162** : The editor annotation popup now matches the style of other popups.

* Issue **#163** : Imported the Roboto Mono font to ensure consistency of the editor across platforms.

* Issue **#143** : Stroom now logs progress information about closing index shard writers during shutdown.

* Issue **#140** : Replaced code editor to improve UI performance and add additional code formatting & styling options.

* Issue **#146** : Object pool should no longer throw an error when abandoned objects are returned to the pool.

* Issue **#142** : Changed the way permissions are cached so that changes to permissions provide immediate access to documents.

* Issue **#123** : Changed the way entity service result caching works so that the underlying entity manager is cached instead of individual services. This allows entity result caching to be performed while still applying user permissions to cached results.

* Issue **#156** : Attempts to open items that that user does not have permission to open no longer show an error and spin the progress indicator forever, instead the item will just not open.

* Issue **#141** : Improved log output during entity reference migration and fixed statistic data source reference migration.

* Issue **#127** : Entity reference replacement should now work with references to 'StatisticsDataSource'.

* Issue **#125** : Fixed display of active tasks which was broken by changes to the task summary table selection model.

* Issue **#121** : Fixed cache clearing.

* Issue **#122** : Improved the look of the cache screen.

* Issue **#106** : Disabled users and groups are now displayed with greyed out icon in the UI.

* Issue **#132** : The explorer tree is now cleared on login so that users with different permissions do not see the previous users items.

* Issue **#128** : Improved error handling during login.

* Issue **#130** : Users with no permissions are no longer able to open folders including the root System folder to attempt data browsing.

* Issue **#120** : Entity chooser now treats 'None' as a special root level explorer node so that it can be selected in the same way as other nodes, e.g. visibly selected and responsive to double click.

* Issue **#129** : Fixed NPE.

* Issue **#119** : User permissions dialog now clears permissions when a user or group is deleted.

* Issue **#115** : User permissions on documents can now be inherited from parent folders on create, copy and move.

* Issue **#109** : Added packetSize="65536" property to AJP connector in server.xml template.

* Issue **#100** : Various list of items in stroom now allow multi selection for add/remove purposes.

* Issue **#112** : Removed 'pool' monitoring screen as all pools are now caches of one form or another.

* Issue **#105** : Users were not seeing 'New' menu for folders that they had some create child doc permissions for. This was due to DocumentType not implementing equals() and is now fixed.

* Issue **#111** : Fixed query favourites and history.

* Issue **#91** : Only CombinedParser was allowing code to be injected during stepping. Now DSParser and XMLFragmentParser support code injection during stepping.

* Issue **#107** : The UI now only shows new pipeline element items on the 'Add' menu that are allowed children of the selected element.

* Issue **#113** : User names are now validated against a regex specified by the 'stroom.security.userNamePattern' property.

* Issue **#116** : Rename is now only possible when a single explorer item is selected.

* Issue **#114** : Fixed selection manager so that the explorer tree does not select items when a node expander is clicked.

* Issue **#65** : Selection lists are now limited to 300px tall and show scrollbars if needed.

* Issue **#50** : Defaults table result fields to use local time without outputting the timezone.

* Issue **#15** : You can now express time zones in dashboard query expressions or just omit a time zone to use the locale of the browser.

* Issue **#49** : Dynamic XSLT selection now works with pipeline stepping.

* Issue **#63** : Entity selection control now shows current entity name even if it has changed since referencing entity was last saved.

* Issue **#70** : You can now select multiple explorer rows with ctrl and shift key modifiers and perform bulk actions such as copy, move, rename and delete.

* Issue **#85** : findDelete() no longer tries to add ORDER BY condition on UPDATE SQL when deleting streams.

* Issue **#89** : Warnings should now be present in processing logs for reference data lookups that don't specify feed or stream type. This was previously throwing a NullPointerException.

* Issue **#90** : Fixed entity selection dialog used outside of drop down selection control.

* Issue **#88** : Pipeline reference edit dialog now correctly selects the current stream type.

* Issue **#77** : Default index volume creation now sets stream status to INACTIVE rather than CLOSED and stream volume creation sets index status to INACTIVE rather than CLOSED.

* Issue **#93** : Fixed code so that the 'Item' menu is now visible.

* Issue **#97** : Index shard partition date range creation has been improved.

* Issue **#94** : Statistics searches now ignore expression terms with null or empty values so that the use of substitution parameters can be optional.

* Issue **#87** : Fixed explorer scrolling to the top by disabling keyboard selection.

* Issue **#104** : 'Query' no longer appears as an item that a user can allow 'create' on for permissions within a folder.

* Issue **#103** : Added 10 years as a supported data retention age.

* Issue **#86** : The stream delete button is now re-enabled when new items are selected for deletion.

* Issue **#81** : No exception will now be thrown if a client rejects a response for an EntityEvent.

* Issue **#79** : The client node no longer tries to create directories on the file system for a volume that may be owned by another node.

* Issue **#92** : Error summaries of multiple types no longer overlap each other at the top of the error markers list.

* Issue **#64** : Fixed Hessian serialisation of 'now' which was specified as a ZonedDateTime which cannot be serialised. This field is now a long representing millseconds since epoch.

* Issue **#62** : Task termination button is now enabled.

* Issue **#60** : Fixed validation of stream attributes prior to data upload to prevent null pointer exception.

* Issue **#9** : Created a new implementation of the expression parser that improved expression tokenisation and deals with BODMAS rules properly.

* Issue **#36** : Fixed and vastly improved the configuration of email so that more options can be set allowing for the use of other email services requiring more complex configuration such as gmail.

* Issue **#24** : Header and footer strings are now unescaped so that character sequences such as '\n' are translated into single characters as with standard Java strings, e.g. '\n' will become a new line and '\t' a tab.

* Issue **#40** : Changed Stroom docker container to be based on Alpine linux to save space

* Issue **#40** : Auto import of content packs on Stroom startup and added default content packs into the docker build for Stroom.

* Issue **#30** : Entering stepping mode was prompting for the pipeline to step with but also auto selecting a pipeline at the same time and entering stepping immediately.

* Dashboard auto refresh is now limited to a minimum interval of 10 seconds.

* Issue **#31** : Pipeline stepping was not including user changes immediately as parsers and XSLT filters were using cached content when they should have been ignoring the cache in stepping mode.

* Issue **#27** : Stroom now listens to window closing events and asks the user if they really want to leave the page. This replaces the previous crude attempts to block keys that affected the history or forced a browser refresh.

* Issue **#2** : The order of fields in the query editor is now alphabetical.

* Issue **#3** : When a filter is active on a dashboard table column, a filter icon now appears to indicate this.

* Issue **#5** : Replace() and Decode() dashboard table expression functions no longer ignore cells with null values.

* Issue **#7** : Dashboards are now able to query on open.

* Issue **#8** : Dashboards are now able to re-query automatically at fixed intervals.

* Updated GWT to v2.8.0 and Gin to v2.1.2.

* Issue **#12** : Dashboard queries can now evaluate relative date/time expressions such as now(), hour() etc. In addition to this the expressions also allow the addition or subtraction of durations, e.g. now - 5d.

* Issue **#14** : Dashboard query expressions can now be parameterised with any term able to accept a user defined parameter, e.g. ${user}. Once added parameters can be changed for the entire dashboard via a text box at the top of the dashboard screen which will then execute all queries when enter is pressed or it loses focus.

* Issue **#16** : Dashboard table filters can also accept user defined parameters, e.g. ${user}, to perform filtering when a query is executed.

* Fixed missing text presenter in dashboards.

* Issue **#18** : The data dashboard component will now show data relative to the last selected table row (even if there is more than one table component on the dashboard) if the data component has not been configured to listen to row selections for a specific table component.

* Changed table styling to colour alternate rows, add borders between rows and increase vertical padding

* Issue **#22** : Dashboard table columns can now be configured to wrap text via the format options.

* Issue **#28** : Dashboard component dependencies are now listed with the component name plus the component id in brackets rather than just the component id.

* Issue **#202** : Initial release of the new data retention policy functionality.

[Unreleased]: https://github.com/gchq/stroom/compare/v7.1-beta.6...HEAD
[v7.1-beta.6]: https://github.com/gchq/stroom/compare/v7.1-beta.5...v7.1-beta.6
[v7.1-beta.5]: https://github.com/gchq/stroom/compare/v7.1-beta.4...v7.1-beta.5
[v7.1-beta.4]: https://github.com/gchq/stroom/compare/v7.1-beta.3...v7.1-beta.4
[v7.1-beta.3]: https://github.com/gchq/stroom/compare/v7.1-beta.2..v7.1-beta.3
[v7.1-beta.2]: https://github.com/gchq/stroom/compare/v7.1-beta.1...v7.1-beta.2
[v7.1-beta.1]: https://github.com/gchq/stroom/compare/v7.0-beta.104...v7.1-beta.1
[v7.0-beta.104]: https://github.com/gchq/stroom/compare/v7.0-beta.103...v7.0-beta.104
[v7.0-beta.103]: https://github.com/gchq/stroom/compare/v7.0-beta.102...v7.0-beta.103
[v7.0-beta.102]: https://github.com/gchq/stroom/compare/v7.0-beta.101...v7.0-beta.102
[v7.0-beta.101]: https://github.com/gchq/stroom/compare/v7.0-beta.100...v7.0-beta.101
[v7.0-beta.100]: https://github.com/gchq/stroom/compare/v7.0-beta.99...v7.0-beta.100
[v7.0-beta.99]: https://github.com/gchq/stroom/compare/v7.0-beta.98...v7.0-beta.99
[v7.0-beta.98]: https://github.com/gchq/stroom/compare/v7.0-beta.97...v7.0-beta.98
[v7.0-beta.97]: https://github.com/gchq/stroom/compare/v7.0-beta.96...v7.0-beta.97
[v7.0-beta.96]: https://github.com/gchq/stroom/compare/v7.0-beta.95...v7.0-beta.96
[v7.0-beta.95]: https://github.com/gchq/stroom/compare/v7.0-beta.94...v7.0-beta.95
[v7.0-beta.94]: https://github.com/gchq/stroom/compare/v7.0-beta.93...v7.0-beta.94
[v7.0-beta.93]: https://github.com/gchq/stroom/compare/v7.0-beta.92...v7.0-beta.93
[v7.0-beta.92]: https://github.com/gchq/stroom/compare/v7.0-beta.91...v7.0-beta.92
[v7.0-beta.91]: https://github.com/gchq/stroom/compare/v7.0-beta.90...v7.0-beta.91
[v7.0-beta.90]: https://github.com/gchq/stroom/compare/v7.0-beta.89...v7.0-beta.90
[v7.0-beta.89]: https://github.com/gchq/stroom/compare/v7.0-beta.88...v7.0-beta.89
[v7.0-beta.88]: https://github.com/gchq/stroom/compare/v7.0-beta.87...v7.0-beta.88
[v7.0-beta.87]: https://github.com/gchq/stroom/compare/v7.0-beta.86...v7.0-beta.87
[v7.0-beta.86]: https://github.com/gchq/stroom/compare/v7.0-beta.85...v7.0-beta.86
[v7.0-beta.85]: https://github.com/gchq/stroom/compare/v7.0-beta.84...v7.0-beta.85
[v7.0-beta.84]: https://github.com/gchq/stroom/compare/v7.0-beta.83...v7.0-beta.84
[v7.0-beta.83]: https://github.com/gchq/stroom/compare/v7.0-beta.82...v7.0-beta.83
[v7.0-beta.82]: https://github.com/gchq/stroom/compare/v7.0-beta.81...v7.0-beta.82
[v7.0-beta.81]: https://github.com/gchq/stroom/compare/v7.0-beta.80...v7.0-beta.81
[v7.0-beta.80]: https://github.com/gchq/stroom/compare/v7.0-beta.79...v7.0-beta.80
[v7.0-beta.79]: https://github.com/gchq/stroom/compare/v7.0-beta.78...v7.0-beta.79
[v7.0-beta.78]: https://github.com/gchq/stroom/compare/v7.0-beta.77...v7.0-beta.78
[v7.0-beta.77]: https://github.com/gchq/stroom/compare/v7.0-beta.76...v7.0-beta.77
[v7.0-beta.76]: https://github.com/gchq/stroom/compare/v7.0-beta.75...v7.0-beta.76
[v7.0-beta.75]: https://github.com/gchq/stroom/compare/v7.0-beta.74...v7.0-beta.75
[v7.0-beta.74]: https://github.com/gchq/stroom/compare/v7.0-beta.73...v7.0-beta.74
[v7.0-beta.73]: https://github.com/gchq/stroom/compare/v7.0-beta.72...v7.0-beta.73
[v7.0-beta.72]: https://github.com/gchq/stroom/compare/v7.0-beta.71...v7.0-beta.72
[v7.0-beta.71]: https://github.com/gchq/stroom/compare/v7.0-beta.70...v7.0-beta.71
[v7.0-beta.70]: https://github.com/gchq/stroom/compare/v7.0-beta.69...v7.0-beta.70
[v7.0-beta.69]: https://github.com/gchq/stroom/compare/v7.0-beta.68...v7.0-beta.69
[v7.0-beta.68]: https://github.com/gchq/stroom/compare/v7.0-beta.67...v7.0-beta.68
[v7.0-beta.67]: https://github.com/gchq/stroom/compare/v7.0-beta.66...v7.0-beta.67
[v7.0-beta.66]: https://github.com/gchq/stroom/compare/v7.0-beta.65...v7.0-beta.66
[v7.0-beta.65]: https://github.com/gchq/stroom/compare/v7.0-beta.64...v7.0-beta.65
[v7.0-beta.64]: https://github.com/gchq/stroom/compare/v7.0-beta.63...v7.0-beta.64
[v7.0-beta.63]: https://github.com/gchq/stroom/compare/v7.0-beta.62...v7.0-beta.63
[v7.0-beta.62]: https://github.com/gchq/stroom/compare/v7.0-beta.61...v7.0-beta.62
[v7.0-beta.61]: https://github.com/gchq/stroom/compare/v7.0-beta.60...v7.0-beta.61
[v7.0-beta.60]: https://github.com/gchq/stroom/compare/v7.0-beta.59...v7.0-beta.60
[v7.0-beta.59]: https://github.com/gchq/stroom/compare/v7.0-beta.58...v7.0-beta.59
[v7.0-beta.58]: https://github.com/gchq/stroom/compare/v7.0-beta.57...v7.0-beta.58
[v7.0-beta.57]: https://github.com/gchq/stroom/compare/v7.0-beta.56...v7.0-beta.57
[v7.0-beta.56]: https://github.com/gchq/stroom/compare/v7.0-beta.55...v7.0-beta.56
[v7.0-beta.55]: https://github.com/gchq/stroom/compare/v7.0-beta.54...v7.0-beta.55
[v7.0-beta.54]: https://github.com/gchq/stroom/compare/v7.0-beta.53...v7.0-beta.54
[v7.0-beta.53]: https://github.com/gchq/stroom/compare/v7.0-beta.52...v7.0-beta.53
[v7.0-beta.52]: https://github.com/gchq/stroom/compare/v7.0-beta.51...v7.0-beta.52
[v7.0-beta.51]: https://github.com/gchq/stroom/compare/v7.0-beta.50...v7.0-beta.51
[v7.0-beta.50]: https://github.com/gchq/stroom/compare/v7.0-beta.49...v7.0-beta.50
[v7.0-beta.49]: https://github.com/gchq/stroom/compare/v7.0-beta.48...v7.0-beta.49
[v7.0-beta.48]: https://github.com/gchq/stroom/compare/v7.0-beta.47...v7.0-beta.48
[v7.0-beta.47]: https://github.com/gchq/stroom/compare/v7.0-beta.46...v7.0-beta.47
[v7.0-beta.46]: https://github.com/gchq/stroom/compare/v7.0-beta.45...v7.0-beta.46
[v7.0-beta.45]: https://github.com/gchq/stroom/compare/v7.0-beta.44...v7.0-beta.45
[v7.0-beta.44]: https://github.com/gchq/stroom/compare/v7.0-beta.43...v7.0-beta.44
[v7.0-beta.43]: https://github.com/gchq/stroom/compare/v7.0-beta.42...v7.0-beta.43
[v7.0-beta.42]: https://github.com/gchq/stroom/compare/v7.0-beta.41...v7.0-beta.42
[v7.0-beta.41]: https://github.com/gchq/stroom/compare/v7.0-beta.40...v7.0-beta.41
[v7.0-beta.40]: https://github.com/gchq/stroom/compare/v7.0-beta.39...v7.0-beta.40
[v7.0-beta.39]: https://github.com/gchq/stroom/compare/v7.0-beta.38...v7.0-beta.39
[v7.0-beta.38]: https://github.com/gchq/stroom/compare/v7.0-beta.37...v7.0-beta.38
[v7.0-beta.37]: https://github.com/gchq/stroom/compare/v7.0-beta.36...v7.0-beta.37
[v7.0-beta.36]: https://github.com/gchq/stroom/compare/v7.0-beta.35...v7.0-beta.36
[v7.0-beta.35]: https://github.com/gchq/stroom/compare/v7.0-beta.34...v7.0-beta.35
[v7.0-beta.34]: https://github.com/gchq/stroom/compare/v7.0-beta.33...v7.0-beta.34
[v7.0-beta.33]: https://github.com/gchq/stroom/compare/v7.0-beta.32...v7.0-beta.33
[v7.0-beta.32]: https://github.com/gchq/stroom/compare/v7.0-beta.31...v7.0-beta.32
[v7.0-beta.31]: https://github.com/gchq/stroom/compare/v7.0-beta.30...v7.0-beta.31
[v7.0-beta.30]: https://github.com/gchq/stroom/compare/v7.0-beta.29...v7.0-beta.30
[v7.0-beta.29]: https://github.com/gchq/stroom/compare/v7.0-beta.28...v7.0-beta.29
[v7.0-beta.28]: https://github.com/gchq/stroom/compare/v7.0-beta.27...v7.0-beta.28
[v7.0-beta.27]: https://github.com/gchq/stroom/compare/v7.0-beta.26...v7.0-beta.27
[v7.0-beta.26]: https://github.com/gchq/stroom/compare/v7.0-beta.25...v7.0-beta.26
[v7.0-beta.25]: https://github.com/gchq/stroom/compare/v7.0-beta.24...v7.0-beta.25
[v7.0-beta.24]: https://github.com/gchq/stroom/compare/v7.0-beta.23...v7.0-beta.24
[v7.0-beta.23]: https://github.com/gchq/stroom/compare/v7.0-beta.22...v7.0-beta.23
[v7.0-beta.22]: https://github.com/gchq/stroom/compare/v7.0-beta.21...v7.0-beta.22
[v7.0-beta.21]: https://github.com/gchq/stroom/compare/v7.0-beta.20...v7.0-beta.21
[v7.0-beta.20]: https://github.com/gchq/stroom/compare/v7.0-beta.19...v7.0-beta.20
[v7.0-beta.19]: https://github.com/gchq/stroom/compare/v7.0-beta.18...v7.0-beta.19
[v7.0-beta.18]: https://github.com/gchq/stroom/compare/v7.0-beta.17...v7.0-beta.18
[v7.0-beta.17]: https://github.com/gchq/stroom/compare/v7.0-beta.16...v7.0-beta.17
[v7.0-beta.16]: https://github.com/gchq/stroom/compare/v7.0-beta.15...v7.0-beta.16
[v7.0-beta.15]: https://github.com/gchq/stroom/compare/v7.0-beta.14...v7.0-beta.15
[v7.0-beta.14]: https://github.com/gchq/stroom/compare/v7.0-beta.13...v7.0-beta.14
[v7.0-beta.13]: https://github.com/gchq/stroom/compare/v7.0-beta.12...v7.0-beta.13
[v7.0-beta.12]: https://github.com/gchq/stroom/compare/v7.0-beta.11...v7.0-beta.12
[v7.0-beta.11]: https://github.com/gchq/stroom/compare/v7.0-beta.10...v7.0-beta.11
[v7.0-beta.10]: https://github.com/gchq/stroom/compare/v7.0-beta.9...v7.0-beta.10
[v7.0-beta.9]: https://github.com/gchq/stroom/compare/v7.0-beta.8...v7.0-beta.9
[v7.0-beta.8]: https://github.com/gchq/stroom/compare/v7.0-beta.7...v7.0-beta.8
[v7.0-beta.7]: https://github.com/gchq/stroom/compare/v7.0-beta.6...v7.0-beta.7
[v7.0-beta.6]: https://github.com/gchq/stroom/compare/v7.0-beta.5...v7.0-beta.6
[v7.0-beta.5]: https://github.com/gchq/stroom/compare/v7.0-beta.4...v7.0-beta.5
[v7.0-beta.4]: https://github.com/gchq/stroom/compare/v7.0-beta.3...v7.0-beta.4
[v7.0-beta.3]: https://github.com/gchq/stroom/compare/v7.0-beta.2...v7.0-beta.3
[v7.0-beta.2]: https://github.com/gchq/stroom/compare/v7.0-beta.1...v7.0-beta.2
[v7.0-beta.1]: https://github.com/gchq/stroom/compare/v7.0-alpha.5...v7.0-beta.1
[v7.0-alpha.5]: https://github.com/gchq/stroom/compare/v7.0-alpha.4...v7.0-alpha.5
[v7.0-alpha.4]: https://github.com/gchq/stroom/compare/v7.0-alpha.3...v7.0-alpha.4
[v7.0-alpha.3]: https://github.com/gchq/stroom/compare/v7.0-alpha.2...v7.0-alpha.3
[v7.0-alpha.2]: https://github.com/gchq/stroom/compare/v7.0-alpha.1...v7.0-alpha.2
[v7.0-alpha.1]: https://github.com/gchq/stroom/compare/v6.0.0...v7.0-alpha.1
[v6.0.0]: https://github.com/gchq/stroom/compare/v5.4.0...v6.0.0<|MERGE_RESOLUTION|>--- conflicted
+++ resolved
@@ -7,9 +7,8 @@
 
 ## [Unreleased]
 
-<<<<<<< HEAD
 * Issue **#2471** : Changes to help diagnose proxy aggregation issues.
-=======
+
 * Issue **#2494** : Changed logging to help diagnose problem.
 
 * Issue **#2429** : The server tasks screen now handles errors that occur when trying to contact unreachable nodes.
@@ -61,7 +60,6 @@
 * Issue **#2403** : Fix guice bind errors in stroom and proxy when the `path` config branch is empty or set to null.
 
 * Issue **#2462** : Made changes to stop DB connections being used within the context of other open connections.
->>>>>>> 0eb126e2
 
 * Uplift LMDBJava to 0.8.2 to fix LMDBJava cursor comparator bug.
 
