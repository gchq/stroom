--- conflicted
+++ resolved
@@ -13,10 +13,6 @@
 ~~~
 
 
-<<<<<<< HEAD
-=======
-## [v7.5-beta.15] - 2024-09-24
-
 * Issue **#4146** : Fix audit events for deleting/restoring streams.
 
 * Change the alert dialog message styling to have a max-height of 600px so long messages get a scrollbar.
@@ -25,19 +21,12 @@
 
 * Issue **#4471** : Fix NPE with stepping filter.
 
-
-## [v7.5-beta.14] - 2024-09-20
-
 * Issue **#4451** : Add S3 pipeline appender.
 
 * Issue **#4401** : Improve content search.
 
 * Issue **#4417** : Show stepping progress and allow termination.
 
-
-## [v7.5-beta.13] - 2024-09-19
-
->>>>>>> 31c85b6a
 * Issue **#4436** : Change the way API Keys are verified. Stroom now finds all valid api keys matching the api key prefix and compares the hash of the api key against the hash from each of the matching records. Support has also been added for using different hash algorithms.
 
 * Issue **#4448** : Fix query refresh tooltip when not refreshing.
@@ -838,18 +827,8 @@
 * Issue **#3830** : Add S3 data storage option.
 
 
-<<<<<<< HEAD
 [Unreleased]: https://github.com/gchq/stroom/compare/v7.6-beta.1...HEAD
 [v7.6-beta.1]: https://github.com/gchq/stroom/compare/v7.5-beta.9...v7.6-beta.1
-=======
-[Unreleased]: https://github.com/gchq/stroom/compare/v7.5-beta.15...HEAD
-[v7.5-beta.15]: https://github.com/gchq/stroom/compare/v7.5-beta.14...v7.5-beta.15
-[v7.5-beta.14]: https://github.com/gchq/stroom/compare/v7.5-beta.13...v7.5-beta.14
-[v7.5-beta.13]: https://github.com/gchq/stroom/compare/v7.5-beta.12...v7.5-beta.13
-[v7.5-beta.12]: https://github.com/gchq/stroom/compare/v7.5-beta.11...v7.5-beta.12
-[v7.5-beta.11]: https://github.com/gchq/stroom/compare/v7.5-beta.10...v7.5-beta.11
-[v7.5-beta.10]: https://github.com/gchq/stroom/compare/v7.5-beta.9...v7.5-beta.10
->>>>>>> 31c85b6a
 [v7.5-beta.9]: https://github.com/gchq/stroom/compare/v7.5-beta.8...v7.5-beta.9
 [v7.5-beta.8]: https://github.com/gchq/stroom/compare/v7.5-beta.7...v7.5-beta.8
 [v7.5-beta.7]: https://github.com/gchq/stroom/compare/v7.5-beta.6...v7.5-beta.7
