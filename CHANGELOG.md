--- conflicted
+++ resolved
@@ -13,19 +13,17 @@
 ~~~
 
 
-<<<<<<< HEAD
+* Issue **#3136** : Fix the reference data lookup logic that determines if a ref stream contains a given map or not. Fix NPE in `RefDataLookupRequest#toString()`. Change `ReferenceDataResult` to hold message templates to reduce memory use. Change `RefDataStoreHolder` to only add available maps once per ref stream. Improve in app logging of lookups.
+
+* Issue **#3140** : Ignore processor filter updates on import.
+
+* Issue **#3125** : Fix import rename and move so that imported items end up renamed in explorer and store.
+
+* Issue **#3148** : Fix dependencies screen showing status of Missing for the Ref Data and Dual Searchables. Also fix the missing icon on that screen for Searchables.
+
 ## [v7.2-alpha.8] - 2022-12-13
 
 * Issue **#3135** : Add column sortring to index shards.
-=======
-* Issue **#3136** : Fix the reference data lookup logic that determines if a ref stream contains a given map or not. Fix NPE in `RefDataLookupRequest#toString()`. Change `ReferenceDataResult` to hold message templates to reduce memory use. Change `RefDataStoreHolder` to only add available maps once per ref stream. Improve in app logging of lookups.
-
-* Issue **#3140** : Ignore processor filter updates on import.
-
-* Issue **#3125** : Fix import rename and move so that imported items end up renamed in explorer and store.
-
-* Issue **#3148** : Fix dependencies screen showing status of Missing for the Ref Data and Dual Searchables. Also fix the missing icon on that screen for Searchables.
->>>>>>> d3623ba2
 
 * Relax validation requiring proxy repo and failed retry directories to exist before proxy boots. Now checks they exist (creating if they don't) at time of use.
 
