--- conflicted
+++ resolved
@@ -11,22 +11,20 @@
 DO NOT ADD CHANGES HERE - ADD THEM USING log_change.sh
 ~~~
 
-
-<<<<<<< HEAD
+* Add system info for pool caches, e.g. XSLT pool cache.
+
+* Add button on Caches screen to evict expired entries. Move cache stats from info icon to table columns. Add Hit ratio figure.
+
+* Issue **#2995** : Remove old_index_id column from v_index_shard view. Remove unused old_index_id column from index_shard table (if it exists).
+
+* Add system info for listing keys of a named cache.
+
+* Issue **#2997** : Stop other nodes booting if migration fails on the first node.
+
+
 ## [v7.1-beta.14] - 2022-07-20
 
 * Issue **#2998** : Add feature to receive individual accounting events.
-=======
-* Add system info for pool caches, e.g. XSLT pool cache.
-
-* Add button on Caches screen to evict expired entries. Move cache stats from info icon to table columns. Add Hit ratio figure.
-
-* Issue **#2995** : Remove old_index_id column from v_index_shard view. Remove unused old_index_id column from index_shard table (if it exists).
-
-* Add system info for listing keys of a named cache.
-
-* Issue **#2997** : Stop other nodes booting if migration fails on the first node.
->>>>>>> 7076e198
 
 
 ## [v7.1-beta.13] - 2022-07-19
