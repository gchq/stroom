--- conflicted
+++ resolved
@@ -6,13 +6,11 @@
 
 ## [Unreleased]
 
-<<<<<<< HEAD
+* Change docker image to use openjdk:8u151-jre-alpine as a base
+
+* Issue **#539** : Fix issue of statistic search failing after it is imported
+
 * Issue **#547** : Data retention processing is now performed in batches (size determined by `stroom.stream.deleteBatchSize`). This change should reduce the memory required to process the data retention job.
-=======
-* Change docker image to use openjdk:8u151-jre-alpine as a base
-
-* Issue **#539** : Fix issue of statistic search failing after it is imported
->>>>>>> 39b288c3
 
 ## [v5.1-beta.6] - 2018-01-08
 
