# Change Log
All notable changes to this project will be documented in this file.

The format is based on [Keep a Changelog](http://keepachangelog.com/) 
and this project adheres to [Semantic Versioning](http://semver.org/).


## [Unreleased]

<<<<<<< HEAD
* Issue **#1749** : Removed old benchmark job.
=======
## [v7.0-beta.41] - 2020-08-12

* Issue **#1785** : Fix proxy not forwarding any data.

* Issue **#1675** : All dashboard table fields are now present in text pane settings even if they are hidden or special, e.g. internally added mandatory fields like StreamId and EventId. This change prevents the field settings from being altered incorrectly when these fields were not found.

* Issue **#1758** : Added file locations to meta details and improved tooltip layout.
>>>>>>> 33bf990e

* Issue **#1778** : Remove error streams following reprocessing when no new streams are created.

* Added support for time based expressions when searching for streams from UI. 

* Issue **#1760** : Support time based expressions for ProcessorTask data source

* Issue **#1761** : Allow processor id to be displayed when searching processor tasks data source.

* Issue **#1693** : Fix dependencies screen listing links to internal searchables as "missing".

* Issue **#1751** : Display correct UUID for "to" dependency in UI dependency screen.

* Issue **#1664** : Fix crash when all streams for pipeline are deleted.

* Issue **#1701** : Fix crash when alternative pipeline is selected/used for processing.

## [v7.0-beta.40] - 2020-07-27

* Issue **#1756** : Fix for IdEnrichmentFilter where is attempts to change attribute values that already exist.

* Issue **#1741** : Fix for search hanging issue.

* Issue **#1740** : `CombinedParser` now removes invalid XML 1.0 characters when `fixInvalidChars` is set and not XML 1.1.

* Add `readTimeout` property to `HTTPAppender` 

* Issue **#1747** : Nodes are now notified about changes to document permissions so that caches are cleared etc.

* Issue **#1752** : Meta info tooltips now show appropriate units for values.

* The `admin` account is now auto created if it doesn't exist.

* Issue **#1310** : Improved file cleanup between tests.

* Issue **#1533** : Improved meta data attribute value flushing to DB.

* Issue **#1634** : `FileSystemClean` will now only examine active data volumes.

* Issue **#1672** : Index shards are now only updated in the DB on flush when the document count or shard size changes.

* Issue **#1713** : Fixed issue where processor task start times were being displayed incorrectly.

* Issue **#1748** : Removed border from explorer quick filter.

* Issue **#1656** : Only managed jobs will now appear on the jobs page.

* Issue **#1669** : Changed the way next scheduled time is calculated based on current time.

* Issue **#1662** : Processor tasks and meta data sources now correctly show pipeline names in dashboard results.

* Issue **#1677** : Active tasks are now correctly filtered.

* Issue **#1718** : Added server task info for some tasks.

* Issue **#1731** : Fixed calendar date picker style that was broken by tooltip CSS changes.

* Issue **#1657** : `INTERNAL_PROCESSING_USER` is no longer visible in the UI.

* Issue **#1449** : You can now create users to associate permissions by clicking the create button in the `User Permissions` page.

* Issue **#1727** : Typo.

* Issue **#1501** : Multiple fixes for new UI.

* Issue **#1506** : Multiple fixes for new UI.

* Issue **#1561** : Multiple fixes for new UI.

* Issue **#1483** : Multiple fixes for new UI.

* Issue **#1525** : Multiple fixes for new UI.

* Issue **#1587** : Multiple fixes for new UI.

* Issue **#1526** : Multiple fixes for new UI.

* Issue **#1499** : Multiple fixes for new UI.

* Issue **#1481** : Multiple fixes for new UI.

* Issue **#1498** : Multiple fixes for new UI.

* Issue **#1660** : Multiple fixes for new UI.

* Issue **#1659** : Multiple fixes for new UI.

* Issue **#1725** : Fix Data Splitter onlyMatch using zero based instead of one based numbers.


## [v7.0-beta.39] - 2020-07-06

* Issue **#1716** : Prevent export of processor filters that are reprocess or deleted.

* Issue **#1638** : Suppress error when searching deleted streams.

* Issue **#1696** : Fix reprocessing from unfiltered meta data view.

* Issue **#1648** : Fix streams not being deleted following reprocessing.

* Issue **#1695** : Fix `Records` stream types not being identified correctly.

* Issue **#1668** : Fixed incorrect parameter count for XSLT `meta` function.

* Issue **#1619** : Fix delete stream summary.


## [v7.0-beta.38] - 2020-06-25

* Issue **#1670** : Stop _parse-uri_ XSLT function returning -1 for missing port numbers.

* Issue **#1673** : Increase limit for age spinner in retention rules to 9999.

* Issue **#1683** : Add `!` NOT operator to fuzzy match filtering.

* Add field searching to Activity quick filter.

* Add field searching to entity selection popups.

* Change entity selection popups to clear quick filter on show.

* Add column sorting and field searching to Properties screen.

* Add field searching to Explorer Tree quick filter.

* Add field searching to Properties quick filter.

* Add field searching to Server Tasks quick filter.

* Add field searching to dependencies quick filter.

* Improve info tooltip layouts.

* Issue **#1248** : Add quick filter to dependencies screen.

* Issue **#1650** : Use consistent blue colour.

* Issue **#1671** :Fix XSLT function `hex-to-oct`.

* Add `readTimeout` property to `HTTPAppender`.

* Issue **#1632** : SQL stats now compatible with MySQL 8 Group Replication

* Issue **#1650** : Use consistent blue colour.

* Issue **#1627** : Fix Up/Down buttons on Rule Set screen. Now keeps selection after use.

* Issue **#1277** : Fix Enable/Disable toggle button on Rule Set screen.


## [v7.0-beta.37] - 2020-06-15

* Add _Impact Summary_ tab to _Data Retention_ to show breakdown of counts of streams to be deleted.

* Add support for the `.` separator in the word boundary fuzzy matching.

* Change the fuzzy match filter to switch to a case sensitive wild-carded exact match when the input contains a `*`.

* Issue **#1640** : Fix server error when clicking disabled delete/info icon for deleted streams.

* Issue **#1639** : Default index volume group property changes.

* Issue **#1636** : Fix data retention deletion using wrong action for rules.

* Issue **#1280** : Fix creation of default index volumes.


## [v7.0-beta.36] - 2020-06-02

* Issue **#1621** : Fix NPE in proxy content syncing.

* Issue **#1462** : Stroom not working with MySQL 8.0 due to SQLException

* Issue **#1564** : Fix error in data retention section of stream info popup.

* Change data retention delete batching approach to use time ranges.

* Issue **#1611** : Change explorer tree filtering to also filter on an exact match of the entity's UUID.

* Add regex filtering with `/` prefix to fuzzy matching.

* Change word boundary matching to require a `?` prefix.


## [v7.0-beta.35] - 2020-05-28

* Issue **#1608** : Fixed NPE in UI data presenter.

* Issue **#1595** : Fixed names for imported items that already exist but are updated by import.

* Issue **#1603** : XSLT imports now error if more than one matching XSLT is found.

* Issue **#1604** : XSLT import resolution now accepts the use of UUIDs and DocRef strings.

* Issue **#1403** : Dashboard query download now retains expression parameters.

* Issue **#1514** : Fixed properties edit presenter issue.

* Issue **#1569** : Additional changes to improve the new `Data Delete` task that replaces the `File System Clean` task.

* Issue **#1565** : Stop data retention rules deleting all data.

* Add default data retention rule to the UI screen to make it clear what happens by default.

* Add fuzzy match filter to explorer tree.


## [v7.0-beta.34] - 2020-05-26

* Issue **#1569** : Removed recursive multi threading from file system clean as thread limit was being reached. 

* Issue **#1478** : Fixed data volume creation and other resource methods.

* Issue **#1594** : Now auto creates root explorer node on startup if it is missing.

* Issue **#1544** : Fixes for imported dashboards.

* Issue **#1586** : Fixed migration and initial population of standard meta type names.

* Issue **#1592** : Changed DB bit(1) columns to be tinyint(1) so that they show values correctly in the CLI.

* Issue **#1510** : Added logical delete for processor and processor filter to allow a user to force deletion without encountering a DB constraint. 

* Issue **#1557** : Process, reprocess, delete and download data functions now provide an impact summary before a user can proceed with the action.

* Issue **#1557** : The process data function in the data browser now provides the option to process or reprocess data. When selected a user can also choose: the priority of the process filters that will be created; to set the priority automatically based on previous filters; set the enabled state.

* Issue **#1557** : Reprocessing data no longer has a limitation on how many items can be reprocessed as it is now implemented by reprocess specific filters.

* Issue **#1585** : Fixed issue that was preventing viewing folders processors.

* Issue **#1557** : Added an impact summary to meta data actions such as delete, restore, process and download.

* Issue **#1593** : NPE copying empty expressions


## [v7.0-beta.33] - 2020-05-22

* Issue **#1588** : Fix processor filter import.

* Issue **#1566** : Fixed UI data restore behaviour.

* Make public port configurable


## [v7.0-beta.32] - 2020-05-19

* Issue **#1573** : Active tasks tab now only shows tasks related to the open feed.

* Issue **#1584** : Add @ApiParam to POST/PUT/DELETE endpoints so the request type appears in swagger-ui.

* Issue **#1581** : Change streamId to a path param in GET /api/data/v1.

* Issue **#1567** : Added error handling so the confirmation dialog continues to work even when there is a failure in a previous use.

* Issue **#1568** : Pipeline names should now be shown where needed in the UI.

* Issue **#1457** : Change field value suggester to use fuzzy matching.

* Issue **#1574** : Make feed suggestions return all feeds, not just ones with meta.

* Issue **#1544** : Imported dashboards from 6.1 now work.

* Issue **#1577** : Cluster node status is now updated when node settings are changed.

* Issue **#1396** : Completely changed DB migration and import/export compatibility code.

* Fix index creation stored procedure.

* Issue **#1508** : Tidy up property descriptions, change connection pool props to use Stroom Duration type.

* Issue **#473** : Fix value stats being ignored during in memory stat aggregation.

* Issue **#1141** : Make SQL stats aggregation delete unused stat keys at the end.


## [v7.0-beta.31] - 2020-05-12

* Issue **#1546** : Fixed opening and editing of data retention rules.

* Issue **#1494** : Scrollbars now have a white background unless used in a readonly text area.

* Issue **#1547** : Added pipeline names to processor task screens.

* Issue **#1543** : Prevent import/export of processor filters with id fields

* Issue **#1112** : You can now copy feeds along with other items and copies are named appropriately.

* Issue **#1112** : When copying a selection of several items, the dependencies between the items are altered in the resulting copies so that the copied items work together as a new set of content.

* Issue **#1112** : As part of fixing dependencies when copying items, the dependencies screen now works correctly and now also shows processor filters. 

* Issue **#1545** : Add property `enableDistributedJobsOnBootstrap` to enable/disable processing on first boot.


## [v7.0-beta.30] - 2020-05-06

* Issue **#1503** : Further fix for enabled/disabled expression items and dashboard tab visibility.

* Issue **#1511** : Data pages now show pipeline names rather than pipeline UUIDs.

* Issue **#1529** : Fix error when selecting datasource in new dashboard.

* Fix NPE in SystemInfoResource.get().

* Issue **#1527** : Fixed missing aud in API eky tokens.

* Add missing guice binding for SystemInfoResource.

* Make export add new line to the end of all files to adhere to POSIX standard.

* Issue **#1532** : Fixed index shard criteria in UI.

* Change SecurityFilter to return a 401 on authentication exceptions.

* Move some health checks into SystemInfoResource.

* Remove healthchecks from rest resources and servlets that never give an unhealthy result.

* Add error info to AppConfigMonitor health check.


## [v7.0-beta.29] - 2020-05-04

* Issue **#1496** : Fixed paging of processed data.

* Add stroom.statistics.internal.enabledStoreTypes and make internal stat processing respect it.

* Improve SQL stats shutdown processing so all in memory stats are flushed.

* Issue **#1521** : Dashboards with missing datasources break entirely.

* Issue **#1477** : Disable edit button on stream processor.

* Issue **#1497** : Fixed data list result paging.

* Issue **#1492** : Fixed data list result paging.

* Issue **#1513** : You can now view data in folders.

* Issue **#1500** : Fixed data delete/restore behaviour.

* Issue **#1515** : Fix proxyDir default when running in a stack.

* Issue **#1509** : Unable to update processor filter.

* Issue **#1495** : Speculative fix for missing swagger.json file in the fat jar.

* Issue **#1503** : Fixed Dashboard serialisation and JSON template.

* Issue **#1479** : Unable to set index volume limits.


## [v7.0-beta.28] - 2020-04-29

* Issue **#1489** : Reprocess streams feature failing.

* Issue **#1465** : Add default Open ID credentials to allow proxy to be able to authenticate out of the box.

* Issue **#1455** : Fix interactive search.

* Issue **#1471** : Pipeline name not shown on processors/filters in UI.

* Issue **#1491** : Download stream feature failing. 

* Issue **#1433** : StandardKafkaProducer failed when writing XML kafka payloads. 


## [v7.0-beta.27] - 2020-04-27

* Issue **#1417** : Allow processor filters to be exported with Pipelines. 

* Issue **#1480** : Index settings now shows index volume groups and allows selection. 

* Issue **#1450** : Further attempt to improve criteria filtering on data tab.

* Issue **#1467** : The cluster node state node uses NodeResource to determine active nodes.

* Issue **#1448** : The internal processing user now has a JWT and passes it when making calls to other nodes.


## [v7.0-beta.26] - 2020-04-22

* Fix gradle build for versioned builds


## [v7.0-beta.25] - 2020-04-22

* Assorted fixes to the new React UI pages.


## [v7.0-beta.24] - 2020-04-21

* Issue **#1450** : Stop data tabs showing all feeds.

* Issue **#1454** : Fix NPE in feed name suggestion box.

* Remove internal statistics from setup sample data.

* Fix issue of pipeline structure not showing when it contains a StatisticsFilter.

* Update auth flow for auth-into-stroom integration

* Issue **#1426** : Change /logout endpoint to /noauth/logout.

* Fix `Expecting a real user identity` errors on auto import of content packs.

* Increase wait timeout to 240s in `start.sh`.

* Issue **#1404** : Fixed issue with invalid XML character filter.

* Issue **#1413** : Attempt to fix search hanging issue.

* Issue **#1393** : The annotations data popup now formats content on load.

* Issue **#1399** : Removed error logging for expected exceptions in TaskExecutor.

* Issue **#1385** : File output param `streamId` now aliased to `sourceId` and `streamNo` is now aliased to `partNo` for consistency with new source tracking XSLT functions.

* Issue **#1392** : Downloading dashboard queries now provides the current query without the need to save the dashboard.

* Issue **#1427** : Change remote call to auth service to a local call.


## [v7.0-beta.23] - 2020-03-24

* Rename all legacy DB tables to `OLD_`.

* Issue **#1394** : Fix duplicate tables appearing in Monitoring -> Database Tables.

* Add NodeEndpointConfiguration. Change `node` table to hold the base endpoint.


## [v7.0-beta.22] - 2020-03-10

* Brought stroom-auth-service into stroom

* Issue **#563** : Kafka producer improvements - StandardKafkaProducer

* Issue **#1399** : Removed error logging for expected exceptions in TaskExecutor. 

* Fix missing $ in start.sh

* Issue **#1387** : Changed the way tasks are executed to reduce changes of unhandled execution errors.

* Issue **#1378** : Improved logging detail when processor filters fail.

* Issue **#1379** : Fixed issue where you couldn't open a processor filter if parts of the filter referenced deleted items.

* Issue **#1378** : Improved logging detail when processor filters fail.

* Issue **#1382** : Added `decode-url` and `encode-url` XSLT functions.

* Issue **#655** : Fixed SQL Stats queries ignoring the enabled state of the dashboard query terms.

* Issue **#1362** : Fixed issue where hiding dashboard annotation fields removed them.

* Issue **#1357** : Fixed dragging tabs in dashboard with hidden panes to create a new split.

* Issue **#1357** : Fixed dragging tabs in dashboard with hidden panes.

* Issue **#1368** : Fixed FindReplaceFilter as it wasn't working when used in conjunction with Data Splitter.

* Issue **#1361** : Changed the way headers are parsed for the HttpCall XSLT function.


## [v7.0-beta.21] - 2020-02-24

* Add null checks to DB migration.

* Add deletion of constraint `IDX_SHARD_FK_IDX_ID` to migration script.


## [v7.0-beta.20] - 2020-02-13

* Fix bug in `processor_task` migration script.


## [v7.0-beta.19] - 2020-02-10

* Fix bugs in DB migration scripts.


## [v7.0-beta.18] - 2020-02-05

* Re-locate index database migrations.

* Fix issues with migrating null audit columns.

* Improve output of TestYamlUtil.


## [v7.0-beta.17] - 2020-01-29

* Issue **#1355** : Fixed stepping from dashboard text pane.

* Issue **#1354** : Fixed double click to edit list items, e.g. properties.

* Issue **#1340** : Fixed issue with FindReplaceFilter where it failed in some cases when more than one filter was chained together.

* Issue **#1338** : You can now configure the max size of the map store cache.

* Issue **#1350** : Fixed scope of dictionaries when loaded in multiple XSLT pipeline steps.

* Issue **#1347** : Added SSL options to `http-call` XSLT method.

* Issue **#1352** : Fixed Hessian serialisation of user identities on tasks.

* Change docker image to allow us to pass in the dropwizard command to run, e.g. server|migrate.

* Stop MySQL outputing Note level warnings during migration about things that don't exist when we expect them not to.


## [v7.0-beta.13] - 2019-12-24

* Add `migrate` command line argument to run just the DB migrations.

* Updated API key to include audience and added client id and secret.

* Change `stroom.conf.sh` to also look for ip in `/sbin`

* Issue **#260** : You can now hide dashboard tabs.

* Issue **#1332** : The text pane can now be configured to show source data.

* Issue **#1311** : Improved source location tracking.


## [v7.0-beta.12] - 2019-12-04

* Change local.yml.sh to also look for ip in /sbin


## [v7.0-beta.11] - 2019-12-04

* Fix invalid SQL syntax in V07_00_00_012__Dictionary


## [v7.0-beta.10] - 2019-12-04

* Update auth api version

* Add clientId and clientSecret to config

* Update API keys (needed aud)

* Issue **#1338** : Added new config options to control the maximum size of some caches: `stroom.pipeline.parser.maxPoolSize`, `stroom.pipeline.schema.maxPoolSize`, `stroom.pipeline.schema.maxPoolSize`, `stroom.pipeline.xslt.maxPoolSize`, `stroom.entity.maxCacheSize`, `stroom.referenceData.mapStore.maxCacheSize`.

* Issue **#642** : Downloading query details now ignores hidden fields.

* Issue **#1337** : Fixed issue where downloading large numbers of search results in Excel format was exceeding maximum style count of 64000. 

* Issue **#1341** : Added XSRF protection to GWT RPC requests.

* Issue **#1335** : Made session cookie `Secure` and `HttpOnly`.

* Issue **#1334** : Fix 404 when accessing `/stroom/resourcestore/........`, i.e. fix Tools->Export.

* Issue **#1333** : Improved resilience against XSS attacks.

* Issue **#1330** : Allow configuration of `Content-Type` in HTTPAppender.

* Issue **#1327** : Improvements to annotations.

* Issue **#1328** : Increased size of data window and removed max size restrictions.

* Issue **#1324** : Improved logging and added SSL options for HTTPAppender.


## [v7.0-beta.9] - 2019-11-20

* Fix SSL connection failure on remote feed staus check.

* Remove ConfigServlet as the functionality is covered by ProxyConfigHealthCheck.

* Fix password masking in ProxyConfigHealthCheck.

* Change servlet path of ProxyStatusServlet from `/config` to `/status`.


## [v7.0-beta.8] - 2019-11-20

* Change precedence order for config properties. YAML > database > default. Change UI to show effective value. Add hot loading of YAML file changes.

* Issue **#1322** : Stroom now asks if you really want to leave site when stepping items are dirty. Also fixed `Save` and `Save All` menu items and dashboard param changes now correctly make a dashboard dirty.

* Issue **#1320** : Fixed formatting of XML where trailing spaces were being removed from content surrounded by start and end tags (data content) which should not happen. 

* Issue **#1321** : Make path relative in stroom distribution .zip.sha256 hash file.

* The auth service now supports the use of HTTPS without certificate verification and adds additional logging.

* Issue **gchq/stroom-auth#157** : Automatically refresh user's API key when it expires.

* Issue **#1243** : Dashboard visualisations now link with similar functions available to dashboard tables, e.g. `link()`, `dashboard()`, `annotation()`, `stepping()`, `data()`.

* Issue **#1316** : JSONParser now includes various parse options including handling comments.

* Issue **#48** : Added option to hide/show dashboard table columns.

* Issue **#1315** : Improved health check for missing API key.

* Updated stroom expression to v1.5.4 and added new field types.

* Issue **#1315** : Improved health check for missing API key.

* Issue **#1314** : Fixed NPE thrown when logging caused when viewing docs that can't be found.

* Issue **#1313** : Suggestion boxes now make suggestions immediately before the user even starts typing.

* Issue **#1043** : Added feature to allow floating point numbers to be indexed.

* Issue **#1312** : Dictionaries now change the entity name in the DB when renamed.

* Issue **#1312** : Fixed read only behaviour of dictionary settings UI.

* Issue **#1300** : Multiple changes to annotations.

* Issue **#1265** : Added `modulus()` function along with alias `mod()` and modulus operator `%`.

* Issue **#1300** : Added `annotation()` link creation function, `currentUser()` alias for `param('currentUser()')` and additional link creation functions for `data()` and `stepping()`.

* Issue **#67** : Table columns now display menu items on left click.

* Uplift stroom-query to v2.2.4 to add better diagnostic logging.

* Uplift Kafka client to v2.2.1.

* Issue **#1293** : Add more static file types to allow nginx/browser caching on.

* Issue **#1295** : Add authentication bypass for servlets such as /remoting, /status, /echo, etc.

* Issue **#1297** : The UI now supplies API tokens to the backend for resource calls.

* Issue **#1296** : Fixed NPE in StreamMapCreator caused when a stream can not be found.

## [v7.0-beta.7] - 2019-10-23

* Issue **#1288** : Streams now show the name of the pipeline used to create them even if the user doesn't have permission to see the pipeline.

* Issue **#1282** : Fixed issue where items were imported into the explorer even if not selected for import.

* Issue **#1291** : Fixed issue where empty dashboard table cells did not select table rows when clicked. 

* Issue **#1290** : Fixed issue where executor provider was not executing supplied runnable if parent task had terminated.

* Fix problem of missing fallback config in docker image.


## [v7.0-beta.6] - 2019-10-15

* Add default for stroom.security.authentication.durationToWarnBeforeExpiry

* Fix missing icons for Kafka Config and Rule Set.

* Fix Kafka Config entity serialisation.

* Issue **#1264** : Dashboards running in embedded mode will not always ask for the user to choose an activity if the users session has one set already.

* Issue **#1275** : Fixed permission filtering when showing related streams.

* Issue **#1274** : Fixed issue with batch search caused by Hibernate not returning pipeline details in stream processor filters.

* Issue **#1272** : Fixed saving query favourites.

* Issue **#1266** : Stroom will now lock the cluster before releasing owned tasks so it doesn't clash with other task related processes that lock the DB for long periods.

* Issue **#1264** : Added `embedded` mode for dashboards to hide dashboard chrome and save options.

* Issue **#1264** : Stroom no longer asks if you want to leave the web page if no content needs saving.

* Issue **#1263** : Fixed issues related to URL encoding/decoding with the `dashboard()` function.

* Issue **#1263** : Fixed issue where date expressions were being allowed without '+' or '-' signs to add or subtract durations.

* Add fallback config.yml file into the docker images for running outside of a stack.

* Issue **#1263** : Fixed issues related to URL encoding/decoding in dashboard expressions.

* Issue **#1262** : Improved behaviour of `+` when used for concatenation in dashboard expressions.

* Issue **#1259** : Fixed schema compliance when logging failed document update events.

* Issue **#1245** : Fixed various issues with session management and authentication.

* Issue **#1258** : Fixed issue affecting search expressions against keyword fields using dictionaries containing carriage returns.


## [v7.0-beta.5] - 2019-09-23

* Fixes to proxy


## [v7.0-beta.4] - 2019-09-16

* Fix stroom-proxy Dockerfile


## [v7.0-beta.3] - 2019-09-16

* Minor fixes, including an essential fix to config


## [v7.0-beta.2] - 2019-09-13

* Fix docker build


## [v7.0-beta.1] - 2019-09-11

* Issue **#1253** : Data retention policies containing just `AND` will now match everything.

* Issue **#1252** : Stream type suggestions no longer list internal types.

* Issue **#1218** : All stepping panes will now show line numbers automatically if there are indicators (errors, warnings etc) that need to be displayed.  

* Issue **#1254** : Added option to allow non Java escaped find and replacement text to be used in `FindReplaceFilter`. 

* Issue **#1250** : Fixed logging description for reading and writing documents.

* Issue **#1251** : Copy permissions from a parent now shows changes prior to the user clicking ok.

* Issue **#758** : You no longer need the `Manage Processors` privilege to call `stroom:meta('Pipeline')` in XSLT.

* Issue **#1256** : Fix error caused when logging data source name when downloading search results.

* Issue **#399** : Fix for error message when stepping that said user needed `read` permission on parent pipeline and not just `use`.

* Issue **#1242** : Fix for pipeline corruption caused when moving elements back to inherited parents.

* Issue **#1244** : Updated Dropwizard to version 1.3.14 to fix session based memory leak.

* Issue **#1246** : Removed elastic search document type, menu items and filter.

* Issue **#1247** : Added XSLT functions (`source`, `sourceId`, `partNo`, `recordNo`, `lineFrom`, `colFrom`, `lineTo`, `colTo`) to determine the current source location so it can be embedded in a cooked event. Events containing raw source location info can be made into links in dashboard tables or the text pane so that a user can see raw source data or jump directly to stepping that raw record.

* Add data retention feature and index optimisation to Solr indexes.

* Initial support for Solr indexing and search.

* Issue **#1244** : Updated Dropwizard to version 1.3.14 to fix session based memory leak.

* Issue **#1246** : Removed elastic search document type, menu items and filter.

* Issue **#1214** : Fixed issue where the max results setting in dashboard tables was not always being obeyed. Also fixed some dashboard table result page size issues.

* Issue **#1238** : During proxy clean task we no longer show a failed attempt to delete an empty directory as an error as this condition is expected.

* Issue **#1237** : Fixed issue where explorer model requests were failing outside of user sessions, e.g. when we want to find folder descendants for processing.

* Issue **#1230** : Fix test.

* Issue **#1230** : Search expressions no longer have the `contains` condition. 

* Issue **#1220** : Fixed attempt to open newly created index shards as if they were old existing shards.

* Issue **#1232** : Fixed handling of enter key on pipeline element editor dialog.

* Issue **#1229** : Fixed issue where users needed `Read` permission on an index instead of just `Use` permission to search it.

* Issue **#1207** : Removed task id from meta to reduce DB size and complexity especially given the fact tasks are transient. Superseded output is now found by querying the processor task service when new output is written rather than using task ids on meta.

* Uplift HBase to 2.1.5 and refactor code accordingly

* Uplift Kafka to 2.1.1 and refactor code accordingly

* Uplift Curator to 4.2.0

* Issue **#1143** : Added mechanism to inject dashboard parameters into expressions using the `param` and `params` functions so that dashboard parameters can be echoed by expressions to create dashboard links.

* Issue **#1205** : Change proxy repo clean to not delete configured rootRepoDir.

* Issue **#1204** : Fix ProxySecurityFilter to use correct API key on feedStatus requests.

* Issue **#1211** : Added a quick filter to the server tasks page.

* Issue **#1206** : Fixed sorting active tasks when clicking column header.

* Issue **#1201** : Fixed dependencies.

* Issue **#1201** : Fixed tests.

* Issue **#1201** : Document permission changes now mutate the user document permissions cache rather than clearing it.

* Issue **#1153** : Changed security context to be a Spring singleton to improve explorer performance.

* Issue **#1202** : Fixed NumberFormatException in StreamAttributeMapUtil.

* Issue **#1203** : Fixed event logging detail for dictionaries.

* Issue **#1197** : Restored Save As functionality.

* Issue **#1199** : The index fields page now copes with more than 100 index fields.

* Issue **#1200** : Removed blocking queue that was causing search to hang when full.

* Issue **#1198** : Filtering by empty folders now works correctly.

* Comment out rollCron in proxy-prod.yml

* Change swagger UI at gchq.github.io/stroom to work off 6.0 branch

* Issue **#1195** : Fixed issue where combination of quick filter and type filter were not displaying explorer items correctly.

* Issue **#1153** : Changed the way document permissions are retrieved and cached to improve explorer performance.

* Issue **#1196** : Added code to resolve data source names from doc refs if the name is missing when logging.

* Issue **#1165** : Fixed corruption of pipeline structure when adding items to Source.

* Issue **#1193** : Added optional validation to activities.

* Change default config for proxy repositoryFormat to "${executionUuid}/${year}-${month}-${day}/${feed}/${pathId}/${id}"

* Issue **#1194** : Fixed NPE in FindTaskProgressCriteria.

* Issue **#1191** : SQL statistics search tasks now show appropriate information in the server tasks pane.

* Issue **#1192** : Executor provider tasks now run as the current user.

* Issue **#1190** : Copied indexes now retain associated index volumes.

* Issue **#1177** : Data retention now works with is doc refs.

* Issue **#1160** : Proxy repositories now only roll if all output streams for a repository are closed. Proxy repositories also only calculate the current max id if the `executionUuid` repo format param is not used.

* Issue **#1186** : Volume status is now refreshed every 5 minutes.

* Fix incorrect default keystore in proxy config yaml.

* Rename environment variables in proxy config yaml.

* Issue **#1170** : The UI should now treat the `None` tree node as a null selection.

* Issue **#1184** : Remove dropwizard yaml files from docker images.

* Issue **#1181** : Remove dropwizard config yaml from the docker images.

* Issue **#1152** : You can now control the maximum number of files that are fragmented prior to proxy aggregation with `stroom.maxFileScan`.

* Issue **#1182** : Fixed use of `in folder` for data retention and receipt policies.

* Updated to allow stacks to be built at this version.

* Issue **#1154** : Search now terminates during result creation if it is asked to do so.

* Issue **#1167** : Fix for proxy to deal with lack of explorer folder based collections.

* Issue **#1172** : Fixed logging detail for viewing docs.

* Issue **#1166** : Fixed issue where users with only read permission could not copy items.

* Issue **#1174** : Reduced hits on the document permission cache.

* Issue **#1168** : Statistics searches now work when user only has `Use` permission.

* Issue **#1170** : Extra validation to check valid feed provided for stream appender.

* Issue **#1174** : The size of the document permissions cache is now configurable via the `stroom.security.documentPermissions.maxCacheSize` property.

* Issue **#1176** : Created index on document permissions to improve performance.

* Issue **#1175** : Dropping unnecessary index `explorerTreePath_descendant_idx`.

* Issue **#747** : XSLT can now reference dictionaries by UUID.

* Issue **#1167** : Use of folders to include child feeds and pipelines is now supported.

* Issue **#1153** : The explorer tree is now built with fewer DB queries.

* Issue **#1163** : Added indexes to the DB to improve explorer performance.

* Issue **#1153** : The explorer tree now only rebuilds synchronously for users who alter the tree, if has never been built or is very old. All other rebuilds of the explorer tree required to keep it fresh will happen asynchronously.

* Issue **#1162** : Proxy aggregation will no longer recurse parts directories when creating parts.

* Issue **#1157** : Migration now adds dummy feeds etc to processor filters if the original doc can't be found. This will prevent filters from matching more items than they should if migration fails to map feeds etc because they can't be found.

* Issue **#1162** : Remove invalid CopyOption in move() call.

* Issue **#1159** : Fix NPE in rolling appenders with no frequency value.

* Issue **#1160** : Proxy repositories will no longer scan contents on open if they are set to be read only.

* Issue **#1162** : Added buffering etc to improve the performance of proxy aggregation.

* Issue **#1156** : Added code to reduce unlikely chance of NPE or uncontrolled processing in the event of a null or empty processing filter.

* Issue **#1149** : Changed the way EntryIdSet is unmarshalled so jaxb can now use the getter to add items to a collection.

* Ignore broken junit test that cannot work as it stands

* Fix NPE in DictionaryStoreImpl.findByName().

* Issue **#1146** : Added `encodeUrl()`, `decodeUrl()` and `dashboard()` functions to dashboard tables to make dashboard linking easier. The `link()` function now automatically encodes/decodes each param so that parameters do not break the link format, e.g. `[Click Here](http://www.somehost.com/somepath){dialog|Dialog Title}`.

* Issue **#1144** : Changed StreamRange to account for inclusive stream id ranges in v6.0 that was causing an issue with file system maintenance.

* Mask passwords on the proxy admin page.

* Add exception to wrapped exception in the feedStatus service.

* Issue **#1140** : Add health check for proxy feed status url.

* Issue **#1138** : Stroom proxy now deletes empty repository directories based on creation time and depth first so that pruning empty directories is quicker and generally more successful.

* Issue **#1137** : Change proxy remote url health check to accept a 406 code as the feed will not be specified.

* Issue **#1135** : Data retention policies are now migrated to use `Type` and not `Stream Type`.

* Issue **#1136** : Remove recursive chown from stroom and proxy docker entrypoint scripts.


## [v7.0-alpha.5] - 2019-06-12

* Fix YAML substitution.


## [v7.0-alpha.4] - 2019-06-11

* Update API paths


## [v7.0-alpha.3] - 2019-05-10

* Fix config


## [v7.0-alpha.2] - 2019-05-10

* Fix config

* Issue **#1134** : Proxy now requires feed name to always be supplied.

* Expose proxy api key in yaml config via SYNC_API_KEY

* Issue **#1130** : Change `start.sh` so it works when realpath is not installed.

* Issue **#1129** : Fixed stream download from the UI.

* Issue **#1119** : StreamDumpTool will now dump data to zip files containing all data and associated meta and context data. This now behaves the same way as downloading data from the UI and can be used as an input to proxy aggregation or uploaded manually.


## [v7.0-alpha.1] - 2019-04-23

* Fix config issue

* Fixed NPE created when using empty config sections.

* Issue **#1122** : Fixed hessian communication between stroom and stroom proxy used to establish feed receive status. Added restful endpoints for feed status to stroom and stroom proxy. Proxy will now be able to request feed status from upstream stroom or stroom proxy instances.

* Fixed incompatibility issues with MySQL 5.7 and 8.0.

* Added debug to help diagnose search failures

* Issue **#382** : Large zip files are now broken apart prior to proxy aggregation.

* Change start script to use absolute paths for jar, config and logs to distinguish stroom and proxy instances.

* Issue **#1116** : Better implementation of proxy aggregation.

* Issue **#1116** : Changed the way tasks are executed to ensure thread pools expand to the maximum number of threads specified rather than just queueing all tasks and only providing core threads.

* Remove full path from file in sha256 hash file release artifact.

* Issue **#1115** : Add missing super.startProcessing to AbstractKafkaProducerFilter.

* Improve exception handling and logging in RemoteDataSourceProvider. Now the full url is included in dashboard connection errors.

* Change Travis build to generate sha256 hashes for release zip/jars.

* Uplift the visualisations content pack to v3.2.1

* Issue **#1100** : Fix incorrect sort direction being sent to visualisations.

* Add guard against race condition

* Add migration script to remove property `stroom.node.status.heapHistogram.jMapExecutable`.

* Uplift base docker image to openjdk:8u191-jdk-alpine3.9, reverting back to JDK for access to diagnostic tools.

* Issue **#1084** : Change heap histogram statistics to java MBean approach rather than jmap binary. Remove stroom.node.status.heapHistogram.jMapExecutable property.

* Improve resource for setting user's status

* Issue **#1079** : Improved the logging of permission errors encountered during stream processing

* Issue **#1058** : Added property `stroom.pipeline.parser.secureProcessing` to enable/disable the XML secure processing feature.

* Issue **#1062** : Add env var for UI path

* Uplift distribution visualisation content pack to v3.1.0

* Add transform_user_extract.py, for pre-6.0 to 6.0 user migration

* Issue **#1059** : Fix guice errors on stroom-proxy startup.

* Issue **#1010** : Improve distribution start/stop/etc scripts by adding monochrome switch and background log tailing.

* Issue **#1053** : Add API to disabled authorisation users

* Issue **#1042** : Improve error message for an ApiException when requesting a user's token.

* Issue **#1050** : Prevent creation of permission entries if key already exists.

* Issue **#1015** : Add sortDirections[] and keySortDirection to visualisation data object to fix sorting in the visualisations.

* Issue **#1019** : Fix visualisations settings dialog so you can un-set text and list controls.

* Issue **#1041** : Add a healthcheck to Stroom to alert for API key expiry

* Issue **#1040** : Fix for visualisations that do not require nested data.

* Issue **#1036** : Fix for scrollbar position on explorer popup windows.

* Issue **#1037** : Updated `moment.js` for parsing/formatting dates and times.

* Issue **#1021** : Dashboard links now allow `{}` characters to be used without URL encoding.

* Issue **#1018** : Added Health Checks for the external connectors that are registered via plugins

* Issue **#1025** : Fixed ACE editor resize issue where horizontal scroll bar was not always correctly shown.

* Issue **#1025** : Updated ACE editor to v1.4.2.

* Issue **#1022** : Added `Contains` condition to all search expression fields so that regex terms can be used.

* Issue **#1024** : Superseded output helper no longer expects initialisation in all cases.

* Issue **#1021** : Multiple changes to improve vis, dashboard and external linking in Stroom.

* Issue **#1019** : Fix visualisations settings dialog so you can un-set text and list controls.

* Issue **#986** : Fix direct dashboard links.

* Issue **#1006** : Added Exception Mapper for PermissionExceptions to return HTTP FORBIDDEN.

* Issue **#1012** : Fix for NPE caused when checking if an output is superseded.

* Issue **#1011** : Old UI versions running in browsers often cause Stroom to throw an NPE as it can't find the appropriate GWT serialisation policy. Stroom will no longer throw an NPE but will report an `IncompatibleRemoteServiceException` instead. This is the default GWT behaviour.

* Issue **#1007** : Max visualisation results are now limited by default to the maximum number of results defined for the first level of the parent table. This can be further limited by settings in the visualisation.

* Issue **#1004** : Table cells now support multiple links.

* Issue **#1001** : Changed link types to `tab`, `dialog`, `dashboard`, `browser`.

* Issue **#1001** : Added dashboard link option to link to a dashboard from within a vis, e.g. `stroomLink(d.name, 'type=Dashboard&uuid=<TARGET_DASHBOARD_UUID>&params=userId%3D' + d.name, 'DASHBOARD')`.

* Issue **#1001** : Added dashboard link option to link to a dashboard using the `DASHBOARD` target name, e.g. `link(${UserId}, concat('type=Dashboard&uuid=<TARGET_DASHBOARD_UUID>', ${UserId}), '', 'DASHBOARD')`.

* Issue **#1002** : Popup dialogs shown when clicking dashboard hyperlinks are now resizable.

* Issue **#993** : Moving documents in the explorer no longer affects items that are being edited as they are not updated in the process.

* Issue **#996** : Updated functions in dashboard function picker.

* Issue **#981** : Fixed dashboard deletion

* Issue **#989** : Upgraded stroom-expression to v1.4.13 to add new dashboard `link` function.

* Issue **#988** : Changed `generate-url` XSLT function to `link` so it matches the dashboard expression. Changed the parameters to create 4 variants of the function to make creation of simple links easier.

* Issue **#980** : Fix for NPE when fetching dependencies for scripts.

* Issue **#978** : Re-ordering the fields in stream data source

* Issue **gchq/stroom-content#31** : Uplift stroom-logs content pack to v2.0-alpha.5.

* Issue **#982** : Stop proxy trying to health check the content syncing if it isn't enabled.

* Change error logging in ContentSyncService to log stack trace

* Uplift send_to_stroom.sh in the distribution to v2.0

* Issue **#973** : Export servlet changed to a Resource API, added permission check, improved error responses.

* Issue **#969** : The code now suppresses errors for index shards being locked for writing as it is expected. We now lock shards using maps rather than the file system as it is more reliable between restarts.

* Issue **#941** : Internal Meta Stats are now being written

* Issue **#970** : Add stream type of `Records` for translated stroom app events.

* Issue **#966** : Proxy was always reporting zero bytes for the request content in the receive log.

* Issue **#938** : Fixed an NPE in authentication session state.

* Change the proxy yaml configuration for the stack to add `remotedn` and `remotecertexpiry` headers to the receive log

* Change logback archived logs to be gzip compressed for stroom and proxy

* Uplift stroom-logs content pack to v2.0-alpha.3

* Uplift send_to_stroom script to v1.8.1

* Issue **#324** : Changed XML serialisation so that forbidden XML characters U+FFFE and U+FFFF are not written. Note that these characters are not even allowed as character references so they are ignored entirely.

* Issue **#945** : More changes to fix some visualisations only showing 10 data points.

* Issue **#945** : Visualisations now show an unlimited number of data points unless constrained by their parent table or their own maximum value setting.

* Issue **#948** : Catching Spring initialisation runtime errors and ensuring they are logged.

* Add `set_log_levels.sh` script to the distribution

* Uplift visualisations content pack to v3.0.6 in the gradle build

* Issue **#952** : Remote data sources now execute calls within the context of the user for the active query. As a result all running search `destroy()` calls will now be made as the same user that initiated the search.

* Issue **#566** : Info and warning icons are now displayed in stepping screen when needed.

* Issue **#923** : Dashboard queries will now terminate if there are no index shards to search.

* Issue **#959** : Remove Material UI from Login and from password management pages

* Issue **#933** : Add health check for password resets

* Issue **#929** : Add more comprehensive password validation

* Issue **#876** : Fix password reset issues

* Issue **#768** : Preventing deletion of /store in empty volumes

* Issue **#939** : Including Subject DN in receive.log

* Issue **#940** : Capturing User DN and cert expiry on DW terminated SSL

* Issue **#744** : Improved reporting of error when running query with no search extraction pipeline

* Issue **#134** : Copy permissions from parent button

* Issue **#688** : Cascading permissions when moving/copying folder into a destination

* Issue **#788** : Adding DocRef and IsDocRef to stroom query to allow doc ref related filtering. Migration of stream filters uses this.

* Issue **#936** : Add conversion of header `X-SSL-Client-V-End` into `RemoteCertExpiry`, translating date format in the process.

* Issue **#953** : Fixed NPE.

* Issue **#947** : Fixed issue where data retention policy contains incorrect field names.

* Remove Material UI from the Users and API Keys pages

* Add content packs to stroom distribution

* Change distribution to use send_to_stroom.sh v1.7

* Updated stroom expression to v1.4.12 to improve handling or errors values and add new type checking functions `isBoolean()`, `isDouble()`, `isError()`, `isInteger()`, `isLong()`, `isNull()`, `isNumber()`, `isString()`, `isValue()`. Testing equality of null with `x=null()` is no longer valid and must be replaced with `isNull(x)`.

* Issue **#920** : Fix error handling for sql stats queries

* Remove log sending cron process from docker images (now handled by stroom-log-sender).

* Issue **#924** : The `FindReplaceFilter` now records the location of errors.

* Issue **#939** : Added `remotedn` to default list of keys to include in `receive.log`.

* Add git_tag and git_commit labels to docker images

* Uplift stroom-logs content pack in docker image to` v2.0-alpha.2`

* Stop truncation of `logger` in logback console logs

* Issue **#921** : Renaming open documents now correctly changes their tab name. Documents that are being edited now prevent the rename operation until they are saved.

* Issue **#922** : The explorer now changes the selection on a right click if the item clicked is not already selected (could be part of a multi select).

* Issue **#903** : Feed names can now contain wildcard characters when filtering in the data browser.

* Add API to allow creation of an internal Stroom user.

* Fix logger configuration for SqlExceptionHelper

* Add template-pipelines and standard-pipelines content packs to docker image

* Issue **#904** : The UI now shows dictionary names in expressions without the need to enter edit mode.

* Updated ACE editor to v1.4.1.

* Add colours to console logs in docker.

* Issue **#869** : Delete will now properly delete all descendant nodes and documents when deleting folders but will not delete items from the tree if they cannot be deleted, e.g. feeds that have associated data.

* Issue **#916** : You can no longer export empty folders or import nothing.

* Issue **#911** : Changes to feeds and pipelines no longer clear data browsing filters.

* Issue **#907** : Default volumes are now created as soon as they are needed.

* Issue **#910** : Changes to index settings in the UI now register as changes and enable save.

* Issue **#913** : Improve FindReplaceFilter to cope with more complex conditions.

* Change log level for SqlExceptionHelper to OFF, to stop expected exceptions from polluting the logs

* Fix invalid requestLog logFormat in proxy configuration

* Stop service discovery health checks being registered if stroom.serviceDiscovery.enabled=false

* Add fixed version of send_to_stroom.sh to release distribution

* Uplift docker base image for stroom & proxy to openjdk:8u181-jdk-alpine3.8

* Add a health check for getting a public key from the authentication service.

* Issue **#897** : Import no longer attempts to rename or move existing items but will still update content.

* Issue **#902** : Improved the XSLT `format-date` function to better cope with week based dates and to default values to the stream time where year etc are omitted.

* Issue **#905** : Popup resize and move operations are now constrained to ensure that a popup cannot be dragged off screen or resized to be bigger than the current browser window size.

* Issue **#898** : Improved the way many read only aspects of the UI behave.

* Issue **#894** : The system now generates and displays errors to the user when you attempt to copy a feed.

* Issue **#896** : Extended folder `create` permissions are now correctly cached.

* Issue **#893** : You can now manage volumes without the `Manage Nodes` permission.

* Issue **#892** : The volume editor now waits for the node list to be loaded before opening.

* Issue **#889** : Index field editing in the UI now works correctly.

* Issue **#891** : `StreamAppender` now keeps track of it's own record write count and no longer makes use of any other write counting pipeline element.

* Issue **#885** : Improved the way import works to ensure updates to entities are at least attempted when creating an import confirmation.

* Issue **#892** : Changed `Ok` to `OK`.

* Issue **#883** : Output streams are now immediately unlocked as soon as they are closed.

* Removed unnecessary OR operator that was being inserted into expressions where only a single child term was being used. This happened when reprocessing single streams.

* Issue **#882** : Splitting aggregated streams now works when using `FindReplaceFilter`. This functionality was previously broken because various reader elements were not passing the `endStream` event on.

* Issue **#881** : The find and replace strings specified for the `FindReplaceFilter` are now treated as unescaped Java strings and now support new line characters etc.

* Issue **#880** : Increased the maximum value a numeric pipeline property can be set to via the UI to 10000000.

* Issue **#888** : The dependencies listing now copes with external dependencies failing to provide data due to authentication issues.

* Issue **#890** : Dictionaries now show the words tab by default.

* Add admin healthchecks to stroom-proxy

* Add stroom-proxy docker image

* Refactor stroom docker images to reduce image size

* Add enabled flag to storing, forwarding and synching in stroom-proxy configuration

* Issue **#884** : Added extra fonts to stroom docker image to fix bug downloading xls search results.

* Issue **#879** : Fixed bug where reprocess and delete did not work if no stream status was set in the filter.

* Issue **#878** : Changed the appearance of stream filter fields to be more user friendly, e.g. `feedName` is now `Feed` etc.

* Issue **#809** : Changed default job frequency for `Stream Attributes Retention` and `Stream Task Retention` to `1d` (one day).

* Issue **#813** : Turned on secure processing feature for XML parsers and XML transformers so that external entities are not resolved. This prevents DoS attacks and gaining unauthorised access to the local machine.

* Issue **#871** : Fix for OptimisticLockException when processing streams.

* Issue **#872** : The parser cache is now automatically cleared when a schema changes as this can affect the way a data splitter parser is created.

* Add a health check for getting a public key from the authentication service.

* Issue **#897** : Import no longer attempts to rename or move existing items but will still update content.

* Issue **#902** : Improved the XSLT `format-date` function to better cope with week based dates and to default values to the stream time where year etc are omitted.

* Issue **#905** : Popup resize and move operations are now constrained to ensure that a popup cannot be dragged off screen or resized to be bigger than the current browser window size.

* Issue **#898** : Improved the way many read only aspects of the UI behave.

* Issue **#894** : The system now generates and displays errors to the user when you attempt to copy a feed.

* Issue **#896** : Extended folder `create` permissions are now correctly cached.

* Issue **#893** : You can now manage volumes without the `Manage Nodes` permission.

* Issue **#892** : The volume editor now waits for the node list to be loaded before opening.

* Issue **#889** : Index field editing in the UI now works correctly.

* Issue **#891** : `StreamAppender` now keeps track of it's own record write count and no longer makes use of any other write counting pipeline element.

* Issue **#885** : Improved the way import works to ensure updates to entities are at least attempted when creating an import confirmation.

* Issue **#892** : Changed `Ok` to `OK`.

* Issue **#883** : Output streams are now immediately unlocked as soon as they are closed.

* Removed unnecessary OR operator that was being inserted into expressions where only a single child term was being used. This happened when reprocessing single streams.

* Issue **#882** : Splitting aggregated streams now works when using `FindReplaceFilter`. This functionality was previously broken because various reader elements were not passing the `endStream` event on.

* Issue **#881** : The find and replace strings specified for the `FindReplaceFilter` are now treated as unescaped Java strings and now support new line characters etc.

* Issue **#880** : Increased the maximum value a numeric pipeline property can be set to via the UI to 10000000.

* Issue **#888** : The dependencies listing now copes with external dependencies failing to provide data due to authentication issues.

* Issue **#890** : Dictionaries now show the words tab by default.

* Add admin healthchecks to stroom-proxy

* Add stroom-proxy docker image

* Refactor stroom docker images to reduce image size

* Add enabled flag to storing, forwarding and synching in stroom-proxy configuration

* Issue **#884** : Added extra fonts to stroom docker image to fix bug downloading xls search results.

* Issue **#879** : Fixed bug where reprocess and delete did not work if no stream status was set in the filter.

* Issue **#878** : Changed the appearance of stream filter fields to be more user friendly, e.g. `feedName` is now `Feed` etc.

* Issue **#809** : Changed default job frequency for `Stream Attributes Retention` and `Stream Task Retention` to `1d` (one day).

* Issue **#813** : Turned on secure processing feature for XML parsers and XML transformers so that external entities are not resolved. This prevents DoS attacks and gaining unauthorised access to the local machine.

* Issue **#871** : Fix for OptimisticLockException when processing streams.

* Issue **#872** : The parser cache is now automatically cleared when a schema changes as this can affect the way a data splitter parser is created.

* Issue **#865** : Made `stroom.conf` location relative to YAML file when `externalConfig` YAML property is set.

* Issue **#867** : Added an option `showReplacementCount` to the find replace filter to choose whether to report total replacements on process completion.

* Issue **#867** : Find replace filter now creates an error if an invalid regex is used.

* Issue **#855** : Further fixes for stepping data that contains a BOM.

* Changed selected default tab for pipelines to be `Data`.

* Issue **#860** : Fixed issue where stepping failed when using any sort of input filter or reader before the parser.

* Issue **#867** : Added an option `showReplacementCount` to the find replace filter to choose whether to report total replacements on process completion.

* Improved Stroom instance management scripts

* Add contentPack import

* Fix typo in Dockerfile

* Issue **#859** : Change application startup to keep retrying when establishing a DB connection except for certain connection errors like access denied.

* Issue **#730** : The `System` folder now displays data and processors. This is a bug fix related to changing the default initial page for some document types.

* Issue **#854** : The activity screen no longer shows a permission error when shown to non admin users.

* Issue **#853** : The activity chooser will no longer display on startup if activity tracking is not enabled.

* Issue **#855** : Fixed stepping data that contains a BOM.

* Change base docker image to openjdk:8u171-jdk-alpine

* Improved loading of activity list prior to showing the chooser dialog.

* Issue **#852** : Fix for more required permissions when logging other 'find' events.

* Issue **#730** : Changed the default initial page for some document types.

* Issue **#852** : Fix for required permission when logging 'find' events.

* Changed the way the root pane loads so that error popups that appear when the main page is loading are not hidden.

* Issue **#851** : Added additional type info to type id when logging events.

* Issue **#848** : Fixed various issues related to stream processor filter editor.

* Issue **#815** : `stroom.pageTitle` property changed to `stroom.htmlTitle`.

* Issue **#732** : Added `host-address` and `host-name` XSLT functions.

* Issue **#338** : Added `splitAggregatedStreams` property to `StreamAppender`, `FileAppender` and `HDFSFileAppender` so that aggregated streams can be split into separate streams on output.

* Issue **#338** : Added `streamNo` path replacement variable for files to record the stream number within an aggregate.

* Added tests and fixed sorting of server tasks.

* Improved the way text input and output is buffered and recorded when stepping.

* The find and replace filter now resets the match count in between nested streams so that each stream is treated the same way, i.e. it can have the same number of text replacements.

* Added multiple fixes and improvements to the find and replace filter including limited support of input/output recording when stepping.

* Issue **#827** : Added `TextReplacementFilterReader` pipeline element.

* Issue **#736** : Added sorting to server tasks table.

* Inverted the behaviour of `disableQueryInfo` to now be `requireQueryInfo`.

* Issue **#596** : Rolling stream and file appenders can now roll on a cron schedule in addition to a frequency.

* The accept button now enabled on splash screen.

* Added additional event logging to stepping.

* An activity property with an id of `disableQueryInfo` can now be used to disable the query info popup on a per activity basis.

* Activity properties can now include the attributes `id`, `name`, `showInSelection` and `showInList` to determine their appearance and behaviour;

* Nested elements are now usable in the activity editor HTML.

* Record counts are now recorded on a per output stream basis even when splitting output streams.

* Splash presenter buttons are now always enabled.

* Fix background colour to white on activity pane.

* Changed `splitWhenBiggerThan` property to `rollSize` and added the property to the rolling appenders for consistency.

* Issue **#838** : Fix bug where calculation of written and read bytes was being accounted for twice due to the use of Java internal `FilterInputStream` and `FilterOutputStream` behaviour. This was leading to files being split at half od the expected size. Replaced Java internal classes with our own `WrappedInputStream` and `WrappedOutputStream` code.

* Issue **#837** : Fix bug to no longer try and record set activity events for null activities.

* Issue **#595** : Added stream appender and file appender property `splitWhenBiggerThan` to limit the size of output streams.

* Now logs activity change correctly.

* Add support for checkbox and selection control types to activity descriptions.

* Issue **#833** : The global property edit dialog can now be made larger.

* Fixed some issues in the activity manager.

* Issue **#722** : Change pipeline reference data loader to store its reference data in an off-heap disk backed LMDB store to reduce Java heap usage. See the `stroom.refloader.*` properties for configuration of the off-heap store.

* Issue **#794** : Automatically suggest a pipeline element name when creating it

* Issue **#792** : Preferred order of properties for Pipeline Elements

* Issue **824** : Fix for replace method in PathCreator also found in stroom proxy.

* Issue **#828** : Changed statistics store caches to 10 minute time to live so that they will definitely pick up new statistics store definitions after 10 minutes.

* Issue **#774** : Event logging now logs find stream criteria correctly so that feeds ids are included.

* Issue **#829** : Stroom now logs event id when viewing individual events.

* Added functionality to record actions against user defined activities.

* Added functionality to show a splash screen on login.

* Issue **#791** : Fixed broken equals method so query total row count gets updated correctly.

* Issue **#830** : Fix for API queries not returning before timing out.

* Issue **#824** : Fix for replace method in PathCreator also found in stroom proxy.

* Issue **#820** : Fix updating index shards so that they are loaded, updated and saved under lock.

* Issue **#819** : Updated `stroom-expression` to v1.4.3 to fix violation of contract exception when sorting search results.

* Issue **#817** : Increased maximum number of concurrent stream processor tasks to 1000 per node.

* Moved Index entities over to the new multi part document store.

* Moved Pipeline entities over to the new multi part document store.

* Moved both Statistic Store entity types over to the new multi part document store.

* Moved XSLT entities over to the new multi part document store.

* Moved Visualisation entities over to the new multi part document store.

* Moved Script entities over to the new multi part document store.

* Moved Dashboard entities over to the new multi part document store.

* Moved XmlSchema entities over to the new multi part document store.

* Moved TextConverter entities over to the new multi part document store.

* Modified the storage of dictionaries to use the new multi part document store.

* Changed the document store to hold multiple entries for a document so that various parts of a document can be written separately, e.g. the meta data about a dictionary and the dictionary text are now written as separate DB entries. Entries are combined during the serialisation/deserialisation process.

* Changed the import export API to use byte arrays to hold values rather than strings. *POSSIBLE BREAKING CHANGE*
Issue **gchq/stroom-expression#22** : Add `typeOf(...)` function to dashboard.

* Issue **#697** : Fix for reference data sometimes failing to find the appropriate effective stream due to the incorrect use of the effective stream cache. It was incorrectly configured to use a time to idle (TTI) expiry rather than a time to live (TTL) expiry meaning that heavy use of the cache would prevent the cached effective streams being refreshed.

* Issue **#806** : Fix for clearing previous dashboard table results if search results deliver no data.

* Issue **#805** : Fix for dashboard date time formatting to use local time zone.

* Issue **#803** : Fix for group key conversion to an appropriate value for visualisations.

* Issue **#802** : Restore lucene-backward-codecs to the build

* Issue **#800** : Add DB migration script 33 to replace references to the `Stream Type` type in the STRM_PROC_FILT table with `streamTypeName`.

* Issue **#798** : Add DB migration script 32 to replace references to the `NStatFilter` type in the PIPE table with `StatisticsFilter`.

* Fix data receipt policy defect

* Issue **#791** : Search completion signal is now only sent to the UI once all pending search result merges are completed.

* Issue **#795** : Import and export now works with appropriate application permissions. Read permission is required to export items and Create/Update permissions are required to import items depending on whether the update will create a new item or update an existing one.

* Improve configurabilty of stroom-proxy.

* Issue **#783** : Reverted code that ignored duplicate selection to fix double click in tables.

* Issue **#782** : Fix for NPE thrown when using CountGroups when GroupKey string was null due to non grouped child rows.

* Issue **#778** : Fix for text selection on tooltips etc in the latest version of Chrome.

* Uplift stroom-expression to v1.4.1

* Issue **#776** : Removal of index shard searcher caching to hopefully fix Lucene directory closing issue.

* Issue **#779** : Fix permissions defect.

* Issue **gchq/stroom-expression#22** : Add `typeOf(...)` function to dashboard.

* Issue **#766** : Fix NullPointerExceptions when downloading table results to Excel format.

* Issue **#770** : Speculative fix for memory leak in SQL Stats queries.

* Issue **#761** : New fix for premature truncation of SQL stats queries due to thread interruption.

* Issue **#748** : Fix build issue resulting from a change to SafeXMLFilter.

* Issue **#748** : Added a command line interface (CLI) in addition to headless execution so that full pipelines can be run against input files.

* Issue **#748** : Fixes for error output for headless mode.

* Issue **#761** : Fixed statistic searches failing to search more than once.

* Issue **#756** : Fix for state being held by `InheritableThreadLocal` causing objects to be held in memory longer than necessary.

* Issue **#761** : Fixed premature truncation of SQL stats queries due to thread interruption.

* Added `pipeline-name` and `put` XSLT functions back into the code as they were lost in a merge.

* Issue **#749** : Fix inability to query with only `use` privileges on the index.

* Issue **#613** : Fixed visualisation display in latest Firefox and Chrome.

* Added permission caching to reference data lookup.

* Updated to stroom-expression 1.3.1

    Added cast functions `toBoolean`, `toDouble`, `toInteger`, `toLong` and `toString`.
    Added `include` and `exclude` functions.
    Added `if` and `not` functions.
    Added value functions `true()`, `false()`, `null()` and `err()`.
    Added `match` boolean function.
    Added `variance` and `stDev` functions.
    Added `hash` function.
    Added `formatDate` function.
    Added `parseDate` function.
    Made `substring` and `decode` functions capable of accepting functional parameters.
    Added `substringBefore`, `substringAfter`, `indexOf` and `lastIndexOf` functions.
    Added `countUnique` function.

* Issue **#613** : Fixed visualisation display in latest Firefox and Chrome.

* Issue **#753** : Fixed script editing in UI.

* Issue **#751** : Fix inability to query on a dashboard with only use+read rights.


## [v6.0-alpha.22]

* Issue **#719** : Fix creation of headless Jar to ensure logback is now included.

* Issue **#735** : Change the format-date xslt function to parse dates in a case insensitive way.

* Issue **#719** : Fix creation of headless Jar. Exclude gwt-unitCache folder from build JARs.

* Issue **#720** : Fix for Hessian serialisation of table coprocessor settings.

* Issue **#217** : Add an 'all/none' checkbox to the Explorer Tree's quick filter.

* Issue **#400** : Shows a warning when cascading folder permissions.

* Issue **#405** : Fixed quick filter on permissions dialog, for users and for groups. It will now match anywhere in the user or group name, not just at the start.

* Issue **#708** : Removed parent folder UUID from ExplorerActionHandler.

* Application security code is now implemented using lambda expressions rather than AOP. This simplifies debugging and makes the code easier to understand.

* Changed the task system to allow task threads to be interrupted from the task UI.

* Made changes to improve search performance by making various parts of search wait for interruptible conditions.

* Migrated code from Spring to Guice for managing dependency injection.

* Issue **#229** : When a user 'OKs' a folder permission change it can take a while to return. This disables the ok/cancel buttons while Stroom is processing the permission change.

* Issue **#405** : Fixed quick filter on permissions dialog, for users and for groups. It will now match anywhere in the user or group name, not just at the start.

* Issue **#588** : Fixed display of horizontal scrollbar on explorer tree in export, create, copy and move dialogs.

* Issue **#691** : Volumes now reload on edit so that the entities are no longer stale the second time they are edited.

* Issue **#692** : Properties now reload on edit so that the entities are no longer stale the second time they are edited.

* Issue **#703** : Removed logging of InterruptedException stack trace on SQL stat queries, improved concurrency code.

* Issue **#697** : Improved XSLT `Lookup` trace messages.

* Issue **#697** : Added a feature to trace XSLT `Lookup` attempts so that reference data lookups can be debugged.

* Issue **#702** : Fix for hanging search extraction tasks

* Issue **#701** : The search `maxDocIdQueueSize` is now 1000 by default.

* Issue **#700** : The format-date XSLT function now defaults years, months and days to the stream receipt time regardless of whether the input date pattern specifies them.

* Issue **#657** : Change SQL Stats query code to process/transform the data as it comes back from the database rather than holding the full resultset before processing. This will reduce memory overhead and improve performance.

* Issue **#634** : Remove excessive thread sleeping in index shard searching. Sleeps were causing a significant percentage of inactivity and increasing memory use as data backed up. Add more logging and logging of durations of chunks of code. Add an integration test for testing index searching for large data volumes.

* Issue **#698** : Migration of Processing Filters now protects against folders that have since been deleted

* Issue **#634** : Remove excessive thread sleeping in index shard searching. Sleeps were causing a significant percentage of inactivity and increasing memory use as data backed up. Add more logging and logging of durations of chunks of code. Add an integration test for testing index searching for large data volumes.

* Issue **#659** : Made format-date XSLT function default year if none specified to the year the data was received unless this would make the date later then the received time in which case a year is subtracted.

* Issue **#658** : Added a hashing function for XSLT translations.

* Issue **#680** : Fixed the order of streams in the data viewer to descending by date

* Issue **#679** : Fixed the editing of Stroom properties that are 'persistent'.

* Issue **#681** : Added dry run to check processor filters will convert to find stream criteria. Throws error to UI if fails.

* Issue **#676** : Fixed use of custom stream type values in expression based processing filters.

* Issue **#673** : Fixed issue with Stream processing filters that specify Create Time

* Issue **#675** : Fixed issue with datafeed requests authenticating incorrectly

* Issue **#666** : Fixed the duplicate dictionary issue in processing filter migrations, made querying more efficient too
* Database migration fixes and tools

* Issue **#668** : Fixed the issue that prevented editing of stroom volumes

* Issue **#669** : Elastic Index Filter now uses stroomServiceUser to retrieve the index config from the Query Elastic service.

* Minor fix to migrations

* Add logging to migrations

* Add logging to migrations

* Issue **#651** : Removed the redundant concept of Pipeline Types, it's half implementation prevented certain picker dialogs from working.

* Issue **#481** : Fix handling of non-incremental index queries on the query API. Adds timeout option in request and blocking code to wait for the query to complete. Exit early from wait loops in index/event search.

* Issue **#626** : Fixed issue with document settings not being persisted

* Issue **#621** : Changed the document info to prevent requests for multi selections

* Issue **#620** : Copying a directory now recursively copies it's contents, plus renaming copies is done more intelligently.

* Issue **#546** : Fixed race conditions with the Explorer Tree, it was causing odd delays to population of the explorer in various places.

* Issue **#495** : Fixed the temporary expansion of the Explorer Tree caused by filtering

* Issue **#376** : Welcome tab details fixed since move to gradle

* Issue **#523** : Changed permission behaviours for copy and move to support `None`, `Source`, `Destination` and `Combined` behaviours. Creating new items now allows for `None` and `Destination` permission behaviours. Also imported items now receive permissions from the destination folder. Event logging now indicates the permission behaviour used during copy, move and create operations.

* Issue **#480** : Change the downloaded search request API JSON to have a fetch type of ALL.

* Issue **#623** : Fixed issue where items were being added to sublist causing a stack overflow exception during data retention processing.

* Issue **#617** : Introduced a concept of `system` document types that prevents the root `System` folder type from being created, copied, deleted, moved, renamed etc.

* Issue **#622** : Fix incorrect service discovery based api paths, remove authentication and authorisation from service discovery

* Issue **#568** : Fixed filtering streams by pipeline in the pipeline screen.

* Issue **#565** : Fixed authorisation issue on dashboards.

* Issue **#592** : Mount stroom at /stroom.

* Issue **#608** : Fixed stream grep and stream dump tools and added tests to ensure continued operation.

* Issue **#603** : Changed property description from `tags` to `XML elements` in `BadTextXMLFilterReader`.

* Issue **#600** : Added debug to help diagnose cause of missing index shards in shard list.

* Issue **#611** : Changed properties to be defined in code rather than Spring XML.

* Issue **#605** : Added a cache for retrieving user by name to reduce DB use when pushing users for each task.

* Issue **#610** : Added `USE INDEX (PRIMARY)` hint to data retention select SQL to improve performance.

* Issue **#607** : Multiple improvements to the code to ensure DB connections, prepared statements, result sets etc use try-with-resources constructs wherever possible to ensure no DB resources are leaked. Also all connections obtained from a data source are now returned appropriately so that connections from pools are reused.

* Issue **#602** : Changed the data retention rule table column order.

* Issue **#606** : Added more stroom properties to tune the c3P0 connection pool. The properties are prefixed by `stroom.db.connectionPool` and `stroom.statistics.sql.db.connectionPool`.

* Issue **#601** : Fixed NPE generated during index shard retention process that was caused by a shard being deleted from the DB at the same time as the index shard retention job running.

* Issue **#609** : Add configurable regex to replace IDs in heap histogram class names, e.g. `....$Proxy54` becomes `....$Proxy--ID-REMOVED--`

* Issue **#570** : Refactor the heap histogram internal statistics for the new InternalStatisticsReceiver

* Issue **#599** : DocumentServiceWriteAction was being used in the wrong places where EntityServiceSaveAction should have been used instead to save entities that aren't document entities.

* Issue **#593** : Fixed node save RPC call.

* Issue **#591** : Made the query info popup more configurable with a title, validation regex etc. The popup will now only be displayed when enabled and when a manual user action takes place, e.g. clicking a search button or running a parameterised execution with one or more queries.

* Added 'prompt' option to force the identity provider to ask for a login.

* Issue **#549** : Change to not try to connect to kafka when kafka is not configured and improve failure handling

* Issue **#573** : Fixed viewing folders with no permitted underlying feeds. It now correctly shows blank data screen, rather than System/Data.

* Issue **#150** : Added a feature to optionally require specification of search purpose.

* Issue **#572** : Added a feature to allow easy download of dictionary contents as a text file.

* Generate additional major and minor floating docker tags in travis build, e.g. v6-LATEST and v6.0-LATEST

* Change docker image to be based on openjdk:8u151-jre-alpine

* Added a feature to list dependencies for all document entities and indicate where dependencies are missing.

* Issue **#540** : Improve description text for stroom.statistics.sql.maxProcessingAge property

* Issue **#538** : Lists of items such as users or user groups were sometimes not being converted into result pages correctly, this is now fixed.

* Issue **#537** : Users without `Manage Policies` permission can now view streams.

* Issue **#522** : Selection of data retention rules now remains when moving rules up or down.

* Issue **#411** : When data retention rules are disabled they are now shown greyed out to indicate this.

* Issue **#536** : Fix for missing visualisation icons.

* Issue **#368** : Fixed hidden job type button on job node list screen when a long cron pattern is used.

* Issue **#507** : Added dictionary inheritance via import references.

* Issue **#554** : Added a `parseUri` XSLT function.

* Issue **#557** : Added dashboard functions to parse and output URI parts.

* Issue **#552** : Fix for NPE caused by bad XSLT during search data extraction.

* Issue **#560** : Replaced instances of `Files.walk()` with `Files.walkFileTree()`. `Files.walk()` throws errors if any files are deleted or are not accessible during the walk operation. This is a major issue with the Java design for walking files using Java 8 streams. To avoid this issue `Files.walkFileTree()` has now been used in place of `Files.walk()`.

* Issue **#567** : Changed `parseUri` to be `parse-uri` to keep it consistently named with respect to other XSLT functions. The old name `parseUri` still works but is deprecated and will be removed in a later version.

* Issue **#567** : The XSLT function `parse-uri` now correctly returns a `schemeSpecificPart` element rather than the incorrectly named `schemeSpecificPort`.

* Issue **#567** : The dashboard expression function `extractSchemeSpecificPortFromUri` has now been corrected to be called `extractSchemeSpecificPartFromUri`.

* Issue **#567** : The missing dashboard expression function `extractQueryFromUri` has been added.

* Issue **#571** : Streams are now updated to have a status of deleted in batches using native SQL and prepared statements rather than using the stream store.

* Issue **#559** : Changed CSS to allow table text selection in newer browsers.

* Issue **#574** : Fixed SQL debug trace output.

* Issue **#574** : Fixed SQL UNION code that was resulting in missing streams in the data browser when paging.

* Issue **#590** : Improved data browser performance by using a local cache to remember feeds, stream types, processors, pipelines etc while decorating streams.

* Issue **#150** : Added a property to optionally require specification of search purpose.

* New authentication flow based around OpenId

* New user management screens

* The ability to issue API keys

* Issue **#501** : Improve the database teardown process in integration tests to speed up builds

* Relax regex in build script to allow tags like v6.0-alpha.3 to be published to Bintray

* Add Bintray publish plugin to Gradle build

* Issue **#75** : Upgraded to Lucene 5.

* Issue **#135** : [BREAKING CHANGE] Removed JODA Time library and replaced with Java 7 Time API. This change breaks time zone output previously formatted with `ZZ` or `ZZZ`.

* Added XSLT functions generate-url and fetch-json

* Added ability to put clickable hyperlinks in Dashboard tables

* Added an HTTP appender.

* Added an appender for the proxy store.

* Issue **#412** : Fixed no-column table breakage

* Issue **#380** : Fixed build details on welcome/about

* Issue **#348** : Fixed new menu icons.

* Issue **98** : Fix premature trimming of results in the store

* Issue **360** : Fix inability to sort sql stats results in the dashboard table

* Issue **#550** : Fix for info message output for data retention.

* Issue **#551** : Improved server task detail for data retention job.

* Issue **#541** : Changed stream retention job descriptions.

* Issue **#553** : The data retention job now terminates if requested to do so and also tracks progress in a local temp file so a nodes progress will survive application restarts.

* Change docker image to use openjdk:8u151-jre-alpine as a base

* Issue **#539** : Fix issue of statistic search failing after it is imported

* Issue **#547** : Data retention processing is now performed in batches (size determined by `stroom.stream.deleteBatchSize`). This change should reduce the memory required to process the data retention job.

* Issue **#541** : Marked old stream retention job as deprecated in description.

* Issue **#542** : Fix for lazy hibernate object initialisation when stepping cooked data.

* Issue **#524** : Remove dependency on stroom-proxy:stroom-proxy-repo and replaced with duplicated code from stroom-proxy-repo (commit b981e1e)

* Issue **#203** : Initial release of the new data receipt policy functionality.

* Issue **#202** : Initial release of the new data retention policy functionality.

* Issue **#521** : Fix for the job list screen to correct the help URL.

* Issue **#526** : Fix for XSLT functions that should return optional results but were being forced to return a single value.

* Issue **#527** : Fix for XSLT error reporting. All downstream errors were being reported as XSLT module errors and were
 hiding the underlying exception.

* Issue **#501** : Improve the database teardown process in integration tests to speed up builds.

* Issue **#511** : Fix NPE thrown during pipeline stepping by downstream XSLT.

* Issue **#521** : Fix for the job list screen to use the help URL system property for displaying context sensitive help.

* Issue **#511** : Fix for XSLT functions to allow null return values where a value cannot be returned due to an error etc.

* Issue **#515** : Fix handling of errors that occur before search starts sending.

* Issue **#506** : In v5 dashboard table filters were enhanced to allow parameters to be used in include/exclude filters. The implementation included the use of ` \ ` to escape `$` characters that were not to be considered part of a parameter reference. This change resulted in regular expressions requiring ` \ ` being escaped with additional ` \ ` characters. This escaping has now been removed and instead only `$` chars before `{` chars need escaping when necessary with double `$$` chars, e.g. use `$${something` if you actually want `${something` not to be replaced with a parameter.

* Issue **#505** : Fix the property UI so all edited value whitespace is trimmed

* Issue **#513** : Now only actively executing tasks are visible as server tasks

* Issue **#483** : When running stream retention jobs the transactions are now set to REQUIRE_NEW to hopefully ensure that the job is done in small batches rather than a larger transaction spanning multiple changes.

* Issue **#508** : Fix directory creation for index shards.

* Issue **#492** : Task producers were still not being marked as complete on termination which meant that the parent cluster task was not completing. This has now been fixed.

* Issue **#497** : DB connections obtained from the data source are now released back to the pool after use.

* Issue **#492** : Task producers were not being marked as complete on termination which meant that the parent cluster task was not completing. This has now been fixed.

* Issue **#497** : Change stream task creation to use straight JDBC rather than hibernate for inserts and use a configurable batch size (stroom.databaseMultiInsertMaxBatchSize) for the inserts.

* Issue **#502** : The task executor was not responding to shutdown and was therefore preventing the app from stopping gracefully.

* Issue **#476** : Stepping with dynamic XSLT or text converter properties now correctly falls back to the specified entity if a match cannot be found by name.

* Issue **#498** : The UI was adding more than one link between 'Source' and 'Parser' elements, this is now fixed.

* Issue **#492** : Search tasks were waiting for part of the data extraction task to run which was not checking for termination. The code for this has been changed and should now terminate when required.

* Issue **#494** : Fix problem of proxy aggregation never stopping if more files exist

* Issue **#490** : Fix errors in proxy aggregation due to a bounded thread pool size

* Issue **#484** : Remove custom finalize() methods to reduce memory overhead

* Issue **#475** : Fix memory leak of java.io.File references when proxy aggregation runs

* Issue **#470** : You can now correctly add destinations directly to the pipeline 'Source' element to enable raw streaming.

* Issue **#487** : Search result list trimming was throwing an illegal argument exception `Comparison method violates its general contract`, this should now be fixed.

* Issue **#488** : Permissions are now elevated to 'Use' for the purposes of reporting the data source being queried.

* Migrated to ehcache 3.4.0 to add options for off-heap and disk based caching to reduce memory overhead.

* Caches of pooled items no longer use Apache Commons Pool.

* Issue **#401** : Reference data was being cached per user to ensure a user centric view of reference data was being used. This required more memory so now reference data is built in the context of the internal processing user and then filtered during processing by user access to streams.

* The effective stream cache now holds 1000 items.

* Reduced the amount of cached reference data to 100 streams.

* Reduced the number of active queries to 100.

* Removed Ehcache and switched to Guava cache.

* Issue **#477** : Additional changes to ensure search sub tasks use threads fairly between multiple searches.

* Issue **#477** : Search sub tasks are now correctly linked to their parent task and can therefore be terminated by terminating parent tasks.

* Issue **#425** : Changed string replacement in pipeline migration code to use a literal match

* Issue **#469** : Add Heap Histogram internal statistics for memory use monitoring

* Issue **#463** : Made further improvements to the index shard writer cache to improve performance.

* Issue **#448** : Some search related tasks never seem to complete, presumably because an error is thrown at some point and so their callbacks do not get called normally. This fix changes the way task completion is recorded so that it isn't dependant on the callbacks being called correctly.

* Issue **#464** : When a user resets a password, the password now has an expiry date set in the future determined by the password expiry policy. Password that are reset by email still expire immediately as expected.

* Issue **#462** : Permission exceptions now carry details of the user that the exception applies to. This change allows error logging to record the user id in the message where appropriate.

* Issue **#463** : Many index shards are being corrupted which may be caused by insufficient locking of the shard writers and readers. This fix changes the locking mechanism to use the file system.

* Issue **#451** : Data paging was allowing the user to jump beyond the end of a stream whereby just the XML root elements were displayed. This is now fixed by adding a constraint to the page offset so that the user cannot jump beyond the last record. Because data paging assumes that segmented streams have a header and footer, text streams now include segments after a header and before a footer, even if neither are added, so that paging always works correctly regardless of the presence of a header or footer.

* Issue **#461** : The stream attributes on the filter dialog were not sorted alphabetically, they now are.

* Issue **#460** : In some instances error streams did not always have stream attributes added to them for fatal errors. This mainly occurred in instances where processing failed early on during pipeline creation. An error was recorded but stream attributes were not added to the meta data for the error stream. Processing now ensures that stream attributes are recorded for all error cases.

* Issue **#442** : Remove 'Old Internal Statistics' folder, improve import exception handling

* Issue **#457** : Add check to import to prevent duplicate root level entities

* Issue **#444** : Fix for segment markers when writing text to StreamAppender.

* Issue **#447** : Fix for AsyncSearchTask not being displayed as a child of EventSearchTask in the server tasks view.

* Issue **#421** : FileAppender now causes fatal error where no output path set.

* Issue **#427** : Pipelines with no source element will now only treat a single parser element as being a root element for backwards compatibility.

* Issue **#420** : Pipelines were producing errors in the UI when elements were deleted but still had properties set on them. The pipeline validator was attempting to set and validate properties for unknown elements. The validator now ignores properties and links to elements that are undeclared.

* Issue **#420** : The pipeline model now removes all properties and links for deleted elements on save.

* Issue **#458** : Only event searches should populate the `searchId`. Now `searchId` is only populated when a stream processor task is created by an event search as only event searches extract specific records from the source stream.

* Issue **#437** : The event log now includes source in move events.

* Issue **#419** : Fix multiple xml processing instructions appearing in output.

* Issue **#446** : Fix for deadlock on rolling appenders.

* Issue **#444** : Fix segment markers on RollingStreamAppender.

* Issue **#426** : Fix for incorrect processor filters. Old processor filters reference `systemGroupIdSet` rather than `folderIdSet`. The new migration updates them accordingly.

* Issue **#429** : Fix to remove `usePool` parser parameter.

* Issue **#439** : Fix for caches where elements were not eagerly evicted.

* Issue **#424** : Fix for cluster ping error display.

* Issue **#441** : Fix to ensure correct names are shown in pipeline properties.

* Issue **#433** : Fixed slow stream queries caused by feed permission restrictions.

* Issue **#385** : Individual index shards can now be deleted without deleting all shards.

* Issue **#391** : Users needed `Manage Processors` permission to initiate pipeline stepping. This is no longer required as the 'best fit' pipeline is now discovered as the internal processing user.

* Issue **#392** : Inherited pipelines now only require 'Use' permission to be used instead of requiring 'Read' permission.

* Issue **#394** : Pipeline stepping will now show errors with an alert popup.

* Issue **#396** : All queries associated with a dashboard should now be correctly deleted when a dashboard is deleted.

* Issue **#393** : All caches now cache items within the context of the current user so that different users do not have the possibility of having problems caused by others users not having read permissions on items.

* Issue **#358** : Schemas are now selected from a subset matching the criteria set on SchemaFilter by the user.

* Issue **#369** : Translation stepping wasn't showing any errors during stepping if a schema had an error in it.

* Issue **#364** : Switched index writer lock factory to a SingleInstanceLockFactory as index shards are accessed by a single process.

* Issue **#363** : IndexShardWriterCacheImpl now closes and flushes writers using an executor provided by the TaskManager. Writers are now also closed in LRU order when sweeping up writers that exceed TTL and TTI constraints.

* Issue **#361** : Information has been added to threads executing index writer and index searcher maintenance tasks.

* Issue **#356** : Changed the way index shard writers are cached to improve indexing performance and reduce blocking.

* Issue **#353** : Reduced expected error logging to debug.

* Issue **#354** : Changed the way search index shard readers get references to open writers so that any attempt to get an open writer will not cause, or have to wait for, a writer to close.

* Issue **#351** : Fixed ehcache item eviction issue caused by ehcache internally using a deprecated API.

* Issue **#347** : Added a 'Source' node to pipelines to establish a proper root for a pipeline rather than an assumed one based on elements with no parent.

* Issue **#350** : Removed 'Advanced Mode' from pipeline structure editor as it is no longer very useful.

* Issue **#349** : Improved index searcher cache to ensure searchers are not affected by writers closing.

* Issue **#342** : Changed the way indexing is performed to ensure index readers reference open writers correctly.

* Issue **#346** : Improved multi depth config content import.

* Issue **#328** : You can now delete corrupt shards from the UI.

* Issue **#343** : Fixed login expiry issue.

* Issue **#345** : Allowed for multi depth config content import.

* Issue **#341** : Fixed arg in SQL.

* Issue **#340** : Fixed headless and corresponding test.

* Issue **#333** : Fixed event-logging version in build.

* Issue **#334** : Improved entity sorting SQL and separated generation of SQL and HQL to help avoid future issues.

* Issue **#335** : Improved user management

* Issue **#337** : Added certificate auth option to export servlet and disabled the export config feature by default.

* Issue **#337** : Added basic auth option to export servlet to complement cert based auth.

* Issue **#332** : The index shard searcher cache now makes sure to get the current writer needed for the current searcher on open.

* Issue **#322** : The index cache and other caching beans should now throw exceptions on `get` that were generated during the creation of cached items.

* Issue **#325** : Query history is now cleaned with a separate job. Also query history is only recorded for manual querying, i.e. not when query is automated (on open or auto refresh). Queries are now recorded on a dashboard + query component basis and do not apply across multiple query components in a dashboard.

* Issue **#323** : Fixed an issue where parser elements were not being returned as 'processors' correctly when downstream of a reader.

* Issue **#322** : Index should now provide a more helpful message when an attempt is made to index data and no volumes have been assigned to an index.

* Issue **#316** : Search history is now only stored on initial query when using automated queries or when a user runs a query manually. Search history is also automatically purged to keep either a specified number of items defined by `stroom.query.history.itemsRetention` (default 100) or for a number of days specified by `stroom.query.history.daysRetention` (default 365).

* Issue **#317** : Users now need update permission on an index plus 'Manage Index Shards' permission to flush or close index shards. In addition to this a user needs delete permission to delete index shards.

* Issue **#319** : SaveAs now fetches the parent folder correctly so that users can copy items if they have permission to do so.

* Issue **#311** : Fixed request for `Pipeline` in `meta` XSLT function. Errors are now dealt with correctly so that the XSLT will not fail due to missing meta data.

* Issue **#313** : Fixed case of `xmlVersion` property on `InvalidXMLCharFilterReader`.

* Issue **#314** : Improved description of `tags` property in `BadTextXMLFilterReader`.

* Issue **#307** : Made some changes to avoid potential NPE caused by session serialisation.

* Issue **#306** : Added a stroom `meta` XSLT function. The XSLT function now exposes `Feed`, `StreamType`, `CreatedTime`, `EffectiveTime` and `Pipeline` meta attributes from the currently processing stream in addition to any other meta data that might apply. To access these meta data attributes of the current stream use `stroom:meta('StreamType')` etc. The `feed-attribute` function is now an alias for the `meta` function and should be considered to be deprecated.

* Issue **#303** : The stream delete job now uses cron in preference to a frequency.

* Issue **#152** : Changed the way indexing is performed so that a single indexer object is now responsible for indexing documents and adding them to the appropriate shard.

* Issue **#179** : Updated Saxon-HE to version 9.7.0-18 and added XSLTFilter option to `usePool` to see if caching might be responsible for issue.

* Issue **#288** : Made further changes to ensure that the IndexShardWriterCache doesn't try to reuse an index shard that has failed when adding any documents.

* Issue **#295** : Made the help URL absolute and not relative.

* Issue **#293** : Attempt to fix mismatch document count error being reported when index shards are opened.

* Issue **#292** : Fixed locking for rolling stream appender.

* Issue **#292** : Rolling stream output is no longer associated with a task, processor or pipeline to avoid future processing tasks from deleting rolling streams by thinking they are superseded.

* Issue **#292** : Data that we expect to be unavailable, e.g. locked and deleted streams, will no longer log exceptions when a user tries to view it and will instead return an appropriate message to the user in place of the data.

* Issue **#288** : The error condition 'Expected a new writer but got the same one back!!!' should no longer be encountered as the root cause should now be fixed. The original check has been reinstated so that processing will terminate if we do encounter this problem.

* Issue **#295** : Fixed the help property so that it can now be configured.

* Issue **#296** : Removed 'New' and 'Delete' buttons from the global property dialog.

* Issue **#279** : Fixed NPE thrown during proxy aggregation.

* Issue **#294** : Changing stream task status now tries multiple times to attempt to avoid a hibernate LockAcquisitionException.

* Issue **#287** : XSLT not found warnings property description now defaults to false.

* Issue **#261** : The save button is now only enabled when a dashboard or other item is made dirty and it is not read only.

* Issue **#286** : Dashboards now correctly save the selected tab when a tab is selected via the popup tab selector (visible when tabs are collapsed).

* Issue **#289** : Changed Log4J configuration to suppress logging from Hibernate SqlExceptionHandler for expected exceptions like constraint violations.

* Issue **#288** : Changed 'Expected a new writer...' fatal error to warning as the condition in question might be acceptable.

* Issue **#285** : Attempted fix for GWT RPC serialisation issue.

* Issue **#283** : Statistics for the stream task queue are now captured even if the size is zero.

* Issue **#226** : Fixed issue where querying an index failed with "User does not have the required permission (Manage Users)" message.

* Issue **#281** : Made further changes to cope with Files.list() and Files.walk() returning streams that should be closed with 'try with resources' construct.

* Issue **#224** : Removing an element from the pipeline structure now removes all child elements too.

* Issue **#282** : Users can now upload data with just 'Data - View' and 'Data - Import' application permissions, plus read permission on the appropriate feed.

* Issue **#199** : The explorer now scrolls selected items into view.

* Issue **#280** : Fixed 'No user is currently authenticated' issue when viewing jobs and nodes.

* Issue **#278** : The date picker now hides once you select a date.

* Issue **#281** : Directory streams etc are now auto closed to prevent systems running out of file handles.

* Issue **#263** : The explorer tree now allows you to collapse the root 'System' node after it is first displayed.

* Issue **#266** : The explorer tree now resets (clears and collapses all previously open nodes) and shows the currently selected item every time an explorer drop down in opened.

* Issue **#233** : Users now only see streams if they are administrators or have 'Data - View' permission. Non administrators will only see data that they have 'read' permission on for the associated feed and 'use' permission on for the associated pipeline if there is one.

* Issue **#265** : The stream filter now orders stream attributes alphabetically.

* Issue **#270** : Fixed security issue where null users were being treated as INTERNAL users.

* Issue **#270** : Improved security by pushing user tokens rather than just user names so that internal system (processing) users are clearly identifiable by the security system and cannot be spoofed by regular user accounts.

* Issue **#269** : When users are prevented from logging in with 'preventLogin' their failed login count is no longer incremented.

* Issue **#267** : The login page now shows the maintenance message.

* Issue **#276** : Session list now shows session user ids correctly.

* Issue **#201** : The permissions menu item is no longer available on the root 'System' folder.

* Issue **#176** : Improved performance of the explorer tree by increasing the size of the document permissions cache to 1M items and changing the eviction policy from LRU to LFU.

* Issue **#176** : Added an optimisation to the explorer tree that prevents the need for a server call when collapsing tree nodes.

* Issue **#273** : Removed an unnecessary script from the build.

* Issue **#277** : Fixed a layout issue that was causing the feed section of the processor filter popup to take up too much room.

* Issue **#274** : The editor pane was only returning the current user edited text when attached to the DOM which meant changes to text were ignored if an editor pane was not visible when save was pressed. This has now been fixed so that the current content of an editor pane is always returned even when it is in a detached state.

* Issue **#264** : Added created by/on and updated by/on info to pipeline stream processor info tooltips.

* Issue **#222** : Explorer items now auto expand when a quick filter is used.

* Issue **#205** : File permissions in distribution have now been changed to `0750` for directories and shell scripts and `0640` for all other files.

* Issue **#240** : Separate application permissions are now required to manage DB tables and tasks.

* Issue **#210** : The statistics tables are now listed in the database tables monitoring pane.

* Issue **#249** : Removed spaces between values and units.

* Issue **#237** : Users without 'Download Search Results' permission will no longer see the download button on the table component in a dashboard.

* Issue **#232** : Users can now inherit from pipelines that they have 'use' permissions on.

* Issue **#191** : Max stream size was not being treated as IEC value, e.g. Mebibytes etc.

* Issue **#235** : Users can now only view the processor filters that they have created if they have 'Manage Processors' permission unless they are an administrator in which case they will see all filters. Users without the 'Manage Processors' permission who are also not administrators will see no processor filters in the UI. Users with 'Manage Processors' permission who are not administrators will be able to update their own processor filters if they have 'update' permission on the associated pipeline. Administrators are able to update all processor filters.

* Issue **#212** : Changes made to text in any editor including those made with cut and paste are now correctly handled so that altered content is now saved.

* Issue **#247** : The editor pane now attempts to maintain the scroll position when formatting content.

* Issue **#251** : Volume and memory statistics are now recorded in bytes and not MiB.

* Issue **#243** : The error marker pane should now discover and display all error types even if they are preceded by over 1000 warnings.

* Issue **#254** : Fixed search result download.

* Issue **#209** : Statistics are now queryable in a dashboard if a user has 'use' permissions on a statistic.

* Issue **#255** : Fixed issue where error indicators were not being shown in the schema validator pane because the text needed to be formatted so that it spanned multiple lines before attempting to add annotations.

* Issue **#257** : The dashboard text pane now provides padding at the top to allow for tabs and controls.

* Issue **#174** : Index shard checking is now done asynchronously during startup to reduce startup time.

* Issue **#225** : Fixed NPE that was caused by processing instruction SAX events unexpectedly being fired by Xerces before start document events. This looks like it might be a bug in Xerces but the code now copes with the unexpected processing instruction event anyway.

* Issue **#230** : The maintenance message can now be set with the property 'stroom.maintenance.message' and the message now appears as a banner at the top of the screen rather than an annoying popup. Non admin users can also be prevented from logging on to the system by setting the 'stroom.maintenance.preventLogin' property to 'true'.

* Issue **#155** : Changed password values to be obfuscated in the UI as 20 asterisks regardless of length.

* Issue **#188** : All of the writers in a pipeline now display IO in the UI when stepping.

* Issue **#208** : Schema filter validation errors are now shown on the output pane during stepping.

* Issue **#211** : Turned off print margins in all editors.

* Issue **#200** : The stepping presenter now resizes the top pane to fit the tree structure even if it is several elements high.

* Issue **#168** : Code and IO is now loaded lazily into the element presenter panes during stepping which prevents the scrollbar in the editors being in the wrong position.

* Issue **#219** : Changed async dispatch code to work with new lambda classes rather than callbacks.

* Issue **#221** : Fixed issue where `*.zip.bad` files were being picked up for proxy aggregation.

* Issue **#242** : Improved the way properties are injected into some areas of the code to fix an issue where 'stroom.maxStreamSize' and other properties were not being set.

* Issue **#241** : XMLFilter now ignores the XSLT name pattern if an empty string is supplied.

* Issue **#236** : 'Manage Cache Permission' has been changed to 'Manage Cache'.

* Issue **#219** : Made further changes to use lambda expressions where possible to simplify code.

* Issue **#231** : Changed the way internal statistics are created so that multiple facets of a statistic, e.g. Free & Used Memory, are combined into a single statistic to allow combined visualisation.

* Issue **#172** : Further improvement to dashboard L&F.

* Issue **#194** : Fixed missing Roboto fonts.

* Issue **#195** : Improved font weights and removed underlines from link tabs.

* Issue **#196** : Reordered fields on stream, relative stream, volume and server task tables.

* Issue **#182** : Changed the way dates and times are parsed and formatted and improved the datebox control L&F.

* Issue **#198** : Renamed 'INTERNAL_PROCESSING_USER' to 'INTERNAL'.

* Issue **#154** : Active tasks are now sortable by processor filter priority.

* Issue **#204** : Pipeline processor statistics now include 'Node' as a tag.

* Issue **#170** : Changed import/export to delegate import/export responsibility to individual services. Import/export now only works with items that have valid UUIDs specified.

* Issue **#164** : Reduced caching to ensure tree items appear as soon as they are added.

* Issue **#177** : Removed 'Meta Data-Bytes Received' statistic as it was a duplicate.

* Issue **#152** : Changed the way index shard creation is locked so that only a single shard should be fetched from the cache with a given shard key at any one time.

* Issue **#189** : You now have to click within a checkbox to select it within a table rather than just clicking the cell the checkbox is in.

* Issue **#186** : Data is no longer artificially wrapped with the insertion of new lines server side. Instead the client now receives the data and an option to soft wrap lines has been added to the UI.

* Issue **#167** : Fixed formatting of JavaScript and JSON.

* Issue **#175** : Fixed visibility of items by inferred permissions.

* Issue **#178** : Added new properties and corresponding configuration to connect and create a separate SQL statistics DB.

* Issue **#172** : Improved dashboard L&F.

* Issue **#169** : Improved L&F of tables to make better use of screen real estate.

* Issue **#191** : Mebibytes (multiples of 1024) etc are now used as standard throughout the application for both memory and disk sizes and have single letter suffixes (B, K, M, G, T).

* Issue **#173** : Fixed the way XML formatter deals with spaces in attribute values.

* Issue **#151** : Fixed meta data statistics. 'metaDataStatistics' bean was declared as an interface and not a class.

* Issue **#158** : Added a new global property 'stroom.proxy.zipFilenameDelimiter' to enable Stroom proxy repositories to be processed that have a custom file name pattern.

* Issue **#153** : Clicking tick boxes and other cell components in tables no longer requires the row to be selected first.

* Issue **#148** : The stream browsing UI no longer throws an error when attempting to clear markers from the error markers pane.

* Issue **#160** : Stream processing tasks are now created within the security context of the user that created the associated stream processor filter.

* Issue **#157** : Data is now formatted by the editor automatically on display.

* Issue **#144** : Old processing output will now be deleted when content is reprocessed even if the new processing task does not produce output.

* Issue **#159** : Fixed NPE thrown during import.

* Issue **#166** : Fixed NPE thrown when searching statistics.

* Issue **#165** : Dashboards now add a query and result table from a template by default on creation. This was broken when adding permission inheritance to documents.

* Issue **#162** : The editor annotation popup now matches the style of other popups.

* Issue **#163** : Imported the Roboto Mono font to ensure consistency of the editor across platforms.

* Issue **#143** : Stroom now logs progress information about closing index shard writers during shutdown.

* Issue **#140** : Replaced code editor to improve UI performance and add additional code formatting & styling options.

* Issue **#146** : Object pool should no longer throw an error when abandoned objects are returned to the pool.

* Issue **#142** : Changed the way permissions are cached so that changes to permissions provide immediate access to documents.

* Issue **#123** : Changed the way entity service result caching works so that the underlying entity manager is cached instead of individual services. This allows entity result caching to be performed while still applying user permissions to cached results.

* Issue **#156** : Attempts to open items that that user does not have permission to open no longer show an error and spin the progress indicator forever, instead the item will just not open.

* Issue **#141** : Improved log output during entity reference migration and fixed statistic data source reference migration.

* Issue **#127** : Entity reference replacement should now work with references to 'StatisticsDataSource'.

* Issue **#125** : Fixed display of active tasks which was broken by changes to the task summary table selection model.

* Issue **#121** : Fixed cache clearing.

* Issue **#122** : Improved the look of the cache screen.

* Issue **#106** : Disabled users and groups are now displayed with greyed out icon in the UI.

* Issue **#132** : The explorer tree is now cleared on login so that users with different permissions do not see the previous users items.

* Issue **#128** : Improved error handling during login.

* Issue **#130** : Users with no permissions are no longer able to open folders including the root System folder to attempt data browsing.

* Issue **#120** : Entity chooser now treats 'None' as a special root level explorer node so that it can be selected in the same way as other nodes, e.g. visibly selected and responsive to double click.

* Issue **#129** : Fixed NPE.

* Issue **#119** : User permissions dialog now clears permissions when a user or group is deleted.

* Issue **#115** : User permissions on documents can now be inherited from parent folders on create, copy and move.

* Issue **#109** : Added packetSize="65536" property to AJP connector in server.xml template.

* Issue **#100** : Various list of items in stroom now allow multi selection for add/remove purposes.

* Issue **#112** : Removed 'pool' monitoring screen as all pools are now caches of one form or another.

* Issue **#105** : Users were not seeing 'New' menu for folders that they had some create child doc permissions for. This was due to DocumentType not implementing equals() and is now fixed.

* Issue **#111** : Fixed query favourites and history.

* Issue **#91** : Only CombinedParser was allowing code to be injected during stepping. Now DSParser and XMLFragmentParser support code injection during stepping.

* Issue **#107** : The UI now only shows new pipeline element items on the 'Add' menu that are allowed children of the selected element.

* Issue **#113** : User names are now validated against a regex specified by the 'stroom.security.userNamePattern' property.

* Issue **#116** : Rename is now only possible when a single explorer item is selected.

* Issue **#114** : Fixed selection manager so that the explorer tree does not select items when a node expander is clicked.

* Issue **#65** : Selection lists are now limited to 300px tall and show scrollbars if needed.

* Issue **#50** : Defaults table result fields to use local time without outputting the timezone.

* Issue **#15** : You can now express time zones in dashboard query expressions or just omit a time zone to use the locale of the browser.

* Issue **#49** : Dynamic XSLT selection now works with pipeline stepping.

* Issue **#63** : Entity selection control now shows current entity name even if it has changed since referencing entity was last saved.

* Issue **#70** : You can now select multiple explorer rows with ctrl and shift key modifiers and perform bulk actions such as copy, move, rename and delete.

* Issue **#85** : findDelete() no longer tries to add ORDER BY condition on UPDATE SQL when deleting streams.

* Issue **#89** : Warnings should now be present in processing logs for reference data lookups that don't specify feed or stream type. This was previously throwing a NullPointerException.

* Issue **#90** : Fixed entity selection dialog used outside of drop down selection control.

* Issue **#88** : Pipeline reference edit dialog now correctly selects the current stream type.

* Issue **#77** : Default index volume creation now sets stream status to INACTIVE rather than CLOSED and stream volume creation sets index status to INACTIVE rather than CLOSED.

* Issue **#93** : Fixed code so that the 'Item' menu is now visible.

* Issue **#97** : Index shard partition date range creation has been improved.

* Issue **#94** : Statistics searches now ignore expression terms with null or empty values so that the use of substitution parameters can be optional.

* Issue **#87** : Fixed explorer scrolling to the top by disabling keyboard selection.

* Issue **#104** : 'Query' no longer appears as an item that a user can allow 'create' on for permissions within a folder.

* Issue **#103** : Added 10 years as a supported data retention age.

* Issue **#86** : The stream delete button is now re-enabled when new items are selected for deletion.

* Issue **#81** : No exception will now be thrown if a client rejects a response for an EntityEvent.

* Issue **#79** : The client node no longer tries to create directories on the file system for a volume that may be owned by another node.

* Issue **#92** : Error summaries of multiple types no longer overlap each other at the top of the error markers list.

* Issue **#64** : Fixed Hessian serialisation of 'now' which was specified as a ZonedDateTime which cannot be serialised. This field is now a long representing millseconds since epoch.

* Issue **#62** : Task termination button is now enabled.

* Issue **#60** : Fixed validation of stream attributes prior to data upload to prevent null pointer exception.

* Issue **#9** : Created a new implementation of the expression parser that improved expression tokenisation and deals with BODMAS rules properly.

* Issue **#36** : Fixed and vastly improved the configuration of email so that more options can be set allowing for the use of other email services requiring more complex configuration such as gmail.

* Issue **#24** : Header and footer strings are now unescaped so that character sequences such as '\n' are translated into single characters as with standard Java strings, e.g. '\n' will become a new line and '\t' a tab.

* Issue **#40** : Changed Stroom docker container to be based on Alpine linux to save space

* Issue **#40** : Auto import of content packs on Stroom startup and added default content packs into the docker build for Stroom.

* Issue **#30** : Entering stepping mode was prompting for the pipeline to step with but also auto selecting a pipeline at the same time and entering stepping immediately.

* Dashboard auto refresh is now limited to a minimum interval of 10 seconds.

* Issue **#31** : Pipeline stepping was not including user changes immediately as parsers and XSLT filters were using cached content when they should have been ignoring the cache in stepping mode.

* Issue **#27** : Stroom now listens to window closing events and asks the user if they really want to leave the page. This replaces the previous crude attempts to block keys that affected the history or forced a browser refresh.

* Issue **#2** : The order of fields in the query editor is now alphabetical.

* Issue **#3** : When a filter is active on a dashboard table column, a filter icon now appears to indicate this.

* Issue **#5** : Replace() and Decode() dashboard table expression functions no longer ignore cells with null values.

* Issue **#7** : Dashboards are now able to query on open.

* Issue **#8** : Dashboards are now able to re-query automatically at fixed intervals.

* Updated GWT to v2.8.0 and Gin to v2.1.2.

* Issue **#12** : Dashboard queries can now evaluate relative date/time expressions such as now(), hour() etc. In addition to this the expressions also allow the addition or subtraction of durations, e.g. now - 5d.

* Issue **#14** : Dashboard query expressions can now be parameterised with any term able to accept a user defined parameter, e.g. ${user}. Once added parameters can be changed for the entire dashboard via a text box at the top of the dashboard screen which will then execute all queries when enter is pressed or it loses focus.

* Issue **#16** : Dashboard table filters can also accept user defined parameters, e.g. ${user}, to perform filtering when a query is executed.

* Fixed missing text presenter in dashboards.

* Issue **#18** : The data dashboard component will now show data relative to the last selected table row (even if there is more than one table component on the dashboard) if the data component has not been configured to listen to row selections for a specific table component.

* Changed table styling to colour alternate rows, add borders between rows and increase vertical padding

* Issue **#22** : Dashboard table columns can now be configured to wrap text via the format options.

* Issue **#28** : Dashboard component dependencies are now listed with the component name plus the component id in brackets rather than just the component id.

* Issue **#202** : Initial release of the new data retention policy functionality.

[Unreleased]: https://github.com/gchq/stroom/compare/v7.0-beta.41...HEAD
[v7.0-beta.41]: https://github.com/gchq/stroom/compare/v7.0-beta.40...v7.0-beta.41
[v7.0-beta.40]: https://github.com/gchq/stroom/compare/v7.0-beta.39...v7.0-beta.40
[v7.0-beta.39]: https://github.com/gchq/stroom/compare/v7.0-beta.38...v7.0-beta.39
[v7.0-beta.38]: https://github.com/gchq/stroom/compare/v7.0-beta.37...v7.0-beta.38
[v7.0-beta.37]: https://github.com/gchq/stroom/compare/v7.0-beta.36...v7.0-beta.37
[v7.0-beta.36]: https://github.com/gchq/stroom/compare/v7.0-beta.35...v7.0-beta.36
[v7.0-beta.35]: https://github.com/gchq/stroom/compare/v7.0-beta.34...v7.0-beta.35
[v7.0-beta.34]: https://github.com/gchq/stroom/compare/v7.0-beta.33...v7.0-beta.34
[v7.0-beta.33]: https://github.com/gchq/stroom/compare/v7.0-beta.32...v7.0-beta.33
[v7.0-beta.32]: https://github.com/gchq/stroom/compare/v7.0-beta.31...v7.0-beta.32
[v7.0-beta.31]: https://github.com/gchq/stroom/compare/v7.0-beta.30...v7.0-beta.31
[v7.0-beta.30]: https://github.com/gchq/stroom/compare/v7.0-beta.29...v7.0-beta.30
[v7.0-beta.29]: https://github.com/gchq/stroom/compare/v7.0-beta.28...v7.0-beta.29
[v7.0-beta.28]: https://github.com/gchq/stroom/compare/v7.0-beta.27...v7.0-beta.28
[v7.0-beta.27]: https://github.com/gchq/stroom/compare/v7.0-beta.26...v7.0-beta.27
[v7.0-beta.26]: https://github.com/gchq/stroom/compare/v7.0-beta.25...v7.0-beta.26
[v7.0-beta.25]: https://github.com/gchq/stroom/compare/v7.0-beta.24...v7.0-beta.25
[v7.0-beta.24]: https://github.com/gchq/stroom/compare/v7.0-beta.23...v7.0-beta.24
[v7.0-beta.23]: https://github.com/gchq/stroom/compare/v7.0-beta.22...v7.0-beta.23
[v7.0-beta.22]: https://github.com/gchq/stroom/compare/v7.0-beta.21...v7.0-beta.22
[v7.0-beta.21]: https://github.com/gchq/stroom/compare/v7.0-beta.20...v7.0-beta.21
[v7.0-beta.20]: https://github.com/gchq/stroom/compare/v7.0-beta.19...v7.0-beta.20
[v7.0-beta.19]: https://github.com/gchq/stroom/compare/v7.0-beta.18...v7.0-beta.19
[v7.0-beta.18]: https://github.com/gchq/stroom/compare/v7.0-beta.17...v7.0-beta.18
[v7.0-beta.17]: https://github.com/gchq/stroom/compare/v7.0-beta.16...v7.0-beta.17
[v7.0-beta.16]: https://github.com/gchq/stroom/compare/v7.0-beta.15...v7.0-beta.16
[v7.0-beta.15]: https://github.com/gchq/stroom/compare/v7.0-beta.14...v7.0-beta.15
[v7.0-beta.14]: https://github.com/gchq/stroom/compare/v7.0-beta.13...v7.0-beta.14
[v7.0-beta.13]: https://github.com/gchq/stroom/compare/v7.0-beta.12...v7.0-beta.13
[v7.0-beta.12]: https://github.com/gchq/stroom/compare/v7.0-beta.11...v7.0-beta.12
[v7.0-beta.11]: https://github.com/gchq/stroom/compare/v7.0-beta.10...v7.0-beta.11
[v7.0-beta.10]: https://github.com/gchq/stroom/compare/v7.0-beta.9...v7.0-beta.10
[v7.0-beta.9]: https://github.com/gchq/stroom/compare/v7.0-beta.8...v7.0-beta.9
[v7.0-beta.8]: https://github.com/gchq/stroom/compare/v7.0-beta.7...v7.0-beta.8
[v7.0-beta.7]: https://github.com/gchq/stroom/compare/v7.0-beta.6...v7.0-beta.7
[v7.0-beta.6]: https://github.com/gchq/stroom/compare/v7.0-beta.5...v7.0-beta.6
[v7.0-beta.5]: https://github.com/gchq/stroom/compare/v7.0-beta.4...v7.0-beta.5
[v7.0-beta.4]: https://github.com/gchq/stroom/compare/v7.0-beta.3...v7.0-beta.4
[v7.0-beta.3]: https://github.com/gchq/stroom/compare/v7.0-beta.2...v7.0-beta.3
[v7.0-beta.2]: https://github.com/gchq/stroom/compare/v7.0-beta.1...v7.0-beta.2
[v7.0-beta.1]: https://github.com/gchq/stroom/compare/v7.0-alpha.5...v7.0-beta.1
[v7.0-alpha.5]: https://github.com/gchq/stroom/compare/v7.0-alpha.4...v7.0-alpha.5
[v7.0-alpha.4]: https://github.com/gchq/stroom/compare/v7.0-alpha.3...v7.0-alpha.4
[v7.0-alpha.3]: https://github.com/gchq/stroom/compare/v7.0-alpha.2...v7.0-alpha.3
[v7.0-alpha.2]: https://github.com/gchq/stroom/compare/v7.0-alpha.1...v7.0-alpha.2
[v7.0-alpha.1]: https://github.com/gchq/stroom/compare/v6.0.0...v7.0-alpha.1
[v6.0.0]: https://github.com/gchq/stroom/compare/v5.4.0...v6.0.0<|MERGE_RESOLUTION|>--- conflicted
+++ resolved
@@ -7,9 +7,9 @@
 
 ## [Unreleased]
 
-<<<<<<< HEAD
 * Issue **#1749** : Removed old benchmark job.
-=======
+
+
 ## [v7.0-beta.41] - 2020-08-12
 
 * Issue **#1785** : Fix proxy not forwarding any data.
@@ -17,7 +17,6 @@
 * Issue **#1675** : All dashboard table fields are now present in text pane settings even if they are hidden or special, e.g. internally added mandatory fields like StreamId and EventId. This change prevents the field settings from being altered incorrectly when these fields were not found.
 
 * Issue **#1758** : Added file locations to meta details and improved tooltip layout.
->>>>>>> 33bf990e
 
 * Issue **#1778** : Remove error streams following reprocessing when no new streams are created.
 
