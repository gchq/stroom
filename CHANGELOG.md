--- conflicted
+++ resolved
@@ -6,7 +6,6 @@
 
 ## [Unreleased]
 
-<<<<<<< HEAD
 * Issue **#881** : The find and replace strings specified for the `FindReplaceFilter` are now treated as unescaped Java strings and now support new line characters etc.
 
 * Issue **#880** : Increased the maximum value a numeric pipeline property can be set to via the UI to 10000000.
@@ -14,7 +13,7 @@
 * Issue **#888** : The dependencies listing now copes with external dependencies failing to provide data due to authentication issues.
 
 * Issue **#890** : Dictionaries now show the words tab by default.
-=======
+
 * Add admin healthchecks to stroom-proxy
 
 * Add stroom-proxy docker image
@@ -24,7 +23,6 @@
 * Add enabled flag to storing, forwarding and synching in stroom-proxy configuration
 
 * Issue **#884** : Added extra fonts to stroom docker image to fix bug downloading xls search results.
->>>>>>> 59230d9b
 
 ## [v6.0-beta.8]
 
