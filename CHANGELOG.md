# Change Log
All notable changes to this project will be documented in this file.

The format is based on [Keep a Changelog](http://keepachangelog.com/) 
and this project adheres to [Semantic Versioning](http://semver.org/).

## [Unreleased]

<<<<<<< HEAD
* Issue **#1181** : Remove dropwizard config yaml from the docker images.
=======
* Issue **#1182** : Fixed use of `in folder` for data retention and receipt policies.

>>>>>>> c32e5aab

## [v6.0-beta.49] - 2019-06-24

* Updated to allow stacks to be built at this version.


## [v6.0-beta.48] - 2019-06-24

* Issue **#1154** : Search now terminates during result creation if it is asked to do so.

* Issue **#1167** : Fix for proxy to deal with lack of explorer folder based collections.


## [v6.0-beta.47] - 2019-06-21

* Issue **#1172** : Fixed logging detail for viewing docs.

* Issue **#1166** : Fixed issue where users with only read permission could not copy items.

* Issue **#1174** : Reduced hits on the document permission cache.

* Issue **#1168** : Statistics searches now work when user only has `Use` permission.

* Issue **#1170** : Extra validation to check valid feed provided for stream appender.

* Issue **#1174** : The size of the document permissions cache is now configurable via the `stroom.security.documentPermissions.maxCacheSize` property.

* Issue **#1176** : Created index on document permissions to improve performance.

* Issue **#1175** : Dropping unnecessary index `explorerTreePath_descendant_idx`.

* Issue **#747** : XSLT can now reference dictionaries by UUID.

* Issue **#1167** : Use of folders to include child feeds and pipelines is now supported.


## [v6.0-beta.46] - 2019-06-11

* Issue **#1153** : The explorer tree is now built with fewer DB queries.

* Issue **#1163** : Added indexes to the DB to improve explorer performance.

* Issue **#1153** : The explorer tree now only rebuilds synchronously for users who alter the tree, if has never been built or is very old. All other rebuilds of the explorer tree required to keep it fresh will happen asynchronously.


## [v6.0-beta.45] - 2019-06-06

* Issue **#1162** : Proxy aggregation will no longer recurse parts directories when creating parts.

* Issue **#1157** : Migration now adds dummy feeds etc to processor filters if the original doc can't be found. This will prevent filters from matching more items than they should if migration fails to map feeds etc because they can't be found.


## [v6.0-beta.44] - 2019-06-06

* Issue **#1162** : Remove invalid CopyOption in move() call.


## [v6.0-beta.43] - 2019-06-06

* Issue **#1159** : Fix NPE in rolling appenders with no frequency value.

* Issue **#1160** : Proxy repositories will no longer scan contents on open if they are set to be read only.

* Issue **#1162** : Added buffering etc to improve the performance of proxy aggregation.

* Issue **#1156** : Added code to reduce unlikely chance of NPE or uncontrolled processing in the event of a null or empty processing filter.


## [v6.0-beta.42] - 2019-06-05

* Issue **#1149** : Changed the way EntryIdSet is unmarshalled so jaxb can now use the getter to add items to a collection.

* Ignore broken junit test that cannot work as it stands

* Fix NPE in DictionaryStoreImpl.findByName().

* Issue **#1146** : Added `encodeUrl()`, `decodeUrl()` and `dashboard()` functions to dashboard tables to make dashboard linking easier. The `link()` function now automatically encodes/decodes each param so that parameters do not break the link format, e.g. `[Click Here](http://www.somehost.com/somepath){dialog|Dialog Title}`.


## [v6.0-beta.41] - 2019-05-24

* Issue **#1144** : Changed StreamRange to account for inclusive stream id ranges in v6.0 that was causing an issue with file system maintenance.


## [v6.0-beta.40] - 2019-05-21

* Mask passwords on the proxy admin page.

* Add exception to wrapped exception in the feedStatus service.


## [v6.0-beta.39] - 2019-05-17

* Issue **#1140** : Add health check for proxy feed status url.

* Issue **#1138** : Stroom proxy now deletes empty repository directories based on creation time and depth first so that pruning empty directories is quicker and generally more successful.

* Issue **#1137** : Change proxy remote url health check to accept a 406 code as the feed will not be specified.

* Issue **#1135** : Data retention policies are now migrated to use `Type` and not `Stream Type`.


## [v6.0-beta.38] - 2019-05-13

* Issue **#1136** : Remove recursive chown from stroom and proxy docker entrypoint scripts.


## [v6.0-beta.37] - 2019-05-10

* Issue **#1134** : Proxy now requires feed name to always be supplied.


## [v6.0-beta.36] - 2019-05-08

* Expose proxy api key in yaml config via SYNC_API_KEY


## [v6.0-beta.35] - 2019-05-07

* Test release, no changes


## [v6.0-beta.34] - 2019-04-29

* Issue **#1130** : Change `start.sh` so it works when realpath is not installed.

* Issue **#1129** : Fixed stream download from the UI.

* Issue **#1119** : StreamDumpTool will now dump data to zip files containing all data and associated meta and context data. This now behaves the same way as downloading data from the UI and can be used as an input to proxy aggregation or uploaded manually.


## [v6.0-beta.33] - 2019-04-17

* Fixed NPE created when using empty config sections.


## [v6.0-beta.32] - 2019-04-17

* Issue **#1122** : Fixed hessian communication between stroom and stroom proxy used to establish feed receive status. Added restful endpoints for feed status to stroom and stroom proxy. Proxy will now be able to request feed status from upstream stroom or stroom proxy instances.

* Fixed incompatibility issues with MySQL 5.7 and 8.0.


## [v6.0-beta.31] - 2019-03-25

* Added debug to help diagnose search failures

* Issue **#382** : Large zip files are now broken apart prior to proxy aggregation.

* Change start script to use absolute paths for jar, config and logs to distinguish stroom and proxy instances.


## [v6.0-beta.30] - 2019-03-17

* Issue **#1116** : Better implementation of proxy aggregation.

* Issue **#1116** : Changed the way tasks are executed to ensure thread pools expand to the maximum number of threads specified rather than just queueing all tasks and only providing core threads.

* Remove full path from file in sha256 hash file release artifact.


## [v6.0-beta.29] - 2019-03-13

* Issue **#1115** : Add missing super.startProcessing to AbstractKafkaProducerFilter.

* Improve exception handling and logging in RemoteDataSourceProvider. Now the full url is included in dashboard connection errors.

* Change Travis build to generate sha256 hashes for release zip/jars.

* Uplift the visualisations content pack to v3.2.1

* Issue **#1100** : Fix incorrect sort direction being sent to visualisations.


## [v6.0-beta.28] - 2019-02-20

* Add guard against race condition

* Add migration script to remove property `stroom.node.status.heapHistogram.jMapExecutable`.


## [v6.0-beta.27] - 2019-02-07

* Uplift base docker image to openjdk:8u191-jdk-alpine3.9, reverting back to JDK for access to diagnostic tools.


## [v6.0-beta.26] - 2019-02-05

* Issue **#1084** : Change heap histogram statistics to java MBean approach rather than jmap binary. Remove stroom.node.status.heapHistogram.jMapExecutable property.

* Improve resource for setting user's status


## [v6.0-beta.25] - 2019-01-30

* Issue **#1079** : Improved the logging of permission errors encountered during stream processing

* Issue **#1058** : Added property `stroom.pipeline.parser.secureProcessing` to enable/disable the XML secure processing feature.

* Issue **#1062** : Add env var for UI path

* Uplift distribution visualisation content pack to v3.1.0

* Add transform_user_extract.py, for pre-6.0 to 6.0 user migration


## [v6.0-beta.24] - 2019-01-03

* Issue **#1059** : Fix guice errors on stroom-proxy startup.


## [v6.0-beta.23] - 2019-01-03

* Issue **#1010** : Improve distribution start/stop/etc scripts by adding monochrome switch and background log tailing.


## [v6.0-beta.22] - 2019-01-02

* Issue **#1053** : Add API to disabled authorisation users

* Issue **#1042** : Improve error message for an ApiException when requesting a user's token.

* Issue **#1050** : Prevent creation of permission entries if key already exists.

* Issue **#1015** : Add sortDirections[] and keySortDirection to visualisation data object to fix sorting in the visualisations.

* Issue **#1019** : Fix visualisations settings dialog so you can un-set text and list controls.

* Issue **#1041** : Add a healthcheck to Stroom to alert for API key expiry

* Issue **#1040** : Fix for visualisations that do not require nested data.

* Issue **#1036** : Fix for scrollbar position on explorer popup windows.

* Issue **#1037** : Updated `moment.js` for parsing/formatting dates and times.

* Issue **#1021** : Dashboard links now allow `{}` characters to be used without URL encoding.

* Issue **#1018** : Added Health Checks for the external connectors that are registered via plugins

* Issue **#1025** : Fixed ACE editor resize issue where horizontal scroll bar was not always correctly shown.

* Issue **#1025** : Updated ACE editor to v1.4.2.


## [v6.0-beta.21] - 2018-12-13

* Issue **#1022** : Added `Contains` condition to all search expression fields so that regex terms can be used.

* Issue **#1024** : Superseded output helper no longer expects initialisation in all cases.


## [v6.0-beta.20] - 2018-12-13

* Issue **#1021** : Multiple changes to improve vis, dashboard and external linking in Stroom.

* Issue **#1019** : Fix visualisations settings dialog so you can un-set text and list controls.

* Issue **#986** : Fix direct dashboard links.

* Issue **#1006** : Added Exception Mapper for PermissionExceptions to return HTTP FORBIDDEN.


## [v6.0-beta.19] - 2018-12-11

* Issue **#1012** : Fix for NPE caused when checking if an output is superseded.

* Issue **#1011** : Old UI versions running in browsers often cause Stroom to throw an NPE as it can't find the appropriate GWT serialisation policy. Stroom will no longer throw an NPE but will report an `IncompatibleRemoteServiceException` instead. This is the default GWT behaviour.

* Issue **#1007** : Max visualisation results are now limited by default to the maximum number of results defined for the first level of the parent table. This can be further limited by settings in the visualisation.

* Issue **#1004** : Table cells now support multiple links.

* Issue **#1001** : Changed link types to `tab`, `dialog`, `dashboard`, `browser`.

* Issue **#1001** : Added dashboard link option to link to a dashboard from within a vis, e.g. `stroomLink(d.name, 'type=Dashboard&uuid=<TARGET_DASHBOARD_UUID>&params=userId%3D' + d.name, 'DASHBOARD')`.

* Issue **#1001** : Added dashboard link option to link to a dashboard using the `DASHBOARD` target name, e.g. `link(${UserId}, concat('type=Dashboard&uuid=<TARGET_DASHBOARD_UUID>', ${UserId}), '', 'DASHBOARD')`.

* Issue **#1002** : Popup dialogs shown when clicking dashboard hyperlinks are now resizable.

* Issue **#993** : Moving documents in the explorer no longer affects items that are being edited as they are not updated in the process.

* Issue **#996** : Updated functions in dashboard function picker.


## [v6.0-beta.18] - 2018-12-07

* Issue **#981** : Fixed dashboard deletion

* Issue **#989** : Upgraded stroom-expression to v1.4.13 to add new dashboard `link` function.

* Issue **#988** : Changed `generate-url` XSLT function to `link` so it matches the dashboard expression. Changed the parameters to create 4 variants of the function to make creation of simple links easier.

* Issue **#980** : Fix for NPE when fetching dependencies for scripts.

* Issue **#978** : Re-ordering the fields in stream data source

* Issue **gchq/stroom-content#31** : Uplift stroom-logs content pack to v2.0-alpha.5.

* Issue **#982** : Stop proxy trying to health check the content syncing if it isn't enabled.

* Change error logging in ContentSyncService to log stack trace

* Uplift send_to_stroom.sh in the distribution to v2.0

* Issue **#973** : Export servlet changed to a Resource API, added permission check, improved error responses.


## [v6.0-beta.17] - 2018-12-04

* Issue **#969** : The code now suppresses errors for index shards being locked for writing as it is expected. We now lock shards using maps rather than the file system as it is more reliable between restarts.

* Issue **#941** : Internal Meta Stats are now being written


## [v6.0-beta.16] - 2018-12-04

* Issue **#970** : Add stream type of `Records` for translated stroom app events.


## [v6.0-beta.15] - 2018-12-03

* Issue **#966** : Proxy was always reporting zero bytes for the request content in the receive log.

* Issue **#938** : Fixed an NPE in authentication session state.

* Change the proxy yaml configuration for the stack to add `remotedn` and `remotecertexpiry` headers to the receive log

* Change logback archived logs to be gzip compressed for stroom and proxy

* Uplift stroom-logs content pack to v2.0-alpha.3

* Uplift send_to_stroom script to v1.8.1

* Issue **#324** : Changed XML serialisation so that forbidden XML characters U+FFFE and U+FFFF are not written. Note that these characters are not even allowed as character references so they are ignored entirely.

* Issue **#945** : More changes to fix some visualisations only showing 10 data points.


## [v6.0-beta.14] - 2018-11-28

* Issue **#945** : Visualisations now show an unlimited number of data points unless constrained by their parent table or their own maximum value setting.

* Issue **#948** : Catching Spring initialisation runtime errors and ensuring they are logged.

* Add `set_log_levels.sh` script to the distribution

* Uplift visualisations content pack to v3.0.6 in the gradle build

* Issue **#952** : Remote data sources now execute calls within the context of the user for the active query. As a result all running search `destroy()` calls will now be made as the same user that initiated the search.

* Issue **#566** : Info and warning icons are now displayed in stepping screen when needed.

* Issue **#923** : Dashboard queries will now terminate if there are no index shards to search.

* Issue **#959** : Remove Material UI from Login and from password management pages

* Issue **#933** : Add health check for password resets

* Issue **#929** : Add more comprehensive password validation

* Issue **#876** : Fix password reset issues

* Issue **#768** : Preventing deletion of /store in empty volumes

* Issue **#939** : Including Subject DN in receive.log

* Issue **#940** : Capturing User DN and cert expiry on DW terminated SSL

* Issue **#744** : Improved reporting of error when running query with no search extraction pipeline

* Issue **#134** : Copy permissions from parent button

* Issue **#688** : Cascading permissions when moving/copying folder into a destination

* Issue **#788** : Adding DocRef and IsDocRef to stroom query to allow doc ref related filtering. Migration of stream filters uses this.

* Issue **#936** : Add conversion of header `X-SSL-Client-V-End` into `RemoteCertExpiry`, translating date format in the process.

* Issue **#953** : Fixed NPE.

* Issue **#947** : Fixed issue where data retention policy contains incorrect field names.

* Remove Material UI from the Users and API Keys pages

* Add content packs to stroom distribution

* Change distribution to use send_to_stroom.sh v1.7

* Updated stroom expression to v1.4.12 to improve handling or errors values and add new type checking functions `isBoolean()`, `isDouble()`, `isError()`, `isInteger()`, `isLong()`, `isNull()`, `isNumber()`, `isString()`, `isValue()`. Testing equality of null with `x=null()` is no longer valid and must be replaced with `isNull(x)`.

* Issue **#920** : Fix error handling for sql stats queries


## [v6.0-beta.13] - 2018-11-19

* Remove log sending cron process from docker images (now handled by stroom-log-sender).

* Issue **#924** : The `FindReplaceFilter` now records the location of errors.

* Issue **#939** : Added `remotedn` to default list of keys to include in `receive.log`.

* Add git_tag and git_commit labels to docker images

* Uplift stroom-logs content pack in docker image to` v2.0-alpha.2`

* Stop truncation of `logger` in logback console logs

* Issue **#921** : Renaming open documents now correctly changes their tab name. Documents that are being edited now prevent the rename operation until they are saved.

* Issue **#922** : The explorer now changes the selection on a right click if the item clicked is not already selected (could be part of a multi select).

* Issue **#903** : Feed names can now contain wildcard characters when filtering in the data browser.


## [v6.0-beta.12] - 2018-11-14

* Add API to allow creation of an internal Stroom user.

* Fix logger configuration for SqlExceptionHelper

* Add template-pipelines and standard-pipelines content packs to docker image

* Issue **#904** : The UI now shows dictionary names in expressions without the need to enter edit mode.

* Updated ACE editor to v1.4.1.

* Add colours to console logs in docker.

* Issue **#869** : Delete will now properly delete all descendant nodes and documents when deleting folders but will not delete items from the tree if they cannot be deleted, e.g. feeds that have associated data.

* Issue **#916** : You can no longer export empty folders or import nothing.

* Issue **#911** : Changes to feeds and pipelines no longer clear data browsing filters.

* Issue **#907** : Default volumes are now created as soon as they are needed.

* Issue **#910** : Changes to index settings in the UI now register as changes and enable save.

* Issue **#913** : Improve FindReplaceFilter to cope with more complex conditions.

* Change log level for SqlExceptionHelper to OFF, to stop expected exceptions from polluting the logs

* Fix invalid requestLog logFormat in proxy configuration


## [v6.0-beta.11] - 2018-11-07

* Stop service discovery health checks being registered if stroom.serviceDiscovery.enabled=false


## [v6.0-beta.10] - 2018-11-06

* Add fixed version of send_to_stroom.sh to release distribution

* Uplift docker base image for stroom & proxy to openjdk:8u181-jdk-alpine3.8


## [v6.0-beta.9] - 2018-11-02

* Add a health check for getting a public key from the authentication service.

* Issue **#897** : Import no longer attempts to rename or move existing items but will still update content.

* Issue **#902** : Improved the XSLT `format-date` function to better cope with week based dates and to default values to the stream time where year etc are omitted.

* Issue **#905** : Popup resize and move operations are now constrained to ensure that a popup cannot be dragged off screen or resized to be bigger than the current browser window size.

* Issue **#898** : Improved the way many read only aspects of the UI behave.

* Issue **#894** : The system now generates and displays errors to the user when you attempt to copy a feed.

* Issue **#896** : Extended folder `create` permissions are now correctly cached.

* Issue **#893** : You can now manage volumes without the `Manage Nodes` permission.

* Issue **#892** : The volume editor now waits for the node list to be loaded before opening.

* Issue **#889** : Index field editing in the UI now works correctly.

* Issue **#891** : `StreamAppender` now keeps track of it's own record write count and no longer makes use of any other write counting pipeline element.

* Issue **#885** : Improved the way import works to ensure updates to entities are at least attempted when creating an import confirmation.

* Issue **#892** : Changed `Ok` to `OK`.

* Issue **#883** : Output streams are now immediately unlocked as soon as they are closed.

* Removed unnecessary OR operator that was being inserted into expressions where only a single child term was being used. This happened when reprocessing single streams.

* Issue **#882** : Splitting aggregated streams now works when using `FindReplaceFilter`. This functionality was previously broken because various reader elements were not passing the `endStream` event on.

* Issue **#881** : The find and replace strings specified for the `FindReplaceFilter` are now treated as unescaped Java strings and now support new line characters etc.

* Issue **#880** : Increased the maximum value a numeric pipeline property can be set to via the UI to 10000000.

* Issue **#888** : The dependencies listing now copes with external dependencies failing to provide data due to authentication issues.

* Issue **#890** : Dictionaries now show the words tab by default.

* Add admin healthchecks to stroom-proxy

* Add stroom-proxy docker image

* Refactor stroom docker images to reduce image size

* Add enabled flag to storing, forwarding and synching in stroom-proxy configuration

* Issue **#884** : Added extra fonts to stroom docker image to fix bug downloading xls search results.


## [v6.0-beta.8] - 2018-10-17

* Issue **#879** : Fixed bug where reprocess and delete did not work if no stream status was set in the filter.

* Issue **#878** : Changed the appearance of stream filter fields to be more user friendly, e.g. `feedName` is now `Feed` etc.

* Issue **#809** : Changed default job frequency for `Stream Attributes Retention` and `Stream Task Retention` to `1d` (one day).

* Issue **#813** : Turned on secure processing feature for XML parsers and XML transformers so that external entities are not resolved. This prevents DoS attacks and gaining unauthorised access to the local machine.

* Issue **#871** : Fix for OptimisticLockException when processing streams.

* Issue **#872** : The parser cache is now automatically cleared when a schema changes as this can affect the way a data splitter parser is created.

* Issue **#865** : Made `stroom.conf` location relative to YAML file when `externalConfig` YAML property is set.

* Issue **#867** : Added an option `showReplacementCount` to the find replace filter to choose whether to report total replacements on process completion.

* Issue **#867** : Find replace filter now creates an error if an invalid regex is used.

* Issue **#855** : Further fixes for stepping data that contains a BOM.

* Changed selected default tab for pipelines to be `Data`.

* Issue **#860** : Fixed issue where stepping failed when using any sort of input filter or reader before the parser.

* Issue **#867** : Added an option `showReplacementCount` to the find replace filter to choose whether to report total replacements on process completion.

* Improved Stroom instance management scripts


## [v6.0-beta.7] - 2018-10-12

* Add contentPack import


## [v6.0-beta.6] - 2018-10-10

* Fix typo in Dockerfile


## [v6.0-beta.5] - 2018-10-10

* Issue **#859** : Change application startup to keep retrying when establishing a DB connection except for certain connection errors like access denied.

* Issue **#730** : The `System` folder now displays data and processors. This is a bug fix related to changing the default initial page for some document types.

* Issue **#854** : The activity screen no longer shows a permission error when shown to non admin users.

* Issue **#853** : The activity chooser will no longer display on startup if activity tracking is not enabled.

* Issue **#855** : Fixed stepping data that contains a BOM.


## [v6.0-beta.4] - 2018-10-04

* Change base docker image to openjdk:8u171-jdk-alpine

* Improved loading of activity list prior to showing the chooser dialog.

* Issue **#852** : Fix for more required permissions when logging other 'find' events.

* Issue **#730** : Changed the default initial page for some document types.

* Issue **#852** : Fix for required permission when logging 'find' events.

* Changed the way the root pane loads so that error popups that appear when the main page is loading are not hidden.

* Issue **#851** : Added additional type info to type id when logging events.

* Issue **#848** : Fixed various issues related to stream processor filter editor.

* Issue **#815** : `stroom.pageTitle` property changed to `stroom.htmlTitle`.

* Issue **#732** : Added `host-address` and `host-name` XSLT functions.

* Issue **#338** : Added `splitAggregatedStreams` property to `StreamAppender`, `FileAppender` and `HDFSFileAppender` so that aggregated streams can be split into separate streams on output.

* Issue **#338** : Added `streamNo` path replacement variable for files to record the stream number within an aggregate.

* Added tests and fixed sorting of server tasks.

* Improved the way text input and output is buffered and recorded when stepping.

* The find and replace filter now resets the match count in between nested streams so that each stream is treated the same way, i.e. it can have the same number of text replacements.

* Added multiple fixes and improvements to the find and replace filter including limited support of input/output recording when stepping.

* Issue **#827** : Added `TextReplacementFilterReader` pipeline element.

* Issue **#736** : Added sorting to server tasks table.

* Inverted the behaviour of `disableQueryInfo` to now be `requireQueryInfo`.

* Issue **#596** : Rolling stream and file appenders can now roll on a cron schedule in addition to a frequency.

* The accept button now enabled on splash screen.

* Added additional event logging to stepping.

* An activity property with an id of `disableQueryInfo` can now be used to disable the query info popup on a per activity basis.

* Activity properties can now include the attributes `id`, `name`, `showInSelection` and `showInList` to determine their appearance and behaviour;

* Nested elements are now usable in the activity editor HTML.

* Record counts are now recorded on a per output stream basis even when splitting output streams.

* Splash presenter buttons are now always enabled.

* Fix background colour to white on activity pane.


## [v6.0-beta.3] - 2018-09-18

* Changed `splitWhenBiggerThan` property to `rollSize` and added the property to the rolling appenders for consistency.

* Issue **#838** : Fix bug where calculation of written and read bytes was being accounted for twice due to the use of Java internal `FilterInputStream` and `FilterOutputStream` behaviour. This was leading to files being split at half od the expected size. Replaced Java internal classes with our own `WrappedInputStream` and `WrappedOutputStream` code.

* Issue **#837** : Fix bug to no longer try and record set activity events for null activities.

* Issue **#595** : Added stream appender and file appender property `splitWhenBiggerThan` to limit the size of output streams.

* Now logs activity change correctly.

* Add support for checkbox and selection control types to activity descriptions.

* Issue **#833** : The global property edit dialog can now be made larger.

* Fixed some issues in the activity manager.

* Issue **#828** : Changed statistics store caches to 10 minute time to live so that they will definitely pick up new statistics store definitions after 10 minutes.

* Issue **#774** : Event logging now logs find stream criteria correctly so that feeds ids are included.

* Issue **#829** : Stroom now logs event id when viewing individual events.

* Added functionality to record actions against user defined activities.

* Added functionality to show a splash screen on login.

* Issue **#791** : Fixed broken equals method so query total row count gets updated correctly.

* Issue **#830** : Fix for API queries not returning before timing out.

* Issue **#824** : Fix for replace method in PathCreator also found in stroom proxy.

* Issue **#820** : Fix updating index shards so that they are loaded, updated and saved under lock.

* Issue **#819** : Updated `stroom-expression` to v1.4.3 to fix violation of contract exception when sorting search results.

* Issue **#817** : Increased maximum number of concurrent stream processor tasks to 1000 per node.

* Issue **#697** : Fix for reference data sometimes failing to find the appropriate effective stream due to the incorrect use of the effective stream cache. It was incorrectly configured to use a time to idle (TTI) expiry rather than a time to live (TTL) expiry meaning that heavy use of the cache would prevent the cached effective streams being refreshed.

* Issue **#806** : Fix for clearing previous dashboard table results if search results deliver no data.

* Issue **#805** : Fix for dashboard date time formatting to use local time zone.


## [v6.0-beta.2] - 2018-07-09

* Issue **#803** : Fix for group key conversion to an appropriate value for visualisations.


## [v6.0-beta.1] - 2018-07-04

* Issue **#802** : Restore lucene-backward-codecs to the build

* Issue **#800** : Add DB migration script 33 to replace references to the `Stream Type` type in the STRM_PROC_FILT table with `streamTypeName`.

* Issue **#798** : Add DB migration script 32 to replace references to the `NStatFilter` type in the PIPE table with `StatisticsFilter`.


## [v6.0-alpha.27]

* Fix data receipt policy defect

* Issue **#791** : Search completion signal is now only sent to the UI once all pending search result merges are completed.

* Issue **#795** : Import and export now works with appropriate application permissions. Read permission is required to export items and Create/Update permissions are required to import items depending on whether the update will create a new item or update an existing one.


## [v6.0-alpha.26]

* Improve configurabilty of stroom-proxy.

* Issue **#783** : Reverted code that ignored duplicate selection to fix double click in tables.

* Issue **#782** : Fix for NPE thrown when using CountGroups when GroupKey string was null due to non grouped child rows.

* Issue **#778** : Fix for text selection on tooltips etc in the latest version of Chrome.

* Issue **#776** : Removal of index shard searcher caching to hopefully fix Lucene directory closing issue.


## [v6.0-alpha.25]

* Issue **#779** : Fix permissions defect.

* Issue **gchq/stroom-expression#22** : Add `typeOf(...)` function to dashboard.

* Uplift stroom-expression to v1.4.1

* Issue **#766** : Fix NullPointerExceptions when downloading table results to Excel format.

* Issue **#770** : Speculative fix for memory leak in SQL Stats queries.

* Issue **#761** : New fix for premature truncation of SQL stats queries due to thread interruption.


## [v6.0-alpha.24]

* Issue **#748** : Fix build issue resulting from a change to SafeXMLFilter.


## [v6.0-alpha.23]

* Issue **#748** : Added a command line interface (CLI) in addition to headless execution so that full pipelines can be run against input files.

* Issue **#748** : Fixes for error output for headless mode.

* Issue **#761** : Fixed statistic searches failing to search more than once.

* Issue **#756** : Fix for state being held by `InheritableThreadLocal` causing objects to be held in memory longer than necessary.

* Issue **#761** : Fixed premature truncation of SQL stats queries due to thread interruption.

* Added `pipeline-name` and `put` XSLT functions back into the code as they were lost in a merge.

* Issue **#749** : Fix inability to query with only `use` privileges on the index.

* Issue **#613** : Fixed visualisation display in latest Firefox and Chrome.

* Added permission caching to reference data lookup.

* Updated to stroom-expression 1.3.1

    Added cast functions `toBoolean`, `toDouble`, `toInteger`, `toLong` and `toString`.
    Added `include` and `exclude` functions.
    Added `if` and `not` functions.
    Added value functions `true()`, `false()`, `null()` and `err()`.
    Added `match` boolean function.
    Added `variance` and `stDev` functions.
    Added `hash` function.
    Added `formatDate` function.
    Added `parseDate` function.
    Made `substring` and `decode` functions capable of accepting functional parameters.
    Added `substringBefore`, `substringAfter`, `indexOf` and `lastIndexOf` functions.
    Added `countUnique` function.

* Issue **#613** : Fixed visualisation display in latest Firefox and Chrome.

* Issue **#753** : Fixed script editing in UI.

* Issue **#751** : Fix inability to query on a dashboard with only use+read rights.


## [v6.0-alpha.22]

* Issue **#719** : Fix creation of headless Jar to ensure logback is now included.

* Issue **#735** : Change the format-date xslt function to parse dates in a case insensitive way.


## [v6.0-alpha.21]

* Issue **#719** : Fix creation of headless Jar. Exclude gwt-unitCache folder from build JARs.


## [v6.0-alpha.20]

* Issue **#720** : Fix for Hessian serialisation of table coprocessor settings.

* Issue **#405** : Fixed quick filter on permissions dialog, for users and for groups. It will now match anywhere in the user or group name, not just at the start.


## [v6.0-alpha.19]

* Issue **#588** : Fixed display of horizontal scrollbar on explorer tree in export, create, copy and move dialogs.

* Issue **#691** : Volumes now reload on edit so that the entities are no longer stale the second time they are edited.

* Issue **#692** : Properties now reload on edit so that the entities are no longer stale the second time they are edited.

* Issue **#703** : Removed logging of InterruptedException stack trace on SQL stat queries, improved concurrency code.

* Issue **#697** : Improved XSLT `Lookup` trace messages.

* Issue **#697** : Added a feature to trace XSLT `Lookup` attempts so that reference data lookups can be debugged.

* Issue **#702** : Fix for hanging search extraction tasks

* Issue **#701** : The search `maxDocIdQueueSize` is now 1000 by default.

* Issue **#700** : The format-date XSLT function now defaults years, months and days to the stream receipt time regardless of whether the input date pattern specifies them.

* Issue **#657** : Change SQL Stats query code to process/transform the data as it comes back from the database rather than holding the full resultset before processing. This will reduce memory overhead and improve performance.

* Issue **#634** : Remove excessive thread sleeping in index shard searching. Sleeps were causing a significant percentage of inactivity and increasing memory use as data backed up. Add more logging and logging of durations of chunks of code. Add an integration test for testing index searching for large data volumes.


## [v6.0-alpha.18]

* Issue **#698** : Migration of Processing Filters now protects against folders that have since been deleted

* Issue **#634** : Remove excessive thread sleeping in index shard searching. Sleeps were causing a significant percentage of inactivity and increasing memory use as data backed up. Add more logging and logging of durations of chunks of code. Add an integration test for testing index searching for large data volumes.

* Issue **#659** : Made format-date XSLT function default year if none specified to the year the data was received unless this would make the date later then the received time in which case a year is subtracted.

* Issue **#658** : Added a hashing function for XSLT translations.

* Issue **#680** : Fixed the order of streams in the data viewer to descending by date

* Issue **#679** : Fixed the editing of Stroom properties that are 'persistent'.

* Issue **#681** : Added dry run to check processor filters will convert to find stream criteria. Throws error to UI if fails.


## [v6.0-alpha.17]

* Issue **#676** : Fixed use of custom stream type values in expression based processing filters.


## [v6.0-alpha.16]

* Issue **#673** : Fixed issue with Stream processing filters that specify Create Time

* Issue **#675** : Fixed issue with datafeed requests authenticating incorrectly


## [v6.0-alpha.15]

* Issue **#666** : Fixed the duplicate dictionary issue in processing filter migrations, made querying more efficient too
* Database migration fixes and tools

* Issue **#668** : Fixed the issue that prevented editing of stroom volumes

* Issue **#669** : Elastic Index Filter now uses stroomServiceUser to retrieve the index config from the Query Elastic service.


## [v6.0-alpha.14]

* Minor fix to migrations


## [v6.0-alpha.13]

* Add logging to migrations


## [v6.0-alpha.12]

* Add logging to migrations


## [v6.0-alpha.11]

* Issue **#651** : Removed the redundant concept of Pipeline Types, it's half implementation prevented certain picker dialogs from working.

* Issue **#481** : Fix handling of non-incremental index queries on the query API. Adds timeout option in request and blocking code to wait for the query to complete. Exit early from wait loops in index/event search.

* Issue **#626** : Fixed issue with document settings not being persisted

* Issue **#621** : Changed the document info to prevent requests for multi selections

* Issue **#620** : Copying a directory now recursively copies it's contents, plus renaming copies is done more intelligently.

* Issue **#546** : Fixed race conditions with the Explorer Tree, it was causing odd delays to population of the explorer in various places.

* Issue **#495** : Fixed the temporary expansion of the Explorer Tree caused by filtering

* Issue **#376** : Welcome tab details fixed since move to gradle


## [v6.0-alpha.10]

* Issue **#523** : Changed permission behaviours for copy and move to support `None`, `Source`, `Destination` and `Combined` behaviours. Creating new items now allows for `None` and `Destination` permission behaviours. Also imported items now receive permissions from the destination folder. Event logging now indicates the permission behaviour used during copy, move and create operations.

* Issue **#480** : Change the downloaded search request API JSON to have a fetch type of ALL.

* Issue **#623** : Fixed issue where items were being added to sublist causing a stack overflow exception during data retention processing.

* Issue **#617** : Introduced a concept of `system` document types that prevents the root `System` folder type from being created, copied, deleted, moved, renamed etc.

* Issue **#622** : Fix incorrect service discovery based api paths, remove authentication and authorisation from service discovery

* Issue **#568** : Fixed filtering streams by pipeline in the pipeline screen.

* Issue **#565** : Fixed authorisation issue on dashboards.


## [v6.0-alpha.9]

* Issue **#592** : Mount stroom at /stroom.

* Issue **#608** : Fixed stream grep and stream dump tools and added tests to ensure continued operation.

* Issue **#603** : Changed property description from `tags` to `XML elements` in `BadTextXMLFilterReader`.

* Issue **#600** : Added debug to help diagnose cause of missing index shards in shard list.

* Issue **#611** : Changed properties to be defined in code rather than Spring XML.

* Issue **#605** : Added a cache for retrieving user by name to reduce DB use when pushing users for each task.

* Issue **#610** : Added `USE INDEX (PRIMARY)` hint to data retention select SQL to improve performance.

* Issue **#607** : Multiple improvements to the code to ensure DB connections, prepared statements, result sets etc use try-with-resources constructs wherever possible to ensure no DB resources are leaked. Also all connections obtained from a data source are now returned appropriately so that connections from pools are reused.

* Issue **#602** : Changed the data retention rule table column order.

* Issue **#606** : Added more stroom properties to tune the c3P0 connection pool. The properties are prefixed by `stroom.db.connectionPool` and `stroom.statistics.sql.db.connectionPool`.

* Issue **#601** : Fixed NPE generated during index shard retention process that was caused by a shard being deleted from the DB at the same time as the index shard retention job running.

* Issue **#609** : Add configurable regex to replace IDs in heap histogram class names, e.g. `....$Proxy54` becomes `....$Proxy--ID-REMOVED--`

* Issue **#570** : Refactor the heap histogram internal statistics for the new InternalStatisticsReceiver

* Issue **#599** : DocumentServiceWriteAction was being used in the wrong places where EntityServiceSaveAction should have been used instead to save entities that aren't document entities.


## [v6.0-alpha.8]

* Issue **#593** : Fixed node save RPC call.

* Issue **#591** : Made the query info popup more configurable with a title, validation regex etc. The popup will now only be displayed when enabled and when a manual user action takes place, e.g. clicking a search button or running a parameterised execution with one or more queries.

* Added 'prompt' option to force the identity provider to ask for a login.


## [v6.0-alpha.7]

* Issue **#549** : Change to not try to connect to kafka when kafka is not configured and improve failure handling

* Issue **#573** : Fixed viewing folders with no permitted underlying feeds. It now correctly shows blank data screen, rather than System/Data.

* Issue **#150** : Added a feature to optionally require specification of search purpose.

* Issue **#572** : Added a feature to allow easy download of dictionary contents as a text file.

* Generate additional major and minor floating docker tags in travis build, e.g. v6-LATEST and v6.0-LATEST

* Change docker image to be based on openjdk:8u151-jre-alpine

* Added a feature to list dependencies for all document entities and indicate where dependencies are missing.

* Issue **#540** : Improve description text for stroom.statistics.sql.maxProcessingAge property

* Issue **#538** : Lists of items such as users or user groups were sometimes not being converted into result pages correctly, this is now fixed.

* Issue **#537** : Users without `Manage Policies` permission can now view streams.

* Issue **#522** : Selection of data retention rules now remains when moving rules up or down.

* Issue **#411** : When data retention rules are disabled they are now shown greyed out to indicate this.

* Issue **#536** : Fix for missing visualisation icons.

* Issue **#368** : Fixed hidden job type button on job node list screen when a long cron pattern is used.

* Issue **#507** : Added dictionary inheritance via import references.

* Issue **#554** : Added a `parseUri` XSLT function.

* Issue **#557** : Added dashboard functions to parse and output URI parts.

* Issue **#552** : Fix for NPE caused by bad XSLT during search data extraction.

* Issue **#560** : Replaced instances of `Files.walk()` with `Files.walkFileTree()`. `Files.walk()` throws errors if any files are deleted or are not accessible during the walk operation. This is a major issue with the Java design for walking files using Java 8 streams. To avoid this issue `Files.walkFileTree()` has now been used in place of `Files.walk()`.

* Issue **#567** : Changed `parseUri` to be `parse-uri` to keep it consistently named with respect to other XSLT functions. The old name `parseUri` still works but is deprecated and will be removed in a later version.

* Issue **#567** : The XSLT function `parse-uri` now correctly returns a `schemeSpecificPart` element rather than the incorrectly named `schemeSpecificPort`.

* Issue **#567** : The dashboard expression function `extractSchemeSpecificPortFromUri` has now been corrected to be called `extractSchemeSpecificPartFromUri`.

* Issue **#567** : The missing dashboard expression function `extractQueryFromUri` has been added.

* Issue **#571** : Streams are now updated to have a status of deleted in batches using native SQL and prepared statements rather than using the stream store.

* Issue **#559** : Changed CSS to allow table text selection in newer browsers.

* Issue **#574** : Fixed SQL debug trace output.

* Issue **#574** : Fixed SQL UNION code that was resulting in missing streams in the data browser when paging.

* Issue **#590** : Improved data browser performance by using a local cache to remember feeds, stream types, processors, pipelines etc while decorating streams.

* Issue **#150** : Added a property to optionally require specification of search purpose.


## [v6.0-alpha.4]

* New authentication flow based around OpenId

* New user management screens

* The ability to issue API keys

* Issue **#501** : Improve the database teardown process in integration tests to speed up builds

* Relax regex in build script to allow tags like v6.0-alpha.3 to be published to Bintray

* Add Bintray publish plugin to Gradle build

* Issue **#75** : Upgraded to Lucene 5.

* Issue **#135** : [BREAKING CHANGE] Removed JODA Time library and replaced with Java 7 Time API. This change breaks time zone output previously formatted with `ZZ` or `ZZZ`.

* Added XSLT functions generate-url and fetch-json

* Added ability to put clickable hyperlinks in Dashboard tables

* Added an HTTP appender.

* Added an appender for the proxy store.

* Issue **#412** : Fixed no-column table breakage

* Issue **#380** : Fixed build details on welcome/about

* Issue **#348** : Fixed new menu icons.

* Issue **98** : Fix premature trimming of results in the store

* Issue **360** : Fix inability to sort sql stats results in the dashboard table

* Issue **#550** : Fix for info message output for data retention.

* Issue **#551** : Improved server task detail for data retention job.

* Issue **#541** : Changed stream retention job descriptions.

* Issue **#553** : The data retention job now terminates if requested to do so and also tracks progress in a local temp file so a nodes progress will survive application restarts.

* Change docker image to use openjdk:8u151-jre-alpine as a base

* Issue **#539** : Fix issue of statistic search failing after it is imported

* Issue **#547** : Data retention processing is now performed in batches (size determined by `stroom.stream.deleteBatchSize`). This change should reduce the memory required to process the data retention job.

* Issue **#541** : Marked old stream retention job as deprecated in description.

* Issue **#542** : Fix for lazy hibernate object initialisation when stepping cooked data.

* Issue **#524** : Remove dependency on stroom-proxy:stroom-proxy-repo and replaced with duplicated code from stroom-proxy-repo (commit b981e1e)

* Issue **#203** : Initial release of the new data receipt policy functionality.

* Issue **#202** : Initial release of the new data retention policy functionality.

* Issue **#521** : Fix for the job list screen to correct the help URL.

* Issue **#526** : Fix for XSLT functions that should return optional results but were being forced to return a single value.

* Issue **#527** : Fix for XSLT error reporting. All downstream errors were being reported as XSLT module errors and were
 hiding the underlying exception.

* Issue **#501** : Improve the database teardown process in integration tests to speed up builds.

* Issue **#511** : Fix NPE thrown during pipeline stepping by downstream XSLT.

* Issue **#521** : Fix for the job list screen to use the help URL system property for displaying context sensitive help.

* Issue **#511** : Fix for XSLT functions to allow null return values where a value cannot be returned due to an error etc.

* Issue **#515** : Fix handling of errors that occur before search starts sending.

* Issue **#506** : In v5 dashboard table filters were enhanced to allow parameters to be used in include/exclude filters. The implementation included the use of ` \ ` to escape `$` characters that were not to be considered part of a parameter reference. This change resulted in regular expressions requiring ` \ ` being escaped with additional ` \ ` characters. This escaping has now been removed and instead only `$` chars before `{` chars need escaping when necessary with double `$$` chars, e.g. use `$${something` if you actually want `${something` not to be replaced with a parameter.

* Issue **#505** : Fix the property UI so all edited value whitespace is trimmed

* Issue **#513** : Now only actively executing tasks are visible as server tasks

* Issue **#483** : When running stream retention jobs the transactions are now set to REQUIRE_NEW to hopefully ensure that the job is done in small batches rather than a larger transaction spanning multiple changes.

* Issue **#508** : Fix directory creation for index shards.

* Issue **#492** : Task producers were still not being marked as complete on termination which meant that the parent cluster task was not completing. This has now been fixed.

* Issue **#497** : DB connections obtained from the data source are now released back to the pool after use.

* Issue **#492** : Task producers were not being marked as complete on termination which meant that the parent cluster task was not completing. This has now been fixed.

* Issue **#497** : Change stream task creation to use straight JDBC rather than hibernate for inserts and use a configurable batch size (stroom.databaseMultiInsertMaxBatchSize) for the inserts.

* Issue **#502** : The task executor was not responding to shutdown and was therefore preventing the app from stopping gracefully.

* Issue **#476** : Stepping with dynamic XSLT or text converter properties now correctly falls back to the specified entity if a match cannot be found by name.

* Issue **#498** : The UI was adding more than one link between 'Source' and 'Parser' elements, this is now fixed.

* Issue **#492** : Search tasks were waiting for part of the data extraction task to run which was not checking for termination. The code for this has been changed and should now terminate when required.

* Issue **#494** : Fix problem of proxy aggregation never stopping if more files exist

* Issue **#490** : Fix errors in proxy aggregation due to a bounded thread pool size

* Issue **#484** : Remove custom finalize() methods to reduce memory overhead

* Issue **#475** : Fix memory leak of java.io.File references when proxy aggregation runs

* Issue **#470** : You can now correctly add destinations directly to the pipeline 'Source' element to enable raw streaming.

* Issue **#487** : Search result list trimming was throwing an illegal argument exception `Comparison method violates its general contract`, this should now be fixed.

* Issue **#488** : Permissions are now elevated to 'Use' for the purposes of reporting the data source being queried.

* Migrated to ehcache 3.4.0 to add options for off-heap and disk based caching to reduce memory overhead.

* Caches of pooled items no longer use Apache Commons Pool.

* Issue **#401** : Reference data was being cached per user to ensure a user centric view of reference data was being used. This required more memory so now reference data is built in the context of the internal processing user and then filtered during processing by user access to streams.

* The effective stream cache now holds 1000 items.

* Reduced the amount of cached reference data to 100 streams.

* Reduced the number of active queries to 100.

* Removed Ehcache and switched to Guava cache.

* Issue **#477** : Additional changes to ensure search sub tasks use threads fairly between multiple searches.

* Issue **#477** : Search sub tasks are now correctly linked to their parent task and can therefore be terminated by terminating parent tasks.

* Issue **#425** : Changed string replacement in pipeline migration code to use a literal match

* Issue **#469** : Add Heap Histogram internal statistics for memory use monitoring

* Issue **#463** : Made further improvements to the index shard writer cache to improve performance.

* Issue **#448** : Some search related tasks never seem to complete, presumably because an error is thrown at some point and so their callbacks do not get called normally. This fix changes the way task completion is recorded so that it isn't dependant on the callbacks being called correctly.

* Issue **#464** : When a user resets a password, the password now has an expiry date set in the future determined by the password expiry policy. Password that are reset by email still expire immediately as expected.

* Issue **#462** : Permission exceptions now carry details of the user that the exception applies to. This change allows error logging to record the user id in the message where appropriate.

* Issue **#463** : Many index shards are being corrupted which may be caused by insufficient locking of the shard writers and readers. This fix changes the locking mechanism to use the file system.

* Issue **#451** : Data paging was allowing the user to jump beyond the end of a stream whereby just the XML root elements were displayed. This is now fixed by adding a constraint to the page offset so that the user cannot jump beyond the last record. Because data paging assumes that segmented streams have a header and footer, text streams now include segments after a header and before a footer, even if neither are added, so that paging always works correctly regardless of the presence of a header or footer.

* Issue **#461** : The stream attributes on the filter dialog were not sorted alphabetically, they now are.

* Issue **#460** : In some instances error streams did not always have stream attributes added to them for fatal errors. This mainly occurred in instances where processing failed early on during pipeline creation. An error was recorded but stream attributes were not added to the meta data for the error stream. Processing now ensures that stream attributes are recorded for all error cases.

* Issue **#442** : Remove 'Old Internal Statistics' folder, improve import exception handling

* Issue **#457** : Add check to import to prevent duplicate root level entities

* Issue **#444** : Fix for segment markers when writing text to StreamAppender.

* Issue **#447** : Fix for AsyncSearchTask not being displayed as a child of EventSearchTask in the server tasks view.

* Issue **#421** : FileAppender now causes fatal error where no output path set.

* Issue **#427** : Pipelines with no source element will now only treat a single parser element as being a root element for backwards compatibility.

* Issue **#420** : Pipelines were producing errors in the UI when elements were deleted but still had properties set on them. The pipeline validator was attempting to set and validate properties for unknown elements. The validator now ignores properties and links to elements that are undeclared.

* Issue **#420** : The pipeline model now removes all properties and links for deleted elements on save.

* Issue **#458** : Only event searches should populate the `searchId`. Now `searchId` is only populated when a stream processor task is created by an event search as only event searches extract specific records from the source stream.

* Issue **#437** : The event log now includes source in move events.

* Issue **#419** : Fix multiple xml processing instructions appearing in output.

* Issue **#446** : Fix for deadlock on rolling appenders.

* Issue **#444** : Fix segment markers on RollingStreamAppender.

* Issue **#426** : Fix for incorrect processor filters. Old processor filters reference `systemGroupIdSet` rather than `folderIdSet`. The new migration updates them accordingly.

* Issue **#429** : Fix to remove `usePool` parser parameter.

* Issue **#439** : Fix for caches where elements were not eagerly evicted.

* Issue **#424** : Fix for cluster ping error display.

* Issue **#441** : Fix to ensure correct names are shown in pipeline properties.

* Issue **#433** : Fixed slow stream queries caused by feed permission restrictions.

* Issue **#385** : Individual index shards can now be deleted without deleting all shards.

* Issue **#391** : Users needed `Manage Processors` permission to initiate pipeline stepping. This is no longer required as the 'best fit' pipeline is now discovered as the internal processing user.

* Issue **#392** : Inherited pipelines now only require 'Use' permission to be used instead of requiring 'Read' permission.

* Issue **#394** : Pipeline stepping will now show errors with an alert popup.

* Issue **#396** : All queries associated with a dashboard should now be correctly deleted when a dashboard is deleted.

* Issue **#393** : All caches now cache items within the context of the current user so that different users do not have the possibility of having problems caused by others users not having read permissions on items.

* Issue **#358** : Schemas are now selected from a subset matching the criteria set on SchemaFilter by the user.

* Issue **#369** : Translation stepping wasn't showing any errors during stepping if a schema had an error in it.

* Issue **#364** : Switched index writer lock factory to a SingleInstanceLockFactory as index shards are accessed by a single process.

* Issue **#363** : IndexShardWriterCacheImpl now closes and flushes writers using an executor provided by the TaskManager. Writers are now also closed in LRU order when sweeping up writers that exceed TTL and TTI constraints.

* Issue **#361** : Information has been added to threads executing index writer and index searcher maintenance tasks.

* Issue **#356** : Changed the way index shard writers are cached to improve indexing performance and reduce blocking.

* Issue **#353** : Reduced expected error logging to debug.

* Issue **#354** : Changed the way search index shard readers get references to open writers so that any attempt to get an open writer will not cause, or have to wait for, a writer to close.

* Issue **#351** : Fixed ehcache item eviction issue caused by ehcache internally using a deprecated API.

* Issue **#347** : Added a 'Source' node to pipelines to establish a proper root for a pipeline rather than an assumed one based on elements with no parent.

* Issue **#350** : Removed 'Advanced Mode' from pipeline structure editor as it is no longer very useful.

* Issue **#349** : Improved index searcher cache to ensure searchers are not affected by writers closing.

* Issue **#342** : Changed the way indexing is performed to ensure index readers reference open writers correctly.

* Issue **#346** : Improved multi depth config content import.

* Issue **#328** : You can now delete corrupt shards from the UI.

* Issue **#343** : Fixed login expiry issue.

* Issue **#345** : Allowed for multi depth config content import.

* Issue **#341** : Fixed arg in SQL.

* Issue **#340** : Fixed headless and corresponding test.

* Issue **#333** : Fixed event-logging version in build.

* Issue **#334** : Improved entity sorting SQL and separated generation of SQL and HQL to help avoid future issues.

* Issue **#335** : Improved user management

* Issue **#337** : Added certificate auth option to export servlet and disabled the export config feature by default.

* Issue **#337** : Added basic auth option to export servlet to complement cert based auth.

* Issue **#332** : The index shard searcher cache now makes sure to get the current writer needed for the current searcher on open.

* Issue **#322** : The index cache and other caching beans should now throw exceptions on `get` that were generated during the creation of cached items.

* Issue **#325** : Query history is now cleaned with a separate job. Also query history is only recorded for manual querying, i.e. not when query is automated (on open or auto refresh). Queries are now recorded on a dashboard + query component basis and do not apply across multiple query components in a dashboard.

* Issue **#323** : Fixed an issue where parser elements were not being returned as 'processors' correctly when downstream of a reader.

* Issue **#322** : Index should now provide a more helpful message when an attempt is made to index data and no volumes have been assigned to an index.

* Issue **#316** : Search history is now only stored on initial query when using automated queries or when a user runs a query manually. Search history is also automatically purged to keep either a specified number of items defined by `stroom.query.history.itemsRetention` (default 100) or for a number of days specified by `stroom.query.history.daysRetention` (default 365).

* Issue **#317** : Users now need update permission on an index plus 'Manage Index Shards' permission to flush or close index shards. In addition to this a user needs delete permission to delete index shards.

* Issue **#319** : SaveAs now fetches the parent folder correctly so that users can copy items if they have permission to do so.

* Issue **#311** : Fixed request for `Pipeline` in `meta` XSLT function. Errors are now dealt with correctly so that the XSLT will not fail due to missing meta data.

* Issue **#313** : Fixed case of `xmlVersion` property on `InvalidXMLCharFilterReader`.

* Issue **#314** : Improved description of `tags` property in `BadTextXMLFilterReader`.

* Issue **#307** : Made some changes to avoid potential NPE caused by session serialisation.

* Issue **#306** : Added a stroom `meta` XSLT function. The XSLT function now exposes `Feed`, `StreamType`, `CreatedTime`, `EffectiveTime` and `Pipeline` meta attributes from the currently processing stream in addition to any other meta data that might apply. To access these meta data attributes of the current stream use `stroom:meta('StreamType')` etc. The `feed-attribute` function is now an alias for the `meta` function and should be considered to be deprecated.

* Issue **#303** : The stream delete job now uses cron in preference to a frequency.

* Issue **#152** : Changed the way indexing is performed so that a single indexer object is now responsible for indexing documents and adding them to the appropriate shard.

* Issue **#179** : Updated Saxon-HE to version 9.7.0-18 and added XSLTFilter option to `usePool` to see if caching might be responsible for issue.

* Issue **#288** : Made further changes to ensure that the IndexShardWriterCache doesn't try to reuse an index shard that has failed when adding any documents.

* Issue **#295** : Made the help URL absolute and not relative.

* Issue **#293** : Attempt to fix mismatch document count error being reported when index shards are opened.

* Issue **#292** : Fixed locking for rolling stream appender.

* Issue **#292** : Rolling stream output is no longer associated with a task, processor or pipeline to avoid future processing tasks from deleting rolling streams by thinking they are superseded.

* Issue **#292** : Data that we expect to be unavailable, e.g. locked and deleted streams, will no longer log exceptions when a user tries to view it and will instead return an appropriate message to the user in place of the data.

* Issue **#288** : The error condition 'Expected a new writer but got the same one back!!!' should no longer be encountered as the root cause should now be fixed. The original check has been reinstated so that processing will terminate if we do encounter this problem.

* Issue **#295** : Fixed the help property so that it can now be configured.

* Issue **#296** : Removed 'New' and 'Delete' buttons from the global property dialog.

* Issue **#279** : Fixed NPE thrown during proxy aggregation.

* Issue **#294** : Changing stream task status now tries multiple times to attempt to avoid a hibernate LockAcquisitionException.

* Issue **#287** : XSLT not found warnings property description now defaults to false.

* Issue **#261** : The save button is now only enabled when a dashboard or other item is made dirty and it is not read only.

* Issue **#286** : Dashboards now correctly save the selected tab when a tab is selected via the popup tab selector (visible when tabs are collapsed).

* Issue **#289** : Changed Log4J configuration to suppress logging from Hibernate SqlExceptionHandler for expected exceptions like constraint violations.

* Issue **#288** : Changed 'Expected a new writer...' fatal error to warning as the condition in question might be acceptable.

* Issue **#285** : Attempted fix for GWT RPC serialisation issue.

* Issue **#283** : Statistics for the stream task queue are now captured even if the size is zero.

* Issue **#226** : Fixed issue where querying an index failed with "User does not have the required permission (Manage Users)" message.

* Issue **#281** : Made further changes to cope with Files.list() and Files.walk() returning streams that should be closed with 'try with resources' construct.

* Issue **#224** : Removing an element from the pipeline structure now removes all child elements too.

* Issue **#282** : Users can now upload data with just 'Data - View' and 'Data - Import' application permissions, plus read permission on the appropriate feed.

* Issue **#199** : The explorer now scrolls selected items into view.

* Issue **#280** : Fixed 'No user is currently authenticated' issue when viewing jobs and nodes.

* Issue **#278** : The date picker now hides once you select a date.

* Issue **#281** : Directory streams etc are now auto closed to prevent systems running out of file handles.

* Issue **#263** : The explorer tree now allows you to collapse the root 'System' node after it is first displayed.

* Issue **#266** : The explorer tree now resets (clears and collapses all previously open nodes) and shows the currently selected item every time an explorer drop down in opened.

* Issue **#233** : Users now only see streams if they are administrators or have 'Data - View' permission. Non administrators will only see data that they have 'read' permission on for the associated feed and 'use' permission on for the associated pipeline if there is one.

* Issue **#265** : The stream filter now orders stream attributes alphabetically.

* Issue **#270** : Fixed security issue where null users were being treated as INTERNAL users.

* Issue **#270** : Improved security by pushing user tokens rather than just user names so that internal system (processing) users are clearly identifiable by the security system and cannot be spoofed by regular user accounts.

* Issue **#269** : When users are prevented from logging in with 'preventLogin' their failed login count is no longer incremented.

* Issue **#267** : The login page now shows the maintenance message.

* Issue **#276** : Session list now shows session user ids correctly.

* Issue **#201** : The permissions menu item is no longer available on the root 'System' folder.

* Issue **#176** : Improved performance of the explorer tree by increasing the size of the document permissions cache to 1M items and changing the eviction policy from LRU to LFU.

* Issue **#176** : Added an optimisation to the explorer tree that prevents the need for a server call when collapsing tree nodes.

* Issue **#273** : Removed an unnecessary script from the build.

* Issue **#277** : Fixed a layout issue that was causing the feed section of the processor filter popup to take up too much room.

* Issue **#274** : The editor pane was only returning the current user edited text when attached to the DOM which meant changes to text were ignored if an editor pane was not visible when save was pressed. This has now been fixed so that the current content of an editor pane is always returned even when it is in a detached state.

* Issue **#264** : Added created by/on and updated by/on info to pipeline stream processor info tooltips.

* Issue **#222** : Explorer items now auto expand when a quick filter is used.

* Issue **#205** : File permissions in distribution have now been changed to `0750` for directories and shell scripts and `0640` for all other files.

* Issue **#240** : Separate application permissions are now required to manage DB tables and tasks.

* Issue **#210** : The statistics tables are now listed in the database tables monitoring pane.

* Issue **#249** : Removed spaces between values and units.

* Issue **#237** : Users without 'Download Search Results' permission will no longer see the download button on the table component in a dashboard.

* Issue **#232** : Users can now inherit from pipelines that they have 'use' permissions on.

* Issue **#191** : Max stream size was not being treated as IEC value, e.g. Mebibytes etc.

* Issue **#235** : Users can now only view the processor filters that they have created if they have 'Manage Processors' permission unless they are an administrator in which case they will see all filters. Users without the 'Manage Processors' permission who are also not administrators will see no processor filters in the UI. Users with 'Manage Processors' permission who are not administrators will be able to update their own processor filters if they have 'update' permission on the associated pipeline. Administrators are able to update all processor filters.

* Issue **#212** : Changes made to text in any editor including those made with cut and paste are now correctly handled so that altered content is now saved.

* Issue **#247** : The editor pane now attempts to maintain the scroll position when formatting content.

* Issue **#251** : Volume and memory statistics are now recorded in bytes and not MiB.

* Issue **#243** : The error marker pane should now discover and display all error types even if they are preceded by over 1000 warnings.

* Issue **#254** : Fixed search result download.

* Issue **#209** : Statistics are now queryable in a dashboard if a user has 'use' permissions on a statistic.

* Issue **#255** : Fixed issue where error indicators were not being shown in the schema validator pane because the text needed to be formatted so that it spanned multiple lines before attempting to add annotations.

* Issue **#257** : The dashboard text pane now provides padding at the top to allow for tabs and controls.

* Issue **#174** : Index shard checking is now done asynchronously during startup to reduce startup time.

* Issue **#225** : Fixed NPE that was caused by processing instruction SAX events unexpectedly being fired by Xerces before start document events. This looks like it might be a bug in Xerces but the code now copes with the unexpected processing instruction event anyway.

* Issue **#230** : The maintenance message can now be set with the property 'stroom.maintenance.message' and the message now appears as a banner at the top of the screen rather than an annoying popup. Non admin users can also be prevented from logging on to the system by setting the 'stroom.maintenance.preventLogin' property to 'true'.

* Issue **#155** : Changed password values to be obfuscated in the UI as 20 asterisks regardless of length.

* Issue **#188** : All of the writers in a pipeline now display IO in the UI when stepping.

* Issue **#208** : Schema filter validation errors are now shown on the output pane during stepping.

* Issue **#211** : Turned off print margins in all editors.

* Issue **#200** : The stepping presenter now resizes the top pane to fit the tree structure even if it is several elements high.

* Issue **#168** : Code and IO is now loaded lazily into the element presenter panes during stepping which prevents the scrollbar in the editors being in the wrong position.

* Issue **#219** : Changed async dispatch code to work with new lambda classes rather than callbacks.

* Issue **#221** : Fixed issue where `*.zip.bad` files were being picked up for proxy aggregation.

* Issue **#242** : Improved the way properties are injected into some areas of the code to fix an issue where 'stroom.maxStreamSize' and other properties were not being set.

* Issue **#241** : XMLFilter now ignores the XSLT name pattern if an empty string is supplied.

* Issue **#236** : 'Manage Cache Permission' has been changed to 'Manage Cache'.

* Issue **#219** : Made further changes to use lambda expressions where possible to simplify code.

* Issue **#231** : Changed the way internal statistics are created so that multiple facets of a statistic, e.g. Free & Used Memory, are combined into a single statistic to allow combined visualisation.

* Issue **#172** : Further improvement to dashboard L&F.

* Issue **#194** : Fixed missing Roboto fonts.

* Issue **#195** : Improved font weights and removed underlines from link tabs.

* Issue **#196** : Reordered fields on stream, relative stream, volume and server task tables.

* Issue **#182** : Changed the way dates and times are parsed and formatted and improved the datebox control L&F.

* Issue **#198** : Renamed 'INTERNAL_PROCESSING_USER' to 'INTERNAL'.

* Issue **#154** : Active tasks are now sortable by processor filter priority.

* Issue **#204** : Pipeline processor statistics now include 'Node' as a tag.

* Issue **#170** : Changed import/export to delegate import/export responsibility to individual services. Import/export now only works with items that have valid UUIDs specified.

* Issue **#164** : Reduced caching to ensure tree items appear as soon as they are added.

* Issue **#177** : Removed 'Meta Data-Bytes Received' statistic as it was a duplicate.

* Issue **#152** : Changed the way index shard creation is locked so that only a single shard should be fetched from the cache with a given shard key at any one time.

* Issue **#189** : You now have to click within a checkbox to select it within a table rather than just clicking the cell the checkbox is in.

* Issue **#186** : Data is no longer artificially wrapped with the insertion of new lines server side. Instead the client now receives the data and an option to soft wrap lines has been added to the UI.

* Issue **#167** : Fixed formatting of JavaScript and JSON.

* Issue **#175** : Fixed visibility of items by inferred permissions.

* Issue **#178** : Added new properties and corresponding configuration to connect and create a separate SQL statistics DB.

* Issue **#172** : Improved dashboard L&F.

* Issue **#169** : Improved L&F of tables to make better use of screen real estate.

* Issue **#191** : Mebibytes (multiples of 1024) etc are now used as standard throughout the application for both memory and disk sizes and have single letter suffixes (B, K, M, G, T).

* Issue **#173** : Fixed the way XML formatter deals with spaces in attribute values.

* Issue **#151** : Fixed meta data statistics. 'metaDataStatistics' bean was declared as an interface and not a class.

* Issue **#158** : Added a new global property 'stroom.proxy.zipFilenameDelimiter' to enable Stroom proxy repositories to be processed that have a custom file name pattern.

* Issue **#153** : Clicking tick boxes and other cell components in tables no longer requires the row to be selected first.

* Issue **#148** : The stream browsing UI no longer throws an error when attempting to clear markers from the error markers pane.

* Issue **#160** : Stream processing tasks are now created within the security context of the user that created the associated stream processor filter.

* Issue **#157** : Data is now formatted by the editor automatically on display.

* Issue **#144** : Old processing output will now be deleted when content is reprocessed even if the new processing task does not produce output.

* Issue **#159** : Fixed NPE thrown during import.

* Issue **#166** : Fixed NPE thrown when searching statistics.

* Issue **#165** : Dashboards now add a query and result table from a template by default on creation. This was broken when adding permission inheritance to documents.

* Issue **#162** : The editor annotation popup now matches the style of other popups.

* Issue **#163** : Imported the Roboto Mono font to ensure consistency of the editor across platforms.

* Issue **#143** : Stroom now logs progress information about closing index shard writers during shutdown.

* Issue **#140** : Replaced code editor to improve UI performance and add additional code formatting & styling options.

* Issue **#146** : Object pool should no longer throw an error when abandoned objects are returned to the pool.

* Issue **#142** : Changed the way permissions are cached so that changes to permissions provide immediate access to documents.

* Issue **#123** : Changed the way entity service result caching works so that the underlying entity manager is cached instead of individual services. This allows entity result caching to be performed while still applying user permissions to cached results.

* Issue **#156** : Attempts to open items that that user does not have permission to open no longer show an error and spin the progress indicator forever, instead the item will just not open.

* Issue **#141** : Improved log output during entity reference migration and fixed statistic data source reference migration.

* Issue **#127** : Entity reference replacement should now work with references to 'StatisticsDataSource'.

* Issue **#125** : Fixed display of active tasks which was broken by changes to the task summary table selection model.

* Issue **#121** : Fixed cache clearing.

* Issue **#122** : Improved the look of the cache screen.

* Issue **#106** : Disabled users and groups are now displayed with greyed out icon in the UI.

* Issue **#132** : The explorer tree is now cleared on login so that users with different permissions do not see the previous users items.

* Issue **#128** : Improved error handling during login.

* Issue **#130** : Users with no permissions are no longer able to open folders including the root System folder to attempt data browsing.

* Issue **#120** : Entity chooser now treats 'None' as a special root level explorer node so that it can be selected in the same way as other nodes, e.g. visibly selected and responsive to double click.

* Issue **#129** : Fixed NPE.

* Issue **#119** : User permissions dialog now clears permissions when a user or group is deleted.

* Issue **#115** : User permissions on documents can now be inherited from parent folders on create, copy and move.

* Issue **#109** : Added packetSize="65536" property to AJP connector in server.xml template.

* Issue **#100** : Various list of items in stroom now allow multi selection for add/remove purposes.

* Issue **#112** : Removed 'pool' monitoring screen as all pools are now caches of one form or another.

* Issue **#105** : Users were not seeing 'New' menu for folders that they had some create child doc permissions for. This was due to DocumentType not implementing equals() and is now fixed.

* Issue **#111** : Fixed query favourites and history.

* Issue **#91** : Only CombinedParser was allowing code to be injected during stepping. Now DSParser and XMLFragmentParser support code injection during stepping.

* Issue **#107** : The UI now only shows new pipeline element items on the 'Add' menu that are allowed children of the selected element.

* Issue **#113** : User names are now validated against a regex specified by the 'stroom.security.userNamePattern' property.

* Issue **#116** : Rename is now only possible when a single explorer item is selected.

* Issue **#114** : Fixed selection manager so that the explorer tree does not select items when a node expander is clicked.

* Issue **#65** : Selection lists are now limited to 300px tall and show scrollbars if needed.

* Issue **#50** : Defaults table result fields to use local time without outputting the timezone.

* Issue **#15** : You can now express time zones in dashboard query expressions or just omit a time zone to use the locale of the browser.

* Issue **#49** : Dynamic XSLT selection now works with pipeline stepping.

* Issue **#63** : Entity selection control now shows current entity name even if it has changed since referencing entity was last saved.

* Issue **#70** : You can now select multiple explorer rows with ctrl and shift key modifiers and perform bulk actions such as copy, move, rename and delete.

* Issue **#85** : findDelete() no longer tries to add ORDER BY condition on UPDATE SQL when deleting streams.

* Issue **#89** : Warnings should now be present in processing logs for reference data lookups that don't specify feed or stream type. This was previously throwing a NullPointerException.

* Issue **#90** : Fixed entity selection dialog used outside of drop down selection control.

* Issue **#88** : Pipeline reference edit dialog now correctly selects the current stream type.

* Issue **#77** : Default index volume creation now sets stream status to INACTIVE rather than CLOSED and stream volume creation sets index status to INACTIVE rather than CLOSED.

* Issue **#93** : Fixed code so that the 'Item' menu is now visible.

* Issue **#97** : Index shard partition date range creation has been improved.

* Issue **#94** : Statistics searches now ignore expression terms with null or empty values so that the use of substitution parameters can be optional.

* Issue **#87** : Fixed explorer scrolling to the top by disabling keyboard selection.

* Issue **#104** : 'Query' no longer appears as an item that a user can allow 'create' on for permissions within a folder.

* Issue **#103** : Added 10 years as a supported data retention age.

* Issue **#86** : The stream delete button is now re-enabled when new items are selected for deletion.

* Issue **#81** : No exception will now be thrown if a client rejects a response for an EntityEvent.

* Issue **#79** : The client node no longer tries to create directories on the file system for a volume that may be owned by another node.

* Issue **#92** : Error summaries of multiple types no longer overlap each other at the top of the error markers list.

* Issue **#64** : Fixed Hessian serialisation of 'now' which was specified as a ZonedDateTime which cannot be serialised. This field is now a long representing millseconds since epoch.

* Issue **#62** : Task termination button is now enabled.

* Issue **#60** : Fixed validation of stream attributes prior to data upload to prevent null pointer exception.

* Issue **#9** : Created a new implementation of the expression parser that improved expression tokenisation and deals with BODMAS rules properly.

* Issue **#36** : Fixed and vastly improved the configuration of email so that more options can be set allowing for the use of other email services requiring more complex configuration such as gmail.

* Issue **#24** : Header and footer strings are now unescaped so that character sequences such as '\n' are translated into single characters as with standard Java strings, e.g. '\n' will become a new line and '\t' a tab.

* Issue **#40** : Changed Stroom docker conatiner to be based on Alpine linux to save space

* Issue **#40** : Auto import of content packs on Stroom startup and added default content packs into the docker build for Stroom.

* Issue **#30** : Entering stepping mode was prompting for the pipeline to step with but also auto selecting a pipeline at the same time and entering stepping immediately.

* Dashboard auto refresh is now limited to a minimum interval of 10 seconds.

* Issue **#31** : Pipeline stepping was not including user changes immediately as parsers and XSLT filters were using cached content when they should have been ignoring the cache in stepping mode.

* Issue **#27** : Stroom now listens to window closing events and asks the user if they really want to leave the page. This replaces the previous crude attempts to block keys that affected the history or forced a browser refresh.

* Issue **#2** : The order of fields in the query editor is now alphabetical.

* Issue **#3** : When a filter is active on a dashboard table column, a filter icon now appears to indicate this.

* Issue **#5** : Replace() and Decode() dashboard table expression functions no longer ignore cells with null values.

* Issue **#7** : Dashboards are now able to query on open.

* Issue **#8** : Dashboards are now able to re-query automatically at fixed intervals.

* Updated GWT to v2.8.0 and Gin to v2.1.2.

* Issue **#12** : Dashboard queries can now evaluate relative date/time expressions such as now(), hour() etc. In addition to this the expressions also allow the addition or subtraction of durations, e.g. now - 5d.

* Issue **#14** : Dashboard query expressions can now be parameterised with any term able to accept a user defined parameter, e.g. ${user}. Once added parameters can be changed for the entire dashboard via a text box at the top of the dashboard screen which will then execute all queries when enter is pressed or it loses focus.

* Issue **#16** : Dashboard table filters can also accept user defined parameters, e.g. ${user}, to perform filtering when a query is executed.

* Fixed missing text presenter in dashboards.

* Issue **#18** : The data dashboard component will now show data relative to the last selected table row (even if there is more than one table component on the dashboard) if the data component has not been configured to listen to row selections for a specific table component.

* Changed table styling to colour alternate rows, add borders between rows and increase vertical padding

* Issue **#22** : Dashboard table columns can now be configured to wrap text via the format options.

* Issue **#28** : Dashboard component dependencies are now listed with the component name plus the component id in brackets rather than just the component id.

* Issue **#202** : Initial release of the new data retention policy functionality.

[Unreleased]: https://github.com/gchq/stroom/compare/v6.0-beta.49...6.0
[v6.0-beta.49]: https://github.com/gchq/stroom/compare/v7.0-beta.48...v6.0-beta.49
[v6.0-beta.48]: https://github.com/gchq/stroom/compare/v7.0-beta.47...v6.0-beta.48
[v6.0-beta.47]: https://github.com/gchq/stroom/compare/v7.0-beta.46...v6.0-beta.47
[v6.0-beta.46]: https://github.com/gchq/stroom/compare/v7.0-beta.45...v6.0-beta.46
[v6.0-beta.45]: https://github.com/gchq/stroom/compare/v7.0-beta.44...v6.0-beta.45
[v6.0-beta.44]: https://github.com/gchq/stroom/compare/v7.0-beta.43...v6.0-beta.44
[v6.0-beta.43]: https://github.com/gchq/stroom/compare/v7.0-beta.42...v6.0-beta.43
[v6.0-beta.42]: https://github.com/gchq/stroom/compare/v7.0-beta.41...v6.0-beta.42
[v6.0-beta.41]: https://github.com/gchq/stroom/compare/v7.0-beta.40...v6.0-beta.41
[v6.0-beta.40]: https://github.com/gchq/stroom/compare/v7.0-beta.39...v6.0-beta.40
[v6.0-beta.39]: https://github.com/gchq/stroom/compare/v7.0-beta.38...v6.0-beta.39
[v6.0-beta.38]: https://github.com/gchq/stroom/compare/v7.0-beta.36...v6.0-beta.38
[v6.0-beta.37]: https://github.com/gchq/stroom/compare/v6.0-beta.36...v6.0-beta.37
[v6.0-beta.36]: https://github.com/gchq/stroom/compare/v6.0-beta.35...v6.0-beta.36
[v6.0-beta.35]: https://github.com/gchq/stroom/compare/v6.0-beta.34...v6.0-beta.35
[v6.0-beta.34]: https://github.com/gchq/stroom/compare/v6.0-beta.33...v6.0-beta.34
[v6.0-beta.33]: https://github.com/gchq/stroom/compare/v6.0-beta.32...v6.0-beta.33
[v6.0-beta.32]: https://github.com/gchq/stroom/compare/v6.0-beta.31...v6.0-beta.32
[v6.0-beta.31]: https://github.com/gchq/stroom/compare/v6.0-beta.30...v6.0-beta.31
[v6.0-beta.30]: https://github.com/gchq/stroom/compare/v6.0-beta.29...v6.0-beta.30
[v6.0-beta.29]: https://github.com/gchq/stroom/compare/v6.0-beta.28...v6.0-beta.29
[v6.0-beta.28]: https://github.com/gchq/stroom/compare/v6.0-beta.27...v6.0-beta.28
[v6.0-beta.27]: https://github.com/gchq/stroom/compare/v6.0-beta.26...v6.0-beta.27
[v6.0-beta.26]: https://github.com/gchq/stroom/compare/v6.0-beta.25...v6.0-beta.26
[v6.0-beta.25]: https://github.com/gchq/stroom/compare/v6.0-beta.24...v6.0-beta.25
[v6.0-beta.24]: https://github.com/gchq/stroom/compare/v6.0-beta.23...v6.0-beta.24
[v6.0-beta.23]: https://github.com/gchq/stroom/compare/v6.0-beta.22...v6.0-beta.23
[v6.0-beta.22]: https://github.com/gchq/stroom/compare/v6.0-beta.21...v6.0-beta.22
[v6.0-beta.21]: https://github.com/gchq/stroom/compare/v6.0-beta.20...v6.0-beta.21
[v6.0-beta.20]: https://github.com/gchq/stroom/compare/v6.0-beta.19...v6.0-beta.20
[v6.0-beta.19]: https://github.com/gchq/stroom/compare/v6.0-beta.18...v6.0-beta.19
[v6.0-beta.18]: https://github.com/gchq/stroom/compare/v6.0-beta.17...v6.0-beta.18
[v6.0-beta.17]: https://github.com/gchq/stroom/compare/v6.0-beta.16...v6.0-beta.17
[v6.0-beta.16]: https://github.com/gchq/stroom/compare/v6.0-beta.15...v6.0-beta.16
[v6.0-beta.15]: https://github.com/gchq/stroom/compare/v6.0-beta.14...v6.0-beta.15
[v6.0-beta.14]: https://github.com/gchq/stroom/compare/v6.0-beta.13...v6.0-beta.14
[v6.0-beta.13]: https://github.com/gchq/stroom/compare/v6.0-beta.12...v6.0-beta.13
[v6.0-beta.12]: https://github.com/gchq/stroom/compare/v6.0-beta.11...v6.0-beta.12
[v6.0-beta.11]: https://github.com/gchq/stroom/compare/v6.0-beta.10...v6.0-beta.11
[v6.0-beta.10]: https://github.com/gchq/stroom/compare/v6.0-beta.9...v6.0-beta.10
[v6.0-beta.9]: https://github.com/gchq/stroom/compare/v6.0-beta.8...v6.0-beta.9
[v6.0-beta.8]: https://github.com/gchq/stroom/compare/v6.0-beta.7...v6.0-beta.8
[v6.0-beta.7]: https://github.com/gchq/stroom/compare/v6.0-beta.6...v6.0-beta.7
[v6.0-beta.6]: https://github.com/gchq/stroom/compare/v6.0-beta.5...v6.0-beta.6
[v6.0-beta.5]: https://github.com/gchq/stroom/compare/v6.0-beta.4...v6.0-beta.5
[v6.0-beta.4]: https://github.com/gchq/stroom/compare/v6.0-beta.3...v6.0-beta.4
[v6.0-beta.3]: https://github.com/gchq/stroom/compare/v6.0-beta.2...v6.0-beta.3
[v6.0-beta.2]: https://github.com/gchq/stroom/compare/v6.0-beta.1...v6.0-beta.2
[v6.0-beta.1]: https://github.com/gchq/stroom/compare/v6.0-alpha.27...v6.0-beta.1
[v6.0-alpha.27]: https://github.com/gchq/stroom/compare/v6.0-alpha.26...v6.0-alpha.27
[v6.0-alpha.26]: https://github.com/gchq/stroom/compare/v6.0-alpha.24...v6.0-alpha.26
[v6.0-alpha.25]: https://github.com/gchq/stroom/compare/v6.0-alpha.24...v6.0-alpha.25
[v6.0-alpha.24]: https://github.com/gchq/stroom/compare/v6.0-alpha.23...v6.0-alpha.24
[v6.0-alpha.23]: https://github.com/gchq/stroom/compare/v6.0-alpha.22...v6.0-alpha.23
[v6.0-alpha.22]: https://github.com/gchq/stroom/compare/v6.0-alpha.21...v6.0-alpha.22
[v6.0-alpha.21]: https://github.com/gchq/stroom/compare/v6.0-alpha.20...v6.0-alpha.21
[v6.0-alpha.20]: https://github.com/gchq/stroom/compare/v6.0-alpha.19...v6.0-alpha.20
[v6.0-alpha.19]: https://github.com/gchq/stroom/compare/v6.0-alpha.18...v6.0-alpha.19
[v6.0-alpha.18]: https://github.com/gchq/stroom/compare/v6.0-alpha.17...v6.0-alpha.18
[v6.0-alpha.17]: https://github.com/gchq/stroom/compare/v6.0-alpha.16...v6.0-alpha.17
[v6.0-alpha.16]: https://github.com/gchq/stroom/compare/v6.0-alpha.15...v6.0-alpha.16
[v6.0-alpha.15]: https://github.com/gchq/stroom/compare/v6.0-alpha.14...v6.0-alpha.15
[v6.0-alpha.14]: https://github.com/gchq/stroom/compare/v6.0-alpha.13...v6.0-alpha.14
[v6.0-alpha.13]: https://github.com/gchq/stroom/compare/v6.0-alpha.12...v6.0-alpha.13
[v6.0-alpha.12]: https://github.com/gchq/stroom/compare/v6.0-alpha.11...v6.0-alpha.12
[v6.0-alpha.11]: https://github.com/gchq/stroom/compare/v6.0-alpha.10...v6.0-alpha.11
[v6.0-alpha.10]: https://github.com/gchq/stroom/compare/v6.0-alpha.9...v6.0-alpha.10
[v6.0-alpha.9]: https://github.com/gchq/stroom/compare/v6.0-alpha.8...v6.0-alpha.9
[v6.0-alpha.8]: https://github.com/gchq/stroom/compare/v6.0-alpha.7...v6.0-alpha.8
[v6.0-alpha.7]: https://github.com/gchq/stroom/compare/v6.0-alpha.4...v6.0-alpha.7
[v6.0-alpha.4]: https://github.com/gchq/stroom/commits/v6.0-alpha.4<|MERGE_RESOLUTION|>--- conflicted
+++ resolved
@@ -6,12 +6,10 @@
 
 ## [Unreleased]
 
-<<<<<<< HEAD
 * Issue **#1181** : Remove dropwizard config yaml from the docker images.
-=======
+
 * Issue **#1182** : Fixed use of `in folder` for data retention and receipt policies.
 
->>>>>>> c32e5aab
 
 ## [v6.0-beta.49] - 2019-06-24
 
