--- conflicted
+++ resolved
@@ -11,15 +11,13 @@
 
 * Issue **#143** : Stroom now logs progress information about closing index shard writers during shutdown.
 
-<<<<<<< HEAD
+* Issue **#140** : Replaced code editor to improve UI performance and add additional code formatting & styling options.
+
+* Issue **#146** : Object pool should no longer throw an error when abandoned objects are returned to the pool.
+
 * Issue **#142** : Changed the way permissions are cached so that changes to permissions provide immediate access to documents.
 
 * Issue **#123** : Changed the way entity service result caching works so that the underlying entity manager is cached instead of individual services. This allows entity result caching to be performed while still applying user permissions to cached results.
-=======
-* Issue **#140** : Replaced code editor to improve UI performance and add additional code formatting & styling options.
-
-* Issue **#146** : Object pool should no longer throw an error when abandoned objects are returned to the pool.
->>>>>>> 22491691
 
 ## [v5.0-beta.12] - 2017-03-13
 
