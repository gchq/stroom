--- conflicted
+++ resolved
@@ -7,9 +7,8 @@
 
 ## [Unreleased]
 
-<<<<<<< HEAD
 * Issue **#2448** : Change data receipt ERROR log messages to WARN. Also improve log message content for success and failure.
-=======
+
 * Issue **#2413** : Removed duplication of data retention fields in info pane. 
 
 * Issue **#2443** : Internal meta statistics are now added with processing user permissions.
@@ -23,7 +22,6 @@
 * Issue **#2436** : Fixed small UI issue whereby a user or group was not immediately removed from document permissions when the remove button was clicked.
 
 * Issue **#2416** : Added logging to identify cause of slow meta listing.
->>>>>>> 280f2463
 
 * Improve termination handling in reference data purge.
 
