--- conflicted
+++ resolved
@@ -6,11 +6,9 @@
 
 ## [Unreleased]
 
-<<<<<<< HEAD
+* Issue **#1413* : Attempt to fix search hanging issue.
+
 * Issue **#1393** : The annotations data popup now formats content on load.
-=======
-* Issue **#1413* : Attempt to fix search hanging issue.
->>>>>>> 29fa327b
 
 * Issue **#1399** : Removed error logging for expected exceptions in TaskExecutor.
 
