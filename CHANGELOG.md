# Change Log
All notable changes to this project will be documented in this file.

The format is based on [Keep a Changelog](http://keepachangelog.com/) 
and this project adheres to [Semantic Versioning](http://semver.org/).

## [Unreleased]

<<<<<<< HEAD
* Uplift visualisations to v3.0.5 in the gradle build
=======
* Issue **#959** : Remove Material UI from Login and from password management pages

* Issue **#933** : Add health check for password resets

* Issue **#929** : Add more comprehensive password validation

* Issue **#876** : Fix password reset issues

* Issue **#768** : Preventing deletion of /store in empty volumes

* Issue **#939** : Including Subject DN in receive.log

* Issue **#940** : Capturing User DN and cert expiry on DW terminated SSL

* Issue **#744** : Improved reporting of error when running query with no search extraction pipeline

* Issue **#134** : Copy permissions from parent button

* Issue **#688** : Cascading permissions when moving/copying folder into a destination

* Issue **#788** : Adding DocRef and IsDocRef to stroom query to allow doc ref related filtering. Migration of stream filters uses this.
>>>>>>> 2e18503d

* Issue **#936** : Add conversion of header `X-SSL-Client-V-End` into `RemoteCertExpiry`, translating date format in the process.

* Issue **#953** : Fixed NPE.

* Issue **#947** : Fixed issue where data retention policy contains incorrect field names.

* Remove Material UI from the Users and API Keys pages

* Add content packs to stroom distribution

* Change distribution to use send_to_stroom.sh v1.7

* Updated stroom expression to v1.4.12 to improve handling or errors values and add new type checking functions `isBoolean()`, `isDouble()`, `isError()`, `isInteger()`, `isLong()`, `isNull()`, `isNumber()`, `isString()`, `isValue()`. Testing equality of null with `x=null()` is no longer valid and must be replaced with `isNull(x)`.

* Issue **#920** : Fix error handling for sql stats queries

## [v6.0-beta.13]

* Remove log sending cron process from docker images (now handled by stroom-log-sender).

* Issue **#924** : The `FindReplaceFilter` now records the location of errors.

* Issue **#939** : Added `remotedn` to default list of keys to include in `receive.log`.

* Add git_tag and git_commit labels to docker images

* Uplift stroom-logs content pack in docker image to` v2.0-alpha.2`

* Stop truncation of `logger` in logback console logs

* Issue **#921** : Renaming open documents now correctly changes their tab name. Documents that are being edited now prevent the rename operation until they are saved.

* Issue **#922** : The explorer now changes the selection on a right click if the item clicked is not already selected (could be part of a multi select).

* Issue **#903** : Feed names can now contain wildcard characters when filtering in the data browser.

## [v6.0-beta.12]

* Add API to allow creation of an internal Stroom user.

* Fix logger configuration for SqlExceptionHelper

* Add template-pipelines and standard-pipelines content packs to docker image

* Issue **#904** : The UI now shows dictionary names in expressions without the need to enter edit mode.

* Updated ACE editor to v1.4.1.

* Add colours to console logs in docker.

* Issue **#869** : Delete will now properly delete all descendant nodes and documents when deleting folders but will not delete items from the tree if they cannot be deleted, e.g. feeds that have associated data.

* Issue **#916** : You can no longer export empty folders or import nothing.

* Issue **#911** : Changes to feeds and pipelines no longer clear data browsing filters.

* Issue **#907** : Default volumes are now created as soon as they are needed.

* Issue **#910** : Changes to index settings in the UI now register as changes and enable save.

* Issue **#913** : Improve FindReplaceFilter to cope with more complex conditions.

* Change log level for SqlExceptionHelper to OFF, to stop expected exceptions from polluting the logs

* Fix invalid requestLog logFormat in proxy configuration

## [v6.0-beta.11]

* Stop service discovery health checks being registered if stroom.serviceDiscovery.enabled=false

## [v6.0-beta.10]

* Add fixed version of send_to_stroom.sh to release distribution

* Uplift docker base image for stroom & proxy to openjdk:8u181-jdk-alpine3.8

## [v6.0-beta.9]

* Add a health check for getting a public key from the authentication service.

* Issue **#897** : Import no longer attempts to rename or move existing items but will still update content.

* Issue **#902** : Improved the XSLT `format-date` function to better cope with week based dates and to default values to the stream time where year etc are omitted.

* Issue **#905** : Popup resize and move operations are now constrained to ensure that a popup cannot be dragged off screen or resized to be bigger than the current browser window size.

* Issue **#898** : Improved the way many read only aspects of the UI behave.

* Issue **#894** : The system now generates and displays errors to the user when you attempt to copy a feed.

* Issue **#896** : Extended folder `create` permissions are now correctly cached.

* Issue **#893** : You can now manage volumes without the `Manage Nodes` permission.

* Issue **#892** : The volume editor now waits for the node list to be loaded before opening.

* Issue **#889** : Index field editing in the UI now works correctly.

* Issue **#891** : `StreamAppender` now keeps track of it's own record write count and no longer makes use of any other write counting pipeline element.

* Issue **#885** : Improved the way import works to ensure updates to entities are at least attempted when creating an import confirmation.

* Issue **#892** : Changed `Ok` to `OK`.

* Issue **#883** : Output streams are now immediately unlocked as soon as they are closed.

* Removed unnecessary OR operator that was being inserted into expressions where only a single child term was being used. This happened when reprocessing single streams.

* Issue **#882** : Splitting aggregated streams now works when using `FindReplaceFilter`. This functionality was previously broken because various reader elements were not passing the `endStream` event on.

* Issue **#881** : The find and replace strings specified for the `FindReplaceFilter` are now treated as unescaped Java strings and now support new line characters etc.

* Issue **#880** : Increased the maximum value a numeric pipeline property can be set to via the UI to 10000000.

* Issue **#888** : The dependencies listing now copes with external dependencies failing to provide data due to authentication issues.

* Issue **#890** : Dictionaries now show the words tab by default.

* Add admin healthchecks to stroom-proxy

* Add stroom-proxy docker image

* Refactor stroom docker images to reduce image size

* Add enabled flag to storing, forwarding and synching in stroom-proxy configuration

* Issue **#884** : Added extra fonts to stroom docker image to fix bug downloading xls search results.

## [v6.0-beta.8]

* Issue **#879** : Fixed bug where reprocess and delete did not work if no stream status was set in the filter.

* Issue **#878** : Changed the appearance of stream filter fields to be more user friendly, e.g. `feedName` is now `Feed` etc.

* Issue **#809** : Changed default job frequency for `Stream Attributes Retention` and `Stream Task Retention` to `1d` (one day).

* Issue **#813** : Turned on secure processing feature for XML parsers and XML transformers so that external entities are not resolved. This prevents DoS attacks and gaining unauthorised access to the local machine.

* Issue **#871** : Fix for OptimisticLockException when processing streams.

* Issue **#872** : The parser cache is now automatically cleared when a schema changes as this can affect the way a data splitter parser is created.

* Issue **#865** : Made `stroom.conf` location relative to YAML file when `externalConfig` YAML property is set.

* Issue **#867** : Added an option `showReplacementCount` to the find replace filter to choose whether to report total replacements on process completion.

* Issue **#867** : Find replace filter now creates an error if an invalid regex is used.

* Issue **#855** : Further fixes for stepping data that contains a BOM.

* Changed selected default tab for pipelines to be `Data`.

* Issue **#860** : Fixed issue where stepping failed when using any sort of input filter or reader before the parser.

* Issue **#867** : Added an option `showReplacementCount` to the find replace filter to choose whether to report total replacements on process completion.

* Improved Stroom instance management scripts

## [v6.0-beta.7]

* Add contentPack import

## [v6.0-beta.6]

* Fix typo in Dockerfile

## [v6.0-beta.5]

* Issue **#859** : Change application startup to keep retrying when establishing a DB connection except for certain connection errors like access denied.

* Issue **#730** : The `System` folder now displays data and processors. This is a bug fix related to changing the default initial page for some document types.

* Issue **#854** : The activity screen no longer shows a permission error when shown to non admin users.

* Issue **#853** : The activity chooser will no longer display on startup if activity tracking is not enabled.

* Issue **#855** : Fixed stepping data that contains a BOM.

## [v6.0-beta.4]

* Change base docker image to openjdk:8u171-jdk-alpine

* Improved loading of activity list prior to showing the chooser dialog.

* Issue **#852** : Fix for more required permissions when logging other 'find' events.

* Issue **#730** : Changed the default initial page for some document types.

* Issue **#852** : Fix for required permission when logging 'find' events.

* Changed the way the root pane loads so that error popups that appear when the main page is loading are not hidden.

* Issue **#851** : Added additional type info to type id when logging events.

* Issue **#848** : Fixed various issues related to stream processor filter editor.

* Issue **#815** : `stroom.pageTitle` property changed to `stroom.htmlTitle`.

* Issue **#732** : Added `host-address` and `host-name` XSLT functions.

* Issue **#338** : Added `splitAggregatedStreams` property to `StreamAppender`, `FileAppender` and `HDFSFileAppender` so that aggregated streams can be split into separate streams on output.

* Issue **#338** : Added `streamNo` path replacement variable for files to record the stream number within an aggregate.

* Added tests and fixed sorting of server tasks.

* Improved the way text input and output is buffered and recorded when stepping.

* The find and replace filter now resets the match count in between nested streams so that each stream is treated the same way, i.e. it can have the same number of text replacements.

* Added multiple fixes and improvements to the find and replace filter including limited support of input/output recording when stepping.

* Issue **#827** : Added `TextReplacementFilterReader` pipeline element.

* Issue **#736** : Added sorting to server tasks table.

* Inverted the behaviour of `disableQueryInfo` to now be `requireQueryInfo`.

* Issue **#596** : Rolling stream and file appenders can now roll on a cron schedule in addition to a frequency.

* The accept button now enabled on splash screen.

* Added additional event logging to stepping.

* An activity property with an id of `disableQueryInfo` can now be used to disable the query info popup on a per activity basis.

* Activity properties can now include the attributes `id`, `name`, `showInSelection` and `showInList` to determine their appearance and behaviour;

* Nested elements are now usable in the activity editor HTML.

* Record counts are now recorded on a per output stream basis even when splitting output streams.

* Splash presenter buttons are now always enabled.

* Fix background colour to white on activity pane.

* Changed `splitWhenBiggerThan` property to `rollSize` and added the property to the rolling appenders for consistency.

* Issue **#838** : Fix bug where calculation of written and read bytes was being accounted for twice due to the use of Java internal `FilterInputStream` and `FilterOutputStream` behaviour. This was leading to files being split at half od the expected size. Replaced Java internal classes with our own `WrappedInputStream` and `WrappedOutputStream` code.

* Issue **#837** : Fix bug to no longer try and record set activity events for null activities.

* Issue **#595** : Added stream appender and file appender property `splitWhenBiggerThan` to limit the size of output streams.

* Now logs activity change correctly.

* Add support for checkbox and selection control types to activity descriptions.

* Issue **#833** : The global property edit dialog can now be made larger.

* Fixed some issues in the activity manager.

* Issue **#828** : Changed statistics store caches to 10 minute time to live so that they will definitely pick up new statistics store definitions after 10 minutes.

* Issue **#774** : Event logging now logs find stream criteria correctly so that feeds ids are included.

* Issue **#829** : Stroom now logs event id when viewing individual events.

* Added functionality to record actions against user defined activities.

* Added functionality to show a splash screen on login.

* Issue **#791** : Fixed broken equals method so query total row count gets updated correctly.

* Issue **#830** : Fix for API queries not returning before timing out.

* Issue **#824** : Fix for replace method in PathCreator also found in stroom proxy.

* Issue **#820** : Fix updating index shards so that they are loaded, updated and saved under lock.

* Issue **#819** : Updated `stroom-expression` to v1.4.3 to fix violation of contract exception when sorting search results.

* Issue **#817** : Increased maximum number of concurrent stream processor tasks to 1000 per node.

* Issue **#697** : Fix for reference data sometimes failing to find the appropriate effective stream due to the incorrect use of the effective stream cache. It was incorrectly configured to use a time to idle (TTI) expiry rather than a time to live (TTL) expiry meaning that heavy use of the cache would prevent the cached effective streams being refreshed.

* Issue **#806** : Fix for clearing previous dashboard table results if search results deliver no data.

* Issue **#805** : Fix for dashboard date time formatting to use local time zone.

## [v6.0-beta.2]

* Issue **#803** : Fix for group key conversion to an appropriate value for visualisations.

## [v6.0-beta.1]

* Issue **#802** : Restore lucene-backward-codecs to the build

* Issue **#800** : Add DB migration script 33 to replace references to the `Stream Type` type in the STRM_PROC_FILT table with `streamTypeName`.

* Issue **#798** : Add DB migration script 32 to replace references to the `NStatFilter` type in the PIPE table with `StatisticsFilter`.

## [v6.0-alpha.27]

* Fix data receipt policy defect

* Issue **#791** : Search completion signal is now only sent to the UI once all pending search result merges are completed.

* Issue **#795** : Import and export now works with appropriate application permissions. Read permission is required to export items and Create/Update permissions are required to import items depending on whether the update will create a new item or update an existing one.

## [v6.0-alpha.26]

* Improve configurabilty of stroom-proxy.

* Issue **#783** : Reverted code that ignored duplicate selection to fix double click in tables.

* Issue **#782** : Fix for NPE thrown when using CountGroups when GroupKey string was null due to non grouped child rows.

* Issue **#778** : Fix for text selection on tooltips etc in the latest version of Chrome.

* Issue **#776** : Removal of index shard searcher caching to hopefully fix Lucene directory closing issue.

## [v6.0-alpha.25]

* Issue **#779** : Fix permissions defect.

* Issue **gchq/stroom-expression#22** : Add `typeOf(...)` function to dashboard.

* Uplift stroom-expression to v1.4.1

* Issue **#766** : Fix NullPointerExceptions when downloading table results to Excel format.

* Issue **#770** : Speculative fix for memory leak in SQL Stats queries.

* Issue **#761** : New fix for premature truncation of SQL stats queries due to thread interruption.

## [v6.0-alpha.24]

* Issue **#748** : Fix build issue resulting from a change to SafeXMLFilter.

## [v6.0-alpha.23]

* Issue **#748** : Added a command line interface (CLI) in addition to headless execution so that full pipelines can be run against input files.

* Issue **#748** : Fixes for error output for headless mode.

* Issue **#761** : Fixed statistic searches failing to search more than once.

* Issue **#756** : Fix for state being held by `InheritableThreadLocal` causing objects to be held in memory longer than necessary.

* Issue **#761** : Fixed premature truncation of SQL stats queries due to thread interruption.

* Added `pipeline-name` and `put` XSLT functions back into the code as they were lost in a merge.

* Issue **#749** : Fix inability to query with only `use` privileges on the index.

* Issue **#613** : Fixed visualisation display in latest Firefox and Chrome.

* Added permission caching to reference data lookup.

* Updated to stroom-expression 1.3.1

    Added cast functions `toBoolean`, `toDouble`, `toInteger`, `toLong` and `toString`.
    Added `include` and `exclude` functions.
    Added `if` and `not` functions.
    Added value functions `true()`, `false()`, `null()` and `err()`.
    Added `match` boolean function.
    Added `variance` and `stDev` functions.
    Added `hash` function.
    Added `formatDate` function.
    Added `parseDate` function.
    Made `substring` and `decode` functions capable of accepting functional parameters.
    Added `substringBefore`, `substringAfter`, `indexOf` and `lastIndexOf` functions.
    Added `countUnique` function.

* Issue **#613** : Fixed visualisation display in latest Firefox and Chrome.

* Issue **#753** : Fixed script editing in UI.

* Issue **#751** : Fix inability to query on a dashboard with only use+read rights.

## [v6.0-alpha.22]

* Issue **#719** : Fix creation of headless Jar to ensure logback is now included.

* Issue **#735** : Change the format-date xslt function to parse dates in a case insensitive way.

## [v6.0-alpha.21]

* Issue **#719** : Fix creation of headless Jar. Exclude gwt-unitCache folder from build JARs.

## [v6.0-alpha.20]

* Issue **#720** : Fix for Hessian serialisation of table coprocessor settings.

* Issue **#405** : Fixed quick filter on permissions dialog, for users and for groups. It will now match anywhere in the user or group name, not just at the start.

## [v6.0-alpha.19]

* Issue **#588** : Fixed display of horizontal scrollbar on explorer tree in export, create, copy and move dialogs.

* Issue **#691** : Volumes now reload on edit so that the entities are no longer stale the second time they are edited.

* Issue **#692** : Properties now reload on edit so that the entities are no longer stale the second time they are edited.

* Issue **#703** : Removed logging of InterruptedException stack trace on SQL stat queries, improved concurrency code.

* Issue **#697** : Improved XSLT `Lookup` trace messages.

* Issue **#697** : Added a feature to trace XSLT `Lookup` attempts so that reference data lookups can be debugged.

* Issue **#702** : Fix for hanging search extraction tasks

* Issue **#701** : The search `maxDocIdQueueSize` is now 1000 by default.

* Issue **#700** : The format-date XSLT function now defaults years, months and days to the stream receipt time regardless of whether the input date pattern specifies them.

* Issue **#657** : Change SQL Stats query code to process/transform the data as it comes back from the database rather than holding the full resultset before processing. This will reduce memory overhead and improve performance.

* Issue **#634** : Remove excessive thread sleeping in index shard searching. Sleeps were causing a significant percentage of inactivity and increasing memory use as data backed up. Add more logging and logging of durations of chunks of code. Add an integration test for testing index searching for large data volumes.

## [v6.0-alpha.18]

* Issue **#698** : Migration of Processing Filters now protects against folders that have since been deleted

* Issue **#634** : Remove excessive thread sleeping in index shard searching. Sleeps were causing a significant percentage of inactivity and increasing memory use as data backed up. Add more logging and logging of durations of chunks of code. Add an integration test for testing index searching for large data volumes.

* Issue **#659** : Made format-date XSLT function default year if none specified to the year the data was received unless this would make the date later then the received time in which case a year is subtracted.

* Issue **#658** : Added a hashing function for XSLT translations.

* Issue **#680** : Fixed the order of streams in the data viewer to descending by date

* Issue **#679** : Fixed the editing of Stroom properties that are 'persistent'.

* Issue **#681** : Added dry run to check processor filters will convert to find stream criteria. Throws error to UI if fails.

## [v6.0-alpha.17]

* Issue **#676** : Fixed use of custom stream type values in expression based processing filters.

## [v6.0-alpha.16]

* Issue **#673** : Fixed issue with Stream processing filters that specify Create Time

* Issue **#675** : Fixed issue with datafeed requests authenticating incorrectly

## [v6.0-alpha.15]

* Issue **#666** : Fixed the duplicate dictionary issue in processing filter migrations, made querying more efficient too
* Database migration fixes and tools

* Issue **#668** : Fixed the issue that prevented editing of stroom volumes

* Issue **#669** : Elastic Index Filter now uses stroomServiceUser to retrieve the index config from the Query Elastic service.

## [v6.0-alpha.14]

* Minor fix to migrations

## [v6.0-alpha.13]

* Add logging to migrations

## [v6.0-alpha.12]

* Add logging to migrations

## [v6.0-alpha.11]

* Issue **#651** : Removed the redundant concept of Pipeline Types, it's half implementation prevented certain picker dialogs from working.

* Issue **#481** : Fix handling of non-incremental index queries on the query API. Adds timeout option in request and blocking code to wait for the query to complete. Exit early from wait loops in index/event search.

* Issue **#626** : Fixed issue with document settings not being persisted

* Issue **#621** : Changed the document info to prevent requests for multi selections

* Issue **#620** : Copying a directory now recursively copies it's contents, plus renaming copies is done more intelligently.

* Issue **#546** : Fixed race conditions with the Explorer Tree, it was causing odd delays to population of the explorer in various places.

* Issue **#495** : Fixed the temporary expansion of the Explorer Tree caused by filtering

* Issue **#376** : Welcome tab details fixed since move to gradle

## [v6.0-alpha.10]

* Issue **#523** : Changed permission behaviours for copy and move to support `None`, `Source`, `Destination` and `Combined` behaviours. Creating new items now allows for `None` and `Destination` permission behaviours. Also imported items now receive permissions from the destination folder. Event logging now indicates the permission behaviour used during copy, move and create operations.

* Issue **#480** : Change the downloaded search request API JSON to have a fetch type of ALL.

* Issue **#623** : Fixed issue where items were being added to sublist causing a stack overflow exception during data retention processing.

* Issue **#617** : Introduced a concept of `system` document types that prevents the root `System` folder type from being created, copied, deleted, moved, renamed etc.

* Issue **#622** : Fix incorrect service discovery based api paths, remove authentication and authorisation from service discovery

* Issue **#568** : Fixed filtering streams by pipeline in the pipeline screen.

* Issue **#565** : Fixed authorisation issue on dashboards.

## [v6.0-alpha.9]

* Issue **#592** : Mount stroom at /stroom.

* Issue **#608** : Fixed stream grep and stream dump tools and added tests to ensure continued operation.

* Issue **#603** : Changed property description from `tags` to `XML elements` in `BadTextXMLFilterReader`.

* Issue **#600** : Added debug to help diagnose cause of missing index shards in shard list.

* Issue **#611** : Changed properties to be defined in code rather than Spring XML.

* Issue **#605** : Added a cache for retrieving user by name to reduce DB use when pushing users for each task.

* Issue **#610** : Added `USE INDEX (PRIMARY)` hint to data retention select SQL to improve performance.

* Issue **#607** : Multiple improvements to the code to ensure DB connections, prepared statements, result sets etc use try-with-resources constructs wherever possible to ensure no DB resources are leaked. Also all connections obtained from a data source are now returned appropriately so that connections from pools are reused.

* Issue **#602** : Changed the data retention rule table column order.

* Issue **#606** : Added more stroom properties to tune the c3P0 connection pool. The properties are prefixed by `stroom.db.connectionPool` and `stroom.statistics.sql.db.connectionPool`.

* Issue **#601** : Fixed NPE generated during index shard retention process that was caused by a shard being deleted from the DB at the same time as the index shard retention job running.

* Issue **#609** : Add configurable regex to replace IDs in heap histogram class names, e.g. `....$Proxy54` becomes `....$Proxy--ID-REMOVED--`

* Issue **#570** : Refactor the heap histogram internal statistics for the new InternalStatisticsReceiver

* Issue **#599** : DocumentServiceWriteAction was being used in the wrong places where EntityServiceSaveAction should have been used instead to save entities that aren't document entities.

## [v6.0-alpha.8]

* Issue **#593** : Fixed node save RPC call.

* Issue **#591** : Made the query info popup more configurable with a title, validation regex etc. The popup will now only be displayed when enabled and when a manual user action takes place, e.g. clicking a search button or running a parameterised execution with one or more queries.

* Added 'prompt' option to force the identity provider to ask for a login.

## [v6.0-alpha.7]

* Issue **#549** : Change to not try to connect to kafka when kafka is not configured and improve failure handling

* Issue **#573** : Fixed viewing folders with no permitted underlying feeds. It now correctly shows blank data screen, rather than System/Data.

* Issue **#150** : Added a feature to optionally require specification of search purpose.

* Issue **#572** : Added a feature to allow easy download of dictionary contents as a text file.

* Generate additional major and minor floating docker tags in travis build, e.g. v6-LATEST and v6.0-LATEST

* Change docker image to be based on openjdk:8u151-jre-alpine

* Added a feature to list dependencies for all document entities and indicate where dependencies are missing.

* Issue **#540** : Improve description text for stroom.statistics.sql.maxProcessingAge property

* Issue **#538** : Lists of items such as users or user groups were sometimes not being converted into result pages correctly, this is now fixed.

* Issue **#537** : Users without `Manage Policies` permission can now view streams.

* Issue **#522** : Selection of data retention rules now remains when moving rules up or down.

* Issue **#411** : When data retention rules are disabled they are now shown greyed out to indicate this.

* Issue **#536** : Fix for missing visualisation icons.

* Issue **#368** : Fixed hidden job type button on job node list screen when a long cron pattern is used.

* Issue **#507** : Added dictionary inheritance via import references.

* Issue **#554** : Added a `parseUri` XSLT function.

* Issue **#557** : Added dashboard functions to parse and output URI parts.

* Issue **#552** : Fix for NPE caused by bad XSLT during search data extraction.

* Issue **#560** : Replaced instances of `Files.walk()` with `Files.walkFileTree()`. `Files.walk()` throws errors if any files are deleted or are not accessible during the walk operation. This is a major issue with the Java design for walking files using Java 8 streams. To avoid this issue `Files.walkFileTree()` has now been used in place of `Files.walk()`.

* Issue **#567** : Changed `parseUri` to be `parse-uri` to keep it consistently named with respect to other XSLT functions. The old name `parseUri` still works but is deprecated and will be removed in a later version.

* Issue **#567** : The XSLT function `parse-uri` now correctly returns a `schemeSpecificPart` element rather than the incorrectly named `schemeSpecificPort`.

* Issue **#567** : The dashboard expression function `extractSchemeSpecificPortFromUri` has now been corrected to be called `extractSchemeSpecificPartFromUri`.

* Issue **#567** : The missing dashboard expression function `extractQueryFromUri` has been added.

* Issue **#571** : Streams are now updated to have a status of deleted in batches using native SQL and prepared statements rather than using the stream store.

* Issue **#559** : Changed CSS to allow table text selection in newer browsers.

* Issue **#574** : Fixed SQL debug trace output.

* Issue **#574** : Fixed SQL UNION code that was resulting in missing streams in the data browser when paging.

* Issue **#590** : Improved data browser performance by using a local cache to remember feeds, stream types, processors, pipelines etc while decorating streams.

* Issue **#150** : Added a property to optionally require specification of search purpose.

## [v6.0-alpha.4]

* New authentication flow based around OpenId

* New user management screens

* The ability to issue API keys

* Issue **#501** : Improve the database teardown process in integration tests to speed up builds

* Relax regex in build script to allow tags like v6.0-alpha.3 to be published to Bintray

* Add Bintray publish plugin to Gradle build

* Issue **#75** : Upgraded to Lucene 5.

* Issue **#135** : [BREAKING CHANGE] Removed JODA Time library and replaced with Java 7 Time API. This change breaks time zone output previously formatted with `ZZ` or `ZZZ`.

* Added XSLT functions generate-url and fetch-json

* Added ability to put clickable hyperlinks in Dashboard tables

* Added an HTTP appender.

* Added an appender for the proxy store.

* Issue **#412** : Fixed no-column table breakage

* Issue **#380** : Fixed build details on welcome/about

* Issue **#348** : Fixed new menu icons.

* Issue **98** : Fix premature trimming of results in the store

* Issue **360** : Fix inability to sort sql stats results in the dashboard table

* Issue **#550** : Fix for info message output for data retention.

* Issue **#551** : Improved server task detail for data retention job.

* Issue **#541** : Changed stream retention job descriptions.

* Issue **#553** : The data retention job now terminates if requested to do so and also tracks progress in a local temp file so a nodes progress will survive application restarts.

* Change docker image to use openjdk:8u151-jre-alpine as a base

* Issue **#539** : Fix issue of statistic search failing after it is imported

* Issue **#547** : Data retention processing is now performed in batches (size determined by `stroom.stream.deleteBatchSize`). This change should reduce the memory required to process the data retention job.

* Issue **#541** : Marked old stream retention job as deprecated in description.

* Issue **#542** : Fix for lazy hibernate object initialisation when stepping cooked data.

* Issue **#524** : Remove dependency on stroom-proxy:stroom-proxy-repo and replaced with duplicated code from stroom-proxy-repo (commit b981e1e)

* Issue **#203** : Initial release of the new data receipt policy functionality.

* Issue **#202** : Initial release of the new data retention policy functionality.

* Issue **#521** : Fix for the job list screen to correct the help URL.

* Issue **#526** : Fix for XSLT functions that should return optional results but were being forced to return a single value.

* Issue **#527** : Fix for XSLT error reporting. All downstream errors were being reported as XSLT module errors and were
 hiding the underlying exception.

* Issue **#501** : Improve the database teardown process in integration tests to speed up builds.

* Issue **#511** : Fix NPE thrown during pipeline stepping by downstream XSLT.

* Issue **#521** : Fix for the job list screen to use the help URL system property for displaying context sensitive help.

* Issue **#511** : Fix for XSLT functions to allow null return values where a value cannot be returned due to an error etc.

* Issue **#515** : Fix handling of errors that occur before search starts sending.

* Issue **#506** : In v5 dashboard table filters were enhanced to allow parameters to be used in include/exclude filters. The implementation included the use of ` \ ` to escape `$` characters that were not to be considered part of a parameter reference. This change resulted in regular expressions requiring ` \ ` being escaped with additional ` \ ` characters. This escaping has now been removed and instead only `$` chars before `{` chars need escaping when necessary with double `$$` chars, e.g. use `$${something` if you actually want `${something` not to be replaced with a parameter.

* Issue **#505** : Fix the property UI so all edited value whitespace is trimmed

* Issue **#513** : Now only actively executing tasks are visible as server tasks

* Issue **#483** : When running stream retention jobs the transactions are now set to REQUIRE_NEW to hopefully ensure that the job is done in small batches rather than a larger transaction spanning multiple changes.

* Issue **#508** : Fix directory creation for index shards.

* Issue **#492** : Task producers were still not being marked as complete on termination which meant that the parent cluster task was not completing. This has now been fixed.

* Issue **#497** : DB connections obtained from the data source are now released back to the pool after use.

* Issue **#492** : Task producers were not being marked as complete on termination which meant that the parent cluster task was not completing. This has now been fixed.

* Issue **#497** : Change stream task creation to use straight JDBC rather than hibernate for inserts and use a configurable batch size (stroom.databaseMultiInsertMaxBatchSize) for the inserts.

* Issue **#502** : The task executor was not responding to shutdown and was therefore preventing the app from stopping gracefully.

* Issue **#476** : Stepping with dynamic XSLT or text converter properties now correctly falls back to the specified entity if a match cannot be found by name.

* Issue **#498** : The UI was adding more than one link between 'Source' and 'Parser' elements, this is now fixed.

* Issue **#492** : Search tasks were waiting for part of the data extraction task to run which was not checking for termination. The code for this has been changed and should now terminate when required.

* Issue **#494** : Fix problem of proxy aggregation never stopping if more files exist

* Issue **#490** : Fix errors in proxy aggregation due to a bounded thread pool size

* Issue **#484** : Remove custom finalize() methods to reduce memory overhead

* Issue **#475** : Fix memory leak of java.io.File references when proxy aggregation runs

* Issue **#470** : You can now correctly add destinations directly to the pipeline 'Source' element to enable raw streaming.

* Issue **#487** : Search result list trimming was throwing an illegal argument exception `Comparison method violates its general contract`, this should now be fixed.

* Issue **#488** : Permissions are now elevated to 'Use' for the purposes of reporting the data source being queried.

* Migrated to ehcache 3.4.0 to add options for off-heap and disk based caching to reduce memory overhead.

* Caches of pooled items no longer use Apache Commons Pool.

* Issue **#401** : Reference data was being cached per user to ensure a user centric view of reference data was being used. This required more memory so now reference data is built in the context of the internal processing user and then filtered during processing by user access to streams.

* The effective stream cache now holds 1000 items.

* Reduced the amount of cached reference data to 100 streams.

* Reduced the number of active queries to 100.

* Removed Ehcache and switched to Guava cache.

* Issue **#477** : Additional changes to ensure search sub tasks use threads fairly between multiple searches.

* Issue **#477** : Search sub tasks are now correctly linked to their parent task and can therefore be terminated by terminating parent tasks.

* Issue **#425** : Changed string replacement in pipeline migration code to use a literal match

* Issue **#469** : Add Heap Histogram internal statistics for memory use monitoring

* Issue **#463** : Made further improvements to the index shard writer cache to improve performance.

* Issue **#448** : Some search related tasks never seem to complete, presumably because an error is thrown at some point and so their callbacks do not get called normally. This fix changes the way task completion is recorded so that it isn't dependant on the callbacks being called correctly.

* Issue **#464** : When a user resets a password, the password now has an expiry date set in the future determined by the password expiry policy. Password that are reset by email still expire immediately as expected.

* Issue **#462** : Permission exceptions now carry details of the user that the exception applies to. This change allows error logging to record the user id in the message where appropriate.

* Issue **#463** : Many index shards are being corrupted which may be caused by insufficient locking of the shard writers and readers. This fix changes the locking mechanism to use the file system.

* Issue **#451** : Data paging was allowing the user to jump beyond the end of a stream whereby just the XML root elements were displayed. This is now fixed by adding a constraint to the page offset so that the user cannot jump beyond the last record. Because data paging assumes that segmented streams have a header and footer, text streams now include segments after a header and before a footer, even if neither are added, so that paging always works correctly regardless of the presence of a header or footer.

* Issue **#461** : The stream attributes on the filter dialog were not sorted alphabetically, they now are.

* Issue **#460** : In some instances error streams did not always have stream attributes added to them for fatal errors. This mainly occurred in instances where processing failed early on during pipeline creation. An error was recorded but stream attributes were not added to the meta data for the error stream. Processing now ensures that stream attributes are recorded for all error cases.

* Issue **#442** : Remove 'Old Internal Statistics' folder, improve import exception handling

* Issue **#457** : Add check to import to prevent duplicate root level entities

* Issue **#444** : Fix for segment markers when writing text to StreamAppender.

* Issue **#447** : Fix for AsyncSearchTask not being displayed as a child of EventSearchTask in the server tasks view.

* Issue **#421** : FileAppender now causes fatal error where no output path set.

* Issue **#427** : Pipelines with no source element will now only treat a single parser element as being a root element for backwards compatibility.

* Issue **#420** : Pipelines were producing errors in the UI when elements were deleted but still had properties set on them. The pipeline validator was attempting to set and validate properties for unknown elements. The validator now ignores properties and links to elements that are undeclared.

* Issue **#420** : The pipeline model now removes all properties and links for deleted elements on save.

* Issue **#458** : Only event searches should populate the `searchId`. Now `searchId` is only populated when a stream processor task is created by an event search as only event searches extract specific records from the source stream.

* Issue **#437** : The event log now includes source in move events.

* Issue **#419** : Fix multiple xml processing instructions appearing in output.

* Issue **#446** : Fix for deadlock on rolling appenders.

* Issue **#444** : Fix segment markers on RollingStreamAppender.

* Issue **#426** : Fix for incorrect processor filters. Old processor filters reference `systemGroupIdSet` rather than `folderIdSet`. The new migration updates them accordingly.

* Issue **#429** : Fix to remove `usePool` parser parameter.

* Issue **#439** : Fix for caches where elements were not eagerly evicted.

* Issue **#424** : Fix for cluster ping error display.

* Issue **#441** : Fix to ensure correct names are shown in pipeline properties.

* Issue **#433** : Fixed slow stream queries caused by feed permission restrictions.

* Issue **#385** : Individual index shards can now be deleted without deleting all shards.

* Issue **#391** : Users needed `Manage Processors` permission to initiate pipeline stepping. This is no longer required as the 'best fit' pipeline is now discovered as the internal processing user.

* Issue **#392** : Inherited pipelines now only require 'Use' permission to be used instead of requiring 'Read' permission.

* Issue **#394** : Pipeline stepping will now show errors with an alert popup.

* Issue **#396** : All queries associated with a dashboard should now be correctly deleted when a dashboard is deleted.

* Issue **#393** : All caches now cache items within the context of the current user so that different users do not have the possibility of having problems caused by others users not having read permissions on items.

* Issue **#358** : Schemas are now selected from a subset matching the criteria set on SchemaFilter by the user.

* Issue **#369** : Translation stepping wasn't showing any errors during stepping if a schema had an error in it.

* Issue **#364** : Switched index writer lock factory to a SingleInstanceLockFactory as index shards are accessed by a single process.

* Issue **#363** : IndexShardWriterCacheImpl now closes and flushes writers using an executor provided by the TaskManager. Writers are now also closed in LRU order when sweeping up writers that exceed TTL and TTI constraints.

* Issue **#361** : Information has been added to threads executing index writer and index searcher maintenance tasks.

* Issue **#356** : Changed the way index shard writers are cached to improve indexing performance and reduce blocking.

* Issue **#353** : Reduced expected error logging to debug.

* Issue **#354** : Changed the way search index shard readers get references to open writers so that any attempt to get an open writer will not cause, or have to wait for, a writer to close.

* Issue **#351** : Fixed ehcache item eviction issue caused by ehcache internally using a deprecated API.

* Issue **#347** : Added a 'Source' node to pipelines to establish a proper root for a pipeline rather than an assumed one based on elements with no parent.

* Issue **#350** : Removed 'Advanced Mode' from pipeline structure editor as it is no longer very useful.

* Issue **#349** : Improved index searcher cache to ensure searchers are not affected by writers closing.

* Issue **#342** : Changed the way indexing is performed to ensure index readers reference open writers correctly.

* Issue **#346** : Improved multi depth config content import.

* Issue **#328** : You can now delete corrupt shards from the UI.

* Issue **#343** : Fixed login expiry issue.

* Issue **#345** : Allowed for multi depth config content import.

* Issue **#341** : Fixed arg in SQL.

* Issue **#340** : Fixed headless and corresponding test.

* Issue **#333** : Fixed event-logging version in build.

* Issue **#334** : Improved entity sorting SQL and separated generation of SQL and HQL to help avoid future issues.

* Issue **#335** : Improved user management

* Issue **#337** : Added certificate auth option to export servlet and disabled the export config feature by default.

* Issue **#337** : Added basic auth option to export servlet to complement cert based auth.

* Issue **#332** : The index shard searcher cache now makes sure to get the current writer needed for the current searcher on open.

* Issue **#322** : The index cache and other caching beans should now throw exceptions on `get` that were generated during the creation of cached items.

* Issue **#325** : Query history is now cleaned with a separate job. Also query history is only recorded for manual querying, i.e. not when query is automated (on open or auto refresh). Queries are now recorded on a dashboard + query component basis and do not apply across multiple query components in a dashboard.

* Issue **#323** : Fixed an issue where parser elements were not being returned as 'processors' correctly when downstream of a reader.

* Issue **#322** : Index should now provide a more helpful message when an attempt is made to index data and no volumes have been assigned to an index.

* Issue **#316** : Search history is now only stored on initial query when using automated queries or when a user runs a query manually. Search history is also automatically purged to keep either a specified number of items defined by `stroom.query.history.itemsRetention` (default 100) or for a number of days specified by `stroom.query.history.daysRetention` (default 365).

* Issue **#317** : Users now need update permission on an index plus 'Manage Index Shards' permission to flush or close index shards. In addition to this a user needs delete permission to delete index shards.

* Issue **#319** : SaveAs now fetches the parent folder correctly so that users can copy items if they have permission to do so.

* Issue **#311** : Fixed request for `Pipeline` in `meta` XSLT function. Errors are now dealt with correctly so that the XSLT will not fail due to missing meta data.

* Issue **#313** : Fixed case of `xmlVersion` property on `InvalidXMLCharFilterReader`.

* Issue **#314** : Improved description of `tags` property in `BadTextXMLFilterReader`.

* Issue **#307** : Made some changes to avoid potential NPE caused by session serialisation.

* Issue **#306** : Added a stroom `meta` XSLT function. The XSLT function now exposes `Feed`, `StreamType`, `CreatedTime`, `EffectiveTime` and `Pipeline` meta attributes from the currently processing stream in addition to any other meta data that might apply. To access these meta data attributes of the current stream use `stroom:meta('StreamType')` etc. The `feed-attribute` function is now an alias for the `meta` function and should be considered to be deprecated.

* Issue **#303** : The stream delete job now uses cron in preference to a frequency.

* Issue **#152** : Changed the way indexing is performed so that a single indexer object is now responsible for indexing documents and adding them to the appropriate shard.

* Issue **#179** : Updated Saxon-HE to version 9.7.0-18 and added XSLTFilter option to `usePool` to see if caching might be responsible for issue.

* Issue **#288** : Made further changes to ensure that the IndexShardWriterCache doesn't try to reuse an index shard that has failed when adding any documents.

* Issue **#295** : Made the help URL absolute and not relative.

* Issue **#293** : Attempt to fix mismatch document count error being reported when index shards are opened.

* Issue **#292** : Fixed locking for rolling stream appender.

* Issue **#292** : Rolling stream output is no longer associated with a task, processor or pipeline to avoid future processing tasks from deleting rolling streams by thinking they are superseded.

* Issue **#292** : Data that we expect to be unavailable, e.g. locked and deleted streams, will no longer log exceptions when a user tries to view it and will instead return an appropriate message to the user in place of the data.

* Issue **#288** : The error condition 'Expected a new writer but got the same one back!!!' should no longer be encountered as the root cause should now be fixed. The original check has been reinstated so that processing will terminate if we do encounter this problem.

* Issue **#295** : Fixed the help property so that it can now be configured.

* Issue **#296** : Removed 'New' and 'Delete' buttons from the global property dialog.

* Issue **#279** : Fixed NPE thrown during proxy aggregation.

* Issue **#294** : Changing stream task status now tries multiple times to attempt to avoid a hibernate LockAcquisitionException.

* Issue **#287** : XSLT not found warnings property description now defaults to false.

* Issue **#261** : The save button is now only enabled when a dashboard or other item is made dirty and it is not read only.

* Issue **#286** : Dashboards now correctly save the selected tab when a tab is selected via the popup tab selector (visible when tabs are collapsed).

* Issue **#289** : Changed Log4J configuration to suppress logging from Hibernate SqlExceptionHandler for expected exceptions like constraint violations.

* Issue **#288** : Changed 'Expected a new writer...' fatal error to warning as the condition in question might be acceptable.

* Issue **#285** : Attempted fix for GWT RPC serialisation issue.

* Issue **#283** : Statistics for the stream task queue are now captured even if the size is zero.

* Issue **#226** : Fixed issue where querying an index failed with "User does not have the required permission (Manage Users)" message.

* Issue **#281** : Made further changes to cope with Files.list() and Files.walk() returning streams that should be closed with 'try with resources' construct.

* Issue **#224** : Removing an element from the pipeline structure now removes all child elements too.

* Issue **#282** : Users can now upload data with just 'Data - View' and 'Data - Import' application permissions, plus read permission on the appropriate feed.

* Issue **#199** : The explorer now scrolls selected items into view.

* Issue **#280** : Fixed 'No user is currently authenticated' issue when viewing jobs and nodes.

* Issue **#278** : The date picker now hides once you select a date.

* Issue **#281** : Directory streams etc are now auto closed to prevent systems running out of file handles.

* Issue **#263** : The explorer tree now allows you to collapse the root 'System' node after it is first displayed.

* Issue **#266** : The explorer tree now resets (clears and collapses all previously open nodes) and shows the currently selected item every time an explorer drop down in opened.

* Issue **#233** : Users now only see streams if they are administrators or have 'Data - View' permission. Non administrators will only see data that they have 'read' permission on for the associated feed and 'use' permission on for the associated pipeline if there is one.

* Issue **#265** : The stream filter now orders stream attributes alphabetically.

* Issue **#270** : Fixed security issue where null users were being treated as INTERNAL users.

* Issue **#270** : Improved security by pushing user tokens rather than just user names so that internal system (processing) users are clearly identifiable by the security system and cannot be spoofed by regular user accounts.

* Issue **#269** : When users are prevented from logging in with 'preventLogin' their failed login count is no longer incremented.

* Issue **#267** : The login page now shows the maintenance message.

* Issue **#276** : Session list now shows session user ids correctly.

* Issue **#201** : The permissions menu item is no longer available on the root 'System' folder.

* Issue **#176** : Improved performance of the explorer tree by increasing the size of the document permissions cache to 1M items and changing the eviction policy from LRU to LFU.

* Issue **#176** : Added an optimisation to the explorer tree that prevents the need for a server call when collapsing tree nodes.

* Issue **#273** : Removed an unnecessary script from the build.

* Issue **#277** : Fixed a layout issue that was causing the feed section of the processor filter popup to take up too much room.

* Issue **#274** : The editor pane was only returning the current user edited text when attached to the DOM which meant changes to text were ignored if an editor pane was not visible when save was pressed. This has now been fixed so that the current content of an editor pane is always returned even when it is in a detached state.

* Issue **#264** : Added created by/on and updated by/on info to pipeline stream processor info tooltips.

* Issue **#222** : Explorer items now auto expand when a quick filter is used.

* Issue **#205** : File permissions in distribution have now been changed to `0750` for directories and shell scripts and `0640` for all other files.

* Issue **#240** : Separate application permissions are now required to manage DB tables and tasks.

* Issue **#210** : The statistics tables are now listed in the database tables monitoring pane.

* Issue **#249** : Removed spaces between values and units.

* Issue **#237** : Users without 'Download Search Results' permission will no longer see the download button on the table component in a dashboard.

* Issue **#232** : Users can now inherit from pipelines that they have 'use' permissions on.

* Issue **#191** : Max stream size was not being treated as IEC value, e.g. Mebibytes etc.

* Issue **#235** : Users can now only view the processor filters that they have created if they have 'Manage Processors' permission unless they are an administrator in which case they will see all filters. Users without the 'Manage Processors' permission who are also not administrators will see no processor filters in the UI. Users with 'Manage Processors' permission who are not administrators will be able to update their own processor filters if they have 'update' permission on the associated pipeline. Administrators are able to update all processor filters.

* Issue **#212** : Changes made to text in any editor including those made with cut and paste are now correctly handled so that altered content is now saved.

* Issue **#247** : The editor pane now attempts to maintain the scroll position when formatting content.

* Issue **#251** : Volume and memory statistics are now recorded in bytes and not MiB.

* Issue **#243** : The error marker pane should now discover and display all error types even if they are preceded by over 1000 warnings.

* Issue **#254** : Fixed search result download.

* Issue **#209** : Statistics are now queryable in a dashboard if a user has 'use' permissions on a statistic.

* Issue **#255** : Fixed issue where error indicators were not being shown in the schema validator pane because the text needed to be formatted so that it spanned multiple lines before attempting to add annotations.

* Issue **#257** : The dashboard text pane now provides padding at the top to allow for tabs and controls.

* Issue **#174** : Index shard checking is now done asynchronously during startup to reduce startup time.

* Issue **#225** : Fixed NPE that was caused by processing instruction SAX events unexpectedly being fired by Xerces before start document events. This looks like it might be a bug in Xerces but the code now copes with the unexpected processing instruction event anyway.

* Issue **#230** : The maintenance message can now be set with the property 'stroom.maintenance.message' and the message now appears as a banner at the top of the screen rather than an annoying popup. Non admin users can also be prevented from logging on to the system by setting the 'stroom.maintenance.preventLogin' property to 'true'.

* Issue **#155** : Changed password values to be obfuscated in the UI as 20 asterisks regardless of length.

* Issue **#188** : All of the writers in a pipeline now display IO in the UI when stepping.

* Issue **#208** : Schema filter validation errors are now shown on the output pane during stepping.

* Issue **#211** : Turned off print margins in all editors.

* Issue **#200** : The stepping presenter now resizes the top pane to fit the tree structure even if it is several elements high.

* Issue **#168** : Code and IO is now loaded lazily into the element presenter panes during stepping which prevents the scrollbar in the editors being in the wrong position.

* Issue **#219** : Changed async dispatch code to work with new lambda classes rather than callbacks.

* Issue **#221** : Fixed issue where `*.zip.bad` files were being picked up for proxy aggregation.

* Issue **#242** : Improved the way properties are injected into some areas of the code to fix an issue where 'stroom.maxStreamSize' and other properties were not being set.

* Issue **#241** : XMLFilter now ignores the XSLT name pattern if an empty string is supplied.

* Issue **#236** : 'Manage Cache Permission' has been changed to 'Manage Cache'.

* Issue **#219** : Made further changes to use lambda expressions where possible to simplify code.

* Issue **#231** : Changed the way internal statistics are created so that multiple facets of a statistic, e.g. Free & Used Memory, are combined into a single statistic to allow combined visualisation.

* Issue **#172** : Further improvement to dashboard L&F.

* Issue **#194** : Fixed missing Roboto fonts.

* Issue **#195** : Improved font weights and removed underlines from link tabs.

* Issue **#196** : Reordered fields on stream, relative stream, volume and server task tables.

* Issue **#182** : Changed the way dates and times are parsed and formatted and improved the datebox control L&F.

* Issue **#198** : Renamed 'INTERNAL_PROCESSING_USER' to 'INTERNAL'.

* Issue **#154** : Active tasks are now sortable by processor filter priority.

* Issue **#204** : Pipeline processor statistics now include 'Node' as a tag.

* Issue **#170** : Changed import/export to delegate import/export responsibility to individual services. Import/export now only works with items that have valid UUIDs specified.

* Issue **#164** : Reduced caching to ensure tree items appear as soon as they are added.

* Issue **#177** : Removed 'Meta Data-Bytes Received' statistic as it was a duplicate.

* Issue **#152** : Changed the way index shard creation is locked so that only a single shard should be fetched from the cache with a given shard key at any one time.

* Issue **#189** : You now have to click within a checkbox to select it within a table rather than just clicking the cell the checkbox is in.

* Issue **#186** : Data is no longer artificially wrapped with the insertion of new lines server side. Instead the client now receives the data and an option to soft wrap lines has been added to the UI.

* Issue **#167** : Fixed formatting of JavaScript and JSON.

* Issue **#175** : Fixed visibility of items by inferred permissions.

* Issue **#178** : Added new properties and corresponding configuration to connect and create a separate SQL statistics DB.

* Issue **#172** : Improved dashboard L&F.

* Issue **#169** : Improved L&F of tables to make better use of screen real estate.

* Issue **#191** : Mebibytes (multiples of 1024) etc are now used as standard throughout the application for both memory and disk sizes and have single letter suffixes (B, K, M, G, T).

* Issue **#173** : Fixed the way XML formatter deals with spaces in attribute values.

* Issue **#151** : Fixed meta data statistics. 'metaDataStatistics' bean was declared as an interface and not a class.

* Issue **#158** : Added a new global property 'stroom.proxy.zipFilenameDelimiter' to enable Stroom proxy repositories to be processed that have a custom file name pattern.

* Issue **#153** : Clicking tick boxes and other cell components in tables no longer requires the row to be selected first.

* Issue **#148** : The stream browsing UI no longer throws an error when attempting to clear markers from the error markers pane.

* Issue **#160** : Stream processing tasks are now created within the security context of the user that created the associated stream processor filter.

* Issue **#157** : Data is now formatted by the editor automatically on display.

* Issue **#144** : Old processing output will now be deleted when content is reprocessed even if the new processing task does not produce output.

* Issue **#159** : Fixed NPE thrown during import.

* Issue **#166** : Fixed NPE thrown when searching statistics.

* Issue **#165** : Dashboards now add a query and result table from a template by default on creation. This was broken when adding permission inheritance to documents.

* Issue **#162** : The editor annotation popup now matches the style of other popups.

* Issue **#163** : Imported the Roboto Mono font to ensure consistency of the editor across platforms.

* Issue **#143** : Stroom now logs progress information about closing index shard writers during shutdown.

* Issue **#140** : Replaced code editor to improve UI performance and add additional code formatting & styling options.

* Issue **#146** : Object pool should no longer throw an error when abandoned objects are returned to the pool.

* Issue **#142** : Changed the way permissions are cached so that changes to permissions provide immediate access to documents.

* Issue **#123** : Changed the way entity service result caching works so that the underlying entity manager is cached instead of individual services. This allows entity result caching to be performed while still applying user permissions to cached results.

* Issue **#156** : Attempts to open items that that user does not have permission to open no longer show an error and spin the progress indicator forever, instead the item will just not open.

* Issue **#141** : Improved log output during entity reference migration and fixed statistic data source reference migration.

* Issue **#127** : Entity reference replacement should now work with references to 'StatisticsDataSource'.

* Issue **#125** : Fixed display of active tasks which was broken by changes to the task summary table selection model.

* Issue **#121** : Fixed cache clearing.

* Issue **#122** : Improved the look of the cache screen.

* Issue **#106** : Disabled users and groups are now displayed with greyed out icon in the UI.

* Issue **#132** : The explorer tree is now cleared on login so that users with different permissions do not see the previous users items.

* Issue **#128** : Improved error handling during login.

* Issue **#130** : Users with no permissions are no longer able to open folders including the root System folder to attempt data browsing.

* Issue **#120** : Entity chooser now treats 'None' as a special root level explorer node so that it can be selected in the same way as other nodes, e.g. visibly selected and responsive to double click.

* Issue **#129** : Fixed NPE.

* Issue **#119** : User permissions dialog now clears permissions when a user or group is deleted.

* Issue **#115** : User permissions on documents can now be inherited from parent folders on create, copy and move.

* Issue **#109** : Added packetSize="65536" property to AJP connector in server.xml template.

* Issue **#100** : Various list of items in stroom now allow multi selection for add/remove purposes.

* Issue **#112** : Removed 'pool' monitoring screen as all pools are now caches of one form or another.

* Issue **#105** : Users were not seeing 'New' menu for folders that they had some create child doc permissions for. This was due to DocumentType not implementing equals() and is now fixed.

* Issue **#111** : Fixed query favourites and history.

* Issue **#91** : Only CombinedParser was allowing code to be injected during stepping. Now DSParser and XMLFragmentParser support code injection during stepping.

* Issue **#107** : The UI now only shows new pipeline element items on the 'Add' menu that are allowed children of the selected element.

* Issue **#113** : User names are now validated against a regex specified by the 'stroom.security.userNamePattern' property.

* Issue **#116** : Rename is now only possible when a single explorer item is selected.

* Issue **#114** : Fixed selection manager so that the explorer tree does not select items when a node expander is clicked.

* Issue **#65** : Selection lists are now limited to 300px tall and show scrollbars if needed.

* Issue **#50** : Defaults table result fields to use local time without outputting the timezone.

* Issue **#15** : You can now express time zones in dashboard query expressions or just omit a time zone to use the locale of the browser.

* Issue **#49** : Dynamic XSLT selection now works with pipeline stepping.

* Issue **#63** : Entity selection control now shows current entity name even if it has changed since referencing entity was last saved.

* Issue **#70** : You can now select multiple explorer rows with ctrl and shift key modifiers and perform bulk actions such as copy, move, rename and delete.

* Issue **#85** : findDelete() no longer tries to add ORDER BY condition on UPDATE SQL when deleting streams.

* Issue **#89** : Warnings should now be present in processing logs for reference data lookups that don't specify feed or stream type. This was previously throwing a NullPointerException.

* Issue **#90** : Fixed entity selection dialog used outside of drop down selection control.

* Issue **#88** : Pipeline reference edit dialog now correctly selects the current stream type.

* Issue **#77** : Default index volume creation now sets stream status to INACTIVE rather than CLOSED and stream volume creation sets index status to INACTIVE rather than CLOSED.

* Issue **#93** : Fixed code so that the 'Item' menu is now visible.

* Issue **#97** : Index shard partition date range creation has been improved.

* Issue **#94** : Statistics searches now ignore expression terms with null or empty values so that the use of substitution parameters can be optional.

* Issue **#87** : Fixed explorer scrolling to the top by disabling keyboard selection.

* Issue **#104** : 'Query' no longer appears as an item that a user can allow 'create' on for permissions within a folder.

* Issue **#103** : Added 10 years as a supported data retention age.

* Issue **#86** : The stream delete button is now re-enabled when new items are selected for deletion.

* Issue **#81** : No exception will now be thrown if a client rejects a response for an EntityEvent.

* Issue **#79** : The client node no longer tries to create directories on the file system for a volume that may be owned by another node.

* Issue **#92** : Error summaries of multiple types no longer overlap each other at the top of the error markers list.

* Issue **#64** : Fixed Hessian serialisation of 'now' which was specified as a ZonedDateTime which cannot be serialised. This field is now a long representing millseconds since epoch.

* Issue **#62** : Task termination button is now enabled.

* Issue **#60** : Fixed validation of stream attributes prior to data upload to prevent null pointer exception.

* Issue **#9** : Created a new implementation of the expression parser that improved expression tokenisation and deals with BODMAS rules properly.

* Issue **#36** : Fixed and vastly improved the configuration of email so that more options can be set allowing for the use of other email services requiring more complex configuration such as gmail.

* Issue **#24** : Header and footer strings are now unescaped so that character sequences such as '\n' are translated into single characters as with standard Java strings, e.g. '\n' will become a new line and '\t' a tab.

* Issue **#40** : Changed Stroom docker conatiner to be based on Alpine linux to save space

* Issue **#40** : Auto import of content packs on Stroom startup and added default content packs into the docker build for Stroom.

* Issue **#30** : Entering stepping mode was prompting for the pipeline to step with but also auto selecting a pipeline at the same time and entering stepping immediately.

* Dashboard auto refresh is now limited to a minimum interval of 10 seconds.

* Issue **#31** : Pipeline stepping was not including user changes immediately as parsers and XSLT filters were using cached content when they should have been ignoring the cache in stepping mode.

* Issue **#27** : Stroom now listens to window closing events and asks the user if they really want to leave the page. This replaces the previous crude attempts to block keys that affected the history or forced a browser refresh.

* Issue **#2** : The order of fields in the query editor is now alphabetical.

* Issue **#3** : When a filter is active on a dashboard table column, a filter icon now appears to indicate this.

* Issue **#5** : Replace() and Decode() dashboard table expression functions no longer ignore cells with null values.

* Issue **#7** : Dashboards are now able to query on open.

* Issue **#8** : Dashboards are now able to re-query automatically at fixed intervals.

* Updated GWT to v2.8.0 and Gin to v2.1.2.

* Issue **#12** : Dashboard queries can now evaluate relative date/time expressions such as now(), hour() etc. In addition to this the expressions also allow the addition or subtraction of durations, e.g. now - 5d.

* Issue **#14** : Dashboard query expressions can now be parameterised with any term able to accept a user defined parameter, e.g. ${user}. Once added parameters can be changed for the entire dashboard via a text box at the top of the dashboard screen which will then execute all queries when enter is pressed or it loses focus.

* Issue **#16** : Dashboard table filters can also accept user defined parameters, e.g. ${user}, to perform filtering when a query is executed.

* Fixed missing text presenter in dashboards.

* Issue **#18** : The data dashboard component will now show data relative to the last selected table row (even if there is more than one table component on the dashboard) if the data component has not been configured to listen to row selections for a specific table component.

* Changed table styling to colour alternate rows, add borders between rows and increase vertical padding

* Issue **#22** : Dashboard table columns can now be configured to wrap text via the format options.

* Issue **#28** : Dashboard component dependencies are now listed with the component name plus the component id in brackets rather than just the component id.

* Issue **#202** : Initial release of the new data retention policy functionality.

[Unreleased]: https://github.com/gchq/stroom/compare/v6.0-beta.13...6.0
[v6.0-beta.13]: https://github.com/gchq/stroom/compare/v6.0-beta.12...v6.0-beta.13
[v6.0-beta.12]: https://github.com/gchq/stroom/compare/v6.0-beta.11...v6.0-beta.12
[v6.0-beta.11]: https://github.com/gchq/stroom/compare/v6.0-beta.10...v6.0-beta.11
[v6.0-beta.10]: https://github.com/gchq/stroom/compare/v6.0-beta.9...v6.0-beta.10
[v6.0-beta.9]: https://github.com/gchq/stroom/compare/v6.0-beta.8...v6.0-beta.9
[v6.0-beta.8]: https://github.com/gchq/stroom/compare/v6.0-beta.7...v6.0-beta.8
[v6.0-beta.7]: https://github.com/gchq/stroom/compare/v6.0-beta.6...v6.0-beta.7
[v6.0-beta.6]: https://github.com/gchq/stroom/compare/v6.0-beta.5...v6.0-beta.6
[v6.0-beta.5]: https://github.com/gchq/stroom/compare/v6.0-beta.4...v6.0-beta.5
[v6.0-beta.4]: https://github.com/gchq/stroom/compare/v6.0-beta.3...v6.0-beta.4
[v6.0-beta.3]: https://github.com/gchq/stroom/compare/v6.0-beta.2...v6.0-beta.3
[v6.0-beta.2]: https://github.com/gchq/stroom/compare/v6.0-beta.1...v6.0-beta.2
[v6.0-beta.1]: https://github.com/gchq/stroom/compare/v6.0-alpha.27...v6.0-beta.1
[v6.0-alpha.27]: https://github.com/gchq/stroom/compare/v6.0-alpha.26...v6.0-alpha.27
[v6.0-alpha.26]: https://github.com/gchq/stroom/compare/v6.0-alpha.24...v6.0-alpha.26
[v6.0-alpha.25]: https://github.com/gchq/stroom/compare/v6.0-alpha.24...v6.0-alpha.25
[v6.0-alpha.24]: https://github.com/gchq/stroom/compare/v6.0-alpha.23...v6.0-alpha.24
[v6.0-alpha.23]: https://github.com/gchq/stroom/compare/v6.0-alpha.22...v6.0-alpha.23
[v6.0-alpha.22]: https://github.com/gchq/stroom/compare/v6.0-alpha.21...v6.0-alpha.22
[v6.0-alpha.21]: https://github.com/gchq/stroom/compare/v6.0-alpha.20...v6.0-alpha.21
[v6.0-alpha.20]: https://github.com/gchq/stroom/compare/v6.0-alpha.19...v6.0-alpha.20
[v6.0-alpha.19]: https://github.com/gchq/stroom/compare/v6.0-alpha.18...v6.0-alpha.19
[v6.0-alpha.18]: https://github.com/gchq/stroom/compare/v6.0-alpha.17...v6.0-alpha.18
[v6.0-alpha.17]: https://github.com/gchq/stroom/compare/v6.0-alpha.16...v6.0-alpha.17
[v6.0-alpha.16]: https://github.com/gchq/stroom/compare/v6.0-alpha.15...v6.0-alpha.16
[v6.0-alpha.15]: https://github.com/gchq/stroom/compare/v6.0-alpha.14...v6.0-alpha.15
[v6.0-alpha.14]: https://github.com/gchq/stroom/compare/v6.0-alpha.13...v6.0-alpha.14
[v6.0-alpha.13]: https://github.com/gchq/stroom/compare/v6.0-alpha.12...v6.0-alpha.13
[v6.0-alpha.12]: https://github.com/gchq/stroom/compare/v6.0-alpha.11...v6.0-alpha.12
[v6.0-alpha.11]: https://github.com/gchq/stroom/compare/v6.0-alpha.10...v6.0-alpha.11
[v6.0-alpha.10]: https://github.com/gchq/stroom/compare/v6.0-alpha.9...v6.0-alpha.10
[v6.0-alpha.9]: https://github.com/gchq/stroom/compare/v6.0-alpha.8...v6.0-alpha.9
[v6.0-alpha.8]: https://github.com/gchq/stroom/compare/v6.0-alpha.7...v6.0-alpha.8
[v6.0-alpha.7]: https://github.com/gchq/stroom/compare/v6.0-alpha.4...v6.0-alpha.7
[v6.0-alpha.4]: https://github.com/gchq/stroom/commits/v6.0-alpha.4<|MERGE_RESOLUTION|>--- conflicted
+++ resolved
@@ -6,9 +6,8 @@
 
 ## [Unreleased]
 
-<<<<<<< HEAD
 * Uplift visualisations to v3.0.5 in the gradle build
-=======
+
 * Issue **#959** : Remove Material UI from Login and from password management pages
 
 * Issue **#933** : Add health check for password resets
@@ -30,7 +29,6 @@
 * Issue **#688** : Cascading permissions when moving/copying folder into a destination
 
 * Issue **#788** : Adding DocRef and IsDocRef to stroom query to allow doc ref related filtering. Migration of stream filters uses this.
->>>>>>> 2e18503d
 
 * Issue **#936** : Add conversion of header `X-SSL-Client-V-End` into `RemoteCertExpiry`, translating date format in the process.
 
