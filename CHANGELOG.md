--- conflicted
+++ resolved
@@ -7,14 +7,9 @@
 
 ## [Unreleased]
 
-<<<<<<< HEAD
 * Issue **#2113** : Added user preferences for date and time display.
-=======
-* Issue **#2291** : Fixed issue where the configured Stroom instance title did not change the browser tab title.  
-
-
-## [v7.0-beta.132] - 2021-06-07
->>>>>>> 31469e26
+
+* Issue **#2291** : Fixed issue where the configured Stroom instance title did not change the browser tab title.
 
 * Issue **#2219** : Added migration for feed retention settings to retention rules.
 
