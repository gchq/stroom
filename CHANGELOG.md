--- conflicted
+++ resolved
@@ -7,13 +7,11 @@
 
 ## [Unreleased]
 
-<<<<<<< HEAD
 * Issue **#1707** : Fix reference data lookups picking the wrong effective stream.
-=======
+
 * Issue **#1797** : Altered how search completion is recorded to try and prevent hanging. 
 
 * Issue **#1762** : Fix for search jobs that do not terminate correctly.
->>>>>>> 26e7fd46
 
 * The build should now ensure GWT compilation only occurs after test has completed.
 
