# Change Log
All notable changes to this project will be documented in this file.

The format is based on [Keep a Changelog](http://keepachangelog.com/) 
and this project adheres to [Semantic Versioning](http://semver.org/).


## [Unreleased]

<<<<<<< HEAD
* Issue **#2004** : Fix import of legacy v6 index so default volume group is assigned.
=======
* Issue **#2017** : Fixed dashboard table filtering.

* Issue **#1946** : Removed unnecessary index shard state change error.


## [v7.0-beta.79] - 2021-01-26

* Issue **#2006** : Use UTC timezone when comparing date in repository folder name.

* Issue **#2006** : Use `ArrayList.size()` as a method, instead of a property in Gradle build.

* Issue **#2016** : Fixed StackOverflowException in document event log. 
>>>>>>> 4c11ad3f

* Issue **#2003** : Fixed some issues with LMDB search results.

* Issue **#2011** : Redacting obviously sensitive data in automatically generated logs.

* Introduce functionality to provide configurable, automatic logging for RESTful API calls.

* Add `search_results` dir to dockerfile.

* Fix NPE in StroomEventLoggingUtil.


## [v7.0-beta.78] - 2021-01-14

* Issue **#2000** : `RemoteSearchResultFactory.destroy()` is now performed as the processing user.

* Issue **#2000** : Fixed NPE affecting adding/removing columns on a dashboard table and changing column options like grouping and sorting.

* Issue **#2000** : Fixed dashboard table child result expansion.

* Issue **#2001** : Fixed intermittent test failure associated with byte buffers being used incorrectly with LMDB.

* Issue **#1997** : Fix missing _Format_ option on XSLT and TextConverter editors.

* Improved security for handling entity events.


## [v7.0-beta.77] - 2021-01-12

* Issue **#1867** : Cluster entity events are now sent to each node asynchronously to prevent delays caused by one or more slow/bad nodes.

* Issue **#1923** : Fixed an issue affecting sorting dashboard table values that have mixed data types. In addition you can now sort columns alphanumerically if the column format is set to text. 

* Issue **#1811** : Fixed issue where deleting or cutting/pasting text in a dashboard query editor was not marking the dashboard as dirty.

* Search results are now stored off-heap to reduce the chance of out of memory errors.

* Issue **#1911** : Add a drop down menu for picking index fields in the expression editor.

* Issue **#1990** : Change order of items in quick filter popup help.

* Change quick filter word boundary matching to handle a mix of delimited and canelCase, e.g. `stroom.prop.maxFileSize`.

* Issue **#1986** : Fix missing gutter warning/error icons in the stepper code editor.


## [v7.0-beta.76] - 2021-01-07

* No changes.


## [v7.0-beta.75] - 2021-01-06

* Issue **#1989** : Fix for dashboard tables that were only showing a total of 100 rows.

* Change event logging to use new fluent API.


## [v7.0-beta.74] - 2020-12-15

* No changes.


## [v7.0-beta.73] - 2020-12-15

* Change github tokens in travis build.


## [v7.0-beta.72] - 2020-12-15

* Issue **#1983** : Fix line number inconsistency in View Source when last char is a line break.

* Issue **#1971** : Fix 'no appender' errors when editing a Data volume.

* Issue **#1965** : Ignore gzipped data that has no uncompressed content.

* Issue **#1976** : Add an enabled check box and insert above button to retention rules list.

* Fix bug with retention rules impact summary when rows are identical.

* Replace two buttons with toggle button on retetion impact summary.

* Fix path for user event logs.

* Uplift send_to_stroom script to v3.0.

* Issue **#1978** : Fix Meta tab losing syntax highlighting when switching streams.

* Remove byte count in brackets on Info tab when size is below 1024 bytes.

* Fix help links on Jobs screen.

* Fix inability to select text on Info tab in Data viewer.

* Issue **#1963** : Fix data/source view progress bar showing blue when all data is visible.

* Issue **#1974** : Fix job screen only showing one job.

* Issue **#1970** : Fixed issue related to accidental execution of SearchDebugUtil outside of tests.

* Change reference data lookup request object to support string or epoch millis date.

* Add byte count to Info tab, make date values consistent.

* Fix problem of wrong charset being used.

* Fix syntax highlighting for Meta streams in Source view.

* Fix bug in PreviewInputStream read() method.

* Improve the way the YAML logger paths are modified on boot.

* Issue **#1964** : BGZIP files are now closed on exception.

* Changed default dashboard time zone to use UTC.

* Fixed SQL statistics upsert statements for MySQL 5.7.

* Issue **#1954** : Change code that sets ReceivedPath to try getting a value from DOCKER_HOST_(HOSTNAME|IP) env vars first.


## [v7.0-beta.71] - 2020-12-02

* Issue **#1957** : Fix invaldiation of the stat datasource caches on content import and other changes.

* Issue **#1960** : Fix the data preview display of empty streams.

* Moved content download to Java.

* All paths in the config YAML including logging config can now be made relative to the home dir.

* Issue **#1912** : Moved dashboard table conditional formatting logic to server.

* Fix missing favicon.

* Issue **#1808** : Fix bug with permission handling for Retention Policy feature.

* Issue **#1948** : Made UI report errors that occur during download.

* Issue **#1944** : You can now define a stroom home config property and all relative paths will become subpaths of this location. 

* Fix byte conversion bug with `read()` method in RASegmentInputStream.

* Add `viewType` and `displayType` args to `data(...)` dashboard expression.

* Fix task spinner appearing briefly on every poll and consumign a lot of CPU.

* Add _progress_ bar to Source Data view and Data Preview to show location in the file.

* Issue **#1678** : Fix data display in dashboard text pane.

* Issue **#1679** : Fix data display in dashboard text pane.

* Issue **#1777** : Fix sub stream tab selection when switching streams in data screen.

* Issue **#1647** : Right align numeric columns in data screen.

* Issue **#1872** : Fix display of source data when data has no line breaks.

* Add completion and snippets to dashboard expression builder.

* Issue **#1895** : Change dashboard field expression editor use the Ace editor like other edit screens.

* Replace stream Info icon on data screen with a sub-stream type tab.

* Add Source View tab available from Data Preview screen to show the unformatted source data.

* Fix highlighting while stepping single line data.

* Add completion and snippets to edit screens using the ACE editor.

* Add editor options to use Vim bindings, show invisble chracters, highlight current line, word wrap.

* Issue **#1949** : Fixed bug in download for streams from multiple feeds.


## [v7.0-beta.70] - 2020-11-16

* Issue **#1947** : Fixed NPE thrown when trying to unassign processing tasks by setting the assigned node to null.

* Issue **#1940** : Old searches are now terminated by the processing user.

* Issue **#1932** : Physical stream delete will no longer fail if a file or directory it wants to delete cannot be found, i.e. has been deleted by another external process.

* Fix log output counts for reference data.

* Add REST endpoint for purging reference data.

* Issue **#1938** : Fix missing ref loading errors/warnings, improve warning messages.


## [v7.0-beta.69] - 2020-11-10

* Improve handling of duplicates in reference data loads.

* Improve error messages for reference loading failures.

* Issue **#1936** : Fix reference data loaded not loading string values > 1000btyes.

* Improve PooledByteBufferOutputStream.

* Issue **#1807** : Remove need for Manage Nodes permission in order to list nodes (needed to manage volumes).

* Issue **#1806** : Remove need for Manage Nodes permission in order to list nodes (needed to manage tasks).

* Issue **#1925** : Fixed logging error that was happening on search.

* Issue **#1921** : Fixed problem with the dashboard text pane not migrating properly to the new special stream id and event id fields. 

* Issue **#1910** : Fixed issue preventing display of table data where a table had duplicate column names.

* Issue **#1919** : Fixed issue that was preventing dashboard tabs from being closed.

* Removed rxjava.

* Issue **#1919** : Dashboards now prevent tabs being closed from the close button if some nested tabs on the same pane are hidden.

* Issue **#1915** : Multiple statistic searches on a dashboard are now executed in parallel.

* Issue **#1915** : Fixed task context user identity for statistics searches.

* Issue **#1915** : Fixed task context for statistics searches.

* Merged external expression and query libraries into the source code and added Kryo serialisation to search results.

* Issue **#1910** : Duplicate fields in dashboard tables are now avoided by adding a numeric suffix to the field name when adding a duplicate.

* Issue **#1918** : Text presenter was losing track of stream and event id fields when settings were changed.

* Issue **#1906** : Added info about queue sizes to extraction task.

* Issue **#1906** : Made changes to allow early termination of searches if we have enough data.

* Issue **#1906** : Fixed node task nesting.

* Issue **#1906** : The maximum size of the stream event map is now configurable with the `stroom.search.extraction.maxStreamEventMapSize` property.

* Issue **#1906** : Improved the way search extractions events are grouped so we can extract more events per stream and therefore improve performance.

* Issue **#1907** : Fixed NPE.


## [v7.0-beta.68] - 2020-10-22

* Issue **#1733** : Support xsl:output options for XML output from pipeline (XMLWriter)

* Issue **#1893** : Change delimited string volume properties to lists of strings

* Issue **#1848** : Fix NPE when importing certain processor filters.

* Issue **#1894** : Improvements to search performance and fix for hanging searches.


## [v7.0-beta.67] - 2020-10-15

* Issue **#1901** : Create default (index) volume group if it is used prior to UI.

* Issue **#1900** : Fix inter-node task assignment, change how processing user equality is checked.

* Change dashboard field expression editor to be a bit wider and use a monospace font.

* Issue **#1887** : Fix searches hanging generally and specifically when streams have been deleted.

* Issue **#1877** : Change conditional formatting to support decimals.

* Change conditional formatting to set the available rule operators according to the format type of the column.

* Change conditional formatting to support date terms and date comparisons.

* Issue **#1885** : Fix annotations icon not being enabled on dashboard tables.

* Issue **#1883** : Code now deals with missing streams when performing search extraction.

* Issue **#1882** : Added capacity restriction to the stream event map used in search result extraction. The previous version was causing out of memory exceptions.

* Change names of hidden special table columns on dashboards to avoid name clashes.

* Make dashboard table settings popup bigger to accommodate the conditional formatting.

* Added logic to rename conditional formatting term fields on a column rename.

* Added logic to prevent renaming a column to an existing name.

* Issue **#1872** : Partially fixed to show the 1st 1k chars of the single line raw source. Full fix will come in v7.

* Issue **#1874** : Fixed dashboard tables not showing data if the stream id column is present.

* Issue **#1868** : Stop `Stream not found with id=nnn` errors during searching.

* Issue **#1864** : Added `*` wildcard to conditional formatting matches. 

* Issue **#1865** : Fixed NoSuchMethodError.

* Issue **#1854** : Changed search mechanism to poll for remote results to reduce the chances of hung searches.

* Uplift event-logging-schema content pack to v3.4.2.

* Uplift standard-pipelines content pack to v0.2.

* Uplift template-pipelines content pack to v0.3.

* Change the off-heap ref store to use xxHash for hashing its values.

* Change key widths used in ref data store. Existing stores will need to be deleted and re-generated.


## [v7.0-beta.66] - 2020-09-24

* Added code to authenticate against AWS ALB.


## [v7.0-beta.65] - 2020-09-24

* Added code to authenticate against AWS ALB.


## [v7.0-beta.64] - 2020-09-24

* Added code to authenticate against AWS ALB.


## [v7.0-beta.63] - 2020-09-22

* Added code to authenticate against AWS ALB.


## [v7.0-beta.62] - 2020-09-22

* Added code to authenticate against AWS ALB.


## [v7.0-beta.61] - 2020-09-22

* Added code to authenticate against AWS ALB.


## [v7.0-beta.60] - 2020-09-22

* Added code to authenticate against AWS ALB.


## [v7.0-beta.59] - 2020-09-22

* Added code to authenticate against AWS ALB.

* Changed default behaviour of `useDefaultOpenIdCredentials`.


## [v7.0-beta.58] - 2020-09-22

* Added code to authenticate against AWS ALB.


## [v7.0-beta.57] - 2020-09-18

* Failed build.


## [v7.0-beta.56] - 2020-09-18

* Added code to authenticate against AWS ALB.

* Remove requirement for Reference stream type in ref data API lookup requests.


## [v7.0-beta.55] - 2020-09-15

* Fix names in travis release plugin.


## [v7.0-beta.54] - 2020-09-15

* Rename release artefact `stroom-proxy-config.X.yml` to `stroom-proxy-app-config.X.yml`.


## [v7.0-beta.53] - 2020-09-15

* Change `prod.yml` and `proxy-prod.yml` to be templated so as to generate custom config for the zip and docker distributions.

* Add the docker config files to the release artefacts.

* Issue **#580** : Added conditional formatting options to dashboard tables.

* Add comments to `prod.yml`/`config.yml`.

* Change `reset_password` CLI command to also reset various locked/inactive type flags.

* Change stroom admin path from `admin` to `stroomAdmin` in the distribution.

* Fix `command not found` bug in distribution `start.sh`.

* Change `start.sh` to log pre-logback output to start.sh.log.

* Change logFormat to include time in `prod.yml` and `config.yml`.


## [v7.0-beta.52] - 2020-09-10

* Issue **#1850** : Add new command line commands `create_account`, `reset_password` and `manage_users` to enable the creation of accounts to bootstrap the application.

* Change `admin` to `stroomAdmin` in distribution shell scripts.


## [v7.0-beta.51] - 2020-09-09

* Added `formTokenRequest` property to OpenId config for use with AWS authentication. This forces the use of a form request when fetching tokens.

* Issue **#1824** : Fix for search hang when extraction is requested but no search pipeline is provided.

* Issue **#1083** : Added `any()`, `first()`, `last()`, `nth()`, `top()` and `bottom()` selection functions to select child values of grouped items.

* Issue **#1837** : Added `joining()` function to concatenate supplied fields in child rows.

* Issue **#1784** : Several functions were previously prevented from working on results from aggregate functions but are now applied regardless.

* Fix config file validation not working when hot loading config file changes.

* Change config file validation to be the first thing that happens on boot.

* Fix error when empty branches are in the config file.

* Add `pipeline.referenceData.getLmdbSystemLibraryPath` prop to support provided LMDB binary.

* Change extraction location of bundled LMDB binary to be the same as the store files.

* Change default value for `pipeline.referenceData.maxPutsBeforeCommit` to 0 (i.e. don't commit mid-load).


## [v7.0-beta.50] - 2020-09-07

* Add /api/refData/v1/lookup REST endpoint for doing ref data lookups.

* Issue **#1755** : Stepping now runs in a separate thread to prevent interruption of DW threads when trying to terminate stepping early.

* Issue **#1798** : Fixed REST serialisation issue that was preventing stepping XPath filters from being passed to the server.

* Issue **#1666** : Stepping now loads element documents that use name patterns.

* Issue **#1666** : Parsers now support name patterns for loading config documents. 

* Issue **#1835** : Fix error when viewing data as lowly user.

* Issue **#1836** : Fix Forbidden error when importing data.

* Issue **#1809** : Fix handling of import with no permissions except Import Configuration.

* Issue **#1657** : Remove INTERNAL_PROCESSING_USER from Users list in App Permissions screen.

* Issue **#1782** : Fix handling of empty NOT/AND/OR in stats queries and immprove the error handling for the remote data sources.

* Issue **#1781** : Fix SQL stats handling of NOT() with more than one term in the NOT.

* Issue **#1830** : Change quick filters on Annotations screen to use fuzzy filtering consistent with the rest of stroom. Disable the comment quick filter drop down if there are no standard comments configured. Remove the qualified fields from the quick filter tooltips.

* Issue **#1829** : Fix Annotations screen recording change history when clicking an empty title/subject.

* Issue **#1737** : Fix quick filter in users/groups popup.

* Issue **#1832** : Fix inability to add users/groups in the Document Permissions screen.


## [v7.0-beta.49] - 2020-09-02

* Fix accidental commit of broken code.


## [v7.0-beta.48] - 2020-09-02

* Fix duplicate call to bintray upload in travis script.


## [v7.0-beta.47] - 2020-09-02

* Issue **#1821** : Fix SQL Stat queries whose table doesn't use any datasource fields.

* Issue **#1694** : Fix UUID filtering in quick filters, now using `uuid:` field qualifier. Removed support for `#` prefix in Quick Filter and suggesters.

* Issue **#1699** : Add a docker managed volume for the ref data store.

* Add `pooledByteBufferCounts` to ref data config.

* Issue **#1700** : Stopped stepping happening on open.

* Uplift LMDB to v0.8.1.

* Changed implementaion of the byte buffer pool used in the ref data store to improve performance.

* Increase default value for ref data `maxPutsBeforeCommit` to improve load times.

* Fix instances of trace logging that are not using lambdas for complex args. This is particularly a problem in the ref data store code.

* Made stroom compatible with AWS authentication.

* Issue **#1707** : Fix reference data lookups picking the wrong effective stream.

* Issue **#1797** : Altered how search completion is recorded to try and prevent hanging. 

* Issue **#1762** : Fix for search jobs that do not terminate correctly.

* The build should now ensure GWT compilation only occurs after test has completed.

* Issue **#1790** : You can now provide `TYPE` as an optional HTTP header when sending data to Stroom. If provided this attribute is used to determine what data type to assign to the data being received. Data forwarding and aggregation also maintains this attribute and behaviour. 

* Issue **#1665** : Recognised meta types can now be specified in config and drop downs now allow selection in the pipeline editor.


## [v7.0-beta.46] - 2020-08-23

* Issue **#1702** : Fix namespace handling in XML reference data values.

* Issue **#1789** : Prevent dashboards without an extraction pipeline showing as "Missing" on dependency screen.

* Issue **#1803** : Fix `/api/export/v1` failing with NoSuchFileException.

* Issue **#1719** : Create rest endpoint to get rererence data store entries. Experimental feature at the moment.

* Issue **#1649** : Make the local reference data store searchable from the dashboard. Experimental feature at the moment.

* Issue **#1805** : Fix missing alert popup when document is saved but has been updated by another user/tab.

* Fix _No appender for stroom.docref.DocRef_ ERRORs in the log.


## [v7.0-beta.45] - 2020-08-14

* Issue **#1793** : Fixed Solr search query creation.

* Issue **#1791** : Fixed Solr connection test response.

* Update Gradle to v6.6

* Revert back to full build.


## [v7.0-beta.44] - 2020-08-14

* Reverted deploy changes until travis dpl v2 is stable.


## [v7.0-beta.43] - 2020-08-14

* Fixing release artefacts.


## [v7.0-beta.42] - 2020-08-13

* Issue **#1783** : Made change to prevent nodes called by the cluster from using localhost, 127.0.0.1 or the same URL as other nodes.

* Issue **#1706** : Terminating processing jobs early now writes appropriate termination errors to the processing info (error) stream and deletes other outputs.

* Issue **#1749** : Removed old benchmark job.


## [v7.0-beta.41] - 2020-08-12

* Issue **#1785** : Fix proxy not forwarding any data.

* Issue **#1675** : All dashboard table fields are now present in text pane settings even if they are hidden or special, e.g. internally added mandatory fields like StreamId and EventId. This change prevents the field settings from being altered incorrectly when these fields were not found.

* Issue **#1758** : Added file locations to meta details and improved tooltip layout.

* Issue **#1778** : Remove error streams following reprocessing when no new streams are created.

* Added support for time based expressions when searching for streams from UI. 

* Issue **#1760** : Support time based expressions for ProcessorTask data source

* Issue **#1761** : Allow processor id to be displayed when searching processor tasks data source.

* Issue **#1693** : Fix dependencies screen listing links to internal searchables as "missing".

* Issue **#1751** : Display correct UUID for "to" dependency in UI dependency screen.

* Issue **#1664** : Fix crash when all streams for pipeline are deleted.

* Issue **#1701** : Fix crash when alternative pipeline is selected/used for processing.

## [v7.0-beta.40] - 2020-07-27

* Issue **#1756** : Fix for IdEnrichmentFilter where is attempts to change attribute values that already exist.

* Issue **#1741** : Fix for search hanging issue.

* Issue **#1740** : `CombinedParser` now removes invalid XML 1.0 characters when `fixInvalidChars` is set and not XML 1.1.

* Add `readTimeout` property to `HTTPAppender` 

* Issue **#1747** : Nodes are now notified about changes to document permissions so that caches are cleared etc.

* Issue **#1752** : Meta info tooltips now show appropriate units for values.

* The `admin` account is now auto created if it doesn't exist.

* Issue **#1310** : Improved file cleanup between tests.

* Issue **#1533** : Improved meta data attribute value flushing to DB.

* Issue **#1634** : `FileSystemClean` will now only examine active data volumes.

* Issue **#1672** : Index shards are now only updated in the DB on flush when the document count or shard size changes.

* Issue **#1713** : Fixed issue where processor task start times were being displayed incorrectly.

* Issue **#1748** : Removed border from explorer quick filter.

* Issue **#1656** : Only managed jobs will now appear on the jobs page.

* Issue **#1669** : Changed the way next scheduled time is calculated based on current time.

* Issue **#1662** : Processor tasks and meta data sources now correctly show pipeline names in dashboard results.

* Issue **#1677** : Active tasks are now correctly filtered.

* Issue **#1718** : Added server task info for some tasks.

* Issue **#1731** : Fixed calendar date picker style that was broken by tooltip CSS changes.

* Issue **#1657** : `INTERNAL_PROCESSING_USER` is no longer visible in the UI.

* Issue **#1449** : You can now create users to associate permissions by clicking the create button in the `User Permissions` page.

* Issue **#1727** : Typo.

* Issue **#1501** : Multiple fixes for new UI.

* Issue **#1506** : Multiple fixes for new UI.

* Issue **#1561** : Multiple fixes for new UI.

* Issue **#1483** : Multiple fixes for new UI.

* Issue **#1525** : Multiple fixes for new UI.

* Issue **#1587** : Multiple fixes for new UI.

* Issue **#1526** : Multiple fixes for new UI.

* Issue **#1499** : Multiple fixes for new UI.

* Issue **#1481** : Multiple fixes for new UI.

* Issue **#1498** : Multiple fixes for new UI.

* Issue **#1660** : Multiple fixes for new UI.

* Issue **#1659** : Multiple fixes for new UI.

* Issue **#1725** : Fix Data Splitter onlyMatch using zero based instead of one based numbers.


## [v7.0-beta.39] - 2020-07-06

* Issue **#1716** : Prevent export of processor filters that are reprocess or deleted.

* Issue **#1638** : Suppress error when searching deleted streams.

* Issue **#1696** : Fix reprocessing from unfiltered meta data view.

* Issue **#1648** : Fix streams not being deleted following reprocessing.

* Issue **#1695** : Fix `Records` stream types not being identified correctly.

* Issue **#1668** : Fixed incorrect parameter count for XSLT `meta` function.

* Issue **#1619** : Fix delete stream summary.


## [v7.0-beta.38] - 2020-06-25

* Issue **#1670** : Stop _parse-uri_ XSLT function returning -1 for missing port numbers.

* Issue **#1673** : Increase limit for age spinner in retention rules to 9999.

* Issue **#1683** : Add `!` NOT operator to fuzzy match filtering.

* Add field searching to Activity quick filter.

* Add field searching to entity selection popups.

* Change entity selection popups to clear quick filter on show.

* Add column sorting and field searching to Properties screen.

* Add field searching to Explorer Tree quick filter.

* Add field searching to Properties quick filter.

* Add field searching to Server Tasks quick filter.

* Add field searching to dependencies quick filter.

* Improve info tooltip layouts.

* Issue **#1248** : Add quick filter to dependencies screen.

* Issue **#1650** : Use consistent blue colour.

* Issue **#1671** :Fix XSLT function `hex-to-oct`.

* Add `readTimeout` property to `HTTPAppender`.

* Issue **#1632** : SQL stats now compatible with MySQL 8 Group Replication

* Issue **#1650** : Use consistent blue colour.

* Issue **#1627** : Fix Up/Down buttons on Rule Set screen. Now keeps selection after use.

* Issue **#1277** : Fix Enable/Disable toggle button on Rule Set screen.


## [v7.0-beta.37] - 2020-06-15

* Add _Impact Summary_ tab to _Data Retention_ to show breakdown of counts of streams to be deleted.

* Add support for the `.` separator in the word boundary fuzzy matching.

* Change the fuzzy match filter to switch to a case sensitive wild-carded exact match when the input contains a `*`.

* Issue **#1640** : Fix server error when clicking disabled delete/info icon for deleted streams.

* Issue **#1639** : Default index volume group property changes.

* Issue **#1636** : Fix data retention deletion using wrong action for rules.

* Issue **#1280** : Fix creation of default index volumes.


## [v7.0-beta.36] - 2020-06-02

* Issue **#1621** : Fix NPE in proxy content syncing.

* Issue **#1462** : Stroom not working with MySQL 8.0 due to SQLException

* Issue **#1564** : Fix error in data retention section of stream info popup.

* Change data retention delete batching approach to use time ranges.

* Issue **#1611** : Change explorer tree filtering to also filter on an exact match of the entity's UUID.

* Add regex filtering with `/` prefix to fuzzy matching.

* Change word boundary matching to require a `?` prefix.


## [v7.0-beta.35] - 2020-05-28

* Issue **#1608** : Fixed NPE in UI data presenter.

* Issue **#1595** : Fixed names for imported items that already exist but are updated by import.

* Issue **#1603** : XSLT imports now error if more than one matching XSLT is found.

* Issue **#1604** : XSLT import resolution now accepts the use of UUIDs and DocRef strings.

* Issue **#1403** : Dashboard query download now retains expression parameters.

* Issue **#1514** : Fixed properties edit presenter issue.

* Issue **#1569** : Additional changes to improve the new `Data Delete` task that replaces the `File System Clean` task.

* Issue **#1565** : Stop data retention rules deleting all data.

* Add default data retention rule to the UI screen to make it clear what happens by default.

* Add fuzzy match filter to explorer tree.


## [v7.0-beta.34] - 2020-05-26

* Issue **#1569** : Removed recursive multi threading from file system clean as thread limit was being reached. 

* Issue **#1478** : Fixed data volume creation and other resource methods.

* Issue **#1594** : Now auto creates root explorer node on startup if it is missing.

* Issue **#1544** : Fixes for imported dashboards.

* Issue **#1586** : Fixed migration and initial population of standard meta type names.

* Issue **#1592** : Changed DB bit(1) columns to be tinyint(1) so that they show values correctly in the CLI.

* Issue **#1510** : Added logical delete for processor and processor filter to allow a user to force deletion without encountering a DB constraint. 

* Issue **#1557** : Process, reprocess, delete and download data functions now provide an impact summary before a user can proceed with the action.

* Issue **#1557** : The process data function in the data browser now provides the option to process or reprocess data. When selected a user can also choose: the priority of the process filters that will be created; to set the priority automatically based on previous filters; set the enabled state.

* Issue **#1557** : Reprocessing data no longer has a limitation on how many items can be reprocessed as it is now implemented by reprocess specific filters.

* Issue **#1585** : Fixed issue that was preventing viewing folders processors.

* Issue **#1557** : Added an impact summary to meta data actions such as delete, restore, process and download.

* Issue **#1593** : NPE copying empty expressions


## [v7.0-beta.33] - 2020-05-22

* Issue **#1588** : Fix processor filter import.

* Issue **#1566** : Fixed UI data restore behaviour.

* Make public port configurable


## [v7.0-beta.32] - 2020-05-19

* Issue **#1573** : Active tasks tab now only shows tasks related to the open feed.

* Issue **#1584** : Add @ApiParam to POST/PUT/DELETE endpoints so the request type appears in swagger-ui.

* Issue **#1581** : Change streamId to a path param in GET /api/data/v1.

* Issue **#1567** : Added error handling so the confirmation dialog continues to work even when there is a failure in a previous use.

* Issue **#1568** : Pipeline names should now be shown where needed in the UI.

* Issue **#1457** : Change field value suggester to use fuzzy matching.

* Issue **#1574** : Make feed suggestions return all feeds, not just ones with meta.

* Issue **#1544** : Imported dashboards from 6.1 now work.

* Issue **#1577** : Cluster node status is now updated when node settings are changed.

* Issue **#1396** : Completely changed DB migration and import/export compatibility code.

* Fix index creation stored procedure.

* Issue **#1508** : Tidy up property descriptions, change connection pool props to use Stroom Duration type.

* Issue **#473** : Fix value stats being ignored during in memory stat aggregation.

* Issue **#1141** : Make SQL stats aggregation delete unused stat keys at the end.


## [v7.0-beta.31] - 2020-05-12

* Issue **#1546** : Fixed opening and editing of data retention rules.

* Issue **#1494** : Scrollbars now have a white background unless used in a readonly text area.

* Issue **#1547** : Added pipeline names to processor task screens.

* Issue **#1543** : Prevent import/export of processor filters with id fields

* Issue **#1112** : You can now copy feeds along with other items and copies are named appropriately.

* Issue **#1112** : When copying a selection of several items, the dependencies between the items are altered in the resulting copies so that the copied items work together as a new set of content.

* Issue **#1112** : As part of fixing dependencies when copying items, the dependencies screen now works correctly and now also shows processor filters. 

* Issue **#1545** : Add property `enableDistributedJobsOnBootstrap` to enable/disable processing on first boot.


## [v7.0-beta.30] - 2020-05-06

* Issue **#1503** : Further fix for enabled/disabled expression items and dashboard tab visibility.

* Issue **#1511** : Data pages now show pipeline names rather than pipeline UUIDs.

* Issue **#1529** : Fix error when selecting datasource in new dashboard.

* Fix NPE in SystemInfoResource.get().

* Issue **#1527** : Fixed missing aud in API eky tokens.

* Add missing guice binding for SystemInfoResource.

* Make export add new line to the end of all files to adhere to POSIX standard.

* Issue **#1532** : Fixed index shard criteria in UI.

* Change SecurityFilter to return a 401 on authentication exceptions.

* Move some health checks into SystemInfoResource.

* Remove healthchecks from rest resources and servlets that never give an unhealthy result.

* Add error info to AppConfigMonitor health check.


## [v7.0-beta.29] - 2020-05-04

* Issue **#1496** : Fixed paging of processed data.

* Add stroom.statistics.internal.enabledStoreTypes and make internal stat processing respect it.

* Improve SQL stats shutdown processing so all in memory stats are flushed.

* Issue **#1521** : Dashboards with missing datasources break entirely.

* Issue **#1477** : Disable edit button on stream processor.

* Issue **#1497** : Fixed data list result paging.

* Issue **#1492** : Fixed data list result paging.

* Issue **#1513** : You can now view data in folders.

* Issue **#1500** : Fixed data delete/restore behaviour.

* Issue **#1515** : Fix proxyDir default when running in a stack.

* Issue **#1509** : Unable to update processor filter.

* Issue **#1495** : Speculative fix for missing swagger.json file in the fat jar.

* Issue **#1503** : Fixed Dashboard serialisation and JSON template.

* Issue **#1479** : Unable to set index volume limits.


## [v7.0-beta.28] - 2020-04-29

* Issue **#1489** : Reprocess streams feature failing.

* Issue **#1465** : Add default Open ID credentials to allow proxy to be able to authenticate out of the box.

* Issue **#1455** : Fix interactive search.

* Issue **#1471** : Pipeline name not shown on processors/filters in UI.

* Issue **#1491** : Download stream feature failing. 

* Issue **#1433** : StandardKafkaProducer failed when writing XML kafka payloads. 


## [v7.0-beta.27] - 2020-04-27

* Issue **#1417** : Allow processor filters to be exported with Pipelines. 

* Issue **#1480** : Index settings now shows index volume groups and allows selection. 

* Issue **#1450** : Further attempt to improve criteria filtering on data tab.

* Issue **#1467** : The cluster node state node uses NodeResource to determine active nodes.

* Issue **#1448** : The internal processing user now has a JWT and passes it when making calls to other nodes.


## [v7.0-beta.26] - 2020-04-22

* Fix gradle build for versioned builds


## [v7.0-beta.25] - 2020-04-22

* Assorted fixes to the new React UI pages.


## [v7.0-beta.24] - 2020-04-21

* Issue **#1450** : Stop data tabs showing all feeds.

* Issue **#1454** : Fix NPE in feed name suggestion box.

* Remove internal statistics from setup sample data.

* Fix issue of pipeline structure not showing when it contains a StatisticsFilter.

* Update auth flow for auth-into-stroom integration

* Issue **#1426** : Change /logout endpoint to /noauth/logout.

* Fix `Expecting a real user identity` errors on auto import of content packs.

* Increase wait timeout to 240s in `start.sh`.

* Issue **#1404** : Fixed issue with invalid XML character filter.

* Issue **#1413** : Attempt to fix search hanging issue.

* Issue **#1393** : The annotations data popup now formats content on load.

* Issue **#1399** : Removed error logging for expected exceptions in TaskExecutor.

* Issue **#1385** : File output param `streamId` now aliased to `sourceId` and `streamNo` is now aliased to `partNo` for consistency with new source tracking XSLT functions.

* Issue **#1392** : Downloading dashboard queries now provides the current query without the need to save the dashboard.

* Issue **#1427** : Change remote call to auth service to a local call.


## [v7.0-beta.23] - 2020-03-24

* Rename all legacy DB tables to `OLD_`.

* Issue **#1394** : Fix duplicate tables appearing in Monitoring -> Database Tables.

* Add NodeEndpointConfiguration. Change `node` table to hold the base endpoint.


## [v7.0-beta.22] - 2020-03-10

* Brought stroom-auth-service into stroom

* Issue **#563** : Kafka producer improvements - StandardKafkaProducer

* Issue **#1399** : Removed error logging for expected exceptions in TaskExecutor. 

* Fix missing $ in start.sh

* Issue **#1387** : Changed the way tasks are executed to reduce changes of unhandled execution errors.

* Issue **#1378** : Improved logging detail when processor filters fail.

* Issue **#1379** : Fixed issue where you couldn't open a processor filter if parts of the filter referenced deleted items.

* Issue **#1378** : Improved logging detail when processor filters fail.

* Issue **#1382** : Added `decode-url` and `encode-url` XSLT functions.

* Issue **#655** : Fixed SQL Stats queries ignoring the enabled state of the dashboard query terms.

* Issue **#1362** : Fixed issue where hiding dashboard annotation fields removed them.

* Issue **#1357** : Fixed dragging tabs in dashboard with hidden panes to create a new split.

* Issue **#1357** : Fixed dragging tabs in dashboard with hidden panes.

* Issue **#1368** : Fixed FindReplaceFilter as it wasn't working when used in conjunction with Data Splitter.

* Issue **#1361** : Changed the way headers are parsed for the HttpCall XSLT function.


## [v7.0-beta.21] - 2020-02-24

* Add null checks to DB migration.

* Add deletion of constraint `IDX_SHARD_FK_IDX_ID` to migration script.


## [v7.0-beta.20] - 2020-02-13

* Fix bug in `processor_task` migration script.


## [v7.0-beta.19] - 2020-02-10

* Fix bugs in DB migration scripts.


## [v7.0-beta.18] - 2020-02-05

* Re-locate index database migrations.

* Fix issues with migrating null audit columns.

* Improve output of TestYamlUtil.


## [v7.0-beta.17] - 2020-01-29

* Issue **#1355** : Fixed stepping from dashboard text pane.

* Issue **#1354** : Fixed double click to edit list items, e.g. properties.

* Issue **#1340** : Fixed issue with FindReplaceFilter where it failed in some cases when more than one filter was chained together.

* Issue **#1338** : You can now configure the max size of the map store cache.

* Issue **#1350** : Fixed scope of dictionaries when loaded in multiple XSLT pipeline steps.

* Issue **#1347** : Added SSL options to `http-call` XSLT method.

* Issue **#1352** : Fixed Hessian serialisation of user identities on tasks.

* Change docker image to allow us to pass in the dropwizard command to run, e.g. server|migrate.

* Stop MySQL outputing Note level warnings during migration about things that don't exist when we expect them not to.


## [v7.0-beta.13] - 2019-12-24

* Add `migrate` command line argument to run just the DB migrations.

* Updated API key to include audience and added client id and secret.

* Change `stroom.conf.sh` to also look for ip in `/sbin`

* Issue **#260** : You can now hide dashboard tabs.

* Issue **#1332** : The text pane can now be configured to show source data.

* Issue **#1311** : Improved source location tracking.


## [v7.0-beta.12] - 2019-12-04

* Change local.yml.sh to also look for ip in /sbin


## [v7.0-beta.11] - 2019-12-04

* Fix invalid SQL syntax in V07_00_00_012__Dictionary


## [v7.0-beta.10] - 2019-12-04

* Update auth api version

* Add clientId and clientSecret to config

* Update API keys (needed aud)

* Issue **#1338** : Added new config options to control the maximum size of some caches: `stroom.pipeline.parser.maxPoolSize`, `stroom.pipeline.schema.maxPoolSize`, `stroom.pipeline.schema.maxPoolSize`, `stroom.pipeline.xslt.maxPoolSize`, `stroom.entity.maxCacheSize`, `stroom.referenceData.mapStore.maxCacheSize`.

* Issue **#642** : Downloading query details now ignores hidden fields.

* Issue **#1337** : Fixed issue where downloading large numbers of search results in Excel format was exceeding maximum style count of 64000. 

* Issue **#1341** : Added XSRF protection to GWT RPC requests.

* Issue **#1335** : Made session cookie `Secure` and `HttpOnly`.

* Issue **#1334** : Fix 404 when accessing `/stroom/resourcestore/........`, i.e. fix Tools->Export.

* Issue **#1333** : Improved resilience against XSS attacks.

* Issue **#1330** : Allow configuration of `Content-Type` in HTTPAppender.

* Issue **#1327** : Improvements to annotations.

* Issue **#1328** : Increased size of data window and removed max size restrictions.

* Issue **#1324** : Improved logging and added SSL options for HTTPAppender.


## [v7.0-beta.9] - 2019-11-20

* Fix SSL connection failure on remote feed staus check.

* Remove ConfigServlet as the functionality is covered by ProxyConfigHealthCheck.

* Fix password masking in ProxyConfigHealthCheck.

* Change servlet path of ProxyStatusServlet from `/config` to `/status`.


## [v7.0-beta.8] - 2019-11-20

* Change precedence order for config properties. YAML > database > default. Change UI to show effective value. Add hot loading of YAML file changes.

* Issue **#1322** : Stroom now asks if you really want to leave site when stepping items are dirty. Also fixed `Save` and `Save All` menu items and dashboard param changes now correctly make a dashboard dirty.

* Issue **#1320** : Fixed formatting of XML where trailing spaces were being removed from content surrounded by start and end tags (data content) which should not happen. 

* Issue **#1321** : Make path relative in stroom distribution .zip.sha256 hash file.

* The auth service now supports the use of HTTPS without certificate verification and adds additional logging.

* Issue **gchq/stroom-auth#157** : Automatically refresh user's API key when it expires.

* Issue **#1243** : Dashboard visualisations now link with similar functions available to dashboard tables, e.g. `link()`, `dashboard()`, `annotation()`, `stepping()`, `data()`.

* Issue **#1316** : JSONParser now includes various parse options including handling comments.

* Issue **#48** : Added option to hide/show dashboard table columns.

* Issue **#1315** : Improved health check for missing API key.

* Updated stroom expression to v1.5.4 and added new field types.

* Issue **#1315** : Improved health check for missing API key.

* Issue **#1314** : Fixed NPE thrown when logging caused when viewing docs that can't be found.

* Issue **#1313** : Suggestion boxes now make suggestions immediately before the user even starts typing.

* Issue **#1043** : Added feature to allow floating point numbers to be indexed.

* Issue **#1312** : Dictionaries now change the entity name in the DB when renamed.

* Issue **#1312** : Fixed read only behaviour of dictionary settings UI.

* Issue **#1300** : Multiple changes to annotations.

* Issue **#1265** : Added `modulus()` function along with alias `mod()` and modulus operator `%`.

* Issue **#1300** : Added `annotation()` link creation function, `currentUser()` alias for `param('currentUser()')` and additional link creation functions for `data()` and `stepping()`.

* Issue **#67** : Table columns now display menu items on left click.

* Uplift stroom-query to v2.2.4 to add better diagnostic logging.

* Uplift Kafka client to v2.2.1.

* Issue **#1293** : Add more static file types to allow nginx/browser caching on.

* Issue **#1295** : Add authentication bypass for servlets such as /remoting, /status, /echo, etc.

* Issue **#1297** : The UI now supplies API tokens to the backend for resource calls.

* Issue **#1296** : Fixed NPE in StreamMapCreator caused when a stream can not be found.

## [v7.0-beta.7] - 2019-10-23

* Issue **#1288** : Streams now show the name of the pipeline used to create them even if the user doesn't have permission to see the pipeline.

* Issue **#1282** : Fixed issue where items were imported into the explorer even if not selected for import.

* Issue **#1291** : Fixed issue where empty dashboard table cells did not select table rows when clicked. 

* Issue **#1290** : Fixed issue where executor provider was not executing supplied runnable if parent task had terminated.

* Fix problem of missing fallback config in docker image.


## [v7.0-beta.6] - 2019-10-15

* Add default for stroom.security.authentication.durationToWarnBeforeExpiry

* Fix missing icons for Kafka Config and Rule Set.

* Fix Kafka Config entity serialisation.

* Issue **#1264** : Dashboards running in embedded mode will not always ask for the user to choose an activity if the users session has one set already.

* Issue **#1275** : Fixed permission filtering when showing related streams.

* Issue **#1274** : Fixed issue with batch search caused by Hibernate not returning pipeline details in stream processor filters.

* Issue **#1272** : Fixed saving query favourites.

* Issue **#1266** : Stroom will now lock the cluster before releasing owned tasks so it doesn't clash with other task related processes that lock the DB for long periods.

* Issue **#1264** : Added `embedded` mode for dashboards to hide dashboard chrome and save options.

* Issue **#1264** : Stroom no longer asks if you want to leave the web page if no content needs saving.

* Issue **#1263** : Fixed issues related to URL encoding/decoding with the `dashboard()` function.

* Issue **#1263** : Fixed issue where date expressions were being allowed without '+' or '-' signs to add or subtract durations.

* Add fallback config.yml file into the docker images for running outside of a stack.

* Issue **#1263** : Fixed issues related to URL encoding/decoding in dashboard expressions.

* Issue **#1262** : Improved behaviour of `+` when used for concatenation in dashboard expressions.

* Issue **#1259** : Fixed schema compliance when logging failed document update events.

* Issue **#1245** : Fixed various issues with session management and authentication.

* Issue **#1258** : Fixed issue affecting search expressions against keyword fields using dictionaries containing carriage returns.


## [v7.0-beta.5] - 2019-09-23

* Fixes to proxy


## [v7.0-beta.4] - 2019-09-16

* Fix stroom-proxy Dockerfile


## [v7.0-beta.3] - 2019-09-16

* Minor fixes, including an essential fix to config


## [v7.0-beta.2] - 2019-09-13

* Fix docker build


## [v7.0-beta.1] - 2019-09-11

* Issue **#1253** : Data retention policies containing just `AND` will now match everything.

* Issue **#1252** : Stream type suggestions no longer list internal types.

* Issue **#1218** : All stepping panes will now show line numbers automatically if there are indicators (errors, warnings etc) that need to be displayed.  

* Issue **#1254** : Added option to allow non Java escaped find and replacement text to be used in `FindReplaceFilter`. 

* Issue **#1250** : Fixed logging description for reading and writing documents.

* Issue **#1251** : Copy permissions from a parent now shows changes prior to the user clicking ok.

* Issue **#758** : You no longer need the `Manage Processors` privilege to call `stroom:meta('Pipeline')` in XSLT.

* Issue **#1256** : Fix error caused when logging data source name when downloading search results.

* Issue **#399** : Fix for error message when stepping that said user needed `read` permission on parent pipeline and not just `use`.

* Issue **#1242** : Fix for pipeline corruption caused when moving elements back to inherited parents.

* Issue **#1244** : Updated Dropwizard to version 1.3.14 to fix session based memory leak.

* Issue **#1246** : Removed elastic search document type, menu items and filter.

* Issue **#1247** : Added XSLT functions (`source`, `sourceId`, `partNo`, `recordNo`, `lineFrom`, `colFrom`, `lineTo`, `colTo`) to determine the current source location so it can be embedded in a cooked event. Events containing raw source location info can be made into links in dashboard tables or the text pane so that a user can see raw source data or jump directly to stepping that raw record.

* Add data retention feature and index optimisation to Solr indexes.

* Initial support for Solr indexing and search.

* Issue **#1244** : Updated Dropwizard to version 1.3.14 to fix session based memory leak.

* Issue **#1246** : Removed elastic search document type, menu items and filter.

* Issue **#1214** : Fixed issue where the max results setting in dashboard tables was not always being obeyed. Also fixed some dashboard table result page size issues.

* Issue **#1238** : During proxy clean task we no longer show a failed attempt to delete an empty directory as an error as this condition is expected.

* Issue **#1237** : Fixed issue where explorer model requests were failing outside of user sessions, e.g. when we want to find folder descendants for processing.

* Issue **#1230** : Fix test.

* Issue **#1230** : Search expressions no longer have the `contains` condition. 

* Issue **#1220** : Fixed attempt to open newly created index shards as if they were old existing shards.

* Issue **#1232** : Fixed handling of enter key on pipeline element editor dialog.

* Issue **#1229** : Fixed issue where users needed `Read` permission on an index instead of just `Use` permission to search it.

* Issue **#1207** : Removed task id from meta to reduce DB size and complexity especially given the fact tasks are transient. Superseded output is now found by querying the processor task service when new output is written rather than using task ids on meta.

* Uplift HBase to 2.1.5 and refactor code accordingly

* Uplift Kafka to 2.1.1 and refactor code accordingly

* Uplift Curator to 4.2.0

* Issue **#1143** : Added mechanism to inject dashboard parameters into expressions using the `param` and `params` functions so that dashboard parameters can be echoed by expressions to create dashboard links.

* Issue **#1205** : Change proxy repo clean to not delete configured rootRepoDir.

* Issue **#1204** : Fix ProxySecurityFilter to use correct API key on feedStatus requests.

* Issue **#1211** : Added a quick filter to the server tasks page.

* Issue **#1206** : Fixed sorting active tasks when clicking column header.

* Issue **#1201** : Fixed dependencies.

* Issue **#1201** : Fixed tests.

* Issue **#1201** : Document permission changes now mutate the user document permissions cache rather than clearing it.

* Issue **#1153** : Changed security context to be a Spring singleton to improve explorer performance.

* Issue **#1202** : Fixed NumberFormatException in StreamAttributeMapUtil.

* Issue **#1203** : Fixed event logging detail for dictionaries.

* Issue **#1197** : Restored Save As functionality.

* Issue **#1199** : The index fields page now copes with more than 100 index fields.

* Issue **#1200** : Removed blocking queue that was causing search to hang when full.

* Issue **#1198** : Filtering by empty folders now works correctly.

* Comment out rollCron in proxy-prod.yml

* Change swagger UI at gchq.github.io/stroom to work off 6.0 branch

* Issue **#1195** : Fixed issue where combination of quick filter and type filter were not displaying explorer items correctly.

* Issue **#1153** : Changed the way document permissions are retrieved and cached to improve explorer performance.

* Issue **#1196** : Added code to resolve data source names from doc refs if the name is missing when logging.

* Issue **#1165** : Fixed corruption of pipeline structure when adding items to Source.

* Issue **#1193** : Added optional validation to activities.

* Change default config for proxy repositoryFormat to "${executionUuid}/${year}-${month}-${day}/${feed}/${pathId}/${id}"

* Issue **#1194** : Fixed NPE in FindTaskProgressCriteria.

* Issue **#1191** : SQL statistics search tasks now show appropriate information in the server tasks pane.

* Issue **#1192** : Executor provider tasks now run as the current user.

* Issue **#1190** : Copied indexes now retain associated index volumes.

* Issue **#1177** : Data retention now works with is doc refs.

* Issue **#1160** : Proxy repositories now only roll if all output streams for a repository are closed. Proxy repositories also only calculate the current max id if the `executionUuid` repo format param is not used.

* Issue **#1186** : Volume status is now refreshed every 5 minutes.

* Fix incorrect default keystore in proxy config yaml.

* Rename environment variables in proxy config yaml.

* Issue **#1170** : The UI should now treat the `None` tree node as a null selection.

* Issue **#1184** : Remove dropwizard yaml files from docker images.

* Issue **#1181** : Remove dropwizard config yaml from the docker images.

* Issue **#1152** : You can now control the maximum number of files that are fragmented prior to proxy aggregation with `stroom.maxFileScan`.

* Issue **#1182** : Fixed use of `in folder` for data retention and receipt policies.

* Updated to allow stacks to be built at this version.

* Issue **#1154** : Search now terminates during result creation if it is asked to do so.

* Issue **#1167** : Fix for proxy to deal with lack of explorer folder based collections.

* Issue **#1172** : Fixed logging detail for viewing docs.

* Issue **#1166** : Fixed issue where users with only read permission could not copy items.

* Issue **#1174** : Reduced hits on the document permission cache.

* Issue **#1168** : Statistics searches now work when user only has `Use` permission.

* Issue **#1170** : Extra validation to check valid feed provided for stream appender.

* Issue **#1174** : The size of the document permissions cache is now configurable via the `stroom.security.documentPermissions.maxCacheSize` property.

* Issue **#1176** : Created index on document permissions to improve performance.

* Issue **#1175** : Dropping unnecessary index `explorerTreePath_descendant_idx`.

* Issue **#747** : XSLT can now reference dictionaries by UUID.

* Issue **#1167** : Use of folders to include child feeds and pipelines is now supported.

* Issue **#1153** : The explorer tree is now built with fewer DB queries.

* Issue **#1163** : Added indexes to the DB to improve explorer performance.

* Issue **#1153** : The explorer tree now only rebuilds synchronously for users who alter the tree, if has never been built or is very old. All other rebuilds of the explorer tree required to keep it fresh will happen asynchronously.

* Issue **#1162** : Proxy aggregation will no longer recurse parts directories when creating parts.

* Issue **#1157** : Migration now adds dummy feeds etc to processor filters if the original doc can't be found. This will prevent filters from matching more items than they should if migration fails to map feeds etc because they can't be found.

* Issue **#1162** : Remove invalid CopyOption in move() call.

* Issue **#1159** : Fix NPE in rolling appenders with no frequency value.

* Issue **#1160** : Proxy repositories will no longer scan contents on open if they are set to be read only.

* Issue **#1162** : Added buffering etc to improve the performance of proxy aggregation.

* Issue **#1156** : Added code to reduce unlikely chance of NPE or uncontrolled processing in the event of a null or empty processing filter.

* Issue **#1149** : Changed the way EntryIdSet is unmarshalled so jaxb can now use the getter to add items to a collection.

* Ignore broken junit test that cannot work as it stands

* Fix NPE in DictionaryStoreImpl.findByName().

* Issue **#1146** : Added `encodeUrl()`, `decodeUrl()` and `dashboard()` functions to dashboard tables to make dashboard linking easier. The `link()` function now automatically encodes/decodes each param so that parameters do not break the link format, e.g. `[Click Here](http://www.somehost.com/somepath){dialog|Dialog Title}`.

* Issue **#1144** : Changed StreamRange to account for inclusive stream id ranges in v6.0 that was causing an issue with file system maintenance.

* Mask passwords on the proxy admin page.

* Add exception to wrapped exception in the feedStatus service.

* Issue **#1140** : Add health check for proxy feed status url.

* Issue **#1138** : Stroom proxy now deletes empty repository directories based on creation time and depth first so that pruning empty directories is quicker and generally more successful.

* Issue **#1137** : Change proxy remote url health check to accept a 406 code as the feed will not be specified.

* Issue **#1135** : Data retention policies are now migrated to use `Type` and not `Stream Type`.

* Issue **#1136** : Remove recursive chown from stroom and proxy docker entrypoint scripts.


## [v7.0-alpha.5] - 2019-06-12

* Fix YAML substitution.


## [v7.0-alpha.4] - 2019-06-11

* Update API paths


## [v7.0-alpha.3] - 2019-05-10

* Fix config


## [v7.0-alpha.2] - 2019-05-10

* Fix config

* Issue **#1134** : Proxy now requires feed name to always be supplied.

* Expose proxy api key in yaml config via SYNC_API_KEY

* Issue **#1130** : Change `start.sh` so it works when realpath is not installed.

* Issue **#1129** : Fixed stream download from the UI.

* Issue **#1119** : StreamDumpTool will now dump data to zip files containing all data and associated meta and context data. This now behaves the same way as downloading data from the UI and can be used as an input to proxy aggregation or uploaded manually.


## [v7.0-alpha.1] - 2019-04-23

* Fix config issue

* Fixed NPE created when using empty config sections.

* Issue **#1122** : Fixed hessian communication between stroom and stroom proxy used to establish feed receive status. Added restful endpoints for feed status to stroom and stroom proxy. Proxy will now be able to request feed status from upstream stroom or stroom proxy instances.

* Fixed incompatibility issues with MySQL 5.7 and 8.0.

* Added debug to help diagnose search failures

* Issue **#382** : Large zip files are now broken apart prior to proxy aggregation.

* Change start script to use absolute paths for jar, config and logs to distinguish stroom and proxy instances.

* Issue **#1116** : Better implementation of proxy aggregation.

* Issue **#1116** : Changed the way tasks are executed to ensure thread pools expand to the maximum number of threads specified rather than just queueing all tasks and only providing core threads.

* Remove full path from file in sha256 hash file release artifact.

* Issue **#1115** : Add missing super.startProcessing to AbstractKafkaProducerFilter.

* Improve exception handling and logging in RemoteDataSourceProvider. Now the full url is included in dashboard connection errors.

* Change Travis build to generate sha256 hashes for release zip/jars.

* Uplift the visualisations content pack to v3.2.1

* Issue **#1100** : Fix incorrect sort direction being sent to visualisations.

* Add guard against race condition

* Add migration script to remove property `stroom.node.status.heapHistogram.jMapExecutable`.

* Uplift base docker image to openjdk:8u191-jdk-alpine3.9, reverting back to JDK for access to diagnostic tools.

* Issue **#1084** : Change heap histogram statistics to java MBean approach rather than jmap binary. Remove stroom.node.status.heapHistogram.jMapExecutable property.

* Improve resource for setting user's status

* Issue **#1079** : Improved the logging of permission errors encountered during stream processing

* Issue **#1058** : Added property `stroom.pipeline.parser.secureProcessing` to enable/disable the XML secure processing feature.

* Issue **#1062** : Add env var for UI path

* Uplift distribution visualisation content pack to v3.1.0

* Add transform_user_extract.py, for pre-6.0 to 6.0 user migration

* Issue **#1059** : Fix guice errors on stroom-proxy startup.

* Issue **#1010** : Improve distribution start/stop/etc scripts by adding monochrome switch and background log tailing.

* Issue **#1053** : Add API to disabled authorisation users

* Issue **#1042** : Improve error message for an ApiException when requesting a user's token.

* Issue **#1050** : Prevent creation of permission entries if key already exists.

* Issue **#1015** : Add sortDirections[] and keySortDirection to visualisation data object to fix sorting in the visualisations.

* Issue **#1019** : Fix visualisations settings dialog so you can un-set text and list controls.

* Issue **#1041** : Add a healthcheck to Stroom to alert for API key expiry

* Issue **#1040** : Fix for visualisations that do not require nested data.

* Issue **#1036** : Fix for scrollbar position on explorer popup windows.

* Issue **#1037** : Updated `moment.js` for parsing/formatting dates and times.

* Issue **#1021** : Dashboard links now allow `{}` characters to be used without URL encoding.

* Issue **#1018** : Added Health Checks for the external connectors that are registered via plugins

* Issue **#1025** : Fixed ACE editor resize issue where horizontal scroll bar was not always correctly shown.

* Issue **#1025** : Updated ACE editor to v1.4.2.

* Issue **#1022** : Added `Contains` condition to all search expression fields so that regex terms can be used.

* Issue **#1024** : Superseded output helper no longer expects initialisation in all cases.

* Issue **#1021** : Multiple changes to improve vis, dashboard and external linking in Stroom.

* Issue **#1019** : Fix visualisations settings dialog so you can un-set text and list controls.

* Issue **#986** : Fix direct dashboard links.

* Issue **#1006** : Added Exception Mapper for PermissionExceptions to return HTTP FORBIDDEN.

* Issue **#1012** : Fix for NPE caused when checking if an output is superseded.

* Issue **#1011** : Old UI versions running in browsers often cause Stroom to throw an NPE as it can't find the appropriate GWT serialisation policy. Stroom will no longer throw an NPE but will report an `IncompatibleRemoteServiceException` instead. This is the default GWT behaviour.

* Issue **#1007** : Max visualisation results are now limited by default to the maximum number of results defined for the first level of the parent table. This can be further limited by settings in the visualisation.

* Issue **#1004** : Table cells now support multiple links.

* Issue **#1001** : Changed link types to `tab`, `dialog`, `dashboard`, `browser`.

* Issue **#1001** : Added dashboard link option to link to a dashboard from within a vis, e.g. `stroomLink(d.name, 'type=Dashboard&uuid=<TARGET_DASHBOARD_UUID>&params=userId%3D' + d.name, 'DASHBOARD')`.

* Issue **#1001** : Added dashboard link option to link to a dashboard using the `DASHBOARD` target name, e.g. `link(${UserId}, concat('type=Dashboard&uuid=<TARGET_DASHBOARD_UUID>', ${UserId}), '', 'DASHBOARD')`.

* Issue **#1002** : Popup dialogs shown when clicking dashboard hyperlinks are now resizable.

* Issue **#993** : Moving documents in the explorer no longer affects items that are being edited as they are not updated in the process.

* Issue **#996** : Updated functions in dashboard function picker.

* Issue **#981** : Fixed dashboard deletion

* Issue **#989** : Upgraded stroom-expression to v1.4.13 to add new dashboard `link` function.

* Issue **#988** : Changed `generate-url` XSLT function to `link` so it matches the dashboard expression. Changed the parameters to create 4 variants of the function to make creation of simple links easier.

* Issue **#980** : Fix for NPE when fetching dependencies for scripts.

* Issue **#978** : Re-ordering the fields in stream data source

* Issue **gchq/stroom-content#31** : Uplift stroom-logs content pack to v2.0-alpha.5.

* Issue **#982** : Stop proxy trying to health check the content syncing if it isn't enabled.

* Change error logging in ContentSyncService to log stack trace

* Uplift send_to_stroom.sh in the distribution to v2.0

* Issue **#973** : Export servlet changed to a Resource API, added permission check, improved error responses.

* Issue **#969** : The code now suppresses errors for index shards being locked for writing as it is expected. We now lock shards using maps rather than the file system as it is more reliable between restarts.

* Issue **#941** : Internal Meta Stats are now being written

* Issue **#970** : Add stream type of `Records` for translated stroom app events.

* Issue **#966** : Proxy was always reporting zero bytes for the request content in the receive log.

* Issue **#938** : Fixed an NPE in authentication session state.

* Change the proxy yaml configuration for the stack to add `remotedn` and `remotecertexpiry` headers to the receive log

* Change logback archived logs to be gzip compressed for stroom and proxy

* Uplift stroom-logs content pack to v2.0-alpha.3

* Uplift send_to_stroom script to v1.8.1

* Issue **#324** : Changed XML serialisation so that forbidden XML characters U+FFFE and U+FFFF are not written. Note that these characters are not even allowed as character references so they are ignored entirely.

* Issue **#945** : More changes to fix some visualisations only showing 10 data points.

* Issue **#945** : Visualisations now show an unlimited number of data points unless constrained by their parent table or their own maximum value setting.

* Issue **#948** : Catching Spring initialisation runtime errors and ensuring they are logged.

* Add `set_log_levels.sh` script to the distribution

* Uplift visualisations content pack to v3.0.6 in the gradle build

* Issue **#952** : Remote data sources now execute calls within the context of the user for the active query. As a result all running search `destroy()` calls will now be made as the same user that initiated the search.

* Issue **#566** : Info and warning icons are now displayed in stepping screen when needed.

* Issue **#923** : Dashboard queries will now terminate if there are no index shards to search.

* Issue **#959** : Remove Material UI from Login and from password management pages

* Issue **#933** : Add health check for password resets

* Issue **#929** : Add more comprehensive password validation

* Issue **#876** : Fix password reset issues

* Issue **#768** : Preventing deletion of /store in empty volumes

* Issue **#939** : Including Subject DN in receive.log

* Issue **#940** : Capturing User DN and cert expiry on DW terminated SSL

* Issue **#744** : Improved reporting of error when running query with no search extraction pipeline

* Issue **#134** : Copy permissions from parent button

* Issue **#688** : Cascading permissions when moving/copying folder into a destination

* Issue **#788** : Adding DocRef and IsDocRef to stroom query to allow doc ref related filtering. Migration of stream filters uses this.

* Issue **#936** : Add conversion of header `X-SSL-Client-V-End` into `RemoteCertExpiry`, translating date format in the process.

* Issue **#953** : Fixed NPE.

* Issue **#947** : Fixed issue where data retention policy contains incorrect field names.

* Remove Material UI from the Users and API Keys pages

* Add content packs to stroom distribution

* Change distribution to use send_to_stroom.sh v1.7

* Updated stroom expression to v1.4.12 to improve handling or errors values and add new type checking functions `isBoolean()`, `isDouble()`, `isError()`, `isInteger()`, `isLong()`, `isNull()`, `isNumber()`, `isString()`, `isValue()`. Testing equality of null with `x=null()` is no longer valid and must be replaced with `isNull(x)`.

* Issue **#920** : Fix error handling for sql stats queries

* Remove log sending cron process from docker images (now handled by stroom-log-sender).

* Issue **#924** : The `FindReplaceFilter` now records the location of errors.

* Issue **#939** : Added `remotedn` to default list of keys to include in `receive.log`.

* Add git_tag and git_commit labels to docker images

* Uplift stroom-logs content pack in docker image to` v2.0-alpha.2`

* Stop truncation of `logger` in logback console logs

* Issue **#921** : Renaming open documents now correctly changes their tab name. Documents that are being edited now prevent the rename operation until they are saved.

* Issue **#922** : The explorer now changes the selection on a right click if the item clicked is not already selected (could be part of a multi select).

* Issue **#903** : Feed names can now contain wildcard characters when filtering in the data browser.

* Add API to allow creation of an internal Stroom user.

* Fix logger configuration for SqlExceptionHelper

* Add template-pipelines and standard-pipelines content packs to docker image

* Issue **#904** : The UI now shows dictionary names in expressions without the need to enter edit mode.

* Updated ACE editor to v1.4.1.

* Add colours to console logs in docker.

* Issue **#869** : Delete will now properly delete all descendant nodes and documents when deleting folders but will not delete items from the tree if they cannot be deleted, e.g. feeds that have associated data.

* Issue **#916** : You can no longer export empty folders or import nothing.

* Issue **#911** : Changes to feeds and pipelines no longer clear data browsing filters.

* Issue **#907** : Default volumes are now created as soon as they are needed.

* Issue **#910** : Changes to index settings in the UI now register as changes and enable save.

* Issue **#913** : Improve FindReplaceFilter to cope with more complex conditions.

* Change log level for SqlExceptionHelper to OFF, to stop expected exceptions from polluting the logs

* Fix invalid requestLog logFormat in proxy configuration

* Stop service discovery health checks being registered if stroom.serviceDiscovery.enabled=false

* Add fixed version of send_to_stroom.sh to release distribution

* Uplift docker base image for stroom & proxy to openjdk:8u181-jdk-alpine3.8

* Add a health check for getting a public key from the authentication service.

* Issue **#897** : Import no longer attempts to rename or move existing items but will still update content.

* Issue **#902** : Improved the XSLT `format-date` function to better cope with week based dates and to default values to the stream time where year etc are omitted.

* Issue **#905** : Popup resize and move operations are now constrained to ensure that a popup cannot be dragged off screen or resized to be bigger than the current browser window size.

* Issue **#898** : Improved the way many read only aspects of the UI behave.

* Issue **#894** : The system now generates and displays errors to the user when you attempt to copy a feed.

* Issue **#896** : Extended folder `create` permissions are now correctly cached.

* Issue **#893** : You can now manage volumes without the `Manage Nodes` permission.

* Issue **#892** : The volume editor now waits for the node list to be loaded before opening.

* Issue **#889** : Index field editing in the UI now works correctly.

* Issue **#891** : `StreamAppender` now keeps track of it's own record write count and no longer makes use of any other write counting pipeline element.

* Issue **#885** : Improved the way import works to ensure updates to entities are at least attempted when creating an import confirmation.

* Issue **#892** : Changed `Ok` to `OK`.

* Issue **#883** : Output streams are now immediately unlocked as soon as they are closed.

* Removed unnecessary OR operator that was being inserted into expressions where only a single child term was being used. This happened when reprocessing single streams.

* Issue **#882** : Splitting aggregated streams now works when using `FindReplaceFilter`. This functionality was previously broken because various reader elements were not passing the `endStream` event on.

* Issue **#881** : The find and replace strings specified for the `FindReplaceFilter` are now treated as unescaped Java strings and now support new line characters etc.

* Issue **#880** : Increased the maximum value a numeric pipeline property can be set to via the UI to 10000000.

* Issue **#888** : The dependencies listing now copes with external dependencies failing to provide data due to authentication issues.

* Issue **#890** : Dictionaries now show the words tab by default.

* Add admin healthchecks to stroom-proxy

* Add stroom-proxy docker image

* Refactor stroom docker images to reduce image size

* Add enabled flag to storing, forwarding and synching in stroom-proxy configuration

* Issue **#884** : Added extra fonts to stroom docker image to fix bug downloading xls search results.

* Issue **#879** : Fixed bug where reprocess and delete did not work if no stream status was set in the filter.

* Issue **#878** : Changed the appearance of stream filter fields to be more user friendly, e.g. `feedName` is now `Feed` etc.

* Issue **#809** : Changed default job frequency for `Stream Attributes Retention` and `Stream Task Retention` to `1d` (one day).

* Issue **#813** : Turned on secure processing feature for XML parsers and XML transformers so that external entities are not resolved. This prevents DoS attacks and gaining unauthorised access to the local machine.

* Issue **#871** : Fix for OptimisticLockException when processing streams.

* Issue **#872** : The parser cache is now automatically cleared when a schema changes as this can affect the way a data splitter parser is created.

* Add a health check for getting a public key from the authentication service.

* Issue **#897** : Import no longer attempts to rename or move existing items but will still update content.

* Issue **#902** : Improved the XSLT `format-date` function to better cope with week based dates and to default values to the stream time where year etc are omitted.

* Issue **#905** : Popup resize and move operations are now constrained to ensure that a popup cannot be dragged off screen or resized to be bigger than the current browser window size.

* Issue **#898** : Improved the way many read only aspects of the UI behave.

* Issue **#894** : The system now generates and displays errors to the user when you attempt to copy a feed.

* Issue **#896** : Extended folder `create` permissions are now correctly cached.

* Issue **#893** : You can now manage volumes without the `Manage Nodes` permission.

* Issue **#892** : The volume editor now waits for the node list to be loaded before opening.

* Issue **#889** : Index field editing in the UI now works correctly.

* Issue **#891** : `StreamAppender` now keeps track of it's own record write count and no longer makes use of any other write counting pipeline element.

* Issue **#885** : Improved the way import works to ensure updates to entities are at least attempted when creating an import confirmation.

* Issue **#892** : Changed `Ok` to `OK`.

* Issue **#883** : Output streams are now immediately unlocked as soon as they are closed.

* Removed unnecessary OR operator that was being inserted into expressions where only a single child term was being used. This happened when reprocessing single streams.

* Issue **#882** : Splitting aggregated streams now works when using `FindReplaceFilter`. This functionality was previously broken because various reader elements were not passing the `endStream` event on.

* Issue **#881** : The find and replace strings specified for the `FindReplaceFilter` are now treated as unescaped Java strings and now support new line characters etc.

* Issue **#880** : Increased the maximum value a numeric pipeline property can be set to via the UI to 10000000.

* Issue **#888** : The dependencies listing now copes with external dependencies failing to provide data due to authentication issues.

* Issue **#890** : Dictionaries now show the words tab by default.

* Add admin healthchecks to stroom-proxy

* Add stroom-proxy docker image

* Refactor stroom docker images to reduce image size

* Add enabled flag to storing, forwarding and synching in stroom-proxy configuration

* Issue **#884** : Added extra fonts to stroom docker image to fix bug downloading xls search results.

* Issue **#879** : Fixed bug where reprocess and delete did not work if no stream status was set in the filter.

* Issue **#878** : Changed the appearance of stream filter fields to be more user friendly, e.g. `feedName` is now `Feed` etc.

* Issue **#809** : Changed default job frequency for `Stream Attributes Retention` and `Stream Task Retention` to `1d` (one day).

* Issue **#813** : Turned on secure processing feature for XML parsers and XML transformers so that external entities are not resolved. This prevents DoS attacks and gaining unauthorised access to the local machine.

* Issue **#871** : Fix for OptimisticLockException when processing streams.

* Issue **#872** : The parser cache is now automatically cleared when a schema changes as this can affect the way a data splitter parser is created.

* Issue **#865** : Made `stroom.conf` location relative to YAML file when `externalConfig` YAML property is set.

* Issue **#867** : Added an option `showReplacementCount` to the find replace filter to choose whether to report total replacements on process completion.

* Issue **#867** : Find replace filter now creates an error if an invalid regex is used.

* Issue **#855** : Further fixes for stepping data that contains a BOM.

* Changed selected default tab for pipelines to be `Data`.

* Issue **#860** : Fixed issue where stepping failed when using any sort of input filter or reader before the parser.

* Issue **#867** : Added an option `showReplacementCount` to the find replace filter to choose whether to report total replacements on process completion.

* Improved Stroom instance management scripts

* Add contentPack import

* Fix typo in Dockerfile

* Issue **#859** : Change application startup to keep retrying when establishing a DB connection except for certain connection errors like access denied.

* Issue **#730** : The `System` folder now displays data and processors. This is a bug fix related to changing the default initial page for some document types.

* Issue **#854** : The activity screen no longer shows a permission error when shown to non admin users.

* Issue **#853** : The activity chooser will no longer display on startup if activity tracking is not enabled.

* Issue **#855** : Fixed stepping data that contains a BOM.

* Change base docker image to openjdk:8u171-jdk-alpine

* Improved loading of activity list prior to showing the chooser dialog.

* Issue **#852** : Fix for more required permissions when logging other 'find' events.

* Issue **#730** : Changed the default initial page for some document types.

* Issue **#852** : Fix for required permission when logging 'find' events.

* Changed the way the root pane loads so that error popups that appear when the main page is loading are not hidden.

* Issue **#851** : Added additional type info to type id when logging events.

* Issue **#848** : Fixed various issues related to stream processor filter editor.

* Issue **#815** : `stroom.pageTitle` property changed to `stroom.htmlTitle`.

* Issue **#732** : Added `host-address` and `host-name` XSLT functions.

* Issue **#338** : Added `splitAggregatedStreams` property to `StreamAppender`, `FileAppender` and `HDFSFileAppender` so that aggregated streams can be split into separate streams on output.

* Issue **#338** : Added `streamNo` path replacement variable for files to record the stream number within an aggregate.

* Added tests and fixed sorting of server tasks.

* Improved the way text input and output is buffered and recorded when stepping.

* The find and replace filter now resets the match count in between nested streams so that each stream is treated the same way, i.e. it can have the same number of text replacements.

* Added multiple fixes and improvements to the find and replace filter including limited support of input/output recording when stepping.

* Issue **#827** : Added `TextReplacementFilterReader` pipeline element.

* Issue **#736** : Added sorting to server tasks table.

* Inverted the behaviour of `disableQueryInfo` to now be `requireQueryInfo`.

* Issue **#596** : Rolling stream and file appenders can now roll on a cron schedule in addition to a frequency.

* The accept button now enabled on splash screen.

* Added additional event logging to stepping.

* An activity property with an id of `disableQueryInfo` can now be used to disable the query info popup on a per activity basis.

* Activity properties can now include the attributes `id`, `name`, `showInSelection` and `showInList` to determine their appearance and behaviour;

* Nested elements are now usable in the activity editor HTML.

* Record counts are now recorded on a per output stream basis even when splitting output streams.

* Splash presenter buttons are now always enabled.

* Fix background colour to white on activity pane.

* Changed `splitWhenBiggerThan` property to `rollSize` and added the property to the rolling appenders for consistency.

* Issue **#838** : Fix bug where calculation of written and read bytes was being accounted for twice due to the use of Java internal `FilterInputStream` and `FilterOutputStream` behaviour. This was leading to files being split at half od the expected size. Replaced Java internal classes with our own `WrappedInputStream` and `WrappedOutputStream` code.

* Issue **#837** : Fix bug to no longer try and record set activity events for null activities.

* Issue **#595** : Added stream appender and file appender property `splitWhenBiggerThan` to limit the size of output streams.

* Now logs activity change correctly.

* Add support for checkbox and selection control types to activity descriptions.

* Issue **#833** : The global property edit dialog can now be made larger.

* Fixed some issues in the activity manager.

* Issue **#722** : Change pipeline reference data loader to store its reference data in an off-heap disk backed LMDB store to reduce Java heap usage. See the `stroom.refloader.*` properties for configuration of the off-heap store.

* Issue **#794** : Automatically suggest a pipeline element name when creating it

* Issue **#792** : Preferred order of properties for Pipeline Elements

* Issue **824** : Fix for replace method in PathCreator also found in stroom proxy.

* Issue **#828** : Changed statistics store caches to 10 minute time to live so that they will definitely pick up new statistics store definitions after 10 minutes.

* Issue **#774** : Event logging now logs find stream criteria correctly so that feeds ids are included.

* Issue **#829** : Stroom now logs event id when viewing individual events.

* Added functionality to record actions against user defined activities.

* Added functionality to show a splash screen on login.

* Issue **#791** : Fixed broken equals method so query total row count gets updated correctly.

* Issue **#830** : Fix for API queries not returning before timing out.

* Issue **#824** : Fix for replace method in PathCreator also found in stroom proxy.

* Issue **#820** : Fix updating index shards so that they are loaded, updated and saved under lock.

* Issue **#819** : Updated `stroom-expression` to v1.4.3 to fix violation of contract exception when sorting search results.

* Issue **#817** : Increased maximum number of concurrent stream processor tasks to 1000 per node.

* Moved Index entities over to the new multi part document store.

* Moved Pipeline entities over to the new multi part document store.

* Moved both Statistic Store entity types over to the new multi part document store.

* Moved XSLT entities over to the new multi part document store.

* Moved Visualisation entities over to the new multi part document store.

* Moved Script entities over to the new multi part document store.

* Moved Dashboard entities over to the new multi part document store.

* Moved XmlSchema entities over to the new multi part document store.

* Moved TextConverter entities over to the new multi part document store.

* Modified the storage of dictionaries to use the new multi part document store.

* Changed the document store to hold multiple entries for a document so that various parts of a document can be written separately, e.g. the meta data about a dictionary and the dictionary text are now written as separate DB entries. Entries are combined during the serialisation/deserialisation process.

* Changed the import export API to use byte arrays to hold values rather than strings. *POSSIBLE BREAKING CHANGE*
Issue **gchq/stroom-expression#22** : Add `typeOf(...)` function to dashboard.

* Issue **#697** : Fix for reference data sometimes failing to find the appropriate effective stream due to the incorrect use of the effective stream cache. It was incorrectly configured to use a time to idle (TTI) expiry rather than a time to live (TTL) expiry meaning that heavy use of the cache would prevent the cached effective streams being refreshed.

* Issue **#806** : Fix for clearing previous dashboard table results if search results deliver no data.

* Issue **#805** : Fix for dashboard date time formatting to use local time zone.

* Issue **#803** : Fix for group key conversion to an appropriate value for visualisations.

* Issue **#802** : Restore lucene-backward-codecs to the build

* Issue **#800** : Add DB migration script 33 to replace references to the `Stream Type` type in the STRM_PROC_FILT table with `streamTypeName`.

* Issue **#798** : Add DB migration script 32 to replace references to the `NStatFilter` type in the PIPE table with `StatisticsFilter`.

* Fix data receipt policy defect

* Issue **#791** : Search completion signal is now only sent to the UI once all pending search result merges are completed.

* Issue **#795** : Import and export now works with appropriate application permissions. Read permission is required to export items and Create/Update permissions are required to import items depending on whether the update will create a new item or update an existing one.

* Improve configurabilty of stroom-proxy.

* Issue **#783** : Reverted code that ignored duplicate selection to fix double click in tables.

* Issue **#782** : Fix for NPE thrown when using CountGroups when GroupKey string was null due to non grouped child rows.

* Issue **#778** : Fix for text selection on tooltips etc in the latest version of Chrome.

* Uplift stroom-expression to v1.4.1

* Issue **#776** : Removal of index shard searcher caching to hopefully fix Lucene directory closing issue.

* Issue **#779** : Fix permissions defect.

* Issue **gchq/stroom-expression#22** : Add `typeOf(...)` function to dashboard.

* Issue **#766** : Fix NullPointerExceptions when downloading table results to Excel format.

* Issue **#770** : Speculative fix for memory leak in SQL Stats queries.

* Issue **#761** : New fix for premature truncation of SQL stats queries due to thread interruption.

* Issue **#748** : Fix build issue resulting from a change to SafeXMLFilter.

* Issue **#748** : Added a command line interface (CLI) in addition to headless execution so that full pipelines can be run against input files.

* Issue **#748** : Fixes for error output for headless mode.

* Issue **#761** : Fixed statistic searches failing to search more than once.

* Issue **#756** : Fix for state being held by `InheritableThreadLocal` causing objects to be held in memory longer than necessary.

* Issue **#761** : Fixed premature truncation of SQL stats queries due to thread interruption.

* Added `pipeline-name` and `put` XSLT functions back into the code as they were lost in a merge.

* Issue **#749** : Fix inability to query with only `use` privileges on the index.

* Issue **#613** : Fixed visualisation display in latest Firefox and Chrome.

* Added permission caching to reference data lookup.

* Updated to stroom-expression 1.3.1

    Added cast functions `toBoolean`, `toDouble`, `toInteger`, `toLong` and `toString`.
    Added `include` and `exclude` functions.
    Added `if` and `not` functions.
    Added value functions `true()`, `false()`, `null()` and `err()`.
    Added `match` boolean function.
    Added `variance` and `stDev` functions.
    Added `hash` function.
    Added `formatDate` function.
    Added `parseDate` function.
    Made `substring` and `decode` functions capable of accepting functional parameters.
    Added `substringBefore`, `substringAfter`, `indexOf` and `lastIndexOf` functions.
    Added `countUnique` function.

* Issue **#613** : Fixed visualisation display in latest Firefox and Chrome.

* Issue **#753** : Fixed script editing in UI.

* Issue **#751** : Fix inability to query on a dashboard with only use+read rights.

* Issue **#719** : Fix creation of headless Jar to ensure logback is now included.

* Issue **#735** : Change the format-date xslt function to parse dates in a case insensitive way.

* Issue **#719** : Fix creation of headless Jar. Exclude gwt-unitCache folder from build JARs.

* Issue **#720** : Fix for Hessian serialisation of table coprocessor settings.

* Issue **#217** : Add an 'all/none' checkbox to the Explorer Tree's quick filter.

* Issue **#400** : Shows a warning when cascading folder permissions.

* Issue **#405** : Fixed quick filter on permissions dialog, for users and for groups. It will now match anywhere in the user or group name, not just at the start.

* Issue **#708** : Removed parent folder UUID from ExplorerActionHandler.

* Application security code is now implemented using lambda expressions rather than AOP. This simplifies debugging and makes the code easier to understand.

* Changed the task system to allow task threads to be interrupted from the task UI.

* Made changes to improve search performance by making various parts of search wait for interruptible conditions.

* Migrated code from Spring to Guice for managing dependency injection.

* Issue **#229** : When a user 'OKs' a folder permission change it can take a while to return. This disables the ok/cancel buttons while Stroom is processing the permission change.

* Issue **#405** : Fixed quick filter on permissions dialog, for users and for groups. It will now match anywhere in the user or group name, not just at the start.

* Issue **#588** : Fixed display of horizontal scrollbar on explorer tree in export, create, copy and move dialogs.

* Issue **#691** : Volumes now reload on edit so that the entities are no longer stale the second time they are edited.

* Issue **#692** : Properties now reload on edit so that the entities are no longer stale the second time they are edited.

* Issue **#703** : Removed logging of InterruptedException stack trace on SQL stat queries, improved concurrency code.

* Issue **#697** : Improved XSLT `Lookup` trace messages.

* Issue **#697** : Added a feature to trace XSLT `Lookup` attempts so that reference data lookups can be debugged.

* Issue **#702** : Fix for hanging search extraction tasks

* Issue **#701** : The search `maxDocIdQueueSize` is now 1000 by default.

* Issue **#700** : The format-date XSLT function now defaults years, months and days to the stream receipt time regardless of whether the input date pattern specifies them.

* Issue **#657** : Change SQL Stats query code to process/transform the data as it comes back from the database rather than holding the full resultset before processing. This will reduce memory overhead and improve performance.

* Issue **#634** : Remove excessive thread sleeping in index shard searching. Sleeps were causing a significant percentage of inactivity and increasing memory use as data backed up. Add more logging and logging of durations of chunks of code. Add an integration test for testing index searching for large data volumes.

* Issue **#698** : Migration of Processing Filters now protects against folders that have since been deleted

* Issue **#634** : Remove excessive thread sleeping in index shard searching. Sleeps were causing a significant percentage of inactivity and increasing memory use as data backed up. Add more logging and logging of durations of chunks of code. Add an integration test for testing index searching for large data volumes.

* Issue **#659** : Made format-date XSLT function default year if none specified to the year the data was received unless this would make the date later then the received time in which case a year is subtracted.

* Issue **#658** : Added a hashing function for XSLT translations.

* Issue **#680** : Fixed the order of streams in the data viewer to descending by date

* Issue **#679** : Fixed the editing of Stroom properties that are 'persistent'.

* Issue **#681** : Added dry run to check processor filters will convert to find stream criteria. Throws error to UI if fails.

* Issue **#676** : Fixed use of custom stream type values in expression based processing filters.

* Issue **#673** : Fixed issue with Stream processing filters that specify Create Time

* Issue **#675** : Fixed issue with datafeed requests authenticating incorrectly

* Issue **#666** : Fixed the duplicate dictionary issue in processing filter migrations, made querying more efficient too
* Database migration fixes and tools

* Issue **#668** : Fixed the issue that prevented editing of stroom volumes

* Issue **#669** : Elastic Index Filter now uses stroomServiceUser to retrieve the index config from the Query Elastic service.

* Minor fix to migrations

* Add logging to migrations

* Add logging to migrations

* Issue **#651** : Removed the redundant concept of Pipeline Types, it's half implementation prevented certain picker dialogs from working.

* Issue **#481** : Fix handling of non-incremental index queries on the query API. Adds timeout option in request and blocking code to wait for the query to complete. Exit early from wait loops in index/event search.

* Issue **#626** : Fixed issue with document settings not being persisted

* Issue **#621** : Changed the document info to prevent requests for multi selections

* Issue **#620** : Copying a directory now recursively copies it's contents, plus renaming copies is done more intelligently.

* Issue **#546** : Fixed race conditions with the Explorer Tree, it was causing odd delays to population of the explorer in various places.

* Issue **#495** : Fixed the temporary expansion of the Explorer Tree caused by filtering

* Issue **#376** : Welcome tab details fixed since move to gradle

* Issue **#523** : Changed permission behaviours for copy and move to support `None`, `Source`, `Destination` and `Combined` behaviours. Creating new items now allows for `None` and `Destination` permission behaviours. Also imported items now receive permissions from the destination folder. Event logging now indicates the permission behaviour used during copy, move and create operations.

* Issue **#480** : Change the downloaded search request API JSON to have a fetch type of ALL.

* Issue **#623** : Fixed issue where items were being added to sublist causing a stack overflow exception during data retention processing.

* Issue **#617** : Introduced a concept of `system` document types that prevents the root `System` folder type from being created, copied, deleted, moved, renamed etc.

* Issue **#622** : Fix incorrect service discovery based api paths, remove authentication and authorisation from service discovery

* Issue **#568** : Fixed filtering streams by pipeline in the pipeline screen.

* Issue **#565** : Fixed authorisation issue on dashboards.

* Issue **#592** : Mount stroom at /stroom.

* Issue **#608** : Fixed stream grep and stream dump tools and added tests to ensure continued operation.

* Issue **#603** : Changed property description from `tags` to `XML elements` in `BadTextXMLFilterReader`.

* Issue **#600** : Added debug to help diagnose cause of missing index shards in shard list.

* Issue **#611** : Changed properties to be defined in code rather than Spring XML.

* Issue **#605** : Added a cache for retrieving user by name to reduce DB use when pushing users for each task.

* Issue **#610** : Added `USE INDEX (PRIMARY)` hint to data retention select SQL to improve performance.

* Issue **#607** : Multiple improvements to the code to ensure DB connections, prepared statements, result sets etc use try-with-resources constructs wherever possible to ensure no DB resources are leaked. Also all connections obtained from a data source are now returned appropriately so that connections from pools are reused.

* Issue **#602** : Changed the data retention rule table column order.

* Issue **#606** : Added more stroom properties to tune the c3P0 connection pool. The properties are prefixed by `stroom.db.connectionPool` and `stroom.statistics.sql.db.connectionPool`.

* Issue **#601** : Fixed NPE generated during index shard retention process that was caused by a shard being deleted from the DB at the same time as the index shard retention job running.

* Issue **#609** : Add configurable regex to replace IDs in heap histogram class names, e.g. `....$Proxy54` becomes `....$Proxy--ID-REMOVED--`

* Issue **#570** : Refactor the heap histogram internal statistics for the new InternalStatisticsReceiver

* Issue **#599** : DocumentServiceWriteAction was being used in the wrong places where EntityServiceSaveAction should have been used instead to save entities that aren't document entities.

* Issue **#593** : Fixed node save RPC call.

* Issue **#591** : Made the query info popup more configurable with a title, validation regex etc. The popup will now only be displayed when enabled and when a manual user action takes place, e.g. clicking a search button or running a parameterised execution with one or more queries.

* Added 'prompt' option to force the identity provider to ask for a login.

* Issue **#549** : Change to not try to connect to kafka when kafka is not configured and improve failure handling

* Issue **#573** : Fixed viewing folders with no permitted underlying feeds. It now correctly shows blank data screen, rather than System/Data.

* Issue **#150** : Added a feature to optionally require specification of search purpose.

* Issue **#572** : Added a feature to allow easy download of dictionary contents as a text file.

* Generate additional major and minor floating docker tags in travis build, e.g. v6-LATEST and v6.0-LATEST

* Change docker image to be based on openjdk:8u151-jre-alpine

* Added a feature to list dependencies for all document entities and indicate where dependencies are missing.

* Issue **#540** : Improve description text for stroom.statistics.sql.maxProcessingAge property

* Issue **#538** : Lists of items such as users or user groups were sometimes not being converted into result pages correctly, this is now fixed.

* Issue **#537** : Users without `Manage Policies` permission can now view streams.

* Issue **#522** : Selection of data retention rules now remains when moving rules up or down.

* Issue **#411** : When data retention rules are disabled they are now shown greyed out to indicate this.

* Issue **#536** : Fix for missing visualisation icons.

* Issue **#368** : Fixed hidden job type button on job node list screen when a long cron pattern is used.

* Issue **#507** : Added dictionary inheritance via import references.

* Issue **#554** : Added a `parseUri` XSLT function.

* Issue **#557** : Added dashboard functions to parse and output URI parts.

* Issue **#552** : Fix for NPE caused by bad XSLT during search data extraction.

* Issue **#560** : Replaced instances of `Files.walk()` with `Files.walkFileTree()`. `Files.walk()` throws errors if any files are deleted or are not accessible during the walk operation. This is a major issue with the Java design for walking files using Java 8 streams. To avoid this issue `Files.walkFileTree()` has now been used in place of `Files.walk()`.

* Issue **#567** : Changed `parseUri` to be `parse-uri` to keep it consistently named with respect to other XSLT functions. The old name `parseUri` still works but is deprecated and will be removed in a later version.

* Issue **#567** : The XSLT function `parse-uri` now correctly returns a `schemeSpecificPart` element rather than the incorrectly named `schemeSpecificPort`.

* Issue **#567** : The dashboard expression function `extractSchemeSpecificPortFromUri` has now been corrected to be called `extractSchemeSpecificPartFromUri`.

* Issue **#567** : The missing dashboard expression function `extractQueryFromUri` has been added.

* Issue **#571** : Streams are now updated to have a status of deleted in batches using native SQL and prepared statements rather than using the stream store.

* Issue **#559** : Changed CSS to allow table text selection in newer browsers.

* Issue **#574** : Fixed SQL debug trace output.

* Issue **#574** : Fixed SQL UNION code that was resulting in missing streams in the data browser when paging.

* Issue **#590** : Improved data browser performance by using a local cache to remember feeds, stream types, processors, pipelines etc while decorating streams.

* Issue **#150** : Added a property to optionally require specification of search purpose.

* New authentication flow based around OpenId

* New user management screens

* The ability to issue API keys

* Issue **#501** : Improve the database teardown process in integration tests to speed up builds

* Relax regex in build script to allow tags like v6.0-alpha.3 to be published to Bintray

* Add Bintray publish plugin to Gradle build

* Issue **#75** : Upgraded to Lucene 5.

* Issue **#135** : [BREAKING CHANGE] Removed JODA Time library and replaced with Java 7 Time API. This change breaks time zone output previously formatted with `ZZ` or `ZZZ`.

* Added XSLT functions generate-url and fetch-json

* Added ability to put clickable hyperlinks in Dashboard tables

* Added an HTTP appender.

* Added an appender for the proxy store.

* Issue **#412** : Fixed no-column table breakage

* Issue **#380** : Fixed build details on welcome/about

* Issue **#348** : Fixed new menu icons.

* Issue **98** : Fix premature trimming of results in the store

* Issue **360** : Fix inability to sort sql stats results in the dashboard table

* Issue **#550** : Fix for info message output for data retention.

* Issue **#551** : Improved server task detail for data retention job.

* Issue **#541** : Changed stream retention job descriptions.

* Issue **#553** : The data retention job now terminates if requested to do so and also tracks progress in a local temp file so a nodes progress will survive application restarts.

* Change docker image to use openjdk:8u151-jre-alpine as a base

* Issue **#539** : Fix issue of statistic search failing after it is imported

* Issue **#547** : Data retention processing is now performed in batches (size determined by `stroom.stream.deleteBatchSize`). This change should reduce the memory required to process the data retention job.

* Issue **#541** : Marked old stream retention job as deprecated in description.

* Issue **#542** : Fix for lazy hibernate object initialisation when stepping cooked data.

* Issue **#524** : Remove dependency on stroom-proxy:stroom-proxy-repo and replaced with duplicated code from stroom-proxy-repo (commit b981e1e)

* Issue **#203** : Initial release of the new data receipt policy functionality.

* Issue **#202** : Initial release of the new data retention policy functionality.

* Issue **#521** : Fix for the job list screen to correct the help URL.

* Issue **#526** : Fix for XSLT functions that should return optional results but were being forced to return a single value.

* Issue **#527** : Fix for XSLT error reporting. All downstream errors were being reported as XSLT module errors and were
 hiding the underlying exception.

* Issue **#501** : Improve the database teardown process in integration tests to speed up builds.

* Issue **#511** : Fix NPE thrown during pipeline stepping by downstream XSLT.

* Issue **#521** : Fix for the job list screen to use the help URL system property for displaying context sensitive help.

* Issue **#511** : Fix for XSLT functions to allow null return values where a value cannot be returned due to an error etc.

* Issue **#515** : Fix handling of errors that occur before search starts sending.

* Issue **#506** : In v5 dashboard table filters were enhanced to allow parameters to be used in include/exclude filters. The implementation included the use of ` \ ` to escape `$` characters that were not to be considered part of a parameter reference. This change resulted in regular expressions requiring ` \ ` being escaped with additional ` \ ` characters. This escaping has now been removed and instead only `$` chars before `{` chars need escaping when necessary with double `$$` chars, e.g. use `$${something` if you actually want `${something` not to be replaced with a parameter.

* Issue **#505** : Fix the property UI so all edited value whitespace is trimmed

* Issue **#513** : Now only actively executing tasks are visible as server tasks

* Issue **#483** : When running stream retention jobs the transactions are now set to REQUIRE_NEW to hopefully ensure that the job is done in small batches rather than a larger transaction spanning multiple changes.

* Issue **#508** : Fix directory creation for index shards.

* Issue **#492** : Task producers were still not being marked as complete on termination which meant that the parent cluster task was not completing. This has now been fixed.

* Issue **#497** : DB connections obtained from the data source are now released back to the pool after use.

* Issue **#492** : Task producers were not being marked as complete on termination which meant that the parent cluster task was not completing. This has now been fixed.

* Issue **#497** : Change stream task creation to use straight JDBC rather than hibernate for inserts and use a configurable batch size (stroom.databaseMultiInsertMaxBatchSize) for the inserts.

* Issue **#502** : The task executor was not responding to shutdown and was therefore preventing the app from stopping gracefully.

* Issue **#476** : Stepping with dynamic XSLT or text converter properties now correctly falls back to the specified entity if a match cannot be found by name.

* Issue **#498** : The UI was adding more than one link between 'Source' and 'Parser' elements, this is now fixed.

* Issue **#492** : Search tasks were waiting for part of the data extraction task to run which was not checking for termination. The code for this has been changed and should now terminate when required.

* Issue **#494** : Fix problem of proxy aggregation never stopping if more files exist

* Issue **#490** : Fix errors in proxy aggregation due to a bounded thread pool size

* Issue **#484** : Remove custom finalize() methods to reduce memory overhead

* Issue **#475** : Fix memory leak of java.io.File references when proxy aggregation runs

* Issue **#470** : You can now correctly add destinations directly to the pipeline 'Source' element to enable raw streaming.

* Issue **#487** : Search result list trimming was throwing an illegal argument exception `Comparison method violates its general contract`, this should now be fixed.

* Issue **#488** : Permissions are now elevated to 'Use' for the purposes of reporting the data source being queried.

* Migrated to ehcache 3.4.0 to add options for off-heap and disk based caching to reduce memory overhead.

* Caches of pooled items no longer use Apache Commons Pool.

* Issue **#401** : Reference data was being cached per user to ensure a user centric view of reference data was being used. This required more memory so now reference data is built in the context of the internal processing user and then filtered during processing by user access to streams.

* The effective stream cache now holds 1000 items.

* Reduced the amount of cached reference data to 100 streams.

* Reduced the number of active queries to 100.

* Removed Ehcache and switched to Guava cache.

* Issue **#477** : Additional changes to ensure search sub tasks use threads fairly between multiple searches.

* Issue **#477** : Search sub tasks are now correctly linked to their parent task and can therefore be terminated by terminating parent tasks.

* Issue **#425** : Changed string replacement in pipeline migration code to use a literal match

* Issue **#469** : Add Heap Histogram internal statistics for memory use monitoring

* Issue **#463** : Made further improvements to the index shard writer cache to improve performance.

* Issue **#448** : Some search related tasks never seem to complete, presumably because an error is thrown at some point and so their callbacks do not get called normally. This fix changes the way task completion is recorded so that it isn't dependant on the callbacks being called correctly.

* Issue **#464** : When a user resets a password, the password now has an expiry date set in the future determined by the password expiry policy. Password that are reset by email still expire immediately as expected.

* Issue **#462** : Permission exceptions now carry details of the user that the exception applies to. This change allows error logging to record the user id in the message where appropriate.

* Issue **#463** : Many index shards are being corrupted which may be caused by insufficient locking of the shard writers and readers. This fix changes the locking mechanism to use the file system.

* Issue **#451** : Data paging was allowing the user to jump beyond the end of a stream whereby just the XML root elements were displayed. This is now fixed by adding a constraint to the page offset so that the user cannot jump beyond the last record. Because data paging assumes that segmented streams have a header and footer, text streams now include segments after a header and before a footer, even if neither are added, so that paging always works correctly regardless of the presence of a header or footer.

* Issue **#461** : The stream attributes on the filter dialog were not sorted alphabetically, they now are.

* Issue **#460** : In some instances error streams did not always have stream attributes added to them for fatal errors. This mainly occurred in instances where processing failed early on during pipeline creation. An error was recorded but stream attributes were not added to the meta data for the error stream. Processing now ensures that stream attributes are recorded for all error cases.

* Issue **#442** : Remove 'Old Internal Statistics' folder, improve import exception handling

* Issue **#457** : Add check to import to prevent duplicate root level entities

* Issue **#444** : Fix for segment markers when writing text to StreamAppender.

* Issue **#447** : Fix for AsyncSearchTask not being displayed as a child of EventSearchTask in the server tasks view.

* Issue **#421** : FileAppender now causes fatal error where no output path set.

* Issue **#427** : Pipelines with no source element will now only treat a single parser element as being a root element for backwards compatibility.

* Issue **#420** : Pipelines were producing errors in the UI when elements were deleted but still had properties set on them. The pipeline validator was attempting to set and validate properties for unknown elements. The validator now ignores properties and links to elements that are undeclared.

* Issue **#420** : The pipeline model now removes all properties and links for deleted elements on save.

* Issue **#458** : Only event searches should populate the `searchId`. Now `searchId` is only populated when a stream processor task is created by an event search as only event searches extract specific records from the source stream.

* Issue **#437** : The event log now includes source in move events.

* Issue **#419** : Fix multiple xml processing instructions appearing in output.

* Issue **#446** : Fix for deadlock on rolling appenders.

* Issue **#444** : Fix segment markers on RollingStreamAppender.

* Issue **#426** : Fix for incorrect processor filters. Old processor filters reference `systemGroupIdSet` rather than `folderIdSet`. The new migration updates them accordingly.

* Issue **#429** : Fix to remove `usePool` parser parameter.

* Issue **#439** : Fix for caches where elements were not eagerly evicted.

* Issue **#424** : Fix for cluster ping error display.

* Issue **#441** : Fix to ensure correct names are shown in pipeline properties.

* Issue **#433** : Fixed slow stream queries caused by feed permission restrictions.

* Issue **#385** : Individual index shards can now be deleted without deleting all shards.

* Issue **#391** : Users needed `Manage Processors` permission to initiate pipeline stepping. This is no longer required as the 'best fit' pipeline is now discovered as the internal processing user.

* Issue **#392** : Inherited pipelines now only require 'Use' permission to be used instead of requiring 'Read' permission.

* Issue **#394** : Pipeline stepping will now show errors with an alert popup.

* Issue **#396** : All queries associated with a dashboard should now be correctly deleted when a dashboard is deleted.

* Issue **#393** : All caches now cache items within the context of the current user so that different users do not have the possibility of having problems caused by others users not having read permissions on items.

* Issue **#358** : Schemas are now selected from a subset matching the criteria set on SchemaFilter by the user.

* Issue **#369** : Translation stepping wasn't showing any errors during stepping if a schema had an error in it.

* Issue **#364** : Switched index writer lock factory to a SingleInstanceLockFactory as index shards are accessed by a single process.

* Issue **#363** : IndexShardWriterCacheImpl now closes and flushes writers using an executor provided by the TaskManager. Writers are now also closed in LRU order when sweeping up writers that exceed TTL and TTI constraints.

* Issue **#361** : Information has been added to threads executing index writer and index searcher maintenance tasks.

* Issue **#356** : Changed the way index shard writers are cached to improve indexing performance and reduce blocking.

* Issue **#353** : Reduced expected error logging to debug.

* Issue **#354** : Changed the way search index shard readers get references to open writers so that any attempt to get an open writer will not cause, or have to wait for, a writer to close.

* Issue **#351** : Fixed ehcache item eviction issue caused by ehcache internally using a deprecated API.

* Issue **#347** : Added a 'Source' node to pipelines to establish a proper root for a pipeline rather than an assumed one based on elements with no parent.

* Issue **#350** : Removed 'Advanced Mode' from pipeline structure editor as it is no longer very useful.

* Issue **#349** : Improved index searcher cache to ensure searchers are not affected by writers closing.

* Issue **#342** : Changed the way indexing is performed to ensure index readers reference open writers correctly.

* Issue **#346** : Improved multi depth config content import.

* Issue **#328** : You can now delete corrupt shards from the UI.

* Issue **#343** : Fixed login expiry issue.

* Issue **#345** : Allowed for multi depth config content import.

* Issue **#341** : Fixed arg in SQL.

* Issue **#340** : Fixed headless and corresponding test.

* Issue **#333** : Fixed event-logging version in build.

* Issue **#334** : Improved entity sorting SQL and separated generation of SQL and HQL to help avoid future issues.

* Issue **#335** : Improved user management

* Issue **#337** : Added certificate auth option to export servlet and disabled the export config feature by default.

* Issue **#337** : Added basic auth option to export servlet to complement cert based auth.

* Issue **#332** : The index shard searcher cache now makes sure to get the current writer needed for the current searcher on open.

* Issue **#322** : The index cache and other caching beans should now throw exceptions on `get` that were generated during the creation of cached items.

* Issue **#325** : Query history is now cleaned with a separate job. Also query history is only recorded for manual querying, i.e. not when query is automated (on open or auto refresh). Queries are now recorded on a dashboard + query component basis and do not apply across multiple query components in a dashboard.

* Issue **#323** : Fixed an issue where parser elements were not being returned as 'processors' correctly when downstream of a reader.

* Issue **#322** : Index should now provide a more helpful message when an attempt is made to index data and no volumes have been assigned to an index.

* Issue **#316** : Search history is now only stored on initial query when using automated queries or when a user runs a query manually. Search history is also automatically purged to keep either a specified number of items defined by `stroom.query.history.itemsRetention` (default 100) or for a number of days specified by `stroom.query.history.daysRetention` (default 365).

* Issue **#317** : Users now need update permission on an index plus 'Manage Index Shards' permission to flush or close index shards. In addition to this a user needs delete permission to delete index shards.

* Issue **#319** : SaveAs now fetches the parent folder correctly so that users can copy items if they have permission to do so.

* Issue **#311** : Fixed request for `Pipeline` in `meta` XSLT function. Errors are now dealt with correctly so that the XSLT will not fail due to missing meta data.

* Issue **#313** : Fixed case of `xmlVersion` property on `InvalidXMLCharFilterReader`.

* Issue **#314** : Improved description of `tags` property in `BadTextXMLFilterReader`.

* Issue **#307** : Made some changes to avoid potential NPE caused by session serialisation.

* Issue **#306** : Added a stroom `meta` XSLT function. The XSLT function now exposes `Feed`, `StreamType`, `CreatedTime`, `EffectiveTime` and `Pipeline` meta attributes from the currently processing stream in addition to any other meta data that might apply. To access these meta data attributes of the current stream use `stroom:meta('StreamType')` etc. The `feed-attribute` function is now an alias for the `meta` function and should be considered to be deprecated.

* Issue **#303** : The stream delete job now uses cron in preference to a frequency.

* Issue **#152** : Changed the way indexing is performed so that a single indexer object is now responsible for indexing documents and adding them to the appropriate shard.

* Issue **#179** : Updated Saxon-HE to version 9.7.0-18 and added XSLTFilter option to `usePool` to see if caching might be responsible for issue.

* Issue **#288** : Made further changes to ensure that the IndexShardWriterCache doesn't try to reuse an index shard that has failed when adding any documents.

* Issue **#295** : Made the help URL absolute and not relative.

* Issue **#293** : Attempt to fix mismatch document count error being reported when index shards are opened.

* Issue **#292** : Fixed locking for rolling stream appender.

* Issue **#292** : Rolling stream output is no longer associated with a task, processor or pipeline to avoid future processing tasks from deleting rolling streams by thinking they are superseded.

* Issue **#292** : Data that we expect to be unavailable, e.g. locked and deleted streams, will no longer log exceptions when a user tries to view it and will instead return an appropriate message to the user in place of the data.

* Issue **#288** : The error condition 'Expected a new writer but got the same one back!!!' should no longer be encountered as the root cause should now be fixed. The original check has been reinstated so that processing will terminate if we do encounter this problem.

* Issue **#295** : Fixed the help property so that it can now be configured.

* Issue **#296** : Removed 'New' and 'Delete' buttons from the global property dialog.

* Issue **#279** : Fixed NPE thrown during proxy aggregation.

* Issue **#294** : Changing stream task status now tries multiple times to attempt to avoid a hibernate LockAcquisitionException.

* Issue **#287** : XSLT not found warnings property description now defaults to false.

* Issue **#261** : The save button is now only enabled when a dashboard or other item is made dirty and it is not read only.

* Issue **#286** : Dashboards now correctly save the selected tab when a tab is selected via the popup tab selector (visible when tabs are collapsed).

* Issue **#289** : Changed Log4J configuration to suppress logging from Hibernate SqlExceptionHandler for expected exceptions like constraint violations.

* Issue **#288** : Changed 'Expected a new writer...' fatal error to warning as the condition in question might be acceptable.

* Issue **#285** : Attempted fix for GWT RPC serialisation issue.

* Issue **#283** : Statistics for the stream task queue are now captured even if the size is zero.

* Issue **#226** : Fixed issue where querying an index failed with "User does not have the required permission (Manage Users)" message.

* Issue **#281** : Made further changes to cope with Files.list() and Files.walk() returning streams that should be closed with 'try with resources' construct.

* Issue **#224** : Removing an element from the pipeline structure now removes all child elements too.

* Issue **#282** : Users can now upload data with just 'Data - View' and 'Data - Import' application permissions, plus read permission on the appropriate feed.

* Issue **#199** : The explorer now scrolls selected items into view.

* Issue **#280** : Fixed 'No user is currently authenticated' issue when viewing jobs and nodes.

* Issue **#278** : The date picker now hides once you select a date.

* Issue **#281** : Directory streams etc are now auto closed to prevent systems running out of file handles.

* Issue **#263** : The explorer tree now allows you to collapse the root 'System' node after it is first displayed.

* Issue **#266** : The explorer tree now resets (clears and collapses all previously open nodes) and shows the currently selected item every time an explorer drop down in opened.

* Issue **#233** : Users now only see streams if they are administrators or have 'Data - View' permission. Non administrators will only see data that they have 'read' permission on for the associated feed and 'use' permission on for the associated pipeline if there is one.

* Issue **#265** : The stream filter now orders stream attributes alphabetically.

* Issue **#270** : Fixed security issue where null users were being treated as INTERNAL users.

* Issue **#270** : Improved security by pushing user tokens rather than just user names so that internal system (processing) users are clearly identifiable by the security system and cannot be spoofed by regular user accounts.

* Issue **#269** : When users are prevented from logging in with 'preventLogin' their failed login count is no longer incremented.

* Issue **#267** : The login page now shows the maintenance message.

* Issue **#276** : Session list now shows session user ids correctly.

* Issue **#201** : The permissions menu item is no longer available on the root 'System' folder.

* Issue **#176** : Improved performance of the explorer tree by increasing the size of the document permissions cache to 1M items and changing the eviction policy from LRU to LFU.

* Issue **#176** : Added an optimisation to the explorer tree that prevents the need for a server call when collapsing tree nodes.

* Issue **#273** : Removed an unnecessary script from the build.

* Issue **#277** : Fixed a layout issue that was causing the feed section of the processor filter popup to take up too much room.

* Issue **#274** : The editor pane was only returning the current user edited text when attached to the DOM which meant changes to text were ignored if an editor pane was not visible when save was pressed. This has now been fixed so that the current content of an editor pane is always returned even when it is in a detached state.

* Issue **#264** : Added created by/on and updated by/on info to pipeline stream processor info tooltips.

* Issue **#222** : Explorer items now auto expand when a quick filter is used.

* Issue **#205** : File permissions in distribution have now been changed to `0750` for directories and shell scripts and `0640` for all other files.

* Issue **#240** : Separate application permissions are now required to manage DB tables and tasks.

* Issue **#210** : The statistics tables are now listed in the database tables monitoring pane.

* Issue **#249** : Removed spaces between values and units.

* Issue **#237** : Users without 'Download Search Results' permission will no longer see the download button on the table component in a dashboard.

* Issue **#232** : Users can now inherit from pipelines that they have 'use' permissions on.

* Issue **#191** : Max stream size was not being treated as IEC value, e.g. Mebibytes etc.

* Issue **#235** : Users can now only view the processor filters that they have created if they have 'Manage Processors' permission unless they are an administrator in which case they will see all filters. Users without the 'Manage Processors' permission who are also not administrators will see no processor filters in the UI. Users with 'Manage Processors' permission who are not administrators will be able to update their own processor filters if they have 'update' permission on the associated pipeline. Administrators are able to update all processor filters.

* Issue **#212** : Changes made to text in any editor including those made with cut and paste are now correctly handled so that altered content is now saved.

* Issue **#247** : The editor pane now attempts to maintain the scroll position when formatting content.

* Issue **#251** : Volume and memory statistics are now recorded in bytes and not MiB.

* Issue **#243** : The error marker pane should now discover and display all error types even if they are preceded by over 1000 warnings.

* Issue **#254** : Fixed search result download.

* Issue **#209** : Statistics are now queryable in a dashboard if a user has 'use' permissions on a statistic.

* Issue **#255** : Fixed issue where error indicators were not being shown in the schema validator pane because the text needed to be formatted so that it spanned multiple lines before attempting to add annotations.

* Issue **#257** : The dashboard text pane now provides padding at the top to allow for tabs and controls.

* Issue **#174** : Index shard checking is now done asynchronously during startup to reduce startup time.

* Issue **#225** : Fixed NPE that was caused by processing instruction SAX events unexpectedly being fired by Xerces before start document events. This looks like it might be a bug in Xerces but the code now copes with the unexpected processing instruction event anyway.

* Issue **#230** : The maintenance message can now be set with the property 'stroom.maintenance.message' and the message now appears as a banner at the top of the screen rather than an annoying popup. Non admin users can also be prevented from logging on to the system by setting the 'stroom.maintenance.preventLogin' property to 'true'.

* Issue **#155** : Changed password values to be obfuscated in the UI as 20 asterisks regardless of length.

* Issue **#188** : All of the writers in a pipeline now display IO in the UI when stepping.

* Issue **#208** : Schema filter validation errors are now shown on the output pane during stepping.

* Issue **#211** : Turned off print margins in all editors.

* Issue **#200** : The stepping presenter now resizes the top pane to fit the tree structure even if it is several elements high.

* Issue **#168** : Code and IO is now loaded lazily into the element presenter panes during stepping which prevents the scrollbar in the editors being in the wrong position.

* Issue **#219** : Changed async dispatch code to work with new lambda classes rather than callbacks.

* Issue **#221** : Fixed issue where `*.zip.bad` files were being picked up for proxy aggregation.

* Issue **#242** : Improved the way properties are injected into some areas of the code to fix an issue where 'stroom.maxStreamSize' and other properties were not being set.

* Issue **#241** : XMLFilter now ignores the XSLT name pattern if an empty string is supplied.

* Issue **#236** : 'Manage Cache Permission' has been changed to 'Manage Cache'.

* Issue **#219** : Made further changes to use lambda expressions where possible to simplify code.

* Issue **#231** : Changed the way internal statistics are created so that multiple facets of a statistic, e.g. Free & Used Memory, are combined into a single statistic to allow combined visualisation.

* Issue **#172** : Further improvement to dashboard L&F.

* Issue **#194** : Fixed missing Roboto fonts.

* Issue **#195** : Improved font weights and removed underlines from link tabs.

* Issue **#196** : Reordered fields on stream, relative stream, volume and server task tables.

* Issue **#182** : Changed the way dates and times are parsed and formatted and improved the datebox control L&F.

* Issue **#198** : Renamed 'INTERNAL_PROCESSING_USER' to 'INTERNAL'.

* Issue **#154** : Active tasks are now sortable by processor filter priority.

* Issue **#204** : Pipeline processor statistics now include 'Node' as a tag.

* Issue **#170** : Changed import/export to delegate import/export responsibility to individual services. Import/export now only works with items that have valid UUIDs specified.

* Issue **#164** : Reduced caching to ensure tree items appear as soon as they are added.

* Issue **#177** : Removed 'Meta Data-Bytes Received' statistic as it was a duplicate.

* Issue **#152** : Changed the way index shard creation is locked so that only a single shard should be fetched from the cache with a given shard key at any one time.

* Issue **#189** : You now have to click within a checkbox to select it within a table rather than just clicking the cell the checkbox is in.

* Issue **#186** : Data is no longer artificially wrapped with the insertion of new lines server side. Instead the client now receives the data and an option to soft wrap lines has been added to the UI.

* Issue **#167** : Fixed formatting of JavaScript and JSON.

* Issue **#175** : Fixed visibility of items by inferred permissions.

* Issue **#178** : Added new properties and corresponding configuration to connect and create a separate SQL statistics DB.

* Issue **#172** : Improved dashboard L&F.

* Issue **#169** : Improved L&F of tables to make better use of screen real estate.

* Issue **#191** : Mebibytes (multiples of 1024) etc are now used as standard throughout the application for both memory and disk sizes and have single letter suffixes (B, K, M, G, T).

* Issue **#173** : Fixed the way XML formatter deals with spaces in attribute values.

* Issue **#151** : Fixed meta data statistics. 'metaDataStatistics' bean was declared as an interface and not a class.

* Issue **#158** : Added a new global property 'stroom.proxy.zipFilenameDelimiter' to enable Stroom proxy repositories to be processed that have a custom file name pattern.

* Issue **#153** : Clicking tick boxes and other cell components in tables no longer requires the row to be selected first.

* Issue **#148** : The stream browsing UI no longer throws an error when attempting to clear markers from the error markers pane.

* Issue **#160** : Stream processing tasks are now created within the security context of the user that created the associated stream processor filter.

* Issue **#157** : Data is now formatted by the editor automatically on display.

* Issue **#144** : Old processing output will now be deleted when content is reprocessed even if the new processing task does not produce output.

* Issue **#159** : Fixed NPE thrown during import.

* Issue **#166** : Fixed NPE thrown when searching statistics.

* Issue **#165** : Dashboards now add a query and result table from a template by default on creation. This was broken when adding permission inheritance to documents.

* Issue **#162** : The editor annotation popup now matches the style of other popups.

* Issue **#163** : Imported the Roboto Mono font to ensure consistency of the editor across platforms.

* Issue **#143** : Stroom now logs progress information about closing index shard writers during shutdown.

* Issue **#140** : Replaced code editor to improve UI performance and add additional code formatting & styling options.

* Issue **#146** : Object pool should no longer throw an error when abandoned objects are returned to the pool.

* Issue **#142** : Changed the way permissions are cached so that changes to permissions provide immediate access to documents.

* Issue **#123** : Changed the way entity service result caching works so that the underlying entity manager is cached instead of individual services. This allows entity result caching to be performed while still applying user permissions to cached results.

* Issue **#156** : Attempts to open items that that user does not have permission to open no longer show an error and spin the progress indicator forever, instead the item will just not open.

* Issue **#141** : Improved log output during entity reference migration and fixed statistic data source reference migration.

* Issue **#127** : Entity reference replacement should now work with references to 'StatisticsDataSource'.

* Issue **#125** : Fixed display of active tasks which was broken by changes to the task summary table selection model.

* Issue **#121** : Fixed cache clearing.

* Issue **#122** : Improved the look of the cache screen.

* Issue **#106** : Disabled users and groups are now displayed with greyed out icon in the UI.

* Issue **#132** : The explorer tree is now cleared on login so that users with different permissions do not see the previous users items.

* Issue **#128** : Improved error handling during login.

* Issue **#130** : Users with no permissions are no longer able to open folders including the root System folder to attempt data browsing.

* Issue **#120** : Entity chooser now treats 'None' as a special root level explorer node so that it can be selected in the same way as other nodes, e.g. visibly selected and responsive to double click.

* Issue **#129** : Fixed NPE.

* Issue **#119** : User permissions dialog now clears permissions when a user or group is deleted.

* Issue **#115** : User permissions on documents can now be inherited from parent folders on create, copy and move.

* Issue **#109** : Added packetSize="65536" property to AJP connector in server.xml template.

* Issue **#100** : Various list of items in stroom now allow multi selection for add/remove purposes.

* Issue **#112** : Removed 'pool' monitoring screen as all pools are now caches of one form or another.

* Issue **#105** : Users were not seeing 'New' menu for folders that they had some create child doc permissions for. This was due to DocumentType not implementing equals() and is now fixed.

* Issue **#111** : Fixed query favourites and history.

* Issue **#91** : Only CombinedParser was allowing code to be injected during stepping. Now DSParser and XMLFragmentParser support code injection during stepping.

* Issue **#107** : The UI now only shows new pipeline element items on the 'Add' menu that are allowed children of the selected element.

* Issue **#113** : User names are now validated against a regex specified by the 'stroom.security.userNamePattern' property.

* Issue **#116** : Rename is now only possible when a single explorer item is selected.

* Issue **#114** : Fixed selection manager so that the explorer tree does not select items when a node expander is clicked.

* Issue **#65** : Selection lists are now limited to 300px tall and show scrollbars if needed.

* Issue **#50** : Defaults table result fields to use local time without outputting the timezone.

* Issue **#15** : You can now express time zones in dashboard query expressions or just omit a time zone to use the locale of the browser.

* Issue **#49** : Dynamic XSLT selection now works with pipeline stepping.

* Issue **#63** : Entity selection control now shows current entity name even if it has changed since referencing entity was last saved.

* Issue **#70** : You can now select multiple explorer rows with ctrl and shift key modifiers and perform bulk actions such as copy, move, rename and delete.

* Issue **#85** : findDelete() no longer tries to add ORDER BY condition on UPDATE SQL when deleting streams.

* Issue **#89** : Warnings should now be present in processing logs for reference data lookups that don't specify feed or stream type. This was previously throwing a NullPointerException.

* Issue **#90** : Fixed entity selection dialog used outside of drop down selection control.

* Issue **#88** : Pipeline reference edit dialog now correctly selects the current stream type.

* Issue **#77** : Default index volume creation now sets stream status to INACTIVE rather than CLOSED and stream volume creation sets index status to INACTIVE rather than CLOSED.

* Issue **#93** : Fixed code so that the 'Item' menu is now visible.

* Issue **#97** : Index shard partition date range creation has been improved.

* Issue **#94** : Statistics searches now ignore expression terms with null or empty values so that the use of substitution parameters can be optional.

* Issue **#87** : Fixed explorer scrolling to the top by disabling keyboard selection.

* Issue **#104** : 'Query' no longer appears as an item that a user can allow 'create' on for permissions within a folder.

* Issue **#103** : Added 10 years as a supported data retention age.

* Issue **#86** : The stream delete button is now re-enabled when new items are selected for deletion.

* Issue **#81** : No exception will now be thrown if a client rejects a response for an EntityEvent.

* Issue **#79** : The client node no longer tries to create directories on the file system for a volume that may be owned by another node.

* Issue **#92** : Error summaries of multiple types no longer overlap each other at the top of the error markers list.

* Issue **#64** : Fixed Hessian serialisation of 'now' which was specified as a ZonedDateTime which cannot be serialised. This field is now a long representing millseconds since epoch.

* Issue **#62** : Task termination button is now enabled.

* Issue **#60** : Fixed validation of stream attributes prior to data upload to prevent null pointer exception.

* Issue **#9** : Created a new implementation of the expression parser that improved expression tokenisation and deals with BODMAS rules properly.

* Issue **#36** : Fixed and vastly improved the configuration of email so that more options can be set allowing for the use of other email services requiring more complex configuration such as gmail.

* Issue **#24** : Header and footer strings are now unescaped so that character sequences such as '\n' are translated into single characters as with standard Java strings, e.g. '\n' will become a new line and '\t' a tab.

* Issue **#40** : Changed Stroom docker container to be based on Alpine linux to save space

* Issue **#40** : Auto import of content packs on Stroom startup and added default content packs into the docker build for Stroom.

* Issue **#30** : Entering stepping mode was prompting for the pipeline to step with but also auto selecting a pipeline at the same time and entering stepping immediately.

* Dashboard auto refresh is now limited to a minimum interval of 10 seconds.

* Issue **#31** : Pipeline stepping was not including user changes immediately as parsers and XSLT filters were using cached content when they should have been ignoring the cache in stepping mode.

* Issue **#27** : Stroom now listens to window closing events and asks the user if they really want to leave the page. This replaces the previous crude attempts to block keys that affected the history or forced a browser refresh.

* Issue **#2** : The order of fields in the query editor is now alphabetical.

* Issue **#3** : When a filter is active on a dashboard table column, a filter icon now appears to indicate this.

* Issue **#5** : Replace() and Decode() dashboard table expression functions no longer ignore cells with null values.

* Issue **#7** : Dashboards are now able to query on open.

* Issue **#8** : Dashboards are now able to re-query automatically at fixed intervals.

* Updated GWT to v2.8.0 and Gin to v2.1.2.

* Issue **#12** : Dashboard queries can now evaluate relative date/time expressions such as now(), hour() etc. In addition to this the expressions also allow the addition or subtraction of durations, e.g. now - 5d.

* Issue **#14** : Dashboard query expressions can now be parameterised with any term able to accept a user defined parameter, e.g. ${user}. Once added parameters can be changed for the entire dashboard via a text box at the top of the dashboard screen which will then execute all queries when enter is pressed or it loses focus.

* Issue **#16** : Dashboard table filters can also accept user defined parameters, e.g. ${user}, to perform filtering when a query is executed.

* Fixed missing text presenter in dashboards.

* Issue **#18** : The data dashboard component will now show data relative to the last selected table row (even if there is more than one table component on the dashboard) if the data component has not been configured to listen to row selections for a specific table component.

* Changed table styling to colour alternate rows, add borders between rows and increase vertical padding

* Issue **#22** : Dashboard table columns can now be configured to wrap text via the format options.

* Issue **#28** : Dashboard component dependencies are now listed with the component name plus the component id in brackets rather than just the component id.

* Issue **#202** : Initial release of the new data retention policy functionality.

[Unreleased]: https://github.com/gchq/stroom/compare/v7.0-beta.79...HEAD
[v7.0-beta.79]: https://github.com/gchq/stroom/compare/v7.0-beta.78...v7.0-beta.79
[v7.0-beta.78]: https://github.com/gchq/stroom/compare/v7.0-beta.77...v7.0-beta.78
[v7.0-beta.77]: https://github.com/gchq/stroom/compare/v7.0-beta.76...v7.0-beta.77
[v7.0-beta.76]: https://github.com/gchq/stroom/compare/v7.0-beta.75...v7.0-beta.76
[v7.0-beta.75]: https://github.com/gchq/stroom/compare/v7.0-beta.74...v7.0-beta.75
[v7.0-beta.74]: https://github.com/gchq/stroom/compare/v7.0-beta.73...v7.0-beta.74
[v7.0-beta.73]: https://github.com/gchq/stroom/compare/v7.0-beta.72...v7.0-beta.73
[v7.0-beta.72]: https://github.com/gchq/stroom/compare/v7.0-beta.71...v7.0-beta.72
[v7.0-beta.71]: https://github.com/gchq/stroom/compare/v7.0-beta.70...v7.0-beta.71
[v7.0-beta.70]: https://github.com/gchq/stroom/compare/v7.0-beta.69...v7.0-beta.70
[v7.0-beta.69]: https://github.com/gchq/stroom/compare/v7.0-beta.68...v7.0-beta.69
[v7.0-beta.68]: https://github.com/gchq/stroom/compare/v7.0-beta.67...v7.0-beta.68
[v7.0-beta.67]: https://github.com/gchq/stroom/compare/v7.0-beta.66...v7.0-beta.67
[v7.0-beta.66]: https://github.com/gchq/stroom/compare/v7.0-beta.65...v7.0-beta.66
[v7.0-beta.65]: https://github.com/gchq/stroom/compare/v7.0-beta.64...v7.0-beta.65
[v7.0-beta.64]: https://github.com/gchq/stroom/compare/v7.0-beta.63...v7.0-beta.64
[v7.0-beta.63]: https://github.com/gchq/stroom/compare/v7.0-beta.62...v7.0-beta.63
[v7.0-beta.62]: https://github.com/gchq/stroom/compare/v7.0-beta.61...v7.0-beta.62
[v7.0-beta.61]: https://github.com/gchq/stroom/compare/v7.0-beta.60...v7.0-beta.61
[v7.0-beta.60]: https://github.com/gchq/stroom/compare/v7.0-beta.59...v7.0-beta.60
[v7.0-beta.59]: https://github.com/gchq/stroom/compare/v7.0-beta.58...v7.0-beta.59
[v7.0-beta.58]: https://github.com/gchq/stroom/compare/v7.0-beta.57...v7.0-beta.58
[v7.0-beta.57]: https://github.com/gchq/stroom/compare/v7.0-beta.56...v7.0-beta.57
[v7.0-beta.56]: https://github.com/gchq/stroom/compare/v7.0-beta.55...v7.0-beta.56
[v7.0-beta.55]: https://github.com/gchq/stroom/compare/v7.0-beta.54...v7.0-beta.55
[v7.0-beta.54]: https://github.com/gchq/stroom/compare/v7.0-beta.53...v7.0-beta.54
[v7.0-beta.53]: https://github.com/gchq/stroom/compare/v7.0-beta.52...v7.0-beta.53
[v7.0-beta.52]: https://github.com/gchq/stroom/compare/v7.0-beta.51...v7.0-beta.52
[v7.0-beta.51]: https://github.com/gchq/stroom/compare/v7.0-beta.50...v7.0-beta.51
[v7.0-beta.50]: https://github.com/gchq/stroom/compare/v7.0-beta.49...v7.0-beta.50
[v7.0-beta.49]: https://github.com/gchq/stroom/compare/v7.0-beta.48...v7.0-beta.49
[v7.0-beta.48]: https://github.com/gchq/stroom/compare/v7.0-beta.47...v7.0-beta.48
[v7.0-beta.47]: https://github.com/gchq/stroom/compare/v7.0-beta.46...v7.0-beta.47
[v7.0-beta.46]: https://github.com/gchq/stroom/compare/v7.0-beta.45...v7.0-beta.46
[v7.0-beta.45]: https://github.com/gchq/stroom/compare/v7.0-beta.44...v7.0-beta.45
[v7.0-beta.44]: https://github.com/gchq/stroom/compare/v7.0-beta.43...v7.0-beta.44
[v7.0-beta.43]: https://github.com/gchq/stroom/compare/v7.0-beta.42...v7.0-beta.43
[v7.0-beta.42]: https://github.com/gchq/stroom/compare/v7.0-beta.41...v7.0-beta.42
[v7.0-beta.41]: https://github.com/gchq/stroom/compare/v7.0-beta.40...v7.0-beta.41
[v7.0-beta.40]: https://github.com/gchq/stroom/compare/v7.0-beta.39...v7.0-beta.40
[v7.0-beta.39]: https://github.com/gchq/stroom/compare/v7.0-beta.38...v7.0-beta.39
[v7.0-beta.38]: https://github.com/gchq/stroom/compare/v7.0-beta.37...v7.0-beta.38
[v7.0-beta.37]: https://github.com/gchq/stroom/compare/v7.0-beta.36...v7.0-beta.37
[v7.0-beta.36]: https://github.com/gchq/stroom/compare/v7.0-beta.35...v7.0-beta.36
[v7.0-beta.35]: https://github.com/gchq/stroom/compare/v7.0-beta.34...v7.0-beta.35
[v7.0-beta.34]: https://github.com/gchq/stroom/compare/v7.0-beta.33...v7.0-beta.34
[v7.0-beta.33]: https://github.com/gchq/stroom/compare/v7.0-beta.32...v7.0-beta.33
[v7.0-beta.32]: https://github.com/gchq/stroom/compare/v7.0-beta.31...v7.0-beta.32
[v7.0-beta.31]: https://github.com/gchq/stroom/compare/v7.0-beta.30...v7.0-beta.31
[v7.0-beta.30]: https://github.com/gchq/stroom/compare/v7.0-beta.29...v7.0-beta.30
[v7.0-beta.29]: https://github.com/gchq/stroom/compare/v7.0-beta.28...v7.0-beta.29
[v7.0-beta.28]: https://github.com/gchq/stroom/compare/v7.0-beta.27...v7.0-beta.28
[v7.0-beta.27]: https://github.com/gchq/stroom/compare/v7.0-beta.26...v7.0-beta.27
[v7.0-beta.26]: https://github.com/gchq/stroom/compare/v7.0-beta.25...v7.0-beta.26
[v7.0-beta.25]: https://github.com/gchq/stroom/compare/v7.0-beta.24...v7.0-beta.25
[v7.0-beta.24]: https://github.com/gchq/stroom/compare/v7.0-beta.23...v7.0-beta.24
[v7.0-beta.23]: https://github.com/gchq/stroom/compare/v7.0-beta.22...v7.0-beta.23
[v7.0-beta.22]: https://github.com/gchq/stroom/compare/v7.0-beta.21...v7.0-beta.22
[v7.0-beta.21]: https://github.com/gchq/stroom/compare/v7.0-beta.20...v7.0-beta.21
[v7.0-beta.20]: https://github.com/gchq/stroom/compare/v7.0-beta.19...v7.0-beta.20
[v7.0-beta.19]: https://github.com/gchq/stroom/compare/v7.0-beta.18...v7.0-beta.19
[v7.0-beta.18]: https://github.com/gchq/stroom/compare/v7.0-beta.17...v7.0-beta.18
[v7.0-beta.17]: https://github.com/gchq/stroom/compare/v7.0-beta.16...v7.0-beta.17
[v7.0-beta.16]: https://github.com/gchq/stroom/compare/v7.0-beta.15...v7.0-beta.16
[v7.0-beta.15]: https://github.com/gchq/stroom/compare/v7.0-beta.14...v7.0-beta.15
[v7.0-beta.14]: https://github.com/gchq/stroom/compare/v7.0-beta.13...v7.0-beta.14
[v7.0-beta.13]: https://github.com/gchq/stroom/compare/v7.0-beta.12...v7.0-beta.13
[v7.0-beta.12]: https://github.com/gchq/stroom/compare/v7.0-beta.11...v7.0-beta.12
[v7.0-beta.11]: https://github.com/gchq/stroom/compare/v7.0-beta.10...v7.0-beta.11
[v7.0-beta.10]: https://github.com/gchq/stroom/compare/v7.0-beta.9...v7.0-beta.10
[v7.0-beta.9]: https://github.com/gchq/stroom/compare/v7.0-beta.8...v7.0-beta.9
[v7.0-beta.8]: https://github.com/gchq/stroom/compare/v7.0-beta.7...v7.0-beta.8
[v7.0-beta.7]: https://github.com/gchq/stroom/compare/v7.0-beta.6...v7.0-beta.7
[v7.0-beta.6]: https://github.com/gchq/stroom/compare/v7.0-beta.5...v7.0-beta.6
[v7.0-beta.5]: https://github.com/gchq/stroom/compare/v7.0-beta.4...v7.0-beta.5
[v7.0-beta.4]: https://github.com/gchq/stroom/compare/v7.0-beta.3...v7.0-beta.4
[v7.0-beta.3]: https://github.com/gchq/stroom/compare/v7.0-beta.2...v7.0-beta.3
[v7.0-beta.2]: https://github.com/gchq/stroom/compare/v7.0-beta.1...v7.0-beta.2
[v7.0-beta.1]: https://github.com/gchq/stroom/compare/v7.0-alpha.5...v7.0-beta.1
[v7.0-alpha.5]: https://github.com/gchq/stroom/compare/v7.0-alpha.4...v7.0-alpha.5
[v7.0-alpha.4]: https://github.com/gchq/stroom/compare/v7.0-alpha.3...v7.0-alpha.4
[v7.0-alpha.3]: https://github.com/gchq/stroom/compare/v7.0-alpha.2...v7.0-alpha.3
[v7.0-alpha.2]: https://github.com/gchq/stroom/compare/v7.0-alpha.1...v7.0-alpha.2
[v7.0-alpha.1]: https://github.com/gchq/stroom/compare/v6.0.0...v7.0-alpha.1
[v6.0.0]: https://github.com/gchq/stroom/compare/v5.4.0...v6.0.0<|MERGE_RESOLUTION|>--- conflicted
+++ resolved
@@ -7,9 +7,8 @@
 
 ## [Unreleased]
 
-<<<<<<< HEAD
 * Issue **#2004** : Fix import of legacy v6 index so default volume group is assigned.
-=======
+
 * Issue **#2017** : Fixed dashboard table filtering.
 
 * Issue **#1946** : Removed unnecessary index shard state change error.
@@ -22,7 +21,6 @@
 * Issue **#2006** : Use `ArrayList.size()` as a method, instead of a property in Gradle build.
 
 * Issue **#2016** : Fixed StackOverflowException in document event log. 
->>>>>>> 4c11ad3f
 
 * Issue **#2003** : Fixed some issues with LMDB search results.
 
