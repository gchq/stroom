# Change Log
All notable changes to this project will be documented in this file.

The format is based on [Keep a Changelog](http://keepachangelog.com/) 
and this project adheres to [Semantic Versioning](http://semver.org/).


## [Unreleased]

<<<<<<< HEAD
* Issue **#1841** : Fixed migration of some config props.
=======
* Issue **#2098** : Properties that contain passwords no longer transfer any part of the password to the UI.
>>>>>>> fe487003

* Issue **#2151** : The UI now shows REST service error messages properly.

* Issue **#1930** : Dashboards opened from links now stop querying when closed.

* Issue **#2166** : You can now change index volume group names.

* Issue **#2090** : Changed to log the authenticated user (if there is one) during noauth calls.

* Issue **#2186** : Fix autologger handling of update operations on entities referenced by id alone.


## [v7.0-beta.108] - 2021-04-22

* Issue **#2183** : Improve error message when property values cannot be de-serialised. Change property DB migration to add conversion of legacy property values that are now a collection type, e.g. List<String>.


## [v7.0-beta.107] - 2021-04-22

* Issue **#2187** : Fixed issue editing a processing filter that has been changed.

* Issue **#2079** : Removed unused session resource code from React UI and backend.

* Issue **#2185** : Stroom now supports the use of an externally provided logout endpoint with the `logoutEndpoint` configuration property.

* Issue **#2188** : Changed all autologged REST methods to return a value (void is not compatible with autologger)

* Issue **#2184** : It should now be possible to use the Cognito OpenId configuration endpoint with Stroom. You should no longer need to set the `jwtClaimsResolver` in the Stroom config as the standard resolver should work. However, you will need to set the new `tokenExpectedInRequest` property to `true` as Cognito delivers fresh tokens with every request.

* Issue **#2177** : Stroom should no longer crash when it is unable to retrieve OpenId configuration.

* Issue **#2176** : Now avoids NPE and produces a proper error when a pipeline cannot be located when loading reference data.


## [v7.0-beta.106] - 2021-04-21

* Issue **#2172** : To improve search performance local search results are no longer transferred with payloads to a secondary local store.

* Issue **#2172** : To improve search performance only primary search result stores using LMDB will serialise data, i.e. stores used for visualisations now just use search objects and not binary data.

* Issue **#2180** : Fix NPE when Stream Appender has no stream type defined.

* Issue **#2167** : Prevent autologger warning for `RestResourceAutoLoggerImpl`.

* Remove merge artifacts from `scripts.env`.


## [v7.0-beta.105] - 2021-04-15

* Issue **#2172** : Changed the way keys and values are packed into LMDB.


## [v7.0-beta.104] - 2021-04-13

* Switched from `node-sass` to `sass`.

* Fix `node` and `swagger-typescript-api` versions.


## [v7.0-beta.103] - 2021-04-13

* Rebuild.


## [v7.0-beta.102] - 2021-04-09

* Issue **#2174** : The expression to DB condition converter is now more tolerant of missing value mappings.


## [v7.0-beta.101] - 2021-04-08

* Issue **#2172** : Limited the maximum size of LMDB keys and values.

* Issue **#2171** : Fixed dashboard table expression editor field insertion. 

* Issue **#2168** : Removed special columns from dashboard tables.

* Issue **#2154** : Fixed error adding text widget to a dashboard.

* Issue **#2025** : Added caching for DNS name resolution.

* Issue **#2025** : Event logging now attempts to use the `X-FORWARDED-FOR` request header to identify the originating client IP.


## [v7.0-beta.100] - 2021-04-02

* Issue **#1598** : Audit logging uplifted throughout codebase.

* Issue **#1613** : Added event logging to UserResourceImpl.


## [v7.0-beta.99] - 2021-04-01

* Issue **#1928**: Stroom will now redirect users to the root URL if the GWT UI is not hosted within the React wrapper. To develop GWT code it is still necessary to use the GWT UI directly outside of the wrapper so to enable this you can set the newly added `requireReactWrapper` property to false.

* Issue **#2156**: The properties screen now shows a warning triangle when there are unreachable nodes rather than showing an error for all property values.

* Issue **#2157**: Fixed issue where pager was causing an exception paging to last on API keys and Accounts list pages.

* Issue **#2153**: Fixed option to log all REST calls.

* Issue **#2085**: User now gets notification that a password has been changed.

* Issue **#2142**: Changed certificate authentication to ensure that if a certificate is presented then the DN from the cert will be used and no other header attribute.


## [v7.0-beta.98] - 2021-03-30

* Issue **#2138** : Fixed error thrown when updating a property due to the property being updated twice as a result of new event logging code. 

* Issue **#2150** : Added `topMenuTextColour` property to allow the top menu text colour to be changed. Renamed the `backgroundColor` property to `backgroundColour` for consistency. 

* Issue **#2152** : Session list now only shows user authenticated sessions.

* Issue **#2149** : Fixed index volume and index shard migration.


## [v7.0-beta.97] - 2021-03-26

* Issue **#2136** : Fixed sorting problems in users and API keys pages.

* Issue **#2146** : Fixed use of dashboard expression parameters.

* Issue **#2141** : Pre v7 index shards can now be used after upgrade.

* Issue **#2142** : Fixed certificate authentication issues.

* Issue **#2140** : Fixed migration issue that was causing the creation of unnecessary index volume groups. 

* Issue **#2137** : Data retention rules are now migrated from previous versions.

* Issue **#2107** : Removed `Feed Name` field and fixed UUID to field name resolution.

* Issue **#2142** : Added debug to help diagnose client cert auth issues.

* Issue **#2107** : Fixed issue where the processor filter UI was saying that no filter had been applied to feeds because the UI wasn't checking feed filtering by docref.


## [v7.0-beta.96] - 2021-03-23

* Issue **#2099** : Fix stepping source pane for segmented (cooked) data.

* Issue **#479** : Include folder names in audit events when exporting configuration.

* Provide audit log record for permission changes to explorer items (documents)


## [v7.0-beta.95] - 2021-03-18

* Issue **#2105** : Fixed migration of annotations DB.


## [v7.0-beta.94] - 2021-03-17

* Issue **#2104** : Fixed issue where the index creation stored procedure was trying to delete a procedure with the wrong name before creating a new one. 

* Issue **#2103** : Fixed statistics migration script to correctly check for empty tables.

* Issue **#2102** : Fixed query migration script.

* Removed unused properties `resilientReplicationCount` and `preferLocalVolumes`.

* Add null protection to `login_count` and `login_failures` in `users` to `account` table migration.


## [v7.0-beta.93] - 2021-03-16

* Issue **#2088** : Fixed retrieval of stored search results when not using extraction.

* Issue **#2088** : Fixed NullPointerException caused when stepping.

* Issue **#2084** : Fix Bad Request message and lockup after cancelling content import.


## [v7.0-beta.92] - 2021-03-15

* Issue **#2096** : Remove deprecated int display lengths when creating tables

* Issue **#2095** : Tidy upo statistics migration.

* Issue **#2094** : Corrected DB table creation to state the charset as `utf8mb4` and not `utf8` which is ambiguous in MySQL.


## [v7.0-beta.91] - 2021-03-14

* Refactor auth/identity DB migration scripts.

* Add pre migration SQL scripts.


## [v7.0-beta.90] - 2021-03-12

* Issue **#2087** : Fixed NPE caused during legacy migration.

* Uplift guice to v5.0.1.

* Issue **#1871** : Invalidate the users and user groups cache when the _manage_users_ command is run.

* Issue **#2064** : Delete empty directories left by running unit test.

* Add index to cluster_lock table to fix whole table locking for single lock key.

* Issue **#2059** : Add cluster lock protection to task creation. Stops duplicate task creation when master node changes.

* Change task creation by master node to try to wait for search tasks to complete and to try to only create the configured number of tasks.

* Refactor logic to determine master node into one place. Fixes discrepancies between UI and back-end.

* Change node monitoring screen to return nodes in name order.

* Issue **#2066** : Add data bars to node monitoring screen.

* Issue **#2059** : Fix `Duplicate key` error in task assignment.

* Issue **#2056** : Fix error sending permission change events to other cluster nodes.

* Add JVM OOM args to zip distribution scripts.

* Issue **#1866** : Change zip distribution shell scripts to execute from anywhere.


## [v7.0-beta.89] - 2021-02-26

* Change stroom/proxy docker image base to `adoptopenjdk/openjdk15:jdk-15.0.2_7-alpine`

* Add authentication config to swagger spec.


## [v7.0-beta.88] - 2021-02-26

* Fix travis release artefacts.


## [v7.0-beta.87] - 2021-02-25

* No changes


## [v7.0-beta.86] - 2021-02-25

* Fix travis release artefacts.


## [v7.0-beta.85] - 2021-02-24

* Change dockerfile to use Open JDK 15

* Change build to use Open JDK 15

* Fix travis build failure.

* Issue **#2028** : Don't autolog standard object fields by default


## [v7.0-beta.84] - 2021-02-24

* No changes, adding more release artefacts in Travis build.


## [v7.0-beta.83] - 2021-02-23

* Add -q flag to start/stop/migrate.sh to stop log tailing.

* Change migrate.sh to run the migration in the background.

* Add JVM OOM args to zip distribution scripts.

* Issue **#1866** : Change zip distribution shell scripts to execute from anywhere.

* Issue **#1742** : Ensure that an <Object> is always logged to guarantee schema compliance.


## [v7.0-beta.82] - 2021-02-18

* Issue **#2049** : Updated Swagger and moved to the OpenAPI 3.0 Specification.

* Issue **#2049** : Fixed some issues with the resource API that were preventing visualisations from loading. 


## [v7.0-beta.81] - 2021-02-16

* Issue **#2042** : Fixed an issue sorting search results that was making sorting very slow causing searches with large numbers of results to hang. 

* Issue **#2043** : Removed an artificial limit on the number of data points that will be returned to a dashboard visualisation. The UI code had been written to only request a maximum of 1000 data points which meant that some visualisations were missing expected data. It may be necessary to add some limitation to avoid the UI being overloaded but the limitation has been removed for now as it was not configurable and did not warn the user when the limit had been reached.

* Migrated new UI to use Swagger generated endpoints and types.

* Issue **#1414** : A User Id can no longer be changed once a user is created.

* Issue **#1862** : Email and name fields are no longer required when creating users.

* Issue **#1765** : Added confirmation dialog when deleting users and API keys.

* Issue **#2036** : Autologger now delegates exception handling.

* Issue **#2039** : Limit the amount of text data output by autologger.

* Issue **#2037** : Add config prop to ensure every REST call is logged

* Issue **#2038** : Allow autologger action to be modified (search and process)

* Issue **#2027** : Fix autologger update operation

* Issue **#1764** : The create API key page now loads users to select on open.

* Issue **#1766** : Removed comment from token.

* Issue **#1763** : Improved column sizes on API keys dialog.

* Issue **#1767** : Improved column sizes on account management dialog.

* Improve exception alerts in the UI.

* Issue **#2023** : Enable autologger to output multiple path or query parameters

* Issue **#2022** : Simplify consistent event logging with POJOs

* Issue **#2021** : Fix typo when autologger encounters class names ending in 'y'

* Issue **#2020** : Prevent autologger redacting boolean properties


## [v7.0-beta.80] - 2021-01-28

* Issue **#2018** : Fixed intermittent search issue that was sometimes causing search to complete too early without results.

* Fix dashboards not handling NUMERIC index fields.

* Fix bug in Negate expression function.

* Issue **#1995** : Add help info to the expression functions drop down menu.

* Issue **#1911** : Add a drop down menu for picking index fields in the expression editor.

* Issue **#2004** : Fix import of legacy v6 index so default volume group is assigned.

* Issue **#2017** : Fixed dashboard table filtering.

* Issue **#1946** : Removed unnecessary index shard state change error.


## [v7.0-beta.79] - 2021-01-26

* Issue **#2006** : Use UTC timezone when comparing date in repository folder name.

* Issue **#2006** : Use `ArrayList.size()` as a method, instead of a property in Gradle build.

* Issue **#2016** : Fixed StackOverflowException in document event log. 

* Issue **#2003** : Fixed some issues with LMDB search results.

* Issue **#2011** : Redacting obviously sensitive data in automatically generated logs.

* Introduce functionality to provide configurable, automatic logging for RESTful API calls.

* Add `search_results` dir to dockerfile.

* Fix NPE in StroomEventLoggingUtil.


## [v7.0-beta.78] - 2021-01-14

* Issue **#2000** : `RemoteSearchResultFactory.destroy()` is now performed as the processing user.

* Issue **#2000** : Fixed NPE affecting adding/removing columns on a dashboard table and changing column options like grouping and sorting.

* Issue **#2000** : Fixed dashboard table child result expansion.

* Issue **#2001** : Fixed intermittent test failure associated with byte buffers being used incorrectly with LMDB.

* Issue **#1997** : Fix missing _Format_ option on XSLT and TextConverter editors.

* Improved security for handling entity events.


## [v7.0-beta.77] - 2021-01-12

* Issue **#1867** : Cluster entity events are now sent to each node asynchronously to prevent delays caused by one or more slow/bad nodes.

* Issue **#1923** : Fixed an issue affecting sorting dashboard table values that have mixed data types. In addition you can now sort columns alphanumerically if the column format is set to text. 

* Issue **#1811** : Fixed issue where deleting or cutting/pasting text in a dashboard query editor was not marking the dashboard as dirty.

* Search results are now stored off-heap to reduce the chance of out of memory errors.

* Issue **#1911** : Add a drop down menu for picking index fields in the expression editor.

* Issue **#1990** : Change order of items in quick filter popup help.

* Change quick filter word boundary matching to handle a mix of delimited and canelCase, e.g. `stroom.prop.maxFileSize`.

* Issue **#1986** : Fix missing gutter warning/error icons in the stepper code editor.


## [v7.0-beta.76] - 2021-01-07

* No changes.


## [v7.0-beta.75] - 2021-01-06

* Issue **#1989** : Fix for dashboard tables that were only showing a total of 100 rows.

* Change event logging to use new fluent API.


## [v7.0-beta.74] - 2020-12-15

* No changes.


## [v7.0-beta.73] - 2020-12-15

* Change github tokens in travis build.


## [v7.0-beta.72] - 2020-12-15

* Issue **#1983** : Fix line number inconsistency in View Source when last char is a line break.

* Issue **#1971** : Fix 'no appender' errors when editing a Data volume.

* Issue **#1965** : Ignore gzipped data that has no uncompressed content.

* Issue **#1976** : Add an enabled check box and insert above button to retention rules list.

* Fix bug with retention rules impact summary when rows are identical.

* Replace two buttons with toggle button on retetion impact summary.

* Fix path for user event logs.

* Uplift send_to_stroom script to v3.0.

* Issue **#1978** : Fix Meta tab losing syntax highlighting when switching streams.

* Remove byte count in brackets on Info tab when size is below 1024 bytes.

* Fix help links on Jobs screen.

* Fix inability to select text on Info tab in Data viewer.

* Issue **#1963** : Fix data/source view progress bar showing blue when all data is visible.

* Issue **#1974** : Fix job screen only showing one job.

* Issue **#1970** : Fixed issue related to accidental execution of SearchDebugUtil outside of tests.

* Change reference data lookup request object to support string or epoch millis date.

* Add byte count to Info tab, make date values consistent.

* Fix problem of wrong charset being used.

* Fix syntax highlighting for Meta streams in Source view.

* Fix bug in PreviewInputStream read() method.

* Improve the way the YAML logger paths are modified on boot.

* Issue **#1964** : BGZIP files are now closed on exception.

* Changed default dashboard time zone to use UTC.

* Fixed SQL statistics upsert statements for MySQL 5.7.

* Issue **#1954** : Change code that sets ReceivedPath to try getting a value from DOCKER_HOST_(HOSTNAME|IP) env vars first.


## [v7.0-beta.71] - 2020-12-02

* Issue **#1957** : Fix invaldiation of the stat datasource caches on content import and other changes.

* Issue **#1960** : Fix the data preview display of empty streams.

* Moved content download to Java.

* All paths in the config YAML including logging config can now be made relative to the home dir.

* Issue **#1912** : Moved dashboard table conditional formatting logic to server.

* Fix missing favicon.

* Issue **#1808** : Fix bug with permission handling for Retention Policy feature.

* Issue **#1948** : Made UI report errors that occur during download.

* Issue **#1944** : You can now define a stroom home config property and all relative paths will become subpaths of this location. 

* Fix byte conversion bug with `read()` method in RASegmentInputStream.

* Add `viewType` and `displayType` args to `data(...)` dashboard expression.

* Fix task spinner appearing briefly on every poll and consumign a lot of CPU.

* Add _progress_ bar to Source Data view and Data Preview to show location in the file.

* Issue **#1678** : Fix data display in dashboard text pane.

* Issue **#1679** : Fix data display in dashboard text pane.

* Issue **#1777** : Fix sub stream tab selection when switching streams in data screen.

* Issue **#1647** : Right align numeric columns in data screen.

* Issue **#1872** : Fix display of source data when data has no line breaks.

* Add completion and snippets to dashboard expression builder.

* Issue **#1895** : Change dashboard field expression editor use the Ace editor like other edit screens.

* Replace stream Info icon on data screen with a sub-stream type tab.

* Add Source View tab available from Data Preview screen to show the unformatted source data.

* Fix highlighting while stepping single line data.

* Add completion and snippets to edit screens using the ACE editor.

* Add editor options to use Vim bindings, show invisble chracters, highlight current line, word wrap.

* Issue **#1949** : Fixed bug in download for streams from multiple feeds.


## [v7.0-beta.70] - 2020-11-16

* Issue **#1947** : Fixed NPE thrown when trying to unassign processing tasks by setting the assigned node to null.

* Issue **#1940** : Old searches are now terminated by the processing user.

* Issue **#1932** : Physical stream delete will no longer fail if a file or directory it wants to delete cannot be found, i.e. has been deleted by another external process.

* Fix log output counts for reference data.

* Add REST endpoint for purging reference data.

* Issue **#1938** : Fix missing ref loading errors/warnings, improve warning messages.


## [v7.0-beta.69] - 2020-11-10

* Improve handling of duplicates in reference data loads.

* Improve error messages for reference loading failures.

* Issue **#1936** : Fix reference data loaded not loading string values > 1000btyes.

* Improve PooledByteBufferOutputStream.

* Issue **#1807** : Remove need for Manage Nodes permission in order to list nodes (needed to manage volumes).

* Issue **#1806** : Remove need for Manage Nodes permission in order to list nodes (needed to manage tasks).

* Issue **#1925** : Fixed logging error that was happening on search.

* Issue **#1921** : Fixed problem with the dashboard text pane not migrating properly to the new special stream id and event id fields. 

* Issue **#1910** : Fixed issue preventing display of table data where a table had duplicate column names.

* Issue **#1919** : Fixed issue that was preventing dashboard tabs from being closed.

* Removed rxjava.

* Issue **#1919** : Dashboards now prevent tabs being closed from the close button if some nested tabs on the same pane are hidden.

* Issue **#1915** : Multiple statistic searches on a dashboard are now executed in parallel.

* Issue **#1915** : Fixed task context user identity for statistics searches.

* Issue **#1915** : Fixed task context for statistics searches.

* Merged external expression and query libraries into the source code and added Kryo serialisation to search results.

* Issue **#1910** : Duplicate fields in dashboard tables are now avoided by adding a numeric suffix to the field name when adding a duplicate.

* Issue **#1918** : Text presenter was losing track of stream and event id fields when settings were changed.

* Issue **#1906** : Added info about queue sizes to extraction task.

* Issue **#1906** : Made changes to allow early termination of searches if we have enough data.

* Issue **#1906** : Fixed node task nesting.

* Issue **#1906** : The maximum size of the stream event map is now configurable with the `stroom.search.extraction.maxStreamEventMapSize` property.

* Issue **#1906** : Improved the way search extractions events are grouped so we can extract more events per stream and therefore improve performance.

* Issue **#1907** : Fixed NPE.


## [v7.0-beta.68] - 2020-10-22

* Issue **#1733** : Support xsl:output options for XML output from pipeline (XMLWriter)

* Issue **#1893** : Change delimited string volume properties to lists of strings

* Issue **#1848** : Fix NPE when importing certain processor filters.

* Issue **#1894** : Improvements to search performance and fix for hanging searches.


## [v7.0-beta.67] - 2020-10-15

* Issue **#1901** : Create default (index) volume group if it is used prior to UI.

* Issue **#1900** : Fix inter-node task assignment, change how processing user equality is checked.

* Change dashboard field expression editor to be a bit wider and use a monospace font.

* Issue **#1887** : Fix searches hanging generally and specifically when streams have been deleted.

* Issue **#1877** : Change conditional formatting to support decimals.

* Change conditional formatting to set the available rule operators according to the format type of the column.

* Change conditional formatting to support date terms and date comparisons.

* Issue **#1885** : Fix annotations icon not being enabled on dashboard tables.

* Issue **#1883** : Code now deals with missing streams when performing search extraction.

* Issue **#1882** : Added capacity restriction to the stream event map used in search result extraction. The previous version was causing out of memory exceptions.

* Change names of hidden special table columns on dashboards to avoid name clashes.

* Make dashboard table settings popup bigger to accommodate the conditional formatting.

* Added logic to rename conditional formatting term fields on a column rename.

* Added logic to prevent renaming a column to an existing name.

* Issue **#1872** : Partially fixed to show the 1st 1k chars of the single line raw source. Full fix will come in v7.

* Issue **#1874** : Fixed dashboard tables not showing data if the stream id column is present.

* Issue **#1868** : Stop `Stream not found with id=nnn` errors during searching.

* Issue **#1864** : Added `*` wildcard to conditional formatting matches. 

* Issue **#1865** : Fixed NoSuchMethodError.

* Issue **#1854** : Changed search mechanism to poll for remote results to reduce the chances of hung searches.

* Uplift event-logging-schema content pack to v3.4.2.

* Uplift standard-pipelines content pack to v0.2.

* Uplift template-pipelines content pack to v0.3.

* Change the off-heap ref store to use xxHash for hashing its values.

* Change key widths used in ref data store. Existing stores will need to be deleted and re-generated.


## [v7.0-beta.66] - 2020-09-24

* Added code to authenticate against AWS ALB.


## [v7.0-beta.65] - 2020-09-24

* Added code to authenticate against AWS ALB.


## [v7.0-beta.64] - 2020-09-24

* Added code to authenticate against AWS ALB.


## [v7.0-beta.63] - 2020-09-22

* Added code to authenticate against AWS ALB.


## [v7.0-beta.62] - 2020-09-22

* Added code to authenticate against AWS ALB.


## [v7.0-beta.61] - 2020-09-22

* Added code to authenticate against AWS ALB.


## [v7.0-beta.60] - 2020-09-22

* Added code to authenticate against AWS ALB.


## [v7.0-beta.59] - 2020-09-22

* Added code to authenticate against AWS ALB.

* Changed default behaviour of `useDefaultOpenIdCredentials`.


## [v7.0-beta.58] - 2020-09-22

* Added code to authenticate against AWS ALB.


## [v7.0-beta.57] - 2020-09-18

* Failed build.


## [v7.0-beta.56] - 2020-09-18

* Added code to authenticate against AWS ALB.

* Remove requirement for Reference stream type in ref data API lookup requests.


## [v7.0-beta.55] - 2020-09-15

* Fix names in travis release plugin.


## [v7.0-beta.54] - 2020-09-15

* Rename release artefact `stroom-proxy-config.X.yml` to `stroom-proxy-app-config.X.yml`.


## [v7.0-beta.53] - 2020-09-15

* Change `prod.yml` and `proxy-prod.yml` to be templated so as to generate custom config for the zip and docker distributions.

* Add the docker config files to the release artefacts.

* Issue **#580** : Added conditional formatting options to dashboard tables.

* Add comments to `prod.yml`/`config.yml`.

* Change `reset_password` CLI command to also reset various locked/inactive type flags.

* Change stroom admin path from `admin` to `stroomAdmin` in the distribution.

* Fix `command not found` bug in distribution `start.sh`.

* Change `start.sh` to log pre-logback output to start.sh.log.

* Change logFormat to include time in `prod.yml` and `config.yml`.


## [v7.0-beta.52] - 2020-09-10

* Issue **#1850** : Add new command line commands `create_account`, `reset_password` and `manage_users` to enable the creation of accounts to bootstrap the application.

* Change `admin` to `stroomAdmin` in distribution shell scripts.


## [v7.0-beta.51] - 2020-09-09

* Added `formTokenRequest` property to OpenId config for use with AWS authentication. This forces the use of a form request when fetching tokens.

* Issue **#1824** : Fix for search hang when extraction is requested but no search pipeline is provided.

* Issue **#1083** : Added `any()`, `first()`, `last()`, `nth()`, `top()` and `bottom()` selection functions to select child values of grouped items.

* Issue **#1837** : Added `joining()` function to concatenate supplied fields in child rows.

* Issue **#1784** : Several functions were previously prevented from working on results from aggregate functions but are now applied regardless.

* Fix config file validation not working when hot loading config file changes.

* Change config file validation to be the first thing that happens on boot.

* Fix error when empty branches are in the config file.

* Add `pipeline.referenceData.getLmdbSystemLibraryPath` prop to support provided LMDB binary.

* Change extraction location of bundled LMDB binary to be the same as the store files.

* Change default value for `pipeline.referenceData.maxPutsBeforeCommit` to 0 (i.e. don't commit mid-load).


## [v7.0-beta.50] - 2020-09-07

* Add /api/refData/v1/lookup REST endpoint for doing ref data lookups.

* Issue **#1755** : Stepping now runs in a separate thread to prevent interruption of DW threads when trying to terminate stepping early.

* Issue **#1798** : Fixed REST serialisation issue that was preventing stepping XPath filters from being passed to the server.

* Issue **#1666** : Stepping now loads element documents that use name patterns.

* Issue **#1666** : Parsers now support name patterns for loading config documents. 

* Issue **#1835** : Fix error when viewing data as lowly user.

* Issue **#1836** : Fix Forbidden error when importing data.

* Issue **#1809** : Fix handling of import with no permissions except Import Configuration.

* Issue **#1657** : Remove INTERNAL_PROCESSING_USER from Users list in App Permissions screen.

* Issue **#1782** : Fix handling of empty NOT/AND/OR in stats queries and immprove the error handling for the remote data sources.

* Issue **#1781** : Fix SQL stats handling of NOT() with more than one term in the NOT.

* Issue **#1830** : Change quick filters on Annotations screen to use fuzzy filtering consistent with the rest of stroom. Disable the comment quick filter drop down if there are no standard comments configured. Remove the qualified fields from the quick filter tooltips.

* Issue **#1829** : Fix Annotations screen recording change history when clicking an empty title/subject.

* Issue **#1737** : Fix quick filter in users/groups popup.

* Issue **#1832** : Fix inability to add users/groups in the Document Permissions screen.


## [v7.0-beta.49] - 2020-09-02

* Fix accidental commit of broken code.


## [v7.0-beta.48] - 2020-09-02

* Fix duplicate call to bintray upload in travis script.


## [v7.0-beta.47] - 2020-09-02

* Issue **#1821** : Fix SQL Stat queries whose table doesn't use any datasource fields.

* Issue **#1694** : Fix UUID filtering in quick filters, now using `uuid:` field qualifier. Removed support for `#` prefix in Quick Filter and suggesters.

* Issue **#1699** : Add a docker managed volume for the ref data store.

* Add `pooledByteBufferCounts` to ref data config.

* Issue **#1700** : Stopped stepping happening on open.

* Uplift LMDB to v0.8.1.

* Changed implementaion of the byte buffer pool used in the ref data store to improve performance.

* Increase default value for ref data `maxPutsBeforeCommit` to improve load times.

* Fix instances of trace logging that are not using lambdas for complex args. This is particularly a problem in the ref data store code.

* Made stroom compatible with AWS authentication.

* Issue **#1707** : Fix reference data lookups picking the wrong effective stream.

* Issue **#1797** : Altered how search completion is recorded to try and prevent hanging. 

* Issue **#1762** : Fix for search jobs that do not terminate correctly.

* The build should now ensure GWT compilation only occurs after test has completed.

* Issue **#1790** : You can now provide `TYPE` as an optional HTTP header when sending data to Stroom. If provided this attribute is used to determine what data type to assign to the data being received. Data forwarding and aggregation also maintains this attribute and behaviour. 

* Issue **#1665** : Recognised meta types can now be specified in config and drop downs now allow selection in the pipeline editor.


## [v7.0-beta.46] - 2020-08-23

* Issue **#1702** : Fix namespace handling in XML reference data values.

* Issue **#1789** : Prevent dashboards without an extraction pipeline showing as "Missing" on dependency screen.

* Issue **#1803** : Fix `/api/export/v1` failing with NoSuchFileException.

* Issue **#1719** : Create rest endpoint to get rererence data store entries. Experimental feature at the moment.

* Issue **#1649** : Make the local reference data store searchable from the dashboard. Experimental feature at the moment.

* Issue **#1805** : Fix missing alert popup when document is saved but has been updated by another user/tab.

* Fix _No appender for stroom.docref.DocRef_ ERRORs in the log.


## [v7.0-beta.45] - 2020-08-14

* Issue **#1793** : Fixed Solr search query creation.

* Issue **#1791** : Fixed Solr connection test response.

* Update Gradle to v6.6

* Revert back to full build.


## [v7.0-beta.44] - 2020-08-14

* Reverted deploy changes until travis dpl v2 is stable.


## [v7.0-beta.43] - 2020-08-14

* Fixing release artefacts.


## [v7.0-beta.42] - 2020-08-13

* Issue **#1783** : Made change to prevent nodes called by the cluster from using localhost, 127.0.0.1 or the same URL as other nodes.

* Issue **#1706** : Terminating processing jobs early now writes appropriate termination errors to the processing info (error) stream and deletes other outputs.

* Issue **#1749** : Removed old benchmark job.


## [v7.0-beta.41] - 2020-08-12

* Issue **#1785** : Fix proxy not forwarding any data.

* Issue **#1675** : All dashboard table fields are now present in text pane settings even if they are hidden or special, e.g. internally added mandatory fields like StreamId and EventId. This change prevents the field settings from being altered incorrectly when these fields were not found.

* Issue **#1758** : Added file locations to meta details and improved tooltip layout.

* Issue **#1778** : Remove error streams following reprocessing when no new streams are created.

* Added support for time based expressions when searching for streams from UI. 

* Issue **#1760** : Support time based expressions for ProcessorTask data source

* Issue **#1761** : Allow processor id to be displayed when searching processor tasks data source.

* Issue **#1693** : Fix dependencies screen listing links to internal searchables as "missing".

* Issue **#1751** : Display correct UUID for "to" dependency in UI dependency screen.

* Issue **#1664** : Fix crash when all streams for pipeline are deleted.

* Issue **#1701** : Fix crash when alternative pipeline is selected/used for processing.

## [v7.0-beta.40] - 2020-07-27

* Issue **#1756** : Fix for IdEnrichmentFilter where is attempts to change attribute values that already exist.

* Issue **#1741** : Fix for search hanging issue.

* Issue **#1740** : `CombinedParser` now removes invalid XML 1.0 characters when `fixInvalidChars` is set and not XML 1.1.

* Add `readTimeout` property to `HTTPAppender` 

* Issue **#1747** : Nodes are now notified about changes to document permissions so that caches are cleared etc.

* Issue **#1752** : Meta info tooltips now show appropriate units for values.

* The `admin` account is now auto created if it doesn't exist.

* Issue **#1310** : Improved file cleanup between tests.

* Issue **#1533** : Improved meta data attribute value flushing to DB.

* Issue **#1634** : `FileSystemClean` will now only examine active data volumes.

* Issue **#1672** : Index shards are now only updated in the DB on flush when the document count or shard size changes.

* Issue **#1713** : Fixed issue where processor task start times were being displayed incorrectly.

* Issue **#1748** : Removed border from explorer quick filter.

* Issue **#1656** : Only managed jobs will now appear on the jobs page.

* Issue **#1669** : Changed the way next scheduled time is calculated based on current time.

* Issue **#1662** : Processor tasks and meta data sources now correctly show pipeline names in dashboard results.

* Issue **#1677** : Active tasks are now correctly filtered.

* Issue **#1718** : Added server task info for some tasks.

* Issue **#1731** : Fixed calendar date picker style that was broken by tooltip CSS changes.

* Issue **#1657** : `INTERNAL_PROCESSING_USER` is no longer visible in the UI.

* Issue **#1449** : You can now create users to associate permissions by clicking the create button in the `User Permissions` page.

* Issue **#1727** : Typo.

* Issue **#1501** : Multiple fixes for new UI.

* Issue **#1506** : Multiple fixes for new UI.

* Issue **#1561** : Multiple fixes for new UI.

* Issue **#1483** : Multiple fixes for new UI.

* Issue **#1525** : Multiple fixes for new UI.

* Issue **#1587** : Multiple fixes for new UI.

* Issue **#1526** : Multiple fixes for new UI.

* Issue **#1499** : Multiple fixes for new UI.

* Issue **#1481** : Multiple fixes for new UI.

* Issue **#1498** : Multiple fixes for new UI.

* Issue **#1660** : Multiple fixes for new UI.

* Issue **#1659** : Multiple fixes for new UI.

* Issue **#1725** : Fix Data Splitter onlyMatch using zero based instead of one based numbers.


## [v7.0-beta.39] - 2020-07-06

* Issue **#1716** : Prevent export of processor filters that are reprocess or deleted.

* Issue **#1638** : Suppress error when searching deleted streams.

* Issue **#1696** : Fix reprocessing from unfiltered meta data view.

* Issue **#1648** : Fix streams not being deleted following reprocessing.

* Issue **#1695** : Fix `Records` stream types not being identified correctly.

* Issue **#1668** : Fixed incorrect parameter count for XSLT `meta` function.

* Issue **#1619** : Fix delete stream summary.


## [v7.0-beta.38] - 2020-06-25

* Issue **#1670** : Stop _parse-uri_ XSLT function returning -1 for missing port numbers.

* Issue **#1673** : Increase limit for age spinner in retention rules to 9999.

* Issue **#1683** : Add `!` NOT operator to fuzzy match filtering.

* Add field searching to Activity quick filter.

* Add field searching to entity selection popups.

* Change entity selection popups to clear quick filter on show.

* Add column sorting and field searching to Properties screen.

* Add field searching to Explorer Tree quick filter.

* Add field searching to Properties quick filter.

* Add field searching to Server Tasks quick filter.

* Add field searching to dependencies quick filter.

* Improve info tooltip layouts.

* Issue **#1248** : Add quick filter to dependencies screen.

* Issue **#1650** : Use consistent blue colour.

* Issue **#1671** :Fix XSLT function `hex-to-oct`.

* Add `readTimeout` property to `HTTPAppender`.

* Issue **#1632** : SQL stats now compatible with MySQL 8 Group Replication

* Issue **#1650** : Use consistent blue colour.

* Issue **#1627** : Fix Up/Down buttons on Rule Set screen. Now keeps selection after use.

* Issue **#1277** : Fix Enable/Disable toggle button on Rule Set screen.


## [v7.0-beta.37] - 2020-06-15

* Add _Impact Summary_ tab to _Data Retention_ to show breakdown of counts of streams to be deleted.

* Add support for the `.` separator in the word boundary fuzzy matching.

* Change the fuzzy match filter to switch to a case sensitive wild-carded exact match when the input contains a `*`.

* Issue **#1640** : Fix server error when clicking disabled delete/info icon for deleted streams.

* Issue **#1639** : Default index volume group property changes.

* Issue **#1636** : Fix data retention deletion using wrong action for rules.

* Issue **#1280** : Fix creation of default index volumes.


## [v7.0-beta.36] - 2020-06-02

* Issue **#1621** : Fix NPE in proxy content syncing.

* Issue **#1462** : Stroom not working with MySQL 8.0 due to SQLException

* Issue **#1564** : Fix error in data retention section of stream info popup.

* Change data retention delete batching approach to use time ranges.

* Issue **#1611** : Change explorer tree filtering to also filter on an exact match of the entity's UUID.

* Add regex filtering with `/` prefix to fuzzy matching.

* Change word boundary matching to require a `?` prefix.


## [v7.0-beta.35] - 2020-05-28

* Issue **#1608** : Fixed NPE in UI data presenter.

* Issue **#1595** : Fixed names for imported items that already exist but are updated by import.

* Issue **#1603** : XSLT imports now error if more than one matching XSLT is found.

* Issue **#1604** : XSLT import resolution now accepts the use of UUIDs and DocRef strings.

* Issue **#1403** : Dashboard query download now retains expression parameters.

* Issue **#1514** : Fixed properties edit presenter issue.

* Issue **#1569** : Additional changes to improve the new `Data Delete` task that replaces the `File System Clean` task.

* Issue **#1565** : Stop data retention rules deleting all data.

* Add default data retention rule to the UI screen to make it clear what happens by default.

* Add fuzzy match filter to explorer tree.


## [v7.0-beta.34] - 2020-05-26

* Issue **#1569** : Removed recursive multi threading from file system clean as thread limit was being reached. 

* Issue **#1478** : Fixed data volume creation and other resource methods.

* Issue **#1594** : Now auto creates root explorer node on startup if it is missing.

* Issue **#1544** : Fixes for imported dashboards.

* Issue **#1586** : Fixed migration and initial population of standard meta type names.

* Issue **#1592** : Changed DB bit(1) columns to be tinyint(1) so that they show values correctly in the CLI.

* Issue **#1510** : Added logical delete for processor and processor filter to allow a user to force deletion without encountering a DB constraint. 

* Issue **#1557** : Process, reprocess, delete and download data functions now provide an impact summary before a user can proceed with the action.

* Issue **#1557** : The process data function in the data browser now provides the option to process or reprocess data. When selected a user can also choose: the priority of the process filters that will be created; to set the priority automatically based on previous filters; set the enabled state.

* Issue **#1557** : Reprocessing data no longer has a limitation on how many items can be reprocessed as it is now implemented by reprocess specific filters.

* Issue **#1585** : Fixed issue that was preventing viewing folders processors.

* Issue **#1557** : Added an impact summary to meta data actions such as delete, restore, process and download.

* Issue **#1593** : NPE copying empty expressions


## [v7.0-beta.33] - 2020-05-22

* Issue **#1588** : Fix processor filter import.

* Issue **#1566** : Fixed UI data restore behaviour.

* Make public port configurable


## [v7.0-beta.32] - 2020-05-19

* Issue **#1573** : Active tasks tab now only shows tasks related to the open feed.

* Issue **#1584** : Add @ApiParam to POST/PUT/DELETE endpoints so the request type appears in swagger-ui.

* Issue **#1581** : Change streamId to a path param in GET /api/data/v1.

* Issue **#1567** : Added error handling so the confirmation dialog continues to work even when there is a failure in a previous use.

* Issue **#1568** : Pipeline names should now be shown where needed in the UI.

* Issue **#1457** : Change field value suggester to use fuzzy matching.

* Issue **#1574** : Make feed suggestions return all feeds, not just ones with meta.

* Issue **#1544** : Imported dashboards from 6.1 now work.

* Issue **#1577** : Cluster node status is now updated when node settings are changed.

* Issue **#1396** : Completely changed DB migration and import/export compatibility code.

* Fix index creation stored procedure.

* Issue **#1508** : Tidy up property descriptions, change connection pool props to use Stroom Duration type.

* Issue **#473** : Fix value stats being ignored during in memory stat aggregation.

* Issue **#1141** : Make SQL stats aggregation delete unused stat keys at the end.


## [v7.0-beta.31] - 2020-05-12

* Issue **#1546** : Fixed opening and editing of data retention rules.

* Issue **#1494** : Scrollbars now have a white background unless used in a readonly text area.

* Issue **#1547** : Added pipeline names to processor task screens.

* Issue **#1543** : Prevent import/export of processor filters with id fields

* Issue **#1112** : You can now copy feeds along with other items and copies are named appropriately.

* Issue **#1112** : When copying a selection of several items, the dependencies between the items are altered in the resulting copies so that the copied items work together as a new set of content.

* Issue **#1112** : As part of fixing dependencies when copying items, the dependencies screen now works correctly and now also shows processor filters. 

* Issue **#1545** : Add property `enableDistributedJobsOnBootstrap` to enable/disable processing on first boot.


## [v7.0-beta.30] - 2020-05-06

* Issue **#1503** : Further fix for enabled/disabled expression items and dashboard tab visibility.

* Issue **#1511** : Data pages now show pipeline names rather than pipeline UUIDs.

* Issue **#1529** : Fix error when selecting datasource in new dashboard.

* Fix NPE in SystemInfoResource.get().

* Issue **#1527** : Fixed missing aud in API eky tokens.

* Add missing guice binding for SystemInfoResource.

* Make export add new line to the end of all files to adhere to POSIX standard.

* Issue **#1532** : Fixed index shard criteria in UI.

* Change SecurityFilter to return a 401 on authentication exceptions.

* Move some health checks into SystemInfoResource.

* Remove healthchecks from rest resources and servlets that never give an unhealthy result.

* Add error info to AppConfigMonitor health check.


## [v7.0-beta.29] - 2020-05-04

* Issue **#1496** : Fixed paging of processed data.

* Add stroom.statistics.internal.enabledStoreTypes and make internal stat processing respect it.

* Improve SQL stats shutdown processing so all in memory stats are flushed.

* Issue **#1521** : Dashboards with missing datasources break entirely.

* Issue **#1477** : Disable edit button on stream processor.

* Issue **#1497** : Fixed data list result paging.

* Issue **#1492** : Fixed data list result paging.

* Issue **#1513** : You can now view data in folders.

* Issue **#1500** : Fixed data delete/restore behaviour.

* Issue **#1515** : Fix proxyDir default when running in a stack.

* Issue **#1509** : Unable to update processor filter.

* Issue **#1495** : Speculative fix for missing swagger.json file in the fat jar.

* Issue **#1503** : Fixed Dashboard serialisation and JSON template.

* Issue **#1479** : Unable to set index volume limits.


## [v7.0-beta.28] - 2020-04-29

* Issue **#1489** : Reprocess streams feature failing.

* Issue **#1465** : Add default Open ID credentials to allow proxy to be able to authenticate out of the box.

* Issue **#1455** : Fix interactive search.

* Issue **#1471** : Pipeline name not shown on processors/filters in UI.

* Issue **#1491** : Download stream feature failing. 

* Issue **#1433** : StandardKafkaProducer failed when writing XML kafka payloads. 


## [v7.0-beta.27] - 2020-04-27

* Issue **#1417** : Allow processor filters to be exported with Pipelines. 

* Issue **#1480** : Index settings now shows index volume groups and allows selection. 

* Issue **#1450** : Further attempt to improve criteria filtering on data tab.

* Issue **#1467** : The cluster node state node uses NodeResource to determine active nodes.

* Issue **#1448** : The internal processing user now has a JWT and passes it when making calls to other nodes.


## [v7.0-beta.26] - 2020-04-22

* Fix gradle build for versioned builds


## [v7.0-beta.25] - 2020-04-22

* Assorted fixes to the new React UI pages.


## [v7.0-beta.24] - 2020-04-21

* Issue **#1450** : Stop data tabs showing all feeds.

* Issue **#1454** : Fix NPE in feed name suggestion box.

* Remove internal statistics from setup sample data.

* Fix issue of pipeline structure not showing when it contains a StatisticsFilter.

* Update auth flow for auth-into-stroom integration

* Issue **#1426** : Change /logout endpoint to /noauth/logout.

* Fix `Expecting a real user identity` errors on auto import of content packs.

* Increase wait timeout to 240s in `start.sh`.

* Issue **#1404** : Fixed issue with invalid XML character filter.

* Issue **#1413** : Attempt to fix search hanging issue.

* Issue **#1393** : The annotations data popup now formats content on load.

* Issue **#1399** : Removed error logging for expected exceptions in TaskExecutor.

* Issue **#1385** : File output param `streamId` now aliased to `sourceId` and `streamNo` is now aliased to `partNo` for consistency with new source tracking XSLT functions.

* Issue **#1392** : Downloading dashboard queries now provides the current query without the need to save the dashboard.

* Issue **#1427** : Change remote call to auth service to a local call.


## [v7.0-beta.23] - 2020-03-24

* Rename all legacy DB tables to `OLD_`.

* Issue **#1394** : Fix duplicate tables appearing in Monitoring -> Database Tables.

* Add NodeEndpointConfiguration. Change `node` table to hold the base endpoint.


## [v7.0-beta.22] - 2020-03-10

* Brought stroom-auth-service into stroom

* Issue **#563** : Kafka producer improvements - StandardKafkaProducer

* Issue **#1399** : Removed error logging for expected exceptions in TaskExecutor. 

* Fix missing $ in start.sh

* Issue **#1387** : Changed the way tasks are executed to reduce changes of unhandled execution errors.

* Issue **#1378** : Improved logging detail when processor filters fail.

* Issue **#1379** : Fixed issue where you couldn't open a processor filter if parts of the filter referenced deleted items.

* Issue **#1378** : Improved logging detail when processor filters fail.

* Issue **#1382** : Added `decode-url` and `encode-url` XSLT functions.

* Issue **#655** : Fixed SQL Stats queries ignoring the enabled state of the dashboard query terms.

* Issue **#1362** : Fixed issue where hiding dashboard annotation fields removed them.

* Issue **#1357** : Fixed dragging tabs in dashboard with hidden panes to create a new split.

* Issue **#1357** : Fixed dragging tabs in dashboard with hidden panes.

* Issue **#1368** : Fixed FindReplaceFilter as it wasn't working when used in conjunction with Data Splitter.

* Issue **#1361** : Changed the way headers are parsed for the HttpCall XSLT function.


## [v7.0-beta.21] - 2020-02-24

* Add null checks to DB migration.

* Add deletion of constraint `IDX_SHARD_FK_IDX_ID` to migration script.


## [v7.0-beta.20] - 2020-02-13

* Fix bug in `processor_task` migration script.


## [v7.0-beta.19] - 2020-02-10

* Fix bugs in DB migration scripts.


## [v7.0-beta.18] - 2020-02-05

* Re-locate index database migrations.

* Fix issues with migrating null audit columns.

* Improve output of TestYamlUtil.


## [v7.0-beta.17] - 2020-01-29

* Issue **#1355** : Fixed stepping from dashboard text pane.

* Issue **#1354** : Fixed double click to edit list items, e.g. properties.

* Issue **#1340** : Fixed issue with FindReplaceFilter where it failed in some cases when more than one filter was chained together.

* Issue **#1338** : You can now configure the max size of the map store cache.

* Issue **#1350** : Fixed scope of dictionaries when loaded in multiple XSLT pipeline steps.

* Issue **#1347** : Added SSL options to `http-call` XSLT method.

* Issue **#1352** : Fixed Hessian serialisation of user identities on tasks.

* Change docker image to allow us to pass in the dropwizard command to run, e.g. server|migrate.

* Stop MySQL outputing Note level warnings during migration about things that don't exist when we expect them not to.


## [v7.0-beta.13] - 2019-12-24

* Add `migrate` command line argument to run just the DB migrations.

* Updated API key to include audience and added client id and secret.

* Change `stroom.conf.sh` to also look for ip in `/sbin`

* Issue **#260** : You can now hide dashboard tabs.

* Issue **#1332** : The text pane can now be configured to show source data.

* Issue **#1311** : Improved source location tracking.


## [v7.0-beta.12] - 2019-12-04

* Change local.yml.sh to also look for ip in /sbin


## [v7.0-beta.11] - 2019-12-04

* Fix invalid SQL syntax in V07_00_00_012__Dictionary


## [v7.0-beta.10] - 2019-12-04

* Update auth api version

* Add clientId and clientSecret to config

* Update API keys (needed aud)

* Issue **#1338** : Added new config options to control the maximum size of some caches: `stroom.pipeline.parser.maxPoolSize`, `stroom.pipeline.schema.maxPoolSize`, `stroom.pipeline.schema.maxPoolSize`, `stroom.pipeline.xslt.maxPoolSize`, `stroom.entity.maxCacheSize`, `stroom.referenceData.mapStore.maxCacheSize`.

* Issue **#642** : Downloading query details now ignores hidden fields.

* Issue **#1337** : Fixed issue where downloading large numbers of search results in Excel format was exceeding maximum style count of 64000. 

* Issue **#1341** : Added XSRF protection to GWT RPC requests.

* Issue **#1335** : Made session cookie `Secure` and `HttpOnly`.

* Issue **#1334** : Fix 404 when accessing `/stroom/resourcestore/........`, i.e. fix Tools->Export.

* Issue **#1333** : Improved resilience against XSS attacks.

* Issue **#1330** : Allow configuration of `Content-Type` in HTTPAppender.

* Issue **#1327** : Improvements to annotations.

* Issue **#1328** : Increased size of data window and removed max size restrictions.

* Issue **#1324** : Improved logging and added SSL options for HTTPAppender.


## [v7.0-beta.9] - 2019-11-20

* Fix SSL connection failure on remote feed staus check.

* Remove ConfigServlet as the functionality is covered by ProxyConfigHealthCheck.

* Fix password masking in ProxyConfigHealthCheck.

* Change servlet path of ProxyStatusServlet from `/config` to `/status`.


## [v7.0-beta.8] - 2019-11-20

* Change precedence order for config properties. YAML > database > default. Change UI to show effective value. Add hot loading of YAML file changes.

* Issue **#1322** : Stroom now asks if you really want to leave site when stepping items are dirty. Also fixed `Save` and `Save All` menu items and dashboard param changes now correctly make a dashboard dirty.

* Issue **#1320** : Fixed formatting of XML where trailing spaces were being removed from content surrounded by start and end tags (data content) which should not happen. 

* Issue **#1321** : Make path relative in stroom distribution .zip.sha256 hash file.

* The auth service now supports the use of HTTPS without certificate verification and adds additional logging.

* Issue **gchq/stroom-auth#157** : Automatically refresh user's API key when it expires.

* Issue **#1243** : Dashboard visualisations now link with similar functions available to dashboard tables, e.g. `link()`, `dashboard()`, `annotation()`, `stepping()`, `data()`.

* Issue **#1316** : JSONParser now includes various parse options including handling comments.

* Issue **#48** : Added option to hide/show dashboard table columns.

* Issue **#1315** : Improved health check for missing API key.

* Updated stroom expression to v1.5.4 and added new field types.

* Issue **#1315** : Improved health check for missing API key.

* Issue **#1314** : Fixed NPE thrown when logging caused when viewing docs that can't be found.

* Issue **#1313** : Suggestion boxes now make suggestions immediately before the user even starts typing.

* Issue **#1043** : Added feature to allow floating point numbers to be indexed.

* Issue **#1312** : Dictionaries now change the entity name in the DB when renamed.

* Issue **#1312** : Fixed read only behaviour of dictionary settings UI.

* Issue **#1300** : Multiple changes to annotations.

* Issue **#1265** : Added `modulus()` function along with alias `mod()` and modulus operator `%`.

* Issue **#1300** : Added `annotation()` link creation function, `currentUser()` alias for `param('currentUser()')` and additional link creation functions for `data()` and `stepping()`.

* Issue **#67** : Table columns now display menu items on left click.

* Uplift stroom-query to v2.2.4 to add better diagnostic logging.

* Uplift Kafka client to v2.2.1.

* Issue **#1293** : Add more static file types to allow nginx/browser caching on.

* Issue **#1295** : Add authentication bypass for servlets such as /remoting, /status, /echo, etc.

* Issue **#1297** : The UI now supplies API tokens to the backend for resource calls.

* Issue **#1296** : Fixed NPE in StreamMapCreator caused when a stream can not be found.

## [v7.0-beta.7] - 2019-10-23

* Issue **#1288** : Streams now show the name of the pipeline used to create them even if the user doesn't have permission to see the pipeline.

* Issue **#1282** : Fixed issue where items were imported into the explorer even if not selected for import.

* Issue **#1291** : Fixed issue where empty dashboard table cells did not select table rows when clicked. 

* Issue **#1290** : Fixed issue where executor provider was not executing supplied runnable if parent task had terminated.

* Fix problem of missing fallback config in docker image.


## [v7.0-beta.6] - 2019-10-15

* Add default for stroom.security.authentication.durationToWarnBeforeExpiry

* Fix missing icons for Kafka Config and Rule Set.

* Fix Kafka Config entity serialisation.

* Issue **#1264** : Dashboards running in embedded mode will not always ask for the user to choose an activity if the users session has one set already.

* Issue **#1275** : Fixed permission filtering when showing related streams.

* Issue **#1274** : Fixed issue with batch search caused by Hibernate not returning pipeline details in stream processor filters.

* Issue **#1272** : Fixed saving query favourites.

* Issue **#1266** : Stroom will now lock the cluster before releasing owned tasks so it doesn't clash with other task related processes that lock the DB for long periods.

* Issue **#1264** : Added `embedded` mode for dashboards to hide dashboard chrome and save options.

* Issue **#1264** : Stroom no longer asks if you want to leave the web page if no content needs saving.

* Issue **#1263** : Fixed issues related to URL encoding/decoding with the `dashboard()` function.

* Issue **#1263** : Fixed issue where date expressions were being allowed without '+' or '-' signs to add or subtract durations.

* Add fallback config.yml file into the docker images for running outside of a stack.

* Issue **#1263** : Fixed issues related to URL encoding/decoding in dashboard expressions.

* Issue **#1262** : Improved behaviour of `+` when used for concatenation in dashboard expressions.

* Issue **#1259** : Fixed schema compliance when logging failed document update events.

* Issue **#1245** : Fixed various issues with session management and authentication.

* Issue **#1258** : Fixed issue affecting search expressions against keyword fields using dictionaries containing carriage returns.


## [v7.0-beta.5] - 2019-09-23

* Fixes to proxy


## [v7.0-beta.4] - 2019-09-16

* Fix stroom-proxy Dockerfile


## [v7.0-beta.3] - 2019-09-16

* Minor fixes, including an essential fix to config


## [v7.0-beta.2] - 2019-09-13

* Fix docker build


## [v7.0-beta.1] - 2019-09-11

* Issue **#1253** : Data retention policies containing just `AND` will now match everything.

* Issue **#1252** : Stream type suggestions no longer list internal types.

* Issue **#1218** : All stepping panes will now show line numbers automatically if there are indicators (errors, warnings etc) that need to be displayed.  

* Issue **#1254** : Added option to allow non Java escaped find and replacement text to be used in `FindReplaceFilter`. 

* Issue **#1250** : Fixed logging description for reading and writing documents.

* Issue **#1251** : Copy permissions from a parent now shows changes prior to the user clicking ok.

* Issue **#758** : You no longer need the `Manage Processors` privilege to call `stroom:meta('Pipeline')` in XSLT.

* Issue **#1256** : Fix error caused when logging data source name when downloading search results.

* Issue **#399** : Fix for error message when stepping that said user needed `read` permission on parent pipeline and not just `use`.

* Issue **#1242** : Fix for pipeline corruption caused when moving elements back to inherited parents.

* Issue **#1244** : Updated Dropwizard to version 1.3.14 to fix session based memory leak.

* Issue **#1246** : Removed elastic search document type, menu items and filter.

* Issue **#1247** : Added XSLT functions (`source`, `sourceId`, `partNo`, `recordNo`, `lineFrom`, `colFrom`, `lineTo`, `colTo`) to determine the current source location so it can be embedded in a cooked event. Events containing raw source location info can be made into links in dashboard tables or the text pane so that a user can see raw source data or jump directly to stepping that raw record.

* Add data retention feature and index optimisation to Solr indexes.

* Initial support for Solr indexing and search.

* Issue **#1244** : Updated Dropwizard to version 1.3.14 to fix session based memory leak.

* Issue **#1246** : Removed elastic search document type, menu items and filter.

* Issue **#1214** : Fixed issue where the max results setting in dashboard tables was not always being obeyed. Also fixed some dashboard table result page size issues.

* Issue **#1238** : During proxy clean task we no longer show a failed attempt to delete an empty directory as an error as this condition is expected.

* Issue **#1237** : Fixed issue where explorer model requests were failing outside of user sessions, e.g. when we want to find folder descendants for processing.

* Issue **#1230** : Fix test.

* Issue **#1230** : Search expressions no longer have the `contains` condition. 

* Issue **#1220** : Fixed attempt to open newly created index shards as if they were old existing shards.

* Issue **#1232** : Fixed handling of enter key on pipeline element editor dialog.

* Issue **#1229** : Fixed issue where users needed `Read` permission on an index instead of just `Use` permission to search it.

* Issue **#1207** : Removed task id from meta to reduce DB size and complexity especially given the fact tasks are transient. Superseded output is now found by querying the processor task service when new output is written rather than using task ids on meta.

* Uplift HBase to 2.1.5 and refactor code accordingly

* Uplift Kafka to 2.1.1 and refactor code accordingly

* Uplift Curator to 4.2.0

* Issue **#1143** : Added mechanism to inject dashboard parameters into expressions using the `param` and `params` functions so that dashboard parameters can be echoed by expressions to create dashboard links.

* Issue **#1205** : Change proxy repo clean to not delete configured rootRepoDir.

* Issue **#1204** : Fix ProxySecurityFilter to use correct API key on feedStatus requests.

* Issue **#1211** : Added a quick filter to the server tasks page.

* Issue **#1206** : Fixed sorting active tasks when clicking column header.

* Issue **#1201** : Fixed dependencies.

* Issue **#1201** : Fixed tests.

* Issue **#1201** : Document permission changes now mutate the user document permissions cache rather than clearing it.

* Issue **#1153** : Changed security context to be a Spring singleton to improve explorer performance.

* Issue **#1202** : Fixed NumberFormatException in StreamAttributeMapUtil.

* Issue **#1203** : Fixed event logging detail for dictionaries.

* Issue **#1197** : Restored Save As functionality.

* Issue **#1199** : The index fields page now copes with more than 100 index fields.

* Issue **#1200** : Removed blocking queue that was causing search to hang when full.

* Issue **#1198** : Filtering by empty folders now works correctly.

* Comment out rollCron in proxy-prod.yml

* Change swagger UI at gchq.github.io/stroom to work off 6.0 branch

* Issue **#1195** : Fixed issue where combination of quick filter and type filter were not displaying explorer items correctly.

* Issue **#1153** : Changed the way document permissions are retrieved and cached to improve explorer performance.

* Issue **#1196** : Added code to resolve data source names from doc refs if the name is missing when logging.

* Issue **#1165** : Fixed corruption of pipeline structure when adding items to Source.

* Issue **#1193** : Added optional validation to activities.

* Change default config for proxy repositoryFormat to "${executionUuid}/${year}-${month}-${day}/${feed}/${pathId}/${id}"

* Issue **#1194** : Fixed NPE in FindTaskProgressCriteria.

* Issue **#1191** : SQL statistics search tasks now show appropriate information in the server tasks pane.

* Issue **#1192** : Executor provider tasks now run as the current user.

* Issue **#1190** : Copied indexes now retain associated index volumes.

* Issue **#1177** : Data retention now works with is doc refs.

* Issue **#1160** : Proxy repositories now only roll if all output streams for a repository are closed. Proxy repositories also only calculate the current max id if the `executionUuid` repo format param is not used.

* Issue **#1186** : Volume status is now refreshed every 5 minutes.

* Fix incorrect default keystore in proxy config yaml.

* Rename environment variables in proxy config yaml.

* Issue **#1170** : The UI should now treat the `None` tree node as a null selection.

* Issue **#1184** : Remove dropwizard yaml files from docker images.

* Issue **#1181** : Remove dropwizard config yaml from the docker images.

* Issue **#1152** : You can now control the maximum number of files that are fragmented prior to proxy aggregation with `stroom.maxFileScan`.

* Issue **#1182** : Fixed use of `in folder` for data retention and receipt policies.

* Updated to allow stacks to be built at this version.

* Issue **#1154** : Search now terminates during result creation if it is asked to do so.

* Issue **#1167** : Fix for proxy to deal with lack of explorer folder based collections.

* Issue **#1172** : Fixed logging detail for viewing docs.

* Issue **#1166** : Fixed issue where users with only read permission could not copy items.

* Issue **#1174** : Reduced hits on the document permission cache.

* Issue **#1168** : Statistics searches now work when user only has `Use` permission.

* Issue **#1170** : Extra validation to check valid feed provided for stream appender.

* Issue **#1174** : The size of the document permissions cache is now configurable via the `stroom.security.documentPermissions.maxCacheSize` property.

* Issue **#1176** : Created index on document permissions to improve performance.

* Issue **#1175** : Dropping unnecessary index `explorerTreePath_descendant_idx`.

* Issue **#747** : XSLT can now reference dictionaries by UUID.

* Issue **#1167** : Use of folders to include child feeds and pipelines is now supported.

* Issue **#1153** : The explorer tree is now built with fewer DB queries.

* Issue **#1163** : Added indexes to the DB to improve explorer performance.

* Issue **#1153** : The explorer tree now only rebuilds synchronously for users who alter the tree, if has never been built or is very old. All other rebuilds of the explorer tree required to keep it fresh will happen asynchronously.

* Issue **#1162** : Proxy aggregation will no longer recurse parts directories when creating parts.

* Issue **#1157** : Migration now adds dummy feeds etc to processor filters if the original doc can't be found. This will prevent filters from matching more items than they should if migration fails to map feeds etc because they can't be found.

* Issue **#1162** : Remove invalid CopyOption in move() call.

* Issue **#1159** : Fix NPE in rolling appenders with no frequency value.

* Issue **#1160** : Proxy repositories will no longer scan contents on open if they are set to be read only.

* Issue **#1162** : Added buffering etc to improve the performance of proxy aggregation.

* Issue **#1156** : Added code to reduce unlikely chance of NPE or uncontrolled processing in the event of a null or empty processing filter.

* Issue **#1149** : Changed the way EntryIdSet is unmarshalled so jaxb can now use the getter to add items to a collection.

* Ignore broken junit test that cannot work as it stands

* Fix NPE in DictionaryStoreImpl.findByName().

* Issue **#1146** : Added `encodeUrl()`, `decodeUrl()` and `dashboard()` functions to dashboard tables to make dashboard linking easier. The `link()` function now automatically encodes/decodes each param so that parameters do not break the link format, e.g. `[Click Here](http://www.somehost.com/somepath){dialog|Dialog Title}`.

* Issue **#1144** : Changed StreamRange to account for inclusive stream id ranges in v6.0 that was causing an issue with file system maintenance.

* Mask passwords on the proxy admin page.

* Add exception to wrapped exception in the feedStatus service.

* Issue **#1140** : Add health check for proxy feed status url.

* Issue **#1138** : Stroom proxy now deletes empty repository directories based on creation time and depth first so that pruning empty directories is quicker and generally more successful.

* Issue **#1137** : Change proxy remote url health check to accept a 406 code as the feed will not be specified.

* Issue **#1135** : Data retention policies are now migrated to use `Type` and not `Stream Type`.

* Issue **#1136** : Remove recursive chown from stroom and proxy docker entrypoint scripts.


## [v7.0-alpha.5] - 2019-06-12

* Fix YAML substitution.


## [v7.0-alpha.4] - 2019-06-11

* Update API paths


## [v7.0-alpha.3] - 2019-05-10

* Fix config


## [v7.0-alpha.2] - 2019-05-10

* Fix config

* Issue **#1134** : Proxy now requires feed name to always be supplied.

* Expose proxy api key in yaml config via SYNC_API_KEY

* Issue **#1130** : Change `start.sh` so it works when realpath is not installed.

* Issue **#1129** : Fixed stream download from the UI.

* Issue **#1119** : StreamDumpTool will now dump data to zip files containing all data and associated meta and context data. This now behaves the same way as downloading data from the UI and can be used as an input to proxy aggregation or uploaded manually.


## [v7.0-alpha.1] - 2019-04-23

* Fix config issue

* Fixed NPE created when using empty config sections.

* Issue **#1122** : Fixed hessian communication between stroom and stroom proxy used to establish feed receive status. Added restful endpoints for feed status to stroom and stroom proxy. Proxy will now be able to request feed status from upstream stroom or stroom proxy instances.

* Fixed incompatibility issues with MySQL 5.7 and 8.0.

* Added debug to help diagnose search failures

* Issue **#382** : Large zip files are now broken apart prior to proxy aggregation.

* Change start script to use absolute paths for jar, config and logs to distinguish stroom and proxy instances.

* Issue **#1116** : Better implementation of proxy aggregation.

* Issue **#1116** : Changed the way tasks are executed to ensure thread pools expand to the maximum number of threads specified rather than just queueing all tasks and only providing core threads.

* Remove full path from file in sha256 hash file release artifact.

* Issue **#1115** : Add missing super.startProcessing to AbstractKafkaProducerFilter.

* Improve exception handling and logging in RemoteDataSourceProvider. Now the full url is included in dashboard connection errors.

* Change Travis build to generate sha256 hashes for release zip/jars.

* Uplift the visualisations content pack to v3.2.1

* Issue **#1100** : Fix incorrect sort direction being sent to visualisations.

* Add guard against race condition

* Add migration script to remove property `stroom.node.status.heapHistogram.jMapExecutable`.

* Uplift base docker image to openjdk:8u191-jdk-alpine3.9, reverting back to JDK for access to diagnostic tools.

* Issue **#1084** : Change heap histogram statistics to java MBean approach rather than jmap binary. Remove stroom.node.status.heapHistogram.jMapExecutable property.

* Improve resource for setting user's status

* Issue **#1079** : Improved the logging of permission errors encountered during stream processing

* Issue **#1058** : Added property `stroom.pipeline.parser.secureProcessing` to enable/disable the XML secure processing feature.

* Issue **#1062** : Add env var for UI path

* Uplift distribution visualisation content pack to v3.1.0

* Add transform_user_extract.py, for pre-6.0 to 6.0 user migration

* Issue **#1059** : Fix guice errors on stroom-proxy startup.

* Issue **#1010** : Improve distribution start/stop/etc scripts by adding monochrome switch and background log tailing.

* Issue **#1053** : Add API to disabled authorisation users

* Issue **#1042** : Improve error message for an ApiException when requesting a user's token.

* Issue **#1050** : Prevent creation of permission entries if key already exists.

* Issue **#1015** : Add sortDirections[] and keySortDirection to visualisation data object to fix sorting in the visualisations.

* Issue **#1019** : Fix visualisations settings dialog so you can un-set text and list controls.

* Issue **#1041** : Add a healthcheck to Stroom to alert for API key expiry

* Issue **#1040** : Fix for visualisations that do not require nested data.

* Issue **#1036** : Fix for scrollbar position on explorer popup windows.

* Issue **#1037** : Updated `moment.js` for parsing/formatting dates and times.

* Issue **#1021** : Dashboard links now allow `{}` characters to be used without URL encoding.

* Issue **#1018** : Added Health Checks for the external connectors that are registered via plugins

* Issue **#1025** : Fixed ACE editor resize issue where horizontal scroll bar was not always correctly shown.

* Issue **#1025** : Updated ACE editor to v1.4.2.

* Issue **#1022** : Added `Contains` condition to all search expression fields so that regex terms can be used.

* Issue **#1024** : Superseded output helper no longer expects initialisation in all cases.

* Issue **#1021** : Multiple changes to improve vis, dashboard and external linking in Stroom.

* Issue **#1019** : Fix visualisations settings dialog so you can un-set text and list controls.

* Issue **#986** : Fix direct dashboard links.

* Issue **#1006** : Added Exception Mapper for PermissionExceptions to return HTTP FORBIDDEN.

* Issue **#1012** : Fix for NPE caused when checking if an output is superseded.

* Issue **#1011** : Old UI versions running in browsers often cause Stroom to throw an NPE as it can't find the appropriate GWT serialisation policy. Stroom will no longer throw an NPE but will report an `IncompatibleRemoteServiceException` instead. This is the default GWT behaviour.

* Issue **#1007** : Max visualisation results are now limited by default to the maximum number of results defined for the first level of the parent table. This can be further limited by settings in the visualisation.

* Issue **#1004** : Table cells now support multiple links.

* Issue **#1001** : Changed link types to `tab`, `dialog`, `dashboard`, `browser`.

* Issue **#1001** : Added dashboard link option to link to a dashboard from within a vis, e.g. `stroomLink(d.name, 'type=Dashboard&uuid=<TARGET_DASHBOARD_UUID>&params=userId%3D' + d.name, 'DASHBOARD')`.

* Issue **#1001** : Added dashboard link option to link to a dashboard using the `DASHBOARD` target name, e.g. `link(${UserId}, concat('type=Dashboard&uuid=<TARGET_DASHBOARD_UUID>', ${UserId}), '', 'DASHBOARD')`.

* Issue **#1002** : Popup dialogs shown when clicking dashboard hyperlinks are now resizable.

* Issue **#993** : Moving documents in the explorer no longer affects items that are being edited as they are not updated in the process.

* Issue **#996** : Updated functions in dashboard function picker.

* Issue **#981** : Fixed dashboard deletion

* Issue **#989** : Upgraded stroom-expression to v1.4.13 to add new dashboard `link` function.

* Issue **#988** : Changed `generate-url` XSLT function to `link` so it matches the dashboard expression. Changed the parameters to create 4 variants of the function to make creation of simple links easier.

* Issue **#980** : Fix for NPE when fetching dependencies for scripts.

* Issue **#978** : Re-ordering the fields in stream data source

* Issue **gchq/stroom-content#31** : Uplift stroom-logs content pack to v2.0-alpha.5.

* Issue **#982** : Stop proxy trying to health check the content syncing if it isn't enabled.

* Change error logging in ContentSyncService to log stack trace

* Uplift send_to_stroom.sh in the distribution to v2.0

* Issue **#973** : Export servlet changed to a Resource API, added permission check, improved error responses.

* Issue **#969** : The code now suppresses errors for index shards being locked for writing as it is expected. We now lock shards using maps rather than the file system as it is more reliable between restarts.

* Issue **#941** : Internal Meta Stats are now being written

* Issue **#970** : Add stream type of `Records` for translated stroom app events.

* Issue **#966** : Proxy was always reporting zero bytes for the request content in the receive log.

* Issue **#938** : Fixed an NPE in authentication session state.

* Change the proxy yaml configuration for the stack to add `remotedn` and `remotecertexpiry` headers to the receive log

* Change logback archived logs to be gzip compressed for stroom and proxy

* Uplift stroom-logs content pack to v2.0-alpha.3

* Uplift send_to_stroom script to v1.8.1

* Issue **#324** : Changed XML serialisation so that forbidden XML characters U+FFFE and U+FFFF are not written. Note that these characters are not even allowed as character references so they are ignored entirely.

* Issue **#945** : More changes to fix some visualisations only showing 10 data points.

* Issue **#945** : Visualisations now show an unlimited number of data points unless constrained by their parent table or their own maximum value setting.

* Issue **#948** : Catching Spring initialisation runtime errors and ensuring they are logged.

* Add `set_log_levels.sh` script to the distribution

* Uplift visualisations content pack to v3.0.6 in the gradle build

* Issue **#952** : Remote data sources now execute calls within the context of the user for the active query. As a result all running search `destroy()` calls will now be made as the same user that initiated the search.

* Issue **#566** : Info and warning icons are now displayed in stepping screen when needed.

* Issue **#923** : Dashboard queries will now terminate if there are no index shards to search.

* Issue **#959** : Remove Material UI from Login and from password management pages

* Issue **#933** : Add health check for password resets

* Issue **#929** : Add more comprehensive password validation

* Issue **#876** : Fix password reset issues

* Issue **#768** : Preventing deletion of /store in empty volumes

* Issue **#939** : Including Subject DN in receive.log

* Issue **#940** : Capturing User DN and cert expiry on DW terminated SSL

* Issue **#744** : Improved reporting of error when running query with no search extraction pipeline

* Issue **#134** : Copy permissions from parent button

* Issue **#688** : Cascading permissions when moving/copying folder into a destination

* Issue **#788** : Adding DocRef and IsDocRef to stroom query to allow doc ref related filtering. Migration of stream filters uses this.

* Issue **#936** : Add conversion of header `X-SSL-Client-V-End` into `RemoteCertExpiry`, translating date format in the process.

* Issue **#953** : Fixed NPE.

* Issue **#947** : Fixed issue where data retention policy contains incorrect field names.

* Remove Material UI from the Users and API Keys pages

* Add content packs to stroom distribution

* Change distribution to use send_to_stroom.sh v1.7

* Updated stroom expression to v1.4.12 to improve handling or errors values and add new type checking functions `isBoolean()`, `isDouble()`, `isError()`, `isInteger()`, `isLong()`, `isNull()`, `isNumber()`, `isString()`, `isValue()`. Testing equality of null with `x=null()` is no longer valid and must be replaced with `isNull(x)`.

* Issue **#920** : Fix error handling for sql stats queries

* Remove log sending cron process from docker images (now handled by stroom-log-sender).

* Issue **#924** : The `FindReplaceFilter` now records the location of errors.

* Issue **#939** : Added `remotedn` to default list of keys to include in `receive.log`.

* Add git_tag and git_commit labels to docker images

* Uplift stroom-logs content pack in docker image to` v2.0-alpha.2`

* Stop truncation of `logger` in logback console logs

* Issue **#921** : Renaming open documents now correctly changes their tab name. Documents that are being edited now prevent the rename operation until they are saved.

* Issue **#922** : The explorer now changes the selection on a right click if the item clicked is not already selected (could be part of a multi select).

* Issue **#903** : Feed names can now contain wildcard characters when filtering in the data browser.

* Add API to allow creation of an internal Stroom user.

* Fix logger configuration for SqlExceptionHelper

* Add template-pipelines and standard-pipelines content packs to docker image

* Issue **#904** : The UI now shows dictionary names in expressions without the need to enter edit mode.

* Updated ACE editor to v1.4.1.

* Add colours to console logs in docker.

* Issue **#869** : Delete will now properly delete all descendant nodes and documents when deleting folders but will not delete items from the tree if they cannot be deleted, e.g. feeds that have associated data.

* Issue **#916** : You can no longer export empty folders or import nothing.

* Issue **#911** : Changes to feeds and pipelines no longer clear data browsing filters.

* Issue **#907** : Default volumes are now created as soon as they are needed.

* Issue **#910** : Changes to index settings in the UI now register as changes and enable save.

* Issue **#913** : Improve FindReplaceFilter to cope with more complex conditions.

* Change log level for SqlExceptionHelper to OFF, to stop expected exceptions from polluting the logs

* Fix invalid requestLog logFormat in proxy configuration

* Stop service discovery health checks being registered if stroom.serviceDiscovery.enabled=false

* Add fixed version of send_to_stroom.sh to release distribution

* Uplift docker base image for stroom & proxy to openjdk:8u181-jdk-alpine3.8

* Add a health check for getting a public key from the authentication service.

* Issue **#897** : Import no longer attempts to rename or move existing items but will still update content.

* Issue **#902** : Improved the XSLT `format-date` function to better cope with week based dates and to default values to the stream time where year etc are omitted.

* Issue **#905** : Popup resize and move operations are now constrained to ensure that a popup cannot be dragged off screen or resized to be bigger than the current browser window size.

* Issue **#898** : Improved the way many read only aspects of the UI behave.

* Issue **#894** : The system now generates and displays errors to the user when you attempt to copy a feed.

* Issue **#896** : Extended folder `create` permissions are now correctly cached.

* Issue **#893** : You can now manage volumes without the `Manage Nodes` permission.

* Issue **#892** : The volume editor now waits for the node list to be loaded before opening.

* Issue **#889** : Index field editing in the UI now works correctly.

* Issue **#891** : `StreamAppender` now keeps track of it's own record write count and no longer makes use of any other write counting pipeline element.

* Issue **#885** : Improved the way import works to ensure updates to entities are at least attempted when creating an import confirmation.

* Issue **#892** : Changed `Ok` to `OK`.

* Issue **#883** : Output streams are now immediately unlocked as soon as they are closed.

* Removed unnecessary OR operator that was being inserted into expressions where only a single child term was being used. This happened when reprocessing single streams.

* Issue **#882** : Splitting aggregated streams now works when using `FindReplaceFilter`. This functionality was previously broken because various reader elements were not passing the `endStream` event on.

* Issue **#881** : The find and replace strings specified for the `FindReplaceFilter` are now treated as unescaped Java strings and now support new line characters etc.

* Issue **#880** : Increased the maximum value a numeric pipeline property can be set to via the UI to 10000000.

* Issue **#888** : The dependencies listing now copes with external dependencies failing to provide data due to authentication issues.

* Issue **#890** : Dictionaries now show the words tab by default.

* Add admin healthchecks to stroom-proxy

* Add stroom-proxy docker image

* Refactor stroom docker images to reduce image size

* Add enabled flag to storing, forwarding and synching in stroom-proxy configuration

* Issue **#884** : Added extra fonts to stroom docker image to fix bug downloading xls search results.

* Issue **#879** : Fixed bug where reprocess and delete did not work if no stream status was set in the filter.

* Issue **#878** : Changed the appearance of stream filter fields to be more user friendly, e.g. `feedName` is now `Feed` etc.

* Issue **#809** : Changed default job frequency for `Stream Attributes Retention` and `Stream Task Retention` to `1d` (one day).

* Issue **#813** : Turned on secure processing feature for XML parsers and XML transformers so that external entities are not resolved. This prevents DoS attacks and gaining unauthorised access to the local machine.

* Issue **#871** : Fix for OptimisticLockException when processing streams.

* Issue **#872** : The parser cache is now automatically cleared when a schema changes as this can affect the way a data splitter parser is created.

* Add a health check for getting a public key from the authentication service.

* Issue **#897** : Import no longer attempts to rename or move existing items but will still update content.

* Issue **#902** : Improved the XSLT `format-date` function to better cope with week based dates and to default values to the stream time where year etc are omitted.

* Issue **#905** : Popup resize and move operations are now constrained to ensure that a popup cannot be dragged off screen or resized to be bigger than the current browser window size.

* Issue **#898** : Improved the way many read only aspects of the UI behave.

* Issue **#894** : The system now generates and displays errors to the user when you attempt to copy a feed.

* Issue **#896** : Extended folder `create` permissions are now correctly cached.

* Issue **#893** : You can now manage volumes without the `Manage Nodes` permission.

* Issue **#892** : The volume editor now waits for the node list to be loaded before opening.

* Issue **#889** : Index field editing in the UI now works correctly.

* Issue **#891** : `StreamAppender` now keeps track of it's own record write count and no longer makes use of any other write counting pipeline element.

* Issue **#885** : Improved the way import works to ensure updates to entities are at least attempted when creating an import confirmation.

* Issue **#892** : Changed `Ok` to `OK`.

* Issue **#883** : Output streams are now immediately unlocked as soon as they are closed.

* Removed unnecessary OR operator that was being inserted into expressions where only a single child term was being used. This happened when reprocessing single streams.

* Issue **#882** : Splitting aggregated streams now works when using `FindReplaceFilter`. This functionality was previously broken because various reader elements were not passing the `endStream` event on.

* Issue **#881** : The find and replace strings specified for the `FindReplaceFilter` are now treated as unescaped Java strings and now support new line characters etc.

* Issue **#880** : Increased the maximum value a numeric pipeline property can be set to via the UI to 10000000.

* Issue **#888** : The dependencies listing now copes with external dependencies failing to provide data due to authentication issues.

* Issue **#890** : Dictionaries now show the words tab by default.

* Add admin healthchecks to stroom-proxy

* Add stroom-proxy docker image

* Refactor stroom docker images to reduce image size

* Add enabled flag to storing, forwarding and synching in stroom-proxy configuration

* Issue **#884** : Added extra fonts to stroom docker image to fix bug downloading xls search results.

* Issue **#879** : Fixed bug where reprocess and delete did not work if no stream status was set in the filter.

* Issue **#878** : Changed the appearance of stream filter fields to be more user friendly, e.g. `feedName` is now `Feed` etc.

* Issue **#809** : Changed default job frequency for `Stream Attributes Retention` and `Stream Task Retention` to `1d` (one day).

* Issue **#813** : Turned on secure processing feature for XML parsers and XML transformers so that external entities are not resolved. This prevents DoS attacks and gaining unauthorised access to the local machine.

* Issue **#871** : Fix for OptimisticLockException when processing streams.

* Issue **#872** : The parser cache is now automatically cleared when a schema changes as this can affect the way a data splitter parser is created.

* Issue **#865** : Made `stroom.conf` location relative to YAML file when `externalConfig` YAML property is set.

* Issue **#867** : Added an option `showReplacementCount` to the find replace filter to choose whether to report total replacements on process completion.

* Issue **#867** : Find replace filter now creates an error if an invalid regex is used.

* Issue **#855** : Further fixes for stepping data that contains a BOM.

* Changed selected default tab for pipelines to be `Data`.

* Issue **#860** : Fixed issue where stepping failed when using any sort of input filter or reader before the parser.

* Issue **#867** : Added an option `showReplacementCount` to the find replace filter to choose whether to report total replacements on process completion.

* Improved Stroom instance management scripts

* Add contentPack import

* Fix typo in Dockerfile

* Issue **#859** : Change application startup to keep retrying when establishing a DB connection except for certain connection errors like access denied.

* Issue **#730** : The `System` folder now displays data and processors. This is a bug fix related to changing the default initial page for some document types.

* Issue **#854** : The activity screen no longer shows a permission error when shown to non admin users.

* Issue **#853** : The activity chooser will no longer display on startup if activity tracking is not enabled.

* Issue **#855** : Fixed stepping data that contains a BOM.

* Change base docker image to openjdk:8u171-jdk-alpine

* Improved loading of activity list prior to showing the chooser dialog.

* Issue **#852** : Fix for more required permissions when logging other 'find' events.

* Issue **#730** : Changed the default initial page for some document types.

* Issue **#852** : Fix for required permission when logging 'find' events.

* Changed the way the root pane loads so that error popups that appear when the main page is loading are not hidden.

* Issue **#851** : Added additional type info to type id when logging events.

* Issue **#848** : Fixed various issues related to stream processor filter editor.

* Issue **#815** : `stroom.pageTitle` property changed to `stroom.htmlTitle`.

* Issue **#732** : Added `host-address` and `host-name` XSLT functions.

* Issue **#338** : Added `splitAggregatedStreams` property to `StreamAppender`, `FileAppender` and `HDFSFileAppender` so that aggregated streams can be split into separate streams on output.

* Issue **#338** : Added `streamNo` path replacement variable for files to record the stream number within an aggregate.

* Added tests and fixed sorting of server tasks.

* Improved the way text input and output is buffered and recorded when stepping.

* The find and replace filter now resets the match count in between nested streams so that each stream is treated the same way, i.e. it can have the same number of text replacements.

* Added multiple fixes and improvements to the find and replace filter including limited support of input/output recording when stepping.

* Issue **#827** : Added `TextReplacementFilterReader` pipeline element.

* Issue **#736** : Added sorting to server tasks table.

* Inverted the behaviour of `disableQueryInfo` to now be `requireQueryInfo`.

* Issue **#596** : Rolling stream and file appenders can now roll on a cron schedule in addition to a frequency.

* The accept button now enabled on splash screen.

* Added additional event logging to stepping.

* An activity property with an id of `disableQueryInfo` can now be used to disable the query info popup on a per activity basis.

* Activity properties can now include the attributes `id`, `name`, `showInSelection` and `showInList` to determine their appearance and behaviour;

* Nested elements are now usable in the activity editor HTML.

* Record counts are now recorded on a per output stream basis even when splitting output streams.

* Splash presenter buttons are now always enabled.

* Fix background colour to white on activity pane.

* Changed `splitWhenBiggerThan` property to `rollSize` and added the property to the rolling appenders for consistency.

* Issue **#838** : Fix bug where calculation of written and read bytes was being accounted for twice due to the use of Java internal `FilterInputStream` and `FilterOutputStream` behaviour. This was leading to files being split at half od the expected size. Replaced Java internal classes with our own `WrappedInputStream` and `WrappedOutputStream` code.

* Issue **#837** : Fix bug to no longer try and record set activity events for null activities.

* Issue **#595** : Added stream appender and file appender property `splitWhenBiggerThan` to limit the size of output streams.

* Now logs activity change correctly.

* Add support for checkbox and selection control types to activity descriptions.

* Issue **#833** : The global property edit dialog can now be made larger.

* Fixed some issues in the activity manager.

* Issue **#722** : Change pipeline reference data loader to store its reference data in an off-heap disk backed LMDB store to reduce Java heap usage. See the `stroom.refloader.*` properties for configuration of the off-heap store.

* Issue **#794** : Automatically suggest a pipeline element name when creating it

* Issue **#792** : Preferred order of properties for Pipeline Elements

* Issue **824** : Fix for replace method in PathCreator also found in stroom proxy.

* Issue **#828** : Changed statistics store caches to 10 minute time to live so that they will definitely pick up new statistics store definitions after 10 minutes.

* Issue **#774** : Event logging now logs find stream criteria correctly so that feeds ids are included.

* Issue **#829** : Stroom now logs event id when viewing individual events.

* Added functionality to record actions against user defined activities.

* Added functionality to show a splash screen on login.

* Issue **#791** : Fixed broken equals method so query total row count gets updated correctly.

* Issue **#830** : Fix for API queries not returning before timing out.

* Issue **#824** : Fix for replace method in PathCreator also found in stroom proxy.

* Issue **#820** : Fix updating index shards so that they are loaded, updated and saved under lock.

* Issue **#819** : Updated `stroom-expression` to v1.4.3 to fix violation of contract exception when sorting search results.

* Issue **#817** : Increased maximum number of concurrent stream processor tasks to 1000 per node.

* Moved Index entities over to the new multi part document store.

* Moved Pipeline entities over to the new multi part document store.

* Moved both Statistic Store entity types over to the new multi part document store.

* Moved XSLT entities over to the new multi part document store.

* Moved Visualisation entities over to the new multi part document store.

* Moved Script entities over to the new multi part document store.

* Moved Dashboard entities over to the new multi part document store.

* Moved XmlSchema entities over to the new multi part document store.

* Moved TextConverter entities over to the new multi part document store.

* Modified the storage of dictionaries to use the new multi part document store.

* Changed the document store to hold multiple entries for a document so that various parts of a document can be written separately, e.g. the meta data about a dictionary and the dictionary text are now written as separate DB entries. Entries are combined during the serialisation/deserialisation process.

* Changed the import export API to use byte arrays to hold values rather than strings. *POSSIBLE BREAKING CHANGE*
Issue **gchq/stroom-expression#22** : Add `typeOf(...)` function to dashboard.

* Issue **#697** : Fix for reference data sometimes failing to find the appropriate effective stream due to the incorrect use of the effective stream cache. It was incorrectly configured to use a time to idle (TTI) expiry rather than a time to live (TTL) expiry meaning that heavy use of the cache would prevent the cached effective streams being refreshed.

* Issue **#806** : Fix for clearing previous dashboard table results if search results deliver no data.

* Issue **#805** : Fix for dashboard date time formatting to use local time zone.

* Issue **#803** : Fix for group key conversion to an appropriate value for visualisations.

* Issue **#802** : Restore lucene-backward-codecs to the build

* Issue **#800** : Add DB migration script 33 to replace references to the `Stream Type` type in the STRM_PROC_FILT table with `streamTypeName`.

* Issue **#798** : Add DB migration script 32 to replace references to the `NStatFilter` type in the PIPE table with `StatisticsFilter`.

* Fix data receipt policy defect

* Issue **#791** : Search completion signal is now only sent to the UI once all pending search result merges are completed.

* Issue **#795** : Import and export now works with appropriate application permissions. Read permission is required to export items and Create/Update permissions are required to import items depending on whether the update will create a new item or update an existing one.

* Improve configurabilty of stroom-proxy.

* Issue **#783** : Reverted code that ignored duplicate selection to fix double click in tables.

* Issue **#782** : Fix for NPE thrown when using CountGroups when GroupKey string was null due to non grouped child rows.

* Issue **#778** : Fix for text selection on tooltips etc in the latest version of Chrome.

* Uplift stroom-expression to v1.4.1

* Issue **#776** : Removal of index shard searcher caching to hopefully fix Lucene directory closing issue.

* Issue **#779** : Fix permissions defect.

* Issue **gchq/stroom-expression#22** : Add `typeOf(...)` function to dashboard.

* Issue **#766** : Fix NullPointerExceptions when downloading table results to Excel format.

* Issue **#770** : Speculative fix for memory leak in SQL Stats queries.

* Issue **#761** : New fix for premature truncation of SQL stats queries due to thread interruption.

* Issue **#748** : Fix build issue resulting from a change to SafeXMLFilter.

* Issue **#748** : Added a command line interface (CLI) in addition to headless execution so that full pipelines can be run against input files.

* Issue **#748** : Fixes for error output for headless mode.

* Issue **#761** : Fixed statistic searches failing to search more than once.

* Issue **#756** : Fix for state being held by `InheritableThreadLocal` causing objects to be held in memory longer than necessary.

* Issue **#761** : Fixed premature truncation of SQL stats queries due to thread interruption.

* Added `pipeline-name` and `put` XSLT functions back into the code as they were lost in a merge.

* Issue **#749** : Fix inability to query with only `use` privileges on the index.

* Issue **#613** : Fixed visualisation display in latest Firefox and Chrome.

* Added permission caching to reference data lookup.

* Updated to stroom-expression 1.3.1

    Added cast functions `toBoolean`, `toDouble`, `toInteger`, `toLong` and `toString`.
    Added `include` and `exclude` functions.
    Added `if` and `not` functions.
    Added value functions `true()`, `false()`, `null()` and `err()`.
    Added `match` boolean function.
    Added `variance` and `stDev` functions.
    Added `hash` function.
    Added `formatDate` function.
    Added `parseDate` function.
    Made `substring` and `decode` functions capable of accepting functional parameters.
    Added `substringBefore`, `substringAfter`, `indexOf` and `lastIndexOf` functions.
    Added `countUnique` function.

* Issue **#613** : Fixed visualisation display in latest Firefox and Chrome.

* Issue **#753** : Fixed script editing in UI.

* Issue **#751** : Fix inability to query on a dashboard with only use+read rights.

* Issue **#719** : Fix creation of headless Jar to ensure logback is now included.

* Issue **#735** : Change the format-date xslt function to parse dates in a case insensitive way.

* Issue **#719** : Fix creation of headless Jar. Exclude gwt-unitCache folder from build JARs.

* Issue **#720** : Fix for Hessian serialisation of table coprocessor settings.

* Issue **#217** : Add an 'all/none' checkbox to the Explorer Tree's quick filter.

* Issue **#400** : Shows a warning when cascading folder permissions.

* Issue **#405** : Fixed quick filter on permissions dialog, for users and for groups. It will now match anywhere in the user or group name, not just at the start.

* Issue **#708** : Removed parent folder UUID from ExplorerActionHandler.

* Application security code is now implemented using lambda expressions rather than AOP. This simplifies debugging and makes the code easier to understand.

* Changed the task system to allow task threads to be interrupted from the task UI.

* Made changes to improve search performance by making various parts of search wait for interruptible conditions.

* Migrated code from Spring to Guice for managing dependency injection.

* Issue **#229** : When a user 'OKs' a folder permission change it can take a while to return. This disables the ok/cancel buttons while Stroom is processing the permission change.

* Issue **#405** : Fixed quick filter on permissions dialog, for users and for groups. It will now match anywhere in the user or group name, not just at the start.

* Issue **#588** : Fixed display of horizontal scrollbar on explorer tree in export, create, copy and move dialogs.

* Issue **#691** : Volumes now reload on edit so that the entities are no longer stale the second time they are edited.

* Issue **#692** : Properties now reload on edit so that the entities are no longer stale the second time they are edited.

* Issue **#703** : Removed logging of InterruptedException stack trace on SQL stat queries, improved concurrency code.

* Issue **#697** : Improved XSLT `Lookup` trace messages.

* Issue **#697** : Added a feature to trace XSLT `Lookup` attempts so that reference data lookups can be debugged.

* Issue **#702** : Fix for hanging search extraction tasks

* Issue **#701** : The search `maxDocIdQueueSize` is now 1000 by default.

* Issue **#700** : The format-date XSLT function now defaults years, months and days to the stream receipt time regardless of whether the input date pattern specifies them.

* Issue **#657** : Change SQL Stats query code to process/transform the data as it comes back from the database rather than holding the full resultset before processing. This will reduce memory overhead and improve performance.

* Issue **#634** : Remove excessive thread sleeping in index shard searching. Sleeps were causing a significant percentage of inactivity and increasing memory use as data backed up. Add more logging and logging of durations of chunks of code. Add an integration test for testing index searching for large data volumes.

* Issue **#698** : Migration of Processing Filters now protects against folders that have since been deleted

* Issue **#634** : Remove excessive thread sleeping in index shard searching. Sleeps were causing a significant percentage of inactivity and increasing memory use as data backed up. Add more logging and logging of durations of chunks of code. Add an integration test for testing index searching for large data volumes.

* Issue **#659** : Made format-date XSLT function default year if none specified to the year the data was received unless this would make the date later then the received time in which case a year is subtracted.

* Issue **#658** : Added a hashing function for XSLT translations.

* Issue **#680** : Fixed the order of streams in the data viewer to descending by date

* Issue **#679** : Fixed the editing of Stroom properties that are 'persistent'.

* Issue **#681** : Added dry run to check processor filters will convert to find stream criteria. Throws error to UI if fails.

* Issue **#676** : Fixed use of custom stream type values in expression based processing filters.

* Issue **#673** : Fixed issue with Stream processing filters that specify Create Time

* Issue **#675** : Fixed issue with datafeed requests authenticating incorrectly

* Issue **#666** : Fixed the duplicate dictionary issue in processing filter migrations, made querying more efficient too
* Database migration fixes and tools

* Issue **#668** : Fixed the issue that prevented editing of stroom volumes

* Issue **#669** : Elastic Index Filter now uses stroomServiceUser to retrieve the index config from the Query Elastic service.

* Minor fix to migrations

* Add logging to migrations

* Add logging to migrations

* Issue **#651** : Removed the redundant concept of Pipeline Types, it's half implementation prevented certain picker dialogs from working.

* Issue **#481** : Fix handling of non-incremental index queries on the query API. Adds timeout option in request and blocking code to wait for the query to complete. Exit early from wait loops in index/event search.

* Issue **#626** : Fixed issue with document settings not being persisted

* Issue **#621** : Changed the document info to prevent requests for multi selections

* Issue **#620** : Copying a directory now recursively copies it's contents, plus renaming copies is done more intelligently.

* Issue **#546** : Fixed race conditions with the Explorer Tree, it was causing odd delays to population of the explorer in various places.

* Issue **#495** : Fixed the temporary expansion of the Explorer Tree caused by filtering

* Issue **#376** : Welcome tab details fixed since move to gradle

* Issue **#523** : Changed permission behaviours for copy and move to support `None`, `Source`, `Destination` and `Combined` behaviours. Creating new items now allows for `None` and `Destination` permission behaviours. Also imported items now receive permissions from the destination folder. Event logging now indicates the permission behaviour used during copy, move and create operations.

* Issue **#480** : Change the downloaded search request API JSON to have a fetch type of ALL.

* Issue **#623** : Fixed issue where items were being added to sublist causing a stack overflow exception during data retention processing.

* Issue **#617** : Introduced a concept of `system` document types that prevents the root `System` folder type from being created, copied, deleted, moved, renamed etc.

* Issue **#622** : Fix incorrect service discovery based api paths, remove authentication and authorisation from service discovery

* Issue **#568** : Fixed filtering streams by pipeline in the pipeline screen.

* Issue **#565** : Fixed authorisation issue on dashboards.

* Issue **#592** : Mount stroom at /stroom.

* Issue **#608** : Fixed stream grep and stream dump tools and added tests to ensure continued operation.

* Issue **#603** : Changed property description from `tags` to `XML elements` in `BadTextXMLFilterReader`.

* Issue **#600** : Added debug to help diagnose cause of missing index shards in shard list.

* Issue **#611** : Changed properties to be defined in code rather than Spring XML.

* Issue **#605** : Added a cache for retrieving user by name to reduce DB use when pushing users for each task.

* Issue **#610** : Added `USE INDEX (PRIMARY)` hint to data retention select SQL to improve performance.

* Issue **#607** : Multiple improvements to the code to ensure DB connections, prepared statements, result sets etc use try-with-resources constructs wherever possible to ensure no DB resources are leaked. Also all connections obtained from a data source are now returned appropriately so that connections from pools are reused.

* Issue **#602** : Changed the data retention rule table column order.

* Issue **#606** : Added more stroom properties to tune the c3P0 connection pool. The properties are prefixed by `stroom.db.connectionPool` and `stroom.statistics.sql.db.connectionPool`.

* Issue **#601** : Fixed NPE generated during index shard retention process that was caused by a shard being deleted from the DB at the same time as the index shard retention job running.

* Issue **#609** : Add configurable regex to replace IDs in heap histogram class names, e.g. `....$Proxy54` becomes `....$Proxy--ID-REMOVED--`

* Issue **#570** : Refactor the heap histogram internal statistics for the new InternalStatisticsReceiver

* Issue **#599** : DocumentServiceWriteAction was being used in the wrong places where EntityServiceSaveAction should have been used instead to save entities that aren't document entities.

* Issue **#593** : Fixed node save RPC call.

* Issue **#591** : Made the query info popup more configurable with a title, validation regex etc. The popup will now only be displayed when enabled and when a manual user action takes place, e.g. clicking a search button or running a parameterised execution with one or more queries.

* Added 'prompt' option to force the identity provider to ask for a login.

* Issue **#549** : Change to not try to connect to kafka when kafka is not configured and improve failure handling

* Issue **#573** : Fixed viewing folders with no permitted underlying feeds. It now correctly shows blank data screen, rather than System/Data.

* Issue **#150** : Added a feature to optionally require specification of search purpose.

* Issue **#572** : Added a feature to allow easy download of dictionary contents as a text file.

* Generate additional major and minor floating docker tags in travis build, e.g. v6-LATEST and v6.0-LATEST

* Change docker image to be based on openjdk:8u151-jre-alpine

* Added a feature to list dependencies for all document entities and indicate where dependencies are missing.

* Issue **#540** : Improve description text for stroom.statistics.sql.maxProcessingAge property

* Issue **#538** : Lists of items such as users or user groups were sometimes not being converted into result pages correctly, this is now fixed.

* Issue **#537** : Users without `Manage Policies` permission can now view streams.

* Issue **#522** : Selection of data retention rules now remains when moving rules up or down.

* Issue **#411** : When data retention rules are disabled they are now shown greyed out to indicate this.

* Issue **#536** : Fix for missing visualisation icons.

* Issue **#368** : Fixed hidden job type button on job node list screen when a long cron pattern is used.

* Issue **#507** : Added dictionary inheritance via import references.

* Issue **#554** : Added a `parseUri` XSLT function.

* Issue **#557** : Added dashboard functions to parse and output URI parts.

* Issue **#552** : Fix for NPE caused by bad XSLT during search data extraction.

* Issue **#560** : Replaced instances of `Files.walk()` with `Files.walkFileTree()`. `Files.walk()` throws errors if any files are deleted or are not accessible during the walk operation. This is a major issue with the Java design for walking files using Java 8 streams. To avoid this issue `Files.walkFileTree()` has now been used in place of `Files.walk()`.

* Issue **#567** : Changed `parseUri` to be `parse-uri` to keep it consistently named with respect to other XSLT functions. The old name `parseUri` still works but is deprecated and will be removed in a later version.

* Issue **#567** : The XSLT function `parse-uri` now correctly returns a `schemeSpecificPart` element rather than the incorrectly named `schemeSpecificPort`.

* Issue **#567** : The dashboard expression function `extractSchemeSpecificPortFromUri` has now been corrected to be called `extractSchemeSpecificPartFromUri`.

* Issue **#567** : The missing dashboard expression function `extractQueryFromUri` has been added.

* Issue **#571** : Streams are now updated to have a status of deleted in batches using native SQL and prepared statements rather than using the stream store.

* Issue **#559** : Changed CSS to allow table text selection in newer browsers.

* Issue **#574** : Fixed SQL debug trace output.

* Issue **#574** : Fixed SQL UNION code that was resulting in missing streams in the data browser when paging.

* Issue **#590** : Improved data browser performance by using a local cache to remember feeds, stream types, processors, pipelines etc while decorating streams.

* Issue **#150** : Added a property to optionally require specification of search purpose.

* New authentication flow based around OpenId

* New user management screens

* The ability to issue API keys

* Issue **#501** : Improve the database teardown process in integration tests to speed up builds

* Relax regex in build script to allow tags like v6.0-alpha.3 to be published to Bintray

* Add Bintray publish plugin to Gradle build

* Issue **#75** : Upgraded to Lucene 5.

* Issue **#135** : [BREAKING CHANGE] Removed JODA Time library and replaced with Java 7 Time API. This change breaks time zone output previously formatted with `ZZ` or `ZZZ`.

* Added XSLT functions generate-url and fetch-json

* Added ability to put clickable hyperlinks in Dashboard tables

* Added an HTTP appender.

* Added an appender for the proxy store.

* Issue **#412** : Fixed no-column table breakage

* Issue **#380** : Fixed build details on welcome/about

* Issue **#348** : Fixed new menu icons.

* Issue **98** : Fix premature trimming of results in the store

* Issue **360** : Fix inability to sort sql stats results in the dashboard table

* Issue **#550** : Fix for info message output for data retention.

* Issue **#551** : Improved server task detail for data retention job.

* Issue **#541** : Changed stream retention job descriptions.

* Issue **#553** : The data retention job now terminates if requested to do so and also tracks progress in a local temp file so a nodes progress will survive application restarts.

* Change docker image to use openjdk:8u151-jre-alpine as a base

* Issue **#539** : Fix issue of statistic search failing after it is imported

* Issue **#547** : Data retention processing is now performed in batches (size determined by `stroom.stream.deleteBatchSize`). This change should reduce the memory required to process the data retention job.

* Issue **#541** : Marked old stream retention job as deprecated in description.

* Issue **#542** : Fix for lazy hibernate object initialisation when stepping cooked data.

* Issue **#524** : Remove dependency on stroom-proxy:stroom-proxy-repo and replaced with duplicated code from stroom-proxy-repo (commit b981e1e)

* Issue **#203** : Initial release of the new data receipt policy functionality.

* Issue **#202** : Initial release of the new data retention policy functionality.

* Issue **#521** : Fix for the job list screen to correct the help URL.

* Issue **#526** : Fix for XSLT functions that should return optional results but were being forced to return a single value.

* Issue **#527** : Fix for XSLT error reporting. All downstream errors were being reported as XSLT module errors and were
 hiding the underlying exception.

* Issue **#501** : Improve the database teardown process in integration tests to speed up builds.

* Issue **#511** : Fix NPE thrown during pipeline stepping by downstream XSLT.

* Issue **#521** : Fix for the job list screen to use the help URL system property for displaying context sensitive help.

* Issue **#511** : Fix for XSLT functions to allow null return values where a value cannot be returned due to an error etc.

* Issue **#515** : Fix handling of errors that occur before search starts sending.

* Issue **#506** : In v5 dashboard table filters were enhanced to allow parameters to be used in include/exclude filters. The implementation included the use of ` \ ` to escape `$` characters that were not to be considered part of a parameter reference. This change resulted in regular expressions requiring ` \ ` being escaped with additional ` \ ` characters. This escaping has now been removed and instead only `$` chars before `{` chars need escaping when necessary with double `$$` chars, e.g. use `$${something` if you actually want `${something` not to be replaced with a parameter.

* Issue **#505** : Fix the property UI so all edited value whitespace is trimmed

* Issue **#513** : Now only actively executing tasks are visible as server tasks

* Issue **#483** : When running stream retention jobs the transactions are now set to REQUIRE_NEW to hopefully ensure that the job is done in small batches rather than a larger transaction spanning multiple changes.

* Issue **#508** : Fix directory creation for index shards.

* Issue **#492** : Task producers were still not being marked as complete on termination which meant that the parent cluster task was not completing. This has now been fixed.

* Issue **#497** : DB connections obtained from the data source are now released back to the pool after use.

* Issue **#492** : Task producers were not being marked as complete on termination which meant that the parent cluster task was not completing. This has now been fixed.

* Issue **#497** : Change stream task creation to use straight JDBC rather than hibernate for inserts and use a configurable batch size (stroom.databaseMultiInsertMaxBatchSize) for the inserts.

* Issue **#502** : The task executor was not responding to shutdown and was therefore preventing the app from stopping gracefully.

* Issue **#476** : Stepping with dynamic XSLT or text converter properties now correctly falls back to the specified entity if a match cannot be found by name.

* Issue **#498** : The UI was adding more than one link between 'Source' and 'Parser' elements, this is now fixed.

* Issue **#492** : Search tasks were waiting for part of the data extraction task to run which was not checking for termination. The code for this has been changed and should now terminate when required.

* Issue **#494** : Fix problem of proxy aggregation never stopping if more files exist

* Issue **#490** : Fix errors in proxy aggregation due to a bounded thread pool size

* Issue **#484** : Remove custom finalize() methods to reduce memory overhead

* Issue **#475** : Fix memory leak of java.io.File references when proxy aggregation runs

* Issue **#470** : You can now correctly add destinations directly to the pipeline 'Source' element to enable raw streaming.

* Issue **#487** : Search result list trimming was throwing an illegal argument exception `Comparison method violates its general contract`, this should now be fixed.

* Issue **#488** : Permissions are now elevated to 'Use' for the purposes of reporting the data source being queried.

* Migrated to ehcache 3.4.0 to add options for off-heap and disk based caching to reduce memory overhead.

* Caches of pooled items no longer use Apache Commons Pool.

* Issue **#401** : Reference data was being cached per user to ensure a user centric view of reference data was being used. This required more memory so now reference data is built in the context of the internal processing user and then filtered during processing by user access to streams.

* The effective stream cache now holds 1000 items.

* Reduced the amount of cached reference data to 100 streams.

* Reduced the number of active queries to 100.

* Removed Ehcache and switched to Guava cache.

* Issue **#477** : Additional changes to ensure search sub tasks use threads fairly between multiple searches.

* Issue **#477** : Search sub tasks are now correctly linked to their parent task and can therefore be terminated by terminating parent tasks.

* Issue **#425** : Changed string replacement in pipeline migration code to use a literal match

* Issue **#469** : Add Heap Histogram internal statistics for memory use monitoring

* Issue **#463** : Made further improvements to the index shard writer cache to improve performance.

* Issue **#448** : Some search related tasks never seem to complete, presumably because an error is thrown at some point and so their callbacks do not get called normally. This fix changes the way task completion is recorded so that it isn't dependant on the callbacks being called correctly.

* Issue **#464** : When a user resets a password, the password now has an expiry date set in the future determined by the password expiry policy. Password that are reset by email still expire immediately as expected.

* Issue **#462** : Permission exceptions now carry details of the user that the exception applies to. This change allows error logging to record the user id in the message where appropriate.

* Issue **#463** : Many index shards are being corrupted which may be caused by insufficient locking of the shard writers and readers. This fix changes the locking mechanism to use the file system.

* Issue **#451** : Data paging was allowing the user to jump beyond the end of a stream whereby just the XML root elements were displayed. This is now fixed by adding a constraint to the page offset so that the user cannot jump beyond the last record. Because data paging assumes that segmented streams have a header and footer, text streams now include segments after a header and before a footer, even if neither are added, so that paging always works correctly regardless of the presence of a header or footer.

* Issue **#461** : The stream attributes on the filter dialog were not sorted alphabetically, they now are.

* Issue **#460** : In some instances error streams did not always have stream attributes added to them for fatal errors. This mainly occurred in instances where processing failed early on during pipeline creation. An error was recorded but stream attributes were not added to the meta data for the error stream. Processing now ensures that stream attributes are recorded for all error cases.

* Issue **#442** : Remove 'Old Internal Statistics' folder, improve import exception handling

* Issue **#457** : Add check to import to prevent duplicate root level entities

* Issue **#444** : Fix for segment markers when writing text to StreamAppender.

* Issue **#447** : Fix for AsyncSearchTask not being displayed as a child of EventSearchTask in the server tasks view.

* Issue **#421** : FileAppender now causes fatal error where no output path set.

* Issue **#427** : Pipelines with no source element will now only treat a single parser element as being a root element for backwards compatibility.

* Issue **#420** : Pipelines were producing errors in the UI when elements were deleted but still had properties set on them. The pipeline validator was attempting to set and validate properties for unknown elements. The validator now ignores properties and links to elements that are undeclared.

* Issue **#420** : The pipeline model now removes all properties and links for deleted elements on save.

* Issue **#458** : Only event searches should populate the `searchId`. Now `searchId` is only populated when a stream processor task is created by an event search as only event searches extract specific records from the source stream.

* Issue **#437** : The event log now includes source in move events.

* Issue **#419** : Fix multiple xml processing instructions appearing in output.

* Issue **#446** : Fix for deadlock on rolling appenders.

* Issue **#444** : Fix segment markers on RollingStreamAppender.

* Issue **#426** : Fix for incorrect processor filters. Old processor filters reference `systemGroupIdSet` rather than `folderIdSet`. The new migration updates them accordingly.

* Issue **#429** : Fix to remove `usePool` parser parameter.

* Issue **#439** : Fix for caches where elements were not eagerly evicted.

* Issue **#424** : Fix for cluster ping error display.

* Issue **#441** : Fix to ensure correct names are shown in pipeline properties.

* Issue **#433** : Fixed slow stream queries caused by feed permission restrictions.

* Issue **#385** : Individual index shards can now be deleted without deleting all shards.

* Issue **#391** : Users needed `Manage Processors` permission to initiate pipeline stepping. This is no longer required as the 'best fit' pipeline is now discovered as the internal processing user.

* Issue **#392** : Inherited pipelines now only require 'Use' permission to be used instead of requiring 'Read' permission.

* Issue **#394** : Pipeline stepping will now show errors with an alert popup.

* Issue **#396** : All queries associated with a dashboard should now be correctly deleted when a dashboard is deleted.

* Issue **#393** : All caches now cache items within the context of the current user so that different users do not have the possibility of having problems caused by others users not having read permissions on items.

* Issue **#358** : Schemas are now selected from a subset matching the criteria set on SchemaFilter by the user.

* Issue **#369** : Translation stepping wasn't showing any errors during stepping if a schema had an error in it.

* Issue **#364** : Switched index writer lock factory to a SingleInstanceLockFactory as index shards are accessed by a single process.

* Issue **#363** : IndexShardWriterCacheImpl now closes and flushes writers using an executor provided by the TaskManager. Writers are now also closed in LRU order when sweeping up writers that exceed TTL and TTI constraints.

* Issue **#361** : Information has been added to threads executing index writer and index searcher maintenance tasks.

* Issue **#356** : Changed the way index shard writers are cached to improve indexing performance and reduce blocking.

* Issue **#353** : Reduced expected error logging to debug.

* Issue **#354** : Changed the way search index shard readers get references to open writers so that any attempt to get an open writer will not cause, or have to wait for, a writer to close.

* Issue **#351** : Fixed ehcache item eviction issue caused by ehcache internally using a deprecated API.

* Issue **#347** : Added a 'Source' node to pipelines to establish a proper root for a pipeline rather than an assumed one based on elements with no parent.

* Issue **#350** : Removed 'Advanced Mode' from pipeline structure editor as it is no longer very useful.

* Issue **#349** : Improved index searcher cache to ensure searchers are not affected by writers closing.

* Issue **#342** : Changed the way indexing is performed to ensure index readers reference open writers correctly.

* Issue **#346** : Improved multi depth config content import.

* Issue **#328** : You can now delete corrupt shards from the UI.

* Issue **#343** : Fixed login expiry issue.

* Issue **#345** : Allowed for multi depth config content import.

* Issue **#341** : Fixed arg in SQL.

* Issue **#340** : Fixed headless and corresponding test.

* Issue **#333** : Fixed event-logging version in build.

* Issue **#334** : Improved entity sorting SQL and separated generation of SQL and HQL to help avoid future issues.

* Issue **#335** : Improved user management

* Issue **#337** : Added certificate auth option to export servlet and disabled the export config feature by default.

* Issue **#337** : Added basic auth option to export servlet to complement cert based auth.

* Issue **#332** : The index shard searcher cache now makes sure to get the current writer needed for the current searcher on open.

* Issue **#322** : The index cache and other caching beans should now throw exceptions on `get` that were generated during the creation of cached items.

* Issue **#325** : Query history is now cleaned with a separate job. Also query history is only recorded for manual querying, i.e. not when query is automated (on open or auto refresh). Queries are now recorded on a dashboard + query component basis and do not apply across multiple query components in a dashboard.

* Issue **#323** : Fixed an issue where parser elements were not being returned as 'processors' correctly when downstream of a reader.

* Issue **#322** : Index should now provide a more helpful message when an attempt is made to index data and no volumes have been assigned to an index.

* Issue **#316** : Search history is now only stored on initial query when using automated queries or when a user runs a query manually. Search history is also automatically purged to keep either a specified number of items defined by `stroom.query.history.itemsRetention` (default 100) or for a number of days specified by `stroom.query.history.daysRetention` (default 365).

* Issue **#317** : Users now need update permission on an index plus 'Manage Index Shards' permission to flush or close index shards. In addition to this a user needs delete permission to delete index shards.

* Issue **#319** : SaveAs now fetches the parent folder correctly so that users can copy items if they have permission to do so.

* Issue **#311** : Fixed request for `Pipeline` in `meta` XSLT function. Errors are now dealt with correctly so that the XSLT will not fail due to missing meta data.

* Issue **#313** : Fixed case of `xmlVersion` property on `InvalidXMLCharFilterReader`.

* Issue **#314** : Improved description of `tags` property in `BadTextXMLFilterReader`.

* Issue **#307** : Made some changes to avoid potential NPE caused by session serialisation.

* Issue **#306** : Added a stroom `meta` XSLT function. The XSLT function now exposes `Feed`, `StreamType`, `CreatedTime`, `EffectiveTime` and `Pipeline` meta attributes from the currently processing stream in addition to any other meta data that might apply. To access these meta data attributes of the current stream use `stroom:meta('StreamType')` etc. The `feed-attribute` function is now an alias for the `meta` function and should be considered to be deprecated.

* Issue **#303** : The stream delete job now uses cron in preference to a frequency.

* Issue **#152** : Changed the way indexing is performed so that a single indexer object is now responsible for indexing documents and adding them to the appropriate shard.

* Issue **#179** : Updated Saxon-HE to version 9.7.0-18 and added XSLTFilter option to `usePool` to see if caching might be responsible for issue.

* Issue **#288** : Made further changes to ensure that the IndexShardWriterCache doesn't try to reuse an index shard that has failed when adding any documents.

* Issue **#295** : Made the help URL absolute and not relative.

* Issue **#293** : Attempt to fix mismatch document count error being reported when index shards are opened.

* Issue **#292** : Fixed locking for rolling stream appender.

* Issue **#292** : Rolling stream output is no longer associated with a task, processor or pipeline to avoid future processing tasks from deleting rolling streams by thinking they are superseded.

* Issue **#292** : Data that we expect to be unavailable, e.g. locked and deleted streams, will no longer log exceptions when a user tries to view it and will instead return an appropriate message to the user in place of the data.

* Issue **#288** : The error condition 'Expected a new writer but got the same one back!!!' should no longer be encountered as the root cause should now be fixed. The original check has been reinstated so that processing will terminate if we do encounter this problem.

* Issue **#295** : Fixed the help property so that it can now be configured.

* Issue **#296** : Removed 'New' and 'Delete' buttons from the global property dialog.

* Issue **#279** : Fixed NPE thrown during proxy aggregation.

* Issue **#294** : Changing stream task status now tries multiple times to attempt to avoid a hibernate LockAcquisitionException.

* Issue **#287** : XSLT not found warnings property description now defaults to false.

* Issue **#261** : The save button is now only enabled when a dashboard or other item is made dirty and it is not read only.

* Issue **#286** : Dashboards now correctly save the selected tab when a tab is selected via the popup tab selector (visible when tabs are collapsed).

* Issue **#289** : Changed Log4J configuration to suppress logging from Hibernate SqlExceptionHandler for expected exceptions like constraint violations.

* Issue **#288** : Changed 'Expected a new writer...' fatal error to warning as the condition in question might be acceptable.

* Issue **#285** : Attempted fix for GWT RPC serialisation issue.

* Issue **#283** : Statistics for the stream task queue are now captured even if the size is zero.

* Issue **#226** : Fixed issue where querying an index failed with "User does not have the required permission (Manage Users)" message.

* Issue **#281** : Made further changes to cope with Files.list() and Files.walk() returning streams that should be closed with 'try with resources' construct.

* Issue **#224** : Removing an element from the pipeline structure now removes all child elements too.

* Issue **#282** : Users can now upload data with just 'Data - View' and 'Data - Import' application permissions, plus read permission on the appropriate feed.

* Issue **#199** : The explorer now scrolls selected items into view.

* Issue **#280** : Fixed 'No user is currently authenticated' issue when viewing jobs and nodes.

* Issue **#278** : The date picker now hides once you select a date.

* Issue **#281** : Directory streams etc are now auto closed to prevent systems running out of file handles.

* Issue **#263** : The explorer tree now allows you to collapse the root 'System' node after it is first displayed.

* Issue **#266** : The explorer tree now resets (clears and collapses all previously open nodes) and shows the currently selected item every time an explorer drop down in opened.

* Issue **#233** : Users now only see streams if they are administrators or have 'Data - View' permission. Non administrators will only see data that they have 'read' permission on for the associated feed and 'use' permission on for the associated pipeline if there is one.

* Issue **#265** : The stream filter now orders stream attributes alphabetically.

* Issue **#270** : Fixed security issue where null users were being treated as INTERNAL users.

* Issue **#270** : Improved security by pushing user tokens rather than just user names so that internal system (processing) users are clearly identifiable by the security system and cannot be spoofed by regular user accounts.

* Issue **#269** : When users are prevented from logging in with 'preventLogin' their failed login count is no longer incremented.

* Issue **#267** : The login page now shows the maintenance message.

* Issue **#276** : Session list now shows session user ids correctly.

* Issue **#201** : The permissions menu item is no longer available on the root 'System' folder.

* Issue **#176** : Improved performance of the explorer tree by increasing the size of the document permissions cache to 1M items and changing the eviction policy from LRU to LFU.

* Issue **#176** : Added an optimisation to the explorer tree that prevents the need for a server call when collapsing tree nodes.

* Issue **#273** : Removed an unnecessary script from the build.

* Issue **#277** : Fixed a layout issue that was causing the feed section of the processor filter popup to take up too much room.

* Issue **#274** : The editor pane was only returning the current user edited text when attached to the DOM which meant changes to text were ignored if an editor pane was not visible when save was pressed. This has now been fixed so that the current content of an editor pane is always returned even when it is in a detached state.

* Issue **#264** : Added created by/on and updated by/on info to pipeline stream processor info tooltips.

* Issue **#222** : Explorer items now auto expand when a quick filter is used.

* Issue **#205** : File permissions in distribution have now been changed to `0750` for directories and shell scripts and `0640` for all other files.

* Issue **#240** : Separate application permissions are now required to manage DB tables and tasks.

* Issue **#210** : The statistics tables are now listed in the database tables monitoring pane.

* Issue **#249** : Removed spaces between values and units.

* Issue **#237** : Users without 'Download Search Results' permission will no longer see the download button on the table component in a dashboard.

* Issue **#232** : Users can now inherit from pipelines that they have 'use' permissions on.

* Issue **#191** : Max stream size was not being treated as IEC value, e.g. Mebibytes etc.

* Issue **#235** : Users can now only view the processor filters that they have created if they have 'Manage Processors' permission unless they are an administrator in which case they will see all filters. Users without the 'Manage Processors' permission who are also not administrators will see no processor filters in the UI. Users with 'Manage Processors' permission who are not administrators will be able to update their own processor filters if they have 'update' permission on the associated pipeline. Administrators are able to update all processor filters.

* Issue **#212** : Changes made to text in any editor including those made with cut and paste are now correctly handled so that altered content is now saved.

* Issue **#247** : The editor pane now attempts to maintain the scroll position when formatting content.

* Issue **#251** : Volume and memory statistics are now recorded in bytes and not MiB.

* Issue **#243** : The error marker pane should now discover and display all error types even if they are preceded by over 1000 warnings.

* Issue **#254** : Fixed search result download.

* Issue **#209** : Statistics are now queryable in a dashboard if a user has 'use' permissions on a statistic.

* Issue **#255** : Fixed issue where error indicators were not being shown in the schema validator pane because the text needed to be formatted so that it spanned multiple lines before attempting to add annotations.

* Issue **#257** : The dashboard text pane now provides padding at the top to allow for tabs and controls.

* Issue **#174** : Index shard checking is now done asynchronously during startup to reduce startup time.

* Issue **#225** : Fixed NPE that was caused by processing instruction SAX events unexpectedly being fired by Xerces before start document events. This looks like it might be a bug in Xerces but the code now copes with the unexpected processing instruction event anyway.

* Issue **#230** : The maintenance message can now be set with the property 'stroom.maintenance.message' and the message now appears as a banner at the top of the screen rather than an annoying popup. Non admin users can also be prevented from logging on to the system by setting the 'stroom.maintenance.preventLogin' property to 'true'.

* Issue **#155** : Changed password values to be obfuscated in the UI as 20 asterisks regardless of length.

* Issue **#188** : All of the writers in a pipeline now display IO in the UI when stepping.

* Issue **#208** : Schema filter validation errors are now shown on the output pane during stepping.

* Issue **#211** : Turned off print margins in all editors.

* Issue **#200** : The stepping presenter now resizes the top pane to fit the tree structure even if it is several elements high.

* Issue **#168** : Code and IO is now loaded lazily into the element presenter panes during stepping which prevents the scrollbar in the editors being in the wrong position.

* Issue **#219** : Changed async dispatch code to work with new lambda classes rather than callbacks.

* Issue **#221** : Fixed issue where `*.zip.bad` files were being picked up for proxy aggregation.

* Issue **#242** : Improved the way properties are injected into some areas of the code to fix an issue where 'stroom.maxStreamSize' and other properties were not being set.

* Issue **#241** : XMLFilter now ignores the XSLT name pattern if an empty string is supplied.

* Issue **#236** : 'Manage Cache Permission' has been changed to 'Manage Cache'.

* Issue **#219** : Made further changes to use lambda expressions where possible to simplify code.

* Issue **#231** : Changed the way internal statistics are created so that multiple facets of a statistic, e.g. Free & Used Memory, are combined into a single statistic to allow combined visualisation.

* Issue **#172** : Further improvement to dashboard L&F.

* Issue **#194** : Fixed missing Roboto fonts.

* Issue **#195** : Improved font weights and removed underlines from link tabs.

* Issue **#196** : Reordered fields on stream, relative stream, volume and server task tables.

* Issue **#182** : Changed the way dates and times are parsed and formatted and improved the datebox control L&F.

* Issue **#198** : Renamed 'INTERNAL_PROCESSING_USER' to 'INTERNAL'.

* Issue **#154** : Active tasks are now sortable by processor filter priority.

* Issue **#204** : Pipeline processor statistics now include 'Node' as a tag.

* Issue **#170** : Changed import/export to delegate import/export responsibility to individual services. Import/export now only works with items that have valid UUIDs specified.

* Issue **#164** : Reduced caching to ensure tree items appear as soon as they are added.

* Issue **#177** : Removed 'Meta Data-Bytes Received' statistic as it was a duplicate.

* Issue **#152** : Changed the way index shard creation is locked so that only a single shard should be fetched from the cache with a given shard key at any one time.

* Issue **#189** : You now have to click within a checkbox to select it within a table rather than just clicking the cell the checkbox is in.

* Issue **#186** : Data is no longer artificially wrapped with the insertion of new lines server side. Instead the client now receives the data and an option to soft wrap lines has been added to the UI.

* Issue **#167** : Fixed formatting of JavaScript and JSON.

* Issue **#175** : Fixed visibility of items by inferred permissions.

* Issue **#178** : Added new properties and corresponding configuration to connect and create a separate SQL statistics DB.

* Issue **#172** : Improved dashboard L&F.

* Issue **#169** : Improved L&F of tables to make better use of screen real estate.

* Issue **#191** : Mebibytes (multiples of 1024) etc are now used as standard throughout the application for both memory and disk sizes and have single letter suffixes (B, K, M, G, T).

* Issue **#173** : Fixed the way XML formatter deals with spaces in attribute values.

* Issue **#151** : Fixed meta data statistics. 'metaDataStatistics' bean was declared as an interface and not a class.

* Issue **#158** : Added a new global property 'stroom.proxy.zipFilenameDelimiter' to enable Stroom proxy repositories to be processed that have a custom file name pattern.

* Issue **#153** : Clicking tick boxes and other cell components in tables no longer requires the row to be selected first.

* Issue **#148** : The stream browsing UI no longer throws an error when attempting to clear markers from the error markers pane.

* Issue **#160** : Stream processing tasks are now created within the security context of the user that created the associated stream processor filter.

* Issue **#157** : Data is now formatted by the editor automatically on display.

* Issue **#144** : Old processing output will now be deleted when content is reprocessed even if the new processing task does not produce output.

* Issue **#159** : Fixed NPE thrown during import.

* Issue **#166** : Fixed NPE thrown when searching statistics.

* Issue **#165** : Dashboards now add a query and result table from a template by default on creation. This was broken when adding permission inheritance to documents.

* Issue **#162** : The editor annotation popup now matches the style of other popups.

* Issue **#163** : Imported the Roboto Mono font to ensure consistency of the editor across platforms.

* Issue **#143** : Stroom now logs progress information about closing index shard writers during shutdown.

* Issue **#140** : Replaced code editor to improve UI performance and add additional code formatting & styling options.

* Issue **#146** : Object pool should no longer throw an error when abandoned objects are returned to the pool.

* Issue **#142** : Changed the way permissions are cached so that changes to permissions provide immediate access to documents.

* Issue **#123** : Changed the way entity service result caching works so that the underlying entity manager is cached instead of individual services. This allows entity result caching to be performed while still applying user permissions to cached results.

* Issue **#156** : Attempts to open items that that user does not have permission to open no longer show an error and spin the progress indicator forever, instead the item will just not open.

* Issue **#141** : Improved log output during entity reference migration and fixed statistic data source reference migration.

* Issue **#127** : Entity reference replacement should now work with references to 'StatisticsDataSource'.

* Issue **#125** : Fixed display of active tasks which was broken by changes to the task summary table selection model.

* Issue **#121** : Fixed cache clearing.

* Issue **#122** : Improved the look of the cache screen.

* Issue **#106** : Disabled users and groups are now displayed with greyed out icon in the UI.

* Issue **#132** : The explorer tree is now cleared on login so that users with different permissions do not see the previous users items.

* Issue **#128** : Improved error handling during login.

* Issue **#130** : Users with no permissions are no longer able to open folders including the root System folder to attempt data browsing.

* Issue **#120** : Entity chooser now treats 'None' as a special root level explorer node so that it can be selected in the same way as other nodes, e.g. visibly selected and responsive to double click.

* Issue **#129** : Fixed NPE.

* Issue **#119** : User permissions dialog now clears permissions when a user or group is deleted.

* Issue **#115** : User permissions on documents can now be inherited from parent folders on create, copy and move.

* Issue **#109** : Added packetSize="65536" property to AJP connector in server.xml template.

* Issue **#100** : Various list of items in stroom now allow multi selection for add/remove purposes.

* Issue **#112** : Removed 'pool' monitoring screen as all pools are now caches of one form or another.

* Issue **#105** : Users were not seeing 'New' menu for folders that they had some create child doc permissions for. This was due to DocumentType not implementing equals() and is now fixed.

* Issue **#111** : Fixed query favourites and history.

* Issue **#91** : Only CombinedParser was allowing code to be injected during stepping. Now DSParser and XMLFragmentParser support code injection during stepping.

* Issue **#107** : The UI now only shows new pipeline element items on the 'Add' menu that are allowed children of the selected element.

* Issue **#113** : User names are now validated against a regex specified by the 'stroom.security.userNamePattern' property.

* Issue **#116** : Rename is now only possible when a single explorer item is selected.

* Issue **#114** : Fixed selection manager so that the explorer tree does not select items when a node expander is clicked.

* Issue **#65** : Selection lists are now limited to 300px tall and show scrollbars if needed.

* Issue **#50** : Defaults table result fields to use local time without outputting the timezone.

* Issue **#15** : You can now express time zones in dashboard query expressions or just omit a time zone to use the locale of the browser.

* Issue **#49** : Dynamic XSLT selection now works with pipeline stepping.

* Issue **#63** : Entity selection control now shows current entity name even if it has changed since referencing entity was last saved.

* Issue **#70** : You can now select multiple explorer rows with ctrl and shift key modifiers and perform bulk actions such as copy, move, rename and delete.

* Issue **#85** : findDelete() no longer tries to add ORDER BY condition on UPDATE SQL when deleting streams.

* Issue **#89** : Warnings should now be present in processing logs for reference data lookups that don't specify feed or stream type. This was previously throwing a NullPointerException.

* Issue **#90** : Fixed entity selection dialog used outside of drop down selection control.

* Issue **#88** : Pipeline reference edit dialog now correctly selects the current stream type.

* Issue **#77** : Default index volume creation now sets stream status to INACTIVE rather than CLOSED and stream volume creation sets index status to INACTIVE rather than CLOSED.

* Issue **#93** : Fixed code so that the 'Item' menu is now visible.

* Issue **#97** : Index shard partition date range creation has been improved.

* Issue **#94** : Statistics searches now ignore expression terms with null or empty values so that the use of substitution parameters can be optional.

* Issue **#87** : Fixed explorer scrolling to the top by disabling keyboard selection.

* Issue **#104** : 'Query' no longer appears as an item that a user can allow 'create' on for permissions within a folder.

* Issue **#103** : Added 10 years as a supported data retention age.

* Issue **#86** : The stream delete button is now re-enabled when new items are selected for deletion.

* Issue **#81** : No exception will now be thrown if a client rejects a response for an EntityEvent.

* Issue **#79** : The client node no longer tries to create directories on the file system for a volume that may be owned by another node.

* Issue **#92** : Error summaries of multiple types no longer overlap each other at the top of the error markers list.

* Issue **#64** : Fixed Hessian serialisation of 'now' which was specified as a ZonedDateTime which cannot be serialised. This field is now a long representing millseconds since epoch.

* Issue **#62** : Task termination button is now enabled.

* Issue **#60** : Fixed validation of stream attributes prior to data upload to prevent null pointer exception.

* Issue **#9** : Created a new implementation of the expression parser that improved expression tokenisation and deals with BODMAS rules properly.

* Issue **#36** : Fixed and vastly improved the configuration of email so that more options can be set allowing for the use of other email services requiring more complex configuration such as gmail.

* Issue **#24** : Header and footer strings are now unescaped so that character sequences such as '\n' are translated into single characters as with standard Java strings, e.g. '\n' will become a new line and '\t' a tab.

* Issue **#40** : Changed Stroom docker container to be based on Alpine linux to save space

* Issue **#40** : Auto import of content packs on Stroom startup and added default content packs into the docker build for Stroom.

* Issue **#30** : Entering stepping mode was prompting for the pipeline to step with but also auto selecting a pipeline at the same time and entering stepping immediately.

* Dashboard auto refresh is now limited to a minimum interval of 10 seconds.

* Issue **#31** : Pipeline stepping was not including user changes immediately as parsers and XSLT filters were using cached content when they should have been ignoring the cache in stepping mode.

* Issue **#27** : Stroom now listens to window closing events and asks the user if they really want to leave the page. This replaces the previous crude attempts to block keys that affected the history or forced a browser refresh.

* Issue **#2** : The order of fields in the query editor is now alphabetical.

* Issue **#3** : When a filter is active on a dashboard table column, a filter icon now appears to indicate this.

* Issue **#5** : Replace() and Decode() dashboard table expression functions no longer ignore cells with null values.

* Issue **#7** : Dashboards are now able to query on open.

* Issue **#8** : Dashboards are now able to re-query automatically at fixed intervals.

* Updated GWT to v2.8.0 and Gin to v2.1.2.

* Issue **#12** : Dashboard queries can now evaluate relative date/time expressions such as now(), hour() etc. In addition to this the expressions also allow the addition or subtraction of durations, e.g. now - 5d.

* Issue **#14** : Dashboard query expressions can now be parameterised with any term able to accept a user defined parameter, e.g. ${user}. Once added parameters can be changed for the entire dashboard via a text box at the top of the dashboard screen which will then execute all queries when enter is pressed or it loses focus.

* Issue **#16** : Dashboard table filters can also accept user defined parameters, e.g. ${user}, to perform filtering when a query is executed.

* Fixed missing text presenter in dashboards.

* Issue **#18** : The data dashboard component will now show data relative to the last selected table row (even if there is more than one table component on the dashboard) if the data component has not been configured to listen to row selections for a specific table component.

* Changed table styling to colour alternate rows, add borders between rows and increase vertical padding

* Issue **#22** : Dashboard table columns can now be configured to wrap text via the format options.

* Issue **#28** : Dashboard component dependencies are now listed with the component name plus the component id in brackets rather than just the component id.

* Issue **#202** : Initial release of the new data retention policy functionality.

[Unreleased]: https://github.com/gchq/stroom/compare/v7.0-beta.106...HEAD
[v7.0-beta.106]: https://github.com/gchq/stroom/compare/v7.0-beta.105...v7.0-beta.106
[v7.0-beta.105]: https://github.com/gchq/stroom/compare/v7.0-beta.104...v7.0-beta.105
[v7.0-beta.104]: https://github.com/gchq/stroom/compare/v7.0-beta.103...v7.0-beta.104
[v7.0-beta.103]: https://github.com/gchq/stroom/compare/v7.0-beta.102...v7.0-beta.103
[v7.0-beta.102]: https://github.com/gchq/stroom/compare/v7.0-beta.101...v7.0-beta.102
[v7.0-beta.101]: https://github.com/gchq/stroom/compare/v7.0-beta.100...v7.0-beta.101
[v7.0-beta.100]: https://github.com/gchq/stroom/compare/v7.0-beta.99...v7.0-beta.100
[v7.0-beta.99]: https://github.com/gchq/stroom/compare/v7.0-beta.98...v7.0-beta.99
[v7.0-beta.98]: https://github.com/gchq/stroom/compare/v7.0-beta.97...v7.0-beta.98
[v7.0-beta.97]: https://github.com/gchq/stroom/compare/v7.0-beta.96...v7.0-beta.97
[v7.0-beta.96]: https://github.com/gchq/stroom/compare/v7.0-beta.95...v7.0-beta.96
[v7.0-beta.95]: https://github.com/gchq/stroom/compare/v7.0-beta.94...v7.0-beta.95
[v7.0-beta.94]: https://github.com/gchq/stroom/compare/v7.0-beta.93...v7.0-beta.94
[v7.0-beta.93]: https://github.com/gchq/stroom/compare/v7.0-beta.92...v7.0-beta.93
[v7.0-beta.92]: https://github.com/gchq/stroom/compare/v7.0-beta.91...v7.0-beta.92
[v7.0-beta.91]: https://github.com/gchq/stroom/compare/v7.0-beta.90...v7.0-beta.91
[v7.0-beta.90]: https://github.com/gchq/stroom/compare/v7.0-beta.89...v7.0-beta.90
[v7.0-beta.89]: https://github.com/gchq/stroom/compare/v7.0-beta.88...v7.0-beta.89
[v7.0-beta.88]: https://github.com/gchq/stroom/compare/v7.0-beta.87...v7.0-beta.88
[v7.0-beta.87]: https://github.com/gchq/stroom/compare/v7.0-beta.86...v7.0-beta.87
[v7.0-beta.86]: https://github.com/gchq/stroom/compare/v7.0-beta.85...v7.0-beta.86
[v7.0-beta.85]: https://github.com/gchq/stroom/compare/v7.0-beta.84...v7.0-beta.85
[v7.0-beta.84]: https://github.com/gchq/stroom/compare/v7.0-beta.83...v7.0-beta.84
[v7.0-beta.83]: https://github.com/gchq/stroom/compare/v7.0-beta.82...v7.0-beta.83
[v7.0-beta.82]: https://github.com/gchq/stroom/compare/v7.0-beta.81...v7.0-beta.82
[v7.0-beta.81]: https://github.com/gchq/stroom/compare/v7.0-beta.80...v7.0-beta.81
[v7.0-beta.80]: https://github.com/gchq/stroom/compare/v7.0-beta.79...v7.0-beta.80
[v7.0-beta.79]: https://github.com/gchq/stroom/compare/v7.0-beta.78...v7.0-beta.79
[v7.0-beta.78]: https://github.com/gchq/stroom/compare/v7.0-beta.77...v7.0-beta.78
[v7.0-beta.77]: https://github.com/gchq/stroom/compare/v7.0-beta.76...v7.0-beta.77
[v7.0-beta.76]: https://github.com/gchq/stroom/compare/v7.0-beta.75...v7.0-beta.76
[v7.0-beta.75]: https://github.com/gchq/stroom/compare/v7.0-beta.74...v7.0-beta.75
[v7.0-beta.74]: https://github.com/gchq/stroom/compare/v7.0-beta.73...v7.0-beta.74
[v7.0-beta.73]: https://github.com/gchq/stroom/compare/v7.0-beta.72...v7.0-beta.73
[v7.0-beta.72]: https://github.com/gchq/stroom/compare/v7.0-beta.71...v7.0-beta.72
[v7.0-beta.71]: https://github.com/gchq/stroom/compare/v7.0-beta.70...v7.0-beta.71
[v7.0-beta.70]: https://github.com/gchq/stroom/compare/v7.0-beta.69...v7.0-beta.70
[v7.0-beta.69]: https://github.com/gchq/stroom/compare/v7.0-beta.68...v7.0-beta.69
[v7.0-beta.68]: https://github.com/gchq/stroom/compare/v7.0-beta.67...v7.0-beta.68
[v7.0-beta.67]: https://github.com/gchq/stroom/compare/v7.0-beta.66...v7.0-beta.67
[v7.0-beta.66]: https://github.com/gchq/stroom/compare/v7.0-beta.65...v7.0-beta.66
[v7.0-beta.65]: https://github.com/gchq/stroom/compare/v7.0-beta.64...v7.0-beta.65
[v7.0-beta.64]: https://github.com/gchq/stroom/compare/v7.0-beta.63...v7.0-beta.64
[v7.0-beta.63]: https://github.com/gchq/stroom/compare/v7.0-beta.62...v7.0-beta.63
[v7.0-beta.62]: https://github.com/gchq/stroom/compare/v7.0-beta.61...v7.0-beta.62
[v7.0-beta.61]: https://github.com/gchq/stroom/compare/v7.0-beta.60...v7.0-beta.61
[v7.0-beta.60]: https://github.com/gchq/stroom/compare/v7.0-beta.59...v7.0-beta.60
[v7.0-beta.59]: https://github.com/gchq/stroom/compare/v7.0-beta.58...v7.0-beta.59
[v7.0-beta.58]: https://github.com/gchq/stroom/compare/v7.0-beta.57...v7.0-beta.58
[v7.0-beta.57]: https://github.com/gchq/stroom/compare/v7.0-beta.56...v7.0-beta.57
[v7.0-beta.56]: https://github.com/gchq/stroom/compare/v7.0-beta.55...v7.0-beta.56
[v7.0-beta.55]: https://github.com/gchq/stroom/compare/v7.0-beta.54...v7.0-beta.55
[v7.0-beta.54]: https://github.com/gchq/stroom/compare/v7.0-beta.53...v7.0-beta.54
[v7.0-beta.53]: https://github.com/gchq/stroom/compare/v7.0-beta.52...v7.0-beta.53
[v7.0-beta.52]: https://github.com/gchq/stroom/compare/v7.0-beta.51...v7.0-beta.52
[v7.0-beta.51]: https://github.com/gchq/stroom/compare/v7.0-beta.50...v7.0-beta.51
[v7.0-beta.50]: https://github.com/gchq/stroom/compare/v7.0-beta.49...v7.0-beta.50
[v7.0-beta.49]: https://github.com/gchq/stroom/compare/v7.0-beta.48...v7.0-beta.49
[v7.0-beta.48]: https://github.com/gchq/stroom/compare/v7.0-beta.47...v7.0-beta.48
[v7.0-beta.47]: https://github.com/gchq/stroom/compare/v7.0-beta.46...v7.0-beta.47
[v7.0-beta.46]: https://github.com/gchq/stroom/compare/v7.0-beta.45...v7.0-beta.46
[v7.0-beta.45]: https://github.com/gchq/stroom/compare/v7.0-beta.44...v7.0-beta.45
[v7.0-beta.44]: https://github.com/gchq/stroom/compare/v7.0-beta.43...v7.0-beta.44
[v7.0-beta.43]: https://github.com/gchq/stroom/compare/v7.0-beta.42...v7.0-beta.43
[v7.0-beta.42]: https://github.com/gchq/stroom/compare/v7.0-beta.41...v7.0-beta.42
[v7.0-beta.41]: https://github.com/gchq/stroom/compare/v7.0-beta.40...v7.0-beta.41
[v7.0-beta.40]: https://github.com/gchq/stroom/compare/v7.0-beta.39...v7.0-beta.40
[v7.0-beta.39]: https://github.com/gchq/stroom/compare/v7.0-beta.38...v7.0-beta.39
[v7.0-beta.38]: https://github.com/gchq/stroom/compare/v7.0-beta.37...v7.0-beta.38
[v7.0-beta.37]: https://github.com/gchq/stroom/compare/v7.0-beta.36...v7.0-beta.37
[v7.0-beta.36]: https://github.com/gchq/stroom/compare/v7.0-beta.35...v7.0-beta.36
[v7.0-beta.35]: https://github.com/gchq/stroom/compare/v7.0-beta.34...v7.0-beta.35
[v7.0-beta.34]: https://github.com/gchq/stroom/compare/v7.0-beta.33...v7.0-beta.34
[v7.0-beta.33]: https://github.com/gchq/stroom/compare/v7.0-beta.32...v7.0-beta.33
[v7.0-beta.32]: https://github.com/gchq/stroom/compare/v7.0-beta.31...v7.0-beta.32
[v7.0-beta.31]: https://github.com/gchq/stroom/compare/v7.0-beta.30...v7.0-beta.31
[v7.0-beta.30]: https://github.com/gchq/stroom/compare/v7.0-beta.29...v7.0-beta.30
[v7.0-beta.29]: https://github.com/gchq/stroom/compare/v7.0-beta.28...v7.0-beta.29
[v7.0-beta.28]: https://github.com/gchq/stroom/compare/v7.0-beta.27...v7.0-beta.28
[v7.0-beta.27]: https://github.com/gchq/stroom/compare/v7.0-beta.26...v7.0-beta.27
[v7.0-beta.26]: https://github.com/gchq/stroom/compare/v7.0-beta.25...v7.0-beta.26
[v7.0-beta.25]: https://github.com/gchq/stroom/compare/v7.0-beta.24...v7.0-beta.25
[v7.0-beta.24]: https://github.com/gchq/stroom/compare/v7.0-beta.23...v7.0-beta.24
[v7.0-beta.23]: https://github.com/gchq/stroom/compare/v7.0-beta.22...v7.0-beta.23
[v7.0-beta.22]: https://github.com/gchq/stroom/compare/v7.0-beta.21...v7.0-beta.22
[v7.0-beta.21]: https://github.com/gchq/stroom/compare/v7.0-beta.20...v7.0-beta.21
[v7.0-beta.20]: https://github.com/gchq/stroom/compare/v7.0-beta.19...v7.0-beta.20
[v7.0-beta.19]: https://github.com/gchq/stroom/compare/v7.0-beta.18...v7.0-beta.19
[v7.0-beta.18]: https://github.com/gchq/stroom/compare/v7.0-beta.17...v7.0-beta.18
[v7.0-beta.17]: https://github.com/gchq/stroom/compare/v7.0-beta.16...v7.0-beta.17
[v7.0-beta.16]: https://github.com/gchq/stroom/compare/v7.0-beta.15...v7.0-beta.16
[v7.0-beta.15]: https://github.com/gchq/stroom/compare/v7.0-beta.14...v7.0-beta.15
[v7.0-beta.14]: https://github.com/gchq/stroom/compare/v7.0-beta.13...v7.0-beta.14
[v7.0-beta.13]: https://github.com/gchq/stroom/compare/v7.0-beta.12...v7.0-beta.13
[v7.0-beta.12]: https://github.com/gchq/stroom/compare/v7.0-beta.11...v7.0-beta.12
[v7.0-beta.11]: https://github.com/gchq/stroom/compare/v7.0-beta.10...v7.0-beta.11
[v7.0-beta.10]: https://github.com/gchq/stroom/compare/v7.0-beta.9...v7.0-beta.10
[v7.0-beta.9]: https://github.com/gchq/stroom/compare/v7.0-beta.8...v7.0-beta.9
[v7.0-beta.8]: https://github.com/gchq/stroom/compare/v7.0-beta.7...v7.0-beta.8
[v7.0-beta.7]: https://github.com/gchq/stroom/compare/v7.0-beta.6...v7.0-beta.7
[v7.0-beta.6]: https://github.com/gchq/stroom/compare/v7.0-beta.5...v7.0-beta.6
[v7.0-beta.5]: https://github.com/gchq/stroom/compare/v7.0-beta.4...v7.0-beta.5
[v7.0-beta.4]: https://github.com/gchq/stroom/compare/v7.0-beta.3...v7.0-beta.4
[v7.0-beta.3]: https://github.com/gchq/stroom/compare/v7.0-beta.2...v7.0-beta.3
[v7.0-beta.2]: https://github.com/gchq/stroom/compare/v7.0-beta.1...v7.0-beta.2
[v7.0-beta.1]: https://github.com/gchq/stroom/compare/v7.0-alpha.5...v7.0-beta.1
[v7.0-alpha.5]: https://github.com/gchq/stroom/compare/v7.0-alpha.4...v7.0-alpha.5
[v7.0-alpha.4]: https://github.com/gchq/stroom/compare/v7.0-alpha.3...v7.0-alpha.4
[v7.0-alpha.3]: https://github.com/gchq/stroom/compare/v7.0-alpha.2...v7.0-alpha.3
[v7.0-alpha.2]: https://github.com/gchq/stroom/compare/v7.0-alpha.1...v7.0-alpha.2
[v7.0-alpha.1]: https://github.com/gchq/stroom/compare/v6.0.0...v7.0-alpha.1
[v6.0.0]: https://github.com/gchq/stroom/compare/v5.4.0...v6.0.0<|MERGE_RESOLUTION|>--- conflicted
+++ resolved
@@ -7,11 +7,9 @@
 
 ## [Unreleased]
 
-<<<<<<< HEAD
+* Issue **#2098** : Properties that contain passwords no longer transfer any part of the password to the UI.
+
 * Issue **#1841** : Fixed migration of some config props.
-=======
-* Issue **#2098** : Properties that contain passwords no longer transfer any part of the password to the UI.
->>>>>>> fe487003
 
 * Issue **#2151** : The UI now shows REST service error messages properly.
 
