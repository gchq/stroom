# Change Log

All notable changes to this project will be documented in this file.

The format is based on [Keep a Changelog](http://keepachangelog.com/)
and this project adheres to [Semantic Versioning](http://semver.org/).


## [Unreleased]

~~~
DO NOT ADD CHANGES HERE - ADD THEM USING log_change.sh
~~~


<<<<<<< HEAD
## [v7.6-beta.1] - 2024-08-30

* Issue **#4345** : Write analytic email notification failures to the analytic error feed.

* Issue **#4379** : Improve Stroom permission model.
=======
## [v7.5-beta.11] - 2024-09-04

* Issue **#4426** : Add INFO message when an index shard is created.

* Issue **#4425** : Fix _Usage Date_ heading alignment on Edit Volume Group screen for both data/index volumes.


## [v7.5-beta.10] - 2024-09-04

* Uplift docker image JDK to `eclipse-temurin:21.0.4_7-jdk-alpine`.

* Issue **#4416** : Allow dashboard table sorting to be changed post query.

* Issue **#4421** : Change session state XML structure.

* Issue **#4419** : Automatically unpause dashboard result components when a new search begins.

* Rename migration from `V07_04_00_005__Orphaned_Doc_Perms` to `V07_05_00_005__Orphaned_Doc_Perms`.
>>>>>>> 9cea7ab8


## [v7.5-beta.9] - 2024-08-30

* Issue **#4383** : Add an authentication error screen to be shown when a user tries to login and there is an authentication problem or the user's account has been locked/disabled. Previously the user was re-directed to the sign-in screen even if cert auth was enabled.  Added the new property `stroom.ui.authErrorMessage` to allow setting generic HTML content to show the user when an authentication error occurs.

* Issue **#4412** : Fix `/` key not working in quick filter text input fields.

* Issue **#4400** : Fix missing styling on `sessionList` servlet.

* Fix broken description pane in the stroomQL code completion.

* Issue **#4411** : Prevent queueing too many processor tasks.

* Issue **#4408** : Fix SQL deadlock between task queuing and task physical deletion.

* Issue **#4410** : Allow over creation of processor tasks for bounded filters.

* Issue **#4403** : Fix to make elastic indexes searchable with StroomQL.

* Issue **#2897** : Fix issue of the effective stream intern pool returning incorrect sets of streams.

* Issue **#4397** : Fix search API to not require node name.

* Issue **#4394** : Fix a bug that was causing stepping filters to ignore the top level null prefixed namespace (e.g. `xmlns="event-logging:3"`. This meant all elements in the xpath had to be fully qualified.

* Issue **#4395** : Fix ClassCastException when using a stepping xpath filter that returns something other than a list of nodes, e.g. a double, long, boolean, etc.. This means you can now do something like `/Events/Event/Meta/sm:source/sm:recordNo > 2` `equals` `true`, or `/Events/Event/Meta/sm:source/sm:recordNo mod 2` `equals` `0`.

* Issue **#3960** : Migrate to Elasticsearch Java API Client.

* Issue **#4385** : Fix error when trying to change permissions on a folder with no current owner.

* Issue **#4384** : Stop logging to ERROR when stroomQL contains a malformed function.

* Issue **#4389** : Fix the Query table re-drawing too frequently.


## [v7.5-beta.8] - 2024-07-23

* Change API endpoint `/Authentication/v1/noauth/reset` from GET to POST and from a path parameter to a POST body.

* Fix various issues relating to unauthenticated servlets. Add new servlet paths e.g. `/stroom/XXX` becomes `/XXX` and `/stroom/XXX`. The latter will be removed in some future release. Notable new servlet paths are `/dashboard`, `/status`, `/swagger-ui`, `/echo`, `/debug`, `/datafeed`, `/sessionList`.

* Change `sessionList` servlet to require manage users permission.


## [v7.5-beta.7] - 2024-07-17

* Issue **#4360** : Fix quick time settings popup.

* Issue **#4357** : Fix result paging for analytic duplicate check stores.

* Issue **#4347** : Filter queryable fields for dashboard query expressions.

* Issue **#4350** : Add analytic execution history retention job.

* Issue **#4351** : Improve query event logging.

* Issue **#4357** : Fix result paging for analytic duplicate check stores.

* Issue **#4358** : Fix streaming analytic field matches.


## [v7.5-beta.6] - 2024-07-16

* Improve styling of Jobs screen so disabled jobs/nodes are greyed out.

* Add _Next Scheduled_ column to the detail pane of the Job screen.

* Add _Build Version_ and _Up Date_ columns to the Nodes screen. Also change the styling of the _Ping_ column so an enabled node with no ping stands out while a disabled node does not. Also change the row styling for disabled nodes.

* Add a Run now icon to the jobs screen to execute a job on a node immediately.

* Change the FS Volume and Index Volume tables to low-light CLOSED/INACTIVE volumes. Add tooltips to the path and last updated columns. Change the _Use%_ column to a percentage bar. Add red/green colouring to the _Full_ column values.

* Issue **#4327** : Add a Jobs pane to the Nodes screen to view jobs by node. Add linking between job nodes on the Nodes screen and the Jobs screen.


## [v7.5-beta.5] - 2024-07-11

* Fix lag on Jobs screen when changing the selected job in the top pane.

* Issue **#4348** : Fix error with `IN DICTIONARY` term in rule when the dictionary is empty/blank.

* Issue **#4305** : Don't show warnings on the Server Tasks screen for disabled nodes. Append `(Disabled)` to the node name for disabled nodes in case a disabled node is still running tasks. Changed the position of the warning icon to the right of the wrap icon so it is the right-most icon.

* Make the expand/collapse all icons on Server Tasks and Data Retention Impact Summary consistent with those on the Explorer tree.

* Add properties `httpHeadersStreamMetaDataAllowList` and `httpHeadersStreamMetaDataDenyList` to `HttpAppender` to allow fine grained control of what stream meta keys are sent to the HTTP destination as HTTP headers and `.meta` entries.

* Change `/datafeed` receipt to always set `ReceivedTime` to `now()`. If it was already set (e.g. by proxy) then that value is added to `ReceivedTimeHistory` along with the latest `ReceivedTime`. This can be used to see the latency between proxy receipt and stroom receipt. This is similar to how `ReceivedPath` works.

* Make long descriptions on the Edit Property (pipeline element property) screen wrap onto multiple lines.

* Issue **#4317** : Fix explicit `Feed` header being ignored when `compression` is `true` on `HttpAppender`.

* Issue **#4331** : Fix `java.lang.IllegalStateException` errors when using HTTPAppender.

* Issue **#4330** : Fix NPE in HTTPAppender when the destination errors.

* Improve description text for HttpAppender properties. Also add validation of some property values.

* Add property `useContentEncodingHeader` to HttpAppender to allow the user to choose between using the stroom bespoke `Compression` and HTTP standard `Content-Encoding` headers.

* When using zip compression with HttpAppender, make the .meta file also respect the various HTTP header pipeline element properties.


## [v7.5-beta.4] - 2024-06-28

* Issue **#4339** : Allow user selection of analytic duplicate columns.


## [v7.5-beta.3] - 2024-06-27

* Issue **#2126** : Add experimental state store.

* Issue **#4305** : Don't show warnings on the Server Tasks screen for disabled nodes. Append `(Disabled)` to the node name for disabled nodes in case a disabled node is still running tasks. Changed the position of the warning icon to the right of the wrap icon so it is the right-most icon.

* Make the expand/collapse all icons on Server Tasks and Data Retention Impact Summary consistent with those on the Explorer tree.

* Issue **#4334** : Popup explorer text on mouse hover.


## [v7.5-beta.2] - 2024-06-17

* Issue **#4278** : Make document deletion also delete the permission records for that document. Also run migration `V07_04_00_005__Orphaned_Doc_Perms` which will delete all document permissions (in table `doc_permission`) for docs that are not a folder, not the System doc, are not a valid doc (i.e. in the `doc` table) and are not a pipeline filter. Deleted document permission records will first be copied to a backup table `doc_permission_backup_V07_04_00_005`. 

* Change document Copy and Move to check that the user has Owner permission (or admin) on the document being copied/moved if the permissions mode is None, Destination or Combined. This is because those modes will change the permissions which is something only an Owner/admin can do.

* Fix verification of the `signer` key in the JWS headers when authentication is handled by an AWS load balancer. If you use AWS load balancers for authentication you must add the partial ARN(s) of your load balancer(s) to the property `stroom.security.authentication.openId.expectedSignerPrefixes`.

* Issue **#4313** : Add debug for authentication exceptions.

* Issue **#4322** : Fix Feed Doc Cache entry invalidation when a new feed is created.

* Add debug logging to HttpAppender.

* Issue **#4306** : Fix inability to update config props that have previously been set to a non-default and then back to a default value.

* Issue **#2897** : Add more debug logging to the reference lookup code.

* Issue **#4307** : Fix stuck search.

* Issue **#4303** : Change DSParser to catch and handle StackOverflowError as an ERROR and with a better message.

* Issue **#4281** : Fix recent items dialog throwing an error when there are favourites in the explorer tree.


## [v7.5-beta.1] - 2024-06-04

* Issue **#3989** : Improve pause behaviour in dashboards and general presentation of `busy` state throughout UI.

* Issue **#2111** : Add index assistance to find content feature.


## [v7.4-beta.16] - 2024-05-28

* Issue **#4298** : Improve duplicate management.

* Issue **#4299** : Fix exception when creating a user using the `manageUsers` CLI command.


## [v7.4-beta.15] - 2024-05-27

* Issue **#4263** : Fix HTTPAppender compression error and add additional compression algorithms.


## [v7.4-beta.14] - 2024-05-24

* Issue **#4078** : Support BZIP2 compression and make compression level configurable for FileAppender and RollingFileAppender.

* Issue **#4257** : Stop new dashboards showing params input by default.

* Issue **#4275** : Fix NPE.

* Issue **#4262** : Change the content auto import feature to allow setting the user/group that will own the content on import. Previously content was imported as the 'admin' user, but this user may not exist in all environments. Setting of the user/group is done with the following config properties `stroom.contentPackImport.importAsSubjectId` (the unique identifier for the user/group) and `stroom.contentPackImport.importAsType` (`USER` or `GROUP`).

* Issue **#4279** : Improve index shard writer cache error handling.

* Issue **#4280** : Separate LMDB data directories.

* Issue **#4263** : Fix HTTPAppender compression error and add additional compression algorithms.

* Issue **#4286** : Fix Stroom key bindings incorrectly triggering in the Ace editor find text input field.

* Issue **#4287** : Add create document key sequences to explorer context menu.

* Change the styling of the key binds in the menus.

* Add `Add Current Item to Favourites` to Main Navigation menu and `Add to Favourites` to the top level tab context menu. Both menu items add the currently open document to the user's favourites list. Operation is idempotent.

* Issue **#4289** : Make analytic duplicate checking optional and allow duplicates to be viewed/deleted from store.

* Issue **#4281** : Add debug for recent items issue.

* Issue **#4292** : Reset table selection on dashboard query.


## [v7.4-beta.13] - 2024-05-15

* Issue **#4256** : Change field types from `Long` to `Date` or `Duration` for various data sources. See GitHub issue for full details.

* Issue **#4266** : Add types `Direct Buffers Used` and `Mapped Buffers Used` to the `Memory` internal statistic. These report the bytes used by off-heap direct/mapped byte buffers. Direct buffers are used heavily in search and reference data.

* Issue **#4270** : Fix key binds like `ct` triggering when in a query term value edit field.

* Issue **#4272** : Fix function and structure editor snippets not working in Query and column expression editors.


## [v7.4-beta.12] - 2024-05-15

* Issue **#4268** : Fix NPE affecting querying.


## [v7.4-beta.11] - 2024-05-15

* Issue **#4267** : Fix logout resource for internal IdP.

* Issue **#4268** : Fix NPE affecting querying.


## [v7.4-beta.10] - 2024-05-15

* Issue **#4258** : Stop logging unnecessary error when shard deleted.

* Issue **#4260** : Add debug for deduplication checks.


## [v7.4-beta.9] - 2024-05-15

* Issue **#4264** : Stop workers requesting 0 tasks from the master node.


## [v7.4-beta.8] - 2024-05-02

* Issue **#4253** : Prevent `CancellationException` being seen when user stops query.


## [v7.4-beta.7] - 2024-05-01

* Add key binds for creating documents.

* Improve error message when you don't have permission to create an item in a folder. Now included the folder name.

* Replace _group_ with _folder_ on Create/Move/Copy document dialogues.

* Add `/stroom/analytic_store/` as a docker managed volume.

* Issue **#4250** : Fix LMDB segfault.

* Issue **#4238** : Force focus on properties quick filter.

* Issue **#4246** : Inherit time range when creating rule from query.

* Issue **#4247** : Fix notification UUID.


## [v7.4-beta.6] - 2024-04-29

* Issue **#4240** : Fix creation of new shards when non-full shards already exist for a partition.


## [v7.4-beta.5] - 2024-04-26

* Issue **#4232** : Enforce save before creating rule executors.

* Issue **#4234** : Add change handler for streaming rule cache.

* Issue **#4235** : Fix RefreshAfterWrite cache setting display to be a duration.


## [v7.4-beta.4] - 2024-04-25

* Issue **#4188** : Allow multiple analytic notifications.

* Issue **#4224** : Fix editor Format command for Text converter entities. Also fix editor Format command for Script entities (i.e. JS/JSON).

* Issue **#4228** : Fix right alignment of column headers.

* Issue **#4230** : Fix step location delimiter.


## [v7.4-beta.3] - 2024-04-24

* Fix tag filter in Edit Tags dialog not being in-sync with filter input.

* Issue **#4221** : Remove `id` column from `index_field` and change the primary key to be `(fk_index_field_source_id, name)`. Add retry logic and existing field check when adding fields to mitigate against deadlocks.

* Issue **#4218** : Fix index shard state transition.

* Issue **#4220** : Fix index shard creation.

* Issue **#4217** : Suppress expected shard write errors.

* Issue **#4215** : Fix NPE during context lookup with no context data loaded.

* Issue **#4214** : Fix index shard writer errors.

* Issue **#4203** : Fix event capture getting stuck on buttons.

* Issue **#4204** : Make `indexOf()` and `lastIndexOf()` return `-1` when not found.

* Issue **#4205** : Add `contains()` function.

* Issue **#4209** : Support `and()` function in `eval`.

* Issue **#4212** : Fix shards stuck in opening state.


## [v7.4-beta.2] - 2024-04-10

* Issue **#4161** : Fix cron schedule time UI.

* Issue **#4160** : Fix date time picker.

* Add the `ctrl+enter` key bind to dashboards to start/stop the query. Make the `ctrl+enter` key bind work on any part of the screen for Queries.

* Add various 'Goto' type sequential key binds, e.g. `gt` for 'Goto Server Tasks'.

* Change the Documentation tab to default to edit mode if the user has write permission and there is currently no documentation.

* Add `ctrl+/` and `/` key binds for focusing on the explorer tree and current tab quick filters respectively.

* Create a 'Copy As' explorer tree context menu sub-menu containing 'Copy (Name|UUID|Link) to Clipboard'.

* Issue **#4184** : Add API specification link to help menu.

* Issue **#4167** : Add templating of email subject and body in scheduled query rules. Template language is a sub-set of Jinja templating.

* Issue **#4039** : Make tick boxes in conditional formatting table clickable.

* Add help buttons to edit conditional rule dialog and add F1 keybind for opening help.

* Issue **#4119** : Set stepping location from a popup and not inline editor.

* Issue **#4187** : Fix scheduled executor stop behaviour.

* Rename DB migration script from `V07_03_00_001__job_node.sql` to `V07_04_00_005__job_node.sql`. If you are deploying this version onto an existing 7.4 version then you will need to run the following sql `delete from job_schema_history where version = '07.03.00.001';`.

* Issue **#4172** : Fix NPE when running an empty sQL query.

* Issue **#4168** : Increase width of Id column on Annotations Linked Events dialog. Also increase size of dialog and the width of the left hand split pane.

* Issue **#3998** : Clear visualisations when no data is returned rather than showing `no data`.

* Issue **#4179** : Add text input control to dashboards.

* Issue **#4151** : Prevent runaway creation of index shards when there are file system problems.

* Issue **#4035** : Fix nasty error when changing permissions of a pipeline filter.

* Issue **#4142** : Index shards now cope with field changes.

* Issue **#4183** : Fix processor filter edit.

* Issue **#4190** : Make MapDataStore sort and trim settings configurable.

* Issue **#4192** : Fix NPE when selecting Info context menu item for any folder.

* Issue **#4178** : Change the Info popup so that you can click Info for another entity and it will just update the popup content without hiding it.

* Issue **#4196** : Fix warning message when the byte buffer pool hits its threshold.

* Issue **#4175** : Fix `Batch module not found` error when sending emails.

* Issue **#4199** : Fix internal statistics error when a pipeline is owned by a user with limited privileges.

* Issue **#4195** : Fix SQL deadlock with dynamic index fields.

* Issue **#4169** : Fix index field `Positions` setting not being passed through to Lucene resulting in corrupt shards.

* Issue **#4051** : Fix search extraction for Elastic indexes.

* Issue **#4159** : Fix StroomQL vis params.

* Issue **#4149** : Format results based on real result value types rather than expected expression return type.

* Issue **#4093** : Fix value type for stored values.

* Issue **#4152** : Fix date time formatter always showing `Z` when it should show actual timezone.

* Issue **#4150** : StroomQL `vis as` keyword replaced with `show` plus added validation to parameters.


## [v7.4-beta.1] - 2024-03-12

* Issue **#3749** : Replace Stroom simple cron scheduler with standard compliant Quartz cron scheduler.

* Issue **#4041** : Improve date picker.

* Issue **#4131** : Make Stroom's standard date parsing more lenient to accept various forms of ISO 8601 zoned date times, e.g. with varying number of fractional second digits, no fractional seconds, no seconds, different offset forms ('+02', '+0200', '+02:00', etc.). Normalise `EffectiveTime` and `ReceivedTime` header values so the dates are in Stroom's standard format.


## [v7.3-beta.11] - 2024-03-01

* Issue **#4132** : Add tooltips to the copy/open hover buttons on table cell values.

* Issue **#4018** : Change the way delimited meta values are held internally. They are now comma delimited internally and when written to file.

* Change `<xsl:message>` to output `NO MESSAGE` if the element contains no text value.

* Add the key bind `ctrl-enter` to do a step refresh on the code pane of the stepper.

* Issue **#4140** : Fix selection box popup close issue.

* Issue **#4143** : Fix horizontal scroll.

* Issue **#4144** : Increase size of part no box.

* Issue **#4141** : Show selected item after expand all.


## [v7.3-beta.10] - 2024-02-28

* Issue **#4115** : Fix error when opening Recent Items screen if a recent item is in the favourites list.

* Issue **#4133** : Rollback `lmdbjava` to 0.8.2 to fix FFI issue on centos7.


## [v7.3-beta.9] - 2024-02-25

* Issue **#4107** : Add property `warnOnRemoval` to `InvalidCharFilterReader` and `warnOnReplacement` to `InvalidXMLCharFilterReaderElement` allow control of logged warnings for removal/replacement respectively.

* Fix background styling issue with markdown preview pane.

* Issue **#4108** : Add editor snippets for Data Splitter and XML Fragment Parsing.

* Issue **#4117** : Fix inconsistencies between UI and CLI when creating API Keys.

* Issue **#3890** : Fix processing info task message.

* Issue **#4128** : Fix streaming analytics.

* Issue **#4077** : Auto open query helper folders to find functions by name.

* Issue **#3971** : Allow use of date expressions with `filter` keyword.

* Issue **#4090** : Fix JSON error location reporting.


## [v7.3-beta.8] - 2024-02-17

* Issue **#4030** : Fix token validation for date expressions.

* Issue **#3991** : Add close button to query text window.

* Issue **#3337** : Improve find content feature to highlight the matches in found docs.

* Issue **#4059** : Fix stream browser not showing any streams.

* Issue **#3993** : Add recent items popup and find popup.

* Issue **#1753** : Add expand all explorer option.

* Issue **#4082** : Add XSLT function hex-to-string(hex, charsetName).

* Issue **#4085** : Fix value in error message when the ref data reference count overflows.

* Issue **#4084** : Fix double shift behaviour to show `find`.

* Issue **#4088** : Add links and copy capability to meta browser.

* Issue **#3966** : Add detailed task information for task fetching process.

* Issue **#4092** : Fix explorer expand behaviour.

* Issue **#4094** : Fix change behaviour of entity selection popup.

* Add support for `<xsl:message>some message</xsl:message>` which will log the message as `ERROR`, which is consistent with the `stroom:log()` function. If the attribute `terminate="yes"` is set, the it will log as `FATAL`, which will stop processing. You can also use a suitably named child element to set the severity, `<xsl:message><info>my message</info></xsl:message>`. Use of `terminate="yes"` trumps any severity set. Previous behaviour was to log to `stdout` and throw an exception if `terminate` is `yes`.

* Issue **#4096** : Improve wrapped table data CSS.

* Issue **#4097** : Fix Meta filter giving 'unknown field' error for fields like 'Raw Size'.

* Issue **#4101** : Expand favourites by default.

* Issue **#4091** : Fix Number column format for duration and date values. Now shows the duration in millis and millis since unix epoch respectively. Also fix lack of rounding when setting a fixed number of decimal places.

* Stop 'ADD TASKS TO QUEUE' from spamming the logs when there are no tasks to queue, i.e. a quiet system.

* Change `<xsl:message terminate="yes">` to halt processing of the current stream part immediately, in addition to logging a FATAL error. This is different from the `stroom:log('FATAL'...)` call that will log a _FATAL_ error but won't halt processing.

* Add a XML editor snippet for adding an `<xsl:element>` block with the alias `elem`.

* Issue **#4104** : Fix open document direct links.

* Issue **#4033** : Fix an infinite loop when stepping raw JSON with a FindReplaceFilter. Change the way character data is decoded in the stepper so that it is more lenient to un-decodable bytes, replacing them with '�'. Also make the reader code in the stepper respond to task termination. Add stepper error for each byte sequence that can't be decoded.

* Fix missing fatal/error/warn/info gutter icons in the Ace editor.

* Change stepper so that errors/warn/etc. with no line/col location are not included in the coloured indicator at the top right of the pane. Location agnostic errors now only feature in the log pane at the bottom.

* Change the stepper log pane so that it only provides location/pane information if the location is known. The code has been changed to allow the server to explicitly state which pane an error relates to or if it is not specific to a pane. Elements with no code pane, now default errors with location information to belonging to the Input pane rather than the Output pane as previously.

* Issue **#4054** : Fix comparison of double values, e.g. `toDouble(20000) > toDouble(125000000)`. Improve comparison/sorting logic to cope with the new Duration type and to better handle mixed type comparison.

* Issue **#4056** : Fix display value of Error type values in query/dashboard. Now shows error message prefixed with `ERR: `.

* Issue **#4055** : Fix parsing/formatting of durations in query/dashboard expressions.


## [v7.3-beta.7] - 2024-01-24

* Issue **#4029** : Remove the need to specify node name for query and dashboard API.

* Issue **#3790** : Add mechanism to locate an open item in the explorer tree.

* Issue **#4043** : Duplicating filters now open a create popup rather than immediately creating a filter.

* Issue **#4058** : Improve processor filter status display.

* Issue **#3951** : Add term copy feature to stream filters.

* Issue **#4052** : Fix query helper breadcrumbs.

* Issue **#4049** : Fix term editor field selection.

* Issue **#4024** : Fix concurrency issues in CompleteableQueue that were causing searches to get stuck. Also fix similar issues in StreamEventMap.

* Issue **#3900** : Fix bug when using an expression term like `Last Commit > 2023-12-22T11:19:32.000Z` when searching the Index Shards data source.


## [v7.3-beta.6] - 2024-01-22

* Issue **#3975** : Add `cidr-to-numeric-ip-range` XSLT function.

* Issue **#4010** : Change ERROR logging to DEBUG when search requests cannot be created, e.g. when a rule has a blank or invalid query string.

* Issue **#4007** : Change the Lucene search code so that it will use the Index's default extraction pipeline if there is no extraction set on the dashboard, or in the case of StroomQL, always use the Index's default extraction pipeline as there no way to set a pipeline.

* Issue **#4021** : Fix using the `parseDuration(...)` function inside another function, e.g. `max(parseDuration(...))`.

* Issue **#4019** : Fix inability to change a date term in a filter tree. Change expression tree validation to use server-side validation so it can validate date terms correctly.

* Issue **#4029** : Change the `/api/(query|dashboard)/v1/(search|downloadSearcResults)` to accept a null `nodeName` path param, e.g. `/api/query/v1/search`.


## [v7.3-beta.5] - 2024-01-19

* Issue **#3915** : Change how multi-line attribute values (e.g. for `Files`) are written to the .meta/.mf files. Previously they were written as is so resulted in multiple lines in the file for one entry, which breaks parsing of the file. Now multi-line values are comma delimited in the file, so each entry will be on a single line. Existing meta/mf files in the system cannot be changed.

* Issue **#3981** : Fix processor records being created with the wrong pipeline UUID.

* Issue **#3979** : Fix term editor condition losing selection.

* Issue **#3979** : Fix term editor condition losing selection.

* Issue **#3891** : Add support for `not equals` `!=` term condition.

* Issue **#4014** : Fix queries hanging dur to an infinite loop when using `countGroups()` expression function.

* Change SQL migration `V07_02_00_110__api_key_legacy_data_migration.sql` to include all API keys, not just enabled ones.

* Issue **#4012** : Fix NPE when cascading perms on a folder with no current perms.

* Change V07_02_00_110__api_key_legacy_data_migration.sql to make prefix column values unique.

* Fix duplicate entries in selection boxes.

* Fix broken SQL migration script V07_02_00_110__api_key_legacy_data_migration.sql.

* Issue **#3952** : Fix handling of thread interrupts (e.g. when a ref load is triggered by a search extraction and the search is stopped) during reference data loads. Interrupted ref loads now correctly get a load state of TERMINATED. Stopped searches no longer show a warning triangle with ref errors. Terminated pipeline tasks no longer list errors/warnings for the ref load/lookups.

* Issue **#3937** : Re-work the API keys screen using GWT rather than React. Change the structure of the API keys from a JSON Web Token to a 'dumb' random string. Add the ability to enable/disable tokens. Change Stroom to store the hash of the API key rather than the key itself. Include a prefix in the API key (which is stored in Stroom) so that users can identify a key they have against the list of keys in Stroom. Legacy API Keys that are _enabled_ will be migrated from the `token` table into the new `apk-key` table. This is mostly so there is visibility of the legacy API keys. As the legacy API keys are JWTs and Stroom was not checking the `token` table for their presence, authentication relies on the JWT being valid and not expired. It is recommended to create new API keys and get users of the legacy API keys to migrate over. The new API keys allow temporary/permanent revocation so are more secure.

* Issue **#3987** : Fix duration functions by replacing `duration()` with `parseDuration()`, `parseISODuration()`, `formatDuration()` and `formatISODuration()`.

* Issue **#4004** : Remove dynamic tag from extraction pipeline selection for Views.

* Issue **#3990** : Fix refresh of explorer tree on delete of a document/folder.

* Issue **#3964** : Add XSLT function for testing whether an IP address is within the specified CIDR range.

* Issue **#3982** : Fix text colour in step filter element selector.

* Issue **#3983** : Fix colour of hamburger menu in light theme so it is visible.

* Issue **#3984** : Text editor fixed line height is now more appropriate for each font size.

* Issue **#3985** : Fix dashboard table custom date format checkbox state.

* Issue **#3950** : Rules now work with non-dynamic indexes.

* Issue **#4002** : Fix setting dirty state when switching to notification tab on rules.

* Issue **#4001** : Fix pipeline structure editor element drag issue.

* Issue **#3999** : Main pane scroll bar now displays where needed.

* Add the un-authenticated API method `/api/authproxy/v1/noauth/fetchClientCredsToken` to effectively proxy for the IDP's token endpoint to obtain an access token using the client credentials flow. The request contains the client credentials and looks like `{ "clientId": "a-client", "clientSecret": "BR9m.....KNQO" }`. The response media type is `text/plain` and contains the access token.

* Change processing user token expiry time from 1year to 10min when using internal identity provider.

* Remove the CLI command `fetch_proc_user_token` as it is now replaced by the `/authproxy/v1/noauth` API method.

* Fix issues with the refreshing of expired authentication tokens. Change the age of the service user token from 1yr to 10mins for the internal IDP.

* Issue **#3947** : Fix owner validation of document permissions when cascading permissions. Now the validation requiring a single owner is only applied to the top level document being edited. Descendant documents may have no owners or multiple owners due to legacy behaviour in stroom. If there is no change to the owner of the top level document then the descendant owners will be ignored. If _Cascade_ is set to _All_ or there is a change to the owner of the top level document and _Cascade_ is set to _Changes Only_ then the top level owner will be made the only owner of all descendants replacing any existing owners. This change also adds a confirmation dialog that shows what changes will be made to descendant documents. See the GitHub issue for examples.

* Issue **#3956** : Fix SearchRequestBuilder reuse.

* Add minor performance optimisation to the byte buffer pool used by the reference data store.

* Issue **#3953** : Fix search buffer size issue.

* Issue **#3948** : Add `and` and `or` functions.

* Issue **#3956** : Add debug to diagnose expression parsing issue.

* Issue **#3913** : Change zip data handling so unknown file extensions are treated as part of the base name, e.g. `001.unknown` gets a base name of `001.unknown` (unless we see a known extension like `001.ctx` in which case `001.unknown` gets a base name of `001`), `abc.xyz.10001` gets a base name of `abc.xyz.10001`.

* Issue **#3945** : Fix light theme colours.

* Issue **#3942** : Fix user identity in audit logging.

* Issue **#3939** : Fix issue changing editor them in user preferences.

* Issue **#3938** : Fix `lockInterruptibly` on `CompletableQueue`.


## [v7.3-beta.4] - 2023-12-04

* Issue **#3867** : Add support for Lucene 9.8.0.

* Issue **#3871** : Add support for Java 21.

* Issue **#3843** : Add distributed processing for streaming analytics.

* Uplift the versions of the following dependencies Dropwizard (major), Guice (major), FastInfoSet (patch), Kryo (minor), lmdbjava (minor), zero-allocation-hashing (minor), Hikari (minor), mysql-connector-java (patch), okhttp (minor), kafka-clients (major), Flyway (major), sqlite-jdbc (minor), jooq (minor), commons-compress (minor), FastInfoset (major), commons-csv (minor), commons-io (minor), commons-pool2 (minor), java-jwt (major), jcommander (minor), jose4j (minor), poi (major), simple-java-mail (major) and snake-yaml (major).

* Issue **#3897** : Improve UI field list performance.

* The Hessian based feed status RPC service `/remoting/remotefeedservice.rpc` has been removed as it is using the legacy `javax.servlet` dependency that is incompatible with `jakarta.servlet` that is now in use in stroom.

* Issue **#3920** : Fix rest factory use of type literals.

* Issue **#3933** : Improvements to selection box.

* Issue **#3935** : The `having` clause can now compare two computed row values.

* Remove 5s thread sleep left in the code from testing. This sleep happens when a legacy ref data stream is migrated.

* Issue **#3908** : Add config property to change search result download row limit when sorted.

* Issue **#3918** : Revert Excel heading style.

* Issue **#3926** : Add the CLI command `fetch_proc_user_token` to obtain an OIDC access token for the internal processing user. This command is useful for getting a token to be able to call stroom's APIs to manage a cluster.

* Issue **#3929** : Fix stuck searches.

* Issue **#3909** : Add multiple recipients to rule notification emails.

* Issue **#3898** : Improve task info and debug logging for `Index Shard Delete` job.

* Issue **#3903** : Fix index deadlock.

* Issue **#3901** : Fix concurrent modification exception.

* Change the tables on the following screens to initially fill the available space: Server Tasks, App Permissions, Dependencies, Pipeline Structure properties, Properties, Jobs.

* Issue **#3892** : Add a toggle button to enable/disable line wrapping in Server Tasks Name and Info cells.

* Issue **#3893** : Change Query Helper and editor code completion to insert `$field with spaces}` rather than `"field with spaces"` for field names with spaces.

* Fix Hard coded XSLT editor snippets.

* Add editor snippets for StroomQL. `ids` => `eval StreamId = first(StreamId)\neval EventId = first(EventId)`, `evt` => `eval EventId = first(EventId)` and `str` => `eval StreamId = first(StreamId)`.

* Add XSLT completion snippets for stroom identity skeletons.

* Issue **#3887** : Add option to use default extraction pipeline to dashboard table.

* Issue **#3885** : Allow pane resizing in dashboards without needing to be in design mode.

* Issue **#3889** : Allow use of dashboard datasources with just `Use` permission.

* Issue **#3883** : Fix auto creation of `admin` user when an IDP type of TEST_CREDENTIALS is used.

* Issue **#3863** : Improve layout of dashboard column expression editor, reducing the height of the expression editor box.

* Issue **#3865** : Fix issue caused by applying a filter to a missing field in StroomQL.

* Issue **#3866** : Allow `having` clauses in StroomQL to work on column id plus name.

* Issue **#3862** : Change splitter offset.

* Issue **#3840** : Fix field filtering when used with missing fields.

* Issue **#3864** : Prevent right click from selecting rows in a Dashboard table.

* Allow selection of a dashboard table row using `space` or multiple rows with `space` + `ctrl`/`shift`.

* Issue **#3854** : Fix query info prompt.

* Issue **#3857** : Fix ability to view stream as hex when the stream can be decoded to UTF8 or similar.

* Issue **#3855** : Fix table row selection.

* Issue **#3853** : Fix pipeline structure editor.

* Change the Server Tasks table to wrap the text in the Info column.

* Change the Info tool tip on the Server Tasks screen to also show the task info text.

* Issue **#3868** : Improve the server task info for reference data loads, migrations and purges. Now shows if the task is waiting for a lock and updates with the load/migration/purge progress.

* Issue **#3769** : Change the icon for Rule Set document to a shield, so as not to conflict with the Analytic Rule.

* Issue **#3814** : Add support for adding/removing tags from multiple nodes via the explorer context menu.

* Issue **#3849** : Add fix for `DateExpressionParser` NPE.

* Issue **#3846** : Increase contrast ratio of non-matches in filtered explorer tree when in light mode.

* Issue **#3845** : Fix text box not filling Query Info dialog.

* Issue **#3849** : Add debug to diagnose date parse bug.

* Issue **#3842** : Add support for `field in` to Stroom QL.

* Issue **#3836** : Add support for `field in dictionary` to Stroom QL.


## [v7.3-beta.3] - 2023-10-12

* Issue **#3830** : Add caching of S3 downloads.


## [v7.3-beta.2] - 2023-10-12

* Issue **#3830** : Add S3 Bucket and Key name patterns.

* Add/Change docker managed volumes. For stroom, make `lmdb_library` and `/tmp` tmpfs mounts. For stroom-proxy, add `sqlite_library` as a tmpfs mount, make `/tmp` a tmpfs mount and add `db` and `failures` as managed volumes. Change sqlite connection to use `sqlite_library` instead of `/tmp` for its library location.


## [v7.3-beta.1] - 2023-10-10

* Issue **#3827** : Change the new pipeline element dialog to always suggest a unique element ID.

* Issue **#3830** : Add S3 data storage option.


<<<<<<< HEAD
[Unreleased]: https://github.com/gchq/stroom/compare/v7.6-beta.1...HEAD
[v7.6-beta.1]: https://github.com/gchq/stroom/compare/v7.5-beta.9...v7.6-beta.1
=======
[Unreleased]: https://github.com/gchq/stroom/compare/v7.5-beta.11...HEAD
[v7.5-beta.11]: https://github.com/gchq/stroom/compare/v7.5-beta.10...v7.5-beta.11
[v7.5-beta.10]: https://github.com/gchq/stroom/compare/v7.5-beta.9...v7.5-beta.10
>>>>>>> 9cea7ab8
[v7.5-beta.9]: https://github.com/gchq/stroom/compare/v7.5-beta.8...v7.5-beta.9
[v7.5-beta.8]: https://github.com/gchq/stroom/compare/v7.5-beta.7...v7.5-beta.8
[v7.5-beta.7]: https://github.com/gchq/stroom/compare/v7.5-beta.6...v7.5-beta.7
[v7.5-beta.6]: https://github.com/gchq/stroom/compare/v7.5-beta.5...v7.5-beta.6
[v7.5-beta.5]: https://github.com/gchq/stroom/compare/v7.5-beta.4...v7.5-beta.5
[v7.5-beta.4]: https://github.com/gchq/stroom/compare/v7.5-beta.3...v7.5-beta.4
[v7.5-beta.3]: https://github.com/gchq/stroom/compare/v7.5-beta.2...v7.5-beta.3
[v7.5-beta.2]: https://github.com/gchq/stroom/compare/v7.5-beta.1...v7.5-beta.2
[v7.5-beta.1]: https://github.com/gchq/stroom/compare/v7.4-beta.16...v7.5-beta.1
[v7.4.1]: https://github.com/gchq/stroom/compare/v7.4.0...v7.4.1<|MERGE_RESOLUTION|>--- conflicted
+++ resolved
@@ -13,32 +13,26 @@
 ~~~
 
 
-<<<<<<< HEAD
+* Issue **#4426** : Add INFO message when an index shard is created.
+
+* Issue **#4425** : Fix _Usage Date_ heading alignment on Edit Volume Group screen for both data/index volumes.
+
+* Uplift docker image JDK to `eclipse-temurin:21.0.4_7-jdk-alpine`.
+
+* Issue **#4416** : Allow dashboard table sorting to be changed post query.
+
+* Issue **#4421** : Change session state XML structure.
+
+* Issue **#4419** : Automatically unpause dashboard result components when a new search begins.
+
+* Rename migration from `V07_04_00_005__Orphaned_Doc_Perms` to `V07_05_00_005__Orphaned_Doc_Perms`.
+
+
 ## [v7.6-beta.1] - 2024-08-30
 
 * Issue **#4345** : Write analytic email notification failures to the analytic error feed.
 
 * Issue **#4379** : Improve Stroom permission model.
-=======
-## [v7.5-beta.11] - 2024-09-04
-
-* Issue **#4426** : Add INFO message when an index shard is created.
-
-* Issue **#4425** : Fix _Usage Date_ heading alignment on Edit Volume Group screen for both data/index volumes.
-
-
-## [v7.5-beta.10] - 2024-09-04
-
-* Uplift docker image JDK to `eclipse-temurin:21.0.4_7-jdk-alpine`.
-
-* Issue **#4416** : Allow dashboard table sorting to be changed post query.
-
-* Issue **#4421** : Change session state XML structure.
-
-* Issue **#4419** : Automatically unpause dashboard result components when a new search begins.
-
-* Rename migration from `V07_04_00_005__Orphaned_Doc_Perms` to `V07_05_00_005__Orphaned_Doc_Perms`.
->>>>>>> 9cea7ab8
 
 
 ## [v7.5-beta.9] - 2024-08-30
@@ -781,14 +775,8 @@
 * Issue **#3830** : Add S3 data storage option.
 
 
-<<<<<<< HEAD
 [Unreleased]: https://github.com/gchq/stroom/compare/v7.6-beta.1...HEAD
 [v7.6-beta.1]: https://github.com/gchq/stroom/compare/v7.5-beta.9...v7.6-beta.1
-=======
-[Unreleased]: https://github.com/gchq/stroom/compare/v7.5-beta.11...HEAD
-[v7.5-beta.11]: https://github.com/gchq/stroom/compare/v7.5-beta.10...v7.5-beta.11
-[v7.5-beta.10]: https://github.com/gchq/stroom/compare/v7.5-beta.9...v7.5-beta.10
->>>>>>> 9cea7ab8
 [v7.5-beta.9]: https://github.com/gchq/stroom/compare/v7.5-beta.8...v7.5-beta.9
 [v7.5-beta.8]: https://github.com/gchq/stroom/compare/v7.5-beta.7...v7.5-beta.8
 [v7.5-beta.7]: https://github.com/gchq/stroom/compare/v7.5-beta.6...v7.5-beta.7
