# Change Log
All notable changes to this project will be documented in this file.

The format is based on [Keep a Changelog](http://keepachangelog.com/) 
and this project adheres to [Semantic Versioning](http://semver.org/).


## [Unreleased]

<<<<<<< HEAD
* Issue **#2183** : Improve error message when property values cannot be de-serialised. Change property DB migration to add conversion of legacy property values that are now a collection type, e.g. List<String>.
=======

## [v7.0-beta.107] - 2021-04-22

* Issue **#2187** : Fixed issue editing a processing filter that has been changed.

* Issue **#2079** : Removed unused session resource code from React UI and backend.

* Issue **#2185** : Stroom now supports the use of an externally provided logout endpoint with the `logoutEndpoint` configuration property.
>>>>>>> 82a989bc

* Issue **#2188** : Changed all autologged REST methods to return a value (void is not compatible with autologger)

* Issue **#2184** : It should now be possible to use the Cognito OpenId configuration endpoint with Stroom. You should no longer need to set the `jwtClaimsResolver` in the Stroom config as the standard resolver should work. However, you will need to set the new `tokenExpectedInRequest` property to `true` as Cognito delivers fresh tokens with every request.

* Issue **#2177** : Stroom should no longer crash when it is unable to retrieve OpenId configuration.

* Issue **#2176** : Now avoids NPE and produces a proper error when a pipeline cannot be located when loading reference data.


## [v7.0-beta.106] - 2021-04-21

* Issue **#2172** : To improve search performance local search results are no longer transferred with payloads to a secondary local store.

* Issue **#2172** : To improve search performance only primary search result stores using LMDB will serialise data, i.e. stores used for visualisations now just use search objects and not binary data.

* Issue **#2180** : Fix NPE when Stream Appender has no stream type defined.

* Issue **#2167** : Prevent autologger warning for `RestResourceAutoLoggerImpl`.

* Remove merge artifacts from `scripts.env`.


## [v7.0-beta.105] - 2021-04-15

* Issue **#2172** : Changed the way keys and values are packed into LMDB.


## [v7.0-beta.104] - 2021-04-13

* Switched from `node-sass` to `sass`.

* Fix `node` and `swagger-typescript-api` versions.


## [v7.0-beta.103] - 2021-04-13

* Rebuild.


## [v7.0-beta.102] - 2021-04-09

* Issue **#2174** : The expression to DB condition converter is now more tolerant of missing value mappings.


## [v7.0-beta.101] - 2021-04-08

* Issue **#2172** : Limited the maximum size of LMDB keys and values.

* Issue **#2171** : Fixed dashboard table expression editor field insertion. 

* Issue **#2168** : Removed special columns from dashboard tables.

* Issue **#2154** : Fixed error adding text widget to a dashboard.

* Issue **#2025** : Added caching for DNS name resolution.

* Issue **#2025** : Event logging now attempts to use the `X-FORWARDED-FOR` request header to identify the originating client IP.


## [v7.0-beta.100] - 2021-04-02

* Issue **#1598** : Audit logging uplifted throughout codebase.

* Issue **#1613** : Added event logging to UserResourceImpl.


## [v7.0-beta.99] - 2021-04-01

* Issue **#1928**: Stroom will now redirect users to the root URL if the GWT UI is not hosted within the React wrapper. To develop GWT code it is still necessary to use the GWT UI directly outside of the wrapper so to enable this you can set the newly added `requireReactWrapper` property to false.

* Issue **#2156**: The properties screen now shows a warning triangle when there are unreachable nodes rather than showing an error for all property values.

* Issue **#2157**: Fixed issue where pager was causing an exception paging to last on API keys and Accounts list pages.

* Issue **#2153**: Fixed option to log all REST calls.

* Issue **#2085**: User now gets notification that a password has been changed.

* Issue **#2142**: Changed certificate authentication to ensure that if a certificate is presented then the DN from the cert will be used and no other header attribute.


## [v7.0-beta.98] - 2021-03-30

* Issue **#2138** : Fixed error thrown when updating a property due to the property being updated twice as a result of new event logging code. 

* Issue **#2150** : Added `topMenuTextColour` property to allow the top menu text colour to be changed. Renamed the `backgroundColor` property to `backgroundColour` for consistency. 

* Issue **#2152** : Session list now only shows user authenticated sessions.

* Issue **#2149** : Fixed index volume and index shard migration.


## [v7.0-beta.97] - 2021-03-26

* Issue **#2136** : Fixed sorting problems in users and API keys pages.

* Issue **#2146** : Fixed use of dashboard expression parameters.

* Issue **#2141** : Pre v7 index shards can now be used after upgrade.

* Issue **#2142** : Fixed certificate authentication issues.

* Issue **#2140** : Fixed migration issue that was causing the creation of unnecessary index volume groups. 

* Issue **#2137** : Data retention rules are now migrated from previous versions.

* Issue **#2107** : Removed `Feed Name` field and fixed UUID to field name resolution.

* Issue **#2142** : Added debug to help diagnose client cert auth issues.

* Issue **#2107** : Fixed issue where the processor filter UI was saying that no filter had been applied to feeds because the UI wasn't checking feed filtering by docref.


## [v7.0-beta.96] - 2021-03-23

* Issue **#2099** : Fix stepping source pane for segmented (cooked) data.

* Issue **#479** : Include folder names in audit events when exporting configuration.

* Provide audit log record for permission changes to explorer items (documents)


## [v7.0-beta.95] - 2021-03-18

* Issue **#2105** : Fixed migration of annotations DB.


## [v7.0-beta.94] - 2021-03-17

* Issue **#2104** : Fixed issue where the index creation stored procedure was trying to delete a procedure with the wrong name before creating a new one. 

* Issue **#2103** : Fixed statistics migration script to correctly check for empty tables.

* Issue **#2102** : Fixed query migration script.

* Removed unused properties `resilientReplicationCount` and `preferLocalVolumes`.

* Add null protection to `login_count` and `login_failures` in `users` to `account` table migration.


## [v7.0-beta.93] - 2021-03-16

* Issue **#2088** : Fixed retrieval of stored search results when not using extraction.

* Issue **#2088** : Fixed NullPointerException caused when stepping.

* Issue **#2084** : Fix Bad Request message and lockup after cancelling content import.


## [v7.0-beta.92] - 2021-03-15

* Issue **#2096** : Remove deprecated int display lengths when creating tables

* Issue **#2095** : Tidy upo statistics migration.

* Issue **#2094** : Corrected DB table creation to state the charset as `utf8mb4` and not `utf8` which is ambiguous in MySQL.


## [v7.0-beta.91] - 2021-03-14

* Refactor auth/identity DB migration scripts.

* Add pre migration SQL scripts.


## [v7.0-beta.90] - 2021-03-12

* Issue **#2087** : Fixed NPE caused during legacy migration.

* Uplift guice to v5.0.1.

* Issue **#1871** : Invalidate the users and user groups cache when the _manage_users_ command is run.

* Issue **#2064** : Delete empty directories left by running unit test.

* Add index to cluster_lock table to fix whole table locking for single lock key.

* Issue **#2059** : Add cluster lock protection to task creation. Stops duplicate task creation when master node changes.

* Change task creation by master node to try to wait for search tasks to complete and to try to only create the configured number of tasks.

* Refactor logic to determine master node into one place. Fixes discrepancies between UI and back-end.

* Change node monitoring screen to return nodes in name order.

* Issue **#2066** : Add data bars to node monitoring screen.

* Issue **#2059** : Fix `Duplicate key` error in task assignment.

* Issue **#2056** : Fix error sending permission change events to other cluster nodes.

* Add JVM OOM args to zip distribution scripts.

* Issue **#1866** : Change zip distribution shell scripts to execute from anywhere.


## [v7.0-beta.89] - 2021-02-26

* Change stroom/proxy docker image base to `adoptopenjdk/openjdk15:jdk-15.0.2_7-alpine`

* Add authentication config to swagger spec.


## [v7.0-beta.88] - 2021-02-26

* Fix travis release artefacts.


## [v7.0-beta.87] - 2021-02-25

* No changes


## [v7.0-beta.86] - 2021-02-25

* Fix travis release artefacts.


## [v7.0-beta.85] - 2021-02-24

* Change dockerfile to use Open JDK 15

* Change build to use Open JDK 15

* Fix travis build failure.

* Issue **#2028** : Don't autolog standard object fields by default


## [v7.0-beta.84] - 2021-02-24

* No changes, adding more release artefacts in Travis build.


## [v7.0-beta.83] - 2021-02-23

* Add -q flag to start/stop/migrate.sh to stop log tailing.

* Change migrate.sh to run the migration in the background.

* Add JVM OOM args to zip distribution scripts.

* Issue **#1866** : Change zip distribution shell scripts to execute from anywhere.

* Issue **#1742** : Ensure that an <Object> is always logged to guarantee schema compliance.


## [v7.0-beta.82] - 2021-02-18

* Issue **#2049** : Updated Swagger and moved to the OpenAPI 3.0 Specification.

* Issue **#2049** : Fixed some issues with the resource API that were preventing visualisations from loading. 


## [v7.0-beta.81] - 2021-02-16

* Issue **#2042** : Fixed an issue sorting search results that was making sorting very slow causing searches with large numbers of results to hang. 

* Issue **#2043** : Removed an artificial limit on the number of data points that will be returned to a dashboard visualisation. The UI code had been written to only request a maximum of 1000 data points which meant that some visualisations were missing expected data. It may be necessary to add some limitation to avoid the UI being overloaded but the limitation has been removed for now as it was not configurable and did not warn the user when the limit had been reached.

* Migrated new UI to use Swagger generated endpoints and types.

* Issue **#1414** : A User Id can no longer be changed once a user is created.

* Issue **#1862** : Email and name fields are no longer required when creating users.

* Issue **#1765** : Added confirmation dialog when deleting users and API keys.

* Issue **#2036** : Autologger now delegates exception handling.

* Issue **#2039** : Limit the amount of text data output by autologger.

* Issue **#2037** : Add config prop to ensure every REST call is logged

* Issue **#2038** : Allow autologger action to be modified (search and process)

* Issue **#2027** : Fix autologger update operation

* Issue **#1764** : The create API key page now loads users to select on open.

* Issue **#1766** : Removed comment from token.

* Issue **#1763** : Improved column sizes on API keys dialog.

* Issue **#1767** : Improved column sizes on account management dialog.

* Improve exception alerts in the UI.

* Issue **#2023** : Enable autologger to output multiple path or query parameters

* Issue **#2022** : Simplify consistent event logging with POJOs

* Issue **#2021** : Fix typo when autologger encounters class names ending in 'y'

* Issue **#2020** : Prevent autologger redacting boolean properties


## [v7.0-beta.80] - 2021-01-28

* Issue **#2018** : Fixed intermittent search issue that was sometimes causing search to complete too early without results.

* Fix dashboards not handling NUMERIC index fields.

* Fix bug in Negate expression function.

* Issue **#1995** : Add help info to the expression functions drop down menu.

* Issue **#1911** : Add a drop down menu for picking index fields in the expression editor.

* Issue **#2004** : Fix import of legacy v6 index so default volume group is assigned.

* Issue **#2017** : Fixed dashboard table filtering.

* Issue **#1946** : Removed unnecessary index shard state change error.


## [v7.0-beta.79] - 2021-01-26

* Issue **#2006** : Use UTC timezone when comparing date in repository folder name.

* Issue **#2006** : Use `ArrayList.size()` as a method, instead of a property in Gradle build.

* Issue **#2016** : Fixed StackOverflowException in document event log. 

* Issue **#2003** : Fixed some issues with LMDB search results.

* Issue **#2011** : Redacting obviously sensitive data in automatically generated logs.

* Introduce functionality to provide configurable, automatic logging for RESTful API calls.

* Add `search_results` dir to dockerfile.

* Fix NPE in StroomEventLoggingUtil.


## [v7.0-beta.78] - 2021-01-14

* Issue **#2000** : `RemoteSearchResultFactory.destroy()` is now performed as the processing user.

* Issue **#2000** : Fixed NPE affecting adding/removing columns on a dashboard table and changing column options like grouping and sorting.

* Issue **#2000** : Fixed dashboard table child result expansion.

* Issue **#2001** : Fixed intermittent test failure associated with byte buffers being used incorrectly with LMDB.

* Issue **#1997** : Fix missing _Format_ option on XSLT and TextConverter editors.

* Improved security for handling entity events.


## [v7.0-beta.77] - 2021-01-12

* Issue **#1867** : Cluster entity events are now sent to each node asynchronously to prevent delays caused by one or more slow/bad nodes.

* Issue **#1923** : Fixed an issue affecting sorting dashboard table values that have mixed data types. In addition you can now sort columns alphanumerically if the column format is set to text. 

* Issue **#1811** : Fixed issue where deleting or cutting/pasting text in a dashboard query editor was not marking the dashboard as dirty.

* Search results are now stored off-heap to reduce the chance of out of memory errors.

* Issue **#1911** : Add a drop down menu for picking index fields in the expression editor.

* Issue **#1990** : Change order of items in quick filter popup help.

* Change quick filter word boundary matching to handle a mix of delimited and canelCase, e.g. `stroom.prop.maxFileSize`.

* Issue **#1986** : Fix missing gutter warning/error icons in the stepper code editor.


## [v7.0-beta.76] - 2021-01-07

* No changes.


## [v7.0-beta.75] - 2021-01-06

* Issue **#1989** : Fix for dashboard tables that were only showing a total of 100 rows.

* Change event logging to use new fluent API.


## [v7.0-beta.74] - 2020-12-15

* No changes.


## [v7.0-beta.73] - 2020-12-15

* Change github tokens in travis build.


## [v7.0-beta.72] - 2020-12-15

* Issue **#1983** : Fix line number inconsistency in View Source when last char is a line break.

* Issue **#1971** : Fix 'no appender' errors when editing a Data volume.

* Issue **#1965** : Ignore gzipped data that has no uncompressed content.

* Issue **#1976** : Add an enabled check box and insert above button to retention rules list.

* Fix bug with retention rules impact summary when rows are identical.

* Replace two buttons with toggle button on retetion impact summary.

* Fix path for user event logs.

* Uplift send_to_stroom script to v3.0.

* Issue **#1978** : Fix Meta tab losing syntax highlighting when switching streams.

* Remove byte count in brackets on Info tab when size is below 1024 bytes.

* Fix help links on Jobs screen.

* Fix inability to select text on Info tab in Data viewer.

* Issue **#1963** : Fix data/source view progress bar showing blue when all data is visible.

* Issue **#1974** : Fix job screen only showing one job.

* Issue **#1970** : Fixed issue related to accidental execution of SearchDebugUtil outside of tests.

* Change reference data lookup request object to support string or epoch millis date.

* Add byte count to Info tab, make date values consistent.

* Fix problem of wrong charset being used.

* Fix syntax highlighting for Meta streams in Source view.

* Fix bug in PreviewInputStream read() method.

* Improve the way the YAML logger paths are modified on boot.

* Issue **#1964** : BGZIP files are now closed on exception.

* Changed default dashboard time zone to use UTC.

* Fixed SQL statistics upsert statements for MySQL 5.7.

* Issue **#1954** : Change code that sets ReceivedPath to try getting a value from DOCKER_HOST_(HOSTNAME|IP) env vars first.


## [v7.0-beta.71] - 2020-12-02

* Issue **#1957** : Fix invaldiation of the stat datasource caches on content import and other changes.

* Issue **#1960** : Fix the data preview display of empty streams.

* Moved content download to Java.

* All paths in the config YAML including logging config can now be made relative to the home dir.

* Issue **#1912** : Moved dashboard table conditional formatting logic to server.

* Fix missing favicon.

* Issue **#1808** : Fix bug with permission handling for Retention Policy feature.

* Issue **#1948** : Made UI report errors that occur during download.

* Issue **#1944** : You can now define a stroom home config property and all relative paths will become subpaths of this location. 

* Fix byte conversion bug with `read()` method in RASegmentInputStream.

* Add `viewType` and `displayType` args to `data(...)` dashboard expression.

* Fix task spinner appearing briefly on every poll and consumign a lot of CPU.

* Add _progress_ bar to Source Data view and Data Preview to show location in the file.

* Issue **#1678** : Fix data display in dashboard text pane.

* Issue **#1679** : Fix data display in dashboard text pane.

* Issue **#1777** : Fix sub stream tab selection when switching streams in data screen.

* Issue **#1647** : Right align numeric columns in data screen.

* Issue **#1872** : Fix display of source data when data has no line breaks.

* Add completion and snippets to dashboard expression builder.

* Issue **#1895** : Change dashboard field expression editor use the Ace editor like other edit screens.

* Replace stream Info icon on data screen with a sub-stream type tab.

* Add Source View tab available from Data Preview screen to show the unformatted source data.

* Fix highlighting while stepping single line data.

* Add completion and snippets to edit screens using the ACE editor.

* Add editor options to use Vim bindings, show invisble chracters, highlight current line, word wrap.

* Issue **#1949** : Fixed bug in download for streams from multiple feeds.


## [v7.0-beta.70] - 2020-11-16

* Issue **#1947** : Fixed NPE thrown when trying to unassign processing tasks by setting the assigned node to null.

* Issue **#1940** : Old searches are now terminated by the processing user.

* Issue **#1932** : Physical stream delete will no longer fail if a file or directory it wants to delete cannot be found, i.e. has been deleted by another external process.

* Fix log output counts for reference data.

* Add REST endpoint for purging reference data.

* Issue **#1938** : Fix missing ref loading errors/warnings, improve warning messages.


## [v7.0-beta.69] - 2020-11-10

* Improve handling of duplicates in reference data loads.

* Improve error messages for reference loading failures.

* Issue **#1936** : Fix reference data loaded not loading string values > 1000btyes.

* Improve PooledByteBufferOutputStream.

* Issue **#1807** : Remove need for Manage Nodes permission in order to list nodes (needed to manage volumes).

* Issue **#1806** : Remove need for Manage Nodes permission in order to list nodes (needed to manage tasks).

* Issue **#1925** : Fixed logging error that was happening on search.

* Issue **#1921** : Fixed problem with the dashboard text pane not migrating properly to the new special stream id and event id fields. 

* Issue **#1910** : Fixed issue preventing display of table data where a table had duplicate column names.

* Issue **#1919** : Fixed issue that was preventing dashboard tabs from being closed.

* Removed rxjava.

* Issue **#1919** : Dashboards now prevent tabs being closed from the close button if some nested tabs on the same pane are hidden.

* Issue **#1915** : Multiple statistic searches on a dashboard are now executed in parallel.

* Issue **#1915** : Fixed task context user identity for statistics searches.

* Issue **#1915** : Fixed task context for statistics searches.

* Merged external expression and query libraries into the source code and added Kryo serialisation to search results.

* Issue **#1910** : Duplicate fields in dashboard tables are now avoided by adding a numeric suffix to the field name when adding a duplicate.

* Issue **#1918** : Text presenter was losing track of stream and event id fields when settings were changed.

* Issue **#1906** : Added info about queue sizes to extraction task.

* Issue **#1906** : Made changes to allow early termination of searches if we have enough data.

* Issue **#1906** : Fixed node task nesting.

* Issue **#1906** : The maximum size of the stream event map is now configurable with the `stroom.search.extraction.maxStreamEventMapSize` property.

* Issue **#1906** : Improved the way search extractions events are grouped so we can extract more events per stream and therefore improve performance.

* Issue **#1907** : Fixed NPE.


## [v7.0-beta.68] - 2020-10-22

* Issue **#1733** : Support xsl:output options for XML output from pipeline (XMLWriter)

* Issue **#1893** : Change delimited string volume properties to lists of strings

* Issue **#1848** : Fix NPE when importing certain processor filters.

* Issue **#1894** : Improvements to search performance and fix for hanging searches.


## [v7.0-beta.67] - 2020-10-15

* Issue **#1901** : Create default (index) volume group if it is used prior to UI.

* Issue **#1900** : Fix inter-node task assignment, change how processing user equality is checked.

* Change dashboard field expression editor to be a bit wider and use a monospace font.

* Issue **#1887** : Fix searches hanging generally and specifically when streams have been deleted.

* Issue **#1877** : Change conditional formatting to support decimals.

* Change conditional formatting to set the available rule operators according to the format type of the column.

* Change conditional formatting to support date terms and date comparisons.

* Issue **#1885** : Fix annotations icon not being enabled on dashboard tables.

* Issue **#1883** : Code now deals with missing streams when performing search extraction.

* Issue **#1882** : Added capacity restriction to the stream event map used in search result extraction. The previous version was causing out of memory exceptions.

* Change names of hidden special table columns on dashboards to avoid name clashes.

* Make dashboard table settings popup bigger to accommodate the conditional formatting.

* Added logic to rename conditional formatting term fields on a column rename.

* Added logic to prevent renaming a column to an existing name.

* Issue **#1872** : Partially fixed to show the 1st 1k chars of the single line raw source. Full fix will come in v7.

* Issue **#1874** : Fixed dashboard tables not showing data if the stream id column is present.

* Issue **#1868** : Stop `Stream not found with id=nnn` errors during searching.

* Issue **#1864** : Added `*` wildcard to conditional formatting matches. 

* Issue **#1865** : Fixed NoSuchMethodError.

* Issue **#1854** : Changed search mechanism to poll for remote results to reduce the chances of hung searches.

* Uplift event-logging-schema content pack to v3.4.2.

* Uplift standard-pipelines content pack to v0.2.

* Uplift template-pipelines content pack to v0.3.

* Change the off-heap ref store to use xxHash for hashing its values.

* Change key widths used in ref data store. Existing stores will need to be deleted and re-generated.


## [v7.0-beta.66] - 2020-09-24

* Added code to authenticate against AWS ALB.


## [v7.0-beta.65] - 2020-09-24

* Added code to authenticate against AWS ALB.


## [v7.0-beta.64] - 2020-09-24

* Added code to authenticate against AWS ALB.


## [v7.0-beta.63] - 2020-09-22

* Added code to authenticate against AWS ALB.


## [v7.0-beta.62] - 2020-09-22

* Added code to authenticate against AWS ALB.


## [v7.0-beta.61] - 2020-09-22

* Added code to authenticate against AWS ALB.


## [v7.0-beta.60] - 2020-09-22

* Added code to authenticate against AWS ALB.


## [v7.0-beta.59] - 2020-09-22

* Added code to authenticate against AWS ALB.

* Changed default behaviour of `useDefaultOpenIdCredentials`.


## [v7.0-beta.58] - 2020-09-22

* Added code to authenticate against AWS ALB.


## [v7.0-beta.57] - 2020-09-18

* Failed build.


## [v7.0-beta.56] - 2020-09-18

* Added code to authenticate against AWS ALB.

* Remove requirement for Reference stream type in ref data API lookup requests.


## [v7.0-beta.55] - 2020-09-15

* Fix names in travis release plugin.


## [v7.0-beta.54] - 2020-09-15

* Rename release artefact `stroom-proxy-config.X.yml` to `stroom-proxy-app-config.X.yml`.


## [v7.0-beta.53] - 2020-09-15

* Change `prod.yml` and `proxy-prod.yml` to be templated so as to generate custom config for the zip and docker distributions.

* Add the docker config files to the release artefacts.

* Issue **#580** : Added conditional formatting options to dashboard tables.

* Add comments to `prod.yml`/`config.yml`.

* Change `reset_password` CLI command to also reset various locked/inactive type flags.

* Change stroom admin path from `admin` to `stroomAdmin` in the distribution.

* Fix `command not found` bug in distribution `start.sh`.

* Change `start.sh` to log pre-logback output to start.sh.log.

* Change logFormat to include time in `prod.yml` and `config.yml`.


## [v7.0-beta.52] - 2020-09-10

* Issue **#1850** : Add new command line commands `create_account`, `reset_password` and `manage_users` to enable the creation of accounts to bootstrap the application.

* Change `admin` to `stroomAdmin` in distribution shell scripts.


## [v7.0-beta.51] - 2020-09-09

* Added `formTokenRequest` property to OpenId config for use with AWS authentication. This forces the use of a form request when fetching tokens.

* Issue **#1824** : Fix for search hang when extraction is requested but no search pipeline is provided.

* Issue **#1083** : Added `any()`, `first()`, `last()`, `nth()`, `top()` and `bottom()` selection functions to select child values of grouped items.

* Issue **#1837** : Added `joining()` function to concatenate supplied fields in child rows.

* Issue **#1784** : Several functions were previously prevented from working on results from aggregate functions but are now applied regardless.

* Fix config file validation not working when hot loading config file changes.

* Change config file validation to be the first thing that happens on boot.

* Fix error when empty branches are in the config file.

* Add `pipeline.referenceData.getLmdbSystemLibraryPath` prop to support provided LMDB binary.

* Change extraction location of bundled LMDB binary to be the same as the store files.

* Change default value for `pipeline.referenceData.maxPutsBeforeCommit` to 0 (i.e. don't commit mid-load).


## [v7.0-beta.50] - 2020-09-07

* Add /api/refData/v1/lookup REST endpoint for doing ref data lookups.

* Issue **#1755** : Stepping now runs in a separate thread to prevent interruption of DW threads when trying to terminate stepping early.

* Issue **#1798** : Fixed REST serialisation issue that was preventing stepping XPath filters from being passed to the server.

* Issue **#1666** : Stepping now loads element documents that use name patterns.

* Issue **#1666** : Parsers now support name patterns for loading config documents. 

* Issue **#1835** : Fix error when viewing data as lowly user.

* Issue **#1836** : Fix Forbidden error when importing data.

* Issue **#1809** : Fix handling of import with no permissions except Import Configuration.

* Issue **#1657** : Remove INTERNAL_PROCESSING_USER from Users list in App Permissions screen.

* Issue **#1782** : Fix handling of empty NOT/AND/OR in stats queries and immprove the error handling for the remote data sources.

* Issue **#1781** : Fix SQL stats handling of NOT() with more than one term in the NOT.

* Issue **#1830** : Change quick filters on Annotations screen to use fuzzy filtering consistent with the rest of stroom. Disable the comment quick filter drop down if there are no standard comments configured. Remove the qualified fields from the quick filter tooltips.

* Issue **#1829** : Fix Annotations screen recording change history when clicking an empty title/subject.

* Issue **#1737** : Fix quick filter in users/groups popup.

* Issue **#1832** : Fix inability to add users/groups in the Document Permissions screen.


## [v7.0-beta.49] - 2020-09-02

* Fix accidental commit of broken code.


## [v7.0-beta.48] - 2020-09-02

* Fix duplicate call to bintray upload in travis script.


## [v7.0-beta.47] - 2020-09-02

* Issue **#1821** : Fix SQL Stat queries whose table doesn't use any datasource fields.

* Issue **#1694** : Fix UUID filtering in quick filters, now using `uuid:` field qualifier. Removed support for `#` prefix in Quick Filter and suggesters.

* Issue **#1699** : Add a docker managed volume for the ref data store.

* Add `pooledByteBufferCounts` to ref data config.

* Issue **#1700** : Stopped stepping happening on open.

* Uplift LMDB to v0.8.1.

* Changed implementaion of the byte buffer pool used in the ref data store to improve performance.

* Increase default value for ref data `maxPutsBeforeCommit` to improve load times.

* Fix instances of trace logging that are not using lambdas for complex args. This is particularly a problem in the ref data store code.

* Made stroom compatible with AWS authentication.

* Issue **#1707** : Fix reference data lookups picking the wrong effective stream.

* Issue **#1797** : Altered how search completion is recorded to try and prevent hanging. 

* Issue **#1762** : Fix for search jobs that do not terminate correctly.

* The build should now ensure GWT compilation only occurs after test has completed.

* Issue **#1790** : You can now provide `TYPE` as an optional HTTP header when sending data to Stroom. If provided this attribute is used to determine what data type to assign to the data being received. Data forwarding and aggregation also maintains this attribute and behaviour. 

* Issue **#1665** : Recognised meta types can now be specified in config and drop downs now allow selection in the pipeline editor.


## [v7.0-beta.46] - 2020-08-23

* Issue **#1702** : Fix namespace handling in XML reference data values.

* Issue **#1789** : Prevent dashboards without an extraction pipeline showing as "Missing" on dependency screen.

* Issue **#1803** : Fix `/api/export/v1` failing with NoSuchFileException.

* Issue **#1719** : Create rest endpoint to get rererence data store entries. Experimental feature at the moment.

* Issue **#1649** : Make the local reference data store searchable from the dashboard. Experimental feature at the moment.

* Issue **#1805** : Fix missing alert popup when document is saved but has been updated by another user/tab.

* Fix _No appender for stroom.docref.DocRef_ ERRORs in the log.


## [v7.0-beta.45] - 2020-08-14

* Issue **#1793** : Fixed Solr search query creation.

* Issue **#1791** : Fixed Solr connection test response.

* Update Gradle to v6.6

* Revert back to full build.


## [v7.0-beta.44] - 2020-08-14

* Reverted deploy changes until travis dpl v2 is stable.


## [v7.0-beta.43] - 2020-08-14

* Fixing release artefacts.


## [v7.0-beta.42] - 2020-08-13

* Issue **#1783** : Made change to prevent nodes called by the cluster from using localhost, 127.0.0.1 or the same URL as other nodes.

* Issue **#1706** : Terminating processing jobs early now writes appropriate termination errors to the processing info (error) stream and deletes other outputs.

* Issue **#1749** : Removed old benchmark job.


## [v7.0-beta.41] - 2020-08-12

* Issue **#1785** : Fix proxy not forwarding any data.

* Issue **#1675** : All dashboard table fields are now present in text pane settings even if they are hidden or special, e.g. internally added mandatory fields like StreamId and EventId. This change prevents the field settings from being altered incorrectly when these fields were not found.

* Issue **#1758** : Added file locations to meta details and improved tooltip layout.

* Issue **#1778** : Remove error streams following reprocessing when no new streams are created.

* Added support for time based expressions when searching for streams from UI. 

* Issue **#1760** : Support time based expressions for ProcessorTask data source

* Issue **#1761** : Allow processor id to be displayed when searching processor tasks data source.

* Issue **#1693** : Fix dependencies screen listing links to internal searchables as "missing".

* Issue **#1751** : Display correct UUID for "to" dependency in UI dependency screen.

* Issue **#1664** : Fix crash when all streams for pipeline are deleted.

* Issue **#1701** : Fix crash when alternative pipeline is selected/used for processing.

## [v7.0-beta.40] - 2020-07-27

* Issue **#1756** : Fix for IdEnrichmentFilter where is attempts to change attribute values that already exist.

* Issue **#1741** : Fix for search hanging issue.

* Issue **#1740** : `CombinedParser` now removes invalid XML 1.0 characters when `fixInvalidChars` is set and not XML 1.1.

* Add `readTimeout` property to `HTTPAppender` 

* Issue **#1747** : Nodes are now notified about changes to document permissions so that caches are cleared etc.

* Issue **#1752** : Meta info tooltips now show appropriate units for values.

* The `admin` account is now auto created if it doesn't exist.

* Issue **#1310** : Improved file cleanup between tests.

* Issue **#1533** : Improved meta data attribute value flushing to DB.

* Issue **#1634** : `FileSystemClean` will now only examine active data volumes.

* Issue **#1672** : Index shards are now only updated in the DB on flush when the document count or shard size changes.

* Issue **#1713** : Fixed issue where processor task start times were being displayed incorrectly.

* Issue **#1748** : Removed border from explorer quick filter.

* Issue **#1656** : Only managed jobs will now appear on the jobs page.

* Issue **#1669** : Changed the way next scheduled time is calculated based on current time.

* Issue **#1662** : Processor tasks and meta data sources now correctly show pipeline names in dashboard results.

* Issue **#1677** : Active tasks are now correctly filtered.

* Issue **#1718** : Added server task info for some tasks.

* Issue **#1731** : Fixed calendar date picker style that was broken by tooltip CSS changes.

* Issue **#1657** : `INTERNAL_PROCESSING_USER` is no longer visible in the UI.

* Issue **#1449** : You can now create users to associate permissions by clicking the create button in the `User Permissions` page.

* Issue **#1727** : Typo.

* Issue **#1501** : Multiple fixes for new UI.

* Issue **#1506** : Multiple fixes for new UI.

* Issue **#1561** : Multiple fixes for new UI.

* Issue **#1483** : Multiple fixes for new UI.

* Issue **#1525** : Multiple fixes for new UI.

* Issue **#1587** : Multiple fixes for new UI.

* Issue **#1526** : Multiple fixes for new UI.

* Issue **#1499** : Multiple fixes for new UI.

* Issue **#1481** : Multiple fixes for new UI.

* Issue **#1498** : Multiple fixes for new UI.

* Issue **#1660** : Multiple fixes for new UI.

* Issue **#1659** : Multiple fixes for new UI.

* Issue **#1725** : Fix Data Splitter onlyMatch using zero based instead of one based numbers.


## [v7.0-beta.39] - 2020-07-06

* Issue **#1716** : Prevent export of processor filters that are reprocess or deleted.

* Issue **#1638** : Suppress error when searching deleted streams.

* Issue **#1696** : Fix reprocessing from unfiltered meta data view.

* Issue **#1648** : Fix streams not being deleted following reprocessing.

* Issue **#1695** : Fix `Records` stream types not being identified correctly.

* Issue **#1668** : Fixed incorrect parameter count for XSLT `meta` function.

* Issue **#1619** : Fix delete stream summary.


## [v7.0-beta.38] - 2020-06-25

* Issue **#1670** : Stop _parse-uri_ XSLT function returning -1 for missing port numbers.

* Issue **#1673** : Increase limit for age spinner in retention rules to 9999.

* Issue **#1683** : Add `!` NOT operator to fuzzy match filtering.

* Add field searching to Activity quick filter.

* Add field searching to entity selection popups.

* Change entity selection popups to clear quick filter on show.

* Add column sorting and field searching to Properties screen.

* Add field searching to Explorer Tree quick filter.

* Add field searching to Properties quick filter.

* Add field searching to Server Tasks quick filter.

* Add field searching to dependencies quick filter.

* Improve info tooltip layouts.

* Issue **#1248** : Add quick filter to dependencies screen.

* Issue **#1650** : Use consistent blue colour.

* Issue **#1671** :Fix XSLT function `hex-to-oct`.

* Add `readTimeout` property to `HTTPAppender`.

* Issue **#1632** : SQL stats now compatible with MySQL 8 Group Replication

* Issue **#1650** : Use consistent blue colour.

* Issue **#1627** : Fix Up/Down buttons on Rule Set screen. Now keeps selection after use.

* Issue **#1277** : Fix Enable/Disable toggle button on Rule Set screen.


## [v7.0-beta.37] - 2020-06-15

* Add _Impact Summary_ tab to _Data Retention_ to show breakdown of counts of streams to be deleted.

* Add support for the `.` separator in the word boundary fuzzy matching.

* Change the fuzzy match filter to switch to a case sensitive wild-carded exact match when the input contains a `*`.

* Issue **#1640** : Fix server error when clicking disabled delete/info icon for deleted streams.

* Issue **#1639** : Default index volume group property changes.

* Issue **#1636** : Fix data retention deletion using wrong action for rules.

* Issue **#1280** : Fix creation of default index volumes.


## [v7.0-beta.36] - 2020-06-02

* Issue **#1621** : Fix NPE in proxy content syncing.

* Issue **#1462** : Stroom not working with MySQL 8.0 due to SQLException

* Issue **#1564** : Fix error in data retention section of stream info popup.

* Change data retention delete batching approach to use time ranges.

* Issue **#1611** : Change explorer tree filtering to also filter on an exact match of the entity's UUID.

* Add regex filtering with `/` prefix to fuzzy matching.

* Change word boundary matching to require a `?` prefix.


## [v7.0-beta.35] - 2020-05-28

* Issue **#1608** : Fixed NPE in UI data presenter.

* Issue **#1595** : Fixed names for imported items that already exist but are updated by import.

* Issue **#1603** : XSLT imports now error if more than one matching XSLT is found.

* Issue **#1604** : XSLT import resolution now accepts the use of UUIDs and DocRef strings.

* Issue **#1403** : Dashboard query download now retains expression parameters.

* Issue **#1514** : Fixed properties edit presenter issue.

* Issue **#1569** : Additional changes to improve the new `Data Delete` task that replaces the `File System Clean` task.

* Issue **#1565** : Stop data retention rules deleting all data.

* Add default data retention rule to the UI screen to make it clear what happens by default.

* Add fuzzy match filter to explorer tree.


## [v7.0-beta.34] - 2020-05-26

* Issue **#1569** : Removed recursive multi threading from file system clean as thread limit was being reached. 

* Issue **#1478** : Fixed data volume creation and other resource methods.

* Issue **#1594** : Now auto creates root explorer node on startup if it is missing.

* Issue **#1544** : Fixes for imported dashboards.

* Issue **#1586** : Fixed migration and initial population of standard meta type names.

* Issue **#1592** : Changed DB bit(1) columns to be tinyint(1) so that they show values correctly in the CLI.

* Issue **#1510** : Added logical delete for processor and processor filter to allow a user to force deletion without encountering a DB constraint. 

* Issue **#1557** : Process, reprocess, delete and download data functions now provide an impact summary before a user can proceed with the action.

* Issue **#1557** : The process data function in the data browser now provides the option to process or reprocess data. When selected a user can also choose: the priority of the process filters that will be created; to set the priority automatically based on previous filters; set the enabled state.

* Issue **#1557** : Reprocessing data no longer has a limitation on how many items can be reprocessed as it is now implemented by reprocess specific filters.

* Issue **#1585** : Fixed issue that was preventing viewing folders processors.

* Issue **#1557** : Added an impact summary to meta data actions such as delete, restore, process and download.

* Issue **#1593** : NPE copying empty expressions


## [v7.0-beta.33] - 2020-05-22

* Issue **#1588** : Fix processor filter import.

* Issue **#1566** : Fixed UI data restore behaviour.

* Make public port configurable


## [v7.0-beta.32] - 2020-05-19

* Issue **#1573** : Active tasks tab now only shows tasks related to the open feed.

* Issue **#1584** : Add @ApiParam to POST/PUT/DELETE endpoints so the request type appears in swagger-ui.

* Issue **#1581** : Change streamId to a path param in GET /api/data/v1.

* Issue **#1567** : Added error handling so the confirmation dialog continues to work even when there is a failure in a previous use.

* Issue **#1568** : Pipeline names should now be shown where needed in the UI.

* Issue **#1457** : Change field value suggester to use fuzzy matching.

* Issue **#1574** : Make feed suggestions return all feeds, not just ones with meta.

* Issue **#1544** : Imported dashboards from 6.1 now work.

* Issue **#1577** : Cluster node status is now updated when node settings are changed.

* Issue **#1396** : Completely changed DB migration and import/export compatibility code.

* Fix index creation stored procedure.

* Issue **#1508** : Tidy up property descriptions, change connection pool props to use Stroom Duration type.

* Issue **#473** : Fix value stats being ignored during in memory stat aggregation.

* Issue **#1141** : Make SQL stats aggregation delete unused stat keys at the end.


## [v7.0-beta.31] - 2020-05-12

* Issue **#1546** : Fixed opening and editing of data retention rules.

* Issue **#1494** : Scrollbars now have a white background unless used in a readonly text area.

* Issue **#1547** : Added pipeline names to processor task screens.

* Issue **#1543** : Prevent import/export of processor filters with id fields

* Issue **#1112** : You can now copy feeds along with other items and copies are named appropriately.

* Issue **#1112** : When copying a selection of several items, the dependencies between the items are altered in the resulting copies so that the copied items work together as a new set of content.

* Issue **#1112** : As part of fixing dependencies when copying items, the dependencies screen now works correctly and now also shows processor filters. 

* Issue **#1545** : Add property `enableDistributedJobsOnBootstrap` to enable/disable processing on first boot.


## [v7.0-beta.30] - 2020-05-06

* Issue **#1503** : Further fix for enabled/disabled expression items and dashboard tab visibility.

* Issue **#1511** : Data pages now show pipeline names rather than pipeline UUIDs.

* Issue **#1529** : Fix error when selecting datasource in new dashboard.

* Fix NPE in SystemInfoResource.get().

* Issue **#1527** : Fixed missing aud in API eky tokens.

* Add missing guice binding for SystemInfoResource.

* Make export add new line to the end of all files to adhere to POSIX standard.

* Issue **#1532** : Fixed index shard criteria in UI.

* Change SecurityFilter to return a 401 on authentication exceptions.

* Move some health checks into SystemInfoResource.

* Remove healthchecks from rest resources and servlets that never give an unhealthy result.

* Add error info to AppConfigMonitor health check.


## [v7.0-beta.29] - 2020-05-04

* Issue **#1496** : Fixed paging of processed data.

* Add stroom.statistics.internal.enabledStoreTypes and make internal stat processing respect it.

* Improve SQL stats shutdown processing so all in memory stats are flushed.

* Issue **#1521** : Dashboards with missing datasources break entirely.

* Issue **#1477** : Disable edit button on stream processor.

* Issue **#1497** : Fixed data list result paging.

* Issue **#1492** : Fixed data list result paging.

* Issue **#1513** : You can now view data in folders.

* Issue **#1500** : Fixed data delete/restore behaviour.

* Issue **#1515** : Fix proxyDir default when running in a stack.

* Issue **#1509** : Unable to update processor filter.

* Issue **#1495** : Speculative fix for missing swagger.json file in the fat jar.

* Issue **#1503** : Fixed Dashboard serialisation and JSON template.

* Issue **#1479** : Unable to set index volume limits.


## [v7.0-beta.28] - 2020-04-29

* Issue **#1489** : Reprocess streams feature failing.

* Issue **#1465** : Add default Open ID credentials to allow proxy to be able to authenticate out of the box.

* Issue **#1455** : Fix interactive search.

* Issue **#1471** : Pipeline name not shown on processors/filters in UI.

* Issue **#1491** : Download stream feature failing. 

* Issue **#1433** : StandardKafkaProducer failed when writing XML kafka payloads. 


## [v7.0-beta.27] - 2020-04-27

* Issue **#1417** : Allow processor filters to be exported with Pipelines. 

* Issue **#1480** : Index settings now shows index volume groups and allows selection. 

* Issue **#1450** : Further attempt to improve criteria filtering on data tab.

* Issue **#1467** : The cluster node state node uses NodeResource to determine active nodes.

* Issue **#1448** : The internal processing user now has a JWT and passes it when making calls to other nodes.


## [v7.0-beta.26] - 2020-04-22

* Fix gradle build for versioned builds


## [v7.0-beta.25] - 2020-04-22

* Assorted fixes to the new React UI pages.


## [v7.0-beta.24] - 2020-04-21

* Issue **#1450** : Stop data tabs showing all feeds.

* Issue **#1454** : Fix NPE in feed name suggestion box.

* Remove internal statistics from setup sample data.

* Fix issue of pipeline structure not showing when it contains a StatisticsFilter.

* Update auth flow for auth-into-stroom integration

* Issue **#1426** : Change /logout endpoint to /noauth/logout.

* Fix `Expecting a real user identity` errors on auto import of content packs.

* Increase wait timeout to 240s in `start.sh`.

* Issue **#1404** : Fixed issue with invalid XML character filter.

* Issue **#1413** : Attempt to fix search hanging issue.

* Issue **#1393** : The annotations data popup now formats content on load.

* Issue **#1399** : Removed error logging for expected exceptions in TaskExecutor.

* Issue **#1385** : File output param `streamId` now aliased to `sourceId` and `streamNo` is now aliased to `partNo` for consistency with new source tracking XSLT functions.

* Issue **#1392** : Downloading dashboard queries now provides the current query without the need to save the dashboard.

* Issue **#1427** : Change remote call to auth service to a local call.


## [v7.0-beta.23] - 2020-03-24

* Rename all legacy DB tables to `OLD_`.

* Issue **#1394** : Fix duplicate tables appearing in Monitoring -> Database Tables.

* Add NodeEndpointConfiguration. Change `node` table to hold the base endpoint.


## [v7.0-beta.22] - 2020-03-10

* Brought stroom-auth-service into stroom

* Issue **#563** : Kafka producer improvements - StandardKafkaProducer

* Issue **#1399** : Removed error logging for expected exceptions in TaskExecutor. 

* Fix missing $ in start.sh

* Issue **#1387** : Changed the way tasks are executed to reduce changes of unhandled execution errors.

* Issue **#1378** : Improved logging detail when processor filters fail.

* Issue **#1379** : Fixed issue where you couldn't open a processor filter if parts of the filter referenced deleted items.

* Issue **#1378** : Improved logging detail when processor filters fail.

* Issue **#1382** : Added `decode-url` and `encode-url` XSLT functions.

* Issue **#655** : Fixed SQL Stats queries ignoring the enabled state of the dashboard query terms.

* Issue **#1362** : Fixed issue where hiding dashboard annotation fields removed them.

* Issue **#1357** : Fixed dragging tabs in dashboard with hidden panes to create a new split.

* Issue **#1357** : Fixed dragging tabs in dashboard with hidden panes.

* Issue **#1368** : Fixed FindReplaceFilter as it wasn't working when used in conjunction with Data Splitter.

* Issue **#1361** : Changed the way headers are parsed for the HttpCall XSLT function.


## [v7.0-beta.21] - 2020-02-24

* Add null checks to DB migration.

* Add deletion of constraint `IDX_SHARD_FK_IDX_ID` to migration script.


## [v7.0-beta.20] - 2020-02-13

* Fix bug in `processor_task` migration script.


## [v7.0-beta.19] - 2020-02-10

* Fix bugs in DB migration scripts.


## [v7.0-beta.18] - 2020-02-05

* Re-locate index database migrations.

* Fix issues with migrating null audit columns.

* Improve output of TestYamlUtil.


## [v7.0-beta.17] - 2020-01-29

* Issue **#1355** : Fixed stepping from dashboard text pane.

* Issue **#1354** : Fixed double click to edit list items, e.g. properties.

* Issue **#1340** : Fixed issue with FindReplaceFilter where it failed in some cases when more than one filter was chained together.

* Issue **#1338** : You can now configure the max size of the map store cache.

* Issue **#1350** : Fixed scope of dictionaries when loaded in multiple XSLT pipeline steps.

* Issue **#1347** : Added SSL options to `http-call` XSLT method.

* Issue **#1352** : Fixed Hessian serialisation of user identities on tasks.

* Change docker image to allow us to pass in the dropwizard command to run, e.g. server|migrate.

* Stop MySQL outputing Note level warnings during migration about things that don't exist when we expect them not to.


## [v7.0-beta.13] - 2019-12-24

* Add `migrate` command line argument to run just the DB migrations.

* Updated API key to include audience and added client id and secret.

* Change `stroom.conf.sh` to also look for ip in `/sbin`

* Issue **#260** : You can now hide dashboard tabs.

* Issue **#1332** : The text pane can now be configured to show source data.

* Issue **#1311** : Improved source location tracking.


## [v7.0-beta.12] - 2019-12-04

* Change local.yml.sh to also look for ip in /sbin


## [v7.0-beta.11] - 2019-12-04

* Fix invalid SQL syntax in V07_00_00_012__Dictionary


## [v7.0-beta.10] - 2019-12-04

* Update auth api version

* Add clientId and clientSecret to config

* Update API keys (needed aud)

* Issue **#1338** : Added new config options to control the maximum size of some caches: `stroom.pipeline.parser.maxPoolSize`, `stroom.pipeline.schema.maxPoolSize`, `stroom.pipeline.schema.maxPoolSize`, `stroom.pipeline.xslt.maxPoolSize`, `stroom.entity.maxCacheSize`, `stroom.referenceData.mapStore.maxCacheSize`.

* Issue **#642** : Downloading query details now ignores hidden fields.

* Issue **#1337** : Fixed issue where downloading large numbers of search results in Excel format was exceeding maximum style count of 64000. 

* Issue **#1341** : Added XSRF protection to GWT RPC requests.

* Issue **#1335** : Made session cookie `Secure` and `HttpOnly`.

* Issue **#1334** : Fix 404 when accessing `/stroom/resourcestore/........`, i.e. fix Tools->Export.

* Issue **#1333** : Improved resilience against XSS attacks.

* Issue **#1330** : Allow configuration of `Content-Type` in HTTPAppender.

* Issue **#1327** : Improvements to annotations.

* Issue **#1328** : Increased size of data window and removed max size restrictions.

* Issue **#1324** : Improved logging and added SSL options for HTTPAppender.


## [v7.0-beta.9] - 2019-11-20

* Fix SSL connection failure on remote feed staus check.

* Remove ConfigServlet as the functionality is covered by ProxyConfigHealthCheck.

* Fix password masking in ProxyConfigHealthCheck.

* Change servlet path of ProxyStatusServlet from `/config` to `/status`.


## [v7.0-beta.8] - 2019-11-20

* Change precedence order for config properties. YAML > database > default. Change UI to show effective value. Add hot loading of YAML file changes.

* Issue **#1322** : Stroom now asks if you really want to leave site when stepping items are dirty. Also fixed `Save` and `Save All` menu items and dashboard param changes now correctly make a dashboard dirty.

* Issue **#1320** : Fixed formatting of XML where trailing spaces were being removed from content surrounded by start and end tags (data content) which should not happen. 

* Issue **#1321** : Make path relative in stroom distribution .zip.sha256 hash file.

* The auth service now supports the use of HTTPS without certificate verification and adds additional logging.

* Issue **gchq/stroom-auth#157** : Automatically refresh user's API key when it expires.

* Issue **#1243** : Dashboard visualisations now link with similar functions available to dashboard tables, e.g. `link()`, `dashboard()`, `annotation()`, `stepping()`, `data()`.

* Issue **#1316** : JSONParser now includes various parse options including handling comments.

* Issue **#48** : Added option to hide/show dashboard table columns.

* Issue **#1315** : Improved health check for missing API key.

* Updated stroom expression to v1.5.4 and added new field types.

* Issue **#1315** : Improved health check for missing API key.

* Issue **#1314** : Fixed NPE thrown when logging caused when viewing docs that can't be found.

* Issue **#1313** : Suggestion boxes now make suggestions immediately before the user even starts typing.

* Issue **#1043** : Added feature to allow floating point numbers to be indexed.

* Issue **#1312** : Dictionaries now change the entity name in the DB when renamed.

* Issue **#1312** : Fixed read only behaviour of dictionary settings UI.

* Issue **#1300** : Multiple changes to annotations.

* Issue **#1265** : Added `modulus()` function along with alias `mod()` and modulus operator `%`.

* Issue **#1300** : Added `annotation()` link creation function, `currentUser()` alias for `param('currentUser()')` and additional link creation functions for `data()` and `stepping()`.

* Issue **#67** : Table columns now display menu items on left click.

* Uplift stroom-query to v2.2.4 to add better diagnostic logging.

* Uplift Kafka client to v2.2.1.

* Issue **#1293** : Add more static file types to allow nginx/browser caching on.

* Issue **#1295** : Add authentication bypass for servlets such as /remoting, /status, /echo, etc.

* Issue **#1297** : The UI now supplies API tokens to the backend for resource calls.

* Issue **#1296** : Fixed NPE in StreamMapCreator caused when a stream can not be found.

## [v7.0-beta.7] - 2019-10-23

* Issue **#1288** : Streams now show the name of the pipeline used to create them even if the user doesn't have permission to see the pipeline.

* Issue **#1282** : Fixed issue where items were imported into the explorer even if not selected for import.

* Issue **#1291** : Fixed issue where empty dashboard table cells did not select table rows when clicked. 

* Issue **#1290** : Fixed issue where executor provider was not executing supplied runnable if parent task had terminated.

* Fix problem of missing fallback config in docker image.


## [v7.0-beta.6] - 2019-10-15

* Add default for stroom.security.authentication.durationToWarnBeforeExpiry

* Fix missing icons for Kafka Config and Rule Set.

* Fix Kafka Config entity serialisation.

* Issue **#1264** : Dashboards running in embedded mode will not always ask for the user to choose an activity if the users session has one set already.

* Issue **#1275** : Fixed permission filtering when showing related streams.

* Issue **#1274** : Fixed issue with batch search caused by Hibernate not returning pipeline details in stream processor filters.

* Issue **#1272** : Fixed saving query favourites.

* Issue **#1266** : Stroom will now lock the cluster before releasing owned tasks so it doesn't clash with other task related processes that lock the DB for long periods.

* Issue **#1264** : Added `embedded` mode for dashboards to hide dashboard chrome and save options.

* Issue **#1264** : Stroom no longer asks if you want to leave the web page if no content needs saving.

* Issue **#1263** : Fixed issues related to URL encoding/decoding with the `dashboard()` function.

* Issue **#1263** : Fixed issue where date expressions were being allowed without '+' or '-' signs to add or subtract durations.

* Add fallback config.yml file into the docker images for running outside of a stack.

* Issue **#1263** : Fixed issues related to URL encoding/decoding in dashboard expressions.

* Issue **#1262** : Improved behaviour of `+` when used for concatenation in dashboard expressions.

* Issue **#1259** : Fixed schema compliance when logging failed document update events.

* Issue **#1245** : Fixed various issues with session management and authentication.

* Issue **#1258** : Fixed issue affecting search expressions against keyword fields using dictionaries containing carriage returns.


## [v7.0-beta.5] - 2019-09-23

* Fixes to proxy


## [v7.0-beta.4] - 2019-09-16

* Fix stroom-proxy Dockerfile


## [v7.0-beta.3] - 2019-09-16

* Minor fixes, including an essential fix to config


## [v7.0-beta.2] - 2019-09-13

* Fix docker build


## [v7.0-beta.1] - 2019-09-11

* Issue **#1253** : Data retention policies containing just `AND` will now match everything.

* Issue **#1252** : Stream type suggestions no longer list internal types.

* Issue **#1218** : All stepping panes will now show line numbers automatically if there are indicators (errors, warnings etc) that need to be displayed.  

* Issue **#1254** : Added option to allow non Java escaped find and replacement text to be used in `FindReplaceFilter`. 

* Issue **#1250** : Fixed logging description for reading and writing documents.

* Issue **#1251** : Copy permissions from a parent now shows changes prior to the user clicking ok.

* Issue **#758** : You no longer need the `Manage Processors` privilege to call `stroom:meta('Pipeline')` in XSLT.

* Issue **#1256** : Fix error caused when logging data source name when downloading search results.

* Issue **#399** : Fix for error message when stepping that said user needed `read` permission on parent pipeline and not just `use`.

* Issue **#1242** : Fix for pipeline corruption caused when moving elements back to inherited parents.

* Issue **#1244** : Updated Dropwizard to version 1.3.14 to fix session based memory leak.

* Issue **#1246** : Removed elastic search document type, menu items and filter.

* Issue **#1247** : Added XSLT functions (`source`, `sourceId`, `partNo`, `recordNo`, `lineFrom`, `colFrom`, `lineTo`, `colTo`) to determine the current source location so it can be embedded in a cooked event. Events containing raw source location info can be made into links in dashboard tables or the text pane so that a user can see raw source data or jump directly to stepping that raw record.

* Add data retention feature and index optimisation to Solr indexes.

* Initial support for Solr indexing and search.

* Issue **#1244** : Updated Dropwizard to version 1.3.14 to fix session based memory leak.

* Issue **#1246** : Removed elastic search document type, menu items and filter.

* Issue **#1214** : Fixed issue where the max results setting in dashboard tables was not always being obeyed. Also fixed some dashboard table result page size issues.

* Issue **#1238** : During proxy clean task we no longer show a failed attempt to delete an empty directory as an error as this condition is expected.

* Issue **#1237** : Fixed issue where explorer model requests were failing outside of user sessions, e.g. when we want to find folder descendants for processing.

* Issue **#1230** : Fix test.

* Issue **#1230** : Search expressions no longer have the `contains` condition. 

* Issue **#1220** : Fixed attempt to open newly created index shards as if they were old existing shards.

* Issue **#1232** : Fixed handling of enter key on pipeline element editor dialog.

* Issue **#1229** : Fixed issue where users needed `Read` permission on an index instead of just `Use` permission to search it.

* Issue **#1207** : Removed task id from meta to reduce DB size and complexity especially given the fact tasks are transient. Superseded output is now found by querying the processor task service when new output is written rather than using task ids on meta.

* Uplift HBase to 2.1.5 and refactor code accordingly

* Uplift Kafka to 2.1.1 and refactor code accordingly

* Uplift Curator to 4.2.0

* Issue **#1143** : Added mechanism to inject dashboard parameters into expressions using the `param` and `params` functions so that dashboard parameters can be echoed by expressions to create dashboard links.

* Issue **#1205** : Change proxy repo clean to not delete configured rootRepoDir.

* Issue **#1204** : Fix ProxySecurityFilter to use correct API key on feedStatus requests.

* Issue **#1211** : Added a quick filter to the server tasks page.

* Issue **#1206** : Fixed sorting active tasks when clicking column header.

* Issue **#1201** : Fixed dependencies.

* Issue **#1201** : Fixed tests.

* Issue **#1201** : Document permission changes now mutate the user document permissions cache rather than clearing it.

* Issue **#1153** : Changed security context to be a Spring singleton to improve explorer performance.

* Issue **#1202** : Fixed NumberFormatException in StreamAttributeMapUtil.

* Issue **#1203** : Fixed event logging detail for dictionaries.

* Issue **#1197** : Restored Save As functionality.

* Issue **#1199** : The index fields page now copes with more than 100 index fields.

* Issue **#1200** : Removed blocking queue that was causing search to hang when full.

* Issue **#1198** : Filtering by empty folders now works correctly.

* Comment out rollCron in proxy-prod.yml

* Change swagger UI at gchq.github.io/stroom to work off 6.0 branch

* Issue **#1195** : Fixed issue where combination of quick filter and type filter were not displaying explorer items correctly.

* Issue **#1153** : Changed the way document permissions are retrieved and cached to improve explorer performance.

* Issue **#1196** : Added code to resolve data source names from doc refs if the name is missing when logging.

* Issue **#1165** : Fixed corruption of pipeline structure when adding items to Source.

* Issue **#1193** : Added optional validation to activities.

* Change default config for proxy repositoryFormat to "${executionUuid}/${year}-${month}-${day}/${feed}/${pathId}/${id}"

* Issue **#1194** : Fixed NPE in FindTaskProgressCriteria.

* Issue **#1191** : SQL statistics search tasks now show appropriate information in the server tasks pane.

* Issue **#1192** : Executor provider tasks now run as the current user.

* Issue **#1190** : Copied indexes now retain associated index volumes.

* Issue **#1177** : Data retention now works with is doc refs.

* Issue **#1160** : Proxy repositories now only roll if all output streams for a repository are closed. Proxy repositories also only calculate the current max id if the `executionUuid` repo format param is not used.

* Issue **#1186** : Volume status is now refreshed every 5 minutes.

* Fix incorrect default keystore in proxy config yaml.

* Rename environment variables in proxy config yaml.

* Issue **#1170** : The UI should now treat the `None` tree node as a null selection.

* Issue **#1184** : Remove dropwizard yaml files from docker images.

* Issue **#1181** : Remove dropwizard config yaml from the docker images.

* Issue **#1152** : You can now control the maximum number of files that are fragmented prior to proxy aggregation with `stroom.maxFileScan`.

* Issue **#1182** : Fixed use of `in folder` for data retention and receipt policies.

* Updated to allow stacks to be built at this version.

* Issue **#1154** : Search now terminates during result creation if it is asked to do so.

* Issue **#1167** : Fix for proxy to deal with lack of explorer folder based collections.

* Issue **#1172** : Fixed logging detail for viewing docs.

* Issue **#1166** : Fixed issue where users with only read permission could not copy items.

* Issue **#1174** : Reduced hits on the document permission cache.

* Issue **#1168** : Statistics searches now work when user only has `Use` permission.

* Issue **#1170** : Extra validation to check valid feed provided for stream appender.

* Issue **#1174** : The size of the document permissions cache is now configurable via the `stroom.security.documentPermissions.maxCacheSize` property.

* Issue **#1176** : Created index on document permissions to improve performance.

* Issue **#1175** : Dropping unnecessary index `explorerTreePath_descendant_idx`.

* Issue **#747** : XSLT can now reference dictionaries by UUID.

* Issue **#1167** : Use of folders to include child feeds and pipelines is now supported.

* Issue **#1153** : The explorer tree is now built with fewer DB queries.

* Issue **#1163** : Added indexes to the DB to improve explorer performance.

* Issue **#1153** : The explorer tree now only rebuilds synchronously for users who alter the tree, if has never been built or is very old. All other rebuilds of the explorer tree required to keep it fresh will happen asynchronously.

* Issue **#1162** : Proxy aggregation will no longer recurse parts directories when creating parts.

* Issue **#1157** : Migration now adds dummy feeds etc to processor filters if the original doc can't be found. This will prevent filters from matching more items than they should if migration fails to map feeds etc because they can't be found.

* Issue **#1162** : Remove invalid CopyOption in move() call.

* Issue **#1159** : Fix NPE in rolling appenders with no frequency value.

* Issue **#1160** : Proxy repositories will no longer scan contents on open if they are set to be read only.

* Issue **#1162** : Added buffering etc to improve the performance of proxy aggregation.

* Issue **#1156** : Added code to reduce unlikely chance of NPE or uncontrolled processing in the event of a null or empty processing filter.

* Issue **#1149** : Changed the way EntryIdSet is unmarshalled so jaxb can now use the getter to add items to a collection.

* Ignore broken junit test that cannot work as it stands

* Fix NPE in DictionaryStoreImpl.findByName().

* Issue **#1146** : Added `encodeUrl()`, `decodeUrl()` and `dashboard()` functions to dashboard tables to make dashboard linking easier. The `link()` function now automatically encodes/decodes each param so that parameters do not break the link format, e.g. `[Click Here](http://www.somehost.com/somepath){dialog|Dialog Title}`.

* Issue **#1144** : Changed StreamRange to account for inclusive stream id ranges in v6.0 that was causing an issue with file system maintenance.

* Mask passwords on the proxy admin page.

* Add exception to wrapped exception in the feedStatus service.

* Issue **#1140** : Add health check for proxy feed status url.

* Issue **#1138** : Stroom proxy now deletes empty repository directories based on creation time and depth first so that pruning empty directories is quicker and generally more successful.

* Issue **#1137** : Change proxy remote url health check to accept a 406 code as the feed will not be specified.

* Issue **#1135** : Data retention policies are now migrated to use `Type` and not `Stream Type`.

* Issue **#1136** : Remove recursive chown from stroom and proxy docker entrypoint scripts.


## [v7.0-alpha.5] - 2019-06-12

* Fix YAML substitution.


## [v7.0-alpha.4] - 2019-06-11

* Update API paths


## [v7.0-alpha.3] - 2019-05-10

* Fix config


## [v7.0-alpha.2] - 2019-05-10

* Fix config

* Issue **#1134** : Proxy now requires feed name to always be supplied.

* Expose proxy api key in yaml config via SYNC_API_KEY

* Issue **#1130** : Change `start.sh` so it works when realpath is not installed.

* Issue **#1129** : Fixed stream download from the UI.

* Issue **#1119** : StreamDumpTool will now dump data to zip files containing all data and associated meta and context data. This now behaves the same way as downloading data from the UI and can be used as an input to proxy aggregation or uploaded manually.


## [v7.0-alpha.1] - 2019-04-23

* Fix config issue

* Fixed NPE created when using empty config sections.

* Issue **#1122** : Fixed hessian communication between stroom and stroom proxy used to establish feed receive status. Added restful endpoints for feed status to stroom and stroom proxy. Proxy will now be able to request feed status from upstream stroom or stroom proxy instances.

* Fixed incompatibility issues with MySQL 5.7 and 8.0.

* Added debug to help diagnose search failures

* Issue **#382** : Large zip files are now broken apart prior to proxy aggregation.

* Change start script to use absolute paths for jar, config and logs to distinguish stroom and proxy instances.

* Issue **#1116** : Better implementation of proxy aggregation.

* Issue **#1116** : Changed the way tasks are executed to ensure thread pools expand to the maximum number of threads specified rather than just queueing all tasks and only providing core threads.

* Remove full path from file in sha256 hash file release artifact.

* Issue **#1115** : Add missing super.startProcessing to AbstractKafkaProducerFilter.

* Improve exception handling and logging in RemoteDataSourceProvider. Now the full url is included in dashboard connection errors.

* Change Travis build to generate sha256 hashes for release zip/jars.

* Uplift the visualisations content pack to v3.2.1

* Issue **#1100** : Fix incorrect sort direction being sent to visualisations.

* Add guard against race condition

* Add migration script to remove property `stroom.node.status.heapHistogram.jMapExecutable`.

* Uplift base docker image to openjdk:8u191-jdk-alpine3.9, reverting back to JDK for access to diagnostic tools.

* Issue **#1084** : Change heap histogram statistics to java MBean approach rather than jmap binary. Remove stroom.node.status.heapHistogram.jMapExecutable property.

* Improve resource for setting user's status

* Issue **#1079** : Improved the logging of permission errors encountered during stream processing

* Issue **#1058** : Added property `stroom.pipeline.parser.secureProcessing` to enable/disable the XML secure processing feature.

* Issue **#1062** : Add env var for UI path

* Uplift distribution visualisation content pack to v3.1.0

* Add transform_user_extract.py, for pre-6.0 to 6.0 user migration

* Issue **#1059** : Fix guice errors on stroom-proxy startup.

* Issue **#1010** : Improve distribution start/stop/etc scripts by adding monochrome switch and background log tailing.

* Issue **#1053** : Add API to disabled authorisation users

* Issue **#1042** : Improve error message for an ApiException when requesting a user's token.

* Issue **#1050** : Prevent creation of permission entries if key already exists.

* Issue **#1015** : Add sortDirections[] and keySortDirection to visualisation data object to fix sorting in the visualisations.

* Issue **#1019** : Fix visualisations settings dialog so you can un-set text and list controls.

* Issue **#1041** : Add a healthcheck to Stroom to alert for API key expiry

* Issue **#1040** : Fix for visualisations that do not require nested data.

* Issue **#1036** : Fix for scrollbar position on explorer popup windows.

* Issue **#1037** : Updated `moment.js` for parsing/formatting dates and times.

* Issue **#1021** : Dashboard links now allow `{}` characters to be used without URL encoding.

* Issue **#1018** : Added Health Checks for the external connectors that are registered via plugins

* Issue **#1025** : Fixed ACE editor resize issue where horizontal scroll bar was not always correctly shown.

* Issue **#1025** : Updated ACE editor to v1.4.2.

* Issue **#1022** : Added `Contains` condition to all search expression fields so that regex terms can be used.

* Issue **#1024** : Superseded output helper no longer expects initialisation in all cases.

* Issue **#1021** : Multiple changes to improve vis, dashboard and external linking in Stroom.

* Issue **#1019** : Fix visualisations settings dialog so you can un-set text and list controls.

* Issue **#986** : Fix direct dashboard links.

* Issue **#1006** : Added Exception Mapper for PermissionExceptions to return HTTP FORBIDDEN.

* Issue **#1012** : Fix for NPE caused when checking if an output is superseded.

* Issue **#1011** : Old UI versions running in browsers often cause Stroom to throw an NPE as it can't find the appropriate GWT serialisation policy. Stroom will no longer throw an NPE but will report an `IncompatibleRemoteServiceException` instead. This is the default GWT behaviour.

* Issue **#1007** : Max visualisation results are now limited by default to the maximum number of results defined for the first level of the parent table. This can be further limited by settings in the visualisation.

* Issue **#1004** : Table cells now support multiple links.

* Issue **#1001** : Changed link types to `tab`, `dialog`, `dashboard`, `browser`.

* Issue **#1001** : Added dashboard link option to link to a dashboard from within a vis, e.g. `stroomLink(d.name, 'type=Dashboard&uuid=<TARGET_DASHBOARD_UUID>&params=userId%3D' + d.name, 'DASHBOARD')`.

* Issue **#1001** : Added dashboard link option to link to a dashboard using the `DASHBOARD` target name, e.g. `link(${UserId}, concat('type=Dashboard&uuid=<TARGET_DASHBOARD_UUID>', ${UserId}), '', 'DASHBOARD')`.

* Issue **#1002** : Popup dialogs shown when clicking dashboard hyperlinks are now resizable.

* Issue **#993** : Moving documents in the explorer no longer affects items that are being edited as they are not updated in the process.

* Issue **#996** : Updated functions in dashboard function picker.

* Issue **#981** : Fixed dashboard deletion

* Issue **#989** : Upgraded stroom-expression to v1.4.13 to add new dashboard `link` function.

* Issue **#988** : Changed `generate-url` XSLT function to `link` so it matches the dashboard expression. Changed the parameters to create 4 variants of the function to make creation of simple links easier.

* Issue **#980** : Fix for NPE when fetching dependencies for scripts.

* Issue **#978** : Re-ordering the fields in stream data source

* Issue **gchq/stroom-content#31** : Uplift stroom-logs content pack to v2.0-alpha.5.

* Issue **#982** : Stop proxy trying to health check the content syncing if it isn't enabled.

* Change error logging in ContentSyncService to log stack trace

* Uplift send_to_stroom.sh in the distribution to v2.0

* Issue **#973** : Export servlet changed to a Resource API, added permission check, improved error responses.

* Issue **#969** : The code now suppresses errors for index shards being locked for writing as it is expected. We now lock shards using maps rather than the file system as it is more reliable between restarts.

* Issue **#941** : Internal Meta Stats are now being written

* Issue **#970** : Add stream type of `Records` for translated stroom app events.

* Issue **#966** : Proxy was always reporting zero bytes for the request content in the receive log.

* Issue **#938** : Fixed an NPE in authentication session state.

* Change the proxy yaml configuration for the stack to add `remotedn` and `remotecertexpiry` headers to the receive log

* Change logback archived logs to be gzip compressed for stroom and proxy

* Uplift stroom-logs content pack to v2.0-alpha.3

* Uplift send_to_stroom script to v1.8.1

* Issue **#324** : Changed XML serialisation so that forbidden XML characters U+FFFE and U+FFFF are not written. Note that these characters are not even allowed as character references so they are ignored entirely.

* Issue **#945** : More changes to fix some visualisations only showing 10 data points.

* Issue **#945** : Visualisations now show an unlimited number of data points unless constrained by their parent table or their own maximum value setting.

* Issue **#948** : Catching Spring initialisation runtime errors and ensuring they are logged.

* Add `set_log_levels.sh` script to the distribution

* Uplift visualisations content pack to v3.0.6 in the gradle build

* Issue **#952** : Remote data sources now execute calls within the context of the user for the active query. As a result all running search `destroy()` calls will now be made as the same user that initiated the search.

* Issue **#566** : Info and warning icons are now displayed in stepping screen when needed.

* Issue **#923** : Dashboard queries will now terminate if there are no index shards to search.

* Issue **#959** : Remove Material UI from Login and from password management pages

* Issue **#933** : Add health check for password resets

* Issue **#929** : Add more comprehensive password validation

* Issue **#876** : Fix password reset issues

* Issue **#768** : Preventing deletion of /store in empty volumes

* Issue **#939** : Including Subject DN in receive.log

* Issue **#940** : Capturing User DN and cert expiry on DW terminated SSL

* Issue **#744** : Improved reporting of error when running query with no search extraction pipeline

* Issue **#134** : Copy permissions from parent button

* Issue **#688** : Cascading permissions when moving/copying folder into a destination

* Issue **#788** : Adding DocRef and IsDocRef to stroom query to allow doc ref related filtering. Migration of stream filters uses this.

* Issue **#936** : Add conversion of header `X-SSL-Client-V-End` into `RemoteCertExpiry`, translating date format in the process.

* Issue **#953** : Fixed NPE.

* Issue **#947** : Fixed issue where data retention policy contains incorrect field names.

* Remove Material UI from the Users and API Keys pages

* Add content packs to stroom distribution

* Change distribution to use send_to_stroom.sh v1.7

* Updated stroom expression to v1.4.12 to improve handling or errors values and add new type checking functions `isBoolean()`, `isDouble()`, `isError()`, `isInteger()`, `isLong()`, `isNull()`, `isNumber()`, `isString()`, `isValue()`. Testing equality of null with `x=null()` is no longer valid and must be replaced with `isNull(x)`.

* Issue **#920** : Fix error handling for sql stats queries

* Remove log sending cron process from docker images (now handled by stroom-log-sender).

* Issue **#924** : The `FindReplaceFilter` now records the location of errors.

* Issue **#939** : Added `remotedn` to default list of keys to include in `receive.log`.

* Add git_tag and git_commit labels to docker images

* Uplift stroom-logs content pack in docker image to` v2.0-alpha.2`

* Stop truncation of `logger` in logback console logs

* Issue **#921** : Renaming open documents now correctly changes their tab name. Documents that are being edited now prevent the rename operation until they are saved.

* Issue **#922** : The explorer now changes the selection on a right click if the item clicked is not already selected (could be part of a multi select).

* Issue **#903** : Feed names can now contain wildcard characters when filtering in the data browser.

* Add API to allow creation of an internal Stroom user.

* Fix logger configuration for SqlExceptionHelper

* Add template-pipelines and standard-pipelines content packs to docker image

* Issue **#904** : The UI now shows dictionary names in expressions without the need to enter edit mode.

* Updated ACE editor to v1.4.1.

* Add colours to console logs in docker.

* Issue **#869** : Delete will now properly delete all descendant nodes and documents when deleting folders but will not delete items from the tree if they cannot be deleted, e.g. feeds that have associated data.

* Issue **#916** : You can no longer export empty folders or import nothing.

* Issue **#911** : Changes to feeds and pipelines no longer clear data browsing filters.

* Issue **#907** : Default volumes are now created as soon as they are needed.

* Issue **#910** : Changes to index settings in the UI now register as changes and enable save.

* Issue **#913** : Improve FindReplaceFilter to cope with more complex conditions.

* Change log level for SqlExceptionHelper to OFF, to stop expected exceptions from polluting the logs

* Fix invalid requestLog logFormat in proxy configuration

* Stop service discovery health checks being registered if stroom.serviceDiscovery.enabled=false

* Add fixed version of send_to_stroom.sh to release distribution

* Uplift docker base image for stroom & proxy to openjdk:8u181-jdk-alpine3.8

* Add a health check for getting a public key from the authentication service.

* Issue **#897** : Import no longer attempts to rename or move existing items but will still update content.

* Issue **#902** : Improved the XSLT `format-date` function to better cope with week based dates and to default values to the stream time where year etc are omitted.

* Issue **#905** : Popup resize and move operations are now constrained to ensure that a popup cannot be dragged off screen or resized to be bigger than the current browser window size.

* Issue **#898** : Improved the way many read only aspects of the UI behave.

* Issue **#894** : The system now generates and displays errors to the user when you attempt to copy a feed.

* Issue **#896** : Extended folder `create` permissions are now correctly cached.

* Issue **#893** : You can now manage volumes without the `Manage Nodes` permission.

* Issue **#892** : The volume editor now waits for the node list to be loaded before opening.

* Issue **#889** : Index field editing in the UI now works correctly.

* Issue **#891** : `StreamAppender` now keeps track of it's own record write count and no longer makes use of any other write counting pipeline element.

* Issue **#885** : Improved the way import works to ensure updates to entities are at least attempted when creating an import confirmation.

* Issue **#892** : Changed `Ok` to `OK`.

* Issue **#883** : Output streams are now immediately unlocked as soon as they are closed.

* Removed unnecessary OR operator that was being inserted into expressions where only a single child term was being used. This happened when reprocessing single streams.

* Issue **#882** : Splitting aggregated streams now works when using `FindReplaceFilter`. This functionality was previously broken because various reader elements were not passing the `endStream` event on.

* Issue **#881** : The find and replace strings specified for the `FindReplaceFilter` are now treated as unescaped Java strings and now support new line characters etc.

* Issue **#880** : Increased the maximum value a numeric pipeline property can be set to via the UI to 10000000.

* Issue **#888** : The dependencies listing now copes with external dependencies failing to provide data due to authentication issues.

* Issue **#890** : Dictionaries now show the words tab by default.

* Add admin healthchecks to stroom-proxy

* Add stroom-proxy docker image

* Refactor stroom docker images to reduce image size

* Add enabled flag to storing, forwarding and synching in stroom-proxy configuration

* Issue **#884** : Added extra fonts to stroom docker image to fix bug downloading xls search results.

* Issue **#879** : Fixed bug where reprocess and delete did not work if no stream status was set in the filter.

* Issue **#878** : Changed the appearance of stream filter fields to be more user friendly, e.g. `feedName` is now `Feed` etc.

* Issue **#809** : Changed default job frequency for `Stream Attributes Retention` and `Stream Task Retention` to `1d` (one day).

* Issue **#813** : Turned on secure processing feature for XML parsers and XML transformers so that external entities are not resolved. This prevents DoS attacks and gaining unauthorised access to the local machine.

* Issue **#871** : Fix for OptimisticLockException when processing streams.

* Issue **#872** : The parser cache is now automatically cleared when a schema changes as this can affect the way a data splitter parser is created.

* Add a health check for getting a public key from the authentication service.

* Issue **#897** : Import no longer attempts to rename or move existing items but will still update content.

* Issue **#902** : Improved the XSLT `format-date` function to better cope with week based dates and to default values to the stream time where year etc are omitted.

* Issue **#905** : Popup resize and move operations are now constrained to ensure that a popup cannot be dragged off screen or resized to be bigger than the current browser window size.

* Issue **#898** : Improved the way many read only aspects of the UI behave.

* Issue **#894** : The system now generates and displays errors to the user when you attempt to copy a feed.

* Issue **#896** : Extended folder `create` permissions are now correctly cached.

* Issue **#893** : You can now manage volumes without the `Manage Nodes` permission.

* Issue **#892** : The volume editor now waits for the node list to be loaded before opening.

* Issue **#889** : Index field editing in the UI now works correctly.

* Issue **#891** : `StreamAppender` now keeps track of it's own record write count and no longer makes use of any other write counting pipeline element.

* Issue **#885** : Improved the way import works to ensure updates to entities are at least attempted when creating an import confirmation.

* Issue **#892** : Changed `Ok` to `OK`.

* Issue **#883** : Output streams are now immediately unlocked as soon as they are closed.

* Removed unnecessary OR operator that was being inserted into expressions where only a single child term was being used. This happened when reprocessing single streams.

* Issue **#882** : Splitting aggregated streams now works when using `FindReplaceFilter`. This functionality was previously broken because various reader elements were not passing the `endStream` event on.

* Issue **#881** : The find and replace strings specified for the `FindReplaceFilter` are now treated as unescaped Java strings and now support new line characters etc.

* Issue **#880** : Increased the maximum value a numeric pipeline property can be set to via the UI to 10000000.

* Issue **#888** : The dependencies listing now copes with external dependencies failing to provide data due to authentication issues.

* Issue **#890** : Dictionaries now show the words tab by default.

* Add admin healthchecks to stroom-proxy

* Add stroom-proxy docker image

* Refactor stroom docker images to reduce image size

* Add enabled flag to storing, forwarding and synching in stroom-proxy configuration

* Issue **#884** : Added extra fonts to stroom docker image to fix bug downloading xls search results.

* Issue **#879** : Fixed bug where reprocess and delete did not work if no stream status was set in the filter.

* Issue **#878** : Changed the appearance of stream filter fields to be more user friendly, e.g. `feedName` is now `Feed` etc.

* Issue **#809** : Changed default job frequency for `Stream Attributes Retention` and `Stream Task Retention` to `1d` (one day).

* Issue **#813** : Turned on secure processing feature for XML parsers and XML transformers so that external entities are not resolved. This prevents DoS attacks and gaining unauthorised access to the local machine.

* Issue **#871** : Fix for OptimisticLockException when processing streams.

* Issue **#872** : The parser cache is now automatically cleared when a schema changes as this can affect the way a data splitter parser is created.

* Issue **#865** : Made `stroom.conf` location relative to YAML file when `externalConfig` YAML property is set.

* Issue **#867** : Added an option `showReplacementCount` to the find replace filter to choose whether to report total replacements on process completion.

* Issue **#867** : Find replace filter now creates an error if an invalid regex is used.

* Issue **#855** : Further fixes for stepping data that contains a BOM.

* Changed selected default tab for pipelines to be `Data`.

* Issue **#860** : Fixed issue where stepping failed when using any sort of input filter or reader before the parser.

* Issue **#867** : Added an option `showReplacementCount` to the find replace filter to choose whether to report total replacements on process completion.

* Improved Stroom instance management scripts

* Add contentPack import

* Fix typo in Dockerfile

* Issue **#859** : Change application startup to keep retrying when establishing a DB connection except for certain connection errors like access denied.

* Issue **#730** : The `System` folder now displays data and processors. This is a bug fix related to changing the default initial page for some document types.

* Issue **#854** : The activity screen no longer shows a permission error when shown to non admin users.

* Issue **#853** : The activity chooser will no longer display on startup if activity tracking is not enabled.

* Issue **#855** : Fixed stepping data that contains a BOM.

* Change base docker image to openjdk:8u171-jdk-alpine

* Improved loading of activity list prior to showing the chooser dialog.

* Issue **#852** : Fix for more required permissions when logging other 'find' events.

* Issue **#730** : Changed the default initial page for some document types.

* Issue **#852** : Fix for required permission when logging 'find' events.

* Changed the way the root pane loads so that error popups that appear when the main page is loading are not hidden.

* Issue **#851** : Added additional type info to type id when logging events.

* Issue **#848** : Fixed various issues related to stream processor filter editor.

* Issue **#815** : `stroom.pageTitle` property changed to `stroom.htmlTitle`.

* Issue **#732** : Added `host-address` and `host-name` XSLT functions.

* Issue **#338** : Added `splitAggregatedStreams` property to `StreamAppender`, `FileAppender` and `HDFSFileAppender` so that aggregated streams can be split into separate streams on output.

* Issue **#338** : Added `streamNo` path replacement variable for files to record the stream number within an aggregate.

* Added tests and fixed sorting of server tasks.

* Improved the way text input and output is buffered and recorded when stepping.

* The find and replace filter now resets the match count in between nested streams so that each stream is treated the same way, i.e. it can have the same number of text replacements.

* Added multiple fixes and improvements to the find and replace filter including limited support of input/output recording when stepping.

* Issue **#827** : Added `TextReplacementFilterReader` pipeline element.

* Issue **#736** : Added sorting to server tasks table.

* Inverted the behaviour of `disableQueryInfo` to now be `requireQueryInfo`.

* Issue **#596** : Rolling stream and file appenders can now roll on a cron schedule in addition to a frequency.

* The accept button now enabled on splash screen.

* Added additional event logging to stepping.

* An activity property with an id of `disableQueryInfo` can now be used to disable the query info popup on a per activity basis.

* Activity properties can now include the attributes `id`, `name`, `showInSelection` and `showInList` to determine their appearance and behaviour;

* Nested elements are now usable in the activity editor HTML.

* Record counts are now recorded on a per output stream basis even when splitting output streams.

* Splash presenter buttons are now always enabled.

* Fix background colour to white on activity pane.

* Changed `splitWhenBiggerThan` property to `rollSize` and added the property to the rolling appenders for consistency.

* Issue **#838** : Fix bug where calculation of written and read bytes was being accounted for twice due to the use of Java internal `FilterInputStream` and `FilterOutputStream` behaviour. This was leading to files being split at half od the expected size. Replaced Java internal classes with our own `WrappedInputStream` and `WrappedOutputStream` code.

* Issue **#837** : Fix bug to no longer try and record set activity events for null activities.

* Issue **#595** : Added stream appender and file appender property `splitWhenBiggerThan` to limit the size of output streams.

* Now logs activity change correctly.

* Add support for checkbox and selection control types to activity descriptions.

* Issue **#833** : The global property edit dialog can now be made larger.

* Fixed some issues in the activity manager.

* Issue **#722** : Change pipeline reference data loader to store its reference data in an off-heap disk backed LMDB store to reduce Java heap usage. See the `stroom.refloader.*` properties for configuration of the off-heap store.

* Issue **#794** : Automatically suggest a pipeline element name when creating it

* Issue **#792** : Preferred order of properties for Pipeline Elements

* Issue **824** : Fix for replace method in PathCreator also found in stroom proxy.

* Issue **#828** : Changed statistics store caches to 10 minute time to live so that they will definitely pick up new statistics store definitions after 10 minutes.

* Issue **#774** : Event logging now logs find stream criteria correctly so that feeds ids are included.

* Issue **#829** : Stroom now logs event id when viewing individual events.

* Added functionality to record actions against user defined activities.

* Added functionality to show a splash screen on login.

* Issue **#791** : Fixed broken equals method so query total row count gets updated correctly.

* Issue **#830** : Fix for API queries not returning before timing out.

* Issue **#824** : Fix for replace method in PathCreator also found in stroom proxy.

* Issue **#820** : Fix updating index shards so that they are loaded, updated and saved under lock.

* Issue **#819** : Updated `stroom-expression` to v1.4.3 to fix violation of contract exception when sorting search results.

* Issue **#817** : Increased maximum number of concurrent stream processor tasks to 1000 per node.

* Moved Index entities over to the new multi part document store.

* Moved Pipeline entities over to the new multi part document store.

* Moved both Statistic Store entity types over to the new multi part document store.

* Moved XSLT entities over to the new multi part document store.

* Moved Visualisation entities over to the new multi part document store.

* Moved Script entities over to the new multi part document store.

* Moved Dashboard entities over to the new multi part document store.

* Moved XmlSchema entities over to the new multi part document store.

* Moved TextConverter entities over to the new multi part document store.

* Modified the storage of dictionaries to use the new multi part document store.

* Changed the document store to hold multiple entries for a document so that various parts of a document can be written separately, e.g. the meta data about a dictionary and the dictionary text are now written as separate DB entries. Entries are combined during the serialisation/deserialisation process.

* Changed the import export API to use byte arrays to hold values rather than strings. *POSSIBLE BREAKING CHANGE*
Issue **gchq/stroom-expression#22** : Add `typeOf(...)` function to dashboard.

* Issue **#697** : Fix for reference data sometimes failing to find the appropriate effective stream due to the incorrect use of the effective stream cache. It was incorrectly configured to use a time to idle (TTI) expiry rather than a time to live (TTL) expiry meaning that heavy use of the cache would prevent the cached effective streams being refreshed.

* Issue **#806** : Fix for clearing previous dashboard table results if search results deliver no data.

* Issue **#805** : Fix for dashboard date time formatting to use local time zone.

* Issue **#803** : Fix for group key conversion to an appropriate value for visualisations.

* Issue **#802** : Restore lucene-backward-codecs to the build

* Issue **#800** : Add DB migration script 33 to replace references to the `Stream Type` type in the STRM_PROC_FILT table with `streamTypeName`.

* Issue **#798** : Add DB migration script 32 to replace references to the `NStatFilter` type in the PIPE table with `StatisticsFilter`.

* Fix data receipt policy defect

* Issue **#791** : Search completion signal is now only sent to the UI once all pending search result merges are completed.

* Issue **#795** : Import and export now works with appropriate application permissions. Read permission is required to export items and Create/Update permissions are required to import items depending on whether the update will create a new item or update an existing one.

* Improve configurabilty of stroom-proxy.

* Issue **#783** : Reverted code that ignored duplicate selection to fix double click in tables.

* Issue **#782** : Fix for NPE thrown when using CountGroups when GroupKey string was null due to non grouped child rows.

* Issue **#778** : Fix for text selection on tooltips etc in the latest version of Chrome.

* Uplift stroom-expression to v1.4.1

* Issue **#776** : Removal of index shard searcher caching to hopefully fix Lucene directory closing issue.

* Issue **#779** : Fix permissions defect.

* Issue **gchq/stroom-expression#22** : Add `typeOf(...)` function to dashboard.

* Issue **#766** : Fix NullPointerExceptions when downloading table results to Excel format.

* Issue **#770** : Speculative fix for memory leak in SQL Stats queries.

* Issue **#761** : New fix for premature truncation of SQL stats queries due to thread interruption.

* Issue **#748** : Fix build issue resulting from a change to SafeXMLFilter.

* Issue **#748** : Added a command line interface (CLI) in addition to headless execution so that full pipelines can be run against input files.

* Issue **#748** : Fixes for error output for headless mode.

* Issue **#761** : Fixed statistic searches failing to search more than once.

* Issue **#756** : Fix for state being held by `InheritableThreadLocal` causing objects to be held in memory longer than necessary.

* Issue **#761** : Fixed premature truncation of SQL stats queries due to thread interruption.

* Added `pipeline-name` and `put` XSLT functions back into the code as they were lost in a merge.

* Issue **#749** : Fix inability to query with only `use` privileges on the index.

* Issue **#613** : Fixed visualisation display in latest Firefox and Chrome.

* Added permission caching to reference data lookup.

* Updated to stroom-expression 1.3.1

    Added cast functions `toBoolean`, `toDouble`, `toInteger`, `toLong` and `toString`.
    Added `include` and `exclude` functions.
    Added `if` and `not` functions.
    Added value functions `true()`, `false()`, `null()` and `err()`.
    Added `match` boolean function.
    Added `variance` and `stDev` functions.
    Added `hash` function.
    Added `formatDate` function.
    Added `parseDate` function.
    Made `substring` and `decode` functions capable of accepting functional parameters.
    Added `substringBefore`, `substringAfter`, `indexOf` and `lastIndexOf` functions.
    Added `countUnique` function.

* Issue **#613** : Fixed visualisation display in latest Firefox and Chrome.

* Issue **#753** : Fixed script editing in UI.

* Issue **#751** : Fix inability to query on a dashboard with only use+read rights.

* Issue **#719** : Fix creation of headless Jar to ensure logback is now included.

* Issue **#735** : Change the format-date xslt function to parse dates in a case insensitive way.

* Issue **#719** : Fix creation of headless Jar. Exclude gwt-unitCache folder from build JARs.

* Issue **#720** : Fix for Hessian serialisation of table coprocessor settings.

* Issue **#217** : Add an 'all/none' checkbox to the Explorer Tree's quick filter.

* Issue **#400** : Shows a warning when cascading folder permissions.

* Issue **#405** : Fixed quick filter on permissions dialog, for users and for groups. It will now match anywhere in the user or group name, not just at the start.

* Issue **#708** : Removed parent folder UUID from ExplorerActionHandler.

* Application security code is now implemented using lambda expressions rather than AOP. This simplifies debugging and makes the code easier to understand.

* Changed the task system to allow task threads to be interrupted from the task UI.

* Made changes to improve search performance by making various parts of search wait for interruptible conditions.

* Migrated code from Spring to Guice for managing dependency injection.

* Issue **#229** : When a user 'OKs' a folder permission change it can take a while to return. This disables the ok/cancel buttons while Stroom is processing the permission change.

* Issue **#405** : Fixed quick filter on permissions dialog, for users and for groups. It will now match anywhere in the user or group name, not just at the start.

* Issue **#588** : Fixed display of horizontal scrollbar on explorer tree in export, create, copy and move dialogs.

* Issue **#691** : Volumes now reload on edit so that the entities are no longer stale the second time they are edited.

* Issue **#692** : Properties now reload on edit so that the entities are no longer stale the second time they are edited.

* Issue **#703** : Removed logging of InterruptedException stack trace on SQL stat queries, improved concurrency code.

* Issue **#697** : Improved XSLT `Lookup` trace messages.

* Issue **#697** : Added a feature to trace XSLT `Lookup` attempts so that reference data lookups can be debugged.

* Issue **#702** : Fix for hanging search extraction tasks

* Issue **#701** : The search `maxDocIdQueueSize` is now 1000 by default.

* Issue **#700** : The format-date XSLT function now defaults years, months and days to the stream receipt time regardless of whether the input date pattern specifies them.

* Issue **#657** : Change SQL Stats query code to process/transform the data as it comes back from the database rather than holding the full resultset before processing. This will reduce memory overhead and improve performance.

* Issue **#634** : Remove excessive thread sleeping in index shard searching. Sleeps were causing a significant percentage of inactivity and increasing memory use as data backed up. Add more logging and logging of durations of chunks of code. Add an integration test for testing index searching for large data volumes.

* Issue **#698** : Migration of Processing Filters now protects against folders that have since been deleted

* Issue **#634** : Remove excessive thread sleeping in index shard searching. Sleeps were causing a significant percentage of inactivity and increasing memory use as data backed up. Add more logging and logging of durations of chunks of code. Add an integration test for testing index searching for large data volumes.

* Issue **#659** : Made format-date XSLT function default year if none specified to the year the data was received unless this would make the date later then the received time in which case a year is subtracted.

* Issue **#658** : Added a hashing function for XSLT translations.

* Issue **#680** : Fixed the order of streams in the data viewer to descending by date

* Issue **#679** : Fixed the editing of Stroom properties that are 'persistent'.

* Issue **#681** : Added dry run to check processor filters will convert to find stream criteria. Throws error to UI if fails.

* Issue **#676** : Fixed use of custom stream type values in expression based processing filters.

* Issue **#673** : Fixed issue with Stream processing filters that specify Create Time

* Issue **#675** : Fixed issue with datafeed requests authenticating incorrectly

* Issue **#666** : Fixed the duplicate dictionary issue in processing filter migrations, made querying more efficient too
* Database migration fixes and tools

* Issue **#668** : Fixed the issue that prevented editing of stroom volumes

* Issue **#669** : Elastic Index Filter now uses stroomServiceUser to retrieve the index config from the Query Elastic service.

* Minor fix to migrations

* Add logging to migrations

* Add logging to migrations

* Issue **#651** : Removed the redundant concept of Pipeline Types, it's half implementation prevented certain picker dialogs from working.

* Issue **#481** : Fix handling of non-incremental index queries on the query API. Adds timeout option in request and blocking code to wait for the query to complete. Exit early from wait loops in index/event search.

* Issue **#626** : Fixed issue with document settings not being persisted

* Issue **#621** : Changed the document info to prevent requests for multi selections

* Issue **#620** : Copying a directory now recursively copies it's contents, plus renaming copies is done more intelligently.

* Issue **#546** : Fixed race conditions with the Explorer Tree, it was causing odd delays to population of the explorer in various places.

* Issue **#495** : Fixed the temporary expansion of the Explorer Tree caused by filtering

* Issue **#376** : Welcome tab details fixed since move to gradle

* Issue **#523** : Changed permission behaviours for copy and move to support `None`, `Source`, `Destination` and `Combined` behaviours. Creating new items now allows for `None` and `Destination` permission behaviours. Also imported items now receive permissions from the destination folder. Event logging now indicates the permission behaviour used during copy, move and create operations.

* Issue **#480** : Change the downloaded search request API JSON to have a fetch type of ALL.

* Issue **#623** : Fixed issue where items were being added to sublist causing a stack overflow exception during data retention processing.

* Issue **#617** : Introduced a concept of `system` document types that prevents the root `System` folder type from being created, copied, deleted, moved, renamed etc.

* Issue **#622** : Fix incorrect service discovery based api paths, remove authentication and authorisation from service discovery

* Issue **#568** : Fixed filtering streams by pipeline in the pipeline screen.

* Issue **#565** : Fixed authorisation issue on dashboards.

* Issue **#592** : Mount stroom at /stroom.

* Issue **#608** : Fixed stream grep and stream dump tools and added tests to ensure continued operation.

* Issue **#603** : Changed property description from `tags` to `XML elements` in `BadTextXMLFilterReader`.

* Issue **#600** : Added debug to help diagnose cause of missing index shards in shard list.

* Issue **#611** : Changed properties to be defined in code rather than Spring XML.

* Issue **#605** : Added a cache for retrieving user by name to reduce DB use when pushing users for each task.

* Issue **#610** : Added `USE INDEX (PRIMARY)` hint to data retention select SQL to improve performance.

* Issue **#607** : Multiple improvements to the code to ensure DB connections, prepared statements, result sets etc use try-with-resources constructs wherever possible to ensure no DB resources are leaked. Also all connections obtained from a data source are now returned appropriately so that connections from pools are reused.

* Issue **#602** : Changed the data retention rule table column order.

* Issue **#606** : Added more stroom properties to tune the c3P0 connection pool. The properties are prefixed by `stroom.db.connectionPool` and `stroom.statistics.sql.db.connectionPool`.

* Issue **#601** : Fixed NPE generated during index shard retention process that was caused by a shard being deleted from the DB at the same time as the index shard retention job running.

* Issue **#609** : Add configurable regex to replace IDs in heap histogram class names, e.g. `....$Proxy54` becomes `....$Proxy--ID-REMOVED--`

* Issue **#570** : Refactor the heap histogram internal statistics for the new InternalStatisticsReceiver

* Issue **#599** : DocumentServiceWriteAction was being used in the wrong places where EntityServiceSaveAction should have been used instead to save entities that aren't document entities.

* Issue **#593** : Fixed node save RPC call.

* Issue **#591** : Made the query info popup more configurable with a title, validation regex etc. The popup will now only be displayed when enabled and when a manual user action takes place, e.g. clicking a search button or running a parameterised execution with one or more queries.

* Added 'prompt' option to force the identity provider to ask for a login.

* Issue **#549** : Change to not try to connect to kafka when kafka is not configured and improve failure handling

* Issue **#573** : Fixed viewing folders with no permitted underlying feeds. It now correctly shows blank data screen, rather than System/Data.

* Issue **#150** : Added a feature to optionally require specification of search purpose.

* Issue **#572** : Added a feature to allow easy download of dictionary contents as a text file.

* Generate additional major and minor floating docker tags in travis build, e.g. v6-LATEST and v6.0-LATEST

* Change docker image to be based on openjdk:8u151-jre-alpine

* Added a feature to list dependencies for all document entities and indicate where dependencies are missing.

* Issue **#540** : Improve description text for stroom.statistics.sql.maxProcessingAge property

* Issue **#538** : Lists of items such as users or user groups were sometimes not being converted into result pages correctly, this is now fixed.

* Issue **#537** : Users without `Manage Policies` permission can now view streams.

* Issue **#522** : Selection of data retention rules now remains when moving rules up or down.

* Issue **#411** : When data retention rules are disabled they are now shown greyed out to indicate this.

* Issue **#536** : Fix for missing visualisation icons.

* Issue **#368** : Fixed hidden job type button on job node list screen when a long cron pattern is used.

* Issue **#507** : Added dictionary inheritance via import references.

* Issue **#554** : Added a `parseUri` XSLT function.

* Issue **#557** : Added dashboard functions to parse and output URI parts.

* Issue **#552** : Fix for NPE caused by bad XSLT during search data extraction.

* Issue **#560** : Replaced instances of `Files.walk()` with `Files.walkFileTree()`. `Files.walk()` throws errors if any files are deleted or are not accessible during the walk operation. This is a major issue with the Java design for walking files using Java 8 streams. To avoid this issue `Files.walkFileTree()` has now been used in place of `Files.walk()`.

* Issue **#567** : Changed `parseUri` to be `parse-uri` to keep it consistently named with respect to other XSLT functions. The old name `parseUri` still works but is deprecated and will be removed in a later version.

* Issue **#567** : The XSLT function `parse-uri` now correctly returns a `schemeSpecificPart` element rather than the incorrectly named `schemeSpecificPort`.

* Issue **#567** : The dashboard expression function `extractSchemeSpecificPortFromUri` has now been corrected to be called `extractSchemeSpecificPartFromUri`.

* Issue **#567** : The missing dashboard expression function `extractQueryFromUri` has been added.

* Issue **#571** : Streams are now updated to have a status of deleted in batches using native SQL and prepared statements rather than using the stream store.

* Issue **#559** : Changed CSS to allow table text selection in newer browsers.

* Issue **#574** : Fixed SQL debug trace output.

* Issue **#574** : Fixed SQL UNION code that was resulting in missing streams in the data browser when paging.

* Issue **#590** : Improved data browser performance by using a local cache to remember feeds, stream types, processors, pipelines etc while decorating streams.

* Issue **#150** : Added a property to optionally require specification of search purpose.

* New authentication flow based around OpenId

* New user management screens

* The ability to issue API keys

* Issue **#501** : Improve the database teardown process in integration tests to speed up builds

* Relax regex in build script to allow tags like v6.0-alpha.3 to be published to Bintray

* Add Bintray publish plugin to Gradle build

* Issue **#75** : Upgraded to Lucene 5.

* Issue **#135** : [BREAKING CHANGE] Removed JODA Time library and replaced with Java 7 Time API. This change breaks time zone output previously formatted with `ZZ` or `ZZZ`.

* Added XSLT functions generate-url and fetch-json

* Added ability to put clickable hyperlinks in Dashboard tables

* Added an HTTP appender.

* Added an appender for the proxy store.

* Issue **#412** : Fixed no-column table breakage

* Issue **#380** : Fixed build details on welcome/about

* Issue **#348** : Fixed new menu icons.

* Issue **98** : Fix premature trimming of results in the store

* Issue **360** : Fix inability to sort sql stats results in the dashboard table

* Issue **#550** : Fix for info message output for data retention.

* Issue **#551** : Improved server task detail for data retention job.

* Issue **#541** : Changed stream retention job descriptions.

* Issue **#553** : The data retention job now terminates if requested to do so and also tracks progress in a local temp file so a nodes progress will survive application restarts.

* Change docker image to use openjdk:8u151-jre-alpine as a base

* Issue **#539** : Fix issue of statistic search failing after it is imported

* Issue **#547** : Data retention processing is now performed in batches (size determined by `stroom.stream.deleteBatchSize`). This change should reduce the memory required to process the data retention job.

* Issue **#541** : Marked old stream retention job as deprecated in description.

* Issue **#542** : Fix for lazy hibernate object initialisation when stepping cooked data.

* Issue **#524** : Remove dependency on stroom-proxy:stroom-proxy-repo and replaced with duplicated code from stroom-proxy-repo (commit b981e1e)

* Issue **#203** : Initial release of the new data receipt policy functionality.

* Issue **#202** : Initial release of the new data retention policy functionality.

* Issue **#521** : Fix for the job list screen to correct the help URL.

* Issue **#526** : Fix for XSLT functions that should return optional results but were being forced to return a single value.

* Issue **#527** : Fix for XSLT error reporting. All downstream errors were being reported as XSLT module errors and were
 hiding the underlying exception.

* Issue **#501** : Improve the database teardown process in integration tests to speed up builds.

* Issue **#511** : Fix NPE thrown during pipeline stepping by downstream XSLT.

* Issue **#521** : Fix for the job list screen to use the help URL system property for displaying context sensitive help.

* Issue **#511** : Fix for XSLT functions to allow null return values where a value cannot be returned due to an error etc.

* Issue **#515** : Fix handling of errors that occur before search starts sending.

* Issue **#506** : In v5 dashboard table filters were enhanced to allow parameters to be used in include/exclude filters. The implementation included the use of ` \ ` to escape `$` characters that were not to be considered part of a parameter reference. This change resulted in regular expressions requiring ` \ ` being escaped with additional ` \ ` characters. This escaping has now been removed and instead only `$` chars before `{` chars need escaping when necessary with double `$$` chars, e.g. use `$${something` if you actually want `${something` not to be replaced with a parameter.

* Issue **#505** : Fix the property UI so all edited value whitespace is trimmed

* Issue **#513** : Now only actively executing tasks are visible as server tasks

* Issue **#483** : When running stream retention jobs the transactions are now set to REQUIRE_NEW to hopefully ensure that the job is done in small batches rather than a larger transaction spanning multiple changes.

* Issue **#508** : Fix directory creation for index shards.

* Issue **#492** : Task producers were still not being marked as complete on termination which meant that the parent cluster task was not completing. This has now been fixed.

* Issue **#497** : DB connections obtained from the data source are now released back to the pool after use.

* Issue **#492** : Task producers were not being marked as complete on termination which meant that the parent cluster task was not completing. This has now been fixed.

* Issue **#497** : Change stream task creation to use straight JDBC rather than hibernate for inserts and use a configurable batch size (stroom.databaseMultiInsertMaxBatchSize) for the inserts.

* Issue **#502** : The task executor was not responding to shutdown and was therefore preventing the app from stopping gracefully.

* Issue **#476** : Stepping with dynamic XSLT or text converter properties now correctly falls back to the specified entity if a match cannot be found by name.

* Issue **#498** : The UI was adding more than one link between 'Source' and 'Parser' elements, this is now fixed.

* Issue **#492** : Search tasks were waiting for part of the data extraction task to run which was not checking for termination. The code for this has been changed and should now terminate when required.

* Issue **#494** : Fix problem of proxy aggregation never stopping if more files exist

* Issue **#490** : Fix errors in proxy aggregation due to a bounded thread pool size

* Issue **#484** : Remove custom finalize() methods to reduce memory overhead

* Issue **#475** : Fix memory leak of java.io.File references when proxy aggregation runs

* Issue **#470** : You can now correctly add destinations directly to the pipeline 'Source' element to enable raw streaming.

* Issue **#487** : Search result list trimming was throwing an illegal argument exception `Comparison method violates its general contract`, this should now be fixed.

* Issue **#488** : Permissions are now elevated to 'Use' for the purposes of reporting the data source being queried.

* Migrated to ehcache 3.4.0 to add options for off-heap and disk based caching to reduce memory overhead.

* Caches of pooled items no longer use Apache Commons Pool.

* Issue **#401** : Reference data was being cached per user to ensure a user centric view of reference data was being used. This required more memory so now reference data is built in the context of the internal processing user and then filtered during processing by user access to streams.

* The effective stream cache now holds 1000 items.

* Reduced the amount of cached reference data to 100 streams.

* Reduced the number of active queries to 100.

* Removed Ehcache and switched to Guava cache.

* Issue **#477** : Additional changes to ensure search sub tasks use threads fairly between multiple searches.

* Issue **#477** : Search sub tasks are now correctly linked to their parent task and can therefore be terminated by terminating parent tasks.

* Issue **#425** : Changed string replacement in pipeline migration code to use a literal match

* Issue **#469** : Add Heap Histogram internal statistics for memory use monitoring

* Issue **#463** : Made further improvements to the index shard writer cache to improve performance.

* Issue **#448** : Some search related tasks never seem to complete, presumably because an error is thrown at some point and so their callbacks do not get called normally. This fix changes the way task completion is recorded so that it isn't dependant on the callbacks being called correctly.

* Issue **#464** : When a user resets a password, the password now has an expiry date set in the future determined by the password expiry policy. Password that are reset by email still expire immediately as expected.

* Issue **#462** : Permission exceptions now carry details of the user that the exception applies to. This change allows error logging to record the user id in the message where appropriate.

* Issue **#463** : Many index shards are being corrupted which may be caused by insufficient locking of the shard writers and readers. This fix changes the locking mechanism to use the file system.

* Issue **#451** : Data paging was allowing the user to jump beyond the end of a stream whereby just the XML root elements were displayed. This is now fixed by adding a constraint to the page offset so that the user cannot jump beyond the last record. Because data paging assumes that segmented streams have a header and footer, text streams now include segments after a header and before a footer, even if neither are added, so that paging always works correctly regardless of the presence of a header or footer.

* Issue **#461** : The stream attributes on the filter dialog were not sorted alphabetically, they now are.

* Issue **#460** : In some instances error streams did not always have stream attributes added to them for fatal errors. This mainly occurred in instances where processing failed early on during pipeline creation. An error was recorded but stream attributes were not added to the meta data for the error stream. Processing now ensures that stream attributes are recorded for all error cases.

* Issue **#442** : Remove 'Old Internal Statistics' folder, improve import exception handling

* Issue **#457** : Add check to import to prevent duplicate root level entities

* Issue **#444** : Fix for segment markers when writing text to StreamAppender.

* Issue **#447** : Fix for AsyncSearchTask not being displayed as a child of EventSearchTask in the server tasks view.

* Issue **#421** : FileAppender now causes fatal error where no output path set.

* Issue **#427** : Pipelines with no source element will now only treat a single parser element as being a root element for backwards compatibility.

* Issue **#420** : Pipelines were producing errors in the UI when elements were deleted but still had properties set on them. The pipeline validator was attempting to set and validate properties for unknown elements. The validator now ignores properties and links to elements that are undeclared.

* Issue **#420** : The pipeline model now removes all properties and links for deleted elements on save.

* Issue **#458** : Only event searches should populate the `searchId`. Now `searchId` is only populated when a stream processor task is created by an event search as only event searches extract specific records from the source stream.

* Issue **#437** : The event log now includes source in move events.

* Issue **#419** : Fix multiple xml processing instructions appearing in output.

* Issue **#446** : Fix for deadlock on rolling appenders.

* Issue **#444** : Fix segment markers on RollingStreamAppender.

* Issue **#426** : Fix for incorrect processor filters. Old processor filters reference `systemGroupIdSet` rather than `folderIdSet`. The new migration updates them accordingly.

* Issue **#429** : Fix to remove `usePool` parser parameter.

* Issue **#439** : Fix for caches where elements were not eagerly evicted.

* Issue **#424** : Fix for cluster ping error display.

* Issue **#441** : Fix to ensure correct names are shown in pipeline properties.

* Issue **#433** : Fixed slow stream queries caused by feed permission restrictions.

* Issue **#385** : Individual index shards can now be deleted without deleting all shards.

* Issue **#391** : Users needed `Manage Processors` permission to initiate pipeline stepping. This is no longer required as the 'best fit' pipeline is now discovered as the internal processing user.

* Issue **#392** : Inherited pipelines now only require 'Use' permission to be used instead of requiring 'Read' permission.

* Issue **#394** : Pipeline stepping will now show errors with an alert popup.

* Issue **#396** : All queries associated with a dashboard should now be correctly deleted when a dashboard is deleted.

* Issue **#393** : All caches now cache items within the context of the current user so that different users do not have the possibility of having problems caused by others users not having read permissions on items.

* Issue **#358** : Schemas are now selected from a subset matching the criteria set on SchemaFilter by the user.

* Issue **#369** : Translation stepping wasn't showing any errors during stepping if a schema had an error in it.

* Issue **#364** : Switched index writer lock factory to a SingleInstanceLockFactory as index shards are accessed by a single process.

* Issue **#363** : IndexShardWriterCacheImpl now closes and flushes writers using an executor provided by the TaskManager. Writers are now also closed in LRU order when sweeping up writers that exceed TTL and TTI constraints.

* Issue **#361** : Information has been added to threads executing index writer and index searcher maintenance tasks.

* Issue **#356** : Changed the way index shard writers are cached to improve indexing performance and reduce blocking.

* Issue **#353** : Reduced expected error logging to debug.

* Issue **#354** : Changed the way search index shard readers get references to open writers so that any attempt to get an open writer will not cause, or have to wait for, a writer to close.

* Issue **#351** : Fixed ehcache item eviction issue caused by ehcache internally using a deprecated API.

* Issue **#347** : Added a 'Source' node to pipelines to establish a proper root for a pipeline rather than an assumed one based on elements with no parent.

* Issue **#350** : Removed 'Advanced Mode' from pipeline structure editor as it is no longer very useful.

* Issue **#349** : Improved index searcher cache to ensure searchers are not affected by writers closing.

* Issue **#342** : Changed the way indexing is performed to ensure index readers reference open writers correctly.

* Issue **#346** : Improved multi depth config content import.

* Issue **#328** : You can now delete corrupt shards from the UI.

* Issue **#343** : Fixed login expiry issue.

* Issue **#345** : Allowed for multi depth config content import.

* Issue **#341** : Fixed arg in SQL.

* Issue **#340** : Fixed headless and corresponding test.

* Issue **#333** : Fixed event-logging version in build.

* Issue **#334** : Improved entity sorting SQL and separated generation of SQL and HQL to help avoid future issues.

* Issue **#335** : Improved user management

* Issue **#337** : Added certificate auth option to export servlet and disabled the export config feature by default.

* Issue **#337** : Added basic auth option to export servlet to complement cert based auth.

* Issue **#332** : The index shard searcher cache now makes sure to get the current writer needed for the current searcher on open.

* Issue **#322** : The index cache and other caching beans should now throw exceptions on `get` that were generated during the creation of cached items.

* Issue **#325** : Query history is now cleaned with a separate job. Also query history is only recorded for manual querying, i.e. not when query is automated (on open or auto refresh). Queries are now recorded on a dashboard + query component basis and do not apply across multiple query components in a dashboard.

* Issue **#323** : Fixed an issue where parser elements were not being returned as 'processors' correctly when downstream of a reader.

* Issue **#322** : Index should now provide a more helpful message when an attempt is made to index data and no volumes have been assigned to an index.

* Issue **#316** : Search history is now only stored on initial query when using automated queries or when a user runs a query manually. Search history is also automatically purged to keep either a specified number of items defined by `stroom.query.history.itemsRetention` (default 100) or for a number of days specified by `stroom.query.history.daysRetention` (default 365).

* Issue **#317** : Users now need update permission on an index plus 'Manage Index Shards' permission to flush or close index shards. In addition to this a user needs delete permission to delete index shards.

* Issue **#319** : SaveAs now fetches the parent folder correctly so that users can copy items if they have permission to do so.

* Issue **#311** : Fixed request for `Pipeline` in `meta` XSLT function. Errors are now dealt with correctly so that the XSLT will not fail due to missing meta data.

* Issue **#313** : Fixed case of `xmlVersion` property on `InvalidXMLCharFilterReader`.

* Issue **#314** : Improved description of `tags` property in `BadTextXMLFilterReader`.

* Issue **#307** : Made some changes to avoid potential NPE caused by session serialisation.

* Issue **#306** : Added a stroom `meta` XSLT function. The XSLT function now exposes `Feed`, `StreamType`, `CreatedTime`, `EffectiveTime` and `Pipeline` meta attributes from the currently processing stream in addition to any other meta data that might apply. To access these meta data attributes of the current stream use `stroom:meta('StreamType')` etc. The `feed-attribute` function is now an alias for the `meta` function and should be considered to be deprecated.

* Issue **#303** : The stream delete job now uses cron in preference to a frequency.

* Issue **#152** : Changed the way indexing is performed so that a single indexer object is now responsible for indexing documents and adding them to the appropriate shard.

* Issue **#179** : Updated Saxon-HE to version 9.7.0-18 and added XSLTFilter option to `usePool` to see if caching might be responsible for issue.

* Issue **#288** : Made further changes to ensure that the IndexShardWriterCache doesn't try to reuse an index shard that has failed when adding any documents.

* Issue **#295** : Made the help URL absolute and not relative.

* Issue **#293** : Attempt to fix mismatch document count error being reported when index shards are opened.

* Issue **#292** : Fixed locking for rolling stream appender.

* Issue **#292** : Rolling stream output is no longer associated with a task, processor or pipeline to avoid future processing tasks from deleting rolling streams by thinking they are superseded.

* Issue **#292** : Data that we expect to be unavailable, e.g. locked and deleted streams, will no longer log exceptions when a user tries to view it and will instead return an appropriate message to the user in place of the data.

* Issue **#288** : The error condition 'Expected a new writer but got the same one back!!!' should no longer be encountered as the root cause should now be fixed. The original check has been reinstated so that processing will terminate if we do encounter this problem.

* Issue **#295** : Fixed the help property so that it can now be configured.

* Issue **#296** : Removed 'New' and 'Delete' buttons from the global property dialog.

* Issue **#279** : Fixed NPE thrown during proxy aggregation.

* Issue **#294** : Changing stream task status now tries multiple times to attempt to avoid a hibernate LockAcquisitionException.

* Issue **#287** : XSLT not found warnings property description now defaults to false.

* Issue **#261** : The save button is now only enabled when a dashboard or other item is made dirty and it is not read only.

* Issue **#286** : Dashboards now correctly save the selected tab when a tab is selected via the popup tab selector (visible when tabs are collapsed).

* Issue **#289** : Changed Log4J configuration to suppress logging from Hibernate SqlExceptionHandler for expected exceptions like constraint violations.

* Issue **#288** : Changed 'Expected a new writer...' fatal error to warning as the condition in question might be acceptable.

* Issue **#285** : Attempted fix for GWT RPC serialisation issue.

* Issue **#283** : Statistics for the stream task queue are now captured even if the size is zero.

* Issue **#226** : Fixed issue where querying an index failed with "User does not have the required permission (Manage Users)" message.

* Issue **#281** : Made further changes to cope with Files.list() and Files.walk() returning streams that should be closed with 'try with resources' construct.

* Issue **#224** : Removing an element from the pipeline structure now removes all child elements too.

* Issue **#282** : Users can now upload data with just 'Data - View' and 'Data - Import' application permissions, plus read permission on the appropriate feed.

* Issue **#199** : The explorer now scrolls selected items into view.

* Issue **#280** : Fixed 'No user is currently authenticated' issue when viewing jobs and nodes.

* Issue **#278** : The date picker now hides once you select a date.

* Issue **#281** : Directory streams etc are now auto closed to prevent systems running out of file handles.

* Issue **#263** : The explorer tree now allows you to collapse the root 'System' node after it is first displayed.

* Issue **#266** : The explorer tree now resets (clears and collapses all previously open nodes) and shows the currently selected item every time an explorer drop down in opened.

* Issue **#233** : Users now only see streams if they are administrators or have 'Data - View' permission. Non administrators will only see data that they have 'read' permission on for the associated feed and 'use' permission on for the associated pipeline if there is one.

* Issue **#265** : The stream filter now orders stream attributes alphabetically.

* Issue **#270** : Fixed security issue where null users were being treated as INTERNAL users.

* Issue **#270** : Improved security by pushing user tokens rather than just user names so that internal system (processing) users are clearly identifiable by the security system and cannot be spoofed by regular user accounts.

* Issue **#269** : When users are prevented from logging in with 'preventLogin' their failed login count is no longer incremented.

* Issue **#267** : The login page now shows the maintenance message.

* Issue **#276** : Session list now shows session user ids correctly.

* Issue **#201** : The permissions menu item is no longer available on the root 'System' folder.

* Issue **#176** : Improved performance of the explorer tree by increasing the size of the document permissions cache to 1M items and changing the eviction policy from LRU to LFU.

* Issue **#176** : Added an optimisation to the explorer tree that prevents the need for a server call when collapsing tree nodes.

* Issue **#273** : Removed an unnecessary script from the build.

* Issue **#277** : Fixed a layout issue that was causing the feed section of the processor filter popup to take up too much room.

* Issue **#274** : The editor pane was only returning the current user edited text when attached to the DOM which meant changes to text were ignored if an editor pane was not visible when save was pressed. This has now been fixed so that the current content of an editor pane is always returned even when it is in a detached state.

* Issue **#264** : Added created by/on and updated by/on info to pipeline stream processor info tooltips.

* Issue **#222** : Explorer items now auto expand when a quick filter is used.

* Issue **#205** : File permissions in distribution have now been changed to `0750` for directories and shell scripts and `0640` for all other files.

* Issue **#240** : Separate application permissions are now required to manage DB tables and tasks.

* Issue **#210** : The statistics tables are now listed in the database tables monitoring pane.

* Issue **#249** : Removed spaces between values and units.

* Issue **#237** : Users without 'Download Search Results' permission will no longer see the download button on the table component in a dashboard.

* Issue **#232** : Users can now inherit from pipelines that they have 'use' permissions on.

* Issue **#191** : Max stream size was not being treated as IEC value, e.g. Mebibytes etc.

* Issue **#235** : Users can now only view the processor filters that they have created if they have 'Manage Processors' permission unless they are an administrator in which case they will see all filters. Users without the 'Manage Processors' permission who are also not administrators will see no processor filters in the UI. Users with 'Manage Processors' permission who are not administrators will be able to update their own processor filters if they have 'update' permission on the associated pipeline. Administrators are able to update all processor filters.

* Issue **#212** : Changes made to text in any editor including those made with cut and paste are now correctly handled so that altered content is now saved.

* Issue **#247** : The editor pane now attempts to maintain the scroll position when formatting content.

* Issue **#251** : Volume and memory statistics are now recorded in bytes and not MiB.

* Issue **#243** : The error marker pane should now discover and display all error types even if they are preceded by over 1000 warnings.

* Issue **#254** : Fixed search result download.

* Issue **#209** : Statistics are now queryable in a dashboard if a user has 'use' permissions on a statistic.

* Issue **#255** : Fixed issue where error indicators were not being shown in the schema validator pane because the text needed to be formatted so that it spanned multiple lines before attempting to add annotations.

* Issue **#257** : The dashboard text pane now provides padding at the top to allow for tabs and controls.

* Issue **#174** : Index shard checking is now done asynchronously during startup to reduce startup time.

* Issue **#225** : Fixed NPE that was caused by processing instruction SAX events unexpectedly being fired by Xerces before start document events. This looks like it might be a bug in Xerces but the code now copes with the unexpected processing instruction event anyway.

* Issue **#230** : The maintenance message can now be set with the property 'stroom.maintenance.message' and the message now appears as a banner at the top of the screen rather than an annoying popup. Non admin users can also be prevented from logging on to the system by setting the 'stroom.maintenance.preventLogin' property to 'true'.

* Issue **#155** : Changed password values to be obfuscated in the UI as 20 asterisks regardless of length.

* Issue **#188** : All of the writers in a pipeline now display IO in the UI when stepping.

* Issue **#208** : Schema filter validation errors are now shown on the output pane during stepping.

* Issue **#211** : Turned off print margins in all editors.

* Issue **#200** : The stepping presenter now resizes the top pane to fit the tree structure even if it is several elements high.

* Issue **#168** : Code and IO is now loaded lazily into the element presenter panes during stepping which prevents the scrollbar in the editors being in the wrong position.

* Issue **#219** : Changed async dispatch code to work with new lambda classes rather than callbacks.

* Issue **#221** : Fixed issue where `*.zip.bad` files were being picked up for proxy aggregation.

* Issue **#242** : Improved the way properties are injected into some areas of the code to fix an issue where 'stroom.maxStreamSize' and other properties were not being set.

* Issue **#241** : XMLFilter now ignores the XSLT name pattern if an empty string is supplied.

* Issue **#236** : 'Manage Cache Permission' has been changed to 'Manage Cache'.

* Issue **#219** : Made further changes to use lambda expressions where possible to simplify code.

* Issue **#231** : Changed the way internal statistics are created so that multiple facets of a statistic, e.g. Free & Used Memory, are combined into a single statistic to allow combined visualisation.

* Issue **#172** : Further improvement to dashboard L&F.

* Issue **#194** : Fixed missing Roboto fonts.

* Issue **#195** : Improved font weights and removed underlines from link tabs.

* Issue **#196** : Reordered fields on stream, relative stream, volume and server task tables.

* Issue **#182** : Changed the way dates and times are parsed and formatted and improved the datebox control L&F.

* Issue **#198** : Renamed 'INTERNAL_PROCESSING_USER' to 'INTERNAL'.

* Issue **#154** : Active tasks are now sortable by processor filter priority.

* Issue **#204** : Pipeline processor statistics now include 'Node' as a tag.

* Issue **#170** : Changed import/export to delegate import/export responsibility to individual services. Import/export now only works with items that have valid UUIDs specified.

* Issue **#164** : Reduced caching to ensure tree items appear as soon as they are added.

* Issue **#177** : Removed 'Meta Data-Bytes Received' statistic as it was a duplicate.

* Issue **#152** : Changed the way index shard creation is locked so that only a single shard should be fetched from the cache with a given shard key at any one time.

* Issue **#189** : You now have to click within a checkbox to select it within a table rather than just clicking the cell the checkbox is in.

* Issue **#186** : Data is no longer artificially wrapped with the insertion of new lines server side. Instead the client now receives the data and an option to soft wrap lines has been added to the UI.

* Issue **#167** : Fixed formatting of JavaScript and JSON.

* Issue **#175** : Fixed visibility of items by inferred permissions.

* Issue **#178** : Added new properties and corresponding configuration to connect and create a separate SQL statistics DB.

* Issue **#172** : Improved dashboard L&F.

* Issue **#169** : Improved L&F of tables to make better use of screen real estate.

* Issue **#191** : Mebibytes (multiples of 1024) etc are now used as standard throughout the application for both memory and disk sizes and have single letter suffixes (B, K, M, G, T).

* Issue **#173** : Fixed the way XML formatter deals with spaces in attribute values.

* Issue **#151** : Fixed meta data statistics. 'metaDataStatistics' bean was declared as an interface and not a class.

* Issue **#158** : Added a new global property 'stroom.proxy.zipFilenameDelimiter' to enable Stroom proxy repositories to be processed that have a custom file name pattern.

* Issue **#153** : Clicking tick boxes and other cell components in tables no longer requires the row to be selected first.

* Issue **#148** : The stream browsing UI no longer throws an error when attempting to clear markers from the error markers pane.

* Issue **#160** : Stream processing tasks are now created within the security context of the user that created the associated stream processor filter.

* Issue **#157** : Data is now formatted by the editor automatically on display.

* Issue **#144** : Old processing output will now be deleted when content is reprocessed even if the new processing task does not produce output.

* Issue **#159** : Fixed NPE thrown during import.

* Issue **#166** : Fixed NPE thrown when searching statistics.

* Issue **#165** : Dashboards now add a query and result table from a template by default on creation. This was broken when adding permission inheritance to documents.

* Issue **#162** : The editor annotation popup now matches the style of other popups.

* Issue **#163** : Imported the Roboto Mono font to ensure consistency of the editor across platforms.

* Issue **#143** : Stroom now logs progress information about closing index shard writers during shutdown.

* Issue **#140** : Replaced code editor to improve UI performance and add additional code formatting & styling options.

* Issue **#146** : Object pool should no longer throw an error when abandoned objects are returned to the pool.

* Issue **#142** : Changed the way permissions are cached so that changes to permissions provide immediate access to documents.

* Issue **#123** : Changed the way entity service result caching works so that the underlying entity manager is cached instead of individual services. This allows entity result caching to be performed while still applying user permissions to cached results.

* Issue **#156** : Attempts to open items that that user does not have permission to open no longer show an error and spin the progress indicator forever, instead the item will just not open.

* Issue **#141** : Improved log output during entity reference migration and fixed statistic data source reference migration.

* Issue **#127** : Entity reference replacement should now work with references to 'StatisticsDataSource'.

* Issue **#125** : Fixed display of active tasks which was broken by changes to the task summary table selection model.

* Issue **#121** : Fixed cache clearing.

* Issue **#122** : Improved the look of the cache screen.

* Issue **#106** : Disabled users and groups are now displayed with greyed out icon in the UI.

* Issue **#132** : The explorer tree is now cleared on login so that users with different permissions do not see the previous users items.

* Issue **#128** : Improved error handling during login.

* Issue **#130** : Users with no permissions are no longer able to open folders including the root System folder to attempt data browsing.

* Issue **#120** : Entity chooser now treats 'None' as a special root level explorer node so that it can be selected in the same way as other nodes, e.g. visibly selected and responsive to double click.

* Issue **#129** : Fixed NPE.

* Issue **#119** : User permissions dialog now clears permissions when a user or group is deleted.

* Issue **#115** : User permissions on documents can now be inherited from parent folders on create, copy and move.

* Issue **#109** : Added packetSize="65536" property to AJP connector in server.xml template.

* Issue **#100** : Various list of items in stroom now allow multi selection for add/remove purposes.

* Issue **#112** : Removed 'pool' monitoring screen as all pools are now caches of one form or another.

* Issue **#105** : Users were not seeing 'New' menu for folders that they had some create child doc permissions for. This was due to DocumentType not implementing equals() and is now fixed.

* Issue **#111** : Fixed query favourites and history.

* Issue **#91** : Only CombinedParser was allowing code to be injected during stepping. Now DSParser and XMLFragmentParser support code injection during stepping.

* Issue **#107** : The UI now only shows new pipeline element items on the 'Add' menu that are allowed children of the selected element.

* Issue **#113** : User names are now validated against a regex specified by the 'stroom.security.userNamePattern' property.

* Issue **#116** : Rename is now only possible when a single explorer item is selected.

* Issue **#114** : Fixed selection manager so that the explorer tree does not select items when a node expander is clicked.

* Issue **#65** : Selection lists are now limited to 300px tall and show scrollbars if needed.

* Issue **#50** : Defaults table result fields to use local time without outputting the timezone.

* Issue **#15** : You can now express time zones in dashboard query expressions or just omit a time zone to use the locale of the browser.

* Issue **#49** : Dynamic XSLT selection now works with pipeline stepping.

* Issue **#63** : Entity selection control now shows current entity name even if it has changed since referencing entity was last saved.

* Issue **#70** : You can now select multiple explorer rows with ctrl and shift key modifiers and perform bulk actions such as copy, move, rename and delete.

* Issue **#85** : findDelete() no longer tries to add ORDER BY condition on UPDATE SQL when deleting streams.

* Issue **#89** : Warnings should now be present in processing logs for reference data lookups that don't specify feed or stream type. This was previously throwing a NullPointerException.

* Issue **#90** : Fixed entity selection dialog used outside of drop down selection control.

* Issue **#88** : Pipeline reference edit dialog now correctly selects the current stream type.

* Issue **#77** : Default index volume creation now sets stream status to INACTIVE rather than CLOSED and stream volume creation sets index status to INACTIVE rather than CLOSED.

* Issue **#93** : Fixed code so that the 'Item' menu is now visible.

* Issue **#97** : Index shard partition date range creation has been improved.

* Issue **#94** : Statistics searches now ignore expression terms with null or empty values so that the use of substitution parameters can be optional.

* Issue **#87** : Fixed explorer scrolling to the top by disabling keyboard selection.

* Issue **#104** : 'Query' no longer appears as an item that a user can allow 'create' on for permissions within a folder.

* Issue **#103** : Added 10 years as a supported data retention age.

* Issue **#86** : The stream delete button is now re-enabled when new items are selected for deletion.

* Issue **#81** : No exception will now be thrown if a client rejects a response for an EntityEvent.

* Issue **#79** : The client node no longer tries to create directories on the file system for a volume that may be owned by another node.

* Issue **#92** : Error summaries of multiple types no longer overlap each other at the top of the error markers list.

* Issue **#64** : Fixed Hessian serialisation of 'now' which was specified as a ZonedDateTime which cannot be serialised. This field is now a long representing millseconds since epoch.

* Issue **#62** : Task termination button is now enabled.

* Issue **#60** : Fixed validation of stream attributes prior to data upload to prevent null pointer exception.

* Issue **#9** : Created a new implementation of the expression parser that improved expression tokenisation and deals with BODMAS rules properly.

* Issue **#36** : Fixed and vastly improved the configuration of email so that more options can be set allowing for the use of other email services requiring more complex configuration such as gmail.

* Issue **#24** : Header and footer strings are now unescaped so that character sequences such as '\n' are translated into single characters as with standard Java strings, e.g. '\n' will become a new line and '\t' a tab.

* Issue **#40** : Changed Stroom docker container to be based on Alpine linux to save space

* Issue **#40** : Auto import of content packs on Stroom startup and added default content packs into the docker build for Stroom.

* Issue **#30** : Entering stepping mode was prompting for the pipeline to step with but also auto selecting a pipeline at the same time and entering stepping immediately.

* Dashboard auto refresh is now limited to a minimum interval of 10 seconds.

* Issue **#31** : Pipeline stepping was not including user changes immediately as parsers and XSLT filters were using cached content when they should have been ignoring the cache in stepping mode.

* Issue **#27** : Stroom now listens to window closing events and asks the user if they really want to leave the page. This replaces the previous crude attempts to block keys that affected the history or forced a browser refresh.

* Issue **#2** : The order of fields in the query editor is now alphabetical.

* Issue **#3** : When a filter is active on a dashboard table column, a filter icon now appears to indicate this.

* Issue **#5** : Replace() and Decode() dashboard table expression functions no longer ignore cells with null values.

* Issue **#7** : Dashboards are now able to query on open.

* Issue **#8** : Dashboards are now able to re-query automatically at fixed intervals.

* Updated GWT to v2.8.0 and Gin to v2.1.2.

* Issue **#12** : Dashboard queries can now evaluate relative date/time expressions such as now(), hour() etc. In addition to this the expressions also allow the addition or subtraction of durations, e.g. now - 5d.

* Issue **#14** : Dashboard query expressions can now be parameterised with any term able to accept a user defined parameter, e.g. ${user}. Once added parameters can be changed for the entire dashboard via a text box at the top of the dashboard screen which will then execute all queries when enter is pressed or it loses focus.

* Issue **#16** : Dashboard table filters can also accept user defined parameters, e.g. ${user}, to perform filtering when a query is executed.

* Fixed missing text presenter in dashboards.

* Issue **#18** : The data dashboard component will now show data relative to the last selected table row (even if there is more than one table component on the dashboard) if the data component has not been configured to listen to row selections for a specific table component.

* Changed table styling to colour alternate rows, add borders between rows and increase vertical padding

* Issue **#22** : Dashboard table columns can now be configured to wrap text via the format options.

* Issue **#28** : Dashboard component dependencies are now listed with the component name plus the component id in brackets rather than just the component id.

* Issue **#202** : Initial release of the new data retention policy functionality.

[Unreleased]: https://github.com/gchq/stroom/compare/v7.0-beta.107...HEAD
[v7.0-beta.107]: https://github.com/gchq/stroom/compare/v7.0-beta.106...v7.0-beta.107
[v7.0-beta.106]: https://github.com/gchq/stroom/compare/v7.0-beta.105...v7.0-beta.106
[v7.0-beta.105]: https://github.com/gchq/stroom/compare/v7.0-beta.104...v7.0-beta.105
[v7.0-beta.104]: https://github.com/gchq/stroom/compare/v7.0-beta.103...v7.0-beta.104
[v7.0-beta.103]: https://github.com/gchq/stroom/compare/v7.0-beta.102...v7.0-beta.103
[v7.0-beta.102]: https://github.com/gchq/stroom/compare/v7.0-beta.101...v7.0-beta.102
[v7.0-beta.101]: https://github.com/gchq/stroom/compare/v7.0-beta.100...v7.0-beta.101
[v7.0-beta.100]: https://github.com/gchq/stroom/compare/v7.0-beta.99...v7.0-beta.100
[v7.0-beta.99]: https://github.com/gchq/stroom/compare/v7.0-beta.98...v7.0-beta.99
[v7.0-beta.98]: https://github.com/gchq/stroom/compare/v7.0-beta.97...v7.0-beta.98
[v7.0-beta.97]: https://github.com/gchq/stroom/compare/v7.0-beta.96...v7.0-beta.97
[v7.0-beta.96]: https://github.com/gchq/stroom/compare/v7.0-beta.95...v7.0-beta.96
[v7.0-beta.95]: https://github.com/gchq/stroom/compare/v7.0-beta.94...v7.0-beta.95
[v7.0-beta.94]: https://github.com/gchq/stroom/compare/v7.0-beta.93...v7.0-beta.94
[v7.0-beta.93]: https://github.com/gchq/stroom/compare/v7.0-beta.92...v7.0-beta.93
[v7.0-beta.92]: https://github.com/gchq/stroom/compare/v7.0-beta.91...v7.0-beta.92
[v7.0-beta.91]: https://github.com/gchq/stroom/compare/v7.0-beta.90...v7.0-beta.91
[v7.0-beta.90]: https://github.com/gchq/stroom/compare/v7.0-beta.89...v7.0-beta.90
[v7.0-beta.89]: https://github.com/gchq/stroom/compare/v7.0-beta.88...v7.0-beta.89
[v7.0-beta.88]: https://github.com/gchq/stroom/compare/v7.0-beta.87...v7.0-beta.88
[v7.0-beta.87]: https://github.com/gchq/stroom/compare/v7.0-beta.86...v7.0-beta.87
[v7.0-beta.86]: https://github.com/gchq/stroom/compare/v7.0-beta.85...v7.0-beta.86
[v7.0-beta.85]: https://github.com/gchq/stroom/compare/v7.0-beta.84...v7.0-beta.85
[v7.0-beta.84]: https://github.com/gchq/stroom/compare/v7.0-beta.83...v7.0-beta.84
[v7.0-beta.83]: https://github.com/gchq/stroom/compare/v7.0-beta.82...v7.0-beta.83
[v7.0-beta.82]: https://github.com/gchq/stroom/compare/v7.0-beta.81...v7.0-beta.82
[v7.0-beta.81]: https://github.com/gchq/stroom/compare/v7.0-beta.80...v7.0-beta.81
[v7.0-beta.80]: https://github.com/gchq/stroom/compare/v7.0-beta.79...v7.0-beta.80
[v7.0-beta.79]: https://github.com/gchq/stroom/compare/v7.0-beta.78...v7.0-beta.79
[v7.0-beta.78]: https://github.com/gchq/stroom/compare/v7.0-beta.77...v7.0-beta.78
[v7.0-beta.77]: https://github.com/gchq/stroom/compare/v7.0-beta.76...v7.0-beta.77
[v7.0-beta.76]: https://github.com/gchq/stroom/compare/v7.0-beta.75...v7.0-beta.76
[v7.0-beta.75]: https://github.com/gchq/stroom/compare/v7.0-beta.74...v7.0-beta.75
[v7.0-beta.74]: https://github.com/gchq/stroom/compare/v7.0-beta.73...v7.0-beta.74
[v7.0-beta.73]: https://github.com/gchq/stroom/compare/v7.0-beta.72...v7.0-beta.73
[v7.0-beta.72]: https://github.com/gchq/stroom/compare/v7.0-beta.71...v7.0-beta.72
[v7.0-beta.71]: https://github.com/gchq/stroom/compare/v7.0-beta.70...v7.0-beta.71
[v7.0-beta.70]: https://github.com/gchq/stroom/compare/v7.0-beta.69...v7.0-beta.70
[v7.0-beta.69]: https://github.com/gchq/stroom/compare/v7.0-beta.68...v7.0-beta.69
[v7.0-beta.68]: https://github.com/gchq/stroom/compare/v7.0-beta.67...v7.0-beta.68
[v7.0-beta.67]: https://github.com/gchq/stroom/compare/v7.0-beta.66...v7.0-beta.67
[v7.0-beta.66]: https://github.com/gchq/stroom/compare/v7.0-beta.65...v7.0-beta.66
[v7.0-beta.65]: https://github.com/gchq/stroom/compare/v7.0-beta.64...v7.0-beta.65
[v7.0-beta.64]: https://github.com/gchq/stroom/compare/v7.0-beta.63...v7.0-beta.64
[v7.0-beta.63]: https://github.com/gchq/stroom/compare/v7.0-beta.62...v7.0-beta.63
[v7.0-beta.62]: https://github.com/gchq/stroom/compare/v7.0-beta.61...v7.0-beta.62
[v7.0-beta.61]: https://github.com/gchq/stroom/compare/v7.0-beta.60...v7.0-beta.61
[v7.0-beta.60]: https://github.com/gchq/stroom/compare/v7.0-beta.59...v7.0-beta.60
[v7.0-beta.59]: https://github.com/gchq/stroom/compare/v7.0-beta.58...v7.0-beta.59
[v7.0-beta.58]: https://github.com/gchq/stroom/compare/v7.0-beta.57...v7.0-beta.58
[v7.0-beta.57]: https://github.com/gchq/stroom/compare/v7.0-beta.56...v7.0-beta.57
[v7.0-beta.56]: https://github.com/gchq/stroom/compare/v7.0-beta.55...v7.0-beta.56
[v7.0-beta.55]: https://github.com/gchq/stroom/compare/v7.0-beta.54...v7.0-beta.55
[v7.0-beta.54]: https://github.com/gchq/stroom/compare/v7.0-beta.53...v7.0-beta.54
[v7.0-beta.53]: https://github.com/gchq/stroom/compare/v7.0-beta.52...v7.0-beta.53
[v7.0-beta.52]: https://github.com/gchq/stroom/compare/v7.0-beta.51...v7.0-beta.52
[v7.0-beta.51]: https://github.com/gchq/stroom/compare/v7.0-beta.50...v7.0-beta.51
[v7.0-beta.50]: https://github.com/gchq/stroom/compare/v7.0-beta.49...v7.0-beta.50
[v7.0-beta.49]: https://github.com/gchq/stroom/compare/v7.0-beta.48...v7.0-beta.49
[v7.0-beta.48]: https://github.com/gchq/stroom/compare/v7.0-beta.47...v7.0-beta.48
[v7.0-beta.47]: https://github.com/gchq/stroom/compare/v7.0-beta.46...v7.0-beta.47
[v7.0-beta.46]: https://github.com/gchq/stroom/compare/v7.0-beta.45...v7.0-beta.46
[v7.0-beta.45]: https://github.com/gchq/stroom/compare/v7.0-beta.44...v7.0-beta.45
[v7.0-beta.44]: https://github.com/gchq/stroom/compare/v7.0-beta.43...v7.0-beta.44
[v7.0-beta.43]: https://github.com/gchq/stroom/compare/v7.0-beta.42...v7.0-beta.43
[v7.0-beta.42]: https://github.com/gchq/stroom/compare/v7.0-beta.41...v7.0-beta.42
[v7.0-beta.41]: https://github.com/gchq/stroom/compare/v7.0-beta.40...v7.0-beta.41
[v7.0-beta.40]: https://github.com/gchq/stroom/compare/v7.0-beta.39...v7.0-beta.40
[v7.0-beta.39]: https://github.com/gchq/stroom/compare/v7.0-beta.38...v7.0-beta.39
[v7.0-beta.38]: https://github.com/gchq/stroom/compare/v7.0-beta.37...v7.0-beta.38
[v7.0-beta.37]: https://github.com/gchq/stroom/compare/v7.0-beta.36...v7.0-beta.37
[v7.0-beta.36]: https://github.com/gchq/stroom/compare/v7.0-beta.35...v7.0-beta.36
[v7.0-beta.35]: https://github.com/gchq/stroom/compare/v7.0-beta.34...v7.0-beta.35
[v7.0-beta.34]: https://github.com/gchq/stroom/compare/v7.0-beta.33...v7.0-beta.34
[v7.0-beta.33]: https://github.com/gchq/stroom/compare/v7.0-beta.32...v7.0-beta.33
[v7.0-beta.32]: https://github.com/gchq/stroom/compare/v7.0-beta.31...v7.0-beta.32
[v7.0-beta.31]: https://github.com/gchq/stroom/compare/v7.0-beta.30...v7.0-beta.31
[v7.0-beta.30]: https://github.com/gchq/stroom/compare/v7.0-beta.29...v7.0-beta.30
[v7.0-beta.29]: https://github.com/gchq/stroom/compare/v7.0-beta.28...v7.0-beta.29
[v7.0-beta.28]: https://github.com/gchq/stroom/compare/v7.0-beta.27...v7.0-beta.28
[v7.0-beta.27]: https://github.com/gchq/stroom/compare/v7.0-beta.26...v7.0-beta.27
[v7.0-beta.26]: https://github.com/gchq/stroom/compare/v7.0-beta.25...v7.0-beta.26
[v7.0-beta.25]: https://github.com/gchq/stroom/compare/v7.0-beta.24...v7.0-beta.25
[v7.0-beta.24]: https://github.com/gchq/stroom/compare/v7.0-beta.23...v7.0-beta.24
[v7.0-beta.23]: https://github.com/gchq/stroom/compare/v7.0-beta.22...v7.0-beta.23
[v7.0-beta.22]: https://github.com/gchq/stroom/compare/v7.0-beta.21...v7.0-beta.22
[v7.0-beta.21]: https://github.com/gchq/stroom/compare/v7.0-beta.20...v7.0-beta.21
[v7.0-beta.20]: https://github.com/gchq/stroom/compare/v7.0-beta.19...v7.0-beta.20
[v7.0-beta.19]: https://github.com/gchq/stroom/compare/v7.0-beta.18...v7.0-beta.19
[v7.0-beta.18]: https://github.com/gchq/stroom/compare/v7.0-beta.17...v7.0-beta.18
[v7.0-beta.17]: https://github.com/gchq/stroom/compare/v7.0-beta.16...v7.0-beta.17
[v7.0-beta.16]: https://github.com/gchq/stroom/compare/v7.0-beta.15...v7.0-beta.16
[v7.0-beta.15]: https://github.com/gchq/stroom/compare/v7.0-beta.14...v7.0-beta.15
[v7.0-beta.14]: https://github.com/gchq/stroom/compare/v7.0-beta.13...v7.0-beta.14
[v7.0-beta.13]: https://github.com/gchq/stroom/compare/v7.0-beta.12...v7.0-beta.13
[v7.0-beta.12]: https://github.com/gchq/stroom/compare/v7.0-beta.11...v7.0-beta.12
[v7.0-beta.11]: https://github.com/gchq/stroom/compare/v7.0-beta.10...v7.0-beta.11
[v7.0-beta.10]: https://github.com/gchq/stroom/compare/v7.0-beta.9...v7.0-beta.10
[v7.0-beta.9]: https://github.com/gchq/stroom/compare/v7.0-beta.8...v7.0-beta.9
[v7.0-beta.8]: https://github.com/gchq/stroom/compare/v7.0-beta.7...v7.0-beta.8
[v7.0-beta.7]: https://github.com/gchq/stroom/compare/v7.0-beta.6...v7.0-beta.7
[v7.0-beta.6]: https://github.com/gchq/stroom/compare/v7.0-beta.5...v7.0-beta.6
[v7.0-beta.5]: https://github.com/gchq/stroom/compare/v7.0-beta.4...v7.0-beta.5
[v7.0-beta.4]: https://github.com/gchq/stroom/compare/v7.0-beta.3...v7.0-beta.4
[v7.0-beta.3]: https://github.com/gchq/stroom/compare/v7.0-beta.2...v7.0-beta.3
[v7.0-beta.2]: https://github.com/gchq/stroom/compare/v7.0-beta.1...v7.0-beta.2
[v7.0-beta.1]: https://github.com/gchq/stroom/compare/v7.0-alpha.5...v7.0-beta.1
[v7.0-alpha.5]: https://github.com/gchq/stroom/compare/v7.0-alpha.4...v7.0-alpha.5
[v7.0-alpha.4]: https://github.com/gchq/stroom/compare/v7.0-alpha.3...v7.0-alpha.4
[v7.0-alpha.3]: https://github.com/gchq/stroom/compare/v7.0-alpha.2...v7.0-alpha.3
[v7.0-alpha.2]: https://github.com/gchq/stroom/compare/v7.0-alpha.1...v7.0-alpha.2
[v7.0-alpha.1]: https://github.com/gchq/stroom/compare/v6.0.0...v7.0-alpha.1
[v6.0.0]: https://github.com/gchq/stroom/compare/v5.4.0...v6.0.0<|MERGE_RESOLUTION|>--- conflicted
+++ resolved
@@ -7,9 +7,8 @@
 
 ## [Unreleased]
 
-<<<<<<< HEAD
 * Issue **#2183** : Improve error message when property values cannot be de-serialised. Change property DB migration to add conversion of legacy property values that are now a collection type, e.g. List<String>.
-=======
+
 
 ## [v7.0-beta.107] - 2021-04-22
 
@@ -18,7 +17,6 @@
 * Issue **#2079** : Removed unused session resource code from React UI and backend.
 
 * Issue **#2185** : Stroom now supports the use of an externally provided logout endpoint with the `logoutEndpoint` configuration property.
->>>>>>> 82a989bc
 
 * Issue **#2188** : Changed all autologged REST methods to return a value (void is not compatible with autologger)
 
