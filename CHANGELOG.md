--- conflicted
+++ resolved
@@ -13,199 +13,24 @@
 ~~~
 
 
-<<<<<<< HEAD
-## [v7.10.12] - 2025-11-25
-
-* Issue **#5254** : Fix NPE with PlanBDocs. This is a temporary fix pending another fix for this issue in v7.11.
-
-* Issue **#5272** : Fix NoSuchElementException when opening the Duplicate Management tab on a new Rule.
-
-* Issue **#5248** : Fix warning showing when using a Searchable as a data source.
-
-
-## [v7.10.11] - 2025-11-18
-
-* Issue **#5250** : Add a new property `stroom.security.identity.autoCreateAdminAccountOnBoot` to control auto-creation of the default administrator account `admin` when stroom is running with an identity provider type of `INTERNAL_IDP` or `TEST_CREDENTIALS`. Enabling this property will create the `admin` account and stroom user. It will create the group `Administrators`, grant the app permission `Administrator` to it and add the `admin` user to the group. The auto-creation of the admin account/user was erroneously removed in a previous version of stroom.
-
-
-## [v7.10.10] - 2025-11-17
-
-* Change default for `.receive.enabledAuthenticationTypes` to `[CERTIFICATE,TOKEN]` and add `.receive.authenticationRequired` to the default docker config yml files for both stroom and proxy.
-
-
-## [v7.10.9] - 2025-11-03
-
-* Issue **#5186** : Remove error logging for expected Plan B snapshot checking behaviour.
-
-* Issue **#5220** : Fix duplicate check column list change confirm dialog not showing if the duplicate check store is on a remote node.
-
-* Issue **#5126** : Improve Plan B null handling.
-
-* Issue **#5225** : Fix NPE on DocRef.
-
-* Issue **#5237** : Fix Plan B lookup no content error.
-
-
-## [v7.10.8] - 2025-10-20
-
-* Add a proxy zip file ingest mechanism to proxy. Add property branch `proxyConfig.dirScanner` to the config.
+## [v7.9.3] - 2025-11-28
 
 * Issue **#5175** : Fix zip handling.
 
-* Fix config validation not being run on config branches that are items in a list, e.g. `forwardHttpDestinations`.
-
-* Remove `NotNull` validation condition on `forwardHttpDestinations[n].apiKey` as proxy may use OAuth tokens to authenticate with the downstream destination.
-
-* Issue **#5175** : Add warning messages to stroom and proxy `/datafeed` to warn if a zip is received that contains paths that would unzip outside of a target directory. Only a warning as the paths in a zip sent to `/datafeed` are not used by stroom/proxy.
-
-* Uplift all the content packs that are included in the docker and zip distributions.
-
-* Issue **#5191** : Fix UI NPE.
-
-* Issue **#5189** : Change how the proxy directory queues are initialised. Now on initialisation, the min/max ids take into account incomplete paths, so if the largest path is `1/900` then the max id will be taken to be `900999`. When proxy is getting the next item off the queue it will delete any incomplete paths it finds en-route to the next valid item.
-
-* Issue **#5126** : Fix Plan B condense.
-
-* Issue **#5200** : Fix problem of duplicate check store failing to open due to its directory being deleted.
-
-* Issue **#5201** : Clear out the duplicate check store if the column names are changed. Add a confirm dialog to the Analytic Rule doc save action, to get the user to confirm that all dup check data will be deleted when there is a change to the derived/explicit dup check columns.
-
-* Issue **#5198** : Increase the maximum limit for `top()` to 10,000.
-
-* Issue **#5117** : Send Plan B data to all enabled target nodes regardless of active status.
-
-
-## [v7.10.7] - 2025-10-01
-
-* Issue **#5146** : Fix use of not equals in annotation queries.
-
-* Issue **#5145** : Expand all now affects favourites.
-
-* Issue **#5109** : Fix pipeline migration.
-
-
-## [v7.10.6] - 2025-09-26
-
-* Issue **#5147** : Fix proxy omitting allowed headers (e.g. 'Feed') if the case does not match that in the allowed set.
-
-* Issue **#5148** : Allow annotation users to edit labels.
-
-
-## [v7.10.5] - 2025-09-22
-
-* Issue **#5137** : Fix how proxy adds HTTP headers when sending downstream. It now only adds received meta entries to the headers if they are on an allow list. This list is made up of a hard coded base list `accountId, accountName, classification, component, contextEncoding, contextFormat, encoding, environment, feed, format, guid, schema, schemaVersion, system, type` and is supplemented by the new config property `forwardHeadersAdditionalAllowSet` in the `forwardHttpDestinations` items.
-
-
-## [v7.10.4] - 2025-09-22
-
-* Issue **#5135** : Fix proxy multi part gzip handling.
-
-
-## [v7.10.3] - 2025-09-19
-
-* Uplift JDK to 21.0.8_9 in docker images and sdkmanrc.
-
-* Issue **#5130** : Fix raw size meta bug.
-
-* Issue **#5132** : Fix missing session when AWS ALB does the code flow.
-
-
-## [v7.10.2] - 2025-09-18
-
-* Fix the OpenID code flow to stop the session being lost after redirection back to the initiating URL.
-
-* Issue **#5101** : Fix select-all filtering when doing a reprocess of everything in a folder. It no longer tries to re-process deleted items streams.
-
-* Issue **#5086** : Improve stream error handling.
-
-* Change the resource store to not rely on sessions. Resources are now linked to a user.
-
-* Issue **#5114** : Improve handling of loss of connection to IDP.
-
-* Change the way security filter decides whether to authenticate or not, e.g. how it determines what is a static resource that does not need authentication.
-
-* Issue **#5115** : Use correct  header during proxy forward requests.
-
-* Issue **#5121** : Proxy aggregation now keeps only common headers in aggregated data.
-
-* Fix exception handling of DistributedTaskFetcher so it will restart after failure.
-
-* Issue **#5127** : Maintain case for proxy meta attributes when logging.
-
-
-## [v7.10.1] - 2025-09-09
-
-* Issue **#5091** : Stop reference data loads failing if there are no entries in the stream.
-
-* Add `ReceiptId` to the INFO message on data receipt.
-
-* Issue **#5095** : Lock the cluster to perform pipeline migration to prevent other nodes clashing.
-
-* Issue **#5099** : Fix Plan B session key serialisation.
-
-* Issue **#5090** : Fix Plan B getVal() serialisation.
-
-* Issue **#5106** : Fix ref loads with XML values where the `<value>` element name is not in lower case.
-
-
-## [v7.10.0] - 2025-08-28
-
-* Issue **#5042** : Allow the import of processor filters when the existing processor filter is in a logically deleted state. Add validation to the import confirm dialog to ensure the parent doc is selected when a processor filter is selected.
-
-* Change DocRef Info Cache to evict entries on document creation to stop stroom saying that a document doesn't exist after import.
-
-
-## [v7.10-beta.14] - 2025-08-27
-
-* Issue **#5077** : Fix bug in user full name templating where it is always re-using the first value, i.e. setting every user to have the full name of the first user to log in.
-
-
-## [v7.10-beta.13] - 2025-08-26
-
-* Issue **#5047** : Replace the property `stroom.security.authentication.openid.validateAudience` with `stroom.security.authentication.openid.allowedAudiences` (defaults to empty) and `stroom.security.authentication.openid.audienceClaimRequired` (defaults to false). If the IDP is known to provide the `aud` claim (often populated with the `clientId`) then set `allowedAudiences` to contain that value and set `audienceClaimRequired` to `true`.
-
-* Issue **#5068** : Add the config prop `stroom.security.authentication.openId.fullNameClaimTemplate` to allow the user's full name to be formed from a template containing a mixture of static text and claim variables, e.g. `${firstName} ${lastName}`. Unknown variables are replaced with an empty string. Default is `${name}`.
-
-* Issue **#5066** : Change template syntax of `openid.publicKeyUriPattern` prop from positional variables (`{}`) to named variables (`${awsRegion}`). Default value has changed to `https://public-keys.auth.elb.${awsRegion}.amazonaws.com/${keyId}`. If this prop has been explicitly set, its value will need to be changed to named variables.
-
-* Issue **#5073** : Trim the unique identity, display name and full name values for a user to ensure no leading/trailing spaces are stored. Includes DB migration `V07_10_00_005__trim_user_identities.sql` that trims existing values in the `name`, `display_name` and `full_name` columns of the `stroom_user` table.
-
-
-## [v7.10-beta.12] - 2025-08-14
-=======
-## [v7.9.3] - 2025-11-28
-
-* Issue **#5175** : Fix zip handling.
-
 * Issue **#5229** : Change the default main method for the stroom-headless jar to be Headless rather than Cli. Fix errors when running stroom-headless.
 
 
 ## [v7.9.2] - 2025-08-14
->>>>>>> 2b915a43
 
 * Issue **#5065** : Make public key URI configurable.
 
 
-## [v7.10-beta.11] - 2025-08-14
+## [v7.9.1] - 2025-08-14
 
 * Issue **#5065** : Make public key URI configurable.
 
 
-## [v7.10-beta.10] - 2025-08-08
-
-* Issue **#5046** : Stop feeds being auto-created when there is no content template match.
-
-* Issue **#5062** : Fix permissions issue loading scheduled executors.
-
-
-## [v7.10-beta.9] - 2025-07-22
-
-* Allow clientSecret to be null/empty for mTLS auth.
-
-
-## [v7.10-beta.8] - 2025-07-21
-
-* Issue **#5027** : Allow users to choose run as user for processing.
+## [v7.9.0] - 2025-07-21
 
 * Issue **#4959** : Remove terms with field `Status` from re-process filter expressions.
 
@@ -215,17 +40,6 @@
 
 * Issue **#5034** : Fix query field help refresh.
 
-
-## [v7.10-beta.7] - 2025-07-15
-
-* Issue **#5016** : Fix sort state visibility on query table.
-
-* Issue **#5017** : Fix stuck spinner copying embedded query.
-
-* Issue **#4974** : Fix Plan B condense job.
-
-* Issue **#5030** : Add new property `.receive.x509CertificateDnFormat` to stroom and proxy to allow extraction of CNs from DNs in legacy `OPEN_SSL` format. The new property defaults to `LDAP`, which means no change to behaviour if left as is.
-
 * Issue **#5025** : Fix parsing of hyperlinks in dashboard cells.
 
 * Add in validation of the Conditional Formatting custom style colours to ensure the user can only enter valid colours and nothing else.
@@ -239,53 +53,7 @@
 * Fix behaviour in reference data loading of XML values where attributes with no explicit namespace would be given the unnamed namespace of the parent `referenceData` document, i.e. `<ci:data xmlns="reference-data:2" name="name" value="001" />`.
 
 
-## [v7.10-beta.6] - 2025-06-26
-
-* Issue **#5007** : Add ceilingTime() and floorTime().
-
-* Issue **#4977** : Limit user visibility in annotations.
-
-* Issue **#4976** : Exclude deleted annotations.
-
-
-## [v7.10-beta.5] - 2025-06-25
-
-* Issue **#5002** : Fix Plan B env staying open after error.
-
-* Issue **#5003** : Fix query date time formatting.
-
-* Issue **#4974** : Improve logging.
-
-
-## [v7.10-beta.4] - 2025-06-23
-
-* Issue **#3083** : Allow data() table function to show the Info pane.
-
-* Issue **#4959** : Remove terms with field `Status` from re-process filter expressions.
-
-* Issue **#4974** : NPE debug.
-
-* Issue **#4965** : Add dashboard screen to show current selection parameters.
-
-* Issue **#4943** : Fix annotation creation to set provided assigned and status.
-
-* Issue **#4496** : Add parse-dateTime xslt function.
-
-* Issue **#4496** : Add format-dateTime xslt function.
-
-* Issue **#4983** : Upgrade Flyway to work with newer version of MySQL.
-
-* Issue **#3122** : Make date/time rounding functions time zone sensitive.
-
-* Issue **#4984** : Add debug for Plan B tagged keys.
-
-* Issue **#4969** : Add a checkbox to Content Templates edit screen to make it copy (and re-map) any xslt/textConverter docs in the inherited pipeline.
-
-* Issue **#4991** : Add Plan B schema validation to ensure stores remain compatible especially when merging parts.
-
-* Issue **#4854** : Maintain scrollbar position on datagrid.
-
-* Issue **#4726** : Get meta for parent stream.
+## [v7.9-beta.13] - 2025-06-09
 
 * Fix primitive value conversion of query field types.
 
@@ -300,53 +68,6 @@
 * Issue **#4967** : Fix SQL deadlock.
 
 
-## [v7.10-beta.3] - 2025-06-05
-
-* Issue **#4900** : Add histogram and metric stores to Plan B.
-
-
-## [v7.10-beta.2] - 2025-06-05
-
-* Issue **#4940** : Fix duplicate store error log.
-
-* Issue **#4941** : Fix annotation data retention.
-
-* Issue **#4957** : Default vis settings are not added to Query pane visualisations.
-
-* Issue **#3861** : Add Shard Id, Index Version to Index Shards searchable.
-
-* Issue **#4112** : Allow use of Capture groups in the decode() function result.
-
-* Issue **#3955** : Add case expression function.
-
-
-## [v7.10-beta.1] - 2025-05-27
-
-* Issue **#4484** : Change selection handling to use fully qualified keys.
-
-* Issue **#4456** : Fix selection handling across multiple components by uniquely namespacing selections.
-
-* Issue **#4886** : Fix ctrl+enter query execution for rules and reports.
-
-* Issue **#4884** : Suggest only queryable fields in StroomQL where clause.
-
-* Issue **#4742** : Allow embedded queries to be copies rather than references.
-
-* Issue **#4894** : Plan B query without snapshots.
-
-* Issue **#4896** : Plan B option to synchronise writes.
-
-* Issue **#4720** : Add Plan B shards data source.
-
-* Issue **#4919** : Add functions to format byte size strings.
-
-* Issue **#4901** : Add advanced schema selection to Plan B to improve performance and reduce storage requirements.
-
-* Fix primitive value conversion of query field types.
-
-* Issue **#4945** : Increase index field name length.
-
-
 ## [v7.9-beta.12] - 2025-05-07
 
 * Fix compile issues.
@@ -1792,43 +1513,12 @@
 * Issue **#3830** : Add S3 data storage option.
 
 
-<<<<<<< HEAD
-[Unreleased]: https://github.com/gchq/stroom/compare/v7.10.12...HEAD
-[v7.10.12]: https://github.com/gchq/stroom/compare/v7.10.11...v7.10.12
-[v7.10.11]: https://github.com/gchq/stroom/compare/v7.10.10...v7.10.11
-[v7.10.10]: https://github.com/gchq/stroom/compare/v7.10.9...v7.10.10
-[v7.10.9]: https://github.com/gchq/stroom/compare/v7.10.8...v7.10.9
-[v7.10.8]: https://github.com/gchq/stroom/compare/v7.10.7...v7.10.8
-[v7.10.7]: https://github.com/gchq/stroom/compare/v7.10.6...v7.10.7
-[v7.10.6]: https://github.com/gchq/stroom/compare/v7.10.5...v7.10.6
-[v7.10.5]: https://github.com/gchq/stroom/compare/v7.10.4...v7.10.5
-[v7.10.4]: https://github.com/gchq/stroom/compare/v7.10.3...v7.10.4
-[v7.10.3]: https://github.com/gchq/stroom/compare/v7.10.2...v7.10.3
-[v7.10.2]: https://github.com/gchq/stroom/compare/v7.10.1...v7.10.2
-[v7.10.1]: https://github.com/gchq/stroom/compare/v7.10.0...v7.10.1
-[v7.10.0]: https://github.com/gchq/stroom/compare/v7.10-beta.14...v7.10.0
-[v7.10-beta.14]: https://github.com/gchq/stroom/compare/v7.10-beta.13...v7.10-beta.14
-[v7.10-beta.13]: https://github.com/gchq/stroom/compare/v7.10-beta.12...v7.10-beta.13
-[v7.10-beta.12]: https://github.com/gchq/stroom/compare/v7.10-beta.11...v7.10-beta.12
-[v7.10-beta.11]: https://github.com/gchq/stroom/compare/v7.10-beta.10...v7.10-beta.11
-[v7.10-beta.10]: https://github.com/gchq/stroom/compare/v7.10-beta.9...v7.10-beta.10
-[v7.10-beta.9]: https://github.com/gchq/stroom/compare/v7.10-beta.8...v7.10-beta.9
-[v7.10-beta.8]: https://github.com/gchq/stroom/compare/v7.10-beta.7...v7.10-beta.8
-[v7.10-beta.7]: https://github.com/gchq/stroom/compare/v7.10-beta.6...v7.10-beta.7
-[v7.10-beta.6]: https://github.com/gchq/stroom/compare/v7.10-beta.5...v7.10-beta.6
-[v7.10-beta.5]: https://github.com/gchq/stroom/compare/v7.10-beta.4...v7.10-beta.5
-[v7.10-beta.4]: https://github.com/gchq/stroom/compare/v7.10-beta.3...v7.10-beta.4
-[v7.10-beta.3]: https://github.com/gchq/stroom/compare/v7.10-beta.2...v7.10-beta.3
-[v7.10-beta.2]: https://github.com/gchq/stroom/compare/v7.10-beta.1...v7.10-beta.2
-[v7.10-beta.1]: https://github.com/gchq/stroom/compare/v7.9-beta.12...v7.10-beta.1
-=======
 [Unreleased]: https://github.com/gchq/stroom/compare/v7.9.3...HEAD
 [v7.9.3]: https://github.com/gchq/stroom/compare/v7.9.2...v7.9.3
 [v7.9.2]: https://github.com/gchq/stroom/compare/v7.9.1...v7.9.2
 [v7.9.1]: https://github.com/gchq/stroom/compare/v7.9.0...v7.9.1
 [v7.9.0]: https://github.com/gchq/stroom/compare/v7.9-beta.13...v7.9.0
 [v7.9-beta.13]: https://github.com/gchq/stroom/compare/v7.9-beta.12...v7.9-beta.13
->>>>>>> 2b915a43
 [v7.9-beta.12]: https://github.com/gchq/stroom/compare/v7.9-beta.11...v7.9-beta.12
 [v7.9-beta.11]: https://github.com/gchq/stroom/compare/v7.9-beta.10...v7.9-beta.11
 [v7.9-beta.10]: https://github.com/gchq/stroom/compare/v7.9-beta.9...v7.9-beta.10
