# Change Log
All notable changes to this project will be documented in this file.

The format is based on [Keep a Changelog](http://keepachangelog.com/) 
and this project adheres to [Semantic Versioning](http://semver.org/).


## [Unreleased]

<<<<<<< HEAD
* Issue **#2277** : Add processing filter clone function.
=======
* Issue **#2390** : Fix NPE thrown during proxy aggregation.


## [v7.1-beta.5] - 2021-08-31

* Issue **#2380** : Fix _Attribute Value Data Retention_ job blocking shutdown.

* Issue **#2379** : Change reference data store LMDB to use MDB_NOTLS flag to not tie readers to threads as we typically use thread pools.

* Fix problem with ref data prefix mapping code increasing loop iterations on each element/record.

* Add better logging of ref streams waiting for a lock to load.

* Stop ref streams that are already loaded from calling start/stop processing.

* Add method to ref data store API to list ref stream processing info.

* Improve the ref data store API to allow filtering of the ref entries.

* Change default number of ref loader lock stripes from 100 to 2048 and add it to config.

* Issue **#2371** : Change search LMDB to use MDB_NOTLS flag to not tie readers to threads.

* Issue **#2371** : Fix max readers error not being shown on dashboard.

* Issue **#2370** : Added processor node info to output meta data.

* Issue **#2349** : New dashboard tables will now link to the most recently added query by default.

* Issue **#2351** : Improved error popup text for server responses.

* Issue **#2368** : Fixed server task nesting.

* Issue **#2369** : Fix missing SQL join when reprocessing all streams matching a filter.

* Issue **#2369** : Fix error when searching meta store from a dashboard with a meta key in the query.

* Change explorer root node creation to happen under cluster lock.

>>>>>>> ee5f4bad

## [v7.1-beta.4] - 2021-08-23

* Add `enableJobsOnBootstrap` to the docker distribution config.yml to allow it to be overridden in test stacks.

* Fix broken help links on jobs screen.

* Issue **#2367** : Fix for job node creation.

* Issue **#2365** : Fix to reduce memory used by `BlockGZIPInput`.

* Issue **#2366** : Fix NPE caused by visualisations that do not define maxValues.

* Issue **#2220** : OpenID connect web tokens can now be refreshed to maintain validity.

* Included Leaflet.draw Javascript plugin within UI bundle.

* Issue **#2357** : Remove dropwizard logger configuration entries that have default values.

* Issue **#2350** : Fix distribution start script so it works with a different stroom home dir.

* Issue **#1469** : Add hot loading of config to proxy.

* Change proxy and stroom config validation to cope with relative paths and `~`.

* Issue **#2353** : Swallow NoSuchFileException in config monitor.

* Issue **#2355** : Jobs are no longer enabled by default on bootstrap.

* Issue **#2358** : Changed default stroom home and stroom temp config paths to be null by default so they are resolved relative to the jar or use java tmp respectively.

* Issue **#2354** : Old job node records associated with old jobs are now removed for all nodes regardless of what node is performing the job bootstrap activity.

* Issue **#2343** : The OIDC back channel `redirect_uri` now uses the same URI stored when making the front channel request. 

* Issue **gchq/stroom-resources#104** : Expose `stroom.ui.helpUrl` in the config.yml so the docs served by nginx can be accessed.

* Issue **#2331** : Remove unused config properties `stroom.ui.url.(apiKeys|changepassword|users)`.

Improve error handling during reference data initialisation.

* Improve exception handling when node name is not configured.

* Fixed issue where annotation menu button did not show when existing annotation was selected.

* Fix problem with merging DB connection configs when values not supplied.

* Make relative proxy file paths be relative to configured proxy home directory.

* Make proxy logger file paths support `~` and relative paths be relative to proxy home.

* Remove redundant items from stroom and proxy distribution config yaml files.

* Rename `jerseyClient` key in proxy config.yml to `restClient`.

* Add `remotecertexpiry` to the default config value for `proxyConfig.logStream.metaKeys`.

* Issue **#2335** : Added CLI command `create_api_key` to create an API key for a specified user.

* Added layout density user preference.

* Issue **#2288** : Added export content menu item.

* Added name filtering on export items.

* Moved stepping filter button to make the feature more obvious.

* Fixed issue where annotation menu button did not show when existing annotation was selected.

* Issue **#2317** : The user id can now be resolved from the `username` JWT claim if `email` is not present.

* Issue **#2316** : Fixed React dialog styling by increasing CSS specificity.

* Issue **#2313** : Integrate LeafletJS for geographical mapping.

* Issue **#2293** : Fix location of banner.txt in zip distribution.

* Issue **#2278** : Close a dialog box on keypress. `Escape` = Close, `Ctrl+Enter` = OK.

* Issue **#220** : Users can now change font and font size.

* Issue **#215** : User date/time format preferences are now usable in dashboard tables.

* Fix problem with DynamicAssetsBundle throwing an exception when run from the fat jar.

* Issue **#2295** : Improved appearance, readability and usability of UI elements, especially in dark mode. 

* Issue **#2292** : Fixed issue with `SolrIndex`, `ElasticCluster` and `ElasticIndex` entities not importing correctly
  from a `v6` to `v7` instance.

* Issue **#2113** : Added user preferences for date and time display.

* Issue **#2291** : Fixed issue where the configured Stroom instance title did not change the browser tab title.

* Issue **#2219** : Added migration for feed retention settings to retention rules.

* Issue **#2250** : Improved token authentication.

* Issue **#2250** : Using arrow keys no longer moves popup dialogs.

* Issue **#2264** : Users for user permissions are now retrieved from the account service plus authorisation.

* Add entity relationship diagram and database DDL SQL to release artefacts.

* Issue **#2241** : Changing field or operator in the query expression editor no longer deselects the selected row. 

* Issue **#2241** : Made Firefox and Chrome drop downs look the same.

* Issue **#2260** : The UI no longer caches node status.

* Issue **#2260** : Removed default node config for default index volume group creation.

* Issue **#1828** : Added glass element to ensure mouse capture is maintained when dragging or resizing dialogs over dashboard visualisations.

* Issue **#2285** : SaveAs now provides the current name as the initial value for the new name.

* Issue **#2275** : Stepping from data popup now takes you to the correct record.

* Uplift send_to_stroom.sh script to v3.1.0

* Issue **#2263** : Removed unnecessary JWS algorithm constraints.

* Issue **#2240** : Indexes now show empty selection for volume group until one is selected.

* Issue **#2248** : Migrated dashboard tables now maintain hidden column status.

* Issue **#2280** : Remove trailing comma in some log events.

* Issue **#2267** : Change prefixes used for quick filter for consistency.

* Issue **#2265** : Fix exception when filtering with qualifier but no term, e.g. `name:`.

* Issue **#2266** : Improve quick filter tooltip text.

* Issue **#2261** : Fix missing node name in index and fs volume stats.

* Issue **#2224** : Support indexing properties as JSON objects with Elasticsearch.

* Issue **#2256** : Support searching against Elasticsearch index name patterns.

* Issue **#2257** : Allow Elasticsearch indexing to proceed in the absence of an existing index.

* Issue **#2113** : Added user preferences including theme support.

* Issue **#2241** : Change add icon on data retention screen to add above selected. Add action icon and menu to retention rule table. Restyle rule edit screen.

* Issue **#2254** : Change `data` expression function to accept a first param for what to text to show.

* Issue **#2249** : Fix bug in data retention impact summary tree expansion.

* Issue **#2246** : Fix incorrect handling of parameters to `data` Stroom expression function.

* Add default sorting by user id in the acounts (users) and tokens screens.

* Issue **#2155** : Change default quick filter mode to use contains matching by default with chars anywhere matching now available via `~` prefix. Change quick filter to always treat space as a term delimiter unless in dbl quotes. Add sorting of results by match quality for chars anywhere and regex matching.

* Issue **#2242** : Fix help link in quick filter tool tips. Now comes from config.

* Provide more informative error than NPE when failing to fetch streams that are associated with missing meta

* Issue **#2247** : Correct configuration of Autologger for NodeResourceImpl.

* Update banner to advertise `noauth/datafeed` URL instead of older version.

* Issue **#2243** : Remove unwanted charset commands from migration script.

* Issue **#2231** : Added visualisation selection behaviour to dashboards.

* Issue **#2232** : Fixed issue where search was getting stuck due to LMDB locking transactions.

* Issue **#2238** : Renamed table `docstore_history` to `docstore_schema_history`.

* Issue **#2226** : Ensure that `<Process>` audit events are schema compliant.

* Uplift version of `stroom-logs` content pack selected for download to `3.0-beta.1`

* Issue **#2228** : Stroom Dropwizard and Stroom Proxy Send/Receive log default formats improved.

* Issue **#2235** : Add CHANGELOG to the release artefacts.

* Issue **#2233** : Fix typo in SQL.

* Issue **#2233** : Fix null volume ID in index shard migration.

* Issue **#2229** : Fix migration issue.

* Issue **#2214** Allow file permission override for `FileAppender` and `RollingFileAppender`.

* Issue **#1820** : Stroom now records `UploadedBy` meta attribute when manually uploading data via the UI.

* Issue **#190** : Statistics are now recorded when manually uploading data.

* Issue **#2223** : Fixed migration issue.

* Change stroom dependencies to use maven central instead of bintray.

* Issue **#2207** : Fixed dashboard column rename issue where column name was not updated visually after rename.

* Issue **#2209** : Fixed more property migration issues.

* Issue **#2205** : Improved migration to prevent null DB values being lost.


## [v7.1-beta.3] - 2021-04-30

* Rules from dashboards early capability demonstrator / prototype capability.

* Issue **#2172** : Further improvements to search payload transfer and search completion.

* Issue **#2193** : Enable autologger to work for delete with criteria operations.


## [v7.1-beta.2] - 2021-04-28

* Issue **#2201** : Improved Stroom Proxy and aggregation process.

* Issue **#2203** : Fix NPE in index doc partition by migration.

* Issue **#2184** : Improved logging for OpenId flow.

* Issue **#2205** : Improved migration to prevent null DB values being lost.

* Issue **#2098** : Properties that contain passwords no longer transfer any part of the password to the UI.

* Issue **#1841** : Fixed migration of some config props.

* Issue **#2151** : The UI now shows REST service error messages properly.

* Issue **#1930** : Dashboards opened from links now stop querying when closed.

* Issue **#2166** : You can now change index volume group names.

* Issue **#2090** : Changed to log the authenticated user (if there is one) during noauth calls.

* Issue **#2186** : Fix autologger handling of update operations on entities referenced by id alone.

* Issue **#2183** : Improve error message when property values cannot be de-serialised. Change property DB migration to add conversion of legacy property values that are now a collection type, e.g. List<String>.

* Issue **#2187** : Fixed issue editing a processing filter that has been changed.

* Issue **#2079** : Removed unused session resource code from React UI and backend.

* Issue **#2185** : Stroom now supports the use of an externally provided logout endpoint with the `logoutEndpoint` configuration property.

* Issue **#2188** : Changed all autologged REST methods to return a value (void is not compatible with autologger)

* Issue **#2184** : It should now be possible to use the Cognito OpenId configuration endpoint with Stroom. You should no longer need to set the `jwtClaimsResolver` in the Stroom config as the standard resolver should work. However, you will need to set the new `tokenExpectedInRequest` property to `true` as Cognito delivers fresh tokens with every request.

* Issue **#2177** : Stroom should no longer crash when it is unable to retrieve OpenId configuration.

* Issue **#2176** : Now avoids NPE and produces a proper error when a pipeline cannot be located when loading reference data.

* Issue **#2179** : Extend cron expression syntax. Both `/` (interval) and `-` (range) are now supported.

* Issue **#2172** : To improve search performance local search results are no longer transferred with payloads to a secondary local store.

* Issue **#2172** : To improve search performance only primary search result stores using LMDB will serialise data, i.e. stores used for visualisations now just use search objects and not binary data.

* Issue **#2180** : Fix NPE when Stream Appender has no stream type defined.

* Issue **#2167** : Prevent autologger warning for `RestResourceAutoLoggerImpl`.

* Remove merge artifacts from `scripts.env`.

* Issue **#2172** : Changed the way keys and values are packed into LMDB.

* Issue **#2180** : Fix NPE when Stream Appender has no stream type defined.

* Issue **#2167** : Prevent autologger warning for `RestResourceAutoLoggerImpl`.

## [v7.1-beta.1] - 2021-04-13

* Ported Elasticsearch integration from v6, for compatibility with v7.

* Issue **#2034**: Fixed Solr column ordering in dashboard tables.

* Issue **#759** : Add GZIP support for `FileAppender` and `RollingFileAppender`.


## [v7.0-beta.104] - 2021-04-13

* Switched from `node-sass` to `sass`.

* Fix `node` and `swagger-typescript-api` versions.


## [v7.0-beta.103] - 2021-04-13

* Rebuild.


## [v7.0-beta.102] - 2021-04-09

* Issue **#2174** : The expression to DB condition converter is now more tolerant of missing value mappings.


## [v7.0-beta.101] - 2021-04-08

* Issue **#2172** : Limited the maximum size of LMDB keys and values.

* Issue **#2171** : Fixed dashboard table expression editor field insertion. 

* Issue **#2168** : Removed special columns from dashboard tables.

* Issue **#2154** : Fixed error adding text widget to a dashboard.

* Issue **#2025** : Added caching for DNS name resolution.

* Issue **#2025** : Event logging now attempts to use the `X-FORWARDED-FOR` request header to identify the originating client IP.


## [v7.0-beta.100] - 2021-04-02

* Issue **#1598** : Audit logging uplifted throughout codebase.

* Issue **#1613** : Added event logging to UserResourceImpl.


## [v7.0-beta.99] - 2021-04-01

* Issue **#1928**: Stroom will now redirect users to the root URL if the GWT UI is not hosted within the React wrapper. To develop GWT code it is still necessary to use the GWT UI directly outside of the wrapper so to enable this you can set the newly added `requireReactWrapper` property to false.

* Issue **#2156**: The properties screen now shows a warning triangle when there are unreachable nodes rather than showing an error for all property values.

* Issue **#2157**: Fixed issue where pager was causing an exception paging to last on API keys and Accounts list pages.

* Issue **#2153**: Fixed option to log all REST calls.

* Issue **#2085**: User now gets notification that a password has been changed.

* Issue **#2142**: Changed certificate authentication to ensure that if a certificate is presented then the DN from the cert will be used and no other header attribute.


## [v7.0-beta.98] - 2021-03-30

* Issue **#2138** : Fixed error thrown when updating a property due to the property being updated twice as a result of new event logging code. 

* Issue **#2150** : Added `topMenuTextColour` property to allow the top menu text colour to be changed. Renamed the `backgroundColor` property to `backgroundColour` for consistency. 

* Issue **#2152** : Session list now only shows user authenticated sessions.

* Issue **#2149** : Fixed index volume and index shard migration.


## [v7.0-beta.97] - 2021-03-26

* Issue **#2136** : Fixed sorting problems in users and API keys pages.

* Issue **#2146** : Fixed use of dashboard expression parameters.

* Issue **#2141** : Pre v7 index shards can now be used after upgrade.

* Issue **#2142** : Fixed certificate authentication issues.

* Issue **#2140** : Fixed migration issue that was causing the creation of unnecessary index volume groups. 

* Issue **#2137** : Data retention rules are now migrated from previous versions.

* Issue **#2107** : Removed `Feed Name` field and fixed UUID to field name resolution.

* Issue **#2142** : Added debug to help diagnose client cert auth issues.

* Issue **#2107** : Fixed issue where the processor filter UI was saying that no filter had been applied to feeds because the UI wasn't checking feed filtering by docref.


## [v7.0-beta.96] - 2021-03-23

* Issue **#2099** : Fix stepping source pane for segmented (cooked) data.

* Issue **#479** : Include folder names in audit events when exporting configuration.

* Provide audit log record for permission changes to explorer items (documents)


## [v7.0-beta.95] - 2021-03-18

* Issue **#2105** : Fixed migration of annotations DB.


## [v7.0-beta.94] - 2021-03-17

* Issue **#2104** : Fixed issue where the index creation stored procedure was trying to delete a procedure with the wrong name before creating a new one. 

* Issue **#2103** : Fixed statistics migration script to correctly check for empty tables.

* Issue **#2102** : Fixed query migration script.

* Removed unused properties `resilientReplicationCount` and `preferLocalVolumes`.

* Add null protection to `login_count` and `login_failures` in `users` to `account` table migration.


## [v7.0-beta.93] - 2021-03-16

* Issue **#2088** : Fixed retrieval of stored search results when not using extraction.

* Issue **#2088** : Fixed NullPointerException caused when stepping.

* Issue **#2084** : Fix Bad Request message and lockup after cancelling content import.


## [v7.0-beta.92] - 2021-03-15

* Issue **#2096** : Remove deprecated int display lengths when creating tables

* Issue **#2095** : Tidy upo statistics migration.

* Issue **#2094** : Corrected DB table creation to state the charset as `utf8mb4` and not `utf8` which is ambiguous in MySQL.


## [v7.0-beta.91] - 2021-03-14

* Refactor auth/identity DB migration scripts.

* Add pre migration SQL scripts.


## [v7.0-beta.90] - 2021-03-12

* Issue **#2087** : Fixed NPE caused during legacy migration.

* Uplift guice to v5.0.1.

* Issue **#1871** : Invalidate the users and user groups cache when the _manage_users_ command is run.

* Issue **#2064** : Delete empty directories left by running unit test.

* Add index to cluster_lock table to fix whole table locking for single lock key.

* Issue **#2059** : Add cluster lock protection to task creation. Stops duplicate task creation when master node changes.

* Change task creation by master node to try to wait for search tasks to complete and to try to only create the configured number of tasks.

* Refactor logic to determine master node into one place. Fixes discrepancies between UI and back-end.

* Change node monitoring screen to return nodes in name order.

* Issue **#2066** : Add data bars to node monitoring screen.

* Issue **#2059** : Fix `Duplicate key` error in task assignment.

* Issue **#2056** : Fix error sending permission change events to other cluster nodes.

* Add JVM OOM args to zip distribution scripts.

* Issue **#1866** : Change zip distribution shell scripts to execute from anywhere.


## [v7.0-beta.89] - 2021-02-26

* Change stroom/proxy docker image base to `adoptopenjdk/openjdk15:jdk-15.0.2_7-alpine`

* Add authentication config to swagger spec.


## [v7.0-beta.88] - 2021-02-26

* Fix travis release artefacts.


## [v7.0-beta.87] - 2021-02-25

* No changes


## [v7.0-beta.86] - 2021-02-25

* Fix travis release artefacts.


## [v7.0-beta.85] - 2021-02-24

* Change dockerfile to use Open JDK 15

* Change build to use Open JDK 15

* Fix travis build failure.

* Issue **#2028** : Don't autolog standard object fields by default


## [v7.0-beta.84] - 2021-02-24

* No changes, adding more release artefacts in Travis build.


## [v7.0-beta.83] - 2021-02-23

* Add -q flag to start/stop/migrate.sh to stop log tailing.

* Change migrate.sh to run the migration in the background.

* Add JVM OOM args to zip distribution scripts.

* Issue **#1866** : Change zip distribution shell scripts to execute from anywhere.

* Issue **#1742** : Ensure that an <Object> is always logged to guarantee schema compliance.


## [v7.0-beta.82] - 2021-02-18

* Issue **#2049** : Updated Swagger and moved to the OpenAPI 3.0 Specification.

* Issue **#2049** : Fixed some issues with the resource API that were preventing visualisations from loading. 


## [v7.0-beta.81] - 2021-02-16

* Issue **#2042** : Fixed an issue sorting search results that was making sorting very slow causing searches with large numbers of results to hang. 

* Issue **#2043** : Removed an artificial limit on the number of data points that will be returned to a dashboard visualisation. The UI code had been written to only request a maximum of 1000 data points which meant that some visualisations were missing expected data. It may be necessary to add some limitation to avoid the UI being overloaded but the limitation has been removed for now as it was not configurable and did not warn the user when the limit had been reached.

* Migrated new UI to use Swagger generated endpoints and types.

* Issue **#1414** : A User Id can no longer be changed once a user is created.

* Issue **#1862** : Email and name fields are no longer required when creating users.

* Issue **#1765** : Added confirmation dialog when deleting users and API keys.

* Issue **#2036** : Autologger now delegates exception handling.

* Issue **#2039** : Limit the amount of text data output by autologger.

* Issue **#2037** : Add config prop to ensure every REST call is logged

* Issue **#2038** : Allow autologger action to be modified (search and process)

* Issue **#2027** : Fix autologger update operation

* Issue **#1764** : The create API key page now loads users to select on open.

* Issue **#1766** : Removed comment from token.

* Issue **#1763** : Improved column sizes on API keys dialog.

* Issue **#1767** : Improved column sizes on account management dialog.

* Improve exception alerts in the UI.

* Issue **#2023** : Enable autologger to output multiple path or query parameters

* Issue **#2022** : Simplify consistent event logging with POJOs

* Issue **#2021** : Fix typo when autologger encounters class names ending in 'y'

* Issue **#2020** : Prevent autologger redacting boolean properties


## [v7.0-beta.80] - 2021-01-28

* Issue **#2018** : Fixed intermittent search issue that was sometimes causing search to complete too early without results.

* Fix dashboards not handling NUMERIC index fields.

* Fix bug in Negate expression function.

* Issue **#1995** : Add help info to the expression functions drop down menu.

* Issue **#1911** : Add a drop down menu for picking index fields in the expression editor.

* Issue **#2004** : Fix import of legacy v6 index so default volume group is assigned.

* Issue **#2017** : Fixed dashboard table filtering.

* Issue **#1946** : Removed unnecessary index shard state change error.


## [v7.0-beta.79] - 2021-01-26

* Issue **#2006** : Use UTC timezone when comparing date in repository folder name.

* Issue **#2006** : Use `ArrayList.size()` as a method, instead of a property in Gradle build.

* Issue **#2016** : Fixed StackOverflowException in document event log. 

* Issue **#2003** : Fixed some issues with LMDB search results.

* Issue **#2011** : Redacting obviously sensitive data in automatically generated logs.

* Introduce functionality to provide configurable, automatic logging for RESTful API calls.

* Add `search_results` dir to dockerfile.

* Fix NPE in StroomEventLoggingUtil.


## [v7.0-beta.78] - 2021-01-14

* Issue **#2000** : `RemoteSearchResultFactory.destroy()` is now performed as the processing user.

* Issue **#2000** : Fixed NPE affecting adding/removing columns on a dashboard table and changing column options like grouping and sorting.

* Issue **#2000** : Fixed dashboard table child result expansion.

* Issue **#2001** : Fixed intermittent test failure associated with byte buffers being used incorrectly with LMDB.

* Issue **#1997** : Fix missing _Format_ option on XSLT and TextConverter editors.

* Improved security for handling entity events.


## [v7.0-beta.77] - 2021-01-12

* Issue **#1867** : Cluster entity events are now sent to each node asynchronously to prevent delays caused by one or more slow/bad nodes.

* Issue **#1923** : Fixed an issue affecting sorting dashboard table values that have mixed data types. In addition you can now sort columns alphanumerically if the column format is set to text. 

* Issue **#1811** : Fixed issue where deleting or cutting/pasting text in a dashboard query editor was not marking the dashboard as dirty.

* Search results are now stored off-heap to reduce the chance of out of memory errors.

* Issue **#1911** : Add a drop down menu for picking index fields in the expression editor.

* Issue **#1990** : Change order of items in quick filter popup help.

* Change quick filter word boundary matching to handle a mix of delimited and canelCase, e.g. `stroom.prop.maxFileSize`.

* Issue **#1986** : Fix missing gutter warning/error icons in the stepper code editor.


## [v7.0-beta.76] - 2021-01-07

* No changes.


## [v7.0-beta.75] - 2021-01-06

* Issue **#1989** : Fix for dashboard tables that were only showing a total of 100 rows.

* Change event logging to use new fluent API.


## [v7.0-beta.74] - 2020-12-15

* No changes.


## [v7.0-beta.73] - 2020-12-15

* Change github tokens in travis build.


## [v7.0-beta.72] - 2020-12-15

* Issue **#1983** : Fix line number inconsistency in View Source when last char is a line break.

* Issue **#1971** : Fix 'no appender' errors when editing a Data volume.

* Issue **#1965** : Ignore gzipped data that has no uncompressed content.

* Issue **#1976** : Add an enabled check box and insert above button to retention rules list.

* Fix bug with retention rules impact summary when rows are identical.

* Replace two buttons with toggle button on retetion impact summary.

* Fix path for user event logs.

* Uplift send_to_stroom script to v3.0.

* Issue **#1978** : Fix Meta tab losing syntax highlighting when switching streams.

* Remove byte count in brackets on Info tab when size is below 1024 bytes.

* Fix help links on Jobs screen.

* Fix inability to select text on Info tab in Data viewer.

* Issue **#1963** : Fix data/source view progress bar showing blue when all data is visible.

* Issue **#1974** : Fix job screen only showing one job.

* Issue **#1970** : Fixed issue related to accidental execution of SearchDebugUtil outside of tests.

* Change reference data lookup request object to support string or epoch millis date.

* Add byte count to Info tab, make date values consistent.

* Fix problem of wrong charset being used.

* Fix syntax highlighting for Meta streams in Source view.

* Fix bug in PreviewInputStream read() method.

* Improve the way the YAML logger paths are modified on boot.

* Issue **#1964** : BGZIP files are now closed on exception.

* Changed default dashboard time zone to use UTC.

* Fixed SQL statistics upsert statements for MySQL 5.7.

* Issue **#1954** : Change code that sets ReceivedPath to try getting a value from DOCKER_HOST_(HOSTNAME|IP) env vars first.


## [v7.0-beta.71] - 2020-12-02

* Issue **#1957** : Fix invalidation of the stat datasource caches on content import and other changes.

* Issue **#1960** : Fix the data preview display of empty streams.

* Moved content download to Java.

* All paths in the config YAML including logging config can now be made relative to the home dir.

* Issue **#1912** : Moved dashboard table conditional formatting logic to server.

* Fix missing favicon.

* Issue **#1808** : Fix bug with permission handling for Retention Policy feature.

* Issue **#1948** : Made UI report errors that occur during download.

* Issue **#1944** : You can now define a stroom home config property and all relative paths will become subpaths of this location. 

* Fix byte conversion bug with `read()` method in RASegmentInputStream.

* Add `viewType` and `displayType` args to `data(...)` dashboard expression.

* Fix task spinner appearing briefly on every poll and consuming a lot of CPU.

* Add _progress_ bar to Source Data view and Data Preview to show location in the file.

* Issue **#1678** : Fix data display in dashboard text pane.

* Issue **#1679** : Fix data display in dashboard text pane.

* Issue **#1777** : Fix sub stream tab selection when switching streams in data screen.

* Issue **#1647** : Right align numeric columns in data screen.

* Issue **#1872** : Fix display of source data when data has no line breaks.

* Add completion and snippets to dashboard expression builder.

* Issue **#1895** : Change dashboard field expression editor use the Ace editor like other edit screens.

* Replace stream Info icon on data screen with a sub-stream type tab.

* Add Source View tab available from Data Preview screen to show the unformatted source data.

* Fix highlighting while stepping single line data.

* Add completion and snippets to edit screens using the ACE editor.

* Add editor options to use Vim bindings, show invisble characters, highlight current line, word wrap.

* Issue **#1949** : Fixed bug in download for streams from multiple feeds.


## [v7.0-beta.70] - 2020-11-16

* Issue **#1947** : Fixed NPE thrown when trying to unassign processing tasks by setting the assigned node to null.

* Issue **#1940** : Old searches are now terminated by the processing user.

* Issue **#1932** : Physical stream delete will no longer fail if a file or directory it wants to delete cannot be found, i.e. has been deleted by another external process.

* Fix log output counts for reference data.

* Add REST endpoint for purging reference data.

* Issue **#1938** : Fix missing ref loading errors/warnings, improve warning messages.


## [v7.0-beta.69] - 2020-11-10

* Improve handling of duplicates in reference data loads.

* Improve error messages for reference loading failures.

* Issue **#1936** : Fix reference data loaded not loading string values > 1000btyes.

* Improve PooledByteBufferOutputStream.

* Issue **#1807** : Remove need for Manage Nodes permission in order to list nodes (needed to manage volumes).

* Issue **#1806** : Remove need for Manage Nodes permission in order to list nodes (needed to manage tasks).

* Issue **#1925** : Fixed logging error that was happening on search.

* Issue **#1921** : Fixed problem with the dashboard text pane not migrating properly to the new special stream id and event id fields. 

* Issue **#1910** : Fixed issue preventing display of table data where a table had duplicate column names.

* Issue **#1919** : Fixed issue that was preventing dashboard tabs from being closed.

* Removed rxjava.

* Issue **#1919** : Dashboards now prevent tabs being closed from the close button if some nested tabs on the same pane are hidden.

* Issue **#1915** : Multiple statistic searches on a dashboard are now executed in parallel.

* Issue **#1915** : Fixed task context user identity for statistics searches.

* Issue **#1915** : Fixed task context for statistics searches.

* Merged external expression and query libraries into the source code and added Kryo serialisation to search results.

* Issue **#1910** : Duplicate fields in dashboard tables are now avoided by adding a numeric suffix to the field name when adding a duplicate.

* Issue **#1918** : Text presenter was losing track of stream and event id fields when settings were changed.

* Issue **#1906** : Added info about queue sizes to extraction task.

* Issue **#1906** : Made changes to allow early termination of searches if we have enough data.

* Issue **#1906** : Fixed node task nesting.

* Issue **#1906** : The maximum size of the stream event map is now configurable with the `stroom.search.extraction.maxStreamEventMapSize` property.

* Issue **#1906** : Improved the way search extractions events are grouped so we can extract more events per stream and therefore improve performance.

* Issue **#1907** : Fixed NPE.


## [v7.0-beta.68] - 2020-10-22

* Issue **#1733** : Support xsl:output options for XML output from pipeline (XMLWriter)

* Issue **#1893** : Change delimited string volume properties to lists of strings

* Issue **#1848** : Fix NPE when importing certain processor filters.

* Issue **#1894** : Improvements to search performance and fix for hanging searches.


## [v7.0-beta.67] - 2020-10-15

* Issue **#1901** : Create default (index) volume group if it is used prior to UI.

* Issue **#1900** : Fix inter-node task assignment, change how processing user equality is checked.

* Change dashboard field expression editor to be a bit wider and use a monospace font.

* Issue **#1887** : Fix searches hanging generally and specifically when streams have been deleted.

* Issue **#1877** : Change conditional formatting to support decimals.

* Change conditional formatting to set the available rule operators according to the format type of the column.

* Change conditional formatting to support date terms and date comparisons.

* Issue **#1885** : Fix annotations icon not being enabled on dashboard tables.

* Issue **#1883** : Code now deals with missing streams when performing search extraction.

* Issue **#1882** : Added capacity restriction to the stream event map used in search result extraction. The previous version was causing out of memory exceptions.

* Change names of hidden special table columns on dashboards to avoid name clashes.

* Make dashboard table settings popup bigger to accommodate the conditional formatting.

* Added logic to rename conditional formatting term fields on a column rename.

* Added logic to prevent renaming a column to an existing name.

* Issue **#1872** : Partially fixed to show the 1st 1k chars of the single line raw source. Full fix will come in v7.

* Issue **#1874** : Fixed dashboard tables not showing data if the stream id column is present.

* Issue **#1868** : Stop `Stream not found with id=nnn` errors during searching.

* Issue **#1864** : Added `*` wildcard to conditional formatting matches. 

* Issue **#1865** : Fixed NoSuchMethodError.

* Issue **#1854** : Changed search mechanism to poll for remote results to reduce the chances of hung searches.

* Uplift event-logging-schema content pack to v3.4.2.

* Uplift standard-pipelines content pack to v0.2.

* Uplift template-pipelines content pack to v0.3.

* Change the off-heap ref store to use xxHash for hashing its values.

* Change key widths used in ref data store. Existing stores will need to be deleted and re-generated.


## [v7.0-beta.66] - 2020-09-24

* Added code to authenticate against AWS ALB.


## [v7.0-beta.65] - 2020-09-24

* Added code to authenticate against AWS ALB.


## [v7.0-beta.64] - 2020-09-24

* Added code to authenticate against AWS ALB.


## [v7.0-beta.63] - 2020-09-22

* Added code to authenticate against AWS ALB.


## [v7.0-beta.62] - 2020-09-22

* Added code to authenticate against AWS ALB.


## [v7.0-beta.61] - 2020-09-22

* Added code to authenticate against AWS ALB.


## [v7.0-beta.60] - 2020-09-22

* Added code to authenticate against AWS ALB.


## [v7.0-beta.59] - 2020-09-22

* Added code to authenticate against AWS ALB.

* Changed default behaviour of `useDefaultOpenIdCredentials`.


## [v7.0-beta.58] - 2020-09-22

* Added code to authenticate against AWS ALB.


## [v7.0-beta.57] - 2020-09-18

* Failed build.


## [v7.0-beta.56] - 2020-09-18

* Added code to authenticate against AWS ALB.

* Remove requirement for Reference stream type in ref data API lookup requests.


## [v7.0-beta.55] - 2020-09-15

* Fix names in travis release plugin.


## [v7.0-beta.54] - 2020-09-15

* Rename release artefact `stroom-proxy-config.X.yml` to `stroom-proxy-app-config.X.yml`.


## [v7.0-beta.53] - 2020-09-15

* Change `prod.yml` and `proxy-prod.yml` to be templated so as to generate custom config for the zip and docker distributions.

* Add the docker config files to the release artefacts.

* Issue **#580** : Added conditional formatting options to dashboard tables.

* Add comments to `prod.yml`/`config.yml`.

* Change `reset_password` CLI command to also reset various locked/inactive type flags.

* Change stroom admin path from `admin` to `stroomAdmin` in the distribution.

* Fix `command not found` bug in distribution `start.sh`.

* Change `start.sh` to log pre-logback output to start.sh.log.

* Change logFormat to include time in `prod.yml` and `config.yml`.


## [v7.0-beta.52] - 2020-09-10

* Issue **#1850** : Add new command line commands `create_account`, `reset_password` and `manage_users` to enable the creation of accounts to bootstrap the application.

* Change `admin` to `stroomAdmin` in distribution shell scripts.


## [v7.0-beta.51] - 2020-09-09

* Added `formTokenRequest` property to OpenId config for use with AWS authentication. This forces the use of a form request when fetching tokens.

* Issue **#1824** : Fix for search hang when extraction is requested but no search pipeline is provided.

* Issue **#1083** : Added `any()`, `first()`, `last()`, `nth()`, `top()` and `bottom()` selection functions to select child values of grouped items.

* Issue **#1837** : Added `joining()` function to concatenate supplied fields in child rows.

* Issue **#1784** : Several functions were previously prevented from working on results from aggregate functions but are now applied regardless.

* Fix config file validation not working when hot loading config file changes.

* Change config file validation to be the first thing that happens on boot.

* Fix error when empty branches are in the config file.

* Add `pipeline.referenceData.getLmdbSystemLibraryPath` prop to support provided LMDB binary.

* Change extraction location of bundled LMDB binary to be the same as the store files.

* Change default value for `pipeline.referenceData.maxPutsBeforeCommit` to 0 (i.e. don't commit mid-load).


## [v7.0-beta.50] - 2020-09-07

* Add /api/refData/v1/lookup REST endpoint for doing ref data lookups.

* Issue **#1755** : Stepping now runs in a separate thread to prevent interruption of DW threads when trying to terminate stepping early.

* Issue **#1798** : Fixed REST serialisation issue that was preventing stepping XPath filters from being passed to the server.

* Issue **#1666** : Stepping now loads element documents that use name patterns.

* Issue **#1666** : Parsers now support name patterns for loading config documents. 

* Issue **#1835** : Fix error when viewing data as lowly user.

* Issue **#1836** : Fix Forbidden error when importing data.

* Issue **#1809** : Fix handling of import with no permissions except Import Configuration.

* Issue **#1657** : Remove INTERNAL_PROCESSING_USER from Users list in App Permissions screen.

* Issue **#1782** : Fix handling of empty NOT/AND/OR in stats queries and immprove the error handling for the remote data sources.

* Issue **#1781** : Fix SQL stats handling of NOT() with more than one term in the NOT.

* Issue **#1830** : Change quick filters on Annotations screen to use fuzzy filtering consistent with the rest of stroom. Disable the comment quick filter drop down if there are no standard comments configured. Remove the qualified fields from the quick filter tooltips.

* Issue **#1829** : Fix Annotations screen recording change history when clicking an empty title/subject.

* Issue **#1737** : Fix quick filter in users/groups popup.

* Issue **#1832** : Fix inability to add users/groups in the Document Permissions screen.


## [v7.0-beta.49] - 2020-09-02

* Fix accidental commit of broken code.


## [v7.0-beta.48] - 2020-09-02

* Fix duplicate call to bintray upload in travis script.


## [v7.0-beta.47] - 2020-09-02

* Issue **#1821** : Fix SQL Stat queries whose table doesn't use any datasource fields.

* Issue **#1694** : Fix UUID filtering in quick filters, now using `uuid:` field qualifier. Removed support for `#` prefix in Quick Filter and suggesters.

* Issue **#1699** : Add a docker managed volume for the ref data store.

* Add `pooledByteBufferCounts` to ref data config.

* Issue **#1700** : Stopped stepping happening on open.

* Uplift LMDB to v0.8.1.

* Changed implementation of the byte buffer pool used in the ref data store to improve performance.

* Increase default value for ref data `maxPutsBeforeCommit` to improve load times.

* Fix instances of trace logging that are not using lambdas for complex args. This is particularly a problem in the ref data store code.

* Made stroom compatible with AWS authentication.

* Issue **#1707** : Fix reference data lookups picking the wrong effective stream.

* Issue **#1797** : Altered how search completion is recorded to try and prevent hanging. 

* Issue **#1762** : Fix for search jobs that do not terminate correctly.

* The build should now ensure GWT compilation only occurs after test has completed.

* Issue **#1790** : You can now provide `TYPE` as an optional HTTP header when sending data to Stroom. If provided this attribute is used to determine what data type to assign to the data being received. Data forwarding and aggregation also maintains this attribute and behaviour. 

* Issue **#1665** : Recognised meta types can now be specified in config and drop downs now allow selection in the pipeline editor.


## [v7.0-beta.46] - 2020-08-23

* Issue **#1702** : Fix namespace handling in XML reference data values.

* Issue **#1789** : Prevent dashboards without an extraction pipeline showing as "Missing" on dependency screen.

* Issue **#1803** : Fix `/api/export/v1` failing with NoSuchFileException.

* Issue **#1719** : Create rest endpoint to get reference data store entries. Experimental feature at the moment.

* Issue **#1649** : Make the local reference data store searchable from the dashboard. Experimental feature at the moment.

* Issue **#1805** : Fix missing alert popup when document is saved but has been updated by another user/tab.

* Fix _No appender for stroom.docref.DocRef_ ERRORs in the log.


## [v7.0-beta.45] - 2020-08-14

* Issue **#1793** : Fixed Solr search query creation.

* Issue **#1791** : Fixed Solr connection test response.

* Update Gradle to v6.6

* Revert back to full build.


## [v7.0-beta.44] - 2020-08-14

* Reverted deploy changes until travis dpl v2 is stable.


## [v7.0-beta.43] - 2020-08-14

* Fixing release artefacts.


## [v7.0-beta.42] - 2020-08-13

* Issue **#1783** : Made change to prevent nodes called by the cluster from using localhost, 127.0.0.1 or the same URL as other nodes.

* Issue **#1706** : Terminating processing jobs early now writes appropriate termination errors to the processing info (error) stream and deletes other outputs.

* Issue **#1749** : Removed old benchmark job.


## [v7.0-beta.41] - 2020-08-12

* Issue **#1785** : Fix proxy not forwarding any data.

* Issue **#1675** : All dashboard table fields are now present in text pane settings even if they are hidden or special, e.g. internally added mandatory fields like StreamId and EventId. This change prevents the field settings from being altered incorrectly when these fields were not found.

* Issue **#1758** : Added file locations to meta details and improved tooltip layout.

* Issue **#1778** : Remove error streams following reprocessing when no new streams are created.

* Added support for time based expressions when searching for streams from UI. 

* Issue **#1760** : Support time based expressions for ProcessorTask data source

* Issue **#1761** : Allow processor id to be displayed when searching processor tasks data source.

* Issue **#1693** : Fix dependencies screen listing links to internal searchables as "missing".

* Issue **#1751** : Display correct UUID for "to" dependency in UI dependency screen.

* Issue **#1664** : Fix crash when all streams for pipeline are deleted.

* Issue **#1701** : Fix crash when alternative pipeline is selected/used for processing.

## [v7.0-beta.40] - 2020-07-27

* Issue **#1756** : Fix for IdEnrichmentFilter where is attempts to change attribute values that already exist.

* Issue **#1741** : Fix for search hanging issue.

* Issue **#1740** : `CombinedParser` now removes invalid XML 1.0 characters when `fixInvalidChars` is set and not XML 1.1.

* Add `readTimeout` property to `HTTPAppender` 

* Issue **#1747** : Nodes are now notified about changes to document permissions so that caches are cleared etc.

* Issue **#1752** : Meta info tooltips now show appropriate units for values.

* The `admin` account is now auto created if it doesn't exist.

* Issue **#1310** : Improved file cleanup between tests.

* Issue **#1533** : Improved meta data attribute value flushing to DB.

* Issue **#1634** : `FileSystemClean` will now only examine active data volumes.

* Issue **#1672** : Index shards are now only updated in the DB on flush when the document count or shard size changes.

* Issue **#1713** : Fixed issue where processor task start times were being displayed incorrectly.

* Issue **#1748** : Removed border from explorer quick filter.

* Issue **#1656** : Only managed jobs will now appear on the jobs page.

* Issue **#1669** : Changed the way next scheduled time is calculated based on current time.

* Issue **#1662** : Processor tasks and meta data sources now correctly show pipeline names in dashboard results.

* Issue **#1677** : Active tasks are now correctly filtered.

* Issue **#1718** : Added server task info for some tasks.

* Issue **#1731** : Fixed calendar date picker style that was broken by tooltip CSS changes.

* Issue **#1657** : `INTERNAL_PROCESSING_USER` is no longer visible in the UI.

* Issue **#1449** : You can now create users to associate permissions by clicking the create button in the `User Permissions` page.

* Issue **#1727** : Typo.

* Issue **#1501** : Multiple fixes for new UI.

* Issue **#1506** : Multiple fixes for new UI.

* Issue **#1561** : Multiple fixes for new UI.

* Issue **#1483** : Multiple fixes for new UI.

* Issue **#1525** : Multiple fixes for new UI.

* Issue **#1587** : Multiple fixes for new UI.

* Issue **#1526** : Multiple fixes for new UI.

* Issue **#1499** : Multiple fixes for new UI.

* Issue **#1481** : Multiple fixes for new UI.

* Issue **#1498** : Multiple fixes for new UI.

* Issue **#1660** : Multiple fixes for new UI.

* Issue **#1659** : Multiple fixes for new UI.

* Issue **#1725** : Fix Data Splitter onlyMatch using zero based instead of one based numbers.


## [v7.0-beta.39] - 2020-07-06

* Issue **#1716** : Prevent export of processor filters that are reprocess or deleted.

* Issue **#1638** : Suppress error when searching deleted streams.

* Issue **#1696** : Fix reprocessing from unfiltered meta data view.

* Issue **#1648** : Fix streams not being deleted following reprocessing.

* Issue **#1695** : Fix `Records` stream types not being identified correctly.

* Issue **#1668** : Fixed incorrect parameter count for XSLT `meta` function.

* Issue **#1619** : Fix delete stream summary.


## [v7.0-beta.38] - 2020-06-25

* Issue **#1670** : Stop _parse-uri_ XSLT function returning -1 for missing port numbers.

* Issue **#1673** : Increase limit for age spinner in retention rules to 9999.

* Issue **#1683** : Add `!` NOT operator to fuzzy match filtering.

* Add field searching to Activity quick filter.

* Add field searching to entity selection popups.

* Change entity selection popups to clear quick filter on show.

* Add column sorting and field searching to Properties screen.

* Add field searching to Explorer Tree quick filter.

* Add field searching to Properties quick filter.

* Add field searching to Server Tasks quick filter.

* Add field searching to dependencies quick filter.

* Improve info tooltip layouts.

* Issue **#1248** : Add quick filter to dependencies screen.

* Issue **#1650** : Use consistent blue colour.

* Issue **#1671** :Fix XSLT function `hex-to-oct`.

* Add `readTimeout` property to `HTTPAppender`.

* Issue **#1632** : SQL stats now compatible with MySQL 8 Group Replication

* Issue **#1650** : Use consistent blue colour.

* Issue **#1627** : Fix Up/Down buttons on Rule Set screen. Now keeps selection after use.

* Issue **#1277** : Fix Enable/Disable toggle button on Rule Set screen.


## [v7.0-beta.37] - 2020-06-15

* Add _Impact Summary_ tab to _Data Retention_ to show breakdown of counts of streams to be deleted.

* Add support for the `.` separator in the word boundary fuzzy matching.

* Change the fuzzy match filter to switch to a case sensitive wild-carded exact match when the input contains a `*`.

* Issue **#1640** : Fix server error when clicking disabled delete/info icon for deleted streams.

* Issue **#1639** : Default index volume group property changes.

* Issue **#1636** : Fix data retention deletion using wrong action for rules.

* Issue **#1280** : Fix creation of default index volumes.


## [v7.0-beta.36] - 2020-06-02

* Issue **#1621** : Fix NPE in proxy content syncing.

* Issue **#1462** : Stroom not working with MySQL 8.0 due to SQLException

* Issue **#1564** : Fix error in data retention section of stream info popup.

* Change data retention delete batching approach to use time ranges.

* Issue **#1611** : Change explorer tree filtering to also filter on an exact match of the entity's UUID.

* Add regex filtering with `/` prefix to fuzzy matching.

* Change word boundary matching to require a `?` prefix.


## [v7.0-beta.35] - 2020-05-28

* Issue **#1608** : Fixed NPE in UI data presenter.

* Issue **#1595** : Fixed names for imported items that already exist but are updated by import.

* Issue **#1603** : XSLT imports now error if more than one matching XSLT is found.

* Issue **#1604** : XSLT import resolution now accepts the use of UUIDs and DocRef strings.

* Issue **#1403** : Dashboard query download now retains expression parameters.

* Issue **#1514** : Fixed properties edit presenter issue.

* Issue **#1569** : Additional changes to improve the new `Data Delete` task that replaces the `File System Clean` task.

* Issue **#1565** : Stop data retention rules deleting all data.

* Add default data retention rule to the UI screen to make it clear what happens by default.

* Add fuzzy match filter to explorer tree.


## [v7.0-beta.34] - 2020-05-26

* Issue **#1569** : Removed recursive multi threading from file system clean as thread limit was being reached. 

* Issue **#1478** : Fixed data volume creation and other resource methods.

* Issue **#1594** : Now auto creates root explorer node on startup if it is missing.

* Issue **#1544** : Fixes for imported dashboards.

* Issue **#1586** : Fixed migration and initial population of standard meta type names.

* Issue **#1592** : Changed DB bit(1) columns to be tinyint(1) so that they show values correctly in the CLI.

* Issue **#1510** : Added logical delete for processor and processor filter to allow a user to force deletion without encountering a DB constraint. 

* Issue **#1557** : Process, reprocess, delete and download data functions now provide an impact summary before a user can proceed with the action.

* Issue **#1557** : The process data function in the data browser now provides the option to process or reprocess data. When selected a user can also choose: the priority of the process filters that will be created; to set the priority automatically based on previous filters; set the enabled state.

* Issue **#1557** : Reprocessing data no longer has a limitation on how many items can be reprocessed as it is now implemented by reprocess specific filters.

* Issue **#1585** : Fixed issue that was preventing viewing folders processors.

* Issue **#1557** : Added an impact summary to meta data actions such as delete, restore, process and download.

* Issue **#1593** : NPE copying empty expressions


## [v7.0-beta.33] - 2020-05-22

* Issue **#1588** : Fix processor filter import.

* Issue **#1566** : Fixed UI data restore behaviour.

* Make public port configurable


## [v7.0-beta.32] - 2020-05-19

* Issue **#1573** : Active tasks tab now only shows tasks related to the open feed.

* Issue **#1584** : Add @ApiParam to POST/PUT/DELETE endpoints so the request type appears in swagger-ui.

* Issue **#1581** : Change streamId to a path param in GET /api/data/v1.

* Issue **#1567** : Added error handling so the confirmation dialog continues to work even when there is a failure in a previous use.

* Issue **#1568** : Pipeline names should now be shown where needed in the UI.

* Issue **#1457** : Change field value suggester to use fuzzy matching.

* Issue **#1574** : Make feed suggestions return all feeds, not just ones with meta.

* Issue **#1544** : Imported dashboards from 6.1 now work.

* Issue **#1577** : Cluster node status is now updated when node settings are changed.

* Issue **#1396** : Completely changed DB migration and import/export compatibility code.

* Fix index creation stored procedure.

* Issue **#1508** : Tidy up property descriptions, change connection pool props to use Stroom Duration type.

* Issue **#473** : Fix value stats being ignored during in memory stat aggregation.

* Issue **#1141** : Make SQL stats aggregation delete unused stat keys at the end.


## [v7.0-beta.31] - 2020-05-12

* Issue **#1546** : Fixed opening and editing of data retention rules.

* Issue **#1494** : Scrollbars now have a white background unless used in a readonly text area.

* Issue **#1547** : Added pipeline names to processor task screens.

* Issue **#1543** : Prevent import/export of processor filters with id fields

* Issue **#1112** : You can now copy feeds along with other items and copies are named appropriately.

* Issue **#1112** : When copying a selection of several items, the dependencies between the items are altered in the resulting copies so that the copied items work together as a new set of content.

* Issue **#1112** : As part of fixing dependencies when copying items, the dependencies screen now works correctly and now also shows processor filters. 

* Issue **#1545** : Add property `enableDistributedJobsOnBootstrap` to enable/disable processing on first boot.


## [v7.0-beta.30] - 2020-05-06

* Issue **#1503** : Further fix for enabled/disabled expression items and dashboard tab visibility.

* Issue **#1511** : Data pages now show pipeline names rather than pipeline UUIDs.

* Issue **#1529** : Fix error when selecting datasource in new dashboard.

* Fix NPE in SystemInfoResource.get().

* Issue **#1527** : Fixed missing aud in API eky tokens.

* Add missing guice binding for SystemInfoResource.

* Make export add new line to the end of all files to adhere to POSIX standard.

* Issue **#1532** : Fixed index shard criteria in UI.

* Change SecurityFilter to return a 401 on authentication exceptions.

* Move some health checks into SystemInfoResource.

* Remove healthchecks from rest resources and servlets that never give an unhealthy result.

* Add error info to AppConfigMonitor health check.


## [v7.0-beta.29] - 2020-05-04

* Issue **#1496** : Fixed paging of processed data.

* Add stroom.statistics.internal.enabledStoreTypes and make internal stat processing respect it.

* Improve SQL stats shutdown processing so all in memory stats are flushed.

* Issue **#1521** : Dashboards with missing datasources break entirely.

* Issue **#1477** : Disable edit button on stream processor.

* Issue **#1497** : Fixed data list result paging.

* Issue **#1492** : Fixed data list result paging.

* Issue **#1513** : You can now view data in folders.

* Issue **#1500** : Fixed data delete/restore behaviour.

* Issue **#1515** : Fix proxyDir default when running in a stack.

* Issue **#1509** : Unable to update processor filter.

* Issue **#1495** : Speculative fix for missing swagger.json file in the fat jar.

* Issue **#1503** : Fixed Dashboard serialisation and JSON template.

* Issue **#1479** : Unable to set index volume limits.


## [v7.0-beta.28] - 2020-04-29

* Issue **#1489** : Reprocess streams feature failing.

* Issue **#1465** : Add default Open ID credentials to allow proxy to be able to authenticate out of the box.

* Issue **#1455** : Fix interactive search.

* Issue **#1471** : Pipeline name not shown on processors/filters in UI.

* Issue **#1491** : Download stream feature failing. 

* Issue **#1433** : StandardKafkaProducer failed when writing XML kafka payloads. 


## [v7.0-beta.27] - 2020-04-27

* Issue **#1417** : Allow processor filters to be exported with Pipelines. 

* Issue **#1480** : Index settings now shows index volume groups and allows selection. 

* Issue **#1450** : Further attempt to improve criteria filtering on data tab.

* Issue **#1467** : The cluster node state node uses NodeResource to determine active nodes.

* Issue **#1448** : The internal processing user now has a JWT and passes it when making calls to other nodes.


## [v7.0-beta.26] - 2020-04-22

* Fix gradle build for versioned builds


## [v7.0-beta.25] - 2020-04-22

* Assorted fixes to the new React UI pages.


## [v7.0-beta.24] - 2020-04-21

* Issue **#1450** : Stop data tabs showing all feeds.

* Issue **#1454** : Fix NPE in feed name suggestion box.

* Remove internal statistics from setup sample data.

* Fix issue of pipeline structure not showing when it contains a StatisticsFilter.

* Update auth flow for auth-into-stroom integration

* Issue **#1426** : Change /logout endpoint to /noauth/logout.

* Fix `Expecting a real user identity` errors on auto import of content packs.

* Increase wait timeout to 240s in `start.sh`.

* Issue **#1404** : Fixed issue with invalid XML character filter.

* Issue **#1413** : Attempt to fix search hanging issue.

* Issue **#1393** : The annotations data popup now formats content on load.

* Issue **#1399** : Removed error logging for expected exceptions in TaskExecutor.

* Issue **#1385** : File output param `streamId` now aliased to `sourceId` and `streamNo` is now aliased to `partNo` for consistency with new source tracking XSLT functions.

* Issue **#1392** : Downloading dashboard queries now provides the current query without the need to save the dashboard.

* Issue **#1427** : Change remote call to auth service to a local call.


## [v7.0-beta.23] - 2020-03-24

* Rename all legacy DB tables to `OLD_`.

* Issue **#1394** : Fix duplicate tables appearing in Monitoring -> Database Tables.

* Add NodeEndpointConfiguration. Change `node` table to hold the base endpoint.


## [v7.0-beta.22] - 2020-03-10

* Brought stroom-auth-service into stroom

* Issue **#563** : Kafka producer improvements - StandardKafkaProducer

* Issue **#1399** : Removed error logging for expected exceptions in TaskExecutor. 

* Fix missing $ in start.sh

* Issue **#1387** : Changed the way tasks are executed to reduce changes of unhandled execution errors.

* Issue **#1378** : Improved logging detail when processor filters fail.

* Issue **#1379** : Fixed issue where you couldn't open a processor filter if parts of the filter referenced deleted items.

* Issue **#1378** : Improved logging detail when processor filters fail.

* Issue **#1382** : Added `decode-url` and `encode-url` XSLT functions.

* Issue **#655** : Fixed SQL Stats queries ignoring the enabled state of the dashboard query terms.

* Issue **#1362** : Fixed issue where hiding dashboard annotation fields removed them.

* Issue **#1357** : Fixed dragging tabs in dashboard with hidden panes to create a new split.

* Issue **#1357** : Fixed dragging tabs in dashboard with hidden panes.

* Issue **#1368** : Fixed FindReplaceFilter as it wasn't working when used in conjunction with Data Splitter.

* Issue **#1361** : Changed the way headers are parsed for the HttpCall XSLT function.


## [v7.0-beta.21] - 2020-02-24

* Add null checks to DB migration.

* Add deletion of constraint `IDX_SHARD_FK_IDX_ID` to migration script.


## [v7.0-beta.20] - 2020-02-13

* Fix bug in `processor_task` migration script.


## [v7.0-beta.19] - 2020-02-10

* Fix bugs in DB migration scripts.


## [v7.0-beta.18] - 2020-02-05

* Re-locate index database migrations.

* Fix issues with migrating null audit columns.

* Improve output of TestYamlUtil.


## [v7.0-beta.17] - 2020-01-29

* Issue **#1355** : Fixed stepping from dashboard text pane.

* Issue **#1354** : Fixed double click to edit list items, e.g. properties.

* Issue **#1340** : Fixed issue with FindReplaceFilter where it failed in some cases when more than one filter was chained together.

* Issue **#1338** : You can now configure the max size of the map store cache.

* Issue **#1350** : Fixed scope of dictionaries when loaded in multiple XSLT pipeline steps.

* Issue **#1347** : Added SSL options to `http-call` XSLT method.

* Issue **#1352** : Fixed Hessian serialisation of user identities on tasks.

* Change docker image to allow us to pass in the dropwizard command to run, e.g. server|migrate.

* Stop MySQL outputing Note level warnings during migration about things that don't exist when we expect them not to.


## [v7.0-beta.13] - 2019-12-24

* Add `migrate` command line argument to run just the DB migrations.

* Updated API key to include audience and added client id and secret.

* Change `stroom.conf.sh` to also look for ip in `/sbin`

* Issue **#260** : You can now hide dashboard tabs.

* Issue **#1332** : The text pane can now be configured to show source data.

* Issue **#1311** : Improved source location tracking.


## [v7.0-beta.12] - 2019-12-04

* Change local.yml.sh to also look for ip in /sbin


## [v7.0-beta.11] - 2019-12-04

* Fix invalid SQL syntax in V07_00_00_012__Dictionary


## [v7.0-beta.10] - 2019-12-04

* Update auth api version

* Add clientId and clientSecret to config

* Update API keys (needed aud)

* Issue **#1338** : Added new config options to control the maximum size of some caches: `stroom.pipeline.parser.maxPoolSize`, `stroom.pipeline.schema.maxPoolSize`, `stroom.pipeline.schema.maxPoolSize`, `stroom.pipeline.xslt.maxPoolSize`, `stroom.entity.maxCacheSize`, `stroom.referenceData.mapStore.maxCacheSize`.

* Issue **#642** : Downloading query details now ignores hidden fields.

* Issue **#1337** : Fixed issue where downloading large numbers of search results in Excel format was exceeding maximum style count of 64000. 

* Issue **#1341** : Added XSRF protection to GWT RPC requests.

* Issue **#1335** : Made session cookie `Secure` and `HttpOnly`.

* Issue **#1334** : Fix 404 when accessing `/stroom/resourcestore/........`, i.e. fix Tools->Export.

* Issue **#1333** : Improved resilience against XSS attacks.

* Issue **#1330** : Allow configuration of `Content-Type` in HTTPAppender.

* Issue **#1327** : Improvements to annotations.

* Issue **#1328** : Increased size of data window and removed max size restrictions.

* Issue **#1324** : Improved logging and added SSL options for HTTPAppender.


## [v7.0-beta.9] - 2019-11-20

* Fix SSL connection failure on remote feed staus check.

* Remove ConfigServlet as the functionality is covered by ProxyConfigHealthCheck.

* Fix password masking in ProxyConfigHealthCheck.

* Change servlet path of ProxyStatusServlet from `/config` to `/status`.


## [v7.0-beta.8] - 2019-11-20

* Change precedence order for config properties. YAML > database > default. Change UI to show effective value. Add hot loading of YAML file changes.

* Issue **#1322** : Stroom now asks if you really want to leave site when stepping items are dirty. Also fixed `Save` and `Save All` menu items and dashboard param changes now correctly make a dashboard dirty.

* Issue **#1320** : Fixed formatting of XML where trailing spaces were being removed from content surrounded by start and end tags (data content) which should not happen. 

* Issue **#1321** : Make path relative in stroom distribution .zip.sha256 hash file.

* The auth service now supports the use of HTTPS without certificate verification and adds additional logging.

* Issue **gchq/stroom-auth#157** : Automatically refresh user's API key when it expires.

* Issue **#1243** : Dashboard visualisations now link with similar functions available to dashboard tables, e.g. `link()`, `dashboard()`, `annotation()`, `stepping()`, `data()`.

* Issue **#1316** : JSONParser now includes various parse options including handling comments.

* Issue **#48** : Added option to hide/show dashboard table columns.

* Issue **#1315** : Improved health check for missing API key.

* Updated stroom expression to v1.5.4 and added new field types.

* Issue **#1315** : Improved health check for missing API key.

* Issue **#1314** : Fixed NPE thrown when logging caused when viewing docs that can't be found.

* Issue **#1313** : Suggestion boxes now make suggestions immediately before the user even starts typing.

* Issue **#1043** : Added feature to allow floating point numbers to be indexed.

* Issue **#1312** : Dictionaries now change the entity name in the DB when renamed.

* Issue **#1312** : Fixed read only behaviour of dictionary settings UI.

* Issue **#1300** : Multiple changes to annotations.

* Issue **#1265** : Added `modulus()` function along with alias `mod()` and modulus operator `%`.

* Issue **#1300** : Added `annotation()` link creation function, `currentUser()` alias for `param('currentUser()')` and additional link creation functions for `data()` and `stepping()`.

* Issue **#67** : Table columns now display menu items on left click.

* Uplift stroom-query to v2.2.4 to add better diagnostic logging.

* Uplift Kafka client to v2.2.1.

* Issue **#1293** : Add more static file types to allow nginx/browser caching on.

* Issue **#1295** : Add authentication bypass for servlets such as /remoting, /status, /echo, etc.

* Issue **#1297** : The UI now supplies API tokens to the backend for resource calls.

* Issue **#1296** : Fixed NPE in StreamMapCreator caused when a stream can not be found.

## [v7.0-beta.7] - 2019-10-23

* Issue **#1288** : Streams now show the name of the pipeline used to create them even if the user doesn't have permission to see the pipeline.

* Issue **#1282** : Fixed issue where items were imported into the explorer even if not selected for import.

* Issue **#1291** : Fixed issue where empty dashboard table cells did not select table rows when clicked. 

* Issue **#1290** : Fixed issue where executor provider was not executing supplied runnable if parent task had terminated.

* Fix problem of missing fallback config in docker image.


## [v7.0-beta.6] - 2019-10-15

* Add default for stroom.security.authentication.durationToWarnBeforeExpiry

* Fix missing icons for Kafka Config and Rule Set.

* Fix Kafka Config entity serialisation.

* Issue **#1264** : Dashboards running in embedded mode will not always ask for the user to choose an activity if the users session has one set already.

* Issue **#1275** : Fixed permission filtering when showing related streams.

* Issue **#1274** : Fixed issue with batch search caused by Hibernate not returning pipeline details in stream processor filters.

* Issue **#1272** : Fixed saving query favourites.

* Issue **#1266** : Stroom will now lock the cluster before releasing owned tasks so it doesn't clash with other task related processes that lock the DB for long periods.

* Issue **#1264** : Added `embedded` mode for dashboards to hide dashboard chrome and save options.

* Issue **#1264** : Stroom no longer asks if you want to leave the web page if no content needs saving.

* Issue **#1263** : Fixed issues related to URL encoding/decoding with the `dashboard()` function.

* Issue **#1263** : Fixed issue where date expressions were being allowed without '+' or '-' signs to add or subtract durations.

* Add fallback config.yml file into the docker images for running outside of a stack.

* Issue **#1263** : Fixed issues related to URL encoding/decoding in dashboard expressions.

* Issue **#1262** : Improved behaviour of `+` when used for concatenation in dashboard expressions.

* Issue **#1259** : Fixed schema compliance when logging failed document update events.

* Issue **#1245** : Fixed various issues with session management and authentication.

* Issue **#1258** : Fixed issue affecting search expressions against keyword fields using dictionaries containing carriage returns.


## [v7.0-beta.5] - 2019-09-23

* Fixes to proxy


## [v7.0-beta.4] - 2019-09-16

* Fix stroom-proxy Dockerfile


## [v7.0-beta.3] - 2019-09-16

* Minor fixes, including an essential fix to config


## [v7.0-beta.2] - 2019-09-13

* Fix docker build


## [v7.0-beta.1] - 2019-09-11

* Issue **#1253** : Data retention policies containing just `AND` will now match everything.

* Issue **#1252** : Stream type suggestions no longer list internal types.

* Issue **#1218** : All stepping panes will now show line numbers automatically if there are indicators (errors, warnings etc) that need to be displayed.  

* Issue **#1254** : Added option to allow non Java escaped find and replacement text to be used in `FindReplaceFilter`. 

* Issue **#1250** : Fixed logging description for reading and writing documents.

* Issue **#1251** : Copy permissions from a parent now shows changes prior to the user clicking ok.

* Issue **#758** : You no longer need the `Manage Processors` privilege to call `stroom:meta('Pipeline')` in XSLT.

* Issue **#1256** : Fix error caused when logging data source name when downloading search results.

* Issue **#399** : Fix for error message when stepping that said user needed `read` permission on parent pipeline and not just `use`.

* Issue **#1242** : Fix for pipeline corruption caused when moving elements back to inherited parents.

* Issue **#1244** : Updated Dropwizard to version 1.3.14 to fix session based memory leak.

* Issue **#1246** : Removed elastic search document type, menu items and filter.

* Issue **#1247** : Added XSLT functions (`source`, `sourceId`, `partNo`, `recordNo`, `lineFrom`, `colFrom`, `lineTo`, `colTo`) to determine the current source location so it can be embedded in a cooked event. Events containing raw source location info can be made into links in dashboard tables or the text pane so that a user can see raw source data or jump directly to stepping that raw record.

* Add data retention feature and index optimisation to Solr indexes.

* Initial support for Solr indexing and search.

* Issue **#1244** : Updated Dropwizard to version 1.3.14 to fix session based memory leak.

* Issue **#1246** : Removed elastic search document type, menu items and filter.

* Issue **#1214** : Fixed issue where the max results setting in dashboard tables was not always being obeyed. Also fixed some dashboard table result page size issues.

* Issue **#1238** : During proxy clean task we no longer show a failed attempt to delete an empty directory as an error as this condition is expected.

* Issue **#1237** : Fixed issue where explorer model requests were failing outside of user sessions, e.g. when we want to find folder descendants for processing.

* Issue **#1230** : Fix test.

* Issue **#1230** : Search expressions no longer have the `contains` condition. 

* Issue **#1220** : Fixed attempt to open newly created index shards as if they were old existing shards.

* Issue **#1232** : Fixed handling of enter key on pipeline element editor dialog.

* Issue **#1229** : Fixed issue where users needed `Read` permission on an index instead of just `Use` permission to search it.

* Issue **#1207** : Removed task id from meta to reduce DB size and complexity especially given the fact tasks are transient. Superseded output is now found by querying the processor task service when new output is written rather than using task ids on meta.

* Uplift HBase to 2.1.5 and refactor code accordingly

* Uplift Kafka to 2.1.1 and refactor code accordingly

* Uplift Curator to 4.2.0

* Issue **#1143** : Added mechanism to inject dashboard parameters into expressions using the `param` and `params` functions so that dashboard parameters can be echoed by expressions to create dashboard links.

* Issue **#1205** : Change proxy repo clean to not delete configured rootRepoDir.

* Issue **#1204** : Fix ProxySecurityFilter to use correct API key on feedStatus requests.

* Issue **#1211** : Added a quick filter to the server tasks page.

* Issue **#1206** : Fixed sorting active tasks when clicking column header.

* Issue **#1201** : Fixed dependencies.

* Issue **#1201** : Fixed tests.

* Issue **#1201** : Document permission changes now mutate the user document permissions cache rather than clearing it.

* Issue **#1153** : Changed security context to be a Spring singleton to improve explorer performance.

* Issue **#1202** : Fixed NumberFormatException in StreamAttributeMapUtil.

* Issue **#1203** : Fixed event logging detail for dictionaries.

* Issue **#1197** : Restored Save As functionality.

* Issue **#1199** : The index fields page now copes with more than 100 index fields.

* Issue **#1200** : Removed blocking queue that was causing search to hang when full.

* Issue **#1198** : Filtering by empty folders now works correctly.

* Comment out rollCron in proxy-prod.yml

* Change swagger UI at gchq.github.io/stroom to work off 6.0 branch

* Issue **#1195** : Fixed issue where combination of quick filter and type filter were not displaying explorer items correctly.

* Issue **#1153** : Changed the way document permissions are retrieved and cached to improve explorer performance.

* Issue **#1196** : Added code to resolve data source names from doc refs if the name is missing when logging.

* Issue **#1165** : Fixed corruption of pipeline structure when adding items to Source.

* Issue **#1193** : Added optional validation to activities.

* Change default config for proxy repositoryFormat to "${executionUuid}/${year}-${month}-${day}/${feed}/${pathId}/${id}"

* Issue **#1194** : Fixed NPE in FindTaskProgressCriteria.

* Issue **#1191** : SQL statistics search tasks now show appropriate information in the server tasks pane.

* Issue **#1192** : Executor provider tasks now run as the current user.

* Issue **#1190** : Copied indexes now retain associated index volumes.

* Issue **#1177** : Data retention now works with is doc refs.

* Issue **#1160** : Proxy repositories now only roll if all output streams for a repository are closed. Proxy repositories also only calculate the current max id if the `executionUuid` repo format param is not used.

* Issue **#1186** : Volume status is now refreshed every 5 minutes.

* Fix incorrect default keystore in proxy config yaml.

* Rename environment variables in proxy config yaml.

* Issue **#1170** : The UI should now treat the `None` tree node as a null selection.

* Issue **#1184** : Remove dropwizard yaml files from docker images.

* Issue **#1181** : Remove dropwizard config yaml from the docker images.

* Issue **#1152** : You can now control the maximum number of files that are fragmented prior to proxy aggregation with `stroom.maxFileScan`.

* Issue **#1182** : Fixed use of `in folder` for data retention and receipt policies.

* Updated to allow stacks to be built at this version.

* Issue **#1154** : Search now terminates during result creation if it is asked to do so.

* Issue **#1167** : Fix for proxy to deal with lack of explorer folder based collections.

* Issue **#1172** : Fixed logging detail for viewing docs.

* Issue **#1166** : Fixed issue where users with only read permission could not copy items.

* Issue **#1174** : Reduced hits on the document permission cache.

* Issue **#1168** : Statistics searches now work when user only has `Use` permission.

* Issue **#1170** : Extra validation to check valid feed provided for stream appender.

* Issue **#1174** : The size of the document permissions cache is now configurable via the `stroom.security.documentPermissions.maxCacheSize` property.

* Issue **#1176** : Created index on document permissions to improve performance.

* Issue **#1175** : Dropping unnecessary index `explorerTreePath_descendant_idx`.

* Issue **#747** : XSLT can now reference dictionaries by UUID.

* Issue **#1167** : Use of folders to include child feeds and pipelines is now supported.

* Issue **#1153** : The explorer tree is now built with fewer DB queries.

* Issue **#1163** : Added indexes to the DB to improve explorer performance.

* Issue **#1153** : The explorer tree now only rebuilds synchronously for users who alter the tree, if has never been built or is very old. All other rebuilds of the explorer tree required to keep it fresh will happen asynchronously.

* Issue **#1162** : Proxy aggregation will no longer recurse parts directories when creating parts.

* Issue **#1157** : Migration now adds dummy feeds etc to processor filters if the original doc can't be found. This will prevent filters from matching more items than they should if migration fails to map feeds etc because they can't be found.

* Issue **#1162** : Remove invalid CopyOption in move() call.

* Issue **#1159** : Fix NPE in rolling appenders with no frequency value.

* Issue **#1160** : Proxy repositories will no longer scan contents on open if they are set to be read only.

* Issue **#1162** : Added buffering etc to improve the performance of proxy aggregation.

* Issue **#1156** : Added code to reduce unlikely chance of NPE or uncontrolled processing in the event of a null or empty processing filter.

* Issue **#1149** : Changed the way EntryIdSet is unmarshalled so jaxb can now use the getter to add items to a collection.

* Ignore broken junit test that cannot work as it stands

* Fix NPE in DictionaryStoreImpl.findByName().

* Issue **#1146** : Added `encodeUrl()`, `decodeUrl()` and `dashboard()` functions to dashboard tables to make dashboard linking easier. The `link()` function now automatically encodes/decodes each param so that parameters do not break the link format, e.g. `[Click Here](http://www.somehost.com/somepath){dialog|Dialog Title}`.

* Issue **#1144** : Changed StreamRange to account for inclusive stream id ranges in v6.0 that was causing an issue with file system maintenance.

* Mask passwords on the proxy admin page.

* Add exception to wrapped exception in the feedStatus service.

* Issue **#1140** : Add health check for proxy feed status url.

* Issue **#1138** : Stroom proxy now deletes empty repository directories based on creation time and depth first so that pruning empty directories is quicker and generally more successful.

* Issue **#1137** : Change proxy remote url health check to accept a 406 code as the feed will not be specified.

* Issue **#1135** : Data retention policies are now migrated to use `Type` and not `Stream Type`.

* Issue **#1136** : Remove recursive chown from stroom and proxy docker entrypoint scripts.


## [v7.0-alpha.5] - 2019-06-12

* Fix YAML substitution.


## [v7.0-alpha.4] - 2019-06-11

* Update API paths


## [v7.0-alpha.3] - 2019-05-10

* Fix config


## [v7.0-alpha.2] - 2019-05-10

* Fix config

* Issue **#1134** : Proxy now requires feed name to always be supplied.

* Expose proxy api key in yaml config via SYNC_API_KEY

* Issue **#1130** : Change `start.sh` so it works when realpath is not installed.

* Issue **#1129** : Fixed stream download from the UI.

* Issue **#1119** : StreamDumpTool will now dump data to zip files containing all data and associated meta and context data. This now behaves the same way as downloading data from the UI and can be used as an input to proxy aggregation or uploaded manually.


## [v7.0-alpha.1] - 2019-04-23

* Fix config issue

* Fixed NPE created when using empty config sections.

* Issue **#1122** : Fixed hessian communication between stroom and stroom proxy used to establish feed receive status. Added restful endpoints for feed status to stroom and stroom proxy. Proxy will now be able to request feed status from upstream stroom or stroom proxy instances.

* Fixed incompatibility issues with MySQL 5.7 and 8.0.

* Added debug to help diagnose search failures

* Issue **#382** : Large zip files are now broken apart prior to proxy aggregation.

* Change start script to use absolute paths for jar, config and logs to distinguish stroom and proxy instances.

* Issue **#1116** : Better implementation of proxy aggregation.

* Issue **#1116** : Changed the way tasks are executed to ensure thread pools expand to the maximum number of threads specified rather than just queueing all tasks and only providing core threads.

* Remove full path from file in sha256 hash file release artifact.

* Issue **#1115** : Add missing super.startProcessing to AbstractKafkaProducerFilter.

* Improve exception handling and logging in RemoteDataSourceProvider. Now the full url is included in dashboard connection errors.

* Change Travis build to generate sha256 hashes for release zip/jars.

* Uplift the visualisations content pack to v3.2.1

* Issue **#1100** : Fix incorrect sort direction being sent to visualisations.

* Add guard against race condition

* Add migration script to remove property `stroom.node.status.heapHistogram.jMapExecutable`.

* Uplift base docker image to openjdk:8u191-jdk-alpine3.9, reverting back to JDK for access to diagnostic tools.

* Issue **#1084** : Change heap histogram statistics to java MBean approach rather than jmap binary. Remove stroom.node.status.heapHistogram.jMapExecutable property.

* Improve resource for setting user's status

* Issue **#1079** : Improved the logging of permission errors encountered during stream processing

* Issue **#1058** : Added property `stroom.pipeline.parser.secureProcessing` to enable/disable the XML secure processing feature.

* Issue **#1062** : Add env var for UI path

* Uplift distribution visualisation content pack to v3.1.0

* Add transform_user_extract.py, for pre-6.0 to 6.0 user migration

* Issue **#1059** : Fix guice errors on stroom-proxy startup.

* Issue **#1010** : Improve distribution start/stop/etc scripts by adding monochrome switch and background log tailing.

* Issue **#1053** : Add API to disabled authorisation users

* Issue **#1042** : Improve error message for an ApiException when requesting a user's token.

* Issue **#1050** : Prevent creation of permission entries if key already exists.

* Issue **#1015** : Add sortDirections[] and keySortDirection to visualisation data object to fix sorting in the visualisations.

* Issue **#1019** : Fix visualisations settings dialog so you can un-set text and list controls.

* Issue **#1041** : Add a healthcheck to Stroom to alert for API key expiry

* Issue **#1040** : Fix for visualisations that do not require nested data.

* Issue **#1036** : Fix for scrollbar position on explorer popup windows.

* Issue **#1037** : Updated `moment.js` for parsing/formatting dates and times.

* Issue **#1021** : Dashboard links now allow `{}` characters to be used without URL encoding.

* Issue **#1018** : Added Health Checks for the external connectors that are registered via plugins

* Issue **#1025** : Fixed ACE editor resize issue where horizontal scroll bar was not always correctly shown.

* Issue **#1025** : Updated ACE editor to v1.4.2.

* Issue **#1022** : Added `Contains` condition to all search expression fields so that regex terms can be used.

* Issue **#1024** : Superseded output helper no longer expects initialisation in all cases.

* Issue **#1021** : Multiple changes to improve vis, dashboard and external linking in Stroom.

* Issue **#1019** : Fix visualisations settings dialog so you can un-set text and list controls.

* Issue **#986** : Fix direct dashboard links.

* Issue **#1006** : Added Exception Mapper for PermissionExceptions to return HTTP FORBIDDEN.

* Issue **#1012** : Fix for NPE caused when checking if an output is superseded.

* Issue **#1011** : Old UI versions running in browsers often cause Stroom to throw an NPE as it can't find the appropriate GWT serialisation policy. Stroom will no longer throw an NPE but will report an `IncompatibleRemoteServiceException` instead. This is the default GWT behaviour.

* Issue **#1007** : Max visualisation results are now limited by default to the maximum number of results defined for the first level of the parent table. This can be further limited by settings in the visualisation.

* Issue **#1004** : Table cells now support multiple links.

* Issue **#1001** : Changed link types to `tab`, `dialog`, `dashboard`, `browser`.

* Issue **#1001** : Added dashboard link option to link to a dashboard from within a vis, e.g. `stroomLink(d.name, 'type=Dashboard&uuid=<TARGET_DASHBOARD_UUID>&params=userId%3D' + d.name, 'DASHBOARD')`.

* Issue **#1001** : Added dashboard link option to link to a dashboard using the `DASHBOARD` target name, e.g. `link(${UserId}, concat('type=Dashboard&uuid=<TARGET_DASHBOARD_UUID>', ${UserId}), '', 'DASHBOARD')`.

* Issue **#1002** : Popup dialogs shown when clicking dashboard hyperlinks are now resizable.

* Issue **#993** : Moving documents in the explorer no longer affects items that are being edited as they are not updated in the process.

* Issue **#996** : Updated functions in dashboard function picker.

* Issue **#981** : Fixed dashboard deletion

* Issue **#989** : Upgraded stroom-expression to v1.4.13 to add new dashboard `link` function.

* Issue **#988** : Changed `generate-url` XSLT function to `link` so it matches the dashboard expression. Changed the parameters to create 4 variants of the function to make creation of simple links easier.

* Issue **#980** : Fix for NPE when fetching dependencies for scripts.

* Issue **#978** : Re-ordering the fields in stream data source

* Issue **gchq/stroom-content#31** : Uplift stroom-logs content pack to v2.0-alpha.5.

* Issue **#982** : Stop proxy trying to health check the content syncing if it isn't enabled.

* Change error logging in ContentSyncService to log stack trace

* Uplift send_to_stroom.sh in the distribution to v2.0

* Issue **#973** : Export servlet changed to a Resource API, added permission check, improved error responses.

* Issue **#969** : The code now suppresses errors for index shards being locked for writing as it is expected. We now lock shards using maps rather than the file system as it is more reliable between restarts.

* Issue **#941** : Internal Meta Stats are now being written

* Issue **#970** : Add stream type of `Records` for translated stroom app events.

* Issue **#966** : Proxy was always reporting zero bytes for the request content in the receive log.

* Issue **#938** : Fixed an NPE in authentication session state.

* Change the proxy yaml configuration for the stack to add `remotedn` and `remotecertexpiry` headers to the receive log

* Change logback archived logs to be gzip compressed for stroom and proxy

* Uplift stroom-logs content pack to v2.0-alpha.3

* Uplift send_to_stroom script to v1.8.1

* Issue **#324** : Changed XML serialisation so that forbidden XML characters U+FFFE and U+FFFF are not written. Note that these characters are not even allowed as character references so they are ignored entirely.

* Issue **#945** : More changes to fix some visualisations only showing 10 data points.

* Issue **#945** : Visualisations now show an unlimited number of data points unless constrained by their parent table or their own maximum value setting.

* Issue **#948** : Catching Spring initialisation runtime errors and ensuring they are logged.

* Add `set_log_levels.sh` script to the distribution

* Uplift visualisations content pack to v3.0.6 in the gradle build

* Issue **#952** : Remote data sources now execute calls within the context of the user for the active query. As a result all running search `destroy()` calls will now be made as the same user that initiated the search.

* Issue **#566** : Info and warning icons are now displayed in stepping screen when needed.

* Issue **#923** : Dashboard queries will now terminate if there are no index shards to search.

* Issue **#959** : Remove Material UI from Login and from password management pages

* Issue **#933** : Add health check for password resets

* Issue **#929** : Add more comprehensive password validation

* Issue **#876** : Fix password reset issues

* Issue **#768** : Preventing deletion of /store in empty volumes

* Issue **#939** : Including Subject DN in receive.log

* Issue **#940** : Capturing User DN and cert expiry on DW terminated SSL

* Issue **#744** : Improved reporting of error when running query with no search extraction pipeline

* Issue **#134** : Copy permissions from parent button

* Issue **#688** : Cascading permissions when moving/copying folder into a destination

* Issue **#788** : Adding DocRef and IsDocRef to stroom query to allow doc ref related filtering. Migration of stream filters uses this.

* Issue **#936** : Add conversion of header `X-SSL-Client-V-End` into `RemoteCertExpiry`, translating date format in the process.

* Issue **#953** : Fixed NPE.

* Issue **#947** : Fixed issue where data retention policy contains incorrect field names.

* Remove Material UI from the Users and API Keys pages

* Add content packs to stroom distribution

* Change distribution to use send_to_stroom.sh v1.7

* Updated stroom expression to v1.4.12 to improve handling or errors values and add new type checking functions `isBoolean()`, `isDouble()`, `isError()`, `isInteger()`, `isLong()`, `isNull()`, `isNumber()`, `isString()`, `isValue()`. Testing equality of null with `x=null()` is no longer valid and must be replaced with `isNull(x)`.

* Issue **#920** : Fix error handling for sql stats queries

* Remove log sending cron process from docker images (now handled by stroom-log-sender).

* Issue **#924** : The `FindReplaceFilter` now records the location of errors.

* Issue **#939** : Added `remotedn` to default list of keys to include in `receive.log`.

* Add git_tag and git_commit labels to docker images

* Uplift stroom-logs content pack in docker image to` v2.0-alpha.2`

* Stop truncation of `logger` in logback console logs

* Issue **#921** : Renaming open documents now correctly changes their tab name. Documents that are being edited now prevent the rename operation until they are saved.

* Issue **#922** : The explorer now changes the selection on a right click if the item clicked is not already selected (could be part of a multi select).

* Issue **#903** : Feed names can now contain wildcard characters when filtering in the data browser.

* Add API to allow creation of an internal Stroom user.

* Fix logger configuration for SqlExceptionHelper

* Add template-pipelines and standard-pipelines content packs to docker image

* Issue **#904** : The UI now shows dictionary names in expressions without the need to enter edit mode.

* Updated ACE editor to v1.4.1.

* Add colours to console logs in docker.

* Issue **#869** : Delete will now properly delete all descendant nodes and documents when deleting folders but will not delete items from the tree if they cannot be deleted, e.g. feeds that have associated data.

* Issue **#916** : You can no longer export empty folders or import nothing.

* Issue **#911** : Changes to feeds and pipelines no longer clear data browsing filters.

* Issue **#907** : Default volumes are now created as soon as they are needed.

* Issue **#910** : Changes to index settings in the UI now register as changes and enable save.

* Issue **#913** : Improve FindReplaceFilter to cope with more complex conditions.

* Change log level for SqlExceptionHelper to OFF, to stop expected exceptions from polluting the logs

* Fix invalid requestLog logFormat in proxy configuration

* Stop service discovery health checks being registered if stroom.serviceDiscovery.enabled=false

* Add fixed version of send_to_stroom.sh to release distribution

* Uplift docker base image for stroom & proxy to openjdk:8u181-jdk-alpine3.8

* Add a health check for getting a public key from the authentication service.

* Issue **#897** : Import no longer attempts to rename or move existing items but will still update content.

* Issue **#902** : Improved the XSLT `format-date` function to better cope with week based dates and to default values to the stream time where year etc are omitted.

* Issue **#905** : Popup resize and move operations are now constrained to ensure that a popup cannot be dragged off screen or resized to be bigger than the current browser window size.

* Issue **#898** : Improved the way many read only aspects of the UI behave.

* Issue **#894** : The system now generates and displays errors to the user when you attempt to copy a feed.

* Issue **#896** : Extended folder `create` permissions are now correctly cached.

* Issue **#893** : You can now manage volumes without the `Manage Nodes` permission.

* Issue **#892** : The volume editor now waits for the node list to be loaded before opening.

* Issue **#889** : Index field editing in the UI now works correctly.

* Issue **#891** : `StreamAppender` now keeps track of it's own record write count and no longer makes use of any other write counting pipeline element.

* Issue **#885** : Improved the way import works to ensure updates to entities are at least attempted when creating an import confirmation.

* Issue **#892** : Changed `Ok` to `OK`.

* Issue **#883** : Output streams are now immediately unlocked as soon as they are closed.

* Removed unnecessary OR operator that was being inserted into expressions where only a single child term was being used. This happened when reprocessing single streams.

* Issue **#882** : Splitting aggregated streams now works when using `FindReplaceFilter`. This functionality was previously broken because various reader elements were not passing the `endStream` event on.

* Issue **#881** : The find and replace strings specified for the `FindReplaceFilter` are now treated as unescaped Java strings and now support new line characters etc.

* Issue **#880** : Increased the maximum value a numeric pipeline property can be set to via the UI to 10000000.

* Issue **#888** : The dependencies listing now copes with external dependencies failing to provide data due to authentication issues.

* Issue **#890** : Dictionaries now show the words tab by default.

* Add admin healthchecks to stroom-proxy

* Add stroom-proxy docker image

* Refactor stroom docker images to reduce image size

* Add enabled flag to storing, forwarding and synching in stroom-proxy configuration

* Issue **#884** : Added extra fonts to stroom docker image to fix bug downloading xls search results.

* Issue **#879** : Fixed bug where reprocess and delete did not work if no stream status was set in the filter.

* Issue **#878** : Changed the appearance of stream filter fields to be more user friendly, e.g. `feedName` is now `Feed` etc.

* Issue **#809** : Changed default job frequency for `Stream Attributes Retention` and `Stream Task Retention` to `1d` (one day).

* Issue **#813** : Turned on secure processing feature for XML parsers and XML transformers so that external entities are not resolved. This prevents DoS attacks and gaining unauthorised access to the local machine.

* Issue **#871** : Fix for OptimisticLockException when processing streams.

* Issue **#872** : The parser cache is now automatically cleared when a schema changes as this can affect the way a data splitter parser is created.

* Add a health check for getting a public key from the authentication service.

* Issue **#897** : Import no longer attempts to rename or move existing items but will still update content.

* Issue **#902** : Improved the XSLT `format-date` function to better cope with week based dates and to default values to the stream time where year etc are omitted.

* Issue **#905** : Popup resize and move operations are now constrained to ensure that a popup cannot be dragged off screen or resized to be bigger than the current browser window size.

* Issue **#898** : Improved the way many read only aspects of the UI behave.

* Issue **#894** : The system now generates and displays errors to the user when you attempt to copy a feed.

* Issue **#896** : Extended folder `create` permissions are now correctly cached.

* Issue **#893** : You can now manage volumes without the `Manage Nodes` permission.

* Issue **#892** : The volume editor now waits for the node list to be loaded before opening.

* Issue **#889** : Index field editing in the UI now works correctly.

* Issue **#891** : `StreamAppender` now keeps track of it's own record write count and no longer makes use of any other write counting pipeline element.

* Issue **#885** : Improved the way import works to ensure updates to entities are at least attempted when creating an import confirmation.

* Issue **#892** : Changed `Ok` to `OK`.

* Issue **#883** : Output streams are now immediately unlocked as soon as they are closed.

* Removed unnecessary OR operator that was being inserted into expressions where only a single child term was being used. This happened when reprocessing single streams.

* Issue **#882** : Splitting aggregated streams now works when using `FindReplaceFilter`. This functionality was previously broken because various reader elements were not passing the `endStream` event on.

* Issue **#881** : The find and replace strings specified for the `FindReplaceFilter` are now treated as unescaped Java strings and now support new line characters etc.

* Issue **#880** : Increased the maximum value a numeric pipeline property can be set to via the UI to 10000000.

* Issue **#888** : The dependencies listing now copes with external dependencies failing to provide data due to authentication issues.

* Issue **#890** : Dictionaries now show the words tab by default.

* Add admin healthchecks to stroom-proxy

* Add stroom-proxy docker image

* Refactor stroom docker images to reduce image size

* Add enabled flag to storing, forwarding and synching in stroom-proxy configuration

* Issue **#884** : Added extra fonts to stroom docker image to fix bug downloading xls search results.

* Issue **#879** : Fixed bug where reprocess and delete did not work if no stream status was set in the filter.

* Issue **#878** : Changed the appearance of stream filter fields to be more user friendly, e.g. `feedName` is now `Feed` etc.

* Issue **#809** : Changed default job frequency for `Stream Attributes Retention` and `Stream Task Retention` to `1d` (one day).

* Issue **#813** : Turned on secure processing feature for XML parsers and XML transformers so that external entities are not resolved. This prevents DoS attacks and gaining unauthorised access to the local machine.

* Issue **#871** : Fix for OptimisticLockException when processing streams.

* Issue **#872** : The parser cache is now automatically cleared when a schema changes as this can affect the way a data splitter parser is created.

* Issue **#865** : Made `stroom.conf` location relative to YAML file when `externalConfig` YAML property is set.

* Issue **#867** : Added an option `showReplacementCount` to the find replace filter to choose whether to report total replacements on process completion.

* Issue **#867** : Find replace filter now creates an error if an invalid regex is used.

* Issue **#855** : Further fixes for stepping data that contains a BOM.

* Changed selected default tab for pipelines to be `Data`.

* Issue **#860** : Fixed issue where stepping failed when using any sort of input filter or reader before the parser.

* Issue **#867** : Added an option `showReplacementCount` to the find replace filter to choose whether to report total replacements on process completion.

* Improved Stroom instance management scripts

* Add contentPack import

* Fix typo in Dockerfile

* Issue **#859** : Change application startup to keep retrying when establishing a DB connection except for certain connection errors like access denied.

* Issue **#730** : The `System` folder now displays data and processors. This is a bug fix related to changing the default initial page for some document types.

* Issue **#854** : The activity screen no longer shows a permission error when shown to non admin users.

* Issue **#853** : The activity chooser will no longer display on startup if activity tracking is not enabled.

* Issue **#855** : Fixed stepping data that contains a BOM.

* Change base docker image to openjdk:8u171-jdk-alpine

* Improved loading of activity list prior to showing the chooser dialog.

* Issue **#852** : Fix for more required permissions when logging other 'find' events.

* Issue **#730** : Changed the default initial page for some document types.

* Issue **#852** : Fix for required permission when logging 'find' events.

* Changed the way the root pane loads so that error popups that appear when the main page is loading are not hidden.

* Issue **#851** : Added additional type info to type id when logging events.

* Issue **#848** : Fixed various issues related to stream processor filter editor.

* Issue **#815** : `stroom.pageTitle` property changed to `stroom.htmlTitle`.

* Issue **#732** : Added `host-address` and `host-name` XSLT functions.

* Issue **#338** : Added `splitAggregatedStreams` property to `StreamAppender`, `FileAppender` and `HDFSFileAppender` so that aggregated streams can be split into separate streams on output.

* Issue **#338** : Added `streamNo` path replacement variable for files to record the stream number within an aggregate.

* Added tests and fixed sorting of server tasks.

* Improved the way text input and output is buffered and recorded when stepping.

* The find and replace filter now resets the match count in between nested streams so that each stream is treated the same way, i.e. it can have the same number of text replacements.

* Added multiple fixes and improvements to the find and replace filter including limited support of input/output recording when stepping.

* Issue **#827** : Added `TextReplacementFilterReader` pipeline element.

* Issue **#736** : Added sorting to server tasks table.

* Inverted the behaviour of `disableQueryInfo` to now be `requireQueryInfo`.

* Issue **#596** : Rolling stream and file appenders can now roll on a cron schedule in addition to a frequency.

* The accept button now enabled on splash screen.

* Added additional event logging to stepping.

* An activity property with an id of `disableQueryInfo` can now be used to disable the query info popup on a per activity basis.

* Activity properties can now include the attributes `id`, `name`, `showInSelection` and `showInList` to determine their appearance and behaviour;

* Nested elements are now usable in the activity editor HTML.

* Record counts are now recorded on a per output stream basis even when splitting output streams.

* Splash presenter buttons are now always enabled.

* Fix background colour to white on activity pane.

* Changed `splitWhenBiggerThan` property to `rollSize` and added the property to the rolling appenders for consistency.

* Issue **#838** : Fix bug where calculation of written and read bytes was being accounted for twice due to the use of Java internal `FilterInputStream` and `FilterOutputStream` behaviour. This was leading to files being split at half od the expected size. Replaced Java internal classes with our own `WrappedInputStream` and `WrappedOutputStream` code.

* Issue **#837** : Fix bug to no longer try and record set activity events for null activities.

* Issue **#595** : Added stream appender and file appender property `splitWhenBiggerThan` to limit the size of output streams.

* Now logs activity change correctly.

* Add support for checkbox and selection control types to activity descriptions.

* Issue **#833** : The global property edit dialog can now be made larger.

* Fixed some issues in the activity manager.

* Issue **#722** : Change pipeline reference data loader to store its reference data in an off-heap disk backed LMDB store to reduce Java heap usage. See the `stroom.refloader.*` properties for configuration of the off-heap store.

* Issue **#794** : Automatically suggest a pipeline element name when creating it

* Issue **#792** : Preferred order of properties for Pipeline Elements

* Issue **824** : Fix for replace method in PathCreator also found in stroom proxy.

* Issue **#828** : Changed statistics store caches to 10 minute time to live so that they will definitely pick up new statistics store definitions after 10 minutes.

* Issue **#774** : Event logging now logs find stream criteria correctly so that feeds ids are included.

* Issue **#829** : Stroom now logs event id when viewing individual events.

* Added functionality to record actions against user defined activities.

* Added functionality to show a splash screen on login.

* Issue **#791** : Fixed broken equals method so query total row count gets updated correctly.

* Issue **#830** : Fix for API queries not returning before timing out.

* Issue **#824** : Fix for replace method in PathCreator also found in stroom proxy.

* Issue **#820** : Fix updating index shards so that they are loaded, updated and saved under lock.

* Issue **#819** : Updated `stroom-expression` to v1.4.3 to fix violation of contract exception when sorting search results.

* Issue **#817** : Increased maximum number of concurrent stream processor tasks to 1000 per node.

* Moved Index entities over to the new multi part document store.

* Moved Pipeline entities over to the new multi part document store.

* Moved both Statistic Store entity types over to the new multi part document store.

* Moved XSLT entities over to the new multi part document store.

* Moved Visualisation entities over to the new multi part document store.

* Moved Script entities over to the new multi part document store.

* Moved Dashboard entities over to the new multi part document store.

* Moved XmlSchema entities over to the new multi part document store.

* Moved TextConverter entities over to the new multi part document store.

* Modified the storage of dictionaries to use the new multi part document store.

* Changed the document store to hold multiple entries for a document so that various parts of a document can be written separately, e.g. the meta data about a dictionary and the dictionary text are now written as separate DB entries. Entries are combined during the serialisation/deserialisation process.

* Changed the import export API to use byte arrays to hold values rather than strings. *POSSIBLE BREAKING CHANGE*
Issue **gchq/stroom-expression#22** : Add `typeOf(...)` function to dashboard.

* Issue **#697** : Fix for reference data sometimes failing to find the appropriate effective stream due to the incorrect use of the effective stream cache. It was incorrectly configured to use a time to idle (TTI) expiry rather than a time to live (TTL) expiry meaning that heavy use of the cache would prevent the cached effective streams being refreshed.

* Issue **#806** : Fix for clearing previous dashboard table results if search results deliver no data.

* Issue **#805** : Fix for dashboard date time formatting to use local time zone.

* Issue **#803** : Fix for group key conversion to an appropriate value for visualisations.

* Issue **#802** : Restore lucene-backward-codecs to the build

* Issue **#800** : Add DB migration script 33 to replace references to the `Stream Type` type in the STRM_PROC_FILT table with `streamTypeName`.

* Issue **#798** : Add DB migration script 32 to replace references to the `NStatFilter` type in the PIPE table with `StatisticsFilter`.

* Fix data receipt policy defect

* Issue **#791** : Search completion signal is now only sent to the UI once all pending search result merges are completed.

* Issue **#795** : Import and export now works with appropriate application permissions. Read permission is required to export items and Create/Update permissions are required to import items depending on whether the update will create a new item or update an existing one.

* Improve configurabilty of stroom-proxy.

* Issue **#783** : Reverted code that ignored duplicate selection to fix double click in tables.

* Issue **#782** : Fix for NPE thrown when using CountGroups when GroupKey string was null due to non grouped child rows.

* Issue **#778** : Fix for text selection on tooltips etc in the latest version of Chrome.

* Uplift stroom-expression to v1.4.1

* Issue **#776** : Removal of index shard searcher caching to hopefully fix Lucene directory closing issue.

* Issue **#779** : Fix permissions defect.

* Issue **gchq/stroom-expression#22** : Add `typeOf(...)` function to dashboard.

* Issue **#766** : Fix NullPointerExceptions when downloading table results to Excel format.

* Issue **#770** : Speculative fix for memory leak in SQL Stats queries.

* Issue **#761** : New fix for premature truncation of SQL stats queries due to thread interruption.

* Issue **#748** : Fix build issue resulting from a change to SafeXMLFilter.

* Issue **#748** : Added a command line interface (CLI) in addition to headless execution so that full pipelines can be run against input files.

* Issue **#748** : Fixes for error output for headless mode.

* Issue **#761** : Fixed statistic searches failing to search more than once.

* Issue **#756** : Fix for state being held by `InheritableThreadLocal` causing objects to be held in memory longer than necessary.

* Issue **#761** : Fixed premature truncation of SQL stats queries due to thread interruption.

* Added `pipeline-name` and `put` XSLT functions back into the code as they were lost in a merge.

* Issue **#749** : Fix inability to query with only `use` privileges on the index.

* Issue **#613** : Fixed visualisation display in latest Firefox and Chrome.

* Added permission caching to reference data lookup.

* Updated to stroom-expression 1.3.1

    Added cast functions `toBoolean`, `toDouble`, `toInteger`, `toLong` and `toString`.
    Added `include` and `exclude` functions.
    Added `if` and `not` functions.
    Added value functions `true()`, `false()`, `null()` and `err()`.
    Added `match` boolean function.
    Added `variance` and `stDev` functions.
    Added `hash` function.
    Added `formatDate` function.
    Added `parseDate` function.
    Made `substring` and `decode` functions capable of accepting functional parameters.
    Added `substringBefore`, `substringAfter`, `indexOf` and `lastIndexOf` functions.
    Added `countUnique` function.

* Issue **#613** : Fixed visualisation display in latest Firefox and Chrome.

* Issue **#753** : Fixed script editing in UI.

* Issue **#751** : Fix inability to query on a dashboard with only use+read rights.

* Issue **#719** : Fix creation of headless Jar to ensure logback is now included.

* Issue **#735** : Change the format-date xslt function to parse dates in a case insensitive way.

* Issue **#719** : Fix creation of headless Jar. Exclude gwt-unitCache folder from build JARs.

* Issue **#720** : Fix for Hessian serialisation of table coprocessor settings.

* Issue **#217** : Add an 'all/none' checkbox to the Explorer Tree's quick filter.

* Issue **#400** : Shows a warning when cascading folder permissions.

* Issue **#405** : Fixed quick filter on permissions dialog, for users and for groups. It will now match anywhere in the user or group name, not just at the start.

* Issue **#708** : Removed parent folder UUID from ExplorerActionHandler.

* Application security code is now implemented using lambda expressions rather than AOP. This simplifies debugging and makes the code easier to understand.

* Changed the task system to allow task threads to be interrupted from the task UI.

* Made changes to improve search performance by making various parts of search wait for interruptible conditions.

* Migrated code from Spring to Guice for managing dependency injection.

* Issue **#229** : When a user 'OKs' a folder permission change it can take a while to return. This disables the ok/cancel buttons while Stroom is processing the permission change.

* Issue **#405** : Fixed quick filter on permissions dialog, for users and for groups. It will now match anywhere in the user or group name, not just at the start.

* Issue **#588** : Fixed display of horizontal scrollbar on explorer tree in export, create, copy and move dialogs.

* Issue **#691** : Volumes now reload on edit so that the entities are no longer stale the second time they are edited.

* Issue **#692** : Properties now reload on edit so that the entities are no longer stale the second time they are edited.

* Issue **#703** : Removed logging of InterruptedException stack trace on SQL stat queries, improved concurrency code.

* Issue **#697** : Improved XSLT `Lookup` trace messages.

* Issue **#697** : Added a feature to trace XSLT `Lookup` attempts so that reference data lookups can be debugged.

* Issue **#702** : Fix for hanging search extraction tasks

* Issue **#701** : The search `maxDocIdQueueSize` is now 1000 by default.

* Issue **#700** : The format-date XSLT function now defaults years, months and days to the stream receipt time regardless of whether the input date pattern specifies them.

* Issue **#657** : Change SQL Stats query code to process/transform the data as it comes back from the database rather than holding the full resultset before processing. This will reduce memory overhead and improve performance.

* Issue **#634** : Remove excessive thread sleeping in index shard searching. Sleeps were causing a significant percentage of inactivity and increasing memory use as data backed up. Add more logging and logging of durations of chunks of code. Add an integration test for testing index searching for large data volumes.

* Issue **#698** : Migration of Processing Filters now protects against folders that have since been deleted

* Issue **#634** : Remove excessive thread sleeping in index shard searching. Sleeps were causing a significant percentage of inactivity and increasing memory use as data backed up. Add more logging and logging of durations of chunks of code. Add an integration test for testing index searching for large data volumes.

* Issue **#659** : Made format-date XSLT function default year if none specified to the year the data was received unless this would make the date later then the received time in which case a year is subtracted.

* Issue **#658** : Added a hashing function for XSLT translations.

* Issue **#680** : Fixed the order of streams in the data viewer to descending by date

* Issue **#679** : Fixed the editing of Stroom properties that are 'persistent'.

* Issue **#681** : Added dry run to check processor filters will convert to find stream criteria. Throws error to UI if fails.

* Issue **#676** : Fixed use of custom stream type values in expression based processing filters.

* Issue **#673** : Fixed issue with Stream processing filters that specify Create Time

* Issue **#675** : Fixed issue with datafeed requests authenticating incorrectly

* Issue **#666** : Fixed the duplicate dictionary issue in processing filter migrations, made querying more efficient too
* Database migration fixes and tools

* Issue **#668** : Fixed the issue that prevented editing of stroom volumes

* Issue **#669** : Elastic Index Filter now uses stroomServiceUser to retrieve the index config from the Query Elastic service.

* Minor fix to migrations

* Add logging to migrations

* Add logging to migrations

* Issue **#651** : Removed the redundant concept of Pipeline Types, it's half implementation prevented certain picker dialogs from working.

* Issue **#481** : Fix handling of non-incremental index queries on the query API. Adds timeout option in request and blocking code to wait for the query to complete. Exit early from wait loops in index/event search.

* Issue **#626** : Fixed issue with document settings not being persisted

* Issue **#621** : Changed the document info to prevent requests for multi selections

* Issue **#620** : Copying a directory now recursively copies it's contents, plus renaming copies is done more intelligently.

* Issue **#546** : Fixed race conditions with the Explorer Tree, it was causing odd delays to population of the explorer in various places.

* Issue **#495** : Fixed the temporary expansion of the Explorer Tree caused by filtering

* Issue **#376** : Welcome tab details fixed since move to gradle

* Issue **#523** : Changed permission behaviours for copy and move to support `None`, `Source`, `Destination` and `Combined` behaviours. Creating new items now allows for `None` and `Destination` permission behaviours. Also imported items now receive permissions from the destination folder. Event logging now indicates the permission behaviour used during copy, move and create operations.

* Issue **#480** : Change the downloaded search request API JSON to have a fetch type of ALL.

* Issue **#623** : Fixed issue where items were being added to sublist causing a stack overflow exception during data retention processing.

* Issue **#617** : Introduced a concept of `system` document types that prevents the root `System` folder type from being created, copied, deleted, moved, renamed etc.

* Issue **#622** : Fix incorrect service discovery based api paths, remove authentication and authorisation from service discovery

* Issue **#568** : Fixed filtering streams by pipeline in the pipeline screen.

* Issue **#565** : Fixed authorisation issue on dashboards.

* Issue **#592** : Mount stroom at /stroom.

* Issue **#608** : Fixed stream grep and stream dump tools and added tests to ensure continued operation.

* Issue **#603** : Changed property description from `tags` to `XML elements` in `BadTextXMLFilterReader`.

* Issue **#600** : Added debug to help diagnose cause of missing index shards in shard list.

* Issue **#611** : Changed properties to be defined in code rather than Spring XML.

* Issue **#605** : Added a cache for retrieving user by name to reduce DB use when pushing users for each task.

* Issue **#610** : Added `USE INDEX (PRIMARY)` hint to data retention select SQL to improve performance.

* Issue **#607** : Multiple improvements to the code to ensure DB connections, prepared statements, result sets etc use try-with-resources constructs wherever possible to ensure no DB resources are leaked. Also all connections obtained from a data source are now returned appropriately so that connections from pools are reused.

* Issue **#602** : Changed the data retention rule table column order.

* Issue **#606** : Added more stroom properties to tune the c3P0 connection pool. The properties are prefixed by `stroom.db.connectionPool` and `stroom.statistics.sql.db.connectionPool`.

* Issue **#601** : Fixed NPE generated during index shard retention process that was caused by a shard being deleted from the DB at the same time as the index shard retention job running.

* Issue **#609** : Add configurable regex to replace IDs in heap histogram class names, e.g. `....$Proxy54` becomes `....$Proxy--ID-REMOVED--`

* Issue **#570** : Refactor the heap histogram internal statistics for the new InternalStatisticsReceiver

* Issue **#599** : DocumentServiceWriteAction was being used in the wrong places where EntityServiceSaveAction should have been used instead to save entities that aren't document entities.

* Issue **#593** : Fixed node save RPC call.

* Issue **#591** : Made the query info popup more configurable with a title, validation regex etc. The popup will now only be displayed when enabled and when a manual user action takes place, e.g. clicking a search button or running a parameterised execution with one or more queries.

* Added 'prompt' option to force the identity provider to ask for a login.

* Issue **#549** : Change to not try to connect to kafka when kafka is not configured and improve failure handling

* Issue **#573** : Fixed viewing folders with no permitted underlying feeds. It now correctly shows blank data screen, rather than System/Data.

* Issue **#150** : Added a feature to optionally require specification of search purpose.

* Issue **#572** : Added a feature to allow easy download of dictionary contents as a text file.

* Generate additional major and minor floating docker tags in travis build, e.g. v6-LATEST and v6.0-LATEST

* Change docker image to be based on openjdk:8u151-jre-alpine

* Added a feature to list dependencies for all document entities and indicate where dependencies are missing.

* Issue **#540** : Improve description text for stroom.statistics.sql.maxProcessingAge property

* Issue **#538** : Lists of items such as users or user groups were sometimes not being converted into result pages correctly, this is now fixed.

* Issue **#537** : Users without `Manage Policies` permission can now view streams.

* Issue **#522** : Selection of data retention rules now remains when moving rules up or down.

* Issue **#411** : When data retention rules are disabled they are now shown greyed out to indicate this.

* Issue **#536** : Fix for missing visualisation icons.

* Issue **#368** : Fixed hidden job type button on job node list screen when a long cron pattern is used.

* Issue **#507** : Added dictionary inheritance via import references.

* Issue **#554** : Added a `parseUri` XSLT function.

* Issue **#557** : Added dashboard functions to parse and output URI parts.

* Issue **#552** : Fix for NPE caused by bad XSLT during search data extraction.

* Issue **#560** : Replaced instances of `Files.walk()` with `Files.walkFileTree()`. `Files.walk()` throws errors if any files are deleted or are not accessible during the walk operation. This is a major issue with the Java design for walking files using Java 8 streams. To avoid this issue `Files.walkFileTree()` has now been used in place of `Files.walk()`.

* Issue **#567** : Changed `parseUri` to be `parse-uri` to keep it consistently named with respect to other XSLT functions. The old name `parseUri` still works but is deprecated and will be removed in a later version.

* Issue **#567** : The XSLT function `parse-uri` now correctly returns a `schemeSpecificPart` element rather than the incorrectly named `schemeSpecificPort`.

* Issue **#567** : The dashboard expression function `extractSchemeSpecificPortFromUri` has now been corrected to be called `extractSchemeSpecificPartFromUri`.

* Issue **#567** : The missing dashboard expression function `extractQueryFromUri` has been added.

* Issue **#571** : Streams are now updated to have a status of deleted in batches using native SQL and prepared statements rather than using the stream store.

* Issue **#559** : Changed CSS to allow table text selection in newer browsers.

* Issue **#574** : Fixed SQL debug trace output.

* Issue **#574** : Fixed SQL UNION code that was resulting in missing streams in the data browser when paging.

* Issue **#590** : Improved data browser performance by using a local cache to remember feeds, stream types, processors, pipelines etc while decorating streams.

* Issue **#150** : Added a property to optionally require specification of search purpose.

* New authentication flow based around OpenId

* New user management screens

* The ability to issue API keys

* Issue **#501** : Improve the database teardown process in integration tests to speed up builds

* Relax regex in build script to allow tags like v6.0-alpha.3 to be published to Bintray

* Add Bintray publish plugin to Gradle build

* Issue **#75** : Upgraded to Lucene 5.

* Issue **#135** : [BREAKING CHANGE] Removed JODA Time library and replaced with Java 7 Time API. This change breaks time zone output previously formatted with `ZZ` or `ZZZ`.

* Added XSLT functions generate-url and fetch-json

* Added ability to put clickable hyperlinks in Dashboard tables

* Added an HTTP appender.

* Added an appender for the proxy store.

* Issue **#412** : Fixed no-column table breakage

* Issue **#380** : Fixed build details on welcome/about

* Issue **#348** : Fixed new menu icons.

* Issue **98** : Fix premature trimming of results in the store

* Issue **360** : Fix inability to sort sql stats results in the dashboard table

* Issue **#550** : Fix for info message output for data retention.

* Issue **#551** : Improved server task detail for data retention job.

* Issue **#541** : Changed stream retention job descriptions.

* Issue **#553** : The data retention job now terminates if requested to do so and also tracks progress in a local temp file so a nodes progress will survive application restarts.

* Change docker image to use openjdk:8u151-jre-alpine as a base

* Issue **#539** : Fix issue of statistic search failing after it is imported

* Issue **#547** : Data retention processing is now performed in batches (size determined by `stroom.stream.deleteBatchSize`). This change should reduce the memory required to process the data retention job.

* Issue **#541** : Marked old stream retention job as deprecated in description.

* Issue **#542** : Fix for lazy hibernate object initialisation when stepping cooked data.

* Issue **#524** : Remove dependency on stroom-proxy:stroom-proxy-repo and replaced with duplicated code from stroom-proxy-repo (commit b981e1e)

* Issue **#203** : Initial release of the new data receipt policy functionality.

* Issue **#202** : Initial release of the new data retention policy functionality.

* Issue **#521** : Fix for the job list screen to correct the help URL.

* Issue **#526** : Fix for XSLT functions that should return optional results but were being forced to return a single value.

* Issue **#527** : Fix for XSLT error reporting. All downstream errors were being reported as XSLT module errors and were
 hiding the underlying exception.

* Issue **#501** : Improve the database teardown process in integration tests to speed up builds.

* Issue **#511** : Fix NPE thrown during pipeline stepping by downstream XSLT.

* Issue **#521** : Fix for the job list screen to use the help URL system property for displaying context sensitive help.

* Issue **#511** : Fix for XSLT functions to allow null return values where a value cannot be returned due to an error etc.

* Issue **#515** : Fix handling of errors that occur before search starts sending.

* Issue **#506** : In v5 dashboard table filters were enhanced to allow parameters to be used in include/exclude filters. The implementation included the use of ` \ ` to escape `$` characters that were not to be considered part of a parameter reference. This change resulted in regular expressions requiring ` \ ` being escaped with additional ` \ ` characters. This escaping has now been removed and instead only `$` chars before `{` chars need escaping when necessary with double `$$` chars, e.g. use `$${something` if you actually want `${something` not to be replaced with a parameter.

* Issue **#505** : Fix the property UI so all edited value whitespace is trimmed

* Issue **#513** : Now only actively executing tasks are visible as server tasks

* Issue **#483** : When running stream retention jobs the transactions are now set to REQUIRE_NEW to hopefully ensure that the job is done in small batches rather than a larger transaction spanning multiple changes.

* Issue **#508** : Fix directory creation for index shards.

* Issue **#492** : Task producers were still not being marked as complete on termination which meant that the parent cluster task was not completing. This has now been fixed.

* Issue **#497** : DB connections obtained from the data source are now released back to the pool after use.

* Issue **#492** : Task producers were not being marked as complete on termination which meant that the parent cluster task was not completing. This has now been fixed.

* Issue **#497** : Change stream task creation to use straight JDBC rather than hibernate for inserts and use a configurable batch size (stroom.databaseMultiInsertMaxBatchSize) for the inserts.

* Issue **#502** : The task executor was not responding to shutdown and was therefore preventing the app from stopping gracefully.

* Issue **#476** : Stepping with dynamic XSLT or text converter properties now correctly falls back to the specified entity if a match cannot be found by name.

* Issue **#498** : The UI was adding more than one link between 'Source' and 'Parser' elements, this is now fixed.

* Issue **#492** : Search tasks were waiting for part of the data extraction task to run which was not checking for termination. The code for this has been changed and should now terminate when required.

* Issue **#494** : Fix problem of proxy aggregation never stopping if more files exist

* Issue **#490** : Fix errors in proxy aggregation due to a bounded thread pool size

* Issue **#484** : Remove custom finalize() methods to reduce memory overhead

* Issue **#475** : Fix memory leak of java.io.File references when proxy aggregation runs

* Issue **#470** : You can now correctly add destinations directly to the pipeline 'Source' element to enable raw streaming.

* Issue **#487** : Search result list trimming was throwing an illegal argument exception `Comparison method violates its general contract`, this should now be fixed.

* Issue **#488** : Permissions are now elevated to 'Use' for the purposes of reporting the data source being queried.

* Migrated to ehcache 3.4.0 to add options for off-heap and disk based caching to reduce memory overhead.

* Caches of pooled items no longer use Apache Commons Pool.

* Issue **#401** : Reference data was being cached per user to ensure a user centric view of reference data was being used. This required more memory so now reference data is built in the context of the internal processing user and then filtered during processing by user access to streams.

* The effective stream cache now holds 1000 items.

* Reduced the amount of cached reference data to 100 streams.

* Reduced the number of active queries to 100.

* Removed Ehcache and switched to Guava cache.

* Issue **#477** : Additional changes to ensure search sub tasks use threads fairly between multiple searches.

* Issue **#477** : Search sub tasks are now correctly linked to their parent task and can therefore be terminated by terminating parent tasks.

* Issue **#425** : Changed string replacement in pipeline migration code to use a literal match

* Issue **#469** : Add Heap Histogram internal statistics for memory use monitoring

* Issue **#463** : Made further improvements to the index shard writer cache to improve performance.

* Issue **#448** : Some search related tasks never seem to complete, presumably because an error is thrown at some point and so their callbacks do not get called normally. This fix changes the way task completion is recorded so that it isn't dependant on the callbacks being called correctly.

* Issue **#464** : When a user resets a password, the password now has an expiry date set in the future determined by the password expiry policy. Password that are reset by email still expire immediately as expected.

* Issue **#462** : Permission exceptions now carry details of the user that the exception applies to. This change allows error logging to record the user id in the message where appropriate.

* Issue **#463** : Many index shards are being corrupted which may be caused by insufficient locking of the shard writers and readers. This fix changes the locking mechanism to use the file system.

* Issue **#451** : Data paging was allowing the user to jump beyond the end of a stream whereby just the XML root elements were displayed. This is now fixed by adding a constraint to the page offset so that the user cannot jump beyond the last record. Because data paging assumes that segmented streams have a header and footer, text streams now include segments after a header and before a footer, even if neither are added, so that paging always works correctly regardless of the presence of a header or footer.

* Issue **#461** : The stream attributes on the filter dialog were not sorted alphabetically, they now are.

* Issue **#460** : In some instances error streams did not always have stream attributes added to them for fatal errors. This mainly occurred in instances where processing failed early on during pipeline creation. An error was recorded but stream attributes were not added to the meta data for the error stream. Processing now ensures that stream attributes are recorded for all error cases.

* Issue **#442** : Remove 'Old Internal Statistics' folder, improve import exception handling

* Issue **#457** : Add check to import to prevent duplicate root level entities

* Issue **#444** : Fix for segment markers when writing text to StreamAppender.

* Issue **#447** : Fix for AsyncSearchTask not being displayed as a child of EventSearchTask in the server tasks view.

* Issue **#421** : FileAppender now causes fatal error where no output path set.

* Issue **#427** : Pipelines with no source element will now only treat a single parser element as being a root element for backwards compatibility.

* Issue **#420** : Pipelines were producing errors in the UI when elements were deleted but still had properties set on them. The pipeline validator was attempting to set and validate properties for unknown elements. The validator now ignores properties and links to elements that are undeclared.

* Issue **#420** : The pipeline model now removes all properties and links for deleted elements on save.

* Issue **#458** : Only event searches should populate the `searchId`. Now `searchId` is only populated when a stream processor task is created by an event search as only event searches extract specific records from the source stream.

* Issue **#437** : The event log now includes source in move events.

* Issue **#419** : Fix multiple xml processing instructions appearing in output.

* Issue **#446** : Fix for deadlock on rolling appenders.

* Issue **#444** : Fix segment markers on RollingStreamAppender.

* Issue **#426** : Fix for incorrect processor filters. Old processor filters reference `systemGroupIdSet` rather than `folderIdSet`. The new migration updates them accordingly.

* Issue **#429** : Fix to remove `usePool` parser parameter.

* Issue **#439** : Fix for caches where elements were not eagerly evicted.

* Issue **#424** : Fix for cluster ping error display.

* Issue **#441** : Fix to ensure correct names are shown in pipeline properties.

* Issue **#433** : Fixed slow stream queries caused by feed permission restrictions.

* Issue **#385** : Individual index shards can now be deleted without deleting all shards.

* Issue **#391** : Users needed `Manage Processors` permission to initiate pipeline stepping. This is no longer required as the 'best fit' pipeline is now discovered as the internal processing user.

* Issue **#392** : Inherited pipelines now only require 'Use' permission to be used instead of requiring 'Read' permission.

* Issue **#394** : Pipeline stepping will now show errors with an alert popup.

* Issue **#396** : All queries associated with a dashboard should now be correctly deleted when a dashboard is deleted.

* Issue **#393** : All caches now cache items within the context of the current user so that different users do not have the possibility of having problems caused by others users not having read permissions on items.

* Issue **#358** : Schemas are now selected from a subset matching the criteria set on SchemaFilter by the user.

* Issue **#369** : Translation stepping wasn't showing any errors during stepping if a schema had an error in it.

* Issue **#364** : Switched index writer lock factory to a SingleInstanceLockFactory as index shards are accessed by a single process.

* Issue **#363** : IndexShardWriterCacheImpl now closes and flushes writers using an executor provided by the TaskManager. Writers are now also closed in LRU order when sweeping up writers that exceed TTL and TTI constraints.

* Issue **#361** : Information has been added to threads executing index writer and index searcher maintenance tasks.

* Issue **#356** : Changed the way index shard writers are cached to improve indexing performance and reduce blocking.

* Issue **#353** : Reduced expected error logging to debug.

* Issue **#354** : Changed the way search index shard readers get references to open writers so that any attempt to get an open writer will not cause, or have to wait for, a writer to close.

* Issue **#351** : Fixed ehcache item eviction issue caused by ehcache internally using a deprecated API.

* Issue **#347** : Added a 'Source' node to pipelines to establish a proper root for a pipeline rather than an assumed one based on elements with no parent.

* Issue **#350** : Removed 'Advanced Mode' from pipeline structure editor as it is no longer very useful.

* Issue **#349** : Improved index searcher cache to ensure searchers are not affected by writers closing.

* Issue **#342** : Changed the way indexing is performed to ensure index readers reference open writers correctly.

* Issue **#346** : Improved multi depth config content import.

* Issue **#328** : You can now delete corrupt shards from the UI.

* Issue **#343** : Fixed login expiry issue.

* Issue **#345** : Allowed for multi depth config content import.

* Issue **#341** : Fixed arg in SQL.

* Issue **#340** : Fixed headless and corresponding test.

* Issue **#333** : Fixed event-logging version in build.

* Issue **#334** : Improved entity sorting SQL and separated generation of SQL and HQL to help avoid future issues.

* Issue **#335** : Improved user management

* Issue **#337** : Added certificate auth option to export servlet and disabled the export config feature by default.

* Issue **#337** : Added basic auth option to export servlet to complement cert based auth.

* Issue **#332** : The index shard searcher cache now makes sure to get the current writer needed for the current searcher on open.

* Issue **#322** : The index cache and other caching beans should now throw exceptions on `get` that were generated during the creation of cached items.

* Issue **#325** : Query history is now cleaned with a separate job. Also query history is only recorded for manual querying, i.e. not when query is automated (on open or auto refresh). Queries are now recorded on a dashboard + query component basis and do not apply across multiple query components in a dashboard.

* Issue **#323** : Fixed an issue where parser elements were not being returned as 'processors' correctly when downstream of a reader.

* Issue **#322** : Index should now provide a more helpful message when an attempt is made to index data and no volumes have been assigned to an index.

* Issue **#316** : Search history is now only stored on initial query when using automated queries or when a user runs a query manually. Search history is also automatically purged to keep either a specified number of items defined by `stroom.query.history.itemsRetention` (default 100) or for a number of days specified by `stroom.query.history.daysRetention` (default 365).

* Issue **#317** : Users now need update permission on an index plus 'Manage Index Shards' permission to flush or close index shards. In addition to this a user needs delete permission to delete index shards.

* Issue **#319** : SaveAs now fetches the parent folder correctly so that users can copy items if they have permission to do so.

* Issue **#311** : Fixed request for `Pipeline` in `meta` XSLT function. Errors are now dealt with correctly so that the XSLT will not fail due to missing meta data.

* Issue **#313** : Fixed case of `xmlVersion` property on `InvalidXMLCharFilterReader`.

* Issue **#314** : Improved description of `tags` property in `BadTextXMLFilterReader`.

* Issue **#307** : Made some changes to avoid potential NPE caused by session serialisation.

* Issue **#306** : Added a stroom `meta` XSLT function. The XSLT function now exposes `Feed`, `StreamType`, `CreatedTime`, `EffectiveTime` and `Pipeline` meta attributes from the currently processing stream in addition to any other meta data that might apply. To access these meta data attributes of the current stream use `stroom:meta('StreamType')` etc. The `feed-attribute` function is now an alias for the `meta` function and should be considered to be deprecated.

* Issue **#303** : The stream delete job now uses cron in preference to a frequency.

* Issue **#152** : Changed the way indexing is performed so that a single indexer object is now responsible for indexing documents and adding them to the appropriate shard.

* Issue **#179** : Updated Saxon-HE to version 9.7.0-18 and added XSLTFilter option to `usePool` to see if caching might be responsible for issue.

* Issue **#288** : Made further changes to ensure that the IndexShardWriterCache doesn't try to reuse an index shard that has failed when adding any documents.

* Issue **#295** : Made the help URL absolute and not relative.

* Issue **#293** : Attempt to fix mismatch document count error being reported when index shards are opened.

* Issue **#292** : Fixed locking for rolling stream appender.

* Issue **#292** : Rolling stream output is no longer associated with a task, processor or pipeline to avoid future processing tasks from deleting rolling streams by thinking they are superseded.

* Issue **#292** : Data that we expect to be unavailable, e.g. locked and deleted streams, will no longer log exceptions when a user tries to view it and will instead return an appropriate message to the user in place of the data.

* Issue **#288** : The error condition 'Expected a new writer but got the same one back!!!' should no longer be encountered as the root cause should now be fixed. The original check has been reinstated so that processing will terminate if we do encounter this problem.

* Issue **#295** : Fixed the help property so that it can now be configured.

* Issue **#296** : Removed 'New' and 'Delete' buttons from the global property dialog.

* Issue **#279** : Fixed NPE thrown during proxy aggregation.

* Issue **#294** : Changing stream task status now tries multiple times to attempt to avoid a hibernate LockAcquisitionException.

* Issue **#287** : XSLT not found warnings property description now defaults to false.

* Issue **#261** : The save button is now only enabled when a dashboard or other item is made dirty and it is not read only.

* Issue **#286** : Dashboards now correctly save the selected tab when a tab is selected via the popup tab selector (visible when tabs are collapsed).

* Issue **#289** : Changed Log4J configuration to suppress logging from Hibernate SqlExceptionHandler for expected exceptions like constraint violations.

* Issue **#288** : Changed 'Expected a new writer...' fatal error to warning as the condition in question might be acceptable.

* Issue **#285** : Attempted fix for GWT RPC serialisation issue.

* Issue **#283** : Statistics for the stream task queue are now captured even if the size is zero.

* Issue **#226** : Fixed issue where querying an index failed with "User does not have the required permission (Manage Users)" message.

* Issue **#281** : Made further changes to cope with Files.list() and Files.walk() returning streams that should be closed with 'try with resources' construct.

* Issue **#224** : Removing an element from the pipeline structure now removes all child elements too.

* Issue **#282** : Users can now upload data with just 'Data - View' and 'Data - Import' application permissions, plus read permission on the appropriate feed.

* Issue **#199** : The explorer now scrolls selected items into view.

* Issue **#280** : Fixed 'No user is currently authenticated' issue when viewing jobs and nodes.

* Issue **#278** : The date picker now hides once you select a date.

* Issue **#281** : Directory streams etc are now auto closed to prevent systems running out of file handles.

* Issue **#263** : The explorer tree now allows you to collapse the root 'System' node after it is first displayed.

* Issue **#266** : The explorer tree now resets (clears and collapses all previously open nodes) and shows the currently selected item every time an explorer drop down in opened.

* Issue **#233** : Users now only see streams if they are administrators or have 'Data - View' permission. Non administrators will only see data that they have 'read' permission on for the associated feed and 'use' permission on for the associated pipeline if there is one.

* Issue **#265** : The stream filter now orders stream attributes alphabetically.

* Issue **#270** : Fixed security issue where null users were being treated as INTERNAL users.

* Issue **#270** : Improved security by pushing user tokens rather than just user names so that internal system (processing) users are clearly identifiable by the security system and cannot be spoofed by regular user accounts.

* Issue **#269** : When users are prevented from logging in with 'preventLogin' their failed login count is no longer incremented.

* Issue **#267** : The login page now shows the maintenance message.

* Issue **#276** : Session list now shows session user ids correctly.

* Issue **#201** : The permissions menu item is no longer available on the root 'System' folder.

* Issue **#176** : Improved performance of the explorer tree by increasing the size of the document permissions cache to 1M items and changing the eviction policy from LRU to LFU.

* Issue **#176** : Added an optimisation to the explorer tree that prevents the need for a server call when collapsing tree nodes.

* Issue **#273** : Removed an unnecessary script from the build.

* Issue **#277** : Fixed a layout issue that was causing the feed section of the processor filter popup to take up too much room.

* Issue **#274** : The editor pane was only returning the current user edited text when attached to the DOM which meant changes to text were ignored if an editor pane was not visible when save was pressed. This has now been fixed so that the current content of an editor pane is always returned even when it is in a detached state.

* Issue **#264** : Added created by/on and updated by/on info to pipeline stream processor info tooltips.

* Issue **#222** : Explorer items now auto expand when a quick filter is used.

* Issue **#205** : File permissions in distribution have now been changed to `0750` for directories and shell scripts and `0640` for all other files.

* Issue **#240** : Separate application permissions are now required to manage DB tables and tasks.

* Issue **#210** : The statistics tables are now listed in the database tables monitoring pane.

* Issue **#249** : Removed spaces between values and units.

* Issue **#237** : Users without 'Download Search Results' permission will no longer see the download button on the table component in a dashboard.

* Issue **#232** : Users can now inherit from pipelines that they have 'use' permissions on.

* Issue **#191** : Max stream size was not being treated as IEC value, e.g. Mebibytes etc.

* Issue **#235** : Users can now only view the processor filters that they have created if they have 'Manage Processors' permission unless they are an administrator in which case they will see all filters. Users without the 'Manage Processors' permission who are also not administrators will see no processor filters in the UI. Users with 'Manage Processors' permission who are not administrators will be able to update their own processor filters if they have 'update' permission on the associated pipeline. Administrators are able to update all processor filters.

* Issue **#212** : Changes made to text in any editor including those made with cut and paste are now correctly handled so that altered content is now saved.

* Issue **#247** : The editor pane now attempts to maintain the scroll position when formatting content.

* Issue **#251** : Volume and memory statistics are now recorded in bytes and not MiB.

* Issue **#243** : The error marker pane should now discover and display all error types even if they are preceded by over 1000 warnings.

* Issue **#254** : Fixed search result download.

* Issue **#209** : Statistics are now queryable in a dashboard if a user has 'use' permissions on a statistic.

* Issue **#255** : Fixed issue where error indicators were not being shown in the schema validator pane because the text needed to be formatted so that it spanned multiple lines before attempting to add annotations.

* Issue **#257** : The dashboard text pane now provides padding at the top to allow for tabs and controls.

* Issue **#174** : Index shard checking is now done asynchronously during startup to reduce startup time.

* Issue **#225** : Fixed NPE that was caused by processing instruction SAX events unexpectedly being fired by Xerces before start document events. This looks like it might be a bug in Xerces but the code now copes with the unexpected processing instruction event anyway.

* Issue **#230** : The maintenance message can now be set with the property 'stroom.maintenance.message' and the message now appears as a banner at the top of the screen rather than an annoying popup. Non admin users can also be prevented from logging on to the system by setting the 'stroom.maintenance.preventLogin' property to 'true'.

* Issue **#155** : Changed password values to be obfuscated in the UI as 20 asterisks regardless of length.

* Issue **#188** : All of the writers in a pipeline now display IO in the UI when stepping.

* Issue **#208** : Schema filter validation errors are now shown on the output pane during stepping.

* Issue **#211** : Turned off print margins in all editors.

* Issue **#200** : The stepping presenter now resizes the top pane to fit the tree structure even if it is several elements high.

* Issue **#168** : Code and IO is now loaded lazily into the element presenter panes during stepping which prevents the scrollbar in the editors being in the wrong position.

* Issue **#219** : Changed async dispatch code to work with new lambda classes rather than callbacks.

* Issue **#221** : Fixed issue where `*.zip.bad` files were being picked up for proxy aggregation.

* Issue **#242** : Improved the way properties are injected into some areas of the code to fix an issue where 'stroom.maxStreamSize' and other properties were not being set.

* Issue **#241** : XMLFilter now ignores the XSLT name pattern if an empty string is supplied.

* Issue **#236** : 'Manage Cache Permission' has been changed to 'Manage Cache'.

* Issue **#219** : Made further changes to use lambda expressions where possible to simplify code.

* Issue **#231** : Changed the way internal statistics are created so that multiple facets of a statistic, e.g. Free & Used Memory, are combined into a single statistic to allow combined visualisation.

* Issue **#172** : Further improvement to dashboard L&F.

* Issue **#194** : Fixed missing Roboto fonts.

* Issue **#195** : Improved font weights and removed underlines from link tabs.

* Issue **#196** : Reordered fields on stream, relative stream, volume and server task tables.

* Issue **#182** : Changed the way dates and times are parsed and formatted and improved the datebox control L&F.

* Issue **#198** : Renamed 'INTERNAL_PROCESSING_USER' to 'INTERNAL'.

* Issue **#154** : Active tasks are now sortable by processor filter priority.

* Issue **#204** : Pipeline processor statistics now include 'Node' as a tag.

* Issue **#170** : Changed import/export to delegate import/export responsibility to individual services. Import/export now only works with items that have valid UUIDs specified.

* Issue **#164** : Reduced caching to ensure tree items appear as soon as they are added.

* Issue **#177** : Removed 'Meta Data-Bytes Received' statistic as it was a duplicate.

* Issue **#152** : Changed the way index shard creation is locked so that only a single shard should be fetched from the cache with a given shard key at any one time.

* Issue **#189** : You now have to click within a checkbox to select it within a table rather than just clicking the cell the checkbox is in.

* Issue **#186** : Data is no longer artificially wrapped with the insertion of new lines server side. Instead the client now receives the data and an option to soft wrap lines has been added to the UI.

* Issue **#167** : Fixed formatting of JavaScript and JSON.

* Issue **#175** : Fixed visibility of items by inferred permissions.

* Issue **#178** : Added new properties and corresponding configuration to connect and create a separate SQL statistics DB.

* Issue **#172** : Improved dashboard L&F.

* Issue **#169** : Improved L&F of tables to make better use of screen real estate.

* Issue **#191** : Mebibytes (multiples of 1024) etc are now used as standard throughout the application for both memory and disk sizes and have single letter suffixes (B, K, M, G, T).

* Issue **#173** : Fixed the way XML formatter deals with spaces in attribute values.

* Issue **#151** : Fixed meta data statistics. 'metaDataStatistics' bean was declared as an interface and not a class.

* Issue **#158** : Added a new global property 'stroom.proxy.zipFilenameDelimiter' to enable Stroom proxy repositories to be processed that have a custom file name pattern.

* Issue **#153** : Clicking tick boxes and other cell components in tables no longer requires the row to be selected first.

* Issue **#148** : The stream browsing UI no longer throws an error when attempting to clear markers from the error markers pane.

* Issue **#160** : Stream processing tasks are now created within the security context of the user that created the associated stream processor filter.

* Issue **#157** : Data is now formatted by the editor automatically on display.

* Issue **#144** : Old processing output will now be deleted when content is reprocessed even if the new processing task does not produce output.

* Issue **#159** : Fixed NPE thrown during import.

* Issue **#166** : Fixed NPE thrown when searching statistics.

* Issue **#165** : Dashboards now add a query and result table from a template by default on creation. This was broken when adding permission inheritance to documents.

* Issue **#162** : The editor annotation popup now matches the style of other popups.

* Issue **#163** : Imported the Roboto Mono font to ensure consistency of the editor across platforms.

* Issue **#143** : Stroom now logs progress information about closing index shard writers during shutdown.

* Issue **#140** : Replaced code editor to improve UI performance and add additional code formatting & styling options.

* Issue **#146** : Object pool should no longer throw an error when abandoned objects are returned to the pool.

* Issue **#142** : Changed the way permissions are cached so that changes to permissions provide immediate access to documents.

* Issue **#123** : Changed the way entity service result caching works so that the underlying entity manager is cached instead of individual services. This allows entity result caching to be performed while still applying user permissions to cached results.

* Issue **#156** : Attempts to open items that that user does not have permission to open no longer show an error and spin the progress indicator forever, instead the item will just not open.

* Issue **#141** : Improved log output during entity reference migration and fixed statistic data source reference migration.

* Issue **#127** : Entity reference replacement should now work with references to 'StatisticsDataSource'.

* Issue **#125** : Fixed display of active tasks which was broken by changes to the task summary table selection model.

* Issue **#121** : Fixed cache clearing.

* Issue **#122** : Improved the look of the cache screen.

* Issue **#106** : Disabled users and groups are now displayed with greyed out icon in the UI.

* Issue **#132** : The explorer tree is now cleared on login so that users with different permissions do not see the previous users items.

* Issue **#128** : Improved error handling during login.

* Issue **#130** : Users with no permissions are no longer able to open folders including the root System folder to attempt data browsing.

* Issue **#120** : Entity chooser now treats 'None' as a special root level explorer node so that it can be selected in the same way as other nodes, e.g. visibly selected and responsive to double click.

* Issue **#129** : Fixed NPE.

* Issue **#119** : User permissions dialog now clears permissions when a user or group is deleted.

* Issue **#115** : User permissions on documents can now be inherited from parent folders on create, copy and move.

* Issue **#109** : Added packetSize="65536" property to AJP connector in server.xml template.

* Issue **#100** : Various list of items in stroom now allow multi selection for add/remove purposes.

* Issue **#112** : Removed 'pool' monitoring screen as all pools are now caches of one form or another.

* Issue **#105** : Users were not seeing 'New' menu for folders that they had some create child doc permissions for. This was due to DocumentType not implementing equals() and is now fixed.

* Issue **#111** : Fixed query favourites and history.

* Issue **#91** : Only CombinedParser was allowing code to be injected during stepping. Now DSParser and XMLFragmentParser support code injection during stepping.

* Issue **#107** : The UI now only shows new pipeline element items on the 'Add' menu that are allowed children of the selected element.

* Issue **#113** : User names are now validated against a regex specified by the 'stroom.security.userNamePattern' property.

* Issue **#116** : Rename is now only possible when a single explorer item is selected.

* Issue **#114** : Fixed selection manager so that the explorer tree does not select items when a node expander is clicked.

* Issue **#65** : Selection lists are now limited to 300px tall and show scrollbars if needed.

* Issue **#50** : Defaults table result fields to use local time without outputting the timezone.

* Issue **#15** : You can now express time zones in dashboard query expressions or just omit a time zone to use the locale of the browser.

* Issue **#49** : Dynamic XSLT selection now works with pipeline stepping.

* Issue **#63** : Entity selection control now shows current entity name even if it has changed since referencing entity was last saved.

* Issue **#70** : You can now select multiple explorer rows with ctrl and shift key modifiers and perform bulk actions such as copy, move, rename and delete.

* Issue **#85** : findDelete() no longer tries to add ORDER BY condition on UPDATE SQL when deleting streams.

* Issue **#89** : Warnings should now be present in processing logs for reference data lookups that don't specify feed or stream type. This was previously throwing a NullPointerException.

* Issue **#90** : Fixed entity selection dialog used outside of drop down selection control.

* Issue **#88** : Pipeline reference edit dialog now correctly selects the current stream type.

* Issue **#77** : Default index volume creation now sets stream status to INACTIVE rather than CLOSED and stream volume creation sets index status to INACTIVE rather than CLOSED.

* Issue **#93** : Fixed code so that the 'Item' menu is now visible.

* Issue **#97** : Index shard partition date range creation has been improved.

* Issue **#94** : Statistics searches now ignore expression terms with null or empty values so that the use of substitution parameters can be optional.

* Issue **#87** : Fixed explorer scrolling to the top by disabling keyboard selection.

* Issue **#104** : 'Query' no longer appears as an item that a user can allow 'create' on for permissions within a folder.

* Issue **#103** : Added 10 years as a supported data retention age.

* Issue **#86** : The stream delete button is now re-enabled when new items are selected for deletion.

* Issue **#81** : No exception will now be thrown if a client rejects a response for an EntityEvent.

* Issue **#79** : The client node no longer tries to create directories on the file system for a volume that may be owned by another node.

* Issue **#92** : Error summaries of multiple types no longer overlap each other at the top of the error markers list.

* Issue **#64** : Fixed Hessian serialisation of 'now' which was specified as a ZonedDateTime which cannot be serialised. This field is now a long representing millseconds since epoch.

* Issue **#62** : Task termination button is now enabled.

* Issue **#60** : Fixed validation of stream attributes prior to data upload to prevent null pointer exception.

* Issue **#9** : Created a new implementation of the expression parser that improved expression tokenisation and deals with BODMAS rules properly.

* Issue **#36** : Fixed and vastly improved the configuration of email so that more options can be set allowing for the use of other email services requiring more complex configuration such as gmail.

* Issue **#24** : Header and footer strings are now unescaped so that character sequences such as '\n' are translated into single characters as with standard Java strings, e.g. '\n' will become a new line and '\t' a tab.

* Issue **#40** : Changed Stroom docker container to be based on Alpine linux to save space

* Issue **#40** : Auto import of content packs on Stroom startup and added default content packs into the docker build for Stroom.

* Issue **#30** : Entering stepping mode was prompting for the pipeline to step with but also auto selecting a pipeline at the same time and entering stepping immediately.

* Dashboard auto refresh is now limited to a minimum interval of 10 seconds.

* Issue **#31** : Pipeline stepping was not including user changes immediately as parsers and XSLT filters were using cached content when they should have been ignoring the cache in stepping mode.

* Issue **#27** : Stroom now listens to window closing events and asks the user if they really want to leave the page. This replaces the previous crude attempts to block keys that affected the history or forced a browser refresh.

* Issue **#2** : The order of fields in the query editor is now alphabetical.

* Issue **#3** : When a filter is active on a dashboard table column, a filter icon now appears to indicate this.

* Issue **#5** : Replace() and Decode() dashboard table expression functions no longer ignore cells with null values.

* Issue **#7** : Dashboards are now able to query on open.

* Issue **#8** : Dashboards are now able to re-query automatically at fixed intervals.

* Updated GWT to v2.8.0 and Gin to v2.1.2.

* Issue **#12** : Dashboard queries can now evaluate relative date/time expressions such as now(), hour() etc. In addition to this the expressions also allow the addition or subtraction of durations, e.g. now - 5d.

* Issue **#14** : Dashboard query expressions can now be parameterised with any term able to accept a user defined parameter, e.g. ${user}. Once added parameters can be changed for the entire dashboard via a text box at the top of the dashboard screen which will then execute all queries when enter is pressed or it loses focus.

* Issue **#16** : Dashboard table filters can also accept user defined parameters, e.g. ${user}, to perform filtering when a query is executed.

* Fixed missing text presenter in dashboards.

* Issue **#18** : The data dashboard component will now show data relative to the last selected table row (even if there is more than one table component on the dashboard) if the data component has not been configured to listen to row selections for a specific table component.

* Changed table styling to colour alternate rows, add borders between rows and increase vertical padding

* Issue **#22** : Dashboard table columns can now be configured to wrap text via the format options.

* Issue **#28** : Dashboard component dependencies are now listed with the component name plus the component id in brackets rather than just the component id.

* Issue **#202** : Initial release of the new data retention policy functionality.

[Unreleased]: https://github.com/gchq/stroom/compare/v7.1-beta.5...HEAD
[v7.1-beta.5]: https://github.com/gchq/stroom/compare/v7.1-beta.4...v7.1-beta.5
[v7.1-beta.4]: https://github.com/gchq/stroom/compare/v7.1-beta.3...v7.1-beta.4
[v7.1-beta.3]: https://github.com/gchq/stroom/compare/v7.1-beta.2..v7.1-beta.3
[v7.1-beta.2]: https://github.com/gchq/stroom/compare/v7.1-beta.1...v7.1-beta.2
[v7.1-beta.1]: https://github.com/gchq/stroom/compare/v7.0-beta.104...v7.1-beta.1
[v7.0-beta.104]: https://github.com/gchq/stroom/compare/v7.0-beta.103...v7.0-beta.104
[v7.0-beta.103]: https://github.com/gchq/stroom/compare/v7.0-beta.102...v7.0-beta.103
[v7.0-beta.102]: https://github.com/gchq/stroom/compare/v7.0-beta.101...v7.0-beta.102
[v7.0-beta.101]: https://github.com/gchq/stroom/compare/v7.0-beta.100...v7.0-beta.101
[v7.0-beta.100]: https://github.com/gchq/stroom/compare/v7.0-beta.99...v7.0-beta.100
[v7.0-beta.99]: https://github.com/gchq/stroom/compare/v7.0-beta.98...v7.0-beta.99
[v7.0-beta.98]: https://github.com/gchq/stroom/compare/v7.0-beta.97...v7.0-beta.98
[v7.0-beta.97]: https://github.com/gchq/stroom/compare/v7.0-beta.96...v7.0-beta.97
[v7.0-beta.96]: https://github.com/gchq/stroom/compare/v7.0-beta.95...v7.0-beta.96
[v7.0-beta.95]: https://github.com/gchq/stroom/compare/v7.0-beta.94...v7.0-beta.95
[v7.0-beta.94]: https://github.com/gchq/stroom/compare/v7.0-beta.93...v7.0-beta.94
[v7.0-beta.93]: https://github.com/gchq/stroom/compare/v7.0-beta.92...v7.0-beta.93
[v7.0-beta.92]: https://github.com/gchq/stroom/compare/v7.0-beta.91...v7.0-beta.92
[v7.0-beta.91]: https://github.com/gchq/stroom/compare/v7.0-beta.90...v7.0-beta.91
[v7.0-beta.90]: https://github.com/gchq/stroom/compare/v7.0-beta.89...v7.0-beta.90
[v7.0-beta.89]: https://github.com/gchq/stroom/compare/v7.0-beta.88...v7.0-beta.89
[v7.0-beta.88]: https://github.com/gchq/stroom/compare/v7.0-beta.87...v7.0-beta.88
[v7.0-beta.87]: https://github.com/gchq/stroom/compare/v7.0-beta.86...v7.0-beta.87
[v7.0-beta.86]: https://github.com/gchq/stroom/compare/v7.0-beta.85...v7.0-beta.86
[v7.0-beta.85]: https://github.com/gchq/stroom/compare/v7.0-beta.84...v7.0-beta.85
[v7.0-beta.84]: https://github.com/gchq/stroom/compare/v7.0-beta.83...v7.0-beta.84
[v7.0-beta.83]: https://github.com/gchq/stroom/compare/v7.0-beta.82...v7.0-beta.83
[v7.0-beta.82]: https://github.com/gchq/stroom/compare/v7.0-beta.81...v7.0-beta.82
[v7.0-beta.81]: https://github.com/gchq/stroom/compare/v7.0-beta.80...v7.0-beta.81
[v7.0-beta.80]: https://github.com/gchq/stroom/compare/v7.0-beta.79...v7.0-beta.80
[v7.0-beta.79]: https://github.com/gchq/stroom/compare/v7.0-beta.78...v7.0-beta.79
[v7.0-beta.78]: https://github.com/gchq/stroom/compare/v7.0-beta.77...v7.0-beta.78
[v7.0-beta.77]: https://github.com/gchq/stroom/compare/v7.0-beta.76...v7.0-beta.77
[v7.0-beta.76]: https://github.com/gchq/stroom/compare/v7.0-beta.75...v7.0-beta.76
[v7.0-beta.75]: https://github.com/gchq/stroom/compare/v7.0-beta.74...v7.0-beta.75
[v7.0-beta.74]: https://github.com/gchq/stroom/compare/v7.0-beta.73...v7.0-beta.74
[v7.0-beta.73]: https://github.com/gchq/stroom/compare/v7.0-beta.72...v7.0-beta.73
[v7.0-beta.72]: https://github.com/gchq/stroom/compare/v7.0-beta.71...v7.0-beta.72
[v7.0-beta.71]: https://github.com/gchq/stroom/compare/v7.0-beta.70...v7.0-beta.71
[v7.0-beta.70]: https://github.com/gchq/stroom/compare/v7.0-beta.69...v7.0-beta.70
[v7.0-beta.69]: https://github.com/gchq/stroom/compare/v7.0-beta.68...v7.0-beta.69
[v7.0-beta.68]: https://github.com/gchq/stroom/compare/v7.0-beta.67...v7.0-beta.68
[v7.0-beta.67]: https://github.com/gchq/stroom/compare/v7.0-beta.66...v7.0-beta.67
[v7.0-beta.66]: https://github.com/gchq/stroom/compare/v7.0-beta.65...v7.0-beta.66
[v7.0-beta.65]: https://github.com/gchq/stroom/compare/v7.0-beta.64...v7.0-beta.65
[v7.0-beta.64]: https://github.com/gchq/stroom/compare/v7.0-beta.63...v7.0-beta.64
[v7.0-beta.63]: https://github.com/gchq/stroom/compare/v7.0-beta.62...v7.0-beta.63
[v7.0-beta.62]: https://github.com/gchq/stroom/compare/v7.0-beta.61...v7.0-beta.62
[v7.0-beta.61]: https://github.com/gchq/stroom/compare/v7.0-beta.60...v7.0-beta.61
[v7.0-beta.60]: https://github.com/gchq/stroom/compare/v7.0-beta.59...v7.0-beta.60
[v7.0-beta.59]: https://github.com/gchq/stroom/compare/v7.0-beta.58...v7.0-beta.59
[v7.0-beta.58]: https://github.com/gchq/stroom/compare/v7.0-beta.57...v7.0-beta.58
[v7.0-beta.57]: https://github.com/gchq/stroom/compare/v7.0-beta.56...v7.0-beta.57
[v7.0-beta.56]: https://github.com/gchq/stroom/compare/v7.0-beta.55...v7.0-beta.56
[v7.0-beta.55]: https://github.com/gchq/stroom/compare/v7.0-beta.54...v7.0-beta.55
[v7.0-beta.54]: https://github.com/gchq/stroom/compare/v7.0-beta.53...v7.0-beta.54
[v7.0-beta.53]: https://github.com/gchq/stroom/compare/v7.0-beta.52...v7.0-beta.53
[v7.0-beta.52]: https://github.com/gchq/stroom/compare/v7.0-beta.51...v7.0-beta.52
[v7.0-beta.51]: https://github.com/gchq/stroom/compare/v7.0-beta.50...v7.0-beta.51
[v7.0-beta.50]: https://github.com/gchq/stroom/compare/v7.0-beta.49...v7.0-beta.50
[v7.0-beta.49]: https://github.com/gchq/stroom/compare/v7.0-beta.48...v7.0-beta.49
[v7.0-beta.48]: https://github.com/gchq/stroom/compare/v7.0-beta.47...v7.0-beta.48
[v7.0-beta.47]: https://github.com/gchq/stroom/compare/v7.0-beta.46...v7.0-beta.47
[v7.0-beta.46]: https://github.com/gchq/stroom/compare/v7.0-beta.45...v7.0-beta.46
[v7.0-beta.45]: https://github.com/gchq/stroom/compare/v7.0-beta.44...v7.0-beta.45
[v7.0-beta.44]: https://github.com/gchq/stroom/compare/v7.0-beta.43...v7.0-beta.44
[v7.0-beta.43]: https://github.com/gchq/stroom/compare/v7.0-beta.42...v7.0-beta.43
[v7.0-beta.42]: https://github.com/gchq/stroom/compare/v7.0-beta.41...v7.0-beta.42
[v7.0-beta.41]: https://github.com/gchq/stroom/compare/v7.0-beta.40...v7.0-beta.41
[v7.0-beta.40]: https://github.com/gchq/stroom/compare/v7.0-beta.39...v7.0-beta.40
[v7.0-beta.39]: https://github.com/gchq/stroom/compare/v7.0-beta.38...v7.0-beta.39
[v7.0-beta.38]: https://github.com/gchq/stroom/compare/v7.0-beta.37...v7.0-beta.38
[v7.0-beta.37]: https://github.com/gchq/stroom/compare/v7.0-beta.36...v7.0-beta.37
[v7.0-beta.36]: https://github.com/gchq/stroom/compare/v7.0-beta.35...v7.0-beta.36
[v7.0-beta.35]: https://github.com/gchq/stroom/compare/v7.0-beta.34...v7.0-beta.35
[v7.0-beta.34]: https://github.com/gchq/stroom/compare/v7.0-beta.33...v7.0-beta.34
[v7.0-beta.33]: https://github.com/gchq/stroom/compare/v7.0-beta.32...v7.0-beta.33
[v7.0-beta.32]: https://github.com/gchq/stroom/compare/v7.0-beta.31...v7.0-beta.32
[v7.0-beta.31]: https://github.com/gchq/stroom/compare/v7.0-beta.30...v7.0-beta.31
[v7.0-beta.30]: https://github.com/gchq/stroom/compare/v7.0-beta.29...v7.0-beta.30
[v7.0-beta.29]: https://github.com/gchq/stroom/compare/v7.0-beta.28...v7.0-beta.29
[v7.0-beta.28]: https://github.com/gchq/stroom/compare/v7.0-beta.27...v7.0-beta.28
[v7.0-beta.27]: https://github.com/gchq/stroom/compare/v7.0-beta.26...v7.0-beta.27
[v7.0-beta.26]: https://github.com/gchq/stroom/compare/v7.0-beta.25...v7.0-beta.26
[v7.0-beta.25]: https://github.com/gchq/stroom/compare/v7.0-beta.24...v7.0-beta.25
[v7.0-beta.24]: https://github.com/gchq/stroom/compare/v7.0-beta.23...v7.0-beta.24
[v7.0-beta.23]: https://github.com/gchq/stroom/compare/v7.0-beta.22...v7.0-beta.23
[v7.0-beta.22]: https://github.com/gchq/stroom/compare/v7.0-beta.21...v7.0-beta.22
[v7.0-beta.21]: https://github.com/gchq/stroom/compare/v7.0-beta.20...v7.0-beta.21
[v7.0-beta.20]: https://github.com/gchq/stroom/compare/v7.0-beta.19...v7.0-beta.20
[v7.0-beta.19]: https://github.com/gchq/stroom/compare/v7.0-beta.18...v7.0-beta.19
[v7.0-beta.18]: https://github.com/gchq/stroom/compare/v7.0-beta.17...v7.0-beta.18
[v7.0-beta.17]: https://github.com/gchq/stroom/compare/v7.0-beta.16...v7.0-beta.17
[v7.0-beta.16]: https://github.com/gchq/stroom/compare/v7.0-beta.15...v7.0-beta.16
[v7.0-beta.15]: https://github.com/gchq/stroom/compare/v7.0-beta.14...v7.0-beta.15
[v7.0-beta.14]: https://github.com/gchq/stroom/compare/v7.0-beta.13...v7.0-beta.14
[v7.0-beta.13]: https://github.com/gchq/stroom/compare/v7.0-beta.12...v7.0-beta.13
[v7.0-beta.12]: https://github.com/gchq/stroom/compare/v7.0-beta.11...v7.0-beta.12
[v7.0-beta.11]: https://github.com/gchq/stroom/compare/v7.0-beta.10...v7.0-beta.11
[v7.0-beta.10]: https://github.com/gchq/stroom/compare/v7.0-beta.9...v7.0-beta.10
[v7.0-beta.9]: https://github.com/gchq/stroom/compare/v7.0-beta.8...v7.0-beta.9
[v7.0-beta.8]: https://github.com/gchq/stroom/compare/v7.0-beta.7...v7.0-beta.8
[v7.0-beta.7]: https://github.com/gchq/stroom/compare/v7.0-beta.6...v7.0-beta.7
[v7.0-beta.6]: https://github.com/gchq/stroom/compare/v7.0-beta.5...v7.0-beta.6
[v7.0-beta.5]: https://github.com/gchq/stroom/compare/v7.0-beta.4...v7.0-beta.5
[v7.0-beta.4]: https://github.com/gchq/stroom/compare/v7.0-beta.3...v7.0-beta.4
[v7.0-beta.3]: https://github.com/gchq/stroom/compare/v7.0-beta.2...v7.0-beta.3
[v7.0-beta.2]: https://github.com/gchq/stroom/compare/v7.0-beta.1...v7.0-beta.2
[v7.0-beta.1]: https://github.com/gchq/stroom/compare/v7.0-alpha.5...v7.0-beta.1
[v7.0-alpha.5]: https://github.com/gchq/stroom/compare/v7.0-alpha.4...v7.0-alpha.5
[v7.0-alpha.4]: https://github.com/gchq/stroom/compare/v7.0-alpha.3...v7.0-alpha.4
[v7.0-alpha.3]: https://github.com/gchq/stroom/compare/v7.0-alpha.2...v7.0-alpha.3
[v7.0-alpha.2]: https://github.com/gchq/stroom/compare/v7.0-alpha.1...v7.0-alpha.2
[v7.0-alpha.1]: https://github.com/gchq/stroom/compare/v6.0.0...v7.0-alpha.1
[v6.0.0]: https://github.com/gchq/stroom/compare/v5.4.0...v6.0.0<|MERGE_RESOLUTION|>--- conflicted
+++ resolved
@@ -7,9 +7,8 @@
 
 ## [Unreleased]
 
-<<<<<<< HEAD
 * Issue **#2277** : Add processing filter clone function.
-=======
+
 * Issue **#2390** : Fix NPE thrown during proxy aggregation.
 
 
@@ -49,7 +48,6 @@
 
 * Change explorer root node creation to happen under cluster lock.
 
->>>>>>> ee5f4bad
 
 ## [v7.1-beta.4] - 2021-08-23
 
