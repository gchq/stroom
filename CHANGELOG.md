# Change Log
All notable changes to this project will be documented in this file.

The format is based on [Keep a Changelog](http://keepachangelog.com/) 
and this project adheres to [Semantic Versioning](http://semver.org/).

## [Unreleased]

<<<<<<< HEAD
* Make export add new line to the end of all files to adhere to POSIX standard.
=======
* Issue **#1532** : Fixed index shard criteria in UI.

* Change SecurityFilter to return a 401 on authentication exceptions.
>>>>>>> e877ccd5

* Move some health checks into SystemInfoResource.

* Remove healthchecks from rest resources and servlets that never give an unhealthy result.

* Add error info to AppConfigMonitor health check.


## [v7.0-beta.29] - 2020-05-04

* Issue **#1496** : Fixed paging of processed data.

* Add stroom.statistics.internal.enabledStoreTypes and make internal stat processing respect it.

* Improve SQL stats shutdown processing so all in memory stats are flushed.

* Issue **#1521** : Dashboards with missing datasources break entirely.

* Issue **#1477** : Disable edit button on stream processor.

* Issue **#1497** : Fixed data list result paging.

* Issue **#1492** : Fixed data list result paging.

* Issue **#1513** : You can now view data in folders.

* Issue **#1500** : Fixed data delete/restore behaviour.

* Issue **#1515** : Fix proxyDir default when running in a stack.

* Issue **#1509** : Unable to update processor filter.

* Issue **#1495** : Speculative fix for missing swagger.json file in the fat jar.

* Issue **#1503** : Fixed Dashboard serialisation and JSON template.

* Issue **#1479** : Unable to set index volume limits.


## [v7.0-beta.28] - 2020-04-29

* Issue **#1489** : Reprocess streams feature failing.

* Issue **#1465** : Add default Open ID credentials to allow proxy to be able to authenticate out of the box.

* Issue **#1455** : Fix interactive search.

* Issue **#1471** : Pipeline name not shown on processors/filters in UI.

* Issue **#1491** : Download stream feature failing. 

* Issue **#1433** : StandardKafkaProducer failed when writing XML kafka payloads. 


## [v7.0-beta.27] - 2020-04-27

* Issue **#1417** : Allow processor filters to be exported with Pipelines. 

* Issue **#1480** : Index settings now shows index volume groups and allows selection. 

* Issue **#1450** : Further attempt to improve criteria filtering on data tab.

* Issue **#1467** : The cluster node state node uses NodeResource to determine active nodes.

* Issue **#1448** : The internal processing user now has a JWT and passes it when making calls to other nodes.


## [v7.0-beta.26] - 2020-04-22

* Fix gradle build for versioned builds


## [v7.0-beta.25] - 2020-04-22

* Assorted fixes to the new React UI pages.


## [v7.0-beta.24] - 2020-04-21

* Issue **#1450** : Stop data tabs showing all feeds.

* Issue **#1454** : Fix NPE in feed name suggestion box.

* Remove internal statistics from setup sample data.

* Fix issue of pipeling structure not showing when it contains a StatisticsFilter.

* Update auth flow for auth-into-stroom integration

* Issue **#1426** : Change /logout endpoint to /noauth/logout.

* Fix `Expecting a real user identity` errors on auto import of content packs.

* Increase wait timeout to 240s in `start.sh`.

* Issue **#1404** : Fixed issue with invalid XML character filter.

* Issue **#1413** : Attempt to fix search hanging issue.

* Issue **#1393** : The annotations data popup now formats content on load.

* Issue **#1399** : Removed error logging for expected exceptions in TaskExecutor.

* Issue **#1385** : File output param `streamId` now aliased to `sourceId` and `streamNo` is now aliased to `partNo` for consistency with new source tracking XSLT functions.

* Issue **#1392** : Downloading dashboard queries now provides the current query without the need to save the dashboard.

* Issue **#1427** : Change remote call to auth service to a local call.


## [v7.0-beta.23] - 2020-03-24

* Rename all legacy DB tables to `OLD_`.

* Issue **#1394** : Fix duplicate tables appearing in Monitoring -> Database Tables.

* Add NodeEndpointConfiguration. Change `node` table to hold the base endpoint.


## [v7.0-beta.22] - 2020-03-10

* Brought stroom-auth-service into stroom

* Issue **#563** : Kafka producer improvements - StandardKafkaProducer

* Issue **#1399** : Removed error logging for expected exceptions in TaskExecutor. 

* Fix missing $ in start.sh

* Issue **#1387** : Changed the way tasks are executed to reduce changes of unhandled execution errors.

* Issue **#1378** : Improved logging detail when processor filters fail.

* Issue **#1379** : Fixed issue where you couldn't open a processor filter if parts of the filter referenced deleted items.

* Issue **#1378** : Improved logging detail when processor filters fail.

* Issue **#1382** : Added `decode-url` and `encode-url` XSLT functions.

* Issue **#655** : Fixed SQL Stats queries ignoring the enabled state of the dashboard query terms.

* Issue **#1362** : Fixed issue where hiding dashboard annotation fields removed them.

* Issue **#1357** : Fixed dragging tabs in dashboard with hidden panes to create a new split.

* Issue **#1357** : Fixed dragging tabs in dashboard with hidden panes.

* Issue **#1368** : Fixed FindReplaceFilter as it wasn't working when used in conjunction with Data Splitter.

* Issue **#1361** : Changed the way headers are parsed for the HttpCall XSLT function.


## [v7.0-beta.21] - 2020-02-24

* Add null checks to DB migration.

* Add deletion of constraint `IDX_SHARD_FK_IDX_ID` to migration script.


## [v7.0-beta.20] - 2020-02-13

* Fix bug in `processor_task` migration script.


## [v7.0-beta.19] - 2020-02-10

* Fix bugs in DB migration scripts.


## [v7.0-beta.18] - 2020-02-05

* Re-locate index database migrations.

* Fix issues with migrating null audit columns.

* Improve output of TestYamlUtil.


## [v7.0-beta.17] - 2020-01-29

* Issue **#1355** : Fixed stepping from dashboard text pane.

* Issue **#1354** : Fixed double click to edit list items, e.g. properties.

* Issue **#1340** : Fixed issue with FindReplaceFilter where it failed in some cases when more than one filter was chained together.

* Issue **#1338** : You can now configure the max size of the map store cache.

* Issue **#1350** : Fixed scope of dictionaries when loaded in multiple XSLT pipeline steps.

* Issue **#1347** : Added SSL options to `http-call` XSLT method.

* Issue **#1352** : Fixed Hessian serialisation of user identities on tasks.

* Change docker image to allow us to pass in the dropwizard command to run, e.g. server|migrate.

* Stop MySQL outputing Note level warnings during migration about things that don't exist when we expect them not to.


## [v7.0-beta.13] - 2019-12-24

* Add `migrate` command line argument to run just the DB migrations.

* Updated API key to include audience and added client id and secret.

* Change `stroom.conf.sh` to also look for ip in `/sbin`

* Issue **#260** : You can now hide dashboard tabs.

* Issue **#1332** : The text pane can now be configured to show source data.

* Issue **#1311** : Improved source location tracking.


## [v7.0-beta.12] - 2019-12-04

* Change local.yml.sh to also look for ip in /sbin


## [v7.0-beta.11] - 2019-12-04

* Fix invalid SQL syntax in V07_00_00_012__Dictionary


## [v7.0-beta.10] - 2019-12-04

* Update auth api version

* Add clientId and clientSecret to config

* Update API keys (needed aud)

* Issue **#1338** : Added new config options to control the maximum size of some caches: `stroom.pipeline.parser.maxPoolSize`, `stroom.pipeline.schema.maxPoolSize`, `stroom.pipeline.schema.maxPoolSize`, `stroom.pipeline.xslt.maxPoolSize`, `stroom.entity.maxCacheSize`, `stroom.referenceData.mapStore.maxCacheSize`.

* Issue **#642** : Downloading query details now ignores hidden fields.

* Issue **#1337** : Fixed issue where downloading large numbers of search results in Excel format was exceeding maximum style count of 64000. 

* Issue **#1341** : Added XSRF protection to GWT RPC requests.

* Issue **#1335** : Made session cookie `Secure` and `HttpOnly`.

* Issue **#1334** : Fix 404 when accessing `/stroom/resourcestore/........`, i.e. fix Tools->Export.

* Issue **#1333** : Improved resilience against XSS attacks.

* Issue **#1330** : Allow configuration of `Content-Type` in HTTPAppender.

* Issue **#1327** : Improvements to annotations.

* Issue **#1328** : Increased size of data window and removed max size restrictions.

* Issue **#1324** : Improved logging and added SSL options for HTTPAppender.


## [v7.0-beta.9] - 2019-11-20

* Fix SSL connection failure on remote feed staus check.

* Remove ConfigServlet as the functionality is covered by ProxyConfigHealthCheck.

* Fix password masking in ProxyConfigHealthCheck.

* Change servlet path of ProxyStatusServlet from `/config` to `/status`.


## [v7.0-beta.8] - 2019-11-20

* Change precedence order for config properties. YAML > database > default. Change UI to show effective value. Add hot loading of YAML file changes.

* Issue **#1322** : Stroom now asks if you really want to leave site when stepping items are dirty. Also fixed `Save` and `Save All` menu items and dashboard param changes now correctly make a dashboard dirty.

* Issue **#1320** : Fixed formatting of XML where trailing spaces were being removed from content surrounded by start and end tags (data content) which should not happen. 

* Issue **#1321** : Make path relative in stroom distribution .zip.sha256 hash file.

* The auth service now supports the use of HTTPS without certificate verification and adds additional logging.

* Issue **gchq/stroom-auth#157** : Automatically refresh user's API key when it expires.

* Issue **#1243** : Dashboard visualisations now link with similar functions available to dashboard tables, e.g. `link()`, `dashboard()`, `annotation()`, `stepping()`, `data()`.

* Issue **#1316** : JSONParser now includes various parse options including handling comments.

* Issue **#48** : Added option to hide/show dashboard table columns.

* Issue **#1315** : Improved health check for missing API key.

* Updated stroom expression to v1.5.4 and added new field types.

* Issue **#1315** : Improved health check for missing API key.

* Issue **#1314** : Fixed NPE thrown when logging caused when viewing docs that can't be found.

* Issue **#1313** : Suggestion boxes now make suggestions immediately before the user even starts typing.

* Issue **#1043** : Added feature to allow floating point numbers to be indexed.

* Issue **#1312** : Dictionaries now change the entity name in the DB when renamed.

* Issue **#1312** : Fixed read only behaviour of dictionary settings UI.

* Issue **#1300** : Multiple changes to annotations.

* Issue **#1265** : Added `modulus()` function along with alias `mod()` and modulus operator `%`.

* Issue **#1300** : Added `annotation()` link creation function, `currentUser()` alias for `param('currentUser()')` and additional link creation functions for `data()` and `stepping()`.

* Issue **#67** : Table columns now display menu items on left click.

* Uplift stroom-query to v2.2.4 to add better diagnostic logging.

* Uplift Kafka client to v2.2.1.

* Issue **#1293** : Add more static file types to allow nginx/browser caching on.

* Issue **#1295** : Add authentication bypass for servlets such as /remoting, /status, /echo, etc.

* Issue **#1297** : The UI now supplies API tokens to the backend for resource calls.

* Issue **#1296** : Fixed NPE in StreamMapCreator caused when a stream can not be found.

## [v7.0-beta.7] - 2019-10-23

* Issue **#1288** : Streams now show the name of the pipeline used to create them even if the user doesn't have permission to see the pipeline.

* Issue **#1282** : Fixed issue where items were imported into the explorer even if not selected for import.

* Issue **#1291** : Fixed issue where empty dashboard table cells did not select table rows when clicked. 

* Issue **#1290** : Fixed issue where executor provider was not executing supplied runnable if parent task had terminated.

* Fix problem of missing fallback config in docker image.


## [v7.0-beta.6] - 2019-10-15

* Add default for stroom.security.authentication.durationToWarnBeforeExpiry

* Fix missing icons for Kafka Config and Rule Set.

* Fix Kafka Config entity serialisation.

* Issue **#1264** : Dashboards running in embedded mode will not always ask for the user to choose an activity if the users session has one set already.

* Issue **#1275** : Fixed permission filtering when showing related streams.

* Issue **#1274** : Fixed issue with batch search caused by Hibernate not returning pipeline details in stream processor filters.

* Issue **#1272** : Fixed saving query favourites.

* Issue **#1266** : Stroom will now lock the cluster before releasing owned tasks so it doesn't clash with other task related processes that lock the DB for long periods.

* Issue **#1264** : Added `embedded` mode for dashboards to hide dashboard chrome and save options.

* Issue **#1264** : Stroom no longer asks if you want to leave the web page if no content needs saving.

* Issue **#1263** : Fixed issues related to URL encoding/decoding with the `dashboard()` function.

* Issue **#1263** : Fixed issue where date expressions were being allowed without '+' or '-' signs to add or subtract durations.

* Add fallback config.yml file into the docker images for running outside of a stack.

* Issue **#1263** : Fixed issues related to URL encoding/decoding in dashboard expressions.

* Issue **#1262** : Improved behaviour of `+` when used for concatenation in dashboard expressions.

* Issue **#1259** : Fixed schema compliance when logging failed document update events.

* Issue **#1245** : Fixed various issues with session management and authentication.

* Issue **#1258** : Fixed issue affecting search expressions against keyword fields using dictionaries containing carriage returns.


## [v7.0-beta.5] - 2019-09-23

* Fixes to proxy


## [v7.0-beta.4] - 2019-09-16

* Fix stroom-proxy Dockerfile


## [v7.0-beta.3] - 2019-09-16

* Minor fixes, including an essential fix to config


## [v7.0-beta.2] - 2019-09-13

* Fix docker build


## [v7.0-beta.1] - 2019-09-11

* Issue **#1253** : Data retention policies containing just `AND` will now match everything.

* Issue **#1252** : Stream type suggestions no longer list internal types.

* Issue **#1218** : All stepping panes will now show line numbers automatically if there are indicators (errors, warnings etc) that need to be displayed.  

* Issue **#1254** : Added option to allow non Java escaped find and replacement text to be used in `FindReplaceFilter`. 

* Issue **#1250** : Fixed logging description for reading and writing documents.

* Issue **#1251** : Copy permissions from a parent now shows changes prior to the user clicking ok.

* Issue **#758** : You no longer need the `Manage Processors` privilege to call `stroom:meta('Pipeline')` in XSLT.

* Issue **#1256** : Fix error caused when logging data source name when downloading search results.

* Issue **#399** : Fix for error message when stepping that said user needed `read` permission on parent pipeline and not just `use`.

* Issue **#1242** : Fix for pipeline corruption caused when moving elements back to inherited parents.

* Issue **#1244** : Updated Dropwizard to version 1.3.14 to fix session based memory leak.

* Issue **#1246** : Removed elastic search document type, menu items and filter.

* Issue **#1247** : Added XSLT functions (`source`, `sourceId`, `partNo`, `recordNo`, `lineFrom`, `colFrom`, `lineTo`, `colTo`) to determine the current source location so it can be embedded in a cooked event. Events containing raw source location info can be made into links in dashboard tables or the text pane so that a user can see raw source data or jump directly to stepping that raw record.

* Add data retention feature and index optimisation to Solr indexes.

* Initial support for Solr indexing and search.

* Issue **#1244** : Updated Dropwizard to version 1.3.14 to fix session based memory leak.

* Issue **#1246** : Removed elastic search document type, menu items and filter.

* Issue **#1214** : Fixed issue where the max results setting in dashboard tables was not always being obeyed. Also fixed some dashboard table result page size issues.

* Issue **#1238** : During proxy clean task we no longer show a failed attempt to delete an empty directory as an error as this condition is expected.

* Issue **#1237** : Fixed issue where explorer model requests were failing outside of user sessions, e.g. when we want to find folder descendants for processing.

* Issue **#1230** : Fix test.

* Issue **#1230** : Search expressions no longer have the `contains` condition. 

* Issue **#1220** : Fixed attempt to open newly created index shards as if they were old existing shards.

* Issue **#1232** : Fixed handling of enter key on pipeline element editor dialog.

* Issue **#1229** : Fixed issue where users needed `Read` permission on an index instead of just `Use` permission to search it.

* Issue **#1207** : Removed task id from meta to reduce DB size and complexity especially given the fact tasks are transient. Superseded output is now found by querying the processor task service when new output is written rather than using task ids on meta.

* Uplift HBase to 2.1.5 and refactor code accordingly

* Uplift Kafka to 2.1.1 and refactor code accordingly

* Uplift Curator to 4.2.0

* Issue **#1143** : Added mechanism to inject dashboard parameters into expressions using the `param` and `params` functions so that dashboard parameters can be echoed by expressions to create dashboard links.

* Issue **#1205** : Change proxy repo clean to not delete configured rootRepoDir.

* Issue **#1204** : Fix ProxySecurityFilter to use correct API key on feedStatus requests.

* Issue **#1211** : Added a quick filter to the server tasks page.

* Issue **#1206** : Fixed sorting active tasks when clicking column header.

* Issue **#1201** : Fixed dependencies.

* Issue **#1201** : Fixed tests.

* Issue **#1201** : Document permission changes now mutate the user document permissions cache rather than clearing it.

* Issue **#1153** : Changed security context to be a Spring singleton to improve explorer performance.

* Issue **#1202** : Fixed NumberFormatException in StreamAttributeMapUtil.

* Issue **#1203** : Fixed event logging detail for dictionaries.

* Issue **#1197** : Restored Save As functionality.

* Issue **#1199** : The index fields page now copes with more than 100 index fields.

* Issue **#1200** : Removed blocking queue that was causing search to hang when full.

* Issue **#1198** : Filtering by empty folders now works correctly.

* Comment out rollCron in proxy-prod.yml

* Change swagger UI at gchq.github.io/stroom to work off 6.0 branch

* Issue **#1195** : Fixed issue where combination of quick filter and type filter were not displaying explorer items correctly.

* Issue **#1153** : Changed the way document permissions are retrieved and cached to improve explorer performance.

* Issue **#1196** : Added code to resolve data source names from doc refs if the name is missing when logging.

* Issue **#1165** : Fixed corruption of pipeline structure when adding items to Source.

* Issue **#1193** : Added optional validation to activities.

* Change default config for proxy repositoryFormat to "${executionUuid}/${year}-${month}-${day}/${feed}/${pathId}/${id}"

* Issue **#1194** : Fixed NPE in FindTaskProgressCriteria.

* Issue **#1191** : SQL statistics search tasks now show appropriate information in the server tasks pane.

* Issue **#1192** : Executor provider tasks now run as the current user.

* Issue **#1190** : Copied indexes now retain associated index volumes.

* Issue **#1177** : Data retention now works with is doc refs.

* Issue **#1160** : Proxy repositories now only roll if all output streams for a repository are closed. Proxy repositories also only calculate the current max id if the `executionUuid` repo format param is not used.

* Issue **#1186** : Volume status is now refreshed every 5 minutes.

* Fix incorrect default keystore in proxy config yaml.

* Rename environment variables in proxy config yaml.

* Issue **#1170** : The UI should now treat the `None` tree node as a null selection.

* Issue **#1184** : Remove dropwizard yaml files from docker images.

* Issue **#1181** : Remove dropwizard config yaml from the docker images.

* Issue **#1152** : You can now control the maximum number of files that are fragmented prior to proxy aggregation with `stroom.maxFileScan`.

* Issue **#1182** : Fixed use of `in folder` for data retention and receipt policies.

* Updated to allow stacks to be built at this version.

* Issue **#1154** : Search now terminates during result creation if it is asked to do so.

* Issue **#1167** : Fix for proxy to deal with lack of explorer folder based collections.

* Issue **#1172** : Fixed logging detail for viewing docs.

* Issue **#1166** : Fixed issue where users with only read permission could not copy items.

* Issue **#1174** : Reduced hits on the document permission cache.

* Issue **#1168** : Statistics searches now work when user only has `Use` permission.

* Issue **#1170** : Extra validation to check valid feed provided for stream appender.

* Issue **#1174** : The size of the document permissions cache is now configurable via the `stroom.security.documentPermissions.maxCacheSize` property.

* Issue **#1176** : Created index on document permissions to improve performance.

* Issue **#1175** : Dropping unnecessary index `explorerTreePath_descendant_idx`.

* Issue **#747** : XSLT can now reference dictionaries by UUID.

* Issue **#1167** : Use of folders to include child feeds and pipelines is now supported.

* Issue **#1153** : The explorer tree is now built with fewer DB queries.

* Issue **#1163** : Added indexes to the DB to improve explorer performance.

* Issue **#1153** : The explorer tree now only rebuilds synchronously for users who alter the tree, if has never been built or is very old. All other rebuilds of the explorer tree required to keep it fresh will happen asynchronously.

* Issue **#1162** : Proxy aggregation will no longer recurse parts directories when creating parts.

* Issue **#1157** : Migration now adds dummy feeds etc to processor filters if the original doc can't be found. This will prevent filters from matching more items than they should if migration fails to map feeds etc because they can't be found.

* Issue **#1162** : Remove invalid CopyOption in move() call.

* Issue **#1159** : Fix NPE in rolling appenders with no frequency value.

* Issue **#1160** : Proxy repositories will no longer scan contents on open if they are set to be read only.

* Issue **#1162** : Added buffering etc to improve the performance of proxy aggregation.

* Issue **#1156** : Added code to reduce unlikely chance of NPE or uncontrolled processing in the event of a null or empty processing filter.

* Issue **#1149** : Changed the way EntryIdSet is unmarshalled so jaxb can now use the getter to add items to a collection.

* Ignore broken junit test that cannot work as it stands

* Fix NPE in DictionaryStoreImpl.findByName().

* Issue **#1146** : Added `encodeUrl()`, `decodeUrl()` and `dashboard()` functions to dashboard tables to make dashboard linking easier. The `link()` function now automatically encodes/decodes each param so that parameters do not break the link format, e.g. `[Click Here](http://www.somehost.com/somepath){dialog|Dialog Title}`.

* Issue **#1144** : Changed StreamRange to account for inclusive stream id ranges in v6.0 that was causing an issue with file system maintenance.

* Mask passwords on the proxy admin page.

* Add exception to wrapped exception in the feedStatus service.

* Issue **#1140** : Add health check for proxy feed status url.

* Issue **#1138** : Stroom proxy now deletes empty repository directories based on creation time and depth first so that pruning empty directories is quicker and generally more successful.

* Issue **#1137** : Change proxy remote url health check to accept a 406 code as the feed will not be specified.

* Issue **#1135** : Data retention policies are now migrated to use `Type` and not `Stream Type`.

* Issue **#1136** : Remove recursive chown from stroom and proxy docker entrypoint scripts.


## [v7.0-alpha.5] - 2019-06-12

* Fix YAML substitution.


## [v7.0-alpha.4] - 2019-06-11

* Update API paths


## [v7.0-alpha.3] - 2019-05-10

* Fix config


## [v7.0-alpha.2] - 2019-05-10

* Fix config

* Issue **#1134** : Proxy now requires feed name to always be supplied.

* Expose proxy api key in yaml config via SYNC_API_KEY

* Issue **#1130** : Change `start.sh` so it works when realpath is not installed.

* Issue **#1129** : Fixed stream download from the UI.

* Issue **#1119** : StreamDumpTool will now dump data to zip files containing all data and associated meta and context data. This now behaves the same way as downloading data from the UI and can be used as an input to proxy aggregation or uploaded manually.


## [v7.0-alpha.1] - 2019-04-23

* Fix config issue

* Fixed NPE created when using empty config sections.

* Issue **#1122** : Fixed hessian communication between stroom and stroom proxy used to establish feed receive status. Added restful endpoints for feed status to stroom and stroom proxy. Proxy will now be able to request feed status from upstream stroom or stroom proxy instances.

* Fixed incompatibility issues with MySQL 5.7 and 8.0.

* Added debug to help diagnose search failures

* Issue **#382** : Large zip files are now broken apart prior to proxy aggregation.

* Change start script to use absolute paths for jar, config and logs to distinguish stroom and proxy instances.

* Issue **#1116** : Better implementation of proxy aggregation.

* Issue **#1116** : Changed the way tasks are executed to ensure thread pools expand to the maximum number of threads specified rather than just queueing all tasks and only providing core threads.

* Remove full path from file in sha256 hash file release artifact.

* Issue **#1115** : Add missing super.startProcessing to AbstractKafkaProducerFilter.

* Improve exception handling and logging in RemoteDataSourceProvider. Now the full url is included in dashboard connection errors.

* Change Travis build to generate sha256 hashes for release zip/jars.

* Uplift the visualisations content pack to v3.2.1

* Issue **#1100** : Fix incorrect sort direction being sent to visualisations.

* Add guard against race condition

* Add migration script to remove property `stroom.node.status.heapHistogram.jMapExecutable`.

* Uplift base docker image to openjdk:8u191-jdk-alpine3.9, reverting back to JDK for access to diagnostic tools.

* Issue **#1084** : Change heap histogram statistics to java MBean approach rather than jmap binary. Remove stroom.node.status.heapHistogram.jMapExecutable property.

* Improve resource for setting user's status

* Issue **#1079** : Improved the logging of permission errors encountered during stream processing

* Issue **#1058** : Added property `stroom.pipeline.parser.secureProcessing` to enable/disable the XML secure processing feature.

* Issue **#1062** : Add env var for UI path

* Uplift distribution visualisation content pack to v3.1.0

* Add transform_user_extract.py, for pre-6.0 to 6.0 user migration

* Issue **#1059** : Fix guice errors on stroom-proxy startup.

* Issue **#1010** : Improve distribution start/stop/etc scripts by adding monochrome switch and background log tailing.

* Issue **#1053** : Add API to disabled authorisation users

* Issue **#1042** : Improve error message for an ApiException when requesting a user's token.

* Issue **#1050** : Prevent creation of permission entries if key already exists.

* Issue **#1015** : Add sortDirections[] and keySortDirection to visualisation data object to fix sorting in the visualisations.

* Issue **#1019** : Fix visualisations settings dialog so you can un-set text and list controls.

* Issue **#1041** : Add a healthcheck to Stroom to alert for API key expiry

* Issue **#1040** : Fix for visualisations that do not require nested data.

* Issue **#1036** : Fix for scrollbar position on explorer popup windows.

* Issue **#1037** : Updated `moment.js` for parsing/formatting dates and times.

* Issue **#1021** : Dashboard links now allow `{}` characters to be used without URL encoding.

* Issue **#1018** : Added Health Checks for the external connectors that are registered via plugins

* Issue **#1025** : Fixed ACE editor resize issue where horizontal scroll bar was not always correctly shown.

* Issue **#1025** : Updated ACE editor to v1.4.2.

* Issue **#1022** : Added `Contains` condition to all search expression fields so that regex terms can be used.

* Issue **#1024** : Superseded output helper no longer expects initialisation in all cases.

* Issue **#1021** : Multiple changes to improve vis, dashboard and external linking in Stroom.

* Issue **#1019** : Fix visualisations settings dialog so you can un-set text and list controls.

* Issue **#986** : Fix direct dashboard links.

* Issue **#1006** : Added Exception Mapper for PermissionExceptions to return HTTP FORBIDDEN.

* Issue **#1012** : Fix for NPE caused when checking if an output is superseded.

* Issue **#1011** : Old UI versions running in browsers often cause Stroom to throw an NPE as it can't find the appropriate GWT serialisation policy. Stroom will no longer throw an NPE but will report an `IncompatibleRemoteServiceException` instead. This is the default GWT behaviour.

* Issue **#1007** : Max visualisation results are now limited by default to the maximum number of results defined for the first level of the parent table. This can be further limited by settings in the visualisation.

* Issue **#1004** : Table cells now support multiple links.

* Issue **#1001** : Changed link types to `tab`, `dialog`, `dashboard`, `browser`.

* Issue **#1001** : Added dashboard link option to link to a dashboard from within a vis, e.g. `stroomLink(d.name, 'type=Dashboard&uuid=<TARGET_DASHBOARD_UUID>&params=userId%3D' + d.name, 'DASHBOARD')`.

* Issue **#1001** : Added dashboard link option to link to a dashboard using the `DASHBOARD` target name, e.g. `link(${UserId}, concat('type=Dashboard&uuid=<TARGET_DASHBOARD_UUID>', ${UserId}), '', 'DASHBOARD')`.

* Issue **#1002** : Popup dialogs shown when clicking dashboard hyperlinks are now resizable.

* Issue **#993** : Moving documents in the explorer no longer affects items that are being edited as they are not updated in the process.

* Issue **#996** : Updated functions in dashboard function picker.

* Issue **#981** : Fixed dashboard deletion

* Issue **#989** : Upgraded stroom-expression to v1.4.13 to add new dashboard `link` function.

* Issue **#988** : Changed `generate-url` XSLT function to `link` so it matches the dashboard expression. Changed the parameters to create 4 variants of the function to make creation of simple links easier.

* Issue **#980** : Fix for NPE when fetching dependencies for scripts.

* Issue **#978** : Re-ordering the fields in stream data source

* Issue **gchq/stroom-content#31** : Uplift stroom-logs content pack to v2.0-alpha.5.

* Issue **#982** : Stop proxy trying to health check the content syncing if it isn't enabled.

* Change error logging in ContentSyncService to log stack trace

* Uplift send_to_stroom.sh in the distribution to v2.0

* Issue **#973** : Export servlet changed to a Resource API, added permission check, improved error responses.

* Issue **#969** : The code now suppresses errors for index shards being locked for writing as it is expected. We now lock shards using maps rather than the file system as it is more reliable between restarts.

* Issue **#941** : Internal Meta Stats are now being written

* Issue **#970** : Add stream type of `Records` for translated stroom app events.

* Issue **#966** : Proxy was always reporting zero bytes for the request content in the receive log.

* Issue **#938** : Fixed an NPE in authentication session state.

* Change the proxy yaml configuration for the stack to add `remotedn` and `remotecertexpiry` headers to the receive log

* Change logback archived logs to be gzip compressed for stroom and proxy

* Uplift stroom-logs content pack to v2.0-alpha.3

* Uplift send_to_stroom script to v1.8.1

* Issue **#324** : Changed XML serialisation so that forbidden XML characters U+FFFE and U+FFFF are not written. Note that these characters are not even allowed as character references so they are ignored entirely.

* Issue **#945** : More changes to fix some visualisations only showing 10 data points.

* Issue **#945** : Visualisations now show an unlimited number of data points unless constrained by their parent table or their own maximum value setting.

* Issue **#948** : Catching Spring initialisation runtime errors and ensuring they are logged.

* Add `set_log_levels.sh` script to the distribution

* Uplift visualisations content pack to v3.0.6 in the gradle build

* Issue **#952** : Remote data sources now execute calls within the context of the user for the active query. As a result all running search `destroy()` calls will now be made as the same user that initiated the search.

* Issue **#566** : Info and warning icons are now displayed in stepping screen when needed.

* Issue **#923** : Dashboard queries will now terminate if there are no index shards to search.

* Issue **#959** : Remove Material UI from Login and from password management pages

* Issue **#933** : Add health check for password resets

* Issue **#929** : Add more comprehensive password validation

* Issue **#876** : Fix password reset issues

* Issue **#768** : Preventing deletion of /store in empty volumes

* Issue **#939** : Including Subject DN in receive.log

* Issue **#940** : Capturing User DN and cert expiry on DW terminated SSL

* Issue **#744** : Improved reporting of error when running query with no search extraction pipeline

* Issue **#134** : Copy permissions from parent button

* Issue **#688** : Cascading permissions when moving/copying folder into a destination

* Issue **#788** : Adding DocRef and IsDocRef to stroom query to allow doc ref related filtering. Migration of stream filters uses this.

* Issue **#936** : Add conversion of header `X-SSL-Client-V-End` into `RemoteCertExpiry`, translating date format in the process.

* Issue **#953** : Fixed NPE.

* Issue **#947** : Fixed issue where data retention policy contains incorrect field names.

* Remove Material UI from the Users and API Keys pages

* Add content packs to stroom distribution

* Change distribution to use send_to_stroom.sh v1.7

* Updated stroom expression to v1.4.12 to improve handling or errors values and add new type checking functions `isBoolean()`, `isDouble()`, `isError()`, `isInteger()`, `isLong()`, `isNull()`, `isNumber()`, `isString()`, `isValue()`. Testing equality of null with `x=null()` is no longer valid and must be replaced with `isNull(x)`.

* Issue **#920** : Fix error handling for sql stats queries

* Remove log sending cron process from docker images (now handled by stroom-log-sender).

* Issue **#924** : The `FindReplaceFilter` now records the location of errors.

* Issue **#939** : Added `remotedn` to default list of keys to include in `receive.log`.

* Add git_tag and git_commit labels to docker images

* Uplift stroom-logs content pack in docker image to` v2.0-alpha.2`

* Stop truncation of `logger` in logback console logs

* Issue **#921** : Renaming open documents now correctly changes their tab name. Documents that are being edited now prevent the rename operation until they are saved.

* Issue **#922** : The explorer now changes the selection on a right click if the item clicked is not already selected (could be part of a multi select).

* Issue **#903** : Feed names can now contain wildcard characters when filtering in the data browser.

* Add API to allow creation of an internal Stroom user.

* Fix logger configuration for SqlExceptionHelper

* Add template-pipelines and standard-pipelines content packs to docker image

* Issue **#904** : The UI now shows dictionary names in expressions without the need to enter edit mode.

* Updated ACE editor to v1.4.1.

* Add colours to console logs in docker.

* Issue **#869** : Delete will now properly delete all descendant nodes and documents when deleting folders but will not delete items from the tree if they cannot be deleted, e.g. feeds that have associated data.

* Issue **#916** : You can no longer export empty folders or import nothing.

* Issue **#911** : Changes to feeds and pipelines no longer clear data browsing filters.

* Issue **#907** : Default volumes are now created as soon as they are needed.

* Issue **#910** : Changes to index settings in the UI now register as changes and enable save.

* Issue **#913** : Improve FindReplaceFilter to cope with more complex conditions.

* Change log level for SqlExceptionHelper to OFF, to stop expected exceptions from polluting the logs

* Fix invalid requestLog logFormat in proxy configuration

* Stop service discovery health checks being registered if stroom.serviceDiscovery.enabled=false

* Add fixed version of send_to_stroom.sh to release distribution

* Uplift docker base image for stroom & proxy to openjdk:8u181-jdk-alpine3.8

* Add a health check for getting a public key from the authentication service.

* Issue **#897** : Import no longer attempts to rename or move existing items but will still update content.

* Issue **#902** : Improved the XSLT `format-date` function to better cope with week based dates and to default values to the stream time where year etc are omitted.

* Issue **#905** : Popup resize and move operations are now constrained to ensure that a popup cannot be dragged off screen or resized to be bigger than the current browser window size.

* Issue **#898** : Improved the way many read only aspects of the UI behave.

* Issue **#894** : The system now generates and displays errors to the user when you attempt to copy a feed.

* Issue **#896** : Extended folder `create` permissions are now correctly cached.

* Issue **#893** : You can now manage volumes without the `Manage Nodes` permission.

* Issue **#892** : The volume editor now waits for the node list to be loaded before opening.

* Issue **#889** : Index field editing in the UI now works correctly.

* Issue **#891** : `StreamAppender` now keeps track of it's own record write count and no longer makes use of any other write counting pipeline element.

* Issue **#885** : Improved the way import works to ensure updates to entities are at least attempted when creating an import confirmation.

* Issue **#892** : Changed `Ok` to `OK`.

* Issue **#883** : Output streams are now immediately unlocked as soon as they are closed.

* Removed unnecessary OR operator that was being inserted into expressions where only a single child term was being used. This happened when reprocessing single streams.

* Issue **#882** : Splitting aggregated streams now works when using `FindReplaceFilter`. This functionality was previously broken because various reader elements were not passing the `endStream` event on.

* Issue **#881** : The find and replace strings specified for the `FindReplaceFilter` are now treated as unescaped Java strings and now support new line characters etc.

* Issue **#880** : Increased the maximum value a numeric pipeline property can be set to via the UI to 10000000.

* Issue **#888** : The dependencies listing now copes with external dependencies failing to provide data due to authentication issues.

* Issue **#890** : Dictionaries now show the words tab by default.

* Add admin healthchecks to stroom-proxy

* Add stroom-proxy docker image

* Refactor stroom docker images to reduce image size

* Add enabled flag to storing, forwarding and synching in stroom-proxy configuration

* Issue **#884** : Added extra fonts to stroom docker image to fix bug downloading xls search results.

* Issue **#879** : Fixed bug where reprocess and delete did not work if no stream status was set in the filter.

* Issue **#878** : Changed the appearance of stream filter fields to be more user friendly, e.g. `feedName` is now `Feed` etc.

* Issue **#809** : Changed default job frequency for `Stream Attributes Retention` and `Stream Task Retention` to `1d` (one day).

* Issue **#813** : Turned on secure processing feature for XML parsers and XML transformers so that external entities are not resolved. This prevents DoS attacks and gaining unauthorised access to the local machine.

* Issue **#871** : Fix for OptimisticLockException when processing streams.

* Issue **#872** : The parser cache is now automatically cleared when a schema changes as this can affect the way a data splitter parser is created.

* Add a health check for getting a public key from the authentication service.

* Issue **#897** : Import no longer attempts to rename or move existing items but will still update content.

* Issue **#902** : Improved the XSLT `format-date` function to better cope with week based dates and to default values to the stream time where year etc are omitted.

* Issue **#905** : Popup resize and move operations are now constrained to ensure that a popup cannot be dragged off screen or resized to be bigger than the current browser window size.

* Issue **#898** : Improved the way many read only aspects of the UI behave.

* Issue **#894** : The system now generates and displays errors to the user when you attempt to copy a feed.

* Issue **#896** : Extended folder `create` permissions are now correctly cached.

* Issue **#893** : You can now manage volumes without the `Manage Nodes` permission.

* Issue **#892** : The volume editor now waits for the node list to be loaded before opening.

* Issue **#889** : Index field editing in the UI now works correctly.

* Issue **#891** : `StreamAppender` now keeps track of it's own record write count and no longer makes use of any other write counting pipeline element.

* Issue **#885** : Improved the way import works to ensure updates to entities are at least attempted when creating an import confirmation.

* Issue **#892** : Changed `Ok` to `OK`.

* Issue **#883** : Output streams are now immediately unlocked as soon as they are closed.

* Removed unnecessary OR operator that was being inserted into expressions where only a single child term was being used. This happened when reprocessing single streams.

* Issue **#882** : Splitting aggregated streams now works when using `FindReplaceFilter`. This functionality was previously broken because various reader elements were not passing the `endStream` event on.

* Issue **#881** : The find and replace strings specified for the `FindReplaceFilter` are now treated as unescaped Java strings and now support new line characters etc.

* Issue **#880** : Increased the maximum value a numeric pipeline property can be set to via the UI to 10000000.

* Issue **#888** : The dependencies listing now copes with external dependencies failing to provide data due to authentication issues.

* Issue **#890** : Dictionaries now show the words tab by default.

* Add admin healthchecks to stroom-proxy

* Add stroom-proxy docker image

* Refactor stroom docker images to reduce image size

* Add enabled flag to storing, forwarding and synching in stroom-proxy configuration

* Issue **#884** : Added extra fonts to stroom docker image to fix bug downloading xls search results.

* Issue **#879** : Fixed bug where reprocess and delete did not work if no stream status was set in the filter.

* Issue **#878** : Changed the appearance of stream filter fields to be more user friendly, e.g. `feedName` is now `Feed` etc.

* Issue **#809** : Changed default job frequency for `Stream Attributes Retention` and `Stream Task Retention` to `1d` (one day).

* Issue **#813** : Turned on secure processing feature for XML parsers and XML transformers so that external entities are not resolved. This prevents DoS attacks and gaining unauthorised access to the local machine.

* Issue **#871** : Fix for OptimisticLockException when processing streams.

* Issue **#872** : The parser cache is now automatically cleared when a schema changes as this can affect the way a data splitter parser is created.

* Issue **#865** : Made `stroom.conf` location relative to YAML file when `externalConfig` YAML property is set.

* Issue **#867** : Added an option `showReplacementCount` to the find replace filter to choose whether to report total replacements on process completion.

* Issue **#867** : Find replace filter now creates an error if an invalid regex is used.

* Issue **#855** : Further fixes for stepping data that contains a BOM.

* Changed selected default tab for pipelines to be `Data`.

* Issue **#860** : Fixed issue where stepping failed when using any sort of input filter or reader before the parser.

* Issue **#867** : Added an option `showReplacementCount` to the find replace filter to choose whether to report total replacements on process completion.

* Improved Stroom instance management scripts

* Add contentPack import

* Fix typo in Dockerfile

* Issue **#859** : Change application startup to keep retrying when establishing a DB connection except for certain connection errors like access denied.

* Issue **#730** : The `System` folder now displays data and processors. This is a bug fix related to changing the default initial page for some document types.

* Issue **#854** : The activity screen no longer shows a permission error when shown to non admin users.

* Issue **#853** : The activity chooser will no longer display on startup if activity tracking is not enabled.

* Issue **#855** : Fixed stepping data that contains a BOM.

* Change base docker image to openjdk:8u171-jdk-alpine

* Improved loading of activity list prior to showing the chooser dialog.

* Issue **#852** : Fix for more required permissions when logging other 'find' events.

* Issue **#730** : Changed the default initial page for some document types.

* Issue **#852** : Fix for required permission when logging 'find' events.

* Changed the way the root pane loads so that error popups that appear when the main page is loading are not hidden.

* Issue **#851** : Added additional type info to type id when logging events.

* Issue **#848** : Fixed various issues related to stream processor filter editor.

* Issue **#815** : `stroom.pageTitle` property changed to `stroom.htmlTitle`.

* Issue **#732** : Added `host-address` and `host-name` XSLT functions.

* Issue **#338** : Added `splitAggregatedStreams` property to `StreamAppender`, `FileAppender` and `HDFSFileAppender` so that aggregated streams can be split into separate streams on output.

* Issue **#338** : Added `streamNo` path replacement variable for files to record the stream number within an aggregate.

* Added tests and fixed sorting of server tasks.

* Improved the way text input and output is buffered and recorded when stepping.

* The find and replace filter now resets the match count in between nested streams so that each stream is treated the same way, i.e. it can have the same number of text replacements.

* Added multiple fixes and improvements to the find and replace filter including limited support of input/output recording when stepping.

* Issue **#827** : Added `TextReplacementFilterReader` pipeline element.

* Issue **#736** : Added sorting to server tasks table.

* Inverted the behaviour of `disableQueryInfo` to now be `requireQueryInfo`.

* Issue **#596** : Rolling stream and file appenders can now roll on a cron schedule in addition to a frequency.

* The accept button now enabled on splash screen.

* Added additional event logging to stepping.

* An activity property with an id of `disableQueryInfo` can now be used to disable the query info popup on a per activity basis.

* Activity properties can now include the attributes `id`, `name`, `showInSelection` and `showInList` to determine their appearance and behaviour;

* Nested elements are now usable in the activity editor HTML.

* Record counts are now recorded on a per output stream basis even when splitting output streams.

* Splash presenter buttons are now always enabled.

* Fix background colour to white on activity pane.

* Changed `splitWhenBiggerThan` property to `rollSize` and added the property to the rolling appenders for consistency.

* Issue **#838** : Fix bug where calculation of written and read bytes was being accounted for twice due to the use of Java internal `FilterInputStream` and `FilterOutputStream` behaviour. This was leading to files being split at half od the expected size. Replaced Java internal classes with our own `WrappedInputStream` and `WrappedOutputStream` code.

* Issue **#837** : Fix bug to no longer try and record set activity events for null activities.

* Issue **#595** : Added stream appender and file appender property `splitWhenBiggerThan` to limit the size of output streams.

* Now logs activity change correctly.

* Add support for checkbox and selection control types to activity descriptions.

* Issue **#833** : The global property edit dialog can now be made larger.

* Fixed some issues in the activity manager.

* Issue **#722** : Change pipeline reference data loader to store its reference data in an off-heap disk backed LMDB store to reduce Java heap usage. See the `stroom.refloader.*` properties for configuration of the off-heap store.

* Issue **#794** : Automatically suggest a pipeline element name when creating it

* Issue **#792** : Preferred order of properties for Pipeline Elements

* Issue **824** : Fix for replace method in PathCreator also found in stroom proxy.

* Issue **#828** : Changed statistics store caches to 10 minute time to live so that they will definitely pick up new statistics store definitions after 10 minutes.

* Issue **#774** : Event logging now logs find stream criteria correctly so that feeds ids are included.

* Issue **#829** : Stroom now logs event id when viewing individual events.

* Added functionality to record actions against user defined activities.

* Added functionality to show a splash screen on login.

* Issue **#791** : Fixed broken equals method so query total row count gets updated correctly.

* Issue **#830** : Fix for API queries not returning before timing out.

* Issue **#824** : Fix for replace method in PathCreator also found in stroom proxy.

* Issue **#820** : Fix updating index shards so that they are loaded, updated and saved under lock.

* Issue **#819** : Updated `stroom-expression` to v1.4.3 to fix violation of contract exception when sorting search results.

* Issue **#817** : Increased maximum number of concurrent stream processor tasks to 1000 per node.

* Moved Index entities over to the new multi part document store.

* Moved Pipeline entities over to the new multi part document store.

* Moved both Statistic Store entity types over to the new multi part document store.

* Moved XSLT entities over to the new multi part document store.

* Moved Visualisation entities over to the new multi part document store.

* Moved Script entities over to the new multi part document store.

* Moved Dashboard entities over to the new multi part document store.

* Moved XmlSchema entities over to the new multi part document store.

* Moved TextConverter entities over to the new multi part document store.

* Modified the storage of dictionaries to use the new multi part document store.

* Changed the document store to hold multiple entries for a document so that various parts of a document can be written separately, e.g. the meta data about a dictionary and the dictionary text are now written as separate DB entries. Entries are combined during the serialisation/deserialisation process.

* Changed the import export API to use byte arrays to hold values rather than strings. *POSSIBLE BREAKING CHANGE*
Issue **gchq/stroom-expression#22** : Add `typeOf(...)` function to dashboard.

* Issue **#697** : Fix for reference data sometimes failing to find the appropriate effective stream due to the incorrect use of the effective stream cache. It was incorrectly configured to use a time to idle (TTI) expiry rather than a time to live (TTL) expiry meaning that heavy use of the cache would prevent the cached effective streams being refreshed.

* Issue **#806** : Fix for clearing previous dashboard table results if search results deliver no data.

* Issue **#805** : Fix for dashboard date time formatting to use local time zone.

* Issue **#803** : Fix for group key conversion to an appropriate value for visualisations.

* Issue **#802** : Restore lucene-backward-codecs to the build

* Issue **#800** : Add DB migration script 33 to replace references to the `Stream Type` type in the STRM_PROC_FILT table with `streamTypeName`.

* Issue **#798** : Add DB migration script 32 to replace references to the `NStatFilter` type in the PIPE table with `StatisticsFilter`.

* Fix data receipt policy defect

* Issue **#791** : Search completion signal is now only sent to the UI once all pending search result merges are completed.

* Issue **#795** : Import and export now works with appropriate application permissions. Read permission is required to export items and Create/Update permissions are required to import items depending on whether the update will create a new item or update an existing one.

* Improve configurabilty of stroom-proxy.

* Issue **#783** : Reverted code that ignored duplicate selection to fix double click in tables.

* Issue **#782** : Fix for NPE thrown when using CountGroups when GroupKey string was null due to non grouped child rows.

* Issue **#778** : Fix for text selection on tooltips etc in the latest version of Chrome.

* Uplift stroom-expression to v1.4.1

* Issue **#776** : Removal of index shard searcher caching to hopefully fix Lucene directory closing issue.

* Issue **#779** : Fix permissions defect.

* Issue **gchq/stroom-expression#22** : Add `typeOf(...)` function to dashboard.

* Issue **#766** : Fix NullPointerExceptions when downloading table results to Excel format.

* Issue **#770** : Speculative fix for memory leak in SQL Stats queries.

* Issue **#761** : New fix for premature truncation of SQL stats queries due to thread interruption.

* Issue **#748** : Fix build issue resulting from a change to SafeXMLFilter.

* Issue **#748** : Added a command line interface (CLI) in addition to headless execution so that full pipelines can be run against input files.

* Issue **#748** : Fixes for error output for headless mode.

* Issue **#761** : Fixed statistic searches failing to search more than once.

* Issue **#756** : Fix for state being held by `InheritableThreadLocal` causing objects to be held in memory longer than necessary.

* Issue **#761** : Fixed premature truncation of SQL stats queries due to thread interruption.

* Added `pipeline-name` and `put` XSLT functions back into the code as they were lost in a merge.

* Issue **#749** : Fix inability to query with only `use` privileges on the index.

* Issue **#613** : Fixed visualisation display in latest Firefox and Chrome.

* Added permission caching to reference data lookup.

* Updated to stroom-expression 1.3.1

    Added cast functions `toBoolean`, `toDouble`, `toInteger`, `toLong` and `toString`.
    Added `include` and `exclude` functions.
    Added `if` and `not` functions.
    Added value functions `true()`, `false()`, `null()` and `err()`.
    Added `match` boolean function.
    Added `variance` and `stDev` functions.
    Added `hash` function.
    Added `formatDate` function.
    Added `parseDate` function.
    Made `substring` and `decode` functions capable of accepting functional parameters.
    Added `substringBefore`, `substringAfter`, `indexOf` and `lastIndexOf` functions.
    Added `countUnique` function.

* Issue **#613** : Fixed visualisation display in latest Firefox and Chrome.

* Issue **#753** : Fixed script editing in UI.

* Issue **#751** : Fix inability to query on a dashboard with only use+read rights.


## [v6.0-alpha.22]

* Issue **#719** : Fix creation of headless Jar to ensure logback is now included.

* Issue **#735** : Change the format-date xslt function to parse dates in a case insensitive way.

* Issue **#719** : Fix creation of headless Jar. Exclude gwt-unitCache folder from build JARs.

* Issue **#720** : Fix for Hessian serialisation of table coprocessor settings.

* Issue **#217** : Add an 'all/none' checkbox to the Explorer Tree's quick filter.

* Issue **#400** : Shows a warning when cascading folder permissions.

* Issue **#405** : Fixed quick filter on permissions dialog, for users and for groups. It will now match anywhere in the user or group name, not just at the start.

* Issue **#708** : Removed parent folder UUID from ExplorerActionHandler.

* Application security code is now implemented using lambda expressions rather than AOP. This simplifies debugging and makes the code easier to understand.

* Changed the task system to allow task threads to be interrupted from the task UI.

* Made changes to improve search performance by making various parts of search wait for interruptible conditions.

* Migrated code from Spring to Guice for managing dependency injection.

* Issue **#229** : When a user 'OKs' a folder permission change it can take a while to return. This disables the ok/cancel buttons while Stroom is processing the permission change.

* Issue **#405** : Fixed quick filter on permissions dialog, for users and for groups. It will now match anywhere in the user or group name, not just at the start.

* Issue **#588** : Fixed display of horizontal scrollbar on explorer tree in export, create, copy and move dialogs.

* Issue **#691** : Volumes now reload on edit so that the entities are no longer stale the second time they are edited.

* Issue **#692** : Properties now reload on edit so that the entities are no longer stale the second time they are edited.

* Issue **#703** : Removed logging of InterruptedException stack trace on SQL stat queries, improved concurrency code.

* Issue **#697** : Improved XSLT `Lookup` trace messages.

* Issue **#697** : Added a feature to trace XSLT `Lookup` attempts so that reference data lookups can be debugged.

* Issue **#702** : Fix for hanging search extraction tasks

* Issue **#701** : The search `maxDocIdQueueSize` is now 1000 by default.

* Issue **#700** : The format-date XSLT function now defaults years, months and days to the stream receipt time regardless of whether the input date pattern specifies them.

* Issue **#657** : Change SQL Stats query code to process/transform the data as it comes back from the database rather than holding the full resultset before processing. This will reduce memory overhead and improve performance.

* Issue **#634** : Remove excessive thread sleeping in index shard searching. Sleeps were causing a significant percentage of inactivity and increasing memory use as data backed up. Add more logging and logging of durations of chunks of code. Add an integration test for testing index searching for large data volumes.

* Issue **#698** : Migration of Processing Filters now protects against folders that have since been deleted

* Issue **#634** : Remove excessive thread sleeping in index shard searching. Sleeps were causing a significant percentage of inactivity and increasing memory use as data backed up. Add more logging and logging of durations of chunks of code. Add an integration test for testing index searching for large data volumes.

* Issue **#659** : Made format-date XSLT function default year if none specified to the year the data was received unless this would make the date later then the received time in which case a year is subtracted.

* Issue **#658** : Added a hashing function for XSLT translations.

* Issue **#680** : Fixed the order of streams in the data viewer to descending by date

* Issue **#679** : Fixed the editing of Stroom properties that are 'persistent'.

* Issue **#681** : Added dry run to check processor filters will convert to find stream criteria. Throws error to UI if fails.

* Issue **#676** : Fixed use of custom stream type values in expression based processing filters.

* Issue **#673** : Fixed issue with Stream processing filters that specify Create Time

* Issue **#675** : Fixed issue with datafeed requests authenticating incorrectly

* Issue **#666** : Fixed the duplicate dictionary issue in processing filter migrations, made querying more efficient too
* Database migration fixes and tools

* Issue **#668** : Fixed the issue that prevented editing of stroom volumes

* Issue **#669** : Elastic Index Filter now uses stroomServiceUser to retrieve the index config from the Query Elastic service.

* Minor fix to migrations

* Add logging to migrations

* Add logging to migrations

* Issue **#651** : Removed the redundant concept of Pipeline Types, it's half implementation prevented certain picker dialogs from working.

* Issue **#481** : Fix handling of non-incremental index queries on the query API. Adds timeout option in request and blocking code to wait for the query to complete. Exit early from wait loops in index/event search.

* Issue **#626** : Fixed issue with document settings not being persisted

* Issue **#621** : Changed the document info to prevent requests for multi selections

* Issue **#620** : Copying a directory now recursively copies it's contents, plus renaming copies is done more intelligently.

* Issue **#546** : Fixed race conditions with the Explorer Tree, it was causing odd delays to population of the explorer in various places.

* Issue **#495** : Fixed the temporary expansion of the Explorer Tree caused by filtering

* Issue **#376** : Welcome tab details fixed since move to gradle

* Issue **#523** : Changed permission behaviours for copy and move to support `None`, `Source`, `Destination` and `Combined` behaviours. Creating new items now allows for `None` and `Destination` permission behaviours. Also imported items now receive permissions from the destination folder. Event logging now indicates the permission behaviour used during copy, move and create operations.

* Issue **#480** : Change the downloaded search request API JSON to have a fetch type of ALL.

* Issue **#623** : Fixed issue where items were being added to sublist causing a stack overflow exception during data retention processing.

* Issue **#617** : Introduced a concept of `system` document types that prevents the root `System` folder type from being created, copied, deleted, moved, renamed etc.

* Issue **#622** : Fix incorrect service discovery based api paths, remove authentication and authorisation from service discovery

* Issue **#568** : Fixed filtering streams by pipeline in the pipeline screen.

* Issue **#565** : Fixed authorisation issue on dashboards.

* Issue **#592** : Mount stroom at /stroom.

* Issue **#608** : Fixed stream grep and stream dump tools and added tests to ensure continued operation.

* Issue **#603** : Changed property description from `tags` to `XML elements` in `BadTextXMLFilterReader`.

* Issue **#600** : Added debug to help diagnose cause of missing index shards in shard list.

* Issue **#611** : Changed properties to be defined in code rather than Spring XML.

* Issue **#605** : Added a cache for retrieving user by name to reduce DB use when pushing users for each task.

* Issue **#610** : Added `USE INDEX (PRIMARY)` hint to data retention select SQL to improve performance.

* Issue **#607** : Multiple improvements to the code to ensure DB connections, prepared statements, result sets etc use try-with-resources constructs wherever possible to ensure no DB resources are leaked. Also all connections obtained from a data source are now returned appropriately so that connections from pools are reused.

* Issue **#602** : Changed the data retention rule table column order.

* Issue **#606** : Added more stroom properties to tune the c3P0 connection pool. The properties are prefixed by `stroom.db.connectionPool` and `stroom.statistics.sql.db.connectionPool`.

* Issue **#601** : Fixed NPE generated during index shard retention process that was caused by a shard being deleted from the DB at the same time as the index shard retention job running.

* Issue **#609** : Add configurable regex to replace IDs in heap histogram class names, e.g. `....$Proxy54` becomes `....$Proxy--ID-REMOVED--`

* Issue **#570** : Refactor the heap histogram internal statistics for the new InternalStatisticsReceiver

* Issue **#599** : DocumentServiceWriteAction was being used in the wrong places where EntityServiceSaveAction should have been used instead to save entities that aren't document entities.

* Issue **#593** : Fixed node save RPC call.

* Issue **#591** : Made the query info popup more configurable with a title, validation regex etc. The popup will now only be displayed when enabled and when a manual user action takes place, e.g. clicking a search button or running a parameterised execution with one or more queries.

* Added 'prompt' option to force the identity provider to ask for a login.

* Issue **#549** : Change to not try to connect to kafka when kafka is not configured and improve failure handling

* Issue **#573** : Fixed viewing folders with no permitted underlying feeds. It now correctly shows blank data screen, rather than System/Data.

* Issue **#150** : Added a feature to optionally require specification of search purpose.

* Issue **#572** : Added a feature to allow easy download of dictionary contents as a text file.

* Generate additional major and minor floating docker tags in travis build, e.g. v6-LATEST and v6.0-LATEST

* Change docker image to be based on openjdk:8u151-jre-alpine

* Added a feature to list dependencies for all document entities and indicate where dependencies are missing.

* Issue **#540** : Improve description text for stroom.statistics.sql.maxProcessingAge property

* Issue **#538** : Lists of items such as users or user groups were sometimes not being converted into result pages correctly, this is now fixed.

* Issue **#537** : Users without `Manage Policies` permission can now view streams.

* Issue **#522** : Selection of data retention rules now remains when moving rules up or down.

* Issue **#411** : When data retention rules are disabled they are now shown greyed out to indicate this.

* Issue **#536** : Fix for missing visualisation icons.

* Issue **#368** : Fixed hidden job type button on job node list screen when a long cron pattern is used.

* Issue **#507** : Added dictionary inheritance via import references.

* Issue **#554** : Added a `parseUri` XSLT function.

* Issue **#557** : Added dashboard functions to parse and output URI parts.

* Issue **#552** : Fix for NPE caused by bad XSLT during search data extraction.

* Issue **#560** : Replaced instances of `Files.walk()` with `Files.walkFileTree()`. `Files.walk()` throws errors if any files are deleted or are not accessible during the walk operation. This is a major issue with the Java design for walking files using Java 8 streams. To avoid this issue `Files.walkFileTree()` has now been used in place of `Files.walk()`.

* Issue **#567** : Changed `parseUri` to be `parse-uri` to keep it consistently named with respect to other XSLT functions. The old name `parseUri` still works but is deprecated and will be removed in a later version.

* Issue **#567** : The XSLT function `parse-uri` now correctly returns a `schemeSpecificPart` element rather than the incorrectly named `schemeSpecificPort`.

* Issue **#567** : The dashboard expression function `extractSchemeSpecificPortFromUri` has now been corrected to be called `extractSchemeSpecificPartFromUri`.

* Issue **#567** : The missing dashboard expression function `extractQueryFromUri` has been added.

* Issue **#571** : Streams are now updated to have a status of deleted in batches using native SQL and prepared statements rather than using the stream store.

* Issue **#559** : Changed CSS to allow table text selection in newer browsers.

* Issue **#574** : Fixed SQL debug trace output.

* Issue **#574** : Fixed SQL UNION code that was resulting in missing streams in the data browser when paging.

* Issue **#590** : Improved data browser performance by using a local cache to remember feeds, stream types, processors, pipelines etc while decorating streams.

* Issue **#150** : Added a property to optionally require specification of search purpose.

* New authentication flow based around OpenId

* New user management screens

* The ability to issue API keys

* Issue **#501** : Improve the database teardown process in integration tests to speed up builds

* Relax regex in build script to allow tags like v6.0-alpha.3 to be published to Bintray

* Add Bintray publish plugin to Gradle build

* Issue **#75** : Upgraded to Lucene 5.

* Issue **#135** : [BREAKING CHANGE] Removed JODA Time library and replaced with Java 7 Time API. This change breaks time zone output previously formatted with `ZZ` or `ZZZ`.

* Added XSLT functions generate-url and fetch-json

* Added ability to put clickable hyperlinks in Dashboard tables

* Added an HTTP appender.

* Added an appender for the proxy store.

* Issue **#412** : Fixed no-column table breakage

* Issue **#380** : Fixed build details on welcome/about

* Issue **#348** : Fixed new menu icons.

* Issue **98** : Fix premature trimming of results in the store

* Issue **360** : Fix inability to sort sql stats results in the dashboard table

* Issue **#550** : Fix for info message output for data retention.

* Issue **#551** : Improved server task detail for data retention job.

* Issue **#541** : Changed stream retention job descriptions.

* Issue **#553** : The data retention job now terminates if requested to do so and also tracks progress in a local temp file so a nodes progress will survive application restarts.

* Change docker image to use openjdk:8u151-jre-alpine as a base

* Issue **#539** : Fix issue of statistic search failing after it is imported

* Issue **#547** : Data retention processing is now performed in batches (size determined by `stroom.stream.deleteBatchSize`). This change should reduce the memory required to process the data retention job.

* Issue **#541** : Marked old stream retention job as deprecated in description.

* Issue **#542** : Fix for lazy hibernate object initialisation when stepping cooked data.

* Issue **#524** : Remove dependency on stroom-proxy:stroom-proxy-repo and replaced with duplicated code from stroom-proxy-repo (commit b981e1e)

* Issue **#203** : Initial release of the new data receipt policy functionality.

* Issue **#202** : Initial release of the new data retention policy functionality.

* Issue **#521** : Fix for the job list screen to correct the help URL.

* Issue **#526** : Fix for XSLT functions that should return optional results but were being forced to return a single value.

* Issue **#527** : Fix for XSLT error reporting. All downstream errors were being reported as XSLT module errors and were
 hiding the underlying exception.

* Issue **#501** : Improve the database teardown process in integration tests to speed up builds.

* Issue **#511** : Fix NPE thrown during pipeline stepping by downstream XSLT.

* Issue **#521** : Fix for the job list screen to use the help URL system property for displaying context sensitive help.

* Issue **#511** : Fix for XSLT functions to allow null return values where a value cannot be returned due to an error etc.

* Issue **#515** : Fix handling of errors that occur before search starts sending.

* Issue **#506** : In v5 dashboard table filters were enhanced to allow parameters to be used in include/exclude filters. The implementation included the use of ` \ ` to escape `$` characters that were not to be considered part of a parameter reference. This change resulted in regular expressions requiring ` \ ` being escaped with additional ` \ ` characters. This escaping has now been removed and instead only `$` chars before `{` chars need escaping when necessary with double `$$` chars, e.g. use `$${something` if you actually want `${something` not to be replaced with a parameter.

* Issue **#505** : Fix the property UI so all edited value whitespace is trimmed

* Issue **#513** : Now only actively executing tasks are visible as server tasks

* Issue **#483** : When running stream retention jobs the transactions are now set to REQUIRE_NEW to hopefully ensure that the job is done in small batches rather than a larger transaction spanning multiple changes.

* Issue **#508** : Fix directory creation for index shards.

* Issue **#492** : Task producers were still not being marked as complete on termination which meant that the parent cluster task was not completing. This has now been fixed.

* Issue **#497** : DB connections obtained from the data source are now released back to the pool after use.

* Issue **#492** : Task producers were not being marked as complete on termination which meant that the parent cluster task was not completing. This has now been fixed.

* Issue **#497** : Change stream task creation to use straight JDBC rather than hibernate for inserts and use a configurable batch size (stroom.databaseMultiInsertMaxBatchSize) for the inserts.

* Issue **#502** : The task executor was not responding to shutdown and was therefore preventing the app from stopping gracefully.

* Issue **#476** : Stepping with dynamic XSLT or text converter properties now correctly falls back to the specified entity if a match cannot be found by name.

* Issue **#498** : The UI was adding more than one link between 'Source' and 'Parser' elements, this is now fixed.

* Issue **#492** : Search tasks were waiting for part of the data extraction task to run which was not checking for termination. The code for this has been changed and should now terminate when required.

* Issue **#494** : Fix problem of proxy aggregation never stopping if more files exist

* Issue **#490** : Fix errors in proxy aggregation due to a bounded thread pool size

* Issue **#484** : Remove custom finalize() methods to reduce memory overhead

* Issue **#475** : Fix memory leak of java.io.File references when proxy aggregation runs

* Issue **#470** : You can now correctly add destinations directly to the pipeline 'Source' element to enable raw streaming.

* Issue **#487** : Search result list trimming was throwing an illegal argument exception `Comparison method violates its general contract`, this should now be fixed.

* Issue **#488** : Permissions are now elevated to 'Use' for the purposes of reporting the data source being queried.

* Migrated to ehcache 3.4.0 to add options for off-heap and disk based caching to reduce memory overhead.

* Caches of pooled items no longer use Apache Commons Pool.

* Issue **#401** : Reference data was being cached per user to ensure a user centric view of reference data was being used. This required more memory so now reference data is built in the context of the internal processing user and then filtered during processing by user access to streams.

* The effective stream cache now holds 1000 items.

* Reduced the amount of cached reference data to 100 streams.

* Reduced the number of active queries to 100.

* Removed Ehcache and switched to Guava cache.

* Issue **#477** : Additional changes to ensure search sub tasks use threads fairly between multiple searches.

* Issue **#477** : Search sub tasks are now correctly linked to their parent task and can therefore be terminated by terminating parent tasks.

* Issue **#425** : Changed string replacement in pipeline migration code to use a literal match

* Issue **#469** : Add Heap Histogram internal statistics for memory use monitoring

* Issue **#463** : Made further improvements to the index shard writer cache to improve performance.

* Issue **#448** : Some search related tasks never seem to complete, presumably because an error is thrown at some point and so their callbacks do not get called normally. This fix changes the way task completion is recorded so that it isn't dependant on the callbacks being called correctly.

* Issue **#464** : When a user resets a password, the password now has an expiry date set in the future determined by the password expiry policy. Password that are reset by email still expire immediately as expected.

* Issue **#462** : Permission exceptions now carry details of the user that the exception applies to. This change allows error logging to record the user id in the message where appropriate.

* Issue **#463** : Many index shards are being corrupted which may be caused by insufficient locking of the shard writers and readers. This fix changes the locking mechanism to use the file system.

* Issue **#451** : Data paging was allowing the user to jump beyond the end of a stream whereby just the XML root elements were displayed. This is now fixed by adding a constraint to the page offset so that the user cannot jump beyond the last record. Because data paging assumes that segmented streams have a header and footer, text streams now include segments after a header and before a footer, even if neither are added, so that paging always works correctly regardless of the presence of a header or footer.

* Issue **#461** : The stream attributes on the filter dialog were not sorted alphabetically, they now are.

* Issue **#460** : In some instances error streams did not always have stream attributes added to them for fatal errors. This mainly occurred in instances where processing failed early on during pipeline creation. An error was recorded but stream attributes were not added to the meta data for the error stream. Processing now ensures that stream attributes are recorded for all error cases.

* Issue **#442** : Remove 'Old Internal Statistics' folder, improve import exception handling

* Issue **#457** : Add check to import to prevent duplicate root level entities

* Issue **#444** : Fix for segment markers when writing text to StreamAppender.

* Issue **#447** : Fix for AsyncSearchTask not being displayed as a child of EventSearchTask in the server tasks view.

* Issue **#421** : FileAppender now causes fatal error where no output path set.

* Issue **#427** : Pipelines with no source element will now only treat a single parser element as being a root element for backwards compatibility.

* Issue **#420** : Pipelines were producing errors in the UI when elements were deleted but still had properties set on them. The pipeline validator was attempting to set and validate properties for unknown elements. The validator now ignores properties and links to elements that are undeclared.

* Issue **#420** : The pipeline model now removes all properties and links for deleted elements on save.

* Issue **#458** : Only event searches should populate the `searchId`. Now `searchId` is only populated when a stream processor task is created by an event search as only event searches extract specific records from the source stream.

* Issue **#437** : The event log now includes source in move events.

* Issue **#419** : Fix multiple xml processing instructions appearing in output.

* Issue **#446** : Fix for deadlock on rolling appenders.

* Issue **#444** : Fix segment markers on RollingStreamAppender.

* Issue **#426** : Fix for incorrect processor filters. Old processor filters reference `systemGroupIdSet` rather than `folderIdSet`. The new migration updates them accordingly.

* Issue **#429** : Fix to remove `usePool` parser parameter.

* Issue **#439** : Fix for caches where elements were not eagerly evicted.

* Issue **#424** : Fix for cluster ping error display.

* Issue **#441** : Fix to ensure correct names are shown in pipeline properties.

* Issue **#433** : Fixed slow stream queries caused by feed permission restrictions.

* Issue **#385** : Individual index shards can now be deleted without deleting all shards.

* Issue **#391** : Users needed `Manage Processors` permission to initiate pipeline stepping. This is no longer required as the 'best fit' pipeline is now discovered as the internal processing user.

* Issue **#392** : Inherited pipelines now only require 'Use' permission to be used instead of requiring 'Read' permission.

* Issue **#394** : Pipeline stepping will now show errors with an alert popup.

* Issue **#396** : All queries associated with a dashboard should now be correctly deleted when a dashboard is deleted.

* Issue **#393** : All caches now cache items within the context of the current user so that different users do not have the possibility of having problems caused by others users not having read permissions on items.

* Issue **#358** : Schemas are now selected from a subset matching the criteria set on SchemaFilter by the user.

* Issue **#369** : Translation stepping wasn't showing any errors during stepping if a schema had an error in it.

* Issue **#364** : Switched index writer lock factory to a SingleInstanceLockFactory as index shards are accessed by a single process.

* Issue **#363** : IndexShardWriterCacheImpl now closes and flushes writers using an executor provided by the TaskManager. Writers are now also closed in LRU order when sweeping up writers that exceed TTL and TTI constraints.

* Issue **#361** : Information has been added to threads executing index writer and index searcher maintenance tasks.

* Issue **#356** : Changed the way index shard writers are cached to improve indexing performance and reduce blocking.

* Issue **#353** : Reduced expected error logging to debug.

* Issue **#354** : Changed the way search index shard readers get references to open writers so that any attempt to get an open writer will not cause, or have to wait for, a writer to close.

* Issue **#351** : Fixed ehcache item eviction issue caused by ehcache internally using a deprecated API.

* Issue **#347** : Added a 'Source' node to pipelines to establish a proper root for a pipeline rather than an assumed one based on elements with no parent.

* Issue **#350** : Removed 'Advanced Mode' from pipeline structure editor as it is no longer very useful.

* Issue **#349** : Improved index searcher cache to ensure searchers are not affected by writers closing.

* Issue **#342** : Changed the way indexing is performed to ensure index readers reference open writers correctly.

* Issue **#346** : Improved multi depth config content import.

* Issue **#328** : You can now delete corrupt shards from the UI.

* Issue **#343** : Fixed login expiry issue.

* Issue **#345** : Allowed for multi depth config content import.

* Issue **#341** : Fixed arg in SQL.

* Issue **#340** : Fixed headless and corresponding test.

* Issue **#333** : Fixed event-logging version in build.

* Issue **#334** : Improved entity sorting SQL and separated generation of SQL and HQL to help avoid future issues.

* Issue **#335** : Improved user management

* Issue **#337** : Added certificate auth option to export servlet and disabled the export config feature by default.

* Issue **#337** : Added basic auth option to export servlet to complement cert based auth.

* Issue **#332** : The index shard searcher cache now makes sure to get the current writer needed for the current searcher on open.

* Issue **#322** : The index cache and other caching beans should now throw exceptions on `get` that were generated during the creation of cached items.

* Issue **#325** : Query history is now cleaned with a separate job. Also query history is only recorded for manual querying, i.e. not when query is automated (on open or auto refresh). Queries are now recorded on a dashboard + query component basis and do not apply across multiple query components in a dashboard.

* Issue **#323** : Fixed an issue where parser elements were not being returned as 'processors' correctly when downstream of a reader.

* Issue **#322** : Index should now provide a more helpful message when an attempt is made to index data and no volumes have been assigned to an index.

* Issue **#316** : Search history is now only stored on initial query when using automated queries or when a user runs a query manually. Search history is also automatically purged to keep either a specified number of items defined by `stroom.query.history.itemsRetention` (default 100) or for a number of days specified by `stroom.query.history.daysRetention` (default 365).

* Issue **#317** : Users now need update permission on an index plus 'Manage Index Shards' permission to flush or close index shards. In addition to this a user needs delete permission to delete index shards.

* Issue **#319** : SaveAs now fetches the parent folder correctly so that users can copy items if they have permission to do so.

* Issue **#311** : Fixed request for `Pipeline` in `meta` XSLT function. Errors are now dealt with correctly so that the XSLT will not fail due to missing meta data.

* Issue **#313** : Fixed case of `xmlVersion` property on `InvalidXMLCharFilterReader`.

* Issue **#314** : Improved description of `tags` property in `BadTextXMLFilterReader`.

* Issue **#307** : Made some changes to avoid potential NPE caused by session serialisation.

* Issue **#306** : Added a stroom `meta` XSLT function. The XSLT function now exposes `Feed`, `StreamType`, `CreatedTime`, `EffectiveTime` and `Pipeline` meta attributes from the currently processing stream in addition to any other meta data that might apply. To access these meta data attributes of the current stream use `stroom:meta('StreamType')` etc. The `feed-attribute` function is now an alias for the `meta` function and should be considered to be deprecated.

* Issue **#303** : The stream delete job now uses cron in preference to a frequency.

* Issue **#152** : Changed the way indexing is performed so that a single indexer object is now responsible for indexing documents and adding them to the appropriate shard.

* Issue **#179** : Updated Saxon-HE to version 9.7.0-18 and added XSLTFilter option to `usePool` to see if caching might be responsible for issue.

* Issue **#288** : Made further changes to ensure that the IndexShardWriterCache doesn't try to reuse an index shard that has failed when adding any documents.

* Issue **#295** : Made the help URL absolute and not relative.

* Issue **#293** : Attempt to fix mismatch document count error being reported when index shards are opened.

* Issue **#292** : Fixed locking for rolling stream appender.

* Issue **#292** : Rolling stream output is no longer associated with a task, processor or pipeline to avoid future processing tasks from deleting rolling streams by thinking they are superseded.

* Issue **#292** : Data that we expect to be unavailable, e.g. locked and deleted streams, will no longer log exceptions when a user tries to view it and will instead return an appropriate message to the user in place of the data.

* Issue **#288** : The error condition 'Expected a new writer but got the same one back!!!' should no longer be encountered as the root cause should now be fixed. The original check has been reinstated so that processing will terminate if we do encounter this problem.

* Issue **#295** : Fixed the help property so that it can now be configured.

* Issue **#296** : Removed 'New' and 'Delete' buttons from the global property dialog.

* Issue **#279** : Fixed NPE thrown during proxy aggregation.

* Issue **#294** : Changing stream task status now tries multiple times to attempt to avoid a hibernate LockAcquisitionException.

* Issue **#287** : XSLT not found warnings property description now defaults to false.

* Issue **#261** : The save button is now only enabled when a dashboard or other item is made dirty and it is not read only.

* Issue **#286** : Dashboards now correctly save the selected tab when a tab is selected via the popup tab selector (visible when tabs are collapsed).

* Issue **#289** : Changed Log4J configuration to suppress logging from Hibernate SqlExceptionHandler for expected exceptions like constraint violations.

* Issue **#288** : Changed 'Expected a new writer...' fatal error to warning as the condition in question might be acceptable.

* Issue **#285** : Attempted fix for GWT RPC serialisation issue.

* Issue **#283** : Statistics for the stream task queue are now captured even if the size is zero.

* Issue **#226** : Fixed issue where querying an index failed with "User does not have the required permission (Manage Users)" message.

* Issue **#281** : Made further changes to cope with Files.list() and Files.walk() returning streams that should be closed with 'try with resources' construct.

* Issue **#224** : Removing an element from the pipeline structure now removes all child elements too.

* Issue **#282** : Users can now upload data with just 'Data - View' and 'Data - Import' application permissions, plus read permission on the appropriate feed.

* Issue **#199** : The explorer now scrolls selected items into view.

* Issue **#280** : Fixed 'No user is currently authenticated' issue when viewing jobs and nodes.

* Issue **#278** : The date picker now hides once you select a date.

* Issue **#281** : Directory streams etc are now auto closed to prevent systems running out of file handles.

* Issue **#263** : The explorer tree now allows you to collapse the root 'System' node after it is first displayed.

* Issue **#266** : The explorer tree now resets (clears and collapses all previously open nodes) and shows the currently selected item every time an explorer drop down in opened.

* Issue **#233** : Users now only see streams if they are administrators or have 'Data - View' permission. Non administrators will only see data that they have 'read' permission on for the associated feed and 'use' permission on for the associated pipeline if there is one.

* Issue **#265** : The stream filter now orders stream attributes alphabetically.

* Issue **#270** : Fixed security issue where null users were being treated as INTERNAL users.

* Issue **#270** : Improved security by pushing user tokens rather than just user names so that internal system (processing) users are clearly identifiable by the security system and cannot be spoofed by regular user accounts.

* Issue **#269** : When users are prevented from logging in with 'preventLogin' their failed login count is no longer incremented.

* Issue **#267** : The login page now shows the maintenance message.

* Issue **#276** : Session list now shows session user ids correctly.

* Issue **#201** : The permissions menu item is no longer available on the root 'System' folder.

* Issue **#176** : Improved performance of the explorer tree by increasing the size of the document permissions cache to 1M items and changing the eviction policy from LRU to LFU.

* Issue **#176** : Added an optimisation to the explorer tree that prevents the need for a server call when collapsing tree nodes.

* Issue **#273** : Removed an unnecessary script from the build.

* Issue **#277** : Fixed a layout issue that was causing the feed section of the processor filter popup to take up too much room.

* Issue **#274** : The editor pane was only returning the current user edited text when attached to the DOM which meant changes to text were ignored if an editor pane was not visible when save was pressed. This has now been fixed so that the current content of an editor pane is always returned even when it is in a detached state.

* Issue **#264** : Added created by/on and updated by/on info to pipeline stream processor info tooltips.

* Issue **#222** : Explorer items now auto expand when a quick filter is used.

* Issue **#205** : File permissions in distribution have now been changed to `0750` for directories and shell scripts and `0640` for all other files.

* Issue **#240** : Separate application permissions are now required to manage DB tables and tasks.

* Issue **#210** : The statistics tables are now listed in the database tables monitoring pane.

* Issue **#249** : Removed spaces between values and units.

* Issue **#237** : Users without 'Download Search Results' permission will no longer see the download button on the table component in a dashboard.

* Issue **#232** : Users can now inherit from pipelines that they have 'use' permissions on.

* Issue **#191** : Max stream size was not being treated as IEC value, e.g. Mebibytes etc.

* Issue **#235** : Users can now only view the processor filters that they have created if they have 'Manage Processors' permission unless they are an administrator in which case they will see all filters. Users without the 'Manage Processors' permission who are also not administrators will see no processor filters in the UI. Users with 'Manage Processors' permission who are not administrators will be able to update their own processor filters if they have 'update' permission on the associated pipeline. Administrators are able to update all processor filters.

* Issue **#212** : Changes made to text in any editor including those made with cut and paste are now correctly handled so that altered content is now saved.

* Issue **#247** : The editor pane now attempts to maintain the scroll position when formatting content.

* Issue **#251** : Volume and memory statistics are now recorded in bytes and not MiB.

* Issue **#243** : The error marker pane should now discover and display all error types even if they are preceded by over 1000 warnings.

* Issue **#254** : Fixed search result download.

* Issue **#209** : Statistics are now queryable in a dashboard if a user has 'use' permissions on a statistic.

* Issue **#255** : Fixed issue where error indicators were not being shown in the schema validator pane because the text needed to be formatted so that it spanned multiple lines before attempting to add annotations.

* Issue **#257** : The dashboard text pane now provides padding at the top to allow for tabs and controls.

* Issue **#174** : Index shard checking is now done asynchronously during startup to reduce startup time.

* Issue **#225** : Fixed NPE that was caused by processing instruction SAX events unexpectedly being fired by Xerces before start document events. This looks like it might be a bug in Xerces but the code now copes with the unexpected processing instruction event anyway.

* Issue **#230** : The maintenance message can now be set with the property 'stroom.maintenance.message' and the message now appears as a banner at the top of the screen rather than an annoying popup. Non admin users can also be prevented from logging on to the system by setting the 'stroom.maintenance.preventLogin' property to 'true'.

* Issue **#155** : Changed password values to be obfuscated in the UI as 20 asterisks regardless of length.

* Issue **#188** : All of the writers in a pipeline now display IO in the UI when stepping.

* Issue **#208** : Schema filter validation errors are now shown on the output pane during stepping.

* Issue **#211** : Turned off print margins in all editors.

* Issue **#200** : The stepping presenter now resizes the top pane to fit the tree structure even if it is several elements high.

* Issue **#168** : Code and IO is now loaded lazily into the element presenter panes during stepping which prevents the scrollbar in the editors being in the wrong position.

* Issue **#219** : Changed async dispatch code to work with new lambda classes rather than callbacks.

* Issue **#221** : Fixed issue where `*.zip.bad` files were being picked up for proxy aggregation.

* Issue **#242** : Improved the way properties are injected into some areas of the code to fix an issue where 'stroom.maxStreamSize' and other properties were not being set.

* Issue **#241** : XMLFilter now ignores the XSLT name pattern if an empty string is supplied.

* Issue **#236** : 'Manage Cache Permission' has been changed to 'Manage Cache'.

* Issue **#219** : Made further changes to use lambda expressions where possible to simplify code.

* Issue **#231** : Changed the way internal statistics are created so that multiple facets of a statistic, e.g. Free & Used Memory, are combined into a single statistic to allow combined visualisation.

* Issue **#172** : Further improvement to dashboard L&F.

* Issue **#194** : Fixed missing Roboto fonts.

* Issue **#195** : Improved font weights and removed underlines from link tabs.

* Issue **#196** : Reordered fields on stream, relative stream, volume and server task tables.

* Issue **#182** : Changed the way dates and times are parsed and formatted and improved the datebox control L&F.

* Issue **#198** : Renamed 'INTERNAL_PROCESSING_USER' to 'INTERNAL'.

* Issue **#154** : Active tasks are now sortable by processor filter priority.

* Issue **#204** : Pipeline processor statistics now include 'Node' as a tag.

* Issue **#170** : Changed import/export to delegate import/export responsibility to individual services. Import/export now only works with items that have valid UUIDs specified.

* Issue **#164** : Reduced caching to ensure tree items appear as soon as they are added.

* Issue **#177** : Removed 'Meta Data-Bytes Received' statistic as it was a duplicate.

* Issue **#152** : Changed the way index shard creation is locked so that only a single shard should be fetched from the cache with a given shard key at any one time.

* Issue **#189** : You now have to click within a checkbox to select it within a table rather than just clicking the cell the checkbox is in.

* Issue **#186** : Data is no longer artificially wrapped with the insertion of new lines server side. Instead the client now receives the data and an option to soft wrap lines has been added to the UI.

* Issue **#167** : Fixed formatting of JavaScript and JSON.

* Issue **#175** : Fixed visibility of items by inferred permissions.

* Issue **#178** : Added new properties and corresponding configuration to connect and create a separate SQL statistics DB.

* Issue **#172** : Improved dashboard L&F.

* Issue **#169** : Improved L&F of tables to make better use of screen real estate.

* Issue **#191** : Mebibytes (multiples of 1024) etc are now used as standard throughout the application for both memory and disk sizes and have single letter suffixes (B, K, M, G, T).

* Issue **#173** : Fixed the way XML formatter deals with spaces in attribute values.

* Issue **#151** : Fixed meta data statistics. 'metaDataStatistics' bean was declared as an interface and not a class.

* Issue **#158** : Added a new global property 'stroom.proxy.zipFilenameDelimiter' to enable Stroom proxy repositories to be processed that have a custom file name pattern.

* Issue **#153** : Clicking tick boxes and other cell components in tables no longer requires the row to be selected first.

* Issue **#148** : The stream browsing UI no longer throws an error when attempting to clear markers from the error markers pane.

* Issue **#160** : Stream processing tasks are now created within the security context of the user that created the associated stream processor filter.

* Issue **#157** : Data is now formatted by the editor automatically on display.

* Issue **#144** : Old processing output will now be deleted when content is reprocessed even if the new processing task does not produce output.

* Issue **#159** : Fixed NPE thrown during import.

* Issue **#166** : Fixed NPE thrown when searching statistics.

* Issue **#165** : Dashboards now add a query and result table from a template by default on creation. This was broken when adding permission inheritance to documents.

* Issue **#162** : The editor annotation popup now matches the style of other popups.

* Issue **#163** : Imported the Roboto Mono font to ensure consistency of the editor across platforms.

* Issue **#143** : Stroom now logs progress information about closing index shard writers during shutdown.

* Issue **#140** : Replaced code editor to improve UI performance and add additional code formatting & styling options.

* Issue **#146** : Object pool should no longer throw an error when abandoned objects are returned to the pool.

* Issue **#142** : Changed the way permissions are cached so that changes to permissions provide immediate access to documents.

* Issue **#123** : Changed the way entity service result caching works so that the underlying entity manager is cached instead of individual services. This allows entity result caching to be performed while still applying user permissions to cached results.

* Issue **#156** : Attempts to open items that that user does not have permission to open no longer show an error and spin the progress indicator forever, instead the item will just not open.

* Issue **#141** : Improved log output during entity reference migration and fixed statistic data source reference migration.

* Issue **#127** : Entity reference replacement should now work with references to 'StatisticsDataSource'.

* Issue **#125** : Fixed display of active tasks which was broken by changes to the task summary table selection model.

* Issue **#121** : Fixed cache clearing.

* Issue **#122** : Improved the look of the cache screen.

* Issue **#106** : Disabled users and groups are now displayed with greyed out icon in the UI.

* Issue **#132** : The explorer tree is now cleared on login so that users with different permissions do not see the previous users items.

* Issue **#128** : Improved error handling during login.

* Issue **#130** : Users with no permissions are no longer able to open folders including the root System folder to attempt data browsing.

* Issue **#120** : Entity chooser now treats 'None' as a special root level explorer node so that it can be selected in the same way as other nodes, e.g. visibly selected and responsive to double click.

* Issue **#129** : Fixed NPE.

* Issue **#119** : User permissions dialog now clears permissions when a user or group is deleted.

* Issue **#115** : User permissions on documents can now be inherited from parent folders on create, copy and move.

* Issue **#109** : Added packetSize="65536" property to AJP connector in server.xml template.

* Issue **#100** : Various list of items in stroom now allow multi selection for add/remove purposes.

* Issue **#112** : Removed 'pool' monitoring screen as all pools are now caches of one form or another.

* Issue **#105** : Users were not seeing 'New' menu for folders that they had some create child doc permissions for. This was due to DocumentType not implementing equals() and is now fixed.

* Issue **#111** : Fixed query favourites and history.

* Issue **#91** : Only CombinedParser was allowing code to be injected during stepping. Now DSParser and XMLFragmentParser support code injection during stepping.

* Issue **#107** : The UI now only shows new pipeline element items on the 'Add' menu that are allowed children of the selected element.

* Issue **#113** : User names are now validated against a regex specified by the 'stroom.security.userNamePattern' property.

* Issue **#116** : Rename is now only possible when a single explorer item is selected.

* Issue **#114** : Fixed selection manager so that the explorer tree does not select items when a node expander is clicked.

* Issue **#65** : Selection lists are now limited to 300px tall and show scrollbars if needed.

* Issue **#50** : Defaults table result fields to use local time without outputting the timezone.

* Issue **#15** : You can now express time zones in dashboard query expressions or just omit a time zone to use the locale of the browser.

* Issue **#49** : Dynamic XSLT selection now works with pipeline stepping.

* Issue **#63** : Entity selection control now shows current entity name even if it has changed since referencing entity was last saved.

* Issue **#70** : You can now select multiple explorer rows with ctrl and shift key modifiers and perform bulk actions such as copy, move, rename and delete.

* Issue **#85** : findDelete() no longer tries to add ORDER BY condition on UPDATE SQL when deleting streams.

* Issue **#89** : Warnings should now be present in processing logs for reference data lookups that don't specify feed or stream type. This was previously throwing a NullPointerException.

* Issue **#90** : Fixed entity selection dialog used outside of drop down selection control.

* Issue **#88** : Pipeline reference edit dialog now correctly selects the current stream type.

* Issue **#77** : Default index volume creation now sets stream status to INACTIVE rather than CLOSED and stream volume creation sets index status to INACTIVE rather than CLOSED.

* Issue **#93** : Fixed code so that the 'Item' menu is now visible.

* Issue **#97** : Index shard partition date range creation has been improved.

* Issue **#94** : Statistics searches now ignore expression terms with null or empty values so that the use of substitution parameters can be optional.

* Issue **#87** : Fixed explorer scrolling to the top by disabling keyboard selection.

* Issue **#104** : 'Query' no longer appears as an item that a user can allow 'create' on for permissions within a folder.

* Issue **#103** : Added 10 years as a supported data retention age.

* Issue **#86** : The stream delete button is now re-enabled when new items are selected for deletion.

* Issue **#81** : No exception will now be thrown if a client rejects a response for an EntityEvent.

* Issue **#79** : The client node no longer tries to create directories on the file system for a volume that may be owned by another node.

* Issue **#92** : Error summaries of multiple types no longer overlap each other at the top of the error markers list.

* Issue **#64** : Fixed Hessian serialisation of 'now' which was specified as a ZonedDateTime which cannot be serialised. This field is now a long representing millseconds since epoch.

* Issue **#62** : Task termination button is now enabled.

* Issue **#60** : Fixed validation of stream attributes prior to data upload to prevent null pointer exception.

* Issue **#9** : Created a new implementation of the expression parser that improved expression tokenisation and deals with BODMAS rules properly.

* Issue **#36** : Fixed and vastly improved the configuration of email so that more options can be set allowing for the use of other email services requiring more complex configuration such as gmail.

* Issue **#24** : Header and footer strings are now unescaped so that character sequences such as '\n' are translated into single characters as with standard Java strings, e.g. '\n' will become a new line and '\t' a tab.

* Issue **#40** : Changed Stroom docker container to be based on Alpine linux to save space

* Issue **#40** : Auto import of content packs on Stroom startup and added default content packs into the docker build for Stroom.

* Issue **#30** : Entering stepping mode was prompting for the pipeline to step with but also auto selecting a pipeline at the same time and entering stepping immediately.

* Dashboard auto refresh is now limited to a minimum interval of 10 seconds.

* Issue **#31** : Pipeline stepping was not including user changes immediately as parsers and XSLT filters were using cached content when they should have been ignoring the cache in stepping mode.

* Issue **#27** : Stroom now listens to window closing events and asks the user if they really want to leave the page. This replaces the previous crude attempts to block keys that affected the history or forced a browser refresh.

* Issue **#2** : The order of fields in the query editor is now alphabetical.

* Issue **#3** : When a filter is active on a dashboard table column, a filter icon now appears to indicate this.

* Issue **#5** : Replace() and Decode() dashboard table expression functions no longer ignore cells with null values.

* Issue **#7** : Dashboards are now able to query on open.

* Issue **#8** : Dashboards are now able to re-query automatically at fixed intervals.

* Updated GWT to v2.8.0 and Gin to v2.1.2.

* Issue **#12** : Dashboard queries can now evaluate relative date/time expressions such as now(), hour() etc. In addition to this the expressions also allow the addition or subtraction of durations, e.g. now - 5d.

* Issue **#14** : Dashboard query expressions can now be parameterised with any term able to accept a user defined parameter, e.g. ${user}. Once added parameters can be changed for the entire dashboard via a text box at the top of the dashboard screen which will then execute all queries when enter is pressed or it loses focus.

* Issue **#16** : Dashboard table filters can also accept user defined parameters, e.g. ${user}, to perform filtering when a query is executed.

* Fixed missing text presenter in dashboards.

* Issue **#18** : The data dashboard component will now show data relative to the last selected table row (even if there is more than one table component on the dashboard) if the data component has not been configured to listen to row selections for a specific table component.

* Changed table styling to colour alternate rows, add borders between rows and increase vertical padding

* Issue **#22** : Dashboard table columns can now be configured to wrap text via the format options.

* Issue **#28** : Dashboard component dependencies are now listed with the component name plus the component id in brackets rather than just the component id.

* Issue **#202** : Initial release of the new data retention policy functionality.

[Unreleased]: https://github.com/gchq/stroom/compare/v7.0-beta.29...HEAD
[v7.0-beta.29]: https://github.com/gchq/stroom/compare/v7.0-beta.28...v7.0-beta.29
[v7.0-beta.28]: https://github.com/gchq/stroom/compare/v7.0-beta.27...v7.0-beta.28
[v7.0-beta.27]: https://github.com/gchq/stroom/compare/v7.0-beta.26...v7.0-beta.27
[v7.0-beta.26]: https://github.com/gchq/stroom/compare/v7.0-beta.25...v7.0-beta.26
[v7.0-beta.25]: https://github.com/gchq/stroom/compare/v7.0-beta.24...v7.0-beta.25
[v7.0-beta.24]: https://github.com/gchq/stroom/compare/v7.0-beta.23...v7.0-beta.24
[v7.0-beta.23]: https://github.com/gchq/stroom/compare/v7.0-beta.22...v7.0-beta.23
[v7.0-beta.22]: https://github.com/gchq/stroom/compare/v7.0-beta.21...v7.0-beta.22
[v7.0-beta.21]: https://github.com/gchq/stroom/compare/v7.0-beta.20...v7.0-beta.21
[v7.0-beta.20]: https://github.com/gchq/stroom/compare/v7.0-beta.19...v7.0-beta.20
[v7.0-beta.19]: https://github.com/gchq/stroom/compare/v7.0-beta.18...v7.0-beta.19
[v7.0-beta.18]: https://github.com/gchq/stroom/compare/v7.0-beta.17...v7.0-beta.18
[v7.0-beta.17]: https://github.com/gchq/stroom/compare/v7.0-beta.16...v7.0-beta.17
[v7.0-beta.16]: https://github.com/gchq/stroom/compare/v7.0-beta.15...v7.0-beta.16
[v7.0-beta.15]: https://github.com/gchq/stroom/compare/v7.0-beta.14...v7.0-beta.15
[v7.0-beta.14]: https://github.com/gchq/stroom/compare/v7.0-beta.13...v7.0-beta.14
[v7.0-beta.13]: https://github.com/gchq/stroom/compare/v7.0-beta.12...v7.0-beta.13
[v7.0-beta.12]: https://github.com/gchq/stroom/compare/v7.0-beta.11...v7.0-beta.12
[v7.0-beta.11]: https://github.com/gchq/stroom/compare/v7.0-beta.10...v7.0-beta.11
[v7.0-beta.10]: https://github.com/gchq/stroom/compare/v7.0-beta.9...v7.0-beta.10
[v7.0-beta.9]: https://github.com/gchq/stroom/compare/v7.0-beta.8...v7.0-beta.9
[v7.0-beta.8]: https://github.com/gchq/stroom/compare/v7.0-beta.7...v7.0-beta.8
[v7.0-beta.7]: https://github.com/gchq/stroom/compare/v7.0-beta.6...v7.0-beta.7
[v7.0-beta.6]: https://github.com/gchq/stroom/compare/v7.0-beta.5...v7.0-beta.6
[v7.0-beta.5]: https://github.com/gchq/stroom/compare/v7.0-beta.4...v7.0-beta.5
[v7.0-beta.4]: https://github.com/gchq/stroom/compare/v7.0-beta.3...v7.0-beta.4
[v7.0-beta.3]: https://github.com/gchq/stroom/compare/v7.0-beta.2...v7.0-beta.3
[v7.0-beta.2]: https://github.com/gchq/stroom/compare/v7.0-beta.1...v7.0-beta.2
[v7.0-beta.1]: https://github.com/gchq/stroom/compare/v7.0-alpha.5...v7.0-beta.1
[v7.0-alpha.5]: https://github.com/gchq/stroom/compare/v7.0-alpha.4...v7.0-alpha.5
[v7.0-alpha.4]: https://github.com/gchq/stroom/compare/v7.0-alpha.3...v7.0-alpha.4
[v7.0-alpha.3]: https://github.com/gchq/stroom/compare/v7.0-alpha.2...v7.0-alpha.3
[v7.0-alpha.2]: https://github.com/gchq/stroom/compare/v7.0-alpha.1...v7.0-alpha.2
[v7.0-alpha.1]: https://github.com/gchq/stroom/compare/v6.0.0...v7.0-alpha.1
[v6.0.0]: https://github.com/gchq/stroom/compare/v5.4.0...v6.0.0<|MERGE_RESOLUTION|>--- conflicted
+++ resolved
@@ -6,13 +6,11 @@
 
 ## [Unreleased]
 
-<<<<<<< HEAD
 * Make export add new line to the end of all files to adhere to POSIX standard.
-=======
+
 * Issue **#1532** : Fixed index shard criteria in UI.
 
 * Change SecurityFilter to return a 401 on authentication exceptions.
->>>>>>> e877ccd5
 
 * Move some health checks into SystemInfoResource.
 
