--- conflicted
+++ resolved
@@ -13,11 +13,18 @@
 ~~~
 
 
-<<<<<<< HEAD
+## [v7.5-beta.12] - 2024-09-06
+
+* Issue **#4424** : Fix alignment of _Current Tasks_ heading on the Jobs screen.
+
+* Issue **#4422** : Don't show _Edit Schedule_ in actions menu on Jobs screen for Distributed jobs.
+
+* Issue **#4418** : Fix missing css for `/stroom/sessionList`.
+
+* Issue **#4435** : Fix for progress spinner getting stuck on.
+
+
 ## [v7.5-proxy-beta.1] - 2024-09-06
-=======
-## [v7.5-beta.12] - 2024-09-06
->>>>>>> 79c7a227
 
 * Issue **#4424** : Fix alignment of _Current Tasks_ heading on the Jobs screen.
 
@@ -803,13 +810,8 @@
 * Issue **#3830** : Add S3 data storage option.
 
 
-<<<<<<< HEAD
-[Unreleased]: https://github.com/gchq/stroom/compare/v7.5-proxy-beta.1...HEAD
-[v7.5-proxy-beta.1]: https://github.com/gchq/stroom/compare/v7.5-beta.11...v7.5-proxy-beta.1
-=======
 [Unreleased]: https://github.com/gchq/stroom/compare/v7.5-beta.12...HEAD
 [v7.5-beta.12]: https://github.com/gchq/stroom/compare/v7.5-beta.11...v7.5-beta.12
->>>>>>> 79c7a227
 [v7.5-beta.11]: https://github.com/gchq/stroom/compare/v7.5-beta.10...v7.5-beta.11
 [v7.5-beta.10]: https://github.com/gchq/stroom/compare/v7.5-beta.9...v7.5-beta.10
 [v7.5-beta.9]: https://github.com/gchq/stroom/compare/v7.5-beta.8...v7.5-beta.9
