--- conflicted
+++ resolved
@@ -13,46 +13,34 @@
 ~~~
 
 
-<<<<<<< HEAD
+* Fix lag on Jobs screen when changing the selected job in the top pane.
+
+* Issue **#4348** : Fix error with `IN DICTIONARY` term in rule when the dictionary is empty/blank.
+
+* Issue **#4305** : Don't show warnings on the Server Tasks screen for disabled nodes. Append `(Disabled)` to the node name for disabled nodes in case a disabled node is still running tasks. Changed the position of the warning icon to the right of the wrap icon so it is the right-most icon.
+
+* Make the expand/collapse all icons on Server Tasks and Data Retention Impact Summary consistent with those on the Explorer tree.
+
+* Add properties `httpHeadersStreamMetaDataAllowList` and `httpHeadersStreamMetaDataDenyList` to `HttpAppender` to allow fine grained control of what stream meta keys are sent to the HTTP destination as HTTP headers and `.meta` entries.
+
+* Change `/datafeed` receipt to always set `ReceivedTime` to `now()`. If it was already set (e.g. by proxy) then that value is added to `ReceivedTimeHistory` along with the latest `ReceivedTime`. This can be used to see the latency between proxy receipt and stroom receipt. This is similar to how `ReceivedPath` works.
+
+* Make long descriptions on the Edit Property (pipeline element property) screen wrap onto multiple lines.
+
+* Issue **#4317** : Fix explicit `Feed` header being ignored when `compression` is `true` on `HttpAppender`.
+
+* Issue **#4331** : Fix `java.lang.IllegalStateException` errors when using HTTPAppender.
+
+* Issue **#4330** : Fix NPE in HTTPAppender when the destination errors.
+
+* Improve description text for HttpAppender properties. Also add validation of some property values.
+
+* Add property `useContentEncodingHeader` to HttpAppender to allow the user to choose between using the stroom bespoke `Compression` and HTTP standard `Content-Encoding` headers.
+
+* When using zip compression with HttpAppender, make the .meta file also respect the various HTTP header pipeline element properties.
+
+
 ## [v7.5-beta.4] - 2024-06-28
-=======
-## [v7.4.7] - 2024-07-10
-
-* Fix lag on Jobs screen when changing the selected job in the top pane.
-
-
-## [v7.4.6] - 2024-07-08
-
-* Issue **#4348** : Fix error with `IN DICTIONARY` term in rule when the dictionary is empty/blank.
-
-
-## [v7.4.5] - 2024-07-03
-
-* Issue **#4305** : Don't show warnings on the Server Tasks screen for disabled nodes. Append `(Disabled)` to the node name for disabled nodes in case a disabled node is still running tasks. Changed the position of the warning icon to the right of the wrap icon so it is the right-most icon.
-
-* Make the expand/collapse all icons on Server Tasks and Data Retention Impact Summary consistent with those on the Explorer tree.
-
-* Add properties `httpHeadersStreamMetaDataAllowList` and `httpHeadersStreamMetaDataDenyList` to `HttpAppender` to allow fine grained control of what stream meta keys are sent to the HTTP destination as HTTP headers and `.meta` entries.
-
-* Change `/datafeed` receipt to always set `ReceivedTime` to `now()`. If it was already set (e.g. by proxy) then that value is added to `ReceivedTimeHistory` along with the latest `ReceivedTime`. This can be used to see the latency between proxy receipt and stroom receipt. This is similar to how `ReceivedPath` works.
-
-* Make long descriptions on the Edit Property (pipeline element property) screen wrap onto multiple lines.
-
-* Issue **#4317** : Fix explicit `Feed` header being ignored when `compression` is `true` on `HttpAppender`.
-
-* Issue **#4331** : Fix `java.lang.IllegalStateException` errors when using HTTPAppender.
-
-* Issue **#4330** : Fix NPE in HTTPAppender when the destination errors.
-
-* Improve description text for HttpAppender properties. Also add validation of some property values.
-
-* Add property `useContentEncodingHeader` to HttpAppender to allow the user to choose between using the stroom bespoke `Compression` and HTTP standard `Content-Encoding` headers.
-
-* When using zip compression with HttpAppender, make the .meta file also respect the various HTTP header pipeline element properties.
-
-
-## [v7.4.4] - 2024-06-17
->>>>>>> dc117902
 
 * Issue **#4339** : Allow user selection of analytic duplicate columns.
 
@@ -688,37 +676,9 @@
 * Issue **#3830** : Add S3 data storage option.
 
 
-<<<<<<< HEAD
 [Unreleased]: https://github.com/gchq/stroom/compare/v7.5-beta.4...HEAD
 [v7.5-beta.4]: https://github.com/gchq/stroom/compare/v7.5-beta.3...v7.5-beta.4
 [v7.5-beta.3]: https://github.com/gchq/stroom/compare/v7.5-beta.2...v7.5-beta.3
 [v7.5-beta.2]: https://github.com/gchq/stroom/compare/v7.5-beta.1...v7.5-beta.2
 [v7.5-beta.1]: https://github.com/gchq/stroom/compare/v7.4-beta.16...v7.5-beta.1
-=======
-[Unreleased]: https://github.com/gchq/stroom/compare/v7.4.7...HEAD
-[v7.4.7]: https://github.com/gchq/stroom/compare/v7.4.6...v7.4.7
-[v7.4.6]: https://github.com/gchq/stroom/compare/v7.4.5...v7.4.6
-[v7.4.5]: https://github.com/gchq/stroom/compare/v7.4.4...v7.4.5
-[v7.4.4]: https://github.com/gchq/stroom/compare/v7.4.3...v7.4.4
-[v7.4.3]: https://github.com/gchq/stroom/compare/v7.4.2...v7.4.3
-[v7.4.2]: https://github.com/gchq/stroom/compare/v7.4.1...v7.4.2
-[v7.4.1]: https://github.com/gchq/stroom/compare/v7.4.0...v7.4.1
-[v7.4.0]: https://github.com/gchq/stroom/compare/v7.4-beta.16...v7.4.0
->>>>>>> dc117902
-[v7.4-beta.16]: https://github.com/gchq/stroom/compare/v7.4-beta.15...v7.4-beta.16
-[v7.4-beta.15]: https://github.com/gchq/stroom/compare/v7.4-beta.14...v7.4-beta.15
-[v7.4-beta.14]: https://github.com/gchq/stroom/compare/v7.4-beta.13...v7.4-beta.14
-[v7.4-beta.13]: https://github.com/gchq/stroom/compare/v7.4-beta.12...v7.4-beta.13
-[v7.4-beta.12]: https://github.com/gchq/stroom/compare/v7.4-beta.11...v7.4-beta.12
-[v7.4-beta.11]: https://github.com/gchq/stroom/compare/v7.4-beta.10...v7.4-beta.11
-[v7.4-beta.10]: https://github.com/gchq/stroom/compare/v7.4-beta.9...v7.4-beta.10
-[v7.4-beta.9]: https://github.com/gchq/stroom/compare/v7.4-beta.8...v7.4-beta.9
-[v7.4-beta.8]: https://github.com/gchq/stroom/compare/v7.4-beta.7...v7.4-beta.8
-[v7.4-beta.7]: https://github.com/gchq/stroom/compare/v7.4-beta.6...v7.4-beta.7
-[v7.4-beta.6]: https://github.com/gchq/stroom/compare/v7.4-beta.5...v7.4-beta.6
-[v7.4-beta.5]: https://github.com/gchq/stroom/compare/v7.4-beta.4...v7.4-beta.5
-[v7.4-beta.4]: https://github.com/gchq/stroom/compare/v7.4-beta.3...v7.4-beta.4
-[v7.4-beta.3]: https://github.com/gchq/stroom/compare/v7.4-beta.2...v7.4-beta.3
-[v7.4-beta.2]: https://github.com/gchq/stroom/compare/v7.4-beta.1...v7.4-beta.2
-[v7.4-beta.1]: https://github.com/gchq/stroom/compare/v7.3-beta.11...v7.4-beta.1
-[v7.2.2]: https://github.com/gchq/stroom/compare/v7.2.1...v7.2.2+[v7.4.1]: https://github.com/gchq/stroom/compare/v7.4.0...v7.4.1