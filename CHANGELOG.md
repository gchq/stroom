--- conflicted
+++ resolved
@@ -13,529 +13,528 @@
 ~~~
 
 
-<<<<<<< HEAD
+## [v7.5-beta.11] - 2024-09-04
+
+* Issue **#4426** : Add INFO message when an index shard is created.
+
+* Issue **#4425** : Fix _Usage Date_ heading alignment on Edit Volume Group screen for both data/index volumes.
+
+
+## [v7.5-beta.10] - 2024-09-04
+
+* Uplift docker image JDK to `eclipse-temurin:21.0.4_7-jdk-alpine`.
+
+* Issue **#4416** : Allow dashboard table sorting to be changed post query.
+
+* Issue **#4421** : Change session state XML structure.
+
+* Issue **#4419** : Automatically unpause dashboard result components when a new search begins.
+
+* Rename migration from `V07_04_00_005__Orphaned_Doc_Perms` to `V07_05_00_005__Orphaned_Doc_Perms`.
+
+
+## [v7.5-beta.9] - 2024-08-30
+
+* Issue **#4383** : Add an authentication error screen to be shown when a user tries to login and there is an authentication problem or the user's account has been locked/disabled. Previously the user was re-directed to the sign-in screen even if cert auth was enabled.  Added the new property `stroom.ui.authErrorMessage` to allow setting generic HTML content to show the user when an authentication error occurs.
+
+* Issue **#4412** : Fix `/` key not working in quick filter text input fields.
+
+* Issue **#4400** : Fix missing styling on `sessionList` servlet.
+
+* Fix broken description pane in the stroomQL code completion.
+
+* Issue **#4411** : Prevent queueing too many processor tasks.
+
+* Issue **#4408** : Fix SQL deadlock between task queuing and task physical deletion.
+
+* Issue **#4410** : Allow over creation of processor tasks for bounded filters.
+
+* Issue **#4403** : Fix to make elastic indexes searchable with StroomQL.
+
+* Issue **#2897** : Fix issue of the effective stream intern pool returning incorrect sets of streams.
+
+* Issue **#4397** : Fix search API to not require node name.
+
+* Issue **#4394** : Fix a bug that was causing stepping filters to ignore the top level null prefixed namespace (e.g. `xmlns="event-logging:3"`. This meant all elements in the xpath had to be fully qualified.
+
+* Issue **#4395** : Fix ClassCastException when using a stepping xpath filter that returns something other than a list of nodes, e.g. a double, long, boolean, etc.. This means you can now do something like `/Events/Event/Meta/sm:source/sm:recordNo > 2` `equals` `true`, or `/Events/Event/Meta/sm:source/sm:recordNo mod 2` `equals` `0`.
+
+* Issue **#3960** : Migrate to Elasticsearch Java API Client.
+
+* Issue **#4385** : Fix error when trying to change permissions on a folder with no current owner.
+
+* Issue **#4384** : Stop logging to ERROR when stroomQL contains a malformed function.
+
+* Issue **#4389** : Fix the Query table re-drawing too frequently.
+
+
+## [v7.5-beta.8] - 2024-07-23
+
+* Change API endpoint `/Authentication/v1/noauth/reset` from GET to POST and from a path parameter to a POST body.
+
+* Fix various issues relating to unauthenticated servlets. Add new servlet paths e.g. `/stroom/XXX` becomes `/XXX` and `/stroom/XXX`. The latter will be removed in some future release. Notable new servlet paths are `/dashboard`, `/status`, `/swagger-ui`, `/echo`, `/debug`, `/datafeed`, `/sessionList`.
+
+* Change `sessionList` servlet to require manage users permission.
+
+
+## [v7.5-beta.7] - 2024-07-17
+
+* Issue **#4360** : Fix quick time settings popup.
+
+* Issue **#4357** : Fix result paging for analytic duplicate check stores.
+
+* Issue **#4347** : Filter queryable fields for dashboard query expressions.
+
+* Issue **#4350** : Add analytic execution history retention job.
+
+* Issue **#4351** : Improve query event logging.
+
+* Issue **#4357** : Fix result paging for analytic duplicate check stores.
+
+* Issue **#4358** : Fix streaming analytic field matches.
+
+
+## [v7.5-beta.6] - 2024-07-16
+
+* Improve styling of Jobs screen so disabled jobs/nodes are greyed out.
+
+* Add _Next Scheduled_ column to the detail pane of the Job screen.
+
+* Add _Build Version_ and _Up Date_ columns to the Nodes screen. Also change the styling of the _Ping_ column so an enabled node with no ping stands out while a disabled node does not. Also change the row styling for disabled nodes.
+
+* Add a Run now icon to the jobs screen to execute a job on a node immediately.
+
+* Change the FS Volume and Index Volume tables to low-light CLOSED/INACTIVE volumes. Add tooltips to the path and last updated columns. Change the _Use%_ column to a percentage bar. Add red/green colouring to the _Full_ column values.
+
+* Issue **#4327** : Add a Jobs pane to the Nodes screen to view jobs by node. Add linking between job nodes on the Nodes screen and the Jobs screen.
+
+
+## [v7.5-beta.5] - 2024-07-11
+
+* Fix lag on Jobs screen when changing the selected job in the top pane.
+
+* Issue **#4348** : Fix error with `IN DICTIONARY` term in rule when the dictionary is empty/blank.
+
+* Issue **#4305** : Don't show warnings on the Server Tasks screen for disabled nodes. Append `(Disabled)` to the node name for disabled nodes in case a disabled node is still running tasks. Changed the position of the warning icon to the right of the wrap icon so it is the right-most icon.
+
+* Make the expand/collapse all icons on Server Tasks and Data Retention Impact Summary consistent with those on the Explorer tree.
+
+* Add properties `httpHeadersStreamMetaDataAllowList` and `httpHeadersStreamMetaDataDenyList` to `HttpAppender` to allow fine grained control of what stream meta keys are sent to the HTTP destination as HTTP headers and `.meta` entries.
+
+* Change `/datafeed` receipt to always set `ReceivedTime` to `now()`. If it was already set (e.g. by proxy) then that value is added to `ReceivedTimeHistory` along with the latest `ReceivedTime`. This can be used to see the latency between proxy receipt and stroom receipt. This is similar to how `ReceivedPath` works.
+
+* Make long descriptions on the Edit Property (pipeline element property) screen wrap onto multiple lines.
+
+* Issue **#4317** : Fix explicit `Feed` header being ignored when `compression` is `true` on `HttpAppender`.
+
+* Issue **#4331** : Fix `java.lang.IllegalStateException` errors when using HTTPAppender.
+
+* Issue **#4330** : Fix NPE in HTTPAppender when the destination errors.
+
+* Improve description text for HttpAppender properties. Also add validation of some property values.
+
+* Add property `useContentEncodingHeader` to HttpAppender to allow the user to choose between using the stroom bespoke `Compression` and HTTP standard `Content-Encoding` headers.
+
+* When using zip compression with HttpAppender, make the .meta file also respect the various HTTP header pipeline element properties.
+
+
+## [v7.5-beta.4] - 2024-06-28
+
+* Issue **#4339** : Allow user selection of analytic duplicate columns.
+
+
+## [v7.5-beta.3] - 2024-06-27
+
+* Issue **#2126** : Add experimental state store.
+
+* Issue **#4305** : Don't show warnings on the Server Tasks screen for disabled nodes. Append `(Disabled)` to the node name for disabled nodes in case a disabled node is still running tasks. Changed the position of the warning icon to the right of the wrap icon so it is the right-most icon.
+
+* Make the expand/collapse all icons on Server Tasks and Data Retention Impact Summary consistent with those on the Explorer tree.
+
+* Issue **#4334** : Popup explorer text on mouse hover.
+
+
+## [v7.5-beta.2] - 2024-06-17
+
+* Issue **#4278** : Make document deletion also delete the permission records for that document. Also run migration `V07_04_00_005__Orphaned_Doc_Perms` which will delete all document permissions (in table `doc_permission`) for docs that are not a folder, not the System doc, are not a valid doc (i.e. in the `doc` table) and are not a pipeline filter. Deleted document permission records will first be copied to a backup table `doc_permission_backup_V07_04_00_005`. 
+
+* Change document Copy and Move to check that the user has Owner permission (or admin) on the document being copied/moved if the permissions mode is None, Destination or Combined. This is because those modes will change the permissions which is something only an Owner/admin can do.
+
+* Fix verification of the `signer` key in the JWS headers when authentication is handled by an AWS load balancer. If you use AWS load balancers for authentication you must add the partial ARN(s) of your load balancer(s) to the property `stroom.security.authentication.openId.expectedSignerPrefixes`.
+
+* Issue **#4313** : Add debug for authentication exceptions.
+
+* Issue **#4322** : Fix Feed Doc Cache entry invalidation when a new feed is created.
+
+* Add debug logging to HttpAppender.
+
+* Issue **#4306** : Fix inability to update config props that have previously been set to a non-default and then back to a default value.
+
+* Issue **#2897** : Add more debug logging to the reference lookup code.
+
+* Issue **#4307** : Fix stuck search.
+
+* Issue **#4303** : Change DSParser to catch and handle StackOverflowError as an ERROR and with a better message.
+
+* Issue **#4281** : Fix recent items dialog throwing an error when there are favourites in the explorer tree.
+
+
+## [v7.5-beta.1] - 2024-06-04
+
+* Issue **#3989** : Improve pause behaviour in dashboards and general presentation of `busy` state throughout UI.
+
+* Issue **#2111** : Add index assistance to find content feature.
+
+
+## [v7.4-beta.16] - 2024-05-28
+
+* Issue **#4298** : Improve duplicate management.
+
+* Issue **#4299** : Fix exception when creating a user using the `manageUsers` CLI command.
+
+
+## [v7.4-beta.15] - 2024-05-27
+
+* Issue **#4263** : Fix HTTPAppender compression error and add additional compression algorithms.
+
+
+## [v7.4-beta.14] - 2024-05-24
+
+* Issue **#4078** : Support BZIP2 compression and make compression level configurable for FileAppender and RollingFileAppender.
+
+* Issue **#4257** : Stop new dashboards showing params input by default.
+
+* Issue **#4275** : Fix NPE.
+
+* Issue **#4262** : Change the content auto import feature to allow setting the user/group that will own the content on import. Previously content was imported as the 'admin' user, but this user may not exist in all environments. Setting of the user/group is done with the following config properties `stroom.contentPackImport.importAsSubjectId` (the unique identifier for the user/group) and `stroom.contentPackImport.importAsType` (`USER` or `GROUP`).
+
+* Issue **#4279** : Improve index shard writer cache error handling.
+
+* Issue **#4280** : Separate LMDB data directories.
+
+* Issue **#4263** : Fix HTTPAppender compression error and add additional compression algorithms.
+
+* Issue **#4286** : Fix Stroom key bindings incorrectly triggering in the Ace editor find text input field.
+
+* Issue **#4287** : Add create document key sequences to explorer context menu.
+
+* Change the styling of the key binds in the menus.
+
+* Add `Add Current Item to Favourites` to Main Navigation menu and `Add to Favourites` to the top level tab context menu. Both menu items add the currently open document to the user's favourites list. Operation is idempotent.
+
+* Issue **#4289** : Make analytic duplicate checking optional and allow duplicates to be viewed/deleted from store.
+
+* Issue **#4281** : Add debug for recent items issue.
+
+* Issue **#4292** : Reset table selection on dashboard query.
+
+
+## [v7.4-beta.13] - 2024-05-15
+
+* Issue **#4256** : Change field types from `Long` to `Date` or `Duration` for various data sources. See GitHub issue for full details.
+
+* Issue **#4266** : Add types `Direct Buffers Used` and `Mapped Buffers Used` to the `Memory` internal statistic. These report the bytes used by off-heap direct/mapped byte buffers. Direct buffers are used heavily in search and reference data.
+
+* Issue **#4270** : Fix key binds like `ct` triggering when in a query term value edit field.
+
+* Issue **#4272** : Fix function and structure editor snippets not working in Query and column expression editors.
+
+
+## [v7.4-beta.12] - 2024-05-15
+
+* Issue **#4268** : Fix NPE affecting querying.
+
+
+## [v7.4-beta.11] - 2024-05-15
+
+* Issue **#4267** : Fix logout resource for internal IdP.
+
+* Issue **#4268** : Fix NPE affecting querying.
+
+
+## [v7.4-beta.10] - 2024-05-15
+
+* Issue **#4258** : Stop logging unnecessary error when shard deleted.
+
+* Issue **#4260** : Add debug for deduplication checks.
+
+
+## [v7.4-beta.9] - 2024-05-15
+
+* Issue **#4264** : Stop workers requesting 0 tasks from the master node.
+
+
+## [v7.4-beta.8] - 2024-05-02
+
+* Issue **#4253** : Prevent `CancellationException` being seen when user stops query.
+
+
+## [v7.4-beta.7] - 2024-05-01
+
+* Add key binds for creating documents.
+
+* Improve error message when you don't have permission to create an item in a folder. Now included the folder name.
+
+* Replace _group_ with _folder_ on Create/Move/Copy document dialogues.
+
+* Add `/stroom/analytic_store/` as a docker managed volume.
+
+* Issue **#4250** : Fix LMDB segfault.
+
+* Issue **#4238** : Force focus on properties quick filter.
+
+* Issue **#4246** : Inherit time range when creating rule from query.
+
+* Issue **#4247** : Fix notification UUID.
+
+
+## [v7.4-beta.6] - 2024-04-29
+
+* Issue **#4240** : Fix creation of new shards when non-full shards already exist for a partition.
+
+
+## [v7.4-beta.5] - 2024-04-26
+
+* Issue **#4232** : Enforce save before creating rule executors.
+
+* Issue **#4234** : Add change handler for streaming rule cache.
+
+* Issue **#4235** : Fix RefreshAfterWrite cache setting display to be a duration.
+
+
+## [v7.4-beta.4] - 2024-04-25
+
+* Issue **#4188** : Allow multiple analytic notifications.
+
+* Issue **#4224** : Fix editor Format command for Text converter entities. Also fix editor Format command for Script entities (i.e. JS/JSON).
+
+* Issue **#4228** : Fix right alignment of column headers.
+
+* Issue **#4230** : Fix step location delimiter.
+
+
+## [v7.4-beta.3] - 2024-04-24
+
+* Fix tag filter in Edit Tags dialog not being in-sync with filter input.
+
+* Issue **#4221** : Remove `id` column from `index_field` and change the primary key to be `(fk_index_field_source_id, name)`. Add retry logic and existing field check when adding fields to mitigate against deadlocks.
+
+* Issue **#4218** : Fix index shard state transition.
+
+* Issue **#4220** : Fix index shard creation.
+
+* Issue **#4217** : Suppress expected shard write errors.
+
+* Issue **#4215** : Fix NPE during context lookup with no context data loaded.
+
+* Issue **#4214** : Fix index shard writer errors.
+
+* Issue **#4203** : Fix event capture getting stuck on buttons.
+
+* Issue **#4204** : Make `indexOf()` and `lastIndexOf()` return `-1` when not found.
+
+* Issue **#4205** : Add `contains()` function.
+
+* Issue **#4209** : Support `and()` function in `eval`.
+
+* Issue **#4212** : Fix shards stuck in opening state.
+
+
+## [v7.4-beta.2] - 2024-04-10
+
+* Issue **#4161** : Fix cron schedule time UI.
+
+* Issue **#4160** : Fix date time picker.
+
+* Add the `ctrl+enter` key bind to dashboards to start/stop the query. Make the `ctrl+enter` key bind work on any part of the screen for Queries.
+
+* Add various 'Goto' type sequential key binds, e.g. `gt` for 'Goto Server Tasks'.
+
+* Change the Documentation tab to default to edit mode if the user has write permission and there is currently no documentation.
+
+* Add `ctrl+/` and `/` key binds for focusing on the explorer tree and current tab quick filters respectively.
+
+* Create a 'Copy As' explorer tree context menu sub-menu containing 'Copy (Name|UUID|Link) to Clipboard'.
+
+* Issue **#4184** : Add API specification link to help menu.
+
+* Issue **#4167** : Add templating of email subject and body in scheduled query rules. Template language is a sub-set of Jinja templating.
+
+* Issue **#4039** : Make tick boxes in conditional formatting table clickable.
+
+* Add help buttons to edit conditional rule dialog and add F1 keybind for opening help.
+
+* Issue **#4119** : Set stepping location from a popup and not inline editor.
+
+* Issue **#4187** : Fix scheduled executor stop behaviour.
+
+* Rename DB migration script from `V07_03_00_001__job_node.sql` to `V07_04_00_005__job_node.sql`. If you are deploying this version onto an existing 7.4 version then you will need to run the following sql `delete from job_schema_history where version = '07.03.00.001';`.
+
+* Issue **#4172** : Fix NPE when running an empty sQL query.
+
+* Issue **#4168** : Increase width of Id column on Annotations Linked Events dialog. Also increase size of dialog and the width of the left hand split pane.
+
+* Issue **#3998** : Clear visualisations when no data is returned rather than showing `no data`.
+
+* Issue **#4179** : Add text input control to dashboards.
+
+* Issue **#4151** : Prevent runaway creation of index shards when there are file system problems.
+
+* Issue **#4035** : Fix nasty error when changing permissions of a pipeline filter.
+
+* Issue **#4142** : Index shards now cope with field changes.
+
+* Issue **#4183** : Fix processor filter edit.
+
+* Issue **#4190** : Make MapDataStore sort and trim settings configurable.
+
+* Issue **#4192** : Fix NPE when selecting Info context menu item for any folder.
+
+* Issue **#4178** : Change the Info popup so that you can click Info for another entity and it will just update the popup content without hiding it.
+
+* Issue **#4196** : Fix warning message when the byte buffer pool hits its threshold.
+
+* Issue **#4175** : Fix `Batch module not found` error when sending emails.
+
+* Issue **#4199** : Fix internal statistics error when a pipeline is owned by a user with limited privileges.
+
+* Issue **#4195** : Fix SQL deadlock with dynamic index fields.
+
+* Issue **#4169** : Fix index field `Positions` setting not being passed through to Lucene resulting in corrupt shards.
+
+* Issue **#4051** : Fix search extraction for Elastic indexes.
+
+* Issue **#4159** : Fix StroomQL vis params.
+
+* Issue **#4149** : Format results based on real result value types rather than expected expression return type.
+
+* Issue **#4093** : Fix value type for stored values.
+
+* Issue **#4152** : Fix date time formatter always showing `Z` when it should show actual timezone.
+
+* Issue **#4150** : StroomQL `vis as` keyword replaced with `show` plus added validation to parameters.
+
+
+## [v7.4-beta.1] - 2024-03-12
+
+* Issue **#3749** : Replace Stroom simple cron scheduler with standard compliant Quartz cron scheduler.
+
+* Issue **#4041** : Improve date picker.
+
+* Issue **#4131** : Make Stroom's standard date parsing more lenient to accept various forms of ISO 8601 zoned date times, e.g. with varying number of fractional second digits, no fractional seconds, no seconds, different offset forms ('+02', '+0200', '+02:00', etc.). Normalise `EffectiveTime` and `ReceivedTime` header values so the dates are in Stroom's standard format.
+
+
+## [v7.3-beta.11] - 2024-03-01
+
+* Issue **#4132** : Add tooltips to the copy/open hover buttons on table cell values.
+
+* Issue **#4018** : Change the way delimited meta values are held internally. They are now comma delimited internally and when written to file.
+
+* Change `<xsl:message>` to output `NO MESSAGE` if the element contains no text value.
+
+* Add the key bind `ctrl-enter` to do a step refresh on the code pane of the stepper.
+
+* Issue **#4140** : Fix selection box popup close issue.
+
+* Issue **#4143** : Fix horizontal scroll.
+
+* Issue **#4144** : Increase size of part no box.
+
+* Issue **#4141** : Show selected item after expand all.
+
+
+## [v7.3-beta.10] - 2024-02-28
+
+* Issue **#4115** : Fix error when opening Recent Items screen if a recent item is in the favourites list.
+
+* Issue **#4133** : Rollback `lmdbjava` to 0.8.2 to fix FFI issue on centos7.
+
+
+## [v7.3-beta.9] - 2024-02-25
+
+* Issue **#4107** : Add property `warnOnRemoval` to `InvalidCharFilterReader` and `warnOnReplacement` to `InvalidXMLCharFilterReaderElement` allow control of logged warnings for removal/replacement respectively.
+
+* Fix background styling issue with markdown preview pane.
+
+* Issue **#4108** : Add editor snippets for Data Splitter and XML Fragment Parsing.
+
+* Issue **#4117** : Fix inconsistencies between UI and CLI when creating API Keys.
+
+* Issue **#3890** : Fix processing info task message.
+
+* Issue **#4128** : Fix streaming analytics.
+
+* Issue **#4077** : Auto open query helper folders to find functions by name.
+
+* Issue **#3971** : Allow use of date expressions with `filter` keyword.
+
+* Issue **#4090** : Fix JSON error location reporting.
+
+
+## [v7.3-beta.8] - 2024-02-17
+
+* Issue **#4030** : Fix token validation for date expressions.
+
+* Issue **#3991** : Add close button to query text window.
+
+* Issue **#3337** : Improve find content feature to highlight the matches in found docs.
+
+* Issue **#4059** : Fix stream browser not showing any streams.
+
+* Issue **#3993** : Add recent items popup and find popup.
+
+* Issue **#1753** : Add expand all explorer option.
+
+* Issue **#4082** : Add XSLT function hex-to-string(hex, charsetName).
+
+* Issue **#4085** : Fix value in error message when the ref data reference count overflows.
+
+* Issue **#4084** : Fix double shift behaviour to show `find`.
+
+* Issue **#4088** : Add links and copy capability to meta browser.
+
+* Issue **#3966** : Add detailed task information for task fetching process.
+
+* Issue **#4092** : Fix explorer expand behaviour.
+
+* Issue **#4094** : Fix change behaviour of entity selection popup.
+
+* Add support for `<xsl:message>some message</xsl:message>` which will log the message as `ERROR`, which is consistent with the `stroom:log()` function. If the attribute `terminate="yes"` is set, the it will log as `FATAL`, which will stop processing. You can also use a suitably named child element to set the severity, `<xsl:message><info>my message</info></xsl:message>`. Use of `terminate="yes"` trumps any severity set. Previous behaviour was to log to `stdout` and throw an exception if `terminate` is `yes`.
+
+* Issue **#4096** : Improve wrapped table data CSS.
+
+* Issue **#4097** : Fix Meta filter giving 'unknown field' error for fields like 'Raw Size'.
+
+* Issue **#4101** : Expand favourites by default.
+
+* Issue **#4091** : Fix Number column format for duration and date values. Now shows the duration in millis and millis since unix epoch respectively. Also fix lack of rounding when setting a fixed number of decimal places.
+
+* Stop 'ADD TASKS TO QUEUE' from spamming the logs when there are no tasks to queue, i.e. a quiet system.
+
+* Change `<xsl:message terminate="yes">` to halt processing of the current stream part immediately, in addition to logging a FATAL error. This is different from the `stroom:log('FATAL'...)` call that will log a _FATAL_ error but won't halt processing.
+
+* Add a XML editor snippet for adding an `<xsl:element>` block with the alias `elem`.
+
+* Issue **#4104** : Fix open document direct links.
+
+* Issue **#4033** : Fix an infinite loop when stepping raw JSON with a FindReplaceFilter. Change the way character data is decoded in the stepper so that it is more lenient to un-decodable bytes, replacing them with '�'. Also make the reader code in the stepper respond to task termination. Add stepper error for each byte sequence that can't be decoded.
+
+* Fix missing fatal/error/warn/info gutter icons in the Ace editor.
+
+* Change stepper so that errors/warn/etc. with no line/col location are not included in the coloured indicator at the top right of the pane. Location agnostic errors now only feature in the log pane at the bottom.
+
+* Change the stepper log pane so that it only provides location/pane information if the location is known. The code has been changed to allow the server to explicitly state which pane an error relates to or if it is not specific to a pane. Elements with no code pane, now default errors with location information to belonging to the Input pane rather than the Output pane as previously.
+
+* Issue **#4054** : Fix comparison of double values, e.g. `toDouble(20000) > toDouble(125000000)`. Improve comparison/sorting logic to cope with the new Duration type and to better handle mixed type comparison.
+
+* Issue **#4056** : Fix display value of Error type values in query/dashboard. Now shows error message prefixed with `ERR: `.
+
+* Issue **#4055** : Fix parsing/formatting of durations in query/dashboard expressions.
+
+
 ## [v7.3-proxy-beta.1] - 2024-01-29
 
 * Issue **#2201** : New proxy implementation.
-=======
-## [v7.5-beta.11] - 2024-09-04
-
-* Issue **#4426** : Add INFO message when an index shard is created.
-
-* Issue **#4425** : Fix _Usage Date_ heading alignment on Edit Volume Group screen for both data/index volumes.
-
-
-## [v7.5-beta.10] - 2024-09-04
-
-* Uplift docker image JDK to `eclipse-temurin:21.0.4_7-jdk-alpine`.
-
-* Issue **#4416** : Allow dashboard table sorting to be changed post query.
-
-* Issue **#4421** : Change session state XML structure.
-
-* Issue **#4419** : Automatically unpause dashboard result components when a new search begins.
-
-* Rename migration from `V07_04_00_005__Orphaned_Doc_Perms` to `V07_05_00_005__Orphaned_Doc_Perms`.
-
-
-## [v7.5-beta.9] - 2024-08-30
-
-* Issue **#4383** : Add an authentication error screen to be shown when a user tries to login and there is an authentication problem or the user's account has been locked/disabled. Previously the user was re-directed to the sign-in screen even if cert auth was enabled.  Added the new property `stroom.ui.authErrorMessage` to allow setting generic HTML content to show the user when an authentication error occurs.
-
-* Issue **#4412** : Fix `/` key not working in quick filter text input fields.
-
-* Issue **#4400** : Fix missing styling on `sessionList` servlet.
-
-* Fix broken description pane in the stroomQL code completion.
-
-* Issue **#4411** : Prevent queueing too many processor tasks.
-
-* Issue **#4408** : Fix SQL deadlock between task queuing and task physical deletion.
-
-* Issue **#4410** : Allow over creation of processor tasks for bounded filters.
-
-* Issue **#4403** : Fix to make elastic indexes searchable with StroomQL.
-
-* Issue **#2897** : Fix issue of the effective stream intern pool returning incorrect sets of streams.
-
-* Issue **#4397** : Fix search API to not require node name.
-
-* Issue **#4394** : Fix a bug that was causing stepping filters to ignore the top level null prefixed namespace (e.g. `xmlns="event-logging:3"`. This meant all elements in the xpath had to be fully qualified.
-
-* Issue **#4395** : Fix ClassCastException when using a stepping xpath filter that returns something other than a list of nodes, e.g. a double, long, boolean, etc.. This means you can now do something like `/Events/Event/Meta/sm:source/sm:recordNo > 2` `equals` `true`, or `/Events/Event/Meta/sm:source/sm:recordNo mod 2` `equals` `0`.
-
-* Issue **#3960** : Migrate to Elasticsearch Java API Client.
-
-* Issue **#4385** : Fix error when trying to change permissions on a folder with no current owner.
-
-* Issue **#4384** : Stop logging to ERROR when stroomQL contains a malformed function.
-
-* Issue **#4389** : Fix the Query table re-drawing too frequently.
-
-
-## [v7.5-beta.8] - 2024-07-23
-
-* Change API endpoint `/Authentication/v1/noauth/reset` from GET to POST and from a path parameter to a POST body.
-
-* Fix various issues relating to unauthenticated servlets. Add new servlet paths e.g. `/stroom/XXX` becomes `/XXX` and `/stroom/XXX`. The latter will be removed in some future release. Notable new servlet paths are `/dashboard`, `/status`, `/swagger-ui`, `/echo`, `/debug`, `/datafeed`, `/sessionList`.
-
-* Change `sessionList` servlet to require manage users permission.
-
-
-## [v7.5-beta.7] - 2024-07-17
-
-* Issue **#4360** : Fix quick time settings popup.
-
-* Issue **#4357** : Fix result paging for analytic duplicate check stores.
-
-* Issue **#4347** : Filter queryable fields for dashboard query expressions.
-
-* Issue **#4350** : Add analytic execution history retention job.
-
-* Issue **#4351** : Improve query event logging.
-
-* Issue **#4357** : Fix result paging for analytic duplicate check stores.
-
-* Issue **#4358** : Fix streaming analytic field matches.
-
-
-## [v7.5-beta.6] - 2024-07-16
-
-* Improve styling of Jobs screen so disabled jobs/nodes are greyed out.
-
-* Add _Next Scheduled_ column to the detail pane of the Job screen.
-
-* Add _Build Version_ and _Up Date_ columns to the Nodes screen. Also change the styling of the _Ping_ column so an enabled node with no ping stands out while a disabled node does not. Also change the row styling for disabled nodes.
-
-* Add a Run now icon to the jobs screen to execute a job on a node immediately.
-
-* Change the FS Volume and Index Volume tables to low-light CLOSED/INACTIVE volumes. Add tooltips to the path and last updated columns. Change the _Use%_ column to a percentage bar. Add red/green colouring to the _Full_ column values.
-
-* Issue **#4327** : Add a Jobs pane to the Nodes screen to view jobs by node. Add linking between job nodes on the Nodes screen and the Jobs screen.
-
-
-## [v7.5-beta.5] - 2024-07-11
-
-* Fix lag on Jobs screen when changing the selected job in the top pane.
-
-* Issue **#4348** : Fix error with `IN DICTIONARY` term in rule when the dictionary is empty/blank.
-
-* Issue **#4305** : Don't show warnings on the Server Tasks screen for disabled nodes. Append `(Disabled)` to the node name for disabled nodes in case a disabled node is still running tasks. Changed the position of the warning icon to the right of the wrap icon so it is the right-most icon.
-
-* Make the expand/collapse all icons on Server Tasks and Data Retention Impact Summary consistent with those on the Explorer tree.
-
-* Add properties `httpHeadersStreamMetaDataAllowList` and `httpHeadersStreamMetaDataDenyList` to `HttpAppender` to allow fine grained control of what stream meta keys are sent to the HTTP destination as HTTP headers and `.meta` entries.
-
-* Change `/datafeed` receipt to always set `ReceivedTime` to `now()`. If it was already set (e.g. by proxy) then that value is added to `ReceivedTimeHistory` along with the latest `ReceivedTime`. This can be used to see the latency between proxy receipt and stroom receipt. This is similar to how `ReceivedPath` works.
-
-* Make long descriptions on the Edit Property (pipeline element property) screen wrap onto multiple lines.
-
-* Issue **#4317** : Fix explicit `Feed` header being ignored when `compression` is `true` on `HttpAppender`.
-
-* Issue **#4331** : Fix `java.lang.IllegalStateException` errors when using HTTPAppender.
-
-* Issue **#4330** : Fix NPE in HTTPAppender when the destination errors.
-
-* Improve description text for HttpAppender properties. Also add validation of some property values.
-
-* Add property `useContentEncodingHeader` to HttpAppender to allow the user to choose between using the stroom bespoke `Compression` and HTTP standard `Content-Encoding` headers.
-
-* When using zip compression with HttpAppender, make the .meta file also respect the various HTTP header pipeline element properties.
-
-
-## [v7.5-beta.4] - 2024-06-28
-
-* Issue **#4339** : Allow user selection of analytic duplicate columns.
-
-
-## [v7.5-beta.3] - 2024-06-27
-
-* Issue **#2126** : Add experimental state store.
-
-* Issue **#4305** : Don't show warnings on the Server Tasks screen for disabled nodes. Append `(Disabled)` to the node name for disabled nodes in case a disabled node is still running tasks. Changed the position of the warning icon to the right of the wrap icon so it is the right-most icon.
-
-* Make the expand/collapse all icons on Server Tasks and Data Retention Impact Summary consistent with those on the Explorer tree.
-
-* Issue **#4334** : Popup explorer text on mouse hover.
-
-
-## [v7.5-beta.2] - 2024-06-17
-
-* Issue **#4278** : Make document deletion also delete the permission records for that document. Also run migration `V07_04_00_005__Orphaned_Doc_Perms` which will delete all document permissions (in table `doc_permission`) for docs that are not a folder, not the System doc, are not a valid doc (i.e. in the `doc` table) and are not a pipeline filter. Deleted document permission records will first be copied to a backup table `doc_permission_backup_V07_04_00_005`. 
-
-* Change document Copy and Move to check that the user has Owner permission (or admin) on the document being copied/moved if the permissions mode is None, Destination or Combined. This is because those modes will change the permissions which is something only an Owner/admin can do.
-
-* Fix verification of the `signer` key in the JWS headers when authentication is handled by an AWS load balancer. If you use AWS load balancers for authentication you must add the partial ARN(s) of your load balancer(s) to the property `stroom.security.authentication.openId.expectedSignerPrefixes`.
-
-* Issue **#4313** : Add debug for authentication exceptions.
-
-* Issue **#4322** : Fix Feed Doc Cache entry invalidation when a new feed is created.
-
-* Add debug logging to HttpAppender.
-
-* Issue **#4306** : Fix inability to update config props that have previously been set to a non-default and then back to a default value.
-
-* Issue **#2897** : Add more debug logging to the reference lookup code.
-
-* Issue **#4307** : Fix stuck search.
-
-* Issue **#4303** : Change DSParser to catch and handle StackOverflowError as an ERROR and with a better message.
-
-* Issue **#4281** : Fix recent items dialog throwing an error when there are favourites in the explorer tree.
-
-
-## [v7.5-beta.1] - 2024-06-04
-
-* Issue **#3989** : Improve pause behaviour in dashboards and general presentation of `busy` state throughout UI.
-
-* Issue **#2111** : Add index assistance to find content feature.
-
-
-## [v7.4-beta.16] - 2024-05-28
-
-* Issue **#4298** : Improve duplicate management.
-
-* Issue **#4299** : Fix exception when creating a user using the `manageUsers` CLI command.
-
-
-## [v7.4-beta.15] - 2024-05-27
-
-* Issue **#4263** : Fix HTTPAppender compression error and add additional compression algorithms.
-
-
-## [v7.4-beta.14] - 2024-05-24
-
-* Issue **#4078** : Support BZIP2 compression and make compression level configurable for FileAppender and RollingFileAppender.
-
-* Issue **#4257** : Stop new dashboards showing params input by default.
-
-* Issue **#4275** : Fix NPE.
-
-* Issue **#4262** : Change the content auto import feature to allow setting the user/group that will own the content on import. Previously content was imported as the 'admin' user, but this user may not exist in all environments. Setting of the user/group is done with the following config properties `stroom.contentPackImport.importAsSubjectId` (the unique identifier for the user/group) and `stroom.contentPackImport.importAsType` (`USER` or `GROUP`).
-
-* Issue **#4279** : Improve index shard writer cache error handling.
-
-* Issue **#4280** : Separate LMDB data directories.
-
-* Issue **#4263** : Fix HTTPAppender compression error and add additional compression algorithms.
-
-* Issue **#4286** : Fix Stroom key bindings incorrectly triggering in the Ace editor find text input field.
-
-* Issue **#4287** : Add create document key sequences to explorer context menu.
-
-* Change the styling of the key binds in the menus.
-
-* Add `Add Current Item to Favourites` to Main Navigation menu and `Add to Favourites` to the top level tab context menu. Both menu items add the currently open document to the user's favourites list. Operation is idempotent.
-
-* Issue **#4289** : Make analytic duplicate checking optional and allow duplicates to be viewed/deleted from store.
-
-* Issue **#4281** : Add debug for recent items issue.
-
-* Issue **#4292** : Reset table selection on dashboard query.
-
-
-## [v7.4-beta.13] - 2024-05-15
-
-* Issue **#4256** : Change field types from `Long` to `Date` or `Duration` for various data sources. See GitHub issue for full details.
-
-* Issue **#4266** : Add types `Direct Buffers Used` and `Mapped Buffers Used` to the `Memory` internal statistic. These report the bytes used by off-heap direct/mapped byte buffers. Direct buffers are used heavily in search and reference data.
-
-* Issue **#4270** : Fix key binds like `ct` triggering when in a query term value edit field.
-
-* Issue **#4272** : Fix function and structure editor snippets not working in Query and column expression editors.
-
-
-## [v7.4-beta.12] - 2024-05-15
-
-* Issue **#4268** : Fix NPE affecting querying.
-
-
-## [v7.4-beta.11] - 2024-05-15
-
-* Issue **#4267** : Fix logout resource for internal IdP.
-
-* Issue **#4268** : Fix NPE affecting querying.
-
-
-## [v7.4-beta.10] - 2024-05-15
-
-* Issue **#4258** : Stop logging unnecessary error when shard deleted.
-
-* Issue **#4260** : Add debug for deduplication checks.
-
-
-## [v7.4-beta.9] - 2024-05-15
-
-* Issue **#4264** : Stop workers requesting 0 tasks from the master node.
-
-
-## [v7.4-beta.8] - 2024-05-02
-
-* Issue **#4253** : Prevent `CancellationException` being seen when user stops query.
-
-
-## [v7.4-beta.7] - 2024-05-01
-
-* Add key binds for creating documents.
-
-* Improve error message when you don't have permission to create an item in a folder. Now included the folder name.
-
-* Replace _group_ with _folder_ on Create/Move/Copy document dialogues.
-
-* Add `/stroom/analytic_store/` as a docker managed volume.
-
-* Issue **#4250** : Fix LMDB segfault.
-
-* Issue **#4238** : Force focus on properties quick filter.
-
-* Issue **#4246** : Inherit time range when creating rule from query.
-
-* Issue **#4247** : Fix notification UUID.
-
-
-## [v7.4-beta.6] - 2024-04-29
-
-* Issue **#4240** : Fix creation of new shards when non-full shards already exist for a partition.
-
-
-## [v7.4-beta.5] - 2024-04-26
-
-* Issue **#4232** : Enforce save before creating rule executors.
-
-* Issue **#4234** : Add change handler for streaming rule cache.
-
-* Issue **#4235** : Fix RefreshAfterWrite cache setting display to be a duration.
-
-
-## [v7.4-beta.4] - 2024-04-25
-
-* Issue **#4188** : Allow multiple analytic notifications.
-
-* Issue **#4224** : Fix editor Format command for Text converter entities. Also fix editor Format command for Script entities (i.e. JS/JSON).
-
-* Issue **#4228** : Fix right alignment of column headers.
-
-* Issue **#4230** : Fix step location delimiter.
-
-
-## [v7.4-beta.3] - 2024-04-24
-
-* Fix tag filter in Edit Tags dialog not being in-sync with filter input.
-
-* Issue **#4221** : Remove `id` column from `index_field` and change the primary key to be `(fk_index_field_source_id, name)`. Add retry logic and existing field check when adding fields to mitigate against deadlocks.
-
-* Issue **#4218** : Fix index shard state transition.
-
-* Issue **#4220** : Fix index shard creation.
-
-* Issue **#4217** : Suppress expected shard write errors.
-
-* Issue **#4215** : Fix NPE during context lookup with no context data loaded.
-
-* Issue **#4214** : Fix index shard writer errors.
-
-* Issue **#4203** : Fix event capture getting stuck on buttons.
-
-* Issue **#4204** : Make `indexOf()` and `lastIndexOf()` return `-1` when not found.
-
-* Issue **#4205** : Add `contains()` function.
-
-* Issue **#4209** : Support `and()` function in `eval`.
-
-* Issue **#4212** : Fix shards stuck in opening state.
-
-
-## [v7.4-beta.2] - 2024-04-10
-
-* Issue **#4161** : Fix cron schedule time UI.
-
-* Issue **#4160** : Fix date time picker.
-
-* Add the `ctrl+enter` key bind to dashboards to start/stop the query. Make the `ctrl+enter` key bind work on any part of the screen for Queries.
-
-* Add various 'Goto' type sequential key binds, e.g. `gt` for 'Goto Server Tasks'.
-
-* Change the Documentation tab to default to edit mode if the user has write permission and there is currently no documentation.
-
-* Add `ctrl+/` and `/` key binds for focusing on the explorer tree and current tab quick filters respectively.
-
-* Create a 'Copy As' explorer tree context menu sub-menu containing 'Copy (Name|UUID|Link) to Clipboard'.
-
-* Issue **#4184** : Add API specification link to help menu.
-
-* Issue **#4167** : Add templating of email subject and body in scheduled query rules. Template language is a sub-set of Jinja templating.
-
-* Issue **#4039** : Make tick boxes in conditional formatting table clickable.
-
-* Add help buttons to edit conditional rule dialog and add F1 keybind for opening help.
-
-* Issue **#4119** : Set stepping location from a popup and not inline editor.
-
-* Issue **#4187** : Fix scheduled executor stop behaviour.
-
-* Rename DB migration script from `V07_03_00_001__job_node.sql` to `V07_04_00_005__job_node.sql`. If you are deploying this version onto an existing 7.4 version then you will need to run the following sql `delete from job_schema_history where version = '07.03.00.001';`.
-
-* Issue **#4172** : Fix NPE when running an empty sQL query.
-
-* Issue **#4168** : Increase width of Id column on Annotations Linked Events dialog. Also increase size of dialog and the width of the left hand split pane.
-
-* Issue **#3998** : Clear visualisations when no data is returned rather than showing `no data`.
-
-* Issue **#4179** : Add text input control to dashboards.
-
-* Issue **#4151** : Prevent runaway creation of index shards when there are file system problems.
-
-* Issue **#4035** : Fix nasty error when changing permissions of a pipeline filter.
-
-* Issue **#4142** : Index shards now cope with field changes.
-
-* Issue **#4183** : Fix processor filter edit.
-
-* Issue **#4190** : Make MapDataStore sort and trim settings configurable.
-
-* Issue **#4192** : Fix NPE when selecting Info context menu item for any folder.
-
-* Issue **#4178** : Change the Info popup so that you can click Info for another entity and it will just update the popup content without hiding it.
-
-* Issue **#4196** : Fix warning message when the byte buffer pool hits its threshold.
-
-* Issue **#4175** : Fix `Batch module not found` error when sending emails.
-
-* Issue **#4199** : Fix internal statistics error when a pipeline is owned by a user with limited privileges.
-
-* Issue **#4195** : Fix SQL deadlock with dynamic index fields.
-
-* Issue **#4169** : Fix index field `Positions` setting not being passed through to Lucene resulting in corrupt shards.
-
-* Issue **#4051** : Fix search extraction for Elastic indexes.
-
-* Issue **#4159** : Fix StroomQL vis params.
-
-* Issue **#4149** : Format results based on real result value types rather than expected expression return type.
-
-* Issue **#4093** : Fix value type for stored values.
-
-* Issue **#4152** : Fix date time formatter always showing `Z` when it should show actual timezone.
-
-* Issue **#4150** : StroomQL `vis as` keyword replaced with `show` plus added validation to parameters.
-
-
-## [v7.4-beta.1] - 2024-03-12
-
-* Issue **#3749** : Replace Stroom simple cron scheduler with standard compliant Quartz cron scheduler.
-
-* Issue **#4041** : Improve date picker.
-
-* Issue **#4131** : Make Stroom's standard date parsing more lenient to accept various forms of ISO 8601 zoned date times, e.g. with varying number of fractional second digits, no fractional seconds, no seconds, different offset forms ('+02', '+0200', '+02:00', etc.). Normalise `EffectiveTime` and `ReceivedTime` header values so the dates are in Stroom's standard format.
-
-
-## [v7.3-beta.11] - 2024-03-01
-
-* Issue **#4132** : Add tooltips to the copy/open hover buttons on table cell values.
-
-* Issue **#4018** : Change the way delimited meta values are held internally. They are now comma delimited internally and when written to file.
-
-* Change `<xsl:message>` to output `NO MESSAGE` if the element contains no text value.
-
-* Add the key bind `ctrl-enter` to do a step refresh on the code pane of the stepper.
-
-* Issue **#4140** : Fix selection box popup close issue.
-
-* Issue **#4143** : Fix horizontal scroll.
-
-* Issue **#4144** : Increase size of part no box.
-
-* Issue **#4141** : Show selected item after expand all.
-
-
-## [v7.3-beta.10] - 2024-02-28
-
-* Issue **#4115** : Fix error when opening Recent Items screen if a recent item is in the favourites list.
-
-* Issue **#4133** : Rollback `lmdbjava` to 0.8.2 to fix FFI issue on centos7.
-
-
-## [v7.3-beta.9] - 2024-02-25
-
-* Issue **#4107** : Add property `warnOnRemoval` to `InvalidCharFilterReader` and `warnOnReplacement` to `InvalidXMLCharFilterReaderElement` allow control of logged warnings for removal/replacement respectively.
-
-* Fix background styling issue with markdown preview pane.
-
-* Issue **#4108** : Add editor snippets for Data Splitter and XML Fragment Parsing.
-
-* Issue **#4117** : Fix inconsistencies between UI and CLI when creating API Keys.
-
-* Issue **#3890** : Fix processing info task message.
-
-* Issue **#4128** : Fix streaming analytics.
-
-* Issue **#4077** : Auto open query helper folders to find functions by name.
-
-* Issue **#3971** : Allow use of date expressions with `filter` keyword.
-
-* Issue **#4090** : Fix JSON error location reporting.
-
-
-## [v7.3-beta.8] - 2024-02-17
-
-* Issue **#4030** : Fix token validation for date expressions.
-
-* Issue **#3991** : Add close button to query text window.
-
-* Issue **#3337** : Improve find content feature to highlight the matches in found docs.
-
-* Issue **#4059** : Fix stream browser not showing any streams.
-
-* Issue **#3993** : Add recent items popup and find popup.
-
-* Issue **#1753** : Add expand all explorer option.
-
-* Issue **#4082** : Add XSLT function hex-to-string(hex, charsetName).
-
-* Issue **#4085** : Fix value in error message when the ref data reference count overflows.
-
-* Issue **#4084** : Fix double shift behaviour to show `find`.
-
-* Issue **#4088** : Add links and copy capability to meta browser.
-
-* Issue **#3966** : Add detailed task information for task fetching process.
-
-* Issue **#4092** : Fix explorer expand behaviour.
-
-* Issue **#4094** : Fix change behaviour of entity selection popup.
-
-* Add support for `<xsl:message>some message</xsl:message>` which will log the message as `ERROR`, which is consistent with the `stroom:log()` function. If the attribute `terminate="yes"` is set, the it will log as `FATAL`, which will stop processing. You can also use a suitably named child element to set the severity, `<xsl:message><info>my message</info></xsl:message>`. Use of `terminate="yes"` trumps any severity set. Previous behaviour was to log to `stdout` and throw an exception if `terminate` is `yes`.
-
-* Issue **#4096** : Improve wrapped table data CSS.
-
-* Issue **#4097** : Fix Meta filter giving 'unknown field' error for fields like 'Raw Size'.
-
-* Issue **#4101** : Expand favourites by default.
-
-* Issue **#4091** : Fix Number column format for duration and date values. Now shows the duration in millis and millis since unix epoch respectively. Also fix lack of rounding when setting a fixed number of decimal places.
-
-* Stop 'ADD TASKS TO QUEUE' from spamming the logs when there are no tasks to queue, i.e. a quiet system.
-
-* Change `<xsl:message terminate="yes">` to halt processing of the current stream part immediately, in addition to logging a FATAL error. This is different from the `stroom:log('FATAL'...)` call that will log a _FATAL_ error but won't halt processing.
-
-* Add a XML editor snippet for adding an `<xsl:element>` block with the alias `elem`.
-
-* Issue **#4104** : Fix open document direct links.
-
-* Issue **#4033** : Fix an infinite loop when stepping raw JSON with a FindReplaceFilter. Change the way character data is decoded in the stepper so that it is more lenient to un-decodable bytes, replacing them with '�'. Also make the reader code in the stepper respond to task termination. Add stepper error for each byte sequence that can't be decoded.
-
-* Fix missing fatal/error/warn/info gutter icons in the Ace editor.
-
-* Change stepper so that errors/warn/etc. with no line/col location are not included in the coloured indicator at the top right of the pane. Location agnostic errors now only feature in the log pane at the bottom.
-
-* Change the stepper log pane so that it only provides location/pane information if the location is known. The code has been changed to allow the server to explicitly state which pane an error relates to or if it is not specific to a pane. Elements with no code pane, now default errors with location information to belonging to the Input pane rather than the Output pane as previously.
-
-* Issue **#4054** : Fix comparison of double values, e.g. `toDouble(20000) > toDouble(125000000)`. Improve comparison/sorting logic to cope with the new Duration type and to better handle mixed type comparison.
-
-* Issue **#4056** : Fix display value of Error type values in query/dashboard. Now shows error message prefixed with `ERR: `.
-
-* Issue **#4055** : Fix parsing/formatting of durations in query/dashboard expressions.
->>>>>>> 9cea7ab8
 
 
 ## [v7.3-beta.7] - 2024-01-24
@@ -779,17 +778,6 @@
 * Issue **#3830** : Add S3 data storage option.
 
 
-<<<<<<< HEAD
-[Unreleased]: https://github.com/gchq/stroom/compare/v7.3-proxy-beta.1...HEAD
-[v7.3-proxy-beta.1]: https://github.com/gchq/stroom/compare/v7.3-beta.7...v7.3-proxy-beta.1
-[v7.3-beta.7]: https://github.com/gchq/stroom/compare/v7.3-beta.6...v7.3-beta.7
-[v7.3-beta.6]: https://github.com/gchq/stroom/compare/v7.3-beta.5...v7.3-beta.6
-[v7.3-beta.5]: https://github.com/gchq/stroom/compare/v7.3-beta.4...v7.3-beta.5
-[v7.3-beta.4]: https://github.com/gchq/stroom/compare/v7.2.8...v7.3-beta.4
-[v7.3-beta.3]: https://github.com/gchq/stroom/compare/v7.3-beta.2...v7.3-beta.3
-[v7.3-beta.2]: https://github.com/gchq/stroom/compare/v7.3-beta.1...v7.3-beta.2
-[v7.2.2]: https://github.com/gchq/stroom/compare/v7.2.1...v7.2.2
-=======
 [Unreleased]: https://github.com/gchq/stroom/compare/v7.5-beta.11...HEAD
 [v7.5-beta.11]: https://github.com/gchq/stroom/compare/v7.5-beta.10...v7.5-beta.11
 [v7.5-beta.10]: https://github.com/gchq/stroom/compare/v7.5-beta.9...v7.5-beta.10
@@ -802,5 +790,4 @@
 [v7.5-beta.3]: https://github.com/gchq/stroom/compare/v7.5-beta.2...v7.5-beta.3
 [v7.5-beta.2]: https://github.com/gchq/stroom/compare/v7.5-beta.1...v7.5-beta.2
 [v7.5-beta.1]: https://github.com/gchq/stroom/compare/v7.4-beta.16...v7.5-beta.1
-[v7.4.1]: https://github.com/gchq/stroom/compare/v7.4.0...v7.4.1
->>>>>>> 9cea7ab8
+[v7.4.1]: https://github.com/gchq/stroom/compare/v7.4.0...v7.4.1