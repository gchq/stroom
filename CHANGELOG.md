--- conflicted
+++ resolved
@@ -7,11 +7,9 @@
 
 ## [Unreleased]
 
-<<<<<<< HEAD
 * Issue **#2403** : Fix guice bind errors in stroom and proxy when the `path` config branch is empty or set to null.
-=======
+
 * Issue **#2474** : Added debug to help diagnose issue with orphan file finder.
->>>>>>> da2a35d0
 
 * Issue **#2462** : Made changes to stop DB connections being used within the context of other open connections.
 
