--- conflicted
+++ resolved
@@ -7,7 +7,6 @@
 
 ## [Unreleased]
 
-<<<<<<< HEAD
 * Issue **#1824** : Fix for search hang when extraction is requested but no search pipeline is provided.
 
 * Issue **#1083** : Added `any()`, `first()`, `last()`, `nth()`, `top()` and `bottom()` selection functions to select child values of grouped items.
@@ -15,7 +14,7 @@
 * Issue **#1837** : Added `joining()` function to concatenate supplied fields in child rows.
 
 * Issue **#1784** : Several functions were previously prevented from working on results from aggregate functions but are now applied regardless.
-=======
+
 * Fix config file validation not working when hot loading config file changes.
 
 * Change config file validation to be the first thing that happens on boot.
@@ -28,7 +27,6 @@
 
 * Change default value for `pipeline.referenceData.maxPutsBeforeCommit` to 0 (i.e. don't commit mid-load).
 
->>>>>>> 3d4a7ba2
 
 ## [v7.0-beta.50] - 2020-09-07
 
