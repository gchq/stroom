# Change Log

All notable changes to this project will be documented in this file.

The format is based on [Keep a Changelog](http://keepachangelog.com/)
and this project adheres to [Semantic Versioning](http://semver.org/).


## [Unreleased]

~~~
DO NOT ADD CHANGES HERE - ADD THEM USING log_change.sh
~~~


<<<<<<< HEAD
* DB Migration : stroom-annotation - `V07_02_00_005__annotation_assigned_migration_to_uuid.sql`

* DB Migration : stroom-annotation - `V07_02_00_010__annotation_entry_assigned_migration_to_uuid.sql`

* DB Migration : stroom-config - `V07_02_00_005__preferences_column_rename.sql`

* DB Migration : stroom-dashboard - `V07_02_00_005__query_add_owner_uuid.sql`

* DB Migration : stroom-processor - `V07_02_00_005__processor_filter_add_owner_uuid_col.sql`

* DB Migration : stroom-security - `V07_01_00_001__add_stroom_user_cols.sql`

* DB Migration : stroom-security - `V07_01_00_002__rename_preferred_username_col.sql`

* Issue **#3577** : Fix ownership permissions when creating a new entity.
=======
## [v7.2-beta.52] - 2023-08-28

* Issue **#3618** : Fix explorer tree filtering when filtering for a Searchable, i.e. `dual`.

* Issue **#3696** : Add keyboard shortcut for Shift+Enter to execute queries.

* Issue **#3602** : Nest query field names using [.:] as the delimiter to support dynamic indexing with 000's of fields that are named based on the xpath of the element, e.g. `Events.Event.EventDetail.Authenticate.Action`. Add quick filtering of the query help tree.

* Issue **#3697** : Fix bad parent time key creation.

* Issue **#3700** : Highlight Stroom QL errors.

* Issue **#3632** : Add View documentation to the query helper description.

* Issue **#3702** : Add limits to analytic notifications.

* Issue **#3699** : Add a _Documentation_ entity to the explorer tree for storing markdown documentation. Improve the snippets for markdown. Add a preview pane to the markdown editor.

* Issue **#3704** : Add prop `nestedIndexFieldsDelimiterPattern` for configuring the delimiter used for nesting index fields in the query helper.

* Issue **#3679** : Add Feed tag to internal ref data stats now that ref stores are feed specific.

* Issue **#3707** : Allow a name to be specified when copying a single item.

* Issue **#3696** : Add keyboard shortcut for Shift+Esc to stop queries.

* Issue **#3548** : Reorganised some menu items.

* Issue **#3708** : Add sections to user preferences.


## [v7.2-beta.51] - 2023-08-16

* Fix build.


## [v7.2-beta.50] - 2023-08-15

* Add quick rule creation UI.


## [v7.2-beta.49] - 2023-08-15

* Add quick rule creation UI.


## [v7.2-beta.48] - 2023-08-15

* Issue **#3694** : Fix dashboard table maximum results.


## [v7.2-beta.47] - 2023-08-14

* Issue **#3304** : Improve analytic processing.

* Issue **#3691** : Fix vis data point truncation.


## [v7.2-beta.46] - 2023-08-09

* Issue **#3683** : Fix XML header being written multiple times with RolledFileAppender and compression enabled.


## [v7.2-beta.45] - 2023-08-09

* Issue **#3636** : Remove OIDC redirect URI parameters.

* Issue **#3649** : Change the node monitoring ping bars to have a consistent and configurable (`pingWarnThreshold` and `pingMaxThreshold`) scale. Change the ping bar to use a three colour scheme.

* Issue **#3660** : Fix high search memory usage.

* Issue **#3664** : Make editor Live Auto Completion a user preference.

* Change user preferences to set the list of available editor themes based on the stroom theme, i.e. light editor themes for a light stroom theme.

* Change editor theme names in user preferences to be more human friendly.

* Issue **#3631** : Fix missing structure heading items in query helper.

* Issue **#3667** : Fix data viewer info pane not being scrollable.

* Issue **#3659** : Fix the display of `Part`/`Record` on the source screen depending on whether data is segmented or not.

* Issue **#3665** : Fix nested group keys.

* Issue **#3677** : Fix `indexOf()` docs.

* Issue **#3680** : Fix dashboard save as behaviour.

* Issue **#3637** : Add copy expression term/operator button.


## [v7.2-beta.44] - 2023-08-01

* Issue **#3248** : Add ability to download multiple dashboard tables as Excel worksheets in a single file.

* Issue **#3453** : Support Elasticsearch index name variable substitution.
>>>>>>> 1e09651e

* Issue **#3613** : Fix error un-marshalling TimeRange.

* Issue **#3612** : Change default for `forwardChunkSize` from null to 1048576 bytes so chunked transport is used to avoid out of memory errors.

<<<<<<< HEAD
* Issue **#3620** : Fix `currentUser()` not returning display name in OIDC version.

* Fix Data screen fetching data twice and consequently logging the fetch audit event twice.

* Issue **#3358** : Fix audit events for user preferences screen.

* Issue **#3475** : Change proxy error handling to return 401 for token authentication failures.

* Change internode comms to authenticate as the processing user then run as a user supplied in headers.

* Uplift packaged send_to_stroom.sh version to v3.2.2.

* Fix check style errors.

* Issue **#3375** : Fix handling of un-parsable paths in the orphan file finder. Now lists them in the summary.

* Issue **#3395** : Fix nested use of selectors such as first() and last() in dashboard tables.

* Issue **#3411** : Fix sorting or search results in LMDB.

* Ensure the same request/response logging feature is used for all jersey clients and server in stroom and proxy.

* Issue **#3449** : Ensure jersey client responses are closed properly.

* Issue **#3117** : Fix problems with user display name not showing on welcome screen.

* Change manage user command to run as processing user.

* Change the CLI commands to also log to stdout/err.

* Issue **#3117** : Add _Preferred Username_ and _Full name_ to the user permissions data grids when using an external IDP. This is to make it easier to identify which users are which when assigning permissions as the IDP unique identity may be a UUID.

* Issue **#3118** : Hide the Tools => (API Keys|Users) menu items when using an external IDP.

* Add editor key bindings to user preferences.

* Issue **#3203** : Allow unauthenticated servlets to have paths without `/noauth/` in. Add path specs `/stroom/datafeed` and `/stroom/datafeed/*` for the data receipt servlet in addition to the existing `/noauth/` ones.
=======
* Issue **#3619** : Fix index tab pane order.

* Issue **#3621** : Changes to index time field now mark settings as dirty.

* Issue **#3604** : Treat missing fields in expressions as false matches.

* Issue **#3625** : Fix dashboard tab move behaviour.

* Issue **#3622** : Fix _Dual_ data source not returning rows when the _Dummy_ column is not present in the table.

* Issue **#3623** : Fix code completion for no-args functions, e.g. `currentUser()`.

* Issue **#3617** : Prevent `GROUP BY` after `SELECT`.

* Issue **#3418** : Add dependencies for views, queries and analytic rules.

* Issue **#3641** : Change processor filter layout.

* Issue **#3647** : Add auto refresh toggle button to server tasks page.

* Issue **#3464** : Persist table page size setting per dashboard table.

* Issue **#3645** : Increase contrast by lightening text colour.

* Issue **#3644** : Clearing selection list filter with ESC now updates list.

* Issue **#3635** : Fix error handling when initialising feed specific ref data stores.

* Issue **#3639** : Improve layout on processor filter popup.

* Issue **#3640** : Fix tooltip position.

* Issue **#3638** : Change the proxy defaults yaml file to include a single default items for list based properties. Also fix the HTTP forward config prop name in the distribution/docker config file.

* Issue **#3232** : Change the severity from WARNING to ERROR when there are no reference loaders configured on a ReferenceDataFilter.

* Issue **#3657** : Fix expander col width.

* Issue **#3648** : Simplify of pipeline property list and editor.
>>>>>>> 1e09651e


## [v7.2-beta.43] - 2023-07-14

* Issue **#3570** : Fix problem of XSLT filter error using old name for an XSLT doc. Also fix handling of name pattern not matching when a default XSLT is provided.

* Issue **#290** : Ensure errors encountered when initialising the pipeline during stepping are included.

* Issue **#3605** : Fix StroomQL quoted string handling.

* Fix invalid audit xml when running a StroomQL query with no params.

* Fix `Cannot invoke "java.util.List.iterator()" because "fields" is null` in a StroomQL search.

* Issue **#3606** : Fix opening docs via links plus allow full screen open.

* Issue **#3607** : Fix NPE in task queue filling.

* Issue **#3609** : Fix comments in quoted strings.


## [v7.2-beta.42] - 2023-07-13

* Issue **#3566** : Fix issue of query help text not updating correctly for some functions.

* Issue **#3592** : Improve handling of errors during initialisation of the ref data stores.

* Issue **#3572** : Add missing functions to query help menu.

* Issue **#3580** : Change default values for `archivedFileCount` to 10080 for minute rolled logs (one week) to ensure log messages are not lost if stroom is idle for long periods.

* Issue **#3598** : Fix stuck search extraction on shutdown.

* Issue **#3595** : Fix `data()` links when the dashboard is directly linked. Only works for `displayType` of `dialog`, not `tab` as there are no tabs in a direct linked dashboard.

* Issue **#3579** : Fix the `Retention` column on the data viewer screen when the data retention rule contains disabled terms.


## [v7.2-beta.41] - 2023-07-10

* Fix styling for log pane toggle button in the stepper screen.

* Issue **#3573** : Fix new dashboard panel size.

* Fix various icon styling issues.

* Issue **#3588** : Fix query parameters not being de-referenced in audit logs for dashboard search and download results. Fix double logging of download results.


## [v7.2-beta.40] - 2023-07-05

* Issue **#3575** : Duplicate tab now allows user to choose destination.

* Issue **#3574** : Add remove all to dashboards.

* Issue **#3556** : Fix dashboard icon sizes.

* Issue **#3548** : Fix dependency screen icons.

* Issue **#3507** : Reinstate TabContentProvider to lazy load UI tabs.

* Issue **#3581** : Make button appearance more consistent.

* Issue **#3579** : Fix the `Retention` column on the data viewer screen when the data retention rule contains disabled terms.

* Issue **#3569** : Fix stuck extraction tasks.


## [v7.2-beta.39] - 2023-06-29

* Issue **#3559** : Allow user to choose the location of new dashboard components.


## [v7.2-beta.38] - 2023-06-29

* Issue **#3567** : Improve analytics execution logging.


## [v7.2-beta.36] - 2023-06-28

* Issue **#3536** : Analytic notifications are now written using the detection schema.

* Issue **#3534** : Improve query help picker: add more detail text, improve styling, fix keyboard navigation, fix missing overloaded functions. Change the help picker to show markdown detail text. Remove single quotes from function snippet arguments as the Ace editor has a nice way to handle quotes. Fix broken help links for functions. Change the dashboard column expression editor to use the new query help menu.

* Fix font size/family for rendered markdown in documentation.

* Issue **#3561** : Limit search errors delivered to the UI.

* Issue **#3560** : Table fields now include StreamId on data source load prior to automated search.

* Issue **#3557** : Fix scroll for dashboard query expressions.

* Issue **#3439** : Improve analytics execution logging.

* Issue **#3504** : Fix XML schema cache deadlock.

* Fix failing build.

* Issue **#3203** : Allow unauthenticated servlets to have paths without `/noauth/` in. Add path specs `/stroom/datafeed` and `/stroom/datafeed/*` for the data receipt servlet in addition to the existing `/noauth/` ones.

* Issue **#3333** : Fix Xerces UTF-8 handling by always using a reader.


## [v7.2-beta.35-restyle] - 2023-06-27

* Issue **#3553** : Improve UI styling.


## [v7.2-beta.35] - 2023-06-22

* Issue **#3510** : Fix explorer scroll jumping issue.


## [v7.2-beta.34] - 2023-06-21

* Issue **#3542** : Stop logging expected task termination exceptions as errors.

* Issue **#3541** : Change the expression editor to confirm closure when changes have been made to the expression. Add vim key mapping of 'jk' => 'esc'. Prevent stroom handling keydown events when the Ace editor has focus to avoid conflict with vim key bindings and code completion popups.

* Issue **#3535** : Fix ArrayIndexOutOfBoundsException.

* Issue **#3516** : Add day of week to user preference date/time format via E,EE pattern variables.

* Issue **#3521** : Fix find content paging error.

* Issue **#3526** : Fix onDirty behaviour for view.

* Issue **#3533** : Require design mode to change dashboard table columns or make dashboard dirty.

* Issue **#3405** : Resolve current dependency names on dependencies screen.

* Issue **#3372** : Fix to stop additional data source nodes appearing on favourites.

* Issue **#3544** : Fix filter icon on pipeline elements in stepper not disappearing after clearing filters.

* Issue **#3487** : Change ref log message `Reference data loader for {} was closed with a state of {}` from warn to debug as it is expected behaviour for a stream that is found to have been already loaded by another thread.


## [v7.2-beta.33] - 2023-06-20

* Issue **#3412** : Add a filter icon to pipeline elements in the stepper to show which elements have active filters. Change the _Change Filters_ screen to show which of the elements has active filter(s) and to select the element currently selected in the stepper. Add a context menu to the pipeline elements to allow editing/deleting of the step filters.

* Issue **#3538** : Fix null pointer exception when opening the dashboard expression editor a second time.

* Issue **#3537** : Fix spinner arrows showing as `MONO_ARROW_UP` and `MONO_ARROW_DOWN` text instead of icons.


## [v7.2-beta.32] - 2023-06-19

* Issue **#3528** : Fix null pointer exception when booting proxy with a non-null TlsConfiguration.

* Issue **#3509** : Add field, function, statement picker.


## [v7.2-beta.31] - 2023-06-15

* Issue **#3482** : Add a log pane to the stepper to show all the info/warn/error/fatal messages in one place. Add button to toggle the new log pane. Add coloured border to pipeline elements in the stepper to indicate the presence of INFO/WARN/ERROR/FATAL messages.

* Issue **#3519** : Fix search API compatibility.

* Issue **#3518** : Allow users to select the rendered markdown documentation content in the browser.

* Issue **#3522** : Change the default stroom/proxy config files to set `detailedJsonProcessingExceptionMapper: true` so REST clients see the reason for a 400 Bad Request and it is also included in the app logs when using the Jersey logging feature logger.


## [v7.2-beta.30] - 2023-06-14

* Issue **#3305** : Fix index out of bounds exception.


## [v7.2-beta.29] - 2023-06-14

* Issue **#3305** : Fix index out of bounds exception.


## [v7.2-beta.28] - 2023-06-14

* Issue **#3305** : Fix index out of bounds exception.


## [v7.2-beta.27] - 2023-06-13

* Issue **#3304** : Make analytic results searchable.


## [v7.2-beta.26] - 2023-06-13

* Add support for syntax highlighting fenced blocks in markdown documentation.

* Issue **#3506** : Make time picker and query buttons available from dashboards opened from links.

* Issue **#3505** : Add debug.


## [v7.2-beta.25] - 2023-06-12

* Issue **#3512** : Increase col width to remove ellipsis.

* Issue **#3511** : Increase col width to remove ellipsis.

* Issue **#3304** : Make analytic results searchable.

* Issue **#3508** : Change toggle button.


## [v7.2-beta.24] - 2023-06-06

* Issue **#3490** : Fix LMDB row key for analytics.

* Issue **#3488** : Change default index shard sorting to be by partition and not node.

* Issue **#3473** : Add debug to diagnose issue if it returns.

* Issue **#3503** : Show all errors on top search toolbar.


## [v7.2-beta.23] - 2023-06-05

* Issue **#2197** : Add markdown documentation editor.

* Issue **#3495** : Stop task termination on shutdown from disabling rules.

* Make SQL migration script V07_02_00_001__analytics.sql idempotent. If you are migrating from a previous 7.2 BETA, you will need to delete the schema history entry for this script else stroom will not boot, probably this but check your own table `delete from analytics_schema_history where installed_rank = 2;`. No material change to the table structure.

* Issue **#3496** : Fix wrapping.

* Issue **#3497** : Fix dialog heading wrapping.

* Issue **#3499** : Fix rule shard query.


## [v7.2-beta.22] - 2023-06-01

* Issue **#3492** : Fix multiline list display for error pane.

* Issue **#3480** : Fix menu item text wrapping.

* Issue **#3493** : Improve ctrl+f highlighting in ACE editor.

* Issue **#3401** : Add analytic data shard page.


## [v7.2-beta.21] - 2023-05-31

* Issue **#3466** : Improve rule editing and configuration.

* Issue **#3478** : Search result store screen now has close button rather than ok/cancel.

* Issue **#3443** : Delete unused LMDB instances when analytics are deleted.

* Issue **#3480** : Fix menu heights.

* Issue **#3483** : Add sensible hard coded defaults for the jersey HTTP client configuration.

* Issue **#3401** : Add analytic processing and notification settings.

* Issue **#3452** : Make layout constraints dialog modal.

* Issue **#3454** : Fix tickbox target click handling.

* Issue **#3489** : Add suggestion caching to improve UI experience.

* Issue **#3476** : Ensure special fields are removed when dashboard data source is changed.


## [v7.2-beta.20] - 2023-05-30

* Issue **#3485** : Roll lmdb-java back to 0.8.2 to see if it fixes the FFI issue.


## [v7.2-beta.19] - 2023-05-30

* Fix inefficient cursor loops in ref data purge. Make other minor performance improvements.

* Issue **#3219** : Change reference loading to use a two stage process to reduce the time the LMDB write transaction is held open for. Change the hashing of string values to be done on bytes rather than on characters which means new loads will not be able to use existing string values as the hashes won't match. This means some duplication of identical strings, but the ones with legacy hashes will eventually be aged out on purge.

* Issue **#3219** : Change reference data to store its data in multiple stores, with one store per reference feed. This should reduce contention when reference data is being loaded, as the load of a reference stream will now only affect lookups on streams in the same feed (assuming it is configured for writes block reads). As existing reference streams are used, they will be copied to the new feed specific stores and marked for purge in the legacy store. If you don't want to migrate existing data you can simply delete the contents of directory 'stroom.referenceData.lmdb.localDir' when stroom is shutdown and reference streams will be loaded on demand as usual.

* Fix Data screen fetching data twice and consequently logging the fetch audit event twice.

* Issue **#3358** : Fix audit events for user preferences screen.


## [v7.2-beta.18] - 2023-05-22

* Issue **#3388** : Fix mouse selection drag scrolling in ace editor.

* Issue **#3435** : Speculative fix for stuck search extraction jobs.

* Issue **#3423** : Catch exceptions thrown trying to update for deleted rules.


## [v7.2-beta.17] - 2023-05-19

* Issue **#3469** : Stop non aggregate fields showing on aggregated rows.


## [v7.2-beta.16] - 2023-05-18

* Issue **#3469** : Stop non aggregate fields showing on aggregated rows.


## [v7.2-beta.15] - 2023-05-18

* Issue **#3468** : Expected interrupted exceptions are now logged as debug not error.

* Issue **#3469** : Stop non aggregate fields showing on aggregated rows.


## [v7.2-beta.14] - 2023-05-17

* Issue **#3465** : Fix index shard search for index name.

* Issue **#3371** : Stats now supports multiple date terms and none. Fix stats with time selector and time series vis.


## [v7.2-beta.13] - 2023-05-17

* Issue **#3462** : Make enabled the first item in the list.

* Issue **#3461** : Remove requirement for pipes in QL, add 'from', add 'select' instead of 'table', add 'between' operator.


## [v7.2-beta.12] - 2023-05-16

* Issue **#3441** : Min and Max expression functions now return correct type.

* Issue **#3456** : Fix NPE.

* Issue **#3436** : Fix expander col width.

* Issue **#3458** : Improve dashboard tab drag/drop behaviour.

* Issue **#3433** : Conditional highlighting now highlights entire row.

* Issue **#3430** : Activity screen now shows entries across multiple lines.

* Issue **#3445** : Ensure duplicated dashboard tabs create duplicate config.

* Issue **#3422** : Ensure UI shows processor filter status correctly.

* Issue **#3444** : Allow the absence of a where clause or missing fields in where clause.

* Issue **#3432** : Fix processing of where clause in QL.


## [v7.2-beta.11] - 2023-05-15

* Issue **#3375** : Fix handling of un-parsable paths in the orphan file finder. Now lists them in the summary.

* Issue **#3203** : Allow unauthenticated servlets to have paths without `/noauth/` in. Add path specs `/stroom/datafeed` and `/stroom/datafeed/*` for the data receipt servlet in addition to the existing `/noauth/` ones.

* Issue **#3395** : Fix nested use of selectors such as first() and last() in dashboard tables.

* Issue **#3411** : Fix sorting or search results in LMDB.

* Ensure the same request/response logging feature is used for all jersey clients and server in stroom and proxy.

* Issue **#3449** : Ensure jersey client responses are closed properly.

* Issue **#3429** : Fix error logging.


## [v7.2-beta.10] - 2023-05-05

* Issue **#3428** : Automatically disable rules that error.


## [v7.2-beta.9] - 2023-05-03

* Issue **#3428** : Automatically disable rules that error.


## [v7.2-beta.8] - 2023-05-03

* Issue **#3383** : Fix dashboard query setting selection for searchable providers.

* Issue **#3374** : Fix issue where search extraction prevents shutdown.

* Issue **#3414** : Improve error logging.

* Issue **#3415** : Improve row spacing.

* Issue **#3417** : Fix date rounding functions to return date values.

* Issue **#3393** : Copy/move of favourite items will now select the parent folder of the original node.

* Issue **#3391** : Allow selection of processor filter text box.

* Issue **#3403** : Remove `restClient` config property from proxy config. In stroom and proxy add `jerseryClients` configuration item outside the `appConfig`/`proxyConfig` sections. `jerseryClients:` supports multiple jersey client configurations keyed by name. Possible keys are `default`, `stroom`, `open_id`, `content_sync`, `feed_status`, `http_post_filter`. If a required name is not found in the config file `default` will be used. If that is not found, a vanilla jersey client configuration will be used. For configuration options see https://www.dropwizard.io/en/latest/manual/configuration.html#jerseyclient. Relative key/trust store paths will be treated as relative to stroom home.

* Issue **#3405** : Fix NPE on dependencies screen for missing dependencies.

* Issue **#3421** : Improve error handling for query expressions.

* Issue **#3426** : Allow customisation of window column fields.

* Issue **#3428** : Automatically disable rules that error.


## [v7.2-beta.7] - 2023-04-28

* Issue **#3396** : Made filter dialog modal.

* Issue **#3406** : Increase spacing.

* Issue **#3407** : Fix order of stepping filters.

* Change proxy forwarding config structure. `forwardDestinations` has been replaced with `forwardHttpDestinations` and `forwardFileDestinations`. The sub-property `type` has been removed.

* Issue **#3398** : Fix mutability of search/analytic result store settings.


## [v7.2-beta.6] - 2023-04-27

* Issue **#3400** : Fix dashboard table selector issue caused by key range comparator.


## [v7.2-beta.5] - 2023-04-25

* Issue **#3367** : Fix proxy forward failure handling.


## [v7.2-beta.4] - 2023-04-21

* Prevent DB migrations running if stroom is at the desired version.

* Fix menu showing delayed sub-menu when the top menu is closed before the sub-menu appears. Make key left close the sub menu. Stop sub-menu closing when parent is clicked on.

* Fix cursor for the vertical panel splitter.

* Issue **#3378** : Fix duplicate Node columns appearing on Cache monitoring screen.

* Issue **#3380** : Fix sub-menus not disappearing.

* Issue **#3380** : Fix styling of highlighted menu items.

* Change the new document sub-menu to have a sub-menu for each of its groups.

* Issue **#3370** : Fix search result store attempting to look at children of non grouped keys.

* Issue **#3385** : Fix NPE in DynamicIndexingFilter.

* Issue **#3389** : Improve process error handling.

* Issue **#3377** : Improve tab spacing.

* Issue **#3373** : Fix proxy aggregate zip creation and processing.


## [v7.2-beta.3] - 2023-04-07

* Issue **#3341** : Fix stroom proxy creation of zip archives.

* Issue **#3364** : Make Stroom Proxy feed status checking and default behaviour optional.


## [v7.2-beta.2] - 2023-04-06

* Add editor key bindings to user preferences.

* Issue **#3342** : Stop showing current search result stores on login. This was only meant to be visible in development. The proper implementation is related to session restoration.

* Issue **#3346** : Fix popup z-index issue.

* Change menu item delay to 100ms and fix issue of it changing sub menus if your cursor moved across another top menu item.

* Issue **#3345** : Fix key/value input box text change handling.

* Issue **#3338** : Fix dark theme error banner colours.

* Issue **#3347** : Fix annotation edit dialog scrolling.

* Issue **#3352** : Fix layout density for dashboard table.

* Issue **#3355** : Fix copy (ctrl+c) in popups.

* Issue **#3349** : Remove all presence of upload button.

* Issue **#3362** : Fix flickering menu items.

* Issue **#3359** : Limit the height of the value spinner in a table.

* Issue **#3354** : Fix search resource classes.

* Issue **#3344** : Fix passing params between dashboards.

* Issue **#3357** : Make new dashboards immediately editable.

* Issue **#3356** : Add `stroom.ui.theme.pageBorder` property to allow environment identification.


## [v7.2-beta.1] - 2023-03-20

* Issue **#3309** : Add param input to pre 7.2 dashboards.

* Issue **#3308** : Save state of quick time filter.

* Issue **#3310** : Fix right alignment of numeric columns.

* Issue **#3285** : Persist key/value and list input selections in dashboards.

* Issue **#3333** : Fix Xerces UTF-8 handling by always using a reader.

* Issue **#3105** : Add duplicate column menu item to dashboard tables.

* Issue **#3105** : Add feature to duplicate dashboard tabs and whole tab panels.

* Issue **#3297** : Fix tab selector popup in dashboards.

* Issue **#3313** : Add feature to move dashboard table columns first/last via menu.

* Issue **#1631** : Add content search feature.

* Issue **#3270** : Change the auto logging of audit events to ignore any initiated by the processing user account as this is not human initiated.

* Issue **#3278** : Fix warning about the data retention rule summary query cancellation action not been correctly configured for auto logging.

* Remove thread sleep accidentally added for testing purposes in data retention summary query execution.

* Issue **#3292** : Change the reference data load to not load entries with null values. If `overrideExistingValues` is set and an entry with a null value overrides an existing one with a non-null value, the existing one will be removed.

* Issue **#3299** : Fix schema non-compliant events when importing config. Also fix error handling when user tries to import with no file selected. Improved the audit events for file upload.

* Remove audit logging for `MetaResourceImpl.getTypes` which just lists the stream types and is not an explicit user action.

* Issue **#3305** : Change the formatting of index/data volume limit to show 3 significant figures.

* Issue **#3280** : Make orphan file/meta finder jobs drop out if stroom is shutdown. Change orphan meta finder job to user more efficient SQL. Improve logging output from both finders to include start time, duration and any error/interruption. Fix missing feed names in orphan file finder log.

* Issue **#2759** : Normalise Windows line endings () to Unix-style () when pasting into the ACE text editor.

* Issue **#3272** : Change handling for reference loads in unexpected states. It now logs an app log error but carries on and loads over the top.

* Issue **#3260** : Change the select-all filter based delete/restore to delete by IDs with a temporary table to avoid locking other rows. This is configurable using the property `data.meta.metaStatusUpdateBatchSize`, with 0 meaning all in one batch.

* Issue **#3201** : Change the way the mapping of feed and stream types to IDs is cached. Now uses the existing `Meta Type Cache` and `Meta Feed Cache` caches rather than simple hash maps that duplicated the caching.

* Issue **#3136** : Improve the debug logging for reference data effective streams and add validation of the effective stream sets when debug is enabled for `stroom.pipeline.refdata.EffectiveStreamCache`.

* Remove the read/write locking used on the caches. Change cache rebuild to do a full rebuild if config has changed, else just clear the existing cache.

* Issue **#3286** : Fix error when changing property values for cache properties.

* Issue **#2759** : Change `in dictionary` for filters and searchables to ignore blank lines.

* Issue **#3271** : Fix warnings in logs about auto logging not being configured for reference data purge.


## [v7.2-alpha.13] - 2023-03-13

* Issue **#3259** : Make task creation and queueing multi threaded.

* Issue **#3276** : Remove ASSIGNED task status and guard for task creation deadlocks.

* Issue **#3274** : Improve progress monitoring.

* Issue **#3274** : Improve config descriptions.

* Issue **#3259** : Make task creation and queueing multi threaded.

* Issue **#3259** : Make task creation a separate managed job.


## [v7.2-alpha.12] - 2023-02-24

* Issue **#3039** : Display search suggestions and type hints in dashboards.

* Issue **#3045** : Add stream selection info action button to meta view.

* Issue **#3128** : Allow enumeration of meta keys in XSLT.

* Issue **#3174** : Add search management.

* Issue **#3195** : Add Elasticsearch hit highlighting.

* Issue **#3214** : Use auto-complete list for adding dashboard table fields.

* Issue **#3216** : Add 'Dependencies' to explorer item context menu, to display dependencies for that item.

* Issue **#3206** : Add ability for users to set Explorer items as favourites.

* Issue **#3244** : Add 'Copy link to clipboard' Explorer menu item.

* Issue **#3255** : Fix error when creating a new processor filter.

* Issue **#3204** : More changes to improve task creation performance.

* Issue **#3204** : Split UNPROCESSED(1) task state into CREATED(0) and QUEUED(1) to improve task creation performance and management.

* Issue **#3204** : Change processor_filter_tracker to have a status enum and an optional message.

* Issue **#3225** : Improve performance of the database query used to find logically deleted streams for the `Data Delete` job. Add the index `meta_status_status_time_idx` on table `meta`. Add a summary log for the job.

* Issue **#3231** : Change severity from ERROR to WARN when a reference lookup is performed with no reference loaders configured.

* Issue **#3136** : Improve ref data lookup trace logging. Refactor effective streams query.

* De-dup error message text produced by XSLT functions.

* Issue **#3218** : Fix XSLT and dashboard `hash()` functions stripping leading zeros from the hash result.

* Issue **#3221** : Queue all unowned tasks unless associated meta is locked. Tasks for deleted meta will be processed and complete as expected where meta is deleted.

* Issue **#3220** : Fix Info tooltip on Active Tasks sub-tab not showing when stream is not unlocked or is physically deleted.

* Issue **#3204** : Improve task creation logging to list considered filters in order and provide queue information.

* Issue **#3195** : Fix editor highlight positions being incorrectly calculated.

* Issue **#3204** : Fix slow physical deletion of completed/deleted tasks.

* Issue **#3204** : Improve task creation performance. Add system info for inspecting task queues.

* Improve performance of power of ten method in ref data byte buffer pool.

* Issue **#3209** : Fix logging of slow batch SQL.

* Issue **#3192** : Fix duplicate user events for exported processor filters.

* Issue **#3197** : Fix NPE when modifying a property value, (back-porting #3143).

* Add logging of queries that take >2s to execute. Enabled by setting `stroom.db.util.SlowQueryExecuteListener: DEBUG`.

* Add info logging to the export all api resource. Outputs the number of docs export along with counts by type.

* Issue **#3194** : Fix for JDK XML 1.1 parser bug.

* Issue **#3189** : Change effective stream query to use inner joins.

* Issue **#3163** : Add filter to expression field picker.

* Issue **#3171** : Fix stroom booting successfully when there have been failed migrations.

* Issue **#3177** : Stop logical deletes changing the update time if already logically deleted. Add more info logging. Change task name used in logs from `Processor Task Delete Executor` to match job name `Processor Task Retention`.

* Fix property name mentioned in _Processor Task Retention_ job description.

* Issue **#3177** : Fix bad SQL in _Processor Task Retention_ that results in tasks not being deleted. Fix logical deletion of processor filters and processors that result in processor tasks being incorrectly deleted.

* Issue **#3111** : Revert previous change that added double quote handling. Now we only trim leading/trailing whitespace from expression terms.

* Issue **#3180** : Enable "in dictionary" condition for "Id" fields.

* Issue **#1876** : Add `distinct` dashboard expression function for returning a list of unique values.

* Issue **#2819** : Scale query expression panel height so all items can be viewed on scroll.

* Issue **#2860** : Retry (with backoff) when indexing to an Elasticsearch cluster and the cluster reports it is overloaded. This improves indexing success rate, reducing the chance of  streams being generated when a cluster is under heavy load.

* Issue **#3127** : Fix ClassCastException when clearing a cache on the Caches screen.

* Issue **#3143** : Fix NPE when modifying a property value.

* Issue **#3145** : Fix initial API Key expiry so it picks up the default value from config.

* Issue **#3136** : Simplify code that finds effective reference data streams. Add more debug logging.

* Issue **#3159** : Improve appearance of user Task Manager.

* Issue **#3141** : Increase default width of global property editor dialog.

* Issue **#3166** : Fix stream import when the zip contains a mix of single-part and multi-part streams.


## [v7.2-alpha.11] - 2023-01-09

* Issue **#3169** : Integrate alert entities with alerting process.


## [v7.2-alpha.10] - 2023-01-06

* Issue **#3169** : Integrate alert entities with alerting process.


## [v7.2-alpha.9] - 2023-01-05

* Issue **#3127** : Fix ClassCastException when clearing a cache on the Caches screen.

* Issue **#3165** : Auto size table columns to fit content with double click on resize handle.

* Issue **#3136** : Fix the reference data lookup logic that determines if a ref stream contains a given map or not. Fix NPE in `RefDataLookupRequest#toString()`. Change `ReferenceDataResult` to hold message templates to reduce memory use. Change `RefDataStoreHolder` to only add available maps once per ref stream. Improve in app logging of lookups.

* Issue **#3140** : Ignore processor filter updates on import.

* Issue **#3125** : Fix import rename and move so that imported items end up renamed in explorer and store.

* Issue **#3148** : Fix dependencies screen showing status of Missing for the Ref Data and Dual Searchables. Also fix the missing icon on that screen for Searchables.


## [v7.2-alpha.8] - 2022-12-13

* Issue **#3135** : Add column sortring to index shards.

* Relax validation requiring proxy repo and failed retry directories to exist before proxy boots. Now checks they exist (creating if they don't) at time of use.

* Issue **#3031** : Add connectors to poll from AWS SQS.

* Issue **#3066** : Make all responses set the HTTP header `Strict-Transport-Security` to force all HTTP traffic on the domain onto HTTPS. Also add property `stroom.security.webContent.strictTransportSecurity` to configure the header value.

* Issue **#3074** : Fix data retention summary and purge job when condition includes a pipeline. Fix data viewer screen to allow filtering by pipeline. Fix filtering using the `in folder` condition. Add `<`, `<=`, `>`, `>=`, `between` conditions to ID fields, e.g. stream ID. **WARNING**: the expression field `Pipeline` has had the following conditions removed; `in`, `in dictionary`, `=`, `contains` and the field `Pipeline Name` has been added with the following conditions; `in`, `in dictionary`, `=`. This may impact processor filters or retention rules that use the `Pipeline` field. See the SQL at https://github.com/gchq/stroom/issues/3074 to find any processor filters using this field with a now un-supported condition. Change the Reference Data searchable data source to support `in`, `in dictionary` and wild carding.

* Fix bug in quick filter when user enters two identical tokens into a quick filter, e.g. `bob bob`.

* Issue **#3111** : Trim leading/trailing white space from term values in the expression tree builder. Users can keep leading/trailing white space if they double quote the value, e.g. `" some text "`. If the value needs to include a double quote then it can be escaped with a `\` like this `I said \"hello\"`.

* Improve description for `useJvmSslConfig` property on `HttpAppender`.


## [v7.2-alpha.7] - 2022-11-30

* Issue **#3121** : Add ability to change dashboard layout.


## [v7.2-alpha.6] - 2022-11-22

* Issue **#3089** : Add default extraction pipeline to indexes.


## [v7.2-alpha.5] - 2022-11-14

* Issue **#3091** : Add feature to optionally maintain import names and paths.

* Issue **#3101** : Add sensible defaults to processor filter import.

* Issue **#2491** : Add feature to allow a specific folder to be used as an import root folder destination.

* Issue **#3038** : Fix number 2 for intermittent websocket alert.

* Issue **#3097** : Fix Kryo output buffer size = -1 when writing to streams.


## [v7.2-alpha.4] - 2022-11-02

* Issue **#3035** : Add API method to download matching stream store data as a ZIP.

* Issue **#3065** : Add feature to write failed forward data to a dir after several retry attempts.

* Issue **#3059** : Add custom logging feature that provides support for API endpoints to prevent logging the contents

* Issue **#3073** : Add string truncation and value length protection for search result fields.

* Issue **#3038** : Fix intermittent websocket alert.

* Issue **#3087** : Stop URI generation adding port 443 unnecessarily.

* Issue **#3069** : Fix import of a Feed's Stream Type when the export was made in Stroom v5. Add validation to fail the
  import if the stream type in the export is not in `stroom.data.meta.metaTypes`. Fix word wrapping on the import error
  messages tooltip.

* 

* Issue **#3073** : Add string truncation and value length protection for search result fields.

* Issue **#3038** : Fix intermittent websocket alert.

* Issue **#3087** : Stop URI generation adding port 443 unnecessarily.

* Issue **#3090** : Fix import of documents from 5.5 that contain data.

* Issue **#3084** : Add the config property `stroom.data.meta.rawMetaTypes` to allow custom stream types (as defined in `stroom.data.meta.metaTypes`) to be categorised as _raw_ types. Also add `Data Encoding` to the Info tab on the Data screen to show the Data Encoding value set on the feed's settings.

* Issue **#3069** : Fix import of a Feed's Stream Type when the export was made in Stroom v5. Add validation to fail the import if the stream type in the export is not in `stroom.data.meta.metaTypes`. Fix word wrapping on the import error messages tooltip.

* Remove duplicate guice binds.

* Issue **#3078** : Uplift apache commons-text to v1.10.0 to address vulnerability CVE-2922-42889.

* Fix typo in description for property `stroom.ui.applicationInstanceKeepAliveIntervalMs`.

* Issue **#3038** : Improve error handling of web socket code to prevent alerts for expected error conditions.

* Issue **#3056** : Make `View As Hex` editor option available in the Source view (but not when stepping). Change hex
  dump to use uppercase hex values.

* Issue **#3063** : Fix the conversion of bytes to values like `1.9K` to not always round down.

* Add trace logging to volume selectors.

* Issue **#3014** : Add `Index Shards` searchable datasource so you can search shards on a dashboard.

* Issue **#3016** : Evict items from XSLT pool cache when an XSLT doc is changed. Also evict XSLTs that import/include
  the one that has changed.

* Improve warning message for ref streams with the same effective date.

* Issue **#3027** : Replace processor_task index on status with one on status and create_time_ms.

* Issue **#3032** : Improve performance of Orphan Meta Finder job. Also add new `fs_orphaned_meta_tracker` table to
  track progress.

* Remove `Eviction Weight` from the cache stats table as it is meaningless when we do not set custom cache item weights.

* Issue **#3034** : Change FS/Index volumes free/used to be based on limit if set. Implement volume selector for index
  volumes. Add a local volume map to cache index volumes/groups. Fix validation when creating/editing index volumes. Add
  creation/validation of index volume path to the index volume edit screen. Add validation of FS volumes. Make volumes
  with relative paths be relative to stroom.home. Change index volume list sort order to Node|Path and make Node the
  first column.

* Issue **#3043** : Fix SQL error when creating a batch search.

* Change cluster lock mechanism to keep trying to get the lock rather than timing out after 30s. Now times out after
  30mins.

* Issue **#3048** : Prevent copying of feeds in the explorer tree. Feeds already cannot be renamed so there is no value
  in allowing copy if the new copy cannot be renamed.

* Issue **#3052** : Change `Reference Data - Effective Stream Cache` to use a default `expireAfterWrite` of `10m` rather
  than `expireAfterAccess`.

* Issue **#3051** : Fix `refData/(purgeByAge|purgeByStream|clearBufferPool)` API calls so they process all nodes
  concurrently.

* Issue **#2992** : Change the cache clear button to clear the cache and rebuild it from current config values.

* Add `Property Path` column to the Caches screen.

* Issue **#3055** : Change `Document Permission Cache` to be expireAfterWrite 30s. Add change handlers to invalidate
  entries in `Pipeline Structure Cache` when any pipeline in the inheritance chain is changed. Remove unused
  cache `Index Shard Searcher Cache` and associated job `Index Searcher Cache Refresh`. Add change handlers on `User`
  entity to `User App Permissions Cache` & `User Cache`.

* Issue **#3057** : Change InvalidXmlCharFilterReader to filter out restricted control characters.


## [v7.1-beta.15] - 2022-08-17

* Issue **#3002** : Fix bootstrap process for deployment of a new version.

* Issue **#3001** : Fix the Source display when stepping context data.

* Issue **#2988** : Remove mention of hex viewer in the error message when viewing raw data that can't be decoded in the stepper. Also ensure stepping up to the un-decodable data works ok.

* Issue **#3018** : Fix incorrect cast of a SQLException to an InterruptedException.

* Issue **#3011** : Fix issue of data being truncated in text pane before the pipeline is run.

* Issue **#3008** : Fix `current-user()` call not returning anything when used in a pipeline on a dash text pane.

* Issue **#2993** : Add sorting to columns on Nodes screen.

* Issue **#2993** : Add column sorting to Jobs screen. Set default sort to node name.

* Issue **#2867** : Stop the XML formatter used in the data preview from formatting non-XML data as XML when it finds angle brackets in the data.

* Change the hex dump display to render single bytes using US_ASCII instead of UTF8.

* Issue **#3028** : Catch entity change events so modified feed entities are removed from the cache. Also update the data display if a feed's encoding is changed.

* Issue **#3031** : Add connectors to poll from AWS SQS.

* Add system info for pool caches, e.g. XSLT pool cache.

* Add button on Caches screen to evict expired entries. Move cache stats from info icon to table columns. Add Hit ratio
  figure.

* Issue **#2995** : Remove old_index_id column from v_index_shard view. Remove unused old_index_id column from
  index_shard table (if it exists).

* Add system info for listing keys of a named cache.

* Issue **#2997** : Stop other nodes booting if migration fails on the first node.


## [v7.1-beta.14] - 2022-07-20

* Issue **#2998** : Add feature to receive individual accounting events.


## [v7.2-alpha.3] - 2022-07-20

* Issue **#2998** : Add feature to receive individual accounting events.


## [v7.1-beta.13] - 2022-07-19

* Issue **#2969** : Fix search termination for Elastic searches.

* Issue **#2981** : On-heap searches now complete automatically once the table result limit is reached.

* Issue **#2030** : Add stats for reference data and search LMDB off heap store sizes on disk. Requires the import of
  content pack internal-statistics-sql-v2.2.

* Issue **#2942** : Add `v_fs_volume`, `v_doc`, `v_feed_doc`, `v_index_volume`, `v_job_node`, `v_processor_task`
  & `v_permission` DB views. Add `id` col to `v_meta` DB view.

* Issue **#2978** : Handle lock wait errors when waiting for bootstrap lock. It now keeps retrying until it gets the
  lock.

* Issue **#2985** : Add warning when caches evict items due to size constraint.

* Issue **#2987** : Fix search termination.

* Issue **#2984** : Change the purge of partial ref loads to happen as part of the purge job and not on boot.

* Issue **#2977** : Fix to destroy stale searches.


## [v7.1-beta.12] - 2022-07-05

* Issue **#2834** : Fix `countGroups` search table expression.

* Issue **#2961** : Fix sorting on selector and countGroups columns.

* Issue **#2897** : On boot, delete ref streams from the store that have a state of LOAD_IN_PROGRESS or
  PURGE_IN_PROGRESS.

* Issue **#2965** : Fix server tasks paging.

* Issue **#2964** : Fix server tasks paging.

* Issue **#2967** : Change application instance message.

* Issue **#2966** : Fix interrupts being ignored in stats aggregation and improve task info messages.

* Issue **#2834** : Fix `countGroups` search table expression.

* Issue **#2961** : Fix sorting on selector and countGroups columns.

* Issue **#2960** : Stop releasing owned tasks under lock.

* Issue **#2939** : Remove duplicate createTime and updateTime doc properties.

* Issue **#2959** : Turn off source line numbering in Saxon.

* Issue **#2939** : Add DB migration to remove duplicate keys from `doc.data` json column.

* Issue **#2966** : Add batching to stage 2 stats aggregation. Add new property `statisticAggregationStageTwoBatchSize`.
  Remove interruption checks in stats flush to avoid loss of data.

* Improve error messages for ref data value deserialisation.

* Issue **#2938** : Fix StreamId error when querying annotations data source.

* Issue **#2944** : Truncate error messages for processor_filter_tracker status to fit DB.

* Issue **#2935** : Remove query UUID in query download.

* Issue **#2945** : Fix deadlock updating processor task by updating individually.

* Issue **#2946** : Add property `statisticFlushBatchSize`.

* Issue **#2946** : Change SQL Statistics flush to use single large prepared statements for more efficient inserts to
  SQL_STAT_VAL_SRC.

* Issue **#2954** : Stop logging SQL exceptions as errors in JooqUtil.

* Issue **#2948** : Processing tasks will complete normally when data deleted.

* Issue **#2946** : Add statistics properties `inMemAggregatorPoolSize`, `inMemPooledAggregatorSizeThreshold`
  , `inMemPooledAggregatorAgeThreshold` and `inMemFinalAggregatorSizeThreshold`.

* Issue **#2931** : Set cluster state update frequency to 1m.

* Issue **#2933** : Change structure of config object for http-call function to allow setting various HTTP client
  configuration properties, including HTTP protocol version.

* Issue **#2902** : Release queued tasks if no longer master and from dead nodes.

* Issue **#2925** : Remove order by from Attribute Value Data Retention job to try to speed it up. Also improve logging
  for the job.

* Issue **#2924** : Fix feed name resolution from UUID in stream appenders.

* Issue **#2870** : Fix delete of old processor filters and trackers.

* Issue **#2912** : Prevent users from renaming feeds as this breaks the link with the files stored on the file system.

* Issue **#2903** : Fix pipeline structure inheritance to hide dead inherited links.

* Issue **#2906** : Fix rolling appenders failing due to "no logged in user".

* Issue **#2916** : Change LMDB thread interrupted messages from ERROR to DEBUG.

* Issue **#2914** : Propagate useAsRead to sub tasks.

* Issue **#2877** : Handle missing index when performing shard retention.

* Issue **#2896** : Improve application instance error handling.

* Issue **#2900** : Move stream type to file extension mappings into
  config (`stroom.data.filesystemVolume.metaTypeExtensions`) to allow use of legacy file extensions.

* Issue **#2906** : Fix RollingStreamAppender failing to roll on timed basis.

* Issue **#2904** : Fix NPE when setting the feed to null on the StreamAppender.

* Issue **#2901** : Change stream type drop downs on feed setting and stream upload to included all stream types.

* Change start.sh in stroom docker image to accept multiple arguments to support command utilities.

* Issue **#2872** : Fix permission exception thrown when removing search store from cache.

* Issue **#2889** : Change pipeline entity deletion to also logically delete the processor, processor filters and any
  unprocessed tasks.

* Change the shard system info provider to only query the shard if the node has ownership.

* Issue **#2879** : Prevent shards closing during read.

* Issue **#2879** : Prevent interrupts during index shard use.

* Issue **#2888** : Fix error when paging and then filtering on the dependencies screen.

* Add system info provider for index shards.

* Issue **#2883** : Fix issue of search errors not being shown in the UI.

* Issue **#2879** : Prevent interrupting threads that may be reading search index shards.

* Issue **#2874** : Add debug logging for shard writing/reading.

* Issue **#2881** : Fix broken CLI commands, e.g. `reset_password`.

* No changes, failed build.

* Issue **#2855** : Add property `stroom.index.writer.slowIndexWriteWarningThreshold` to configure the threshold for
  warning about slow index shard writes.

* Issue **#2856** : Strip `[` and `]` from IPv6 addresses in the logged events to ensure schema compliance.

* Issue **#2857** : Add `/stroomAdmin/filteredhealthcheck` and `/proxyAdmin/filteredhealthcheck` servlets to allow
  filtering of the health checks that are run.

* Issue **#2863** : Fix UI hanging when data viewer navigation buttons are clicked repeatedly and very quickly.

* Issue **#2839** : Fix invalid event XML generated when adding user perms to an entity with no perms (i.e. System
  entity).

* Issue **#2843** : Fix NPE when logging in to a user with no password.

* Increase column width for _Sign in Failures_ column on Manage Accounts screen so the sort icon is visible.

* Issue **#2840** : Fix various issues with sorting on Manage Accounts screen.

* Issue **#2841** : Fix issues with sorting/filtering on API Keys screen.

* Increase User Id column width on API Keys screen.

* Issue **#2847** : Fix download of dashboard query and results.

* Issue **#2838** : Change web socket code to avoid errors for expected cases.

* Issue **#2851** : Add configuration property `stroom.statistics.sql.slowQueryWarningThreshold` to configure slow
  statistics sql query warning threshold.

* Issue **#2827** : Fix Format feature in editor when comment contains unmatched double quote.

* Issue **#2830** : Change logging of document permission changes to log a single event containing the full before/after
  state of the doc's perms.

* Issue **#2830** : Ensure the creation of a stroom user record is only logged once.

* Issue **#2830** : When cascading document permissions, only log the change for the top level but mark it with the
  cascade setting.

* Issue **#2816** : Fix missing navigation controls when viewing a multi part stream where a middle part is binary and
  the rest are text.

* Add missing Singlton annotation to ProxyConfigProvider.


## [v7.1-beta.11] - 2022-04-01

* Issue **#2749** : Improve support for and fields when searching an Elasticsearch index.

* Issue **#2822** : Add application instance management to keep track of active queries.

* Issue **#2822** : Add application instance management to keep track of active queries.

* Issue **#2824** : Fix to stop SearchableStore interrupting threads that it is no longer using.

* Issue **#2822** : Create a managed search UUID in the web socket before starting search.

* Issue **#2817** : Change data retention impact summary to show the counts of records that would be deleted now rather
  than at some point in the future.


## [v7.1-beta.10] - 2022-03-18

* Issue **#2725** : Support multiple levels of nesting in Elasticsearch indexing.

* Issue **#2730** : Fix folder presenter Processors tab always being empty.

* Issue **#2759** : Normalise Windows line endings () to Unix-style () when pasting into the ACE text editor.

* Issue **#2815** : Ensure early termination of Lucene searches when required.

* Issue **#2801** : Add Guice support and authorisation to web sockets.

* Issue **#2804** : Ensure unowned tasks are added even when there are many associated locked meta records.

* Issue **#2807** : Show all nodes on Index Volume edit dialog, not just enabled.

* Change the common alert dialog to show the detail by default.

* Change the common alert dialog so the width is the same if detail is shown or not.

* Issue **#2806** : Fix NPEs when a visualisation pane is present but the visualisation is not defined. Show warning
  about the misconfiguration.

* Add _Dual_ searchable datasource to always return a single column/row.

* Issue **#2810** : Fix display of error streams with the data() link expression.

* Issue **#2801** : Add our own native web socket code to GWT.

* Fix failing test.

* Issue **#2801** : Add `connect-src 'self' wss:;` to default `contentSecurityPolicy` property, select web sockets
  ws/wss based on current scheme and improve logging.

* Issue **#2618** : Fix UI to show all caches even ones that only exist on remote nodes.

* Issue **#2801** : Add Web Socket mechanism to keep search results active.

* Issue **#2805** : Fix default annotation expression function.

* Issue **#2778** : Simplify search result store cache and query UUID creation.

* Ensure meta types retrieved from config are trimmed.

* Issue **#2802** : Ensure tasks are created but only queued if fill task queue enabled.

* Issue **#2805** : Fix default annotation expression function.

* Make application fail to start if there is no build version/date.

* Issue **#2799** : Add protection for null/empty meta types in `stroom.data.meta.metaTypes`.

* Issue **#2795** : Speculative fix for the bind errors on MetaTypeDaoImpl.

* Issue **#2782** : Fix validation of primitive properties, e.g. booleans.

* Issue **#2782** : Fix property edit screen `Sources` field showing `Multiple Sources` for a single node.

* Issue **#2787** : Add config_update_tracker table to improve the process of updating each node's effective config.
  Also fix the updating of the effective value/source columns in the properties list view.

* Issue **#2786** : Handle multiple IPs in X-FORWARDED-FOR header.

* Issue **#2789** : Add locking to ensure one node performs the DB migrations and all others wait for it to complete. DB
  migration checks will not be run on boot if the build version matches that in the bootstrap_lock table.

* Issue **#2789** : Make the creation of the admin and processing users resiliant to multiple nodes doing it at once.

* Issue **#2768** : Suppress unable to keep alive message.

* Issue **#2775** : Ensure all URL params are encoded.

* Issue **#2768** : Fix auto recurring searches.

* Issue **#2768** : Fix auto recurring searches.

* Issue **gchq/stroom#2578** : Improve logging of Pipeline operations.

* Issue **#2768** : Fix auto recurring searches.

* Issue **#2743** : Reset reactivation time when accounts are reactivated.

* Issue **#2742** : Ensure meta queries provide unique results.

* Issue **#2751** : Change task name for searchables to be the searchable name. Ensure task info is populated.

* Issue **#2757** : Make ref load throw exception (and thus result in an ERROR) when a stream previously failed.

* Issue **#2753** : Change default proxy config to set useDefaultOpenIdCredentials to false.

* Issue **#2761** : Fix descriptions of _Attribute Value Data Retention_ and _Processor Task Retention_ jobs.

* Issue **#2744** : Fix logging for expected interrupt exception.

* Issue **#2746** : Fix broken help links in UI.

* Change byte buffer pool clear method to unmap drained buffers.

* Move some LMDB related classes.

* Issue **#2736** : Fix missing or wrongly appearing meta/context tab.

* Issue **#2732** : Fix bug when opening active tasks tab for an empty folder.

* Issue **#2734** : Improve search task info.

* Issue **#2733** : Stop search buttons disappearing.

* Issue **#2735** : Fix batch search across remote nodes.

* Issue **#2739** : Add support for query parameters when performing batch searches.

* Issue **#2520** : Add token authentication to data feed API.


## [v7.2-alpha.2] - 2022-01-31

* Issue **#2730** : Fix folder presenter Processors tab always being empty.

* Issue **#2118** : Rework UI.


## [v7.2-alpha.1] - 2022-01-31

* Issue **#2118** : Rework UI.


## [v7.1-beta.9] - 2022-01-20

* Make temp prop nullable and change default to TEMP/stroom(-proxy)?.

* Issue **#2709** : Reduce the number of UI refreshes when receiving data from multiple nodes.

* Issue **#2708** : Keep search results fresh by constantly pinging result caches for all active searches.


## [v7.1-beta.8] - 2022-01-17

* Issue **#2715** : Fix invalid rest return type.


## [v7.1-beta.7] - 2022-01-14

* Issue **#2640** : Support adding formatted dates to index name in ElasticIndexingFilter.

* Issue **#2675** : Improve Elasticsearch scroll query performance

* Issue **#2677** : Respect column formatting in Excel cell styles.

* Issue **#2703** : Improve search trace log to identify multi query search issues.

* Issue **#2705** : Attempt to fix SIDSEGV issue caused by too many LMDB readers.

* Issue **#2688** : Add `metaTypes` to Proxy's `proxyRequestConfig`. Change data receipt to validate types against this
  new config property.

* Issue **#2688** : Change defaults for Strooms `metaTypes` config property. Change type of `metaTypes` from String to a
  Set of Strings. Change data receipt to validate against this configured set.

* Issue **#2694** : Improve error handling when search result store has reached max capacity.

* Issue **#2689** : Add logging.

* Issue **#2679** : Add unique index on `meta_processor.pipeline_uuid`.

* Issue **#2596** : Disable the Ace editor settings menu (`ctrl-,`) as users should not have access to it and it does
  not work with modal dialogs.

* Issue **#2139** : Add DB migration scripts to the ZIP distribution.

* Issue **#2685** : Fix issue where searchable stores are limited to 1 million rows.

* Issue **#2696** : Change the byte buffer pool to not block by default and make that configurable.

* Issue **#2666** : Fix handling of missing reference stream file.

* Change error table to wrap error message text.

* Issue **#2644** : Fix error handling when volume is full during proxy aggregation.

* Issue **#2650** : Fix handling of negative numbers and negation in expression parser.

* Issue **#2664** : Fix issue with search where a complete coprocessor was causing other coprocessor payloads to be read
  incorrectly.

* Issue **#2648** : Add error message to data viewer when ID is invalid.

* Issue **#2657** : Change classes to use provided config to stop the system using stale config values.

* Issue **#2603** : Suppress expected buffer underflow exception.

* Make directly injected NotInjectable config throw an exception to prevent it happening.

* Issue **#2652** : Add delay to stream event map creation so extraction opens fewer streams.

* Issue **#2639** : Fix error message when invalid property values are used.

* Issue **#2578** : Fix how application config is (re)loaded so that it copes with null or sparse branches.

* Issue **#2361** : Fix create_account command so it allows creation of accounts with no password.

* Issue **#2627** : Add processor filter and processor task id to meta.

* Issue **#2628** : Add processor filter and processor task id to info log.

* Issue **#2647** : Fix `Unrecognised permission assigned` error in logs.

* Issue **#2629** : Change the way duplicate output is handled by deleting previous output from complete tasks at the
  end of processing.

* Issue **#2603** : Add debug to diagnose buffer underflow.

* Issue **#2637** : Fix hanging searches.

* Issue **#2631** : Add debug to diagnose UI issue.

* Issue **#2633** : Fix shutdown.

* Issue **#2632** : Suppress warnings.

* Issue **#2603** : Improve error handling.

* Issue **#2635** : Improve search completion code.

* Issue **#2625** : Disable test temporarily to fix build.

* Issue **#2630** : Fix NPE and improve logging.

* Issue **#2625** : Disable test temporarily to fix build.

* Issue **#2615** : Fix meta status change triggered by check superseded.

* Issue **#2614** : Fix NPE.

* Issue **#2621** : Improve search performance.

* Issue **#2617** : Fix pipeline data equality for pipeline structure cache to be useful.

* Issue **#2619** : Improve meta DAO performance.

* Issue **#2611** : Fix java lang error.

* Issue **#2608** : Fix segments for rolled streams created using the `StreamAppender`.

* Issue **#2604** : Add code to diagnose unexpected event counts in search extraction.

* Issue **#2605** : Create sub tasks for all search processes.

* Issue **#2606** : Improve error handling during search.

* Issue **#2472** : Fix the way the in memory config is updated by the file monitor. Improve the logging when config
  properties are changed on a node.

* Issue **#2595** : Improve search performance and fix issues.

* Issue **#2471** : Changes to ensure SQLite DB connection is only used by one process at a time.

* Issue **#2471** : Changes to help diagnose proxy aggregation issues.

* Issue **#2582** : Remove unnecessary legacy migration for processor filter.

* Issue **#2577** : Fix issue with expression terms changing conditions incorrectly.

* Issue **#2585** : Fix proxy aggregation task nesting.

* Issue **#2574** : Improve processor filter creation to allow min and max create times.

* Issue **#2579** : Fix processor filter creation from stream multi selection.

* Issue **#2580** : Fix completion of processor filters by allowing the user to specify an end time.

* Issue **#2576** : Fix scrolling of processor filter info pane.

* Uplift event-logging library to `5.0-beta.27_schema-v4.0-beta.3` to fix missing failure outcomes on logged events.

* Issue **#2557** : Optimise meta queries to ensure join order is as expected.

* Issue **#2538** : Change logging of quick filter searches to log the fully qualified filter input.

* Issue **#2565** : Stop orphan file finder reporting dirs that contain child dirs as empty.

* Issue **#2563** : Fix bad expression logic.

* Issue **#2562** : Fix NPE in the UI related to uninitialised processor filter trackers.

* Stop logging audit events for most NodeResource call as they are not direct user actions.

* Issue **#2553** : Prevent get and clear methods in LMDB data store from running at the same time. Add check for the
  LMDB env being closed to prevent JVM crash.

* Issue **#2555** : Remove checkbox from dead tasks in the server tasks screen to stop users trying to delete them.

* Issue **#2564** : Improve search performance.

* Issue **#2582** : Fix DB migration for `processor_filter`.

* Issue **#2542** : Improve autologged searches "raw" JSON.

* Issue **#2534** : Implement ProcessorResource.fetch to fix event log.

* Issue **#2533** : Fix corrupt event format for logout due to NPE.

* Issue **#2530** : Fix issue of explorer tree not refreshing on copy, move and delete when auth is disabled.

* Add wait time debug logging around LMDB locks.

* Increase maxReaders default to 150 for reference data.

* Issue **#2548** : Clear contents of `stroom.search.resultStore.lmdb.localDir` on boot.

* Issue **#2549** : Remove `maxDbs` from `lmdb` config. Remove `readerBlockedByWriter` from `resultStore.lmdb` config.

* Issue **#2544** : Add additional constraints to processor filter instead of using tracker state

* No changes. Previous build failed due to networking issues.

* Issue **#2540** : No longer error when interrupting shard flush process

* Issue **#2541** : Stop finished queries from deleting LMDB envs for all queries.

* Issue **#2535** : Added validation to data type names.

* Issue **#2530** : Fixed explorer refresh on copy and move

* Revert accidental whitespace change to V07_00_00_007__meta_retention_tracker.sql

* Issue **#2519** : Added validation for processor filter expressions and more info about filters to the UI.

* Issue **#2501** : Change reference data store to use consistent approach to last access time truncation.

* Issue **#2424** : Change security filter to 404 any unexpected URIs.

* Issue **#2493** : Fix missing part nav controls when data can't be decoded.

* Issue **#2497** : Added summary to orphan file finder. Fixed issue with `OrphanFileFinder` incorrectly identifying
  some dirs as being empty.

* Issue **#2500** : Add a primary key to the `meta_retention_tracker` table for MySQL Group Replication.

* Change meta retention tracking to track at the time period level so a killed job preserves the position of the periods
  already processed.

* Issue **#2513** : Fixed stepping to unique values.

* Issue **#2496** : Fixed issue where data browser was showing duplicate streams.

* Issue **#2511** : Fixed stepping error handling.

* Issue **#2512** : Fixed stepping error handling.

* Issue **#2478** : Create a single place in config for the LMDB library path and extraction dir. Delete old LMDB
  library binaries on boot.

* Change `/api/refData/v1/purgeByAge/{purgeAge}`, `/api/refData/v1/purgeByStream/{refStreamId}`
  and `/api/refData/v1/clearBufferPool` to act on all nodes unless the `nodeName` query param is provided.

* Issue **#2483** : Change reference data purge to delete entries in batchs to avoid large transactions that result in
  errors.

* Issue **#2502** : Fix `Cannot read properties` error when switching streams after deleting one.

* Issue **#2449** : Reduce the number of REST calls that property filtering in the UI makes.

* Issue **#2523** : Uplift standard-pipelines to v0.4

* Issue **#2527** : Fix stepping source hightlight for first record of fragment XML data.

* Issue **#2526** : Fix incorrect input pane in stepper for cooked xml

* Issue **#2531** : Fix incorrect value in Retention column in data browser and on Info tab when `Feed is` conditions
  are used.

* Issue **#2532** : Change logged event for Manage Accounts quick filter use.

* Fix performance issue with ref data range lookups.

* Change default value for `stroom.pipeline.referenceData.readerBlockedByWriter` to true.

* Fix locking for `stroom.pipeline.referenceData.readerBlockedByWriter`.

* Issue **#2494** : Changed logging to help diagnose problem.

* Issue **#2429** : The server tasks screen now handles errors that occur when trying to contact unreachable nodes.

* Issue **#2492** : Fixed issue getting filter priorities in processor task data store.

* Issue **#2489** : Change to wrap long error messages in stepping display.

* Issue **#2487** : Fixed issue flushing and deleting index shards.

* Issue **#2442** : Removed enabled/disabled states for permission users and user groups as these are now controlled by
  account authentication.

* Issue **#2431** : Fixed issue with item selection in account and token list pages.

* Issue **#2484** : Fix failing ref lookups when one loader has range data.

* Issue **#2485** : Autologger: UNLOGGED calls always being logged.

* Issue **#2395** : Fixed timezone issue in API key display.

* Issue **#2452** : New pipeline references now default to `Reference` data type.

* Issue **#2414** : The processing tasks data source now exposes start, end and status times plus filter priorities.

* Issue **#2441** : Improve logging and prevent autologger warning for `MetaResourcImpl`

* Issue **#2440** : Prevent autologger warning for `ExplorerResourceImpl`

* Issue **#2465** : `SaveAs` is now working for non admin users.

* Issue **#2460** : Processing filters now reliably process feeds where wildcards are used to match feed names.

* Issue **#2475** : Orphan file and meta finder now show the correct task progress.

* Issue **#2474** : Fixed orphan file finder.

* Issue **#2467** : Fix viewing of streams that can't be decoded. Errors now displayed in large banner rather than as
  text in the editor.

* Add a view as hex option to the Data Preview panes.

* Add option to show/hide the editor indent guides.

* Remove white space on editor context menu.

* Change data viewing 'progress' bar to have a minimum width of 3px to make it more visible.

* Issue **#2469** : Made `SafeXmlFilter` available for use in the application.

* Issue **#2403** : Fix guice bind errors in stroom and proxy when the `path` config branch is empty or set to null.

* Issue **#2462** : Made changes to stop DB connections being used within the context of other open connections.

* Uplift LMDBJava to 0.8.2 to fix LMDBJava cursor comparator bug.

* Issue **#2464** : Add `leakDetectionThreshold` to the hikari pool config.

* Issue **#2463** : Integrate the hikari connection pool with drop wizard's health checks and metrics.

* Add debug logging to AuthenticationStateSessionUtil

* Issue **#2448** : Change data receipt ERROR log messages to WARN. Also improve log message content for success and
  failure.

* Issue **#2412** : You are now able to view locked streams or deleted data if it is still accessible.

* Issue **#2413** : Removed duplication of data retention fields in info pane.

* Issue **#2443** : Internal meta statistics are now added with processing user permissions.

* Issue **#2455** : Improved error handling when streams not found.

* Issue **#2399** : Now changing expression fields keeps the same condition if it is still applicable to the new field.

* Issue **#2426** : Fixed user selection problem for document permissions.

* Issue **#2436** : Fixed small UI issue whereby a user or group was not immediately removed from document permissions
  when the remove button was clicked.

* Issue **#2416** : Added logging to identify cause of slow meta listing.

* Improve termination handling in reference data purge.

* Improve the data in the `/api/refData/v1/refStreamInfo` api method.

* Add API method to clear the byte buffer pool.

* Improve the output of the system info api call for the byte buffer pool.

* Issue **#2439** : Change log level for an error in the byte buffer pool.

* Issue **#2444** : Fix release of buffers to the pool that was causing ref data searches to hang.

* Issue **#2433, #2434** : Fixed shutdown task order.

* Issue **#2430** : Removed file system clean task and replaced with orphan finding jobs for files and meta.

* Issue **#2432** : Volume state is now updated without optimistic locking.

* Issue **#2382** : Improved charset resolution.

* Issue **#2447** : Correctly offset displayed date/time values by the configured user timezone.

* Issue **#2457** : Display a tooltip when hovering the mouse over a grid column cell.

* Issue **#2382** : Improve error message for invalid feed encodings.

* Issue **#2387** : Fix reference data load/lookup failure handling.

* Issue **#2422** : Change ref lookups to only do a lookup against a ref feeds that are known to contian the map being
  looked up against.

* Issue **#2411** : Remove 10,000 limit on dashboard search of ref store.

* Issue **#2389** : Add an API method for purging a single reference data stream.

* Issue **#2379** : Change ref data lookups to truncate last access time to hourly.

* Uplift Dropwizard from 1.3.14 to 1.3.29.

* Issue **#2424** : Stop session creation for rest calls. Remove unused SessionMap class.

* Change debug summary logging in Data Delete job to info level.

* Issue **#2402** : Improved logging for error caused by invalid meta filter values.

* Issue **#2404** : Added debug to help diagnose issue.

* Issue **#2423** : Added error logging and configuration to handle buffer overflows when dealing with large search
  result values.

* Issue **#2410** : Fixes for dashboard child selectors like `first()` and `last()`.

* Issue **#2417** : Bad regex filter value no longer logged unnecessarily.

* Issue **#2418** : LMDB environment is now only closed when the search results are no longer needed.

* Issue **#2419** : Conditional formatting errors are now returned to the UI.

* Issue **#2405, #2407** : Errors caused by a thread interrupt when viewing a stream are no longer logged.

* Issue **#2406** : Volume status update is now performed synchronously.

* Issue **#2401, #2408, #2409** : Processing tasks no longer terminate by interrupting threads so error streams can now
  be written correctly.

* Issue **#2398** : Fix to clear interrupt state for threads used by terminated tasks.

* Issue **#2396** : Add `stroom:pointIsInsideXYPolygon` XSLT function.

* Allow HTTP request headers to be customized in HTTPAppender.

* Issue **#2392** : Fix for token type to only allow `api`.


## [v7.1-beta.6] - 2021-09-01

* Issue **#2277** : Add processing filter clone function.

* Issue **#2390** : Fix NPE thrown during proxy aggregation.


## [v7.1-beta.5] - 2021-08-31

* Issue **#2380** : Fix _Attribute Value Data Retention_ job blocking shutdown.

* Issue **#2379** : Change reference data store LMDB to use MDB_NOTLS flag to not tie readers to threads as we typically
  use thread pools.

* Fix problem with ref data prefix mapping code increasing loop iterations on each element/record.

* Add better logging of ref streams waiting for a lock to load.

* Stop ref streams that are already loaded from calling start/stop processing.

* Add method to ref data store API to list ref stream processing info.

* Improve the ref data store API to allow filtering of the ref entries.

* Change default number of ref loader lock stripes from 100 to 2048 and add it to config.

* Issue **#2371** : Change search LMDB to use MDB_NOTLS flag to not tie readers to threads.

* Issue **#2371** : Fix max readers error not being shown on dashboard.

* Issue **#2370** : Added processor node info to output meta data.

* Issue **#2349** : New dashboard tables will now link to the most recently added query by default.

* Issue **#2351** : Improved error popup text for server responses.

* Issue **#2368** : Fixed server task nesting.

* Issue **#2369** : Fix missing SQL join when reprocessing all streams matching a filter.

* Issue **#2369** : Fix error when searching meta store from a dashboard with a meta key in the query.

* Change explorer root node creation to happen under cluster lock.


## [v7.1-beta.4] - 2021-08-23

* Add `enableJobsOnBootstrap` to the docker distribution config.yml to allow it to be overridden in test stacks.

* Fix broken help links on jobs screen.

* Issue **#2367** : Fix for job node creation.

* Issue **#2365** : Fix to reduce memory used by `BlockGZIPInput`.

* Issue **#2366** : Fix NPE caused by visualisations that do not define maxValues.

* Issue **#2220** : OpenID connect web tokens can now be refreshed to maintain validity.

* Included Leaflet.draw Javascript plugin within UI bundle.

* Issue **#2357** : Remove dropwizard logger configuration entries that have default values.

* Issue **#2350** : Fix distribution start script so it works with a different stroom home dir.

* Issue **#1469** : Add hot loading of config to proxy.

* Change proxy and stroom config validation to cope with relative paths and `~`.

* Issue **#2353** : Swallow NoSuchFileException in config monitor.

* Issue **#2355** : Jobs are no longer enabled by default on bootstrap.

* Issue **#2358** : Changed default stroom home and stroom temp config paths to be null by default so they are resolved
  relative to the jar or use java tmp respectively.

* Issue **#2354** : Old job node records associated with old jobs are now removed for all nodes regardless of what node
  is performing the job bootstrap activity.

* Issue **#2343** : The OIDC back channel `redirect_uri` now uses the same URI stored when making the front channel
  request.

* Issue **gchq/stroom-resources#104** : Expose `stroom.ui.helpUrl` in the config.yml so the docs served by nginx can be
  accessed.

* Issue **#2331** : Remove unused config properties `stroom.ui.url.(apiKeys|changepassword|users)`.

Improve error handling during reference data initialisation.

* Improve exception handling when node name is not configured.

* Fixed issue where annotation menu button did not show when existing annotation was selected.

* Fix problem with merging DB connection configs when values not supplied.

* Make relative proxy file paths be relative to configured proxy home directory.

* Make proxy logger file paths support `~` and relative paths be relative to proxy home.

* Remove redundant items from stroom and proxy distribution config yaml files.

* Rename `jerseyClient` key in proxy config.yml to `restClient`.

* Add `remotecertexpiry` to the default config value for `proxyConfig.logStream.metaKeys`.

* Issue **#2335** : Added CLI command `create_api_key` to create an API key for a specified user.

* Added layout density user preference.

* Issue **#2288** : Added export content menu item.

* Added name filtering on export items.

* Moved stepping filter button to make the feature more obvious.

* Fixed issue where annotation menu button did not show when existing annotation was selected.

* Issue **#2317** : The user id can now be resolved from the `username` JWT claim if `email` is not present.

* Issue **#2316** : Fixed React dialog styling by increasing CSS specificity.

* Issue **#2313** : Integrate LeafletJS for geographical mapping.

* Issue **#2293** : Fix location of banner.txt in zip distribution.

* Issue **#2278** : Close a dialog box on keypress. `Escape` = Close, `Ctrl+Enter` = OK.

* Issue **#220** : Users can now change font and font size.

* Issue **#215** : User date/time format preferences are now usable in dashboard tables.

* Fix problem with DynamicAssetsBundle throwing an exception when run from the fat jar.

* Issue **#2295** : Improved appearance, readability and usability of UI elements, especially in dark mode.

* Issue **#2292** : Fixed issue with `SolrIndex`, `ElasticCluster` and `ElasticIndex` entities not importing correctly
  from a `v6` to `v7` instance.

* Issue **#2113** : Added user preferences for date and time display.

* Issue **#2291** : Fixed issue where the configured Stroom instance title did not change the browser tab title.

* Issue **#2219** : Added migration for feed retention settings to retention rules.

* Issue **#2250** : Improved token authentication.

* Issue **#2250** : Using arrow keys no longer moves popup dialogs.

* Issue **#2264** : Users for user permissions are now retrieved from the account service plus authorisation.

* Add entity relationship diagram and database DDL SQL to release artefacts.

* Issue **#2241** : Changing field or operator in the query expression editor no longer deselects the selected row.

* Issue **#2241** : Made Firefox and Chrome drop downs look the same.

* Issue **#2260** : The UI no longer caches node status.

* Issue **#2260** : Removed default node config for default index volume group creation.

* Issue **#1828** : Added glass element to ensure mouse capture is maintained when dragging or resizing dialogs over
  dashboard visualisations.

* Issue **#2285** : SaveAs now provides the current name as the initial value for the new name.

* Issue **#2275** : Stepping from data popup now takes you to the correct record.

* Uplift send_to_stroom.sh script to v3.1.0

* Issue **#2263** : Removed unnecessary JWS algorithm constraints.

* Issue **#2240** : Indexes now show empty selection for volume group until one is selected.

* Issue **#2248** : Migrated dashboard tables now maintain hidden column status.

* Issue **#2280** : Remove trailing comma in some log events.

* Issue **#2267** : Change prefixes used for quick filter for consistency.

* Issue **#2265** : Fix exception when filtering with qualifier but no term, e.g. `name:`.

* Issue **#2266** : Improve quick filter tooltip text.

* Issue **#2261** : Fix missing node name in index and fs volume stats.

* Issue **#2224** : Support indexing properties as JSON objects with Elasticsearch.

* Issue **#2256** : Support searching against Elasticsearch index name patterns.

* Issue **#2257** : Allow Elasticsearch indexing to proceed in the absence of an existing index.

* Issue **#2113** : Added user preferences including theme support.

* Issue **#2241** : Change add icon on data retention screen to add above selected. Add action icon and menu to
  retention rule table. Restyle rule edit screen.

* Issue **#2254** : Change `data` expression function to accept a first param for what to text to show.

* Issue **#2249** : Fix bug in data retention impact summary tree expansion.

* Issue **#2246** : Fix incorrect handling of parameters to `data` Stroom expression function.

* Add default sorting by user id in the acounts (users) and tokens screens.

* Issue **#2155** : Change default quick filter mode to use contains matching by default with chars anywhere matching
  now available via `~` prefix. Change quick filter to always treat space as a term delimiter unless in dbl quotes. Add
  sorting of results by match quality for chars anywhere and regex matching.

* Issue **#2242** : Fix help link in quick filter tool tips. Now comes from config.

* Provide more informative error than NPE when failing to fetch streams that are associated with missing meta

* Issue **#2247** : Correct configuration of Autologger for NodeResourceImpl.

* Update banner to advertise `noauth/datafeed` URL instead of older version.

* Issue **#2243** : Remove unwanted charset commands from migration script.

* Issue **#2231** : Added visualisation selection behaviour to dashboards.

* Issue **#2232** : Fixed issue where search was getting stuck due to LMDB locking transactions.

* Issue **#2238** : Renamed table `docstore_history` to `docstore_schema_history`.

* Issue **#2226** : Ensure that `<Process>` audit events are schema compliant.

* Uplift version of `stroom-logs` content pack selected for download to `3.0-beta.1`

* Issue **#2228** : Stroom Dropwizard and Stroom Proxy Send/Receive log default formats improved.

* Issue **#2235** : Add CHANGELOG to the release artefacts.

* Issue **#2233** : Fix typo in SQL.

* Issue **#2233** : Fix null volume ID in index shard migration.

* Issue **#2229** : Fix migration issue.

* Issue **#2214** Allow file permission override for `FileAppender` and `RollingFileAppender`.

* Issue **#1820** : Stroom now records `UploadedBy` meta attribute when manually uploading data via the UI.

* Issue **#190** : Statistics are now recorded when manually uploading data.

* Issue **#2223** : Fixed migration issue.

* Change stroom dependencies to use maven central instead of bintray.

* Issue **#2207** : Fixed dashboard column rename issue where column name was not updated visually after rename.

* Issue **#2209** : Fixed more property migration issues.

* Issue **#2205** : Improved migration to prevent null DB values being lost.


## [v7.1-beta.3] - 2021-04-30

* Rules from dashboards early capability demonstrator / prototype capability.

* Issue **#2172** : Further improvements to search payload transfer and search completion.

* Issue **#2193** : Enable autologger to work for delete with criteria operations.


## [v7.1-beta.2] - 2021-04-28

* Issue **#2201** : Improved Stroom Proxy and aggregation process.

* Issue **#2203** : Fix NPE in index doc partition by migration.

* Issue **#2184** : Improved logging for OpenId flow.

* Issue **#2205** : Improved migration to prevent null DB values being lost.

* Issue **#2098** : Properties that contain passwords no longer transfer any part of the password to the UI.

* Issue **#1841** : Fixed migration of some config props.

* Issue **#2151** : The UI now shows REST service error messages properly.

* Issue **#1930** : Dashboards opened from links now stop querying when closed.

* Issue **#2166** : You can now change index volume group names.

* Issue **#2090** : Changed to log the authenticated user (if there is one) during noauth calls.

* Issue **#2186** : Fix autologger handling of update operations on entities referenced by id alone.

* Issue **#2183** : Improve error message when property values cannot be de-serialised. Change property DB migration to
  add conversion of legacy property values that are now a collection type, e.g. List<String>.

* Issue **#2187** : Fixed issue editing a processing filter that has been changed.

* Issue **#2079** : Removed unused session resource code from React UI and backend.

* Issue **#2185** : Stroom now supports the use of an externally provided logout endpoint with the `logoutEndpoint`
  configuration property.

* Issue **#2188** : Changed all autologged REST methods to return a value (void is not compatible with autologger)

* Issue **#2184** : It should now be possible to use the Cognito OpenId configuration endpoint with Stroom. You should
  no longer need to set the `jwtClaimsResolver` in the Stroom config as the standard resolver should work. However, you
  will need to set the new `tokenExpectedInRequest` property to `true` as Cognito delivers fresh tokens with every
  request.

* Issue **#2177** : Stroom should no longer crash when it is unable to retrieve OpenId configuration.

* Issue **#2176** : Now avoids NPE and produces a proper error when a pipeline cannot be located when loading reference
  data.

* Issue **#2179** : Extend cron expression syntax. Both `/` (interval) and `-` (range) are now supported.

* Issue **#2172** : To improve search performance local search results are no longer transferred with payloads to a
  secondary local store.

* Issue **#2172** : To improve search performance only primary search result stores using LMDB will serialise data, i.e.
  stores used for visualisations now just use search objects and not binary data.

* Issue **#2180** : Fix NPE when Stream Appender has no stream type defined.

* Issue **#2167** : Prevent autologger warning for `RestResourceAutoLoggerImpl`.

* Remove merge artifacts from `scripts.env`.

* Issue **#2172** : Changed the way keys and values are packed into LMDB.

* Issue **#2180** : Fix NPE when Stream Appender has no stream type defined.

* Issue **#2167** : Prevent autologger warning for `RestResourceAutoLoggerImpl`.


## [v7.1-beta.1] - 2021-04-13

* Ported Elasticsearch integration from v6, for compatibility with v7.

* Issue **#2034**: Fixed Solr column ordering in dashboard tables.

* Issue **#759** : Add GZIP support for `FileAppender` and `RollingFileAppender`.


## [v7.0-beta.104] - 2021-04-13

* Switched from `node-sass` to `sass`.

* Fix `node` and `swagger-typescript-api` versions.


## [v7.0-beta.103] - 2021-04-13

* Rebuild.


## [v7.0-beta.102] - 2021-04-09

* Issue **#2174** : The expression to DB condition converter is now more tolerant of missing value mappings.


## [v7.0-beta.101] - 2021-04-08

* Issue **#2172** : Limited the maximum size of LMDB keys and values.

* Issue **#2171** : Fixed dashboard table expression editor field insertion.

* Issue **#2168** : Removed special columns from dashboard tables.

* Issue **#2154** : Fixed error adding text widget to a dashboard.

* Issue **#2025** : Added caching for DNS name resolution.

* Issue **#2025** : Event logging now attempts to use the `X-FORWARDED-FOR` request header to identify the originating
  client IP.


## [v7.0-beta.100] - 2021-04-02

* Issue **#1598** : Audit logging uplifted throughout codebase.

* Issue **#1613** : Added event logging to UserResourceImpl.


## [v7.0-beta.99] - 2021-04-01

* Issue **#1928**: Stroom will now redirect users to the root URL if the GWT UI is not hosted within the React wrapper.
  To develop GWT code it is still necessary to use the GWT UI directly outside of the wrapper so to enable this you can
  set the newly added `requireReactWrapper` property to false.

* Issue **#2156**: The properties screen now shows a warning triangle when there are unreachable nodes rather than
  showing an error for all property values.

* Issue **#2157**: Fixed issue where pager was causing an exception paging to last on API keys and Accounts list pages.

* Issue **#2153**: Fixed option to log all REST calls.

* Issue **#2085**: User now gets notification that a password has been changed.

* Issue **#2142**: Changed certificate authentication to ensure that if a certificate is presented then the DN from the
  cert will be used and no other header attribute.


## [v7.0-beta.98] - 2021-03-30

* Issue **#2138** : Fixed error thrown when updating a property due to the property being updated twice as a result of
  new event logging code.

* Issue **#2150** : Added `topMenuTextColour` property to allow the top menu text colour to be changed. Renamed
  the `backgroundColor` property to `backgroundColour` for consistency.

* Issue **#2152** : Session list now only shows user authenticated sessions.

* Issue **#2149** : Fixed index volume and index shard migration.


## [v7.0-beta.97] - 2021-03-26

* Issue **#2136** : Fixed sorting problems in users and API keys pages.

* Issue **#2146** : Fixed use of dashboard expression parameters.

* Issue **#2141** : Pre v7 index shards can now be used after upgrade.

* Issue **#2142** : Fixed certificate authentication issues.

* Issue **#2140** : Fixed migration issue that was causing the creation of unnecessary index volume groups.

* Issue **#2137** : Data retention rules are now migrated from previous versions.

* Issue **#2107** : Removed `Feed Name` field and fixed UUID to field name resolution.

* Issue **#2142** : Added debug to help diagnose client cert auth issues.

* Issue **#2107** : Fixed issue where the processor filter UI was saying that no filter had been applied to feeds
  because the UI wasn't checking feed filtering by docref.


## [v7.0-beta.96] - 2021-03-23

* Issue **#2099** : Fix stepping source pane for segmented (cooked) data.

* Issue **#479** : Include folder names in audit events when exporting configuration.

* Provide audit log record for permission changes to explorer items (documents)


## [v7.0-beta.95] - 2021-03-18

* Issue **#2105** : Fixed migration of annotations DB.


## [v7.0-beta.94] - 2021-03-17

* Issue **#2104** : Fixed issue where the index creation stored procedure was trying to delete a procedure with the
  wrong name before creating a new one.

* Issue **#2103** : Fixed statistics migration script to correctly check for empty tables.

* Issue **#2102** : Fixed query migration script.

* Removed unused properties `resilientReplicationCount` and `preferLocalVolumes`.

* Add null protection to `login_count` and `login_failures` in `users` to `account` table migration.


## [v7.0-beta.93] - 2021-03-16

* Issue **#2088** : Fixed retrieval of stored search results when not using extraction.

* Issue **#2088** : Fixed NullPointerException caused when stepping.

* Issue **#2084** : Fix Bad Request message and lockup after cancelling content import.


## [v7.0-beta.92] - 2021-03-15

* Issue **#2096** : Remove deprecated int display lengths when creating tables

* Issue **#2095** : Tidy upo statistics migration.

* Issue **#2094** : Corrected DB table creation to state the charset as `utf8mb4` and not `utf8` which is ambiguous in
  MySQL.


## [v7.0-beta.91] - 2021-03-14

* Refactor auth/identity DB migration scripts.

* Add pre migration SQL scripts.


## [v7.0-beta.90] - 2021-03-12

* Issue **#2087** : Fixed NPE caused during legacy migration.

* Uplift guice to v5.0.1.

* Issue **#1871** : Invalidate the users and user groups cache when the _manage_users_ command is run.

* Issue **#2064** : Delete empty directories left by running unit test.

* Add index to cluster_lock table to fix whole table locking for single lock key.

* Issue **#2059** : Add cluster lock protection to task creation. Stops duplicate task creation when master node
  changes.

* Change task creation by master node to try to wait for search tasks to complete and to try to only create the
  configured number of tasks.

* Refactor logic to determine master node into one place. Fixes discrepancies between UI and back-end.

* Change node monitoring screen to return nodes in name order.

* Issue **#2066** : Add data bars to node monitoring screen.

* Issue **#2059** : Fix `Duplicate key` error in task assignment.

* Issue **#2056** : Fix error sending permission change events to other cluster nodes.

* Add JVM OOM args to zip distribution scripts.

* Issue **#1866** : Change zip distribution shell scripts to execute from anywhere.


## [v7.0-beta.89] - 2021-02-26

* Change stroom/proxy docker image base to `adoptopenjdk/openjdk15:jdk-15.0.2_7-alpine`

* Add authentication config to swagger spec.


## [v7.0-beta.88] - 2021-02-26

* Fix travis release artefacts.


## [v7.0-beta.87] - 2021-02-25

* No changes


## [v7.0-beta.86] - 2021-02-25

* Fix travis release artefacts.


## [v7.0-beta.85] - 2021-02-24

* Change dockerfile to use Open JDK 15

* Change build to use Open JDK 15

* Fix travis build failure.

* Issue **#2028** : Don't autolog standard object fields by default


## [v7.0-beta.84] - 2021-02-24

* No changes, adding more release artefacts in Travis build.


## [v7.0-beta.83] - 2021-02-23

* Add -q flag to start/stop/migrate.sh to stop log tailing.

* Change migrate.sh to run the migration in the background.

* Add JVM OOM args to zip distribution scripts.

* Issue **#1866** : Change zip distribution shell scripts to execute from anywhere.

* Issue **#1742** : Ensure that an <Object> is always logged to guarantee schema compliance.


## [v7.0-beta.82] - 2021-02-18

* Issue **#2049** : Updated Swagger and moved to the OpenAPI 3.0 Specification.

* Issue **#2049** : Fixed some issues with the resource API that were preventing visualisations from loading.


## [v7.0-beta.81] - 2021-02-16

* Issue **#2042** : Fixed an issue sorting search results that was making sorting very slow causing searches with large
  numbers of results to hang.

* Issue **#2043** : Removed an artificial limit on the number of data points that will be returned to a dashboard
  visualisation. The UI code had been written to only request a maximum of 1000 data points which meant that some
  visualisations were missing expected data. It may be necessary to add some limitation to avoid the UI being overloaded
  but the limitation has been removed for now as it was not configurable and did not warn the user when the limit had
  been reached.

* Migrated new UI to use Swagger generated endpoints and types.

* Issue **#1414** : A User Id can no longer be changed once a user is created.

* Issue **#1862** : Email and name fields are no longer required when creating users.

* Issue **#1765** : Added confirmation dialog when deleting users and API keys.

* Issue **#2036** : Autologger now delegates exception handling.

* Issue **#2039** : Limit the amount of text data output by autologger.

* Issue **#2037** : Add config prop to ensure every REST call is logged

* Issue **#2038** : Allow autologger action to be modified (search and process)

* Issue **#2027** : Fix autologger update operation

* Issue **#1764** : The create API key page now loads users to select on open.

* Issue **#1766** : Removed comment from token.

* Issue **#1763** : Improved column sizes on API keys dialog.

* Issue **#1767** : Improved column sizes on account management dialog.

* Improve exception alerts in the UI.

* Issue **#2023** : Enable autologger to output multiple path or query parameters

* Issue **#2022** : Simplify consistent event logging with POJOs

* Issue **#2021** : Fix typo when autologger encounters class names ending in 'y'

* Issue **#2020** : Prevent autologger redacting boolean properties


## [v7.0-beta.80] - 2021-01-28

* Issue **#2018** : Fixed intermittent search issue that was sometimes causing search to complete too early without
  results.

* Fix dashboards not handling NUMERIC index fields.

* Fix bug in Negate expression function.

* Issue **#1995** : Add help info to the expression functions drop down menu.

* Issue **#1911** : Add a drop down menu for picking index fields in the expression editor.

* Issue **#2004** : Fix import of legacy v6 index so default volume group is assigned.

* Issue **#2017** : Fixed dashboard table filtering.

* Issue **#1946** : Removed unnecessary index shard state change error.


## [v7.0-beta.79] - 2021-01-26

* Issue **#2006** : Use UTC timezone when comparing date in repository folder name.

* Issue **#2006** : Use `ArrayList.size()` as a method, instead of a property in Gradle build.

* Issue **#2016** : Fixed StackOverflowException in document event log.

* Issue **#2003** : Fixed some issues with LMDB search results.

* Issue **#2011** : Redacting obviously sensitive data in automatically generated logs.

* Introduce functionality to provide configurable, automatic logging for RESTful API calls.

* Add `search_results` dir to dockerfile.

* Fix NPE in StroomEventLoggingUtil.


## [v7.0-beta.78] - 2021-01-14

* Issue **#2000** : `RemoteSearchResultFactory.destroy()` is now performed as the processing user.

* Issue **#2000** : Fixed NPE affecting adding/removing columns on a dashboard table and changing column options like
  grouping and sorting.

* Issue **#2000** : Fixed dashboard table child result expansion.

* Issue **#2001** : Fixed intermittent test failure associated with byte buffers being used incorrectly with LMDB.

* Issue **#1997** : Fix missing _Format_ option on XSLT and TextConverter editors.

* Improved security for handling entity events.


## [v7.0-beta.77] - 2021-01-12

* Issue **#1867** : Cluster entity events are now sent to each node asynchronously to prevent delays caused by one or
  more slow/bad nodes.

* Issue **#1923** : Fixed an issue affecting sorting dashboard table values that have mixed data types. In addition you
  can now sort columns alphanumerically if the column format is set to text.

* Issue **#1811** : Fixed issue where deleting or cutting/pasting text in a dashboard query editor was not marking the
  dashboard as dirty.

* Search results are now stored off-heap to reduce the chance of out of memory errors.

* Issue **#1911** : Add a drop down menu for picking index fields in the expression editor.

* Issue **#1990** : Change order of items in quick filter popup help.

* Change quick filter word boundary matching to handle a mix of delimited and canelCase, e.g. `stroom.prop.maxFileSize`.

* Issue **#1986** : Fix missing gutter warning/error icons in the stepper code editor.


## [v7.0-beta.76] - 2021-01-07

* No changes.


## [v7.0-beta.75] - 2021-01-06

* Issue **#1989** : Fix for dashboard tables that were only showing a total of 100 rows.

* Change event logging to use new fluent API.


## [v7.0-beta.74] - 2020-12-15

* No changes.


## [v7.0-beta.73] - 2020-12-15

* Change github tokens in travis build.


## [v7.0-beta.72] - 2020-12-15

* Issue **#1983** : Fix line number inconsistency in View Source when last char is a line break.

* Issue **#1971** : Fix 'no appender' errors when editing a Data volume.

* Issue **#1965** : Ignore gzipped data that has no uncompressed content.

* Issue **#1976** : Add an enabled check box and insert above button to retention rules list.

* Fix bug with retention rules impact summary when rows are identical.

* Replace two buttons with toggle button on retetion impact summary.

* Fix path for user event logs.

* Uplift send_to_stroom script to v3.0.

* Issue **#1978** : Fix Meta tab losing syntax highlighting when switching streams.

* Remove byte count in brackets on Info tab when size is below 1024 bytes.

* Fix help links on Jobs screen.

* Fix inability to select text on Info tab in Data viewer.

* Issue **#1963** : Fix data/source view progress bar showing blue when all data is visible.

* Issue **#1974** : Fix job screen only showing one job.

* Issue **#1970** : Fixed issue related to accidental execution of SearchDebugUtil outside of tests.

* Change reference data lookup request object to support string or epoch millis date.

* Add byte count to Info tab, make date values consistent.

* Fix problem of wrong charset being used.

* Fix syntax highlighting for Meta streams in Source view.

* Fix bug in PreviewInputStream read() method.

* Improve the way the YAML logger paths are modified on boot.

* Issue **#1964** : BGZIP files are now closed on exception.

* Changed default dashboard time zone to use UTC.

* Fixed SQL statistics upsert statements for MySQL 5.7.

* Issue **#1954** : Change code that sets ReceivedPath to try getting a value from DOCKER_HOST_(HOSTNAME|IP) env vars
  first.


## [v7.0-beta.71] - 2020-12-02

* Issue **#1957** : Fix invalidation of the stat datasource caches on content import and other changes.

* Issue **#1960** : Fix the data preview display of empty streams.

* Moved content download to Java.

* All paths in the config YAML including logging config can now be made relative to the home dir.

* Issue **#1912** : Moved dashboard table conditional formatting logic to server.

* Fix missing favicon.

* Issue **#1808** : Fix bug with permission handling for Retention Policy feature.

* Issue **#1948** : Made UI report errors that occur during download.

* Issue **#1944** : You can now define a stroom home config property and all relative paths will become subpaths of this
  location.

* Fix byte conversion bug with `read()` method in RASegmentInputStream.

* Add `viewType` and `displayType` args to `data(...)` dashboard expression.

* Fix task spinner appearing briefly on every poll and consuming a lot of CPU.

* Add _progress_ bar to Source Data view and Data Preview to show location in the file.

* Issue **#1678** : Fix data display in dashboard text pane.

* Issue **#1679** : Fix data display in dashboard text pane.

* Issue **#1777** : Fix sub stream tab selection when switching streams in data screen.

* Issue **#1647** : Right align numeric columns in data screen.

* Issue **#1872** : Fix display of source data when data has no line breaks.

* Add completion and snippets to dashboard expression builder.

* Issue **#1895** : Change dashboard field expression editor use the Ace editor like other edit screens.

* Replace stream Info icon on data screen with a sub-stream type tab.

* Add Source View tab available from Data Preview screen to show the unformatted source data.

* Fix highlighting while stepping single line data.

* Add completion and snippets to edit screens using the ACE editor.

* Add editor options to use Vim bindings, show invisble characters, highlight current line, word wrap.

* Issue **#1949** : Fixed bug in download for streams from multiple feeds.


## [v7.0-beta.70] - 2020-11-16

* Issue **#1947** : Fixed NPE thrown when trying to unassign processing tasks by setting the assigned node to null.

* Issue **#1940** : Old searches are now terminated by the processing user.

* Issue **#1932** : Physical stream delete will no longer fail if a file or directory it wants to delete cannot be
  found, i.e. has been deleted by another external process.

* Fix log output counts for reference data.

* Add REST endpoint for purging reference data.

* Issue **#1938** : Fix missing ref loading errors/warnings, improve warning messages.


## [v7.0-beta.69] - 2020-11-10

* Improve handling of duplicates in reference data loads.

* Improve error messages for reference loading failures.

* Issue **#1936** : Fix reference data loaded not loading string values > 1000btyes.

* Improve PooledByteBufferOutputStream.

* Issue **#1807** : Remove need for Manage Nodes permission in order to list nodes (needed to manage volumes).

* Issue **#1806** : Remove need for Manage Nodes permission in order to list nodes (needed to manage tasks).

* Issue **#1925** : Fixed logging error that was happening on search.

* Issue **#1921** : Fixed problem with the dashboard text pane not migrating properly to the new special stream id and
  event id fields.

* Issue **#1910** : Fixed issue preventing display of table data where a table had duplicate column names.

* Issue **#1919** : Fixed issue that was preventing dashboard tabs from being closed.

* Removed rxjava.

* Issue **#1919** : Dashboards now prevent tabs being closed from the close button if some nested tabs on the same pane
  are hidden.

* Issue **#1915** : Multiple statistic searches on a dashboard are now executed in parallel.

* Issue **#1915** : Fixed task context user identity for statistics searches.

* Issue **#1915** : Fixed task context for statistics searches.

* Merged external expression and query libraries into the source code and added Kryo serialisation to search results.

* Issue **#1910** : Duplicate fields in dashboard tables are now avoided by adding a numeric suffix to the field name
  when adding a duplicate.

* Issue **#1918** : Text presenter was losing track of stream and event id fields when settings were changed.

* Issue **#1906** : Added info about queue sizes to extraction task.

* Issue **#1906** : Made changes to allow early termination of searches if we have enough data.

* Issue **#1906** : Fixed node task nesting.

* Issue **#1906** : The maximum size of the stream event map is now configurable with
  the `stroom.search.extraction.maxStreamEventMapSize` property.

* Issue **#1906** : Improved the way search extractions events are grouped so we can extract more events per stream and
  therefore improve performance.

* Issue **#1907** : Fixed NPE.


## [v7.0-beta.68] - 2020-10-22

* Issue **#1733** : Support xsl:output options for XML output from pipeline (XMLWriter)

* Issue **#1893** : Change delimited string volume properties to lists of strings

* Issue **#1848** : Fix NPE when importing certain processor filters.

* Issue **#1894** : Improvements to search performance and fix for hanging searches.


## [v7.0-beta.67] - 2020-10-15

* Issue **#1901** : Create default (index) volume group if it is used prior to UI.

* Issue **#1900** : Fix inter-node task assignment, change how processing user equality is checked.

* Change dashboard field expression editor to be a bit wider and use a monospace font.

* Issue **#1887** : Fix searches hanging generally and specifically when streams have been deleted.

* Issue **#1877** : Change conditional formatting to support decimals.

* Change conditional formatting to set the available rule operators according to the format type of the column.

* Change conditional formatting to support date terms and date comparisons.

* Issue **#1885** : Fix annotations icon not being enabled on dashboard tables.

* Issue **#1883** : Code now deals with missing streams when performing search extraction.

* Issue **#1882** : Added capacity restriction to the stream event map used in search result extraction. The previous
  version was causing out of memory exceptions.

* Change names of hidden special table columns on dashboards to avoid name clashes.

* Make dashboard table settings popup bigger to accommodate the conditional formatting.

* Added logic to rename conditional formatting term fields on a column rename.

* Added logic to prevent renaming a column to an existing name.

* Issue **#1872** : Partially fixed to show the 1st 1k chars of the single line raw source. Full fix will come in v7.

* Issue **#1874** : Fixed dashboard tables not showing data if the stream id column is present.

* Issue **#1868** : Stop `Stream not found with id=nnn` errors during searching.

* Issue **#1864** : Added `*` wildcard to conditional formatting matches.

* Issue **#1865** : Fixed NoSuchMethodError.

* Issue **#1854** : Changed search mechanism to poll for remote results to reduce the chances of hung searches.

* Uplift event-logging-schema content pack to v3.4.2.

* Uplift standard-pipelines content pack to v0.2.

* Uplift template-pipelines content pack to v0.3.

* Change the off-heap ref store to use xxHash for hashing its values.

* Change key widths used in ref data store. Existing stores will need to be deleted and re-generated.


## [v7.0-beta.66] - 2020-09-24

* Added code to authenticate against AWS ALB.


## [v7.0-beta.65] - 2020-09-24

* Added code to authenticate against AWS ALB.


## [v7.0-beta.64] - 2020-09-24

* Added code to authenticate against AWS ALB.


## [v7.0-beta.63] - 2020-09-22

* Added code to authenticate against AWS ALB.


## [v7.0-beta.62] - 2020-09-22

* Added code to authenticate against AWS ALB.


## [v7.0-beta.61] - 2020-09-22

* Added code to authenticate against AWS ALB.


## [v7.0-beta.60] - 2020-09-22

* Added code to authenticate against AWS ALB.


## [v7.0-beta.59] - 2020-09-22

* Added code to authenticate against AWS ALB.

* Changed default behaviour of `useDefaultOpenIdCredentials`.


## [v7.0-beta.58] - 2020-09-22

* Added code to authenticate against AWS ALB.


## [v7.0-beta.57] - 2020-09-18

* Failed build.


## [v7.0-beta.56] - 2020-09-18

* Added code to authenticate against AWS ALB.

* Remove requirement for Reference stream type in ref data API lookup requests.


## [v7.0-beta.55] - 2020-09-15

* Fix names in travis release plugin.


## [v7.0-beta.54] - 2020-09-15

* Rename release artefact `stroom-proxy-config.X.yml` to `stroom-proxy-app-config.X.yml`.


## [v7.0-beta.53] - 2020-09-15

* Change `prod.yml` and `proxy-prod.yml` to be templated so as to generate custom config for the zip and docker
  distributions.

* Add the docker config files to the release artefacts.

* Issue **#580** : Added conditional formatting options to dashboard tables.

* Add comments to `prod.yml`/`config.yml`.

* Change `reset_password` CLI command to also reset various locked/inactive type flags.

* Change stroom admin path from `admin` to `stroomAdmin` in the distribution.

* Fix `command not found` bug in distribution `start.sh`.

* Change `start.sh` to log pre-logback output to start.sh.log.

* Change logFormat to include time in `prod.yml` and `config.yml`.


## [v7.0-beta.52] - 2020-09-10

* Issue **#1850** : Add new command line commands `create_account`, `reset_password` and `manage_users` to enable the
  creation of accounts to bootstrap the application.

* Change `admin` to `stroomAdmin` in distribution shell scripts.


## [v7.0-beta.51] - 2020-09-09

* Added `formTokenRequest` property to OpenId config for use with AWS authentication. This forces the use of a form
  request when fetching tokens.

* Issue **#1824** : Fix for search hang when extraction is requested but no search pipeline is provided.

* Issue **#1083** : Added `any()`, `first()`, `last()`, `nth()`, `top()` and `bottom()` selection functions to select
  child values of grouped items.

* Issue **#1837** : Added `joining()` function to concatenate supplied fields in child rows.

* Issue **#1784** : Several functions were previously prevented from working on results from aggregate functions but are
  now applied regardless.

* Fix config file validation not working when hot loading config file changes.

* Change config file validation to be the first thing that happens on boot.

* Fix error when empty branches are in the config file.

* Add `pipeline.referenceData.getLmdbSystemLibraryPath` prop to support provided LMDB binary.

* Change extraction location of bundled LMDB binary to be the same as the store files.

* Change default value for `pipeline.referenceData.maxPutsBeforeCommit` to 0 (i.e. don't commit mid-load).


## [v7.0-beta.50] - 2020-09-07

* Add /api/refData/v1/lookup REST endpoint for doing ref data lookups.

* Issue **#1755** : Stepping now runs in a separate thread to prevent interruption of DW threads when trying to
  terminate stepping early.

* Issue **#1798** : Fixed REST serialisation issue that was preventing stepping XPath filters from being passed to the
  server.

* Issue **#1666** : Stepping now loads element documents that use name patterns.

* Issue **#1666** : Parsers now support name patterns for loading config documents.

* Issue **#1835** : Fix error when viewing data as lowly user.

* Issue **#1836** : Fix Forbidden error when importing data.

* Issue **#1809** : Fix handling of import with no permissions except Import Configuration.

* Issue **#1657** : Remove INTERNAL_PROCESSING_USER from Users list in App Permissions screen.

* Issue **#1782** : Fix handling of empty NOT/AND/OR in stats queries and immprove the error handling for the remote
  data sources.

* Issue **#1781** : Fix SQL stats handling of NOT() with more than one term in the NOT.

* Issue **#1830** : Change quick filters on Annotations screen to use fuzzy filtering consistent with the rest of
  stroom. Disable the comment quick filter drop down if there are no standard comments configured. Remove the qualified
  fields from the quick filter tooltips.

* Issue **#1829** : Fix Annotations screen recording change history when clicking an empty title/subject.

* Issue **#1737** : Fix quick filter in users/groups popup.

* Issue **#1832** : Fix inability to add users/groups in the Document Permissions screen.


## [v7.0-beta.49] - 2020-09-02

* Fix accidental commit of broken code.


## [v7.0-beta.48] - 2020-09-02

* Fix duplicate call to bintray upload in travis script.


## [v7.0-beta.47] - 2020-09-02

* Issue **#1821** : Fix SQL Stat queries whose table doesn't use any datasource fields.

* Issue **#1694** : Fix UUID filtering in quick filters, now using `uuid:` field qualifier. Removed support for `#`
  prefix in Quick Filter and suggesters.

* Issue **#1699** : Add a docker managed volume for the ref data store.

* Add `pooledByteBufferCounts` to ref data config.

* Issue **#1700** : Stopped stepping happening on open.

* Uplift LMDB to v0.8.1.

* Changed implementation of the byte buffer pool used in the ref data store to improve performance.

* Increase default value for ref data `maxPutsBeforeCommit` to improve load times.

* Fix instances of trace logging that are not using lambdas for complex args. This is particularly a problem in the ref
  data store code.

* Made stroom compatible with AWS authentication.

* Issue **#1707** : Fix reference data lookups picking the wrong effective stream.

* Issue **#1797** : Altered how search completion is recorded to try and prevent hanging.

* Issue **#1762** : Fix for search jobs that do not terminate correctly.

* The build should now ensure GWT compilation only occurs after test has completed.

* Issue **#1790** : You can now provide `TYPE` as an optional HTTP header when sending data to Stroom. If provided this
  attribute is used to determine what data type to assign to the data being received. Data forwarding and aggregation
  also maintains this attribute and behaviour.

* Issue **#1665** : Recognised meta types can now be specified in config and drop downs now allow selection in the
  pipeline editor.


## [v7.0-beta.46] - 2020-08-23

* Issue **#1702** : Fix namespace handling in XML reference data values.

* Issue **#1789** : Prevent dashboards without an extraction pipeline showing as "Missing" on dependency screen.

* Issue **#1803** : Fix `/api/export/v1` failing with NoSuchFileException.

* Issue **#1719** : Create rest endpoint to get reference data store entries. Experimental feature at the moment.

* Issue **#1649** : Make the local reference data store searchable from the dashboard. Experimental feature at the
  moment.

* Issue **#1805** : Fix missing alert popup when document is saved but has been updated by another user/tab.

* Fix _No appender for stroom.docref.DocRef_ ERRORs in the log.


## [v7.0-beta.45] - 2020-08-14

* Issue **#1793** : Fixed Solr search query creation.

* Issue **#1791** : Fixed Solr connection test response.

* Update Gradle to v6.6

* Revert back to full build.


## [v7.0-beta.44] - 2020-08-14

* Reverted deploy changes until travis dpl v2 is stable.


## [v7.0-beta.43] - 2020-08-14

* Fixing release artefacts.


## [v7.0-beta.42] - 2020-08-13

* Issue **#1783** : Made change to prevent nodes called by the cluster from using localhost, 127.0.0.1 or the same URL
  as other nodes.

* Issue **#1706** : Terminating processing jobs early now writes appropriate termination errors to the processing info (
  error) stream and deletes other outputs.

* Issue **#1749** : Removed old benchmark job.


## [v7.0-beta.41] - 2020-08-12

* Issue **#1785** : Fix proxy not forwarding any data.

* Issue **#1675** : All dashboard table fields are now present in text pane settings even if they are hidden or special,
  e.g. internally added mandatory fields like StreamId and EventId. This change prevents the field settings from being
  altered incorrectly when these fields were not found.

* Issue **#1758** : Added file locations to meta details and improved tooltip layout.

* Issue **#1778** : Remove error streams following reprocessing when no new streams are created.

* Added support for time based expressions when searching for streams from UI.

* Issue **#1760** : Support time based expressions for ProcessorTask data source

* Issue **#1761** : Allow processor id to be displayed when searching processor tasks data source.

* Issue **#1693** : Fix dependencies screen listing links to internal searchables as "missing".

* Issue **#1751** : Display correct UUID for "to" dependency in UI dependency screen.

* Issue **#1664** : Fix crash when all streams for pipeline are deleted.

* Issue **#1701** : Fix crash when alternative pipeline is selected/used for processing.

* Issue **#1756** : Fix for IdEnrichmentFilter where is attempts to change attribute values that already exist.

* Issue **#1741** : Fix for search hanging issue.

* Issue **#1740** : `CombinedParser` now removes invalid XML 1.0 characters when `fixInvalidChars` is set and not XML
  1.1.

* Add `readTimeout` property to `HTTPAppender`

* Issue **#1747** : Nodes are now notified about changes to document permissions so that caches are cleared etc.

* Issue **#1752** : Meta info tooltips now show appropriate units for values.

* The `admin` account is now auto created if it doesn't exist.

* Issue **#1310** : Improved file cleanup between tests.

* Issue **#1533** : Improved meta data attribute value flushing to DB.

* Issue **#1634** : `FileSystemClean` will now only examine active data volumes.

* Issue **#1672** : Index shards are now only updated in the DB on flush when the document count or shard size changes.

* Issue **#1713** : Fixed issue where processor task start times were being displayed incorrectly.

* Issue **#1748** : Removed border from explorer quick filter.

* Issue **#1656** : Only managed jobs will now appear on the jobs page.

* Issue **#1669** : Changed the way next scheduled time is calculated based on current time.

* Issue **#1662** : Processor tasks and meta data sources now correctly show pipeline names in dashboard results.

* Issue **#1677** : Active tasks are now correctly filtered.

* Issue **#1718** : Added server task info for some tasks.

* Issue **#1731** : Fixed calendar date picker style that was broken by tooltip CSS changes.

* Issue **#1657** : `INTERNAL_PROCESSING_USER` is no longer visible in the UI.

* Issue **#1449** : You can now create users to associate permissions by clicking the create button in
  the `User Permissions` page.

* Issue **#1727** : Typo.

* Issue **#1501** : Multiple fixes for new UI.

* Issue **#1506** : Multiple fixes for new UI.

* Issue **#1561** : Multiple fixes for new UI.

* Issue **#1483** : Multiple fixes for new UI.

* Issue **#1525** : Multiple fixes for new UI.

* Issue **#1587** : Multiple fixes for new UI.

* Issue **#1526** : Multiple fixes for new UI.

* Issue **#1499** : Multiple fixes for new UI.

* Issue **#1481** : Multiple fixes for new UI.

* Issue **#1498** : Multiple fixes for new UI.

* Issue **#1660** : Multiple fixes for new UI.

* Issue **#1659** : Multiple fixes for new UI.

* Issue **#1725** : Fix Data Splitter onlyMatch using zero based instead of one based numbers.


## [v7.0-beta.39] - 2020-07-06

* Issue **#1716** : Prevent export of processor filters that are reprocess or deleted.

* Issue **#1638** : Suppress error when searching deleted streams.

* Issue **#1696** : Fix reprocessing from unfiltered meta data view.

* Issue **#1648** : Fix streams not being deleted following reprocessing.

* Issue **#1695** : Fix `Records` stream types not being identified correctly.

* Issue **#1668** : Fixed incorrect parameter count for XSLT `meta` function.

* Issue **#1619** : Fix delete stream summary.


## [v7.0-beta.38] - 2020-06-25

* Issue **#1670** : Stop _parse-uri_ XSLT function returning -1 for missing port numbers.

* Issue **#1673** : Increase limit for age spinner in retention rules to 9999.

* Issue **#1683** : Add `!` NOT operator to fuzzy match filtering.

* Add field searching to Activity quick filter.

* Add field searching to entity selection popups.

* Change entity selection popups to clear quick filter on show.

* Add column sorting and field searching to Properties screen.

* Add field searching to Explorer Tree quick filter.

* Add field searching to Properties quick filter.

* Add field searching to Server Tasks quick filter.

* Add field searching to dependencies quick filter.

* Improve info tooltip layouts.

* Issue **#1248** : Add quick filter to dependencies screen.

* Issue **#1650** : Use consistent blue colour.

* Issue **#1671** :Fix XSLT function `hex-to-oct`.

* Add `readTimeout` property to `HTTPAppender`.

* Issue **#1632** : SQL stats now compatible with MySQL 8 Group Replication

* Issue **#1650** : Use consistent blue colour.

* Issue **#1627** : Fix Up/Down buttons on Rule Set screen. Now keeps selection after use.

* Issue **#1277** : Fix Enable/Disable toggle button on Rule Set screen.


## [v7.0-beta.37] - 2020-06-15

* Add _Impact Summary_ tab to _Data Retention_ to show breakdown of counts of streams to be deleted.

* Add support for the `.` separator in the word boundary fuzzy matching.

* Change the fuzzy match filter to switch to a case sensitive wild-carded exact match when the input contains a `*`.

* Issue **#1640** : Fix server error when clicking disabled delete/info icon for deleted streams.

* Issue **#1639** : Default index volume group property changes.

* Issue **#1636** : Fix data retention deletion using wrong action for rules.

* Issue **#1280** : Fix creation of default index volumes.


## [v7.0-beta.36] - 2020-06-02

* Issue **#1621** : Fix NPE in proxy content syncing.

* Issue **#1462** : Stroom not working with MySQL 8.0 due to SQLException

* Issue **#1564** : Fix error in data retention section of stream info popup.

* Change data retention delete batching approach to use time ranges.

* Issue **#1611** : Change explorer tree filtering to also filter on an exact match of the entity's UUID.

* Add regex filtering with `/` prefix to fuzzy matching.

* Change word boundary matching to require a `?` prefix.


## [v7.0-beta.35] - 2020-05-28

* Issue **#1608** : Fixed NPE in UI data presenter.

* Issue **#1595** : Fixed names for imported items that already exist but are updated by import.

* Issue **#1603** : XSLT imports now error if more than one matching XSLT is found.

* Issue **#1604** : XSLT import resolution now accepts the use of UUIDs and DocRef strings.

* Issue **#1403** : Dashboard query download now retains expression parameters.

* Issue **#1514** : Fixed properties edit presenter issue.

* Issue **#1569** : Additional changes to improve the new `Data Delete` task that replaces the `File System Clean` task.

* Issue **#1565** : Stop data retention rules deleting all data.

* Add default data retention rule to the UI screen to make it clear what happens by default.

* Add fuzzy match filter to explorer tree.


## [v7.0-beta.34] - 2020-05-26

* Issue **#1569** : Removed recursive multi threading from file system clean as thread limit was being reached.

* Issue **#1478** : Fixed data volume creation and other resource methods.

* Issue **#1594** : Now auto creates root explorer node on startup if it is missing.

* Issue **#1544** : Fixes for imported dashboards.

* Issue **#1586** : Fixed migration and initial population of standard meta type names.

* Issue **#1592** : Changed DB bit(1) columns to be tinyint(1) so that they show values correctly in the CLI.

* Issue **#1510** : Added logical delete for processor and processor filter to allow a user to force deletion without
  encountering a DB constraint.

* Issue **#1557** : Process, reprocess, delete and download data functions now provide an impact summary before a user
  can proceed with the action.

* Issue **#1557** : The process data function in the data browser now provides the option to process or reprocess data.
  When selected a user can also choose: the priority of the process filters that will be created; to set the priority
  automatically based on previous filters; set the enabled state.

* Issue **#1557** : Reprocessing data no longer has a limitation on how many items can be reprocessed as it is now
  implemented by reprocess specific filters.

* Issue **#1585** : Fixed issue that was preventing viewing folders processors.

* Issue **#1557** : Added an impact summary to meta data actions such as delete, restore, process and download.

* Issue **#1593** : NPE copying empty expressions


## [v7.0-beta.33] - 2020-05-22

* Issue **#1588** : Fix processor filter import.

* Issue **#1566** : Fixed UI data restore behaviour.

* Make public port configurable


## [v7.0-beta.32] - 2020-05-19

* Issue **#1573** : Active tasks tab now only shows tasks related to the open feed.

* Issue **#1584** : Add @ApiParam to POST/PUT/DELETE endpoints so the request type appears in swagger-ui.

* Issue **#1581** : Change streamId to a path param in GET /api/data/v1.

* Issue **#1567** : Added error handling so the confirmation dialog continues to work even when there is a failure in a
  previous use.

* Issue **#1568** : Pipeline names should now be shown where needed in the UI.

* Issue **#1457** : Change field value suggester to use fuzzy matching.

* Issue **#1574** : Make feed suggestions return all feeds, not just ones with meta.

* Issue **#1544** : Imported dashboards from 6.1 now work.

* Issue **#1577** : Cluster node status is now updated when node settings are changed.

* Issue **#1396** : Completely changed DB migration and import/export compatibility code.

* Fix index creation stored procedure.

* Issue **#1508** : Tidy up property descriptions, change connection pool props to use Stroom Duration type.

* Issue **#473** : Fix value stats being ignored during in memory stat aggregation.

* Issue **#1141** : Make SQL stats aggregation delete unused stat keys at the end.


## [v7.0-beta.31] - 2020-05-12

* Issue **#1546** : Fixed opening and editing of data retention rules.

* Issue **#1494** : Scrollbars now have a white background unless used in a readonly text area.

* Issue **#1547** : Added pipeline names to processor task screens.

* Issue **#1543** : Prevent import/export of processor filters with id fields

* Issue **#1112** : You can now copy feeds along with other items and copies are named appropriately.

* Issue **#1112** : When copying a selection of several items, the dependencies between the items are altered in the
  resulting copies so that the copied items work together as a new set of content.

* Issue **#1112** : As part of fixing dependencies when copying items, the dependencies screen now works correctly and
  now also shows processor filters.

* Issue **#1545** : Add property `enableDistributedJobsOnBootstrap` to enable/disable processing on first boot.


## [v7.0-beta.30] - 2020-05-06

* Issue **#1503** : Further fix for enabled/disabled expression items and dashboard tab visibility.

* Issue **#1511** : Data pages now show pipeline names rather than pipeline UUIDs.

* Issue **#1529** : Fix error when selecting datasource in new dashboard.

* Fix NPE in SystemInfoResource.get().

* Issue **#1527** : Fixed missing aud in API eky tokens.

* Add missing guice binding for SystemInfoResource.

* Make export add new line to the end of all files to adhere to POSIX standard.

* Issue **#1532** : Fixed index shard criteria in UI.

* Change SecurityFilter to return a 401 on authentication exceptions.

* Move some health checks into SystemInfoResource.

* Remove healthchecks from rest resources and servlets that never give an unhealthy result.

* Add error info to AppConfigMonitor health check.


## [v7.0-beta.29] - 2020-05-04

* Issue **#1496** : Fixed paging of processed data.

* Add stroom.statistics.internal.enabledStoreTypes and make internal stat processing respect it.

* Improve SQL stats shutdown processing so all in memory stats are flushed.

* Issue **#1521** : Dashboards with missing datasources break entirely.

* Issue **#1477** : Disable edit button on stream processor.

* Issue **#1497** : Fixed data list result paging.

* Issue **#1492** : Fixed data list result paging.

* Issue **#1513** : You can now view data in folders.

* Issue **#1500** : Fixed data delete/restore behaviour.

* Issue **#1515** : Fix proxyDir default when running in a stack.

* Issue **#1509** : Unable to update processor filter.

* Issue **#1495** : Speculative fix for missing swagger.json file in the fat jar.

* Issue **#1503** : Fixed Dashboard serialisation and JSON template.

* Issue **#1479** : Unable to set index volume limits.


## [v7.0-beta.28] - 2020-04-29

* Issue **#1489** : Reprocess streams feature failing.

* Issue **#1465** : Add default Open ID credentials to allow proxy to be able to authenticate out of the box.

* Issue **#1455** : Fix interactive search.

* Issue **#1471** : Pipeline name not shown on processors/filters in UI.

* Issue **#1491** : Download stream feature failing.

* Issue **#1433** : StandardKafkaProducer failed when writing XML kafka payloads.


## [v7.0-beta.27] - 2020-04-27

* Issue **#1417** : Allow processor filters to be exported with Pipelines.

* Issue **#1480** : Index settings now shows index volume groups and allows selection.

* Issue **#1450** : Further attempt to improve criteria filtering on data tab.

* Issue **#1467** : The cluster node state node uses NodeResource to determine active nodes.

* Issue **#1448** : The internal processing user now has a JWT and passes it when making calls to other nodes.


## [v7.0-beta.26] - 2020-04-22

* Fix gradle build for versioned builds


## [v7.0-beta.25] - 2020-04-22

* Assorted fixes to the new React UI pages.


## [v7.0-beta.24] - 2020-04-21

* Issue **#1450** : Stop data tabs showing all feeds.

* Issue **#1454** : Fix NPE in feed name suggestion box.

* Remove internal statistics from setup sample data.

* Fix issue of pipeline structure not showing when it contains a StatisticsFilter.

* Update auth flow for auth-into-stroom integration

* Issue **#1426** : Change /logout endpoint to /noauth/logout.

* Fix `Expecting a real user identity` errors on auto import of content packs.

* Increase wait timeout to 240s in `start.sh`.

* Issue **#1404** : Fixed issue with invalid XML character filter.

* Issue **#1413** : Attempt to fix search hanging issue.

* Issue **#1393** : The annotations data popup now formats content on load.

* Issue **#1399** : Removed error logging for expected exceptions in TaskExecutor.

* Issue **#1385** : File output param `streamId` now aliased to `sourceId` and `streamNo` is now aliased to `partNo` for
  consistency with new source tracking XSLT functions.

* Issue **#1392** : Downloading dashboard queries now provides the current query without the need to save the dashboard.

* Issue **#1427** : Change remote call to auth service to a local call.


## [v7.0-beta.23] - 2020-03-24

* Rename all legacy DB tables to `OLD_`.

* Issue **#1394** : Fix duplicate tables appearing in Monitoring -> Database Tables.

* Add NodeEndpointConfiguration. Change `node` table to hold the base endpoint.


## [v7.0-beta.22] - 2020-03-10

* Brought stroom-auth-service into stroom

* Issue **#563** : Kafka producer improvements - StandardKafkaProducer

* Issue **#1399** : Removed error logging for expected exceptions in TaskExecutor.

* Fix missing $ in start.sh

* Issue **#1387** : Changed the way tasks are executed to reduce changes of unhandled execution errors.

* Issue **#1378** : Improved logging detail when processor filters fail.

* Issue **#1379** : Fixed issue where you couldn't open a processor filter if parts of the filter referenced deleted
  items.

* Issue **#1378** : Improved logging detail when processor filters fail.

* Issue **#1382** : Added `decode-url` and `encode-url` XSLT functions.

* Issue **#655** : Fixed SQL Stats queries ignoring the enabled state of the dashboard query terms.

* Issue **#1362** : Fixed issue where hiding dashboard annotation fields removed them.

* Issue **#1357** : Fixed dragging tabs in dashboard with hidden panes to create a new split.

* Issue **#1357** : Fixed dragging tabs in dashboard with hidden panes.

* Issue **#1368** : Fixed FindReplaceFilter as it wasn't working when used in conjunction with Data Splitter.

* Issue **#1361** : Changed the way headers are parsed for the HttpCall XSLT function.


## [v7.0-beta.21] - 2020-02-24

* Add null checks to DB migration.

* Add deletion of constraint `IDX_SHARD_FK_IDX_ID` to migration script.


## [v7.0-beta.20] - 2020-02-13

* Fix bug in `processor_task` migration script.


## [v7.0-beta.19] - 2020-02-10

* Fix bugs in DB migration scripts.


## [v7.0-beta.18] - 2020-02-05

* Re-locate index database migrations.

* Fix issues with migrating null audit columns.

* Improve output of TestYamlUtil.


## [v7.0-beta.17] - 2020-01-29

* Issue **#1355** : Fixed stepping from dashboard text pane.

* Issue **#1354** : Fixed double click to edit list items, e.g. properties.

* Issue **#1340** : Fixed issue with FindReplaceFilter where it failed in some cases when more than one filter was
  chained together.

* Issue **#1338** : You can now configure the max size of the map store cache.

* Issue **#1350** : Fixed scope of dictionaries when loaded in multiple XSLT pipeline steps.

* Issue **#1347** : Added SSL options to `http-call` XSLT method.

* Issue **#1352** : Fixed Hessian serialisation of user identities on tasks.

* Change docker image to allow us to pass in the dropwizard command to run, e.g. server|migrate.

* Stop MySQL outputing Note level warnings during migration about things that don't exist when we expect them not to.


## [v7.0-beta.13] - 2019-12-24

* Add `migrate` command line argument to run just the DB migrations.

* Updated API key to include audience and added client id and secret.

* Change `stroom.conf.sh` to also look for ip in `/sbin`

* Issue **#260** : You can now hide dashboard tabs.

* Issue **#1332** : The text pane can now be configured to show source data.

* Issue **#1311** : Improved source location tracking.


## [v7.0-beta.12] - 2019-12-04

* Change local.yml.sh to also look for ip in /sbin


## [v7.0-beta.11] - 2019-12-04

* Fix invalid SQL syntax in V07_00_00_012__Dictionary


## [v7.0-beta.10] - 2019-12-04

* Update auth api version

* Add clientId and clientSecret to config

* Update API keys (needed aud)

* Issue **#1338** : Added new config options to control the maximum size of some
  caches: `stroom.pipeline.parser.maxPoolSize`, `stroom.pipeline.schema.maxPoolSize`
  , `stroom.pipeline.schema.maxPoolSize`, `stroom.pipeline.xslt.maxPoolSize`, `stroom.entity.maxCacheSize`
  , `stroom.referenceData.mapStore.maxCacheSize`.

* Issue **#642** : Downloading query details now ignores hidden fields.

* Issue **#1337** : Fixed issue where downloading large numbers of search results in Excel format was exceeding maximum
  style count of 64000.

* Issue **#1341** : Added XSRF protection to GWT RPC requests.

* Issue **#1335** : Made session cookie `Secure` and `HttpOnly`.

* Issue **#1334** : Fix 404 when accessing `/stroom/resourcestore/........`, i.e. fix Tools->Export.

* Issue **#1333** : Improved resilience against XSS attacks.

* Issue **#1330** : Allow configuration of `Content-Type` in HTTPAppender.

* Issue **#1327** : Improvements to annotations.

* Issue **#1328** : Increased size of data window and removed max size restrictions.

* Issue **#1324** : Improved logging and added SSL options for HTTPAppender.


## [v7.0-beta.9] - 2019-11-20

* Fix SSL connection failure on remote feed staus check.

* Remove ConfigServlet as the functionality is covered by ProxyConfigHealthCheck.

* Fix password masking in ProxyConfigHealthCheck.

* Change servlet path of ProxyStatusServlet from `/config` to `/status`.


## [v7.0-beta.8] - 2019-11-20

* Change precedence order for config properties. YAML > database > default. Change UI to show effective value. Add hot
  loading of YAML file changes.

* Issue **#1322** : Stroom now asks if you really want to leave site when stepping items are dirty. Also fixed `Save`
  and `Save All` menu items and dashboard param changes now correctly make a dashboard dirty.

* Issue **#1320** : Fixed formatting of XML where trailing spaces were being removed from content surrounded by start
  and end tags (data content) which should not happen.

* Issue **#1321** : Make path relative in stroom distribution .zip.sha256 hash file.

* The auth service now supports the use of HTTPS without certificate verification and adds additional logging.

* Issue **gchq/stroom-auth#157** : Automatically refresh user's API key when it expires.

* Issue **#1243** : Dashboard visualisations now link with similar functions available to dashboard tables,
  e.g. `link()`, `dashboard()`, `annotation()`, `stepping()`, `data()`.

* Issue **#1316** : JSONParser now includes various parse options including handling comments.

* Issue **#48** : Added option to hide/show dashboard table columns.

* Issue **#1315** : Improved health check for missing API key.

* Updated stroom expression to v1.5.4 and added new field types.

* Issue **#1315** : Improved health check for missing API key.

* Issue **#1314** : Fixed NPE thrown when logging caused when viewing docs that can't be found.

* Issue **#1313** : Suggestion boxes now make suggestions immediately before the user even starts typing.

* Issue **#1043** : Added feature to allow floating point numbers to be indexed.

* Issue **#1312** : Dictionaries now change the entity name in the DB when renamed.

* Issue **#1312** : Fixed read only behaviour of dictionary settings UI.

* Issue **#1300** : Multiple changes to annotations.

* Issue **#1265** : Added `modulus()` function along with alias `mod()` and modulus operator `%`.

* Issue **#1300** : Added `annotation()` link creation function, `currentUser()` alias for `param('currentUser()')` and
  additional link creation functions for `data()` and `stepping()`.

* Issue **#67** : Table columns now display menu items on left click.

* Uplift stroom-query to v2.2.4 to add better diagnostic logging.

* Uplift Kafka client to v2.2.1.

* Issue **#1293** : Add more static file types to allow nginx/browser caching on.

* Issue **#1295** : Add authentication bypass for servlets such as /remoting, /status, /echo, etc.

* Issue **#1297** : The UI now supplies API tokens to the backend for resource calls.

* Issue **#1296** : Fixed NPE in StreamMapCreator caused when a stream can not be found.


## [v7.0-beta.7] - 2019-10-23

* Issue **#1288** : Streams now show the name of the pipeline used to create them even if the user doesn't have
  permission to see the pipeline.

* Issue **#1282** : Fixed issue where items were imported into the explorer even if not selected for import.

* Issue **#1291** : Fixed issue where empty dashboard table cells did not select table rows when clicked.

* Issue **#1290** : Fixed issue where executor provider was not executing supplied runnable if parent task had
  terminated.

* Fix problem of missing fallback config in docker image.


## [v7.0-beta.6] - 2019-10-15

* Add default for stroom.security.authentication.durationToWarnBeforeExpiry

* Fix missing icons for Kafka Config and Rule Set.

* Fix Kafka Config entity serialisation.

* Issue **#1264** : Dashboards running in embedded mode will not always ask for the user to choose an activity if the
  users session has one set already.

* Issue **#1275** : Fixed permission filtering when showing related streams.

* Issue **#1274** : Fixed issue with batch search caused by Hibernate not returning pipeline details in stream processor
  filters.

* Issue **#1272** : Fixed saving query favourites.

* Issue **#1266** : Stroom will now lock the cluster before releasing owned tasks so it doesn't clash with other task
  related processes that lock the DB for long periods.

* Issue **#1264** : Added `embedded` mode for dashboards to hide dashboard chrome and save options.

* Issue **#1264** : Stroom no longer asks if you want to leave the web page if no content needs saving.

* Issue **#1263** : Fixed issues related to URL encoding/decoding with the `dashboard()` function.

* Issue **#1263** : Fixed issue where date expressions were being allowed without '+' or '-' signs to add or subtract
  durations.

* Add fallback config.yml file into the docker images for running outside of a stack.

* Issue **#1263** : Fixed issues related to URL encoding/decoding in dashboard expressions.

* Issue **#1262** : Improved behaviour of `+` when used for concatenation in dashboard expressions.

* Issue **#1259** : Fixed schema compliance when logging failed document update events.

* Issue **#1245** : Fixed various issues with session management and authentication.

* Issue **#1258** : Fixed issue affecting search expressions against keyword fields using dictionaries containing
  carriage returns.


## [v7.0-beta.5] - 2019-09-23

* Fixes to proxy


## [v7.0-beta.4] - 2019-09-16

* Fix stroom-proxy Dockerfile


## [v7.0-beta.3] - 2019-09-16

* Minor fixes, including an essential fix to config


## [v7.0-beta.2] - 2019-09-13

* Fix docker build


## [v7.0-beta.1] - 2019-09-11

* Issue **#1253** : Data retention policies containing just `AND` will now match everything.

* Issue **#1252** : Stream type suggestions no longer list internal types.

* Issue **#1218** : All stepping panes will now show line numbers automatically if there are indicators (errors,
  warnings etc) that need to be displayed.

* Issue **#1254** : Added option to allow non Java escaped find and replacement text to be used in `FindReplaceFilter`.

* Issue **#1250** : Fixed logging description for reading and writing documents.

* Issue **#1251** : Copy permissions from a parent now shows changes prior to the user clicking ok.

* Issue **#758** : You no longer need the `Manage Processors` privilege to call `stroom:meta('Pipeline')` in XSLT.

* Issue **#1256** : Fix error caused when logging data source name when downloading search results.

* Issue **#399** : Fix for error message when stepping that said user needed `read` permission on parent pipeline and
  not just `use`.

* Issue **#1242** : Fix for pipeline corruption caused when moving elements back to inherited parents.

* Issue **#1244** : Updated Dropwizard to version 1.3.14 to fix session based memory leak.

* Issue **#1246** : Removed elastic search document type, menu items and filter.

* Issue **#1247** : Added XSLT functions (`source`, `sourceId`, `partNo`, `recordNo`, `lineFrom`, `colFrom`, `lineTo`
  , `colTo`) to determine the current source location so it can be embedded in a cooked event. Events containing raw
  source location info can be made into links in dashboard tables or the text pane so that a user can see raw source
  data or jump directly to stepping that raw record.

* Add data retention feature and index optimisation to Solr indexes.

* Initial support for Solr indexing and search.

* Issue **#1244** : Updated Dropwizard to version 1.3.14 to fix session based memory leak.

* Issue **#1246** : Removed elastic search document type, menu items and filter.

* Issue **#1214** : Fixed issue where the max results setting in dashboard tables was not always being obeyed. Also
  fixed some dashboard table result page size issues.

* Issue **#1238** : During proxy clean task we no longer show a failed attempt to delete an empty directory as an error
  as this condition is expected.

* Issue **#1237** : Fixed issue where explorer model requests were failing outside of user sessions, e.g. when we want
  to find folder descendants for processing.

* Issue **#1230** : Fix test.

* Issue **#1230** : Search expressions no longer have the `contains` condition.

* Issue **#1220** : Fixed attempt to open newly created index shards as if they were old existing shards.

* Issue **#1232** : Fixed handling of enter key on pipeline element editor dialog.

* Issue **#1229** : Fixed issue where users needed `Read` permission on an index instead of just `Use` permission to
  search it.

* Issue **#1207** : Removed task id from meta to reduce DB size and complexity especially given the fact tasks are
  transient. Superseded output is now found by querying the processor task service when new output is written rather
  than using task ids on meta.

* Uplift HBase to 2.1.5 and refactor code accordingly

* Uplift Kafka to 2.1.1 and refactor code accordingly

* Uplift Curator to 4.2.0

* Issue **#1143** : Added mechanism to inject dashboard parameters into expressions using the `param` and `params`
  functions so that dashboard parameters can be echoed by expressions to create dashboard links.

* Issue **#1205** : Change proxy repo clean to not delete configured rootRepoDir.

* Issue **#1204** : Fix ProxySecurityFilter to use correct API key on feedStatus requests.

* Issue **#1211** : Added a quick filter to the server tasks page.

* Issue **#1206** : Fixed sorting active tasks when clicking column header.

* Issue **#1201** : Fixed dependencies.

* Issue **#1201** : Fixed tests.

* Issue **#1201** : Document permission changes now mutate the user document permissions cache rather than clearing it.

* Issue **#1153** : Changed security context to be a Spring singleton to improve explorer performance.

* Issue **#1202** : Fixed NumberFormatException in StreamAttributeMapUtil.

* Issue **#1203** : Fixed event logging detail for dictionaries.

* Issue **#1197** : Restored Save As functionality.

* Issue **#1199** : The index fields page now copes with more than 100 index fields.

* Issue **#1200** : Removed blocking queue that was causing search to hang when full.

* Issue **#1198** : Filtering by empty folders now works correctly.

* Comment out rollCron in proxy-prod.yml

* Change swagger UI at gchq.github.io/stroom to work off 6.0 branch

* Issue **#1195** : Fixed issue where combination of quick filter and type filter were not displaying explorer items
  correctly.

* Issue **#1153** : Changed the way document permissions are retrieved and cached to improve explorer performance.

* Issue **#1196** : Added code to resolve data source names from doc refs if the name is missing when logging.

* Issue **#1165** : Fixed corruption of pipeline structure when adding items to Source.

* Issue **#1193** : Added optional validation to activities.

* Change default config for proxy repositoryFormat to "${executionUuid}/${year}-${month}-${day}/${feed}/${pathId}/${id}"

* Issue **#1194** : Fixed NPE in FindTaskProgressCriteria.

* Issue **#1191** : SQL statistics search tasks now show appropriate information in the server tasks pane.

* Issue **#1192** : Executor provider tasks now run as the current user.

* Issue **#1190** : Copied indexes now retain associated index volumes.

* Issue **#1177** : Data retention now works with is doc refs.

* Issue **#1160** : Proxy repositories now only roll if all output streams for a repository are closed. Proxy
  repositories also only calculate the current max id if the `executionUuid` repo format param is not used.

* Issue **#1186** : Volume status is now refreshed every 5 minutes.

* Fix incorrect default keystore in proxy config yaml.

* Rename environment variables in proxy config yaml.

* Issue **#1170** : The UI should now treat the `None` tree node as a null selection.

* Issue **#1184** : Remove dropwizard yaml files from docker images.

* Issue **#1181** : Remove dropwizard config yaml from the docker images.

* Issue **#1152** : You can now control the maximum number of files that are fragmented prior to proxy aggregation
  with `stroom.maxFileScan`.

* Issue **#1182** : Fixed use of `in folder` for data retention and receipt policies.

* Updated to allow stacks to be built at this version.

* Issue **#1154** : Search now terminates during result creation if it is asked to do so.

* Issue **#1167** : Fix for proxy to deal with lack of explorer folder based collections.

* Issue **#1172** : Fixed logging detail for viewing docs.

* Issue **#1166** : Fixed issue where users with only read permission could not copy items.

* Issue **#1174** : Reduced hits on the document permission cache.

* Issue **#1168** : Statistics searches now work when user only has `Use` permission.

* Issue **#1170** : Extra validation to check valid feed provided for stream appender.

* Issue **#1174** : The size of the document permissions cache is now configurable via
  the `stroom.security.documentPermissions.maxCacheSize` property.

* Issue **#1176** : Created index on document permissions to improve performance.

* Issue **#1175** : Dropping unnecessary index `explorerTreePath_descendant_idx`.

* Issue **#747** : XSLT can now reference dictionaries by UUID.

* Issue **#1167** : Use of folders to include child feeds and pipelines is now supported.

* Issue **#1153** : The explorer tree is now built with fewer DB queries.

* Issue **#1163** : Added indexes to the DB to improve explorer performance.

* Issue **#1153** : The explorer tree now only rebuilds synchronously for users who alter the tree, if has never been
  built or is very old. All other rebuilds of the explorer tree required to keep it fresh will happen asynchronously.

* Issue **#1162** : Proxy aggregation will no longer recurse parts directories when creating parts.

* Issue **#1157** : Migration now adds dummy feeds etc to processor filters if the original doc can't be found. This
  will prevent filters from matching more items than they should if migration fails to map feeds etc because they can't
  be found.

* Issue **#1162** : Remove invalid CopyOption in move() call.

* Issue **#1159** : Fix NPE in rolling appenders with no frequency value.

* Issue **#1160** : Proxy repositories will no longer scan contents on open if they are set to be read only.

* Issue **#1162** : Added buffering etc to improve the performance of proxy aggregation.

* Issue **#1156** : Added code to reduce unlikely chance of NPE or uncontrolled processing in the event of a null or
  empty processing filter.

* Issue **#1149** : Changed the way EntryIdSet is unmarshalled so jaxb can now use the getter to add items to a
  collection.

* Ignore broken junit test that cannot work as it stands

* Fix NPE in DictionaryStoreImpl.findByName().

* Issue **#1146** : Added `encodeUrl()`, `decodeUrl()` and `dashboard()` functions to dashboard tables to make dashboard
  linking easier. The `link()` function now automatically encodes/decodes each param so that parameters do not break the
  link format, e.g. `[Click Here](http://www.somehost.com/somepath){dialog|Dialog Title}`.

* Issue **#1144** : Changed StreamRange to account for inclusive stream id ranges in v6.0 that was causing an issue with
  file system maintenance.

* Mask passwords on the proxy admin page.

* Add exception to wrapped exception in the feedStatus service.

* Issue **#1140** : Add health check for proxy feed status url.

* Issue **#1138** : Stroom proxy now deletes empty repository directories based on creation time and depth first so that
  pruning empty directories is quicker and generally more successful.

* Issue **#1137** : Change proxy remote url health check to accept a 406 code as the feed will not be specified.

* Issue **#1135** : Data retention policies are now migrated to use `Type` and not `Stream Type`.

* Issue **#1136** : Remove recursive chown from stroom and proxy docker entrypoint scripts.


## [v7.0-alpha.5] - 2019-06-12

* Fix YAML substitution.


## [v7.0-alpha.4] - 2019-06-11

* Update API paths


## [v7.0-alpha.3] - 2019-05-10

* Fix config


## [v7.0-alpha.2] - 2019-05-10

* Fix config

* Issue **#1134** : Proxy now requires feed name to always be supplied.

* Expose proxy api key in yaml config via SYNC_API_KEY

* Issue **#1130** : Change `start.sh` so it works when realpath is not installed.

* Issue **#1129** : Fixed stream download from the UI.

* Issue **#1119** : StreamDumpTool will now dump data to zip files containing all data and associated meta and context
  data. This now behaves the same way as downloading data from the UI and can be used as an input to proxy aggregation
  or uploaded manually.


## [v7.0-alpha.1] - 2019-04-23

* Fix config issue

* Fixed NPE created when using empty config sections.

* Issue **#1122** : Fixed hessian communication between stroom and stroom proxy used to establish feed receive status.
  Added restful endpoints for feed status to stroom and stroom proxy. Proxy will now be able to request feed status from
  upstream stroom or stroom proxy instances.

* Fixed incompatibility issues with MySQL 5.7 and 8.0.

* Added debug to help diagnose search failures

* Issue **#382** : Large zip files are now broken apart prior to proxy aggregation.

* Change start script to use absolute paths for jar, config and logs to distinguish stroom and proxy instances.

* Issue **#1116** : Better implementation of proxy aggregation.

* Issue **#1116** : Changed the way tasks are executed to ensure thread pools expand to the maximum number of threads
  specified rather than just queueing all tasks and only providing core threads.

* Remove full path from file in sha256 hash file release artifact.

* Issue **#1115** : Add missing super.startProcessing to AbstractKafkaProducerFilter.

* Improve exception handling and logging in RemoteDataSourceProvider. Now the full url is included in dashboard
  connection errors.

* Change Travis build to generate sha256 hashes for release zip/jars.

* Uplift the visualisations content pack to v3.2.1

* Issue **#1100** : Fix incorrect sort direction being sent to visualisations.

* Add guard against race condition

* Add migration script to remove property `stroom.node.status.heapHistogram.jMapExecutable`.

* Uplift base docker image to openjdk:8u191-jdk-alpine3.9, reverting back to JDK for access to diagnostic tools.

* Issue **#1084** : Change heap histogram statistics to java MBean approach rather than jmap binary. Remove
  stroom.node.status.heapHistogram.jMapExecutable property.

* Improve resource for setting user's status

* Issue **#1079** : Improved the logging of permission errors encountered during stream processing

* Issue **#1058** : Added property `stroom.pipeline.parser.secureProcessing` to enable/disable the XML secure processing
  feature.

* Issue **#1062** : Add env var for UI path

* Uplift distribution visualisation content pack to v3.1.0

* Add transform_user_extract.py, for pre-6.0 to 6.0 user migration

* Issue **#1059** : Fix guice errors on stroom-proxy startup.

* Issue **#1010** : Improve distribution start/stop/etc scripts by adding monochrome switch and background log tailing.

* Issue **#1053** : Add API to disabled authorisation users

* Issue **#1042** : Improve error message for an ApiException when requesting a user's token.

* Issue **#1050** : Prevent creation of permission entries if key already exists.

* Issue **#1015** : Add sortDirections[] and keySortDirection to visualisation data object to fix sorting in the
  visualisations.

* Issue **#1019** : Fix visualisations settings dialog so you can un-set text and list controls.

* Issue **#1041** : Add a healthcheck to Stroom to alert for API key expiry

* Issue **#1040** : Fix for visualisations that do not require nested data.

* Issue **#1036** : Fix for scrollbar position on explorer popup windows.

* Issue **#1037** : Updated `moment.js` for parsing/formatting dates and times.

* Issue **#1021** : Dashboard links now allow `{}` characters to be used without URL encoding.

* Issue **#1018** : Added Health Checks for the external connectors that are registered via plugins

* Issue **#1025** : Fixed ACE editor resize issue where horizontal scroll bar was not always correctly shown.

* Issue **#1025** : Updated ACE editor to v1.4.2.

* Issue **#1022** : Added `Contains` condition to all search expression fields so that regex terms can be used.

* Issue **#1024** : Superseded output helper no longer expects initialisation in all cases.

* Issue **#1021** : Multiple changes to improve vis, dashboard and external linking in Stroom.

* Issue **#1019** : Fix visualisations settings dialog so you can un-set text and list controls.

* Issue **#986** : Fix direct dashboard links.

* Issue **#1006** : Added Exception Mapper for PermissionExceptions to return HTTP FORBIDDEN.

* Issue **#1012** : Fix for NPE caused when checking if an output is superseded.

* Issue **#1011** : Old UI versions running in browsers often cause Stroom to throw an NPE as it can't find the
  appropriate GWT serialisation policy. Stroom will no longer throw an NPE but will report
  an `IncompatibleRemoteServiceException` instead. This is the default GWT behaviour.

* Issue **#1007** : Max visualisation results are now limited by default to the maximum number of results defined for
  the first level of the parent table. This can be further limited by settings in the visualisation.

* Issue **#1004** : Table cells now support multiple links.

* Issue **#1001** : Changed link types to `tab`, `dialog`, `dashboard`, `browser`.

* Issue **#1001** : Added dashboard link option to link to a dashboard from within a vis,
  e.g. `stroomLink(d.name, 'type=Dashboard&uuid=<TARGET_DASHBOARD_UUID>&params=userId%3D' + d.name, 'DASHBOARD')`.

* Issue **#1001** : Added dashboard link option to link to a dashboard using the `DASHBOARD` target name,
  e.g. `link(${UserId}, concat('type=Dashboard&uuid=<TARGET_DASHBOARD_UUID>', ${UserId}), '', 'DASHBOARD')`.

* Issue **#1002** : Popup dialogs shown when clicking dashboard hyperlinks are now resizable.

* Issue **#993** : Moving documents in the explorer no longer affects items that are being edited as they are not
  updated in the process.

* Issue **#996** : Updated functions in dashboard function picker.

* Issue **#981** : Fixed dashboard deletion

* Issue **#989** : Upgraded stroom-expression to v1.4.13 to add new dashboard `link` function.

* Issue **#988** : Changed `generate-url` XSLT function to `link` so it matches the dashboard expression. Changed the
  parameters to create 4 variants of the function to make creation of simple links easier.

* Issue **#980** : Fix for NPE when fetching dependencies for scripts.

* Issue **#978** : Re-ordering the fields in stream data source

* Issue **gchq/stroom-content#31** : Uplift stroom-logs content pack to v2.0-alpha.5.

* Issue **#982** : Stop proxy trying to health check the content syncing if it isn't enabled.

* Change error logging in ContentSyncService to log stack trace

* Uplift send_to_stroom.sh in the distribution to v2.0

* Issue **#973** : Export servlet changed to a Resource API, added permission check, improved error responses.

* Issue **#969** : The code now suppresses errors for index shards being locked for writing as it is expected. We now
  lock shards using maps rather than the file system as it is more reliable between restarts.

* Issue **#941** : Internal Meta Stats are now being written

* Issue **#970** : Add stream type of `Records` for translated stroom app events.

* Issue **#966** : Proxy was always reporting zero bytes for the request content in the receive log.

* Issue **#938** : Fixed an NPE in authentication session state.

* Change the proxy yaml configuration for the stack to add `remotedn` and `remotecertexpiry` headers to the receive log

* Change logback archived logs to be gzip compressed for stroom and proxy

* Uplift stroom-logs content pack to v2.0-alpha.3

* Uplift send_to_stroom script to v1.8.1

* Issue **#324** : Changed XML serialisation so that forbidden XML characters U+FFFE and U+FFFF are not written. Note
  that these characters are not even allowed as character references so they are ignored entirely.

* Issue **#945** : More changes to fix some visualisations only showing 10 data points.

* Issue **#945** : Visualisations now show an unlimited number of data points unless constrained by their parent table
  or their own maximum value setting.

* Issue **#948** : Catching Spring initialisation runtime errors and ensuring they are logged.

* Add `set_log_levels.sh` script to the distribution

* Uplift visualisations content pack to v3.0.6 in the gradle build

* Issue **#952** : Remote data sources now execute calls within the context of the user for the active query. As a
  result all running search `destroy()` calls will now be made as the same user that initiated the search.

* Issue **#566** : Info and warning icons are now displayed in stepping screen when needed.

* Issue **#923** : Dashboard queries will now terminate if there are no index shards to search.

* Issue **#959** : Remove Material UI from Login and from password management pages

* Issue **#933** : Add health check for password resets

* Issue **#929** : Add more comprehensive password validation

* Issue **#876** : Fix password reset issues

* Issue **#768** : Preventing deletion of /store in empty volumes

* Issue **#939** : Including Subject DN in receive.log

* Issue **#940** : Capturing User DN and cert expiry on DW terminated SSL

* Issue **#744** : Improved reporting of error when running query with no search extraction pipeline

* Issue **#134** : Copy permissions from parent button

* Issue **#688** : Cascading permissions when moving/copying folder into a destination

* Issue **#788** : Adding DocRef and IsDocRef to stroom query to allow doc ref related filtering. Migration of stream
  filters uses this.

* Issue **#936** : Add conversion of header `X-SSL-Client-V-End` into `RemoteCertExpiry`, translating date format in the
  process.

* Issue **#953** : Fixed NPE.

* Issue **#947** : Fixed issue where data retention policy contains incorrect field names.

* Remove Material UI from the Users and API Keys pages

* Add content packs to stroom distribution

* Change distribution to use send_to_stroom.sh v1.7

* Updated stroom expression to v1.4.12 to improve handling or errors values and add new type checking
  functions `isBoolean()`, `isDouble()`, `isError()`, `isInteger()`, `isLong()`, `isNull()`, `isNumber()`, `isString()`
  , `isValue()`. Testing equality of null with `x=null()` is no longer valid and must be replaced with `isNull(x)`.

* Issue **#920** : Fix error handling for sql stats queries

* Remove log sending cron process from docker images (now handled by stroom-log-sender).

* Issue **#924** : The `FindReplaceFilter` now records the location of errors.

* Issue **#939** : Added `remotedn` to default list of keys to include in `receive.log`.

* Add git_tag and git_commit labels to docker images

* Uplift stroom-logs content pack in docker image to` v2.0-alpha.2`

* Stop truncation of `logger` in logback console logs

* Issue **#921** : Renaming open documents now correctly changes their tab name. Documents that are being edited now
  prevent the rename operation until they are saved.

* Issue **#922** : The explorer now changes the selection on a right click if the item clicked is not already selected (
  could be part of a multi select).

* Issue **#903** : Feed names can now contain wildcard characters when filtering in the data browser.

* Add API to allow creation of an internal Stroom user.

* Fix logger configuration for SqlExceptionHelper

* Add template-pipelines and standard-pipelines content packs to docker image

* Issue **#904** : The UI now shows dictionary names in expressions without the need to enter edit mode.

* Updated ACE editor to v1.4.1.

* Add colours to console logs in docker.

* Issue **#869** : Delete will now properly delete all descendant nodes and documents when deleting folders but will not
  delete items from the tree if they cannot be deleted, e.g. feeds that have associated data.

* Issue **#916** : You can no longer export empty folders or import nothing.

* Issue **#911** : Changes to feeds and pipelines no longer clear data browsing filters.

* Issue **#907** : Default volumes are now created as soon as they are needed.

* Issue **#910** : Changes to index settings in the UI now register as changes and enable save.

* Issue **#913** : Improve FindReplaceFilter to cope with more complex conditions.

* Change log level for SqlExceptionHelper to OFF, to stop expected exceptions from polluting the logs

* Fix invalid requestLog logFormat in proxy configuration

* Stop service discovery health checks being registered if stroom.serviceDiscovery.enabled=false

* Add fixed version of send_to_stroom.sh to release distribution

* Uplift docker base image for stroom & proxy to openjdk:8u181-jdk-alpine3.8

* Add a health check for getting a public key from the authentication service.

* Issue **#897** : Import no longer attempts to rename or move existing items but will still update content.

* Issue **#902** : Improved the XSLT `format-date` function to better cope with week based dates and to default values
  to the stream time where year etc are omitted.

* Issue **#905** : Popup resize and move operations are now constrained to ensure that a popup cannot be dragged off
  screen or resized to be bigger than the current browser window size.

* Issue **#898** : Improved the way many read only aspects of the UI behave.

* Issue **#894** : The system now generates and displays errors to the user when you attempt to copy a feed.

* Issue **#896** : Extended folder `create` permissions are now correctly cached.

* Issue **#893** : You can now manage volumes without the `Manage Nodes` permission.

* Issue **#892** : The volume editor now waits for the node list to be loaded before opening.

* Issue **#889** : Index field editing in the UI now works correctly.

* Issue **#891** : `StreamAppender` now keeps track of it's own record write count and no longer makes use of any other
  write counting pipeline element.

* Issue **#885** : Improved the way import works to ensure updates to entities are at least attempted when creating an
  import confirmation.

* Issue **#892** : Changed `Ok` to `OK`.

* Issue **#883** : Output streams are now immediately unlocked as soon as they are closed.

* Removed unnecessary OR operator that was being inserted into expressions where only a single child term was being
  used. This happened when reprocessing single streams.

* Issue **#882** : Splitting aggregated streams now works when using `FindReplaceFilter`. This functionality was
  previously broken because various reader elements were not passing the `endStream` event on.

* Issue **#881** : The find and replace strings specified for the `FindReplaceFilter` are now treated as unescaped Java
  strings and now support new line characters etc.

* Issue **#880** : Increased the maximum value a numeric pipeline property can be set to via the UI to 10000000.

* Issue **#888** : The dependencies listing now copes with external dependencies failing to provide data due to
  authentication issues.

* Issue **#890** : Dictionaries now show the words tab by default.

* Add admin healthchecks to stroom-proxy

* Add stroom-proxy docker image

* Refactor stroom docker images to reduce image size

* Add enabled flag to storing, forwarding and synching in stroom-proxy configuration

* Issue **#884** : Added extra fonts to stroom docker image to fix bug downloading xls search results.

* Issue **#879** : Fixed bug where reprocess and delete did not work if no stream status was set in the filter.

* Issue **#878** : Changed the appearance of stream filter fields to be more user friendly, e.g. `feedName` is
  now `Feed` etc.

* Issue **#809** : Changed default job frequency for `Stream Attributes Retention` and `Stream Task Retention` to `1d` (
  one day).

* Issue **#813** : Turned on secure processing feature for XML parsers and XML transformers so that external entities
  are not resolved. This prevents DoS attacks and gaining unauthorised access to the local machine.

* Issue **#871** : Fix for OptimisticLockException when processing streams.

* Issue **#872** : The parser cache is now automatically cleared when a schema changes as this can affect the way a data
  splitter parser is created.

* Add a health check for getting a public key from the authentication service.

* Issue **#897** : Import no longer attempts to rename or move existing items but will still update content.

* Issue **#902** : Improved the XSLT `format-date` function to better cope with week based dates and to default values
  to the stream time where year etc are omitted.

* Issue **#905** : Popup resize and move operations are now constrained to ensure that a popup cannot be dragged off
  screen or resized to be bigger than the current browser window size.

* Issue **#898** : Improved the way many read only aspects of the UI behave.

* Issue **#894** : The system now generates and displays errors to the user when you attempt to copy a feed.

* Issue **#896** : Extended folder `create` permissions are now correctly cached.

* Issue **#893** : You can now manage volumes without the `Manage Nodes` permission.

* Issue **#892** : The volume editor now waits for the node list to be loaded before opening.

* Issue **#889** : Index field editing in the UI now works correctly.

* Issue **#891** : `StreamAppender` now keeps track of it's own record write count and no longer makes use of any other
  write counting pipeline element.

* Issue **#885** : Improved the way import works to ensure updates to entities are at least attempted when creating an
  import confirmation.

* Issue **#892** : Changed `Ok` to `OK`.

* Issue **#883** : Output streams are now immediately unlocked as soon as they are closed.

* Removed unnecessary OR operator that was being inserted into expressions where only a single child term was being
  used. This happened when reprocessing single streams.

* Issue **#882** : Splitting aggregated streams now works when using `FindReplaceFilter`. This functionality was
  previously broken because various reader elements were not passing the `endStream` event on.

* Issue **#881** : The find and replace strings specified for the `FindReplaceFilter` are now treated as unescaped Java
  strings and now support new line characters etc.

* Issue **#880** : Increased the maximum value a numeric pipeline property can be set to via the UI to 10000000.

* Issue **#888** : The dependencies listing now copes with external dependencies failing to provide data due to
  authentication issues.

* Issue **#890** : Dictionaries now show the words tab by default.

* Add admin healthchecks to stroom-proxy

* Add stroom-proxy docker image

* Refactor stroom docker images to reduce image size

* Add enabled flag to storing, forwarding and synching in stroom-proxy configuration

* Issue **#884** : Added extra fonts to stroom docker image to fix bug downloading xls search results.

* Issue **#879** : Fixed bug where reprocess and delete did not work if no stream status was set in the filter.

* Issue **#878** : Changed the appearance of stream filter fields to be more user friendly, e.g. `feedName` is
  now `Feed` etc.

* Issue **#809** : Changed default job frequency for `Stream Attributes Retention` and `Stream Task Retention` to `1d` (
  one day).

* Issue **#813** : Turned on secure processing feature for XML parsers and XML transformers so that external entities
  are not resolved. This prevents DoS attacks and gaining unauthorised access to the local machine.

* Issue **#871** : Fix for OptimisticLockException when processing streams.

* Issue **#872** : The parser cache is now automatically cleared when a schema changes as this can affect the way a data
  splitter parser is created.

* Issue **#865** : Made `stroom.conf` location relative to YAML file when `externalConfig` YAML property is set.

* Issue **#867** : Added an option `showReplacementCount` to the find replace filter to choose whether to report total
  replacements on process completion.

* Issue **#867** : Find replace filter now creates an error if an invalid regex is used.

* Issue **#855** : Further fixes for stepping data that contains a BOM.

* Changed selected default tab for pipelines to be `Data`.

* Issue **#860** : Fixed issue where stepping failed when using any sort of input filter or reader before the parser.

* Issue **#867** : Added an option `showReplacementCount` to the find replace filter to choose whether to report total
  replacements on process completion.

* Improved Stroom instance management scripts

* Add contentPack import

* Fix typo in Dockerfile

* Issue **#859** : Change application startup to keep retrying when establishing a DB connection except for certain
  connection errors like access denied.

* Issue **#730** : The `System` folder now displays data and processors. This is a bug fix related to changing the
  default initial page for some document types.

* Issue **#854** : The activity screen no longer shows a permission error when shown to non admin users.

* Issue **#853** : The activity chooser will no longer display on startup if activity tracking is not enabled.

* Issue **#855** : Fixed stepping data that contains a BOM.

* Change base docker image to openjdk:8u171-jdk-alpine

* Improved loading of activity list prior to showing the chooser dialog.

* Issue **#852** : Fix for more required permissions when logging other 'find' events.

* Issue **#730** : Changed the default initial page for some document types.

* Issue **#852** : Fix for required permission when logging 'find' events.

* Changed the way the root pane loads so that error popups that appear when the main page is loading are not hidden.

* Issue **#851** : Added additional type info to type id when logging events.

* Issue **#848** : Fixed various issues related to stream processor filter editor.

* Issue **#815** : `stroom.pageTitle` property changed to `stroom.htmlTitle`.

* Issue **#732** : Added `host-address` and `host-name` XSLT functions.

* Issue **#338** : Added `splitAggregatedStreams` property to `StreamAppender`, `FileAppender` and `HDFSFileAppender` so
  that aggregated streams can be split into separate streams on output.

* Issue **#338** : Added `streamNo` path replacement variable for files to record the stream number within an aggregate.

* Added tests and fixed sorting of server tasks.

* Improved the way text input and output is buffered and recorded when stepping.

* The find and replace filter now resets the match count in between nested streams so that each stream is treated the
  same way, i.e. it can have the same number of text replacements.

* Added multiple fixes and improvements to the find and replace filter including limited support of input/output
  recording when stepping.

* Issue **#827** : Added `TextReplacementFilterReader` pipeline element.

* Issue **#736** : Added sorting to server tasks table.

* Inverted the behaviour of `disableQueryInfo` to now be `requireQueryInfo`.

* Issue **#596** : Rolling stream and file appenders can now roll on a cron schedule in addition to a frequency.

* The accept button now enabled on splash screen.

* Added additional event logging to stepping.

* An activity property with an id of `disableQueryInfo` can now be used to disable the query info popup on a per
  activity basis.

* Activity properties can now include the attributes `id`, `name`, `showInSelection` and `showInList` to determine their
  appearance and behaviour;

* Nested elements are now usable in the activity editor HTML.

* Record counts are now recorded on a per output stream basis even when splitting output streams.

* Splash presenter buttons are now always enabled.

* Fix background colour to white on activity pane.

* Changed `splitWhenBiggerThan` property to `rollSize` and added the property to the rolling appenders for consistency.

* Issue **#838** : Fix bug where calculation of written and read bytes was being accounted for twice due to the use of
  Java internal `FilterInputStream` and `FilterOutputStream` behaviour. This was leading to files being split at half od
  the expected size. Replaced Java internal classes with our own `WrappedInputStream` and `WrappedOutputStream` code.

* Issue **#837** : Fix bug to no longer try and record set activity events for null activities.

* Issue **#595** : Added stream appender and file appender property `splitWhenBiggerThan` to limit the size of output
  streams.

* Now logs activity change correctly.

* Add support for checkbox and selection control types to activity descriptions.

* Issue **#833** : The global property edit dialog can now be made larger.

* Fixed some issues in the activity manager.

* Issue **#722** : Change pipeline reference data loader to store its reference data in an off-heap disk backed LMDB
  store to reduce Java heap usage. See the `stroom.refloader.*` properties for configuration of the off-heap store.

* Issue **#794** : Automatically suggest a pipeline element name when creating it

* Issue **#792** : Preferred order of properties for Pipeline Elements

* Issue **824** : Fix for replace method in PathCreator also found in stroom proxy.

* Issue **#828** : Changed statistics store caches to 10 minute time to live so that they will definitely pick up new
  statistics store definitions after 10 minutes.

* Issue **#774** : Event logging now logs find stream criteria correctly so that feeds ids are included.

* Issue **#829** : Stroom now logs event id when viewing individual events.

* Added functionality to record actions against user defined activities.

* Added functionality to show a splash screen on login.

* Issue **#791** : Fixed broken equals method so query total row count gets updated correctly.

* Issue **#830** : Fix for API queries not returning before timing out.

* Issue **#824** : Fix for replace method in PathCreator also found in stroom proxy.

* Issue **#820** : Fix updating index shards so that they are loaded, updated and saved under lock.

* Issue **#819** : Updated `stroom-expression` to v1.4.3 to fix violation of contract exception when sorting search
  results.

* Issue **#817** : Increased maximum number of concurrent stream processor tasks to 1000 per node.

* Moved Index entities over to the new multi part document store.

* Moved Pipeline entities over to the new multi part document store.

* Moved both Statistic Store entity types over to the new multi part document store.

* Moved XSLT entities over to the new multi part document store.

* Moved Visualisation entities over to the new multi part document store.

* Moved Script entities over to the new multi part document store.

* Moved Dashboard entities over to the new multi part document store.

* Moved XmlSchema entities over to the new multi part document store.

* Moved TextConverter entities over to the new multi part document store.

* Modified the storage of dictionaries to use the new multi part document store.

* Changed the document store to hold multiple entries for a document so that various parts of a document can be written
  separately, e.g. the meta data about a dictionary and the dictionary text are now written as separate DB entries.
  Entries are combined during the serialisation/deserialisation process.

* Changed the import export API to use byte arrays to hold values rather than strings. *POSSIBLE BREAKING CHANGE*
  Issue **gchq/stroom-expression#22** : Add `typeOf(...)` function to dashboard.

* Issue **#697** : Fix for reference data sometimes failing to find the appropriate effective stream due to the
  incorrect use of the effective stream cache. It was incorrectly configured to use a time to idle (TTI) expiry rather
  than a time to live (TTL) expiry meaning that heavy use of the cache would prevent the cached effective streams being
  refreshed.

* Issue **#806** : Fix for clearing previous dashboard table results if search results deliver no data.

* Issue **#805** : Fix for dashboard date time formatting to use local time zone.

* Issue **#803** : Fix for group key conversion to an appropriate value for visualisations.

* Issue **#802** : Restore lucene-backward-codecs to the build

* Issue **#800** : Add DB migration script 33 to replace references to the `Stream Type` type in the STRM_PROC_FILT
  table with `streamTypeName`.

* Issue **#798** : Add DB migration script 32 to replace references to the `NStatFilter` type in the PIPE table
  with `StatisticsFilter`.

* Fix data receipt policy defect

* Issue **#791** : Search completion signal is now only sent to the UI once all pending search result merges are
  completed.

* Issue **#795** : Import and export now works with appropriate application permissions. Read permission is required to
  export items and Create/Update permissions are required to import items depending on whether the update will create a
  new item or update an existing one.

* Improve configurabilty of stroom-proxy.

* Issue **#783** : Reverted code that ignored duplicate selection to fix double click in tables.

* Issue **#782** : Fix for NPE thrown when using CountGroups when GroupKey string was null due to non grouped child
  rows.

* Issue **#778** : Fix for text selection on tooltips etc in the latest version of Chrome.

* Uplift stroom-expression to v1.4.1

* Issue **#776** : Removal of index shard searcher caching to hopefully fix Lucene directory closing issue.

* Issue **#779** : Fix permissions defect.

* Issue **gchq/stroom-expression#22** : Add `typeOf(...)` function to dashboard.

* Issue **#766** : Fix NullPointerExceptions when downloading table results to Excel format.

* Issue **#770** : Speculative fix for memory leak in SQL Stats queries.

* Issue **#761** : New fix for premature truncation of SQL stats queries due to thread interruption.

* Issue **#748** : Fix build issue resulting from a change to SafeXMLFilter.

* Issue **#748** : Added a command line interface (CLI) in addition to headless execution so that full pipelines can be
  run against input files.

* Issue **#748** : Fixes for error output for headless mode.

* Issue **#761** : Fixed statistic searches failing to search more than once.

* Issue **#756** : Fix for state being held by `InheritableThreadLocal` causing objects to be held in memory longer than
  necessary.

* Issue **#761** : Fixed premature truncation of SQL stats queries due to thread interruption.

* Added `pipeline-name` and `put` XSLT functions back into the code as they were lost in a merge.

* Issue **#749** : Fix inability to query with only `use` privileges on the index.

* Issue **#613** : Fixed visualisation display in latest Firefox and Chrome.

* Added permission caching to reference data lookup.

* Updated to stroom-expression 1.3.1

  Added cast functions `toBoolean`, `toDouble`, `toInteger`, `toLong` and `toString`.
  Added `include` and `exclude` functions.
  Added `if` and `not` functions.
  Added value functions `true()`, `false()`, `null()` and `err()`.
  Added `match` boolean function.
  Added `variance` and `stDev` functions.
  Added `hash` function.
  Added `formatDate` function.
  Added `parseDate` function.
  Made `substring` and `decode` functions capable of accepting functional parameters.
  Added `substringBefore`, `substringAfter`, `indexOf` and `lastIndexOf` functions.
  Added `countUnique` function.

* Issue **#613** : Fixed visualisation display in latest Firefox and Chrome.

* Issue **#753** : Fixed script editing in UI.

* Issue **#751** : Fix inability to query on a dashboard with only use+read rights.

* Issue **#719** : Fix creation of headless Jar to ensure logback is now included.

* Issue **#735** : Change the format-date xslt function to parse dates in a case insensitive way.

* Issue **#719** : Fix creation of headless Jar. Exclude gwt-unitCache folder from build JARs.

* Issue **#720** : Fix for Hessian serialisation of table coprocessor settings.

* Issue **#217** : Add an 'all/none' checkbox to the Explorer Tree's quick filter.

* Issue **#400** : Shows a warning when cascading folder permissions.

* Issue **#405** : Fixed quick filter on permissions dialog, for users and for groups. It will now match anywhere in the
  user or group name, not just at the start.

* Issue **#708** : Removed parent folder UUID from ExplorerActionHandler.

* Application security code is now implemented using lambda expressions rather than AOP. This simplifies debugging and
  makes the code easier to understand.

* Changed the task system to allow task threads to be interrupted from the task UI.

* Made changes to improve search performance by making various parts of search wait for interruptible conditions.

* Migrated code from Spring to Guice for managing dependency injection.

* Issue **#229** : When a user 'OKs' a folder permission change it can take a while to return. This disables the
  ok/cancel buttons while Stroom is processing the permission change.

* Issue **#405** : Fixed quick filter on permissions dialog, for users and for groups. It will now match anywhere in the
  user or group name, not just at the start.

* Issue **#588** : Fixed display of horizontal scrollbar on explorer tree in export, create, copy and move dialogs.

* Issue **#691** : Volumes now reload on edit so that the entities are no longer stale the second time they are edited.

* Issue **#692** : Properties now reload on edit so that the entities are no longer stale the second time they are
  edited.

* Issue **#703** : Removed logging of InterruptedException stack trace on SQL stat queries, improved concurrency code.

* Issue **#697** : Improved XSLT `Lookup` trace messages.

* Issue **#697** : Added a feature to trace XSLT `Lookup` attempts so that reference data lookups can be debugged.

* Issue **#702** : Fix for hanging search extraction tasks

* Issue **#701** : The search `maxDocIdQueueSize` is now 1000 by default.

* Issue **#700** : The format-date XSLT function now defaults years, months and days to the stream receipt time
  regardless of whether the input date pattern specifies them.

* Issue **#657** : Change SQL Stats query code to process/transform the data as it comes back from the database rather
  than holding the full resultset before processing. This will reduce memory overhead and improve performance.

* Issue **#634** : Remove excessive thread sleeping in index shard searching. Sleeps were causing a significant
  percentage of inactivity and increasing memory use as data backed up. Add more logging and logging of durations of
  chunks of code. Add an integration test for testing index searching for large data volumes.

* Issue **#698** : Migration of Processing Filters now protects against folders that have since been deleted

* Issue **#634** : Remove excessive thread sleeping in index shard searching. Sleeps were causing a significant
  percentage of inactivity and increasing memory use as data backed up. Add more logging and logging of durations of
  chunks of code. Add an integration test for testing index searching for large data volumes.

* Issue **#659** : Made format-date XSLT function default year if none specified to the year the data was received
  unless this would make the date later then the received time in which case a year is subtracted.

* Issue **#658** : Added a hashing function for XSLT translations.

* Issue **#680** : Fixed the order of streams in the data viewer to descending by date

* Issue **#679** : Fixed the editing of Stroom properties that are 'persistent'.

* Issue **#681** : Added dry run to check processor filters will convert to find stream criteria. Throws error to UI if
  fails.

* Issue **#676** : Fixed use of custom stream type values in expression based processing filters.

* Issue **#673** : Fixed issue with Stream processing filters that specify Create Time

* Issue **#675** : Fixed issue with datafeed requests authenticating incorrectly

* Issue **#666** : Fixed the duplicate dictionary issue in processing filter migrations, made querying more efficient
  too

* Database migration fixes and tools

* Issue **#668** : Fixed the issue that prevented editing of stroom volumes

* Issue **#669** : Elastic Index Filter now uses stroomServiceUser to retrieve the index config from the Query Elastic
  service.

* Minor fix to migrations

* Add logging to migrations

* Add logging to migrations

* Issue **#651** : Removed the redundant concept of Pipeline Types, it's half implementation prevented certain picker
  dialogs from working.

* Issue **#481** : Fix handling of non-incremental index queries on the query API. Adds timeout option in request and
  blocking code to wait for the query to complete. Exit early from wait loops in index/event search.

* Issue **#626** : Fixed issue with document settings not being persisted

* Issue **#621** : Changed the document info to prevent requests for multi selections

* Issue **#620** : Copying a directory now recursively copies it's contents, plus renaming copies is done more
  intelligently.

* Issue **#546** : Fixed race conditions with the Explorer Tree, it was causing odd delays to population of the explorer
  in various places.

* Issue **#495** : Fixed the temporary expansion of the Explorer Tree caused by filtering

* Issue **#376** : Welcome tab details fixed since move to gradle

* Issue **#523** : Changed permission behaviours for copy and move to support `None`, `Source`, `Destination`
  and `Combined` behaviours. Creating new items now allows for `None` and `Destination` permission behaviours. Also
  imported items now receive permissions from the destination folder. Event logging now indicates the permission
  behaviour used during copy, move and create operations.

* Issue **#480** : Change the downloaded search request API JSON to have a fetch type of ALL.

* Issue **#623** : Fixed issue where items were being added to sublist causing a stack overflow exception during data
  retention processing.

* Issue **#617** : Introduced a concept of `system` document types that prevents the root `System` folder type from
  being created, copied, deleted, moved, renamed etc.

* Issue **#622** : Fix incorrect service discovery based api paths, remove authentication and authorisation from service
  discovery

* Issue **#568** : Fixed filtering streams by pipeline in the pipeline screen.

* Issue **#565** : Fixed authorisation issue on dashboards.

* Issue **#592** : Mount stroom at /stroom.

* Issue **#608** : Fixed stream grep and stream dump tools and added tests to ensure continued operation.

* Issue **#603** : Changed property description from `tags` to `XML elements` in `BadTextXMLFilterReader`.

* Issue **#600** : Added debug to help diagnose cause of missing index shards in shard list.

* Issue **#611** : Changed properties to be defined in code rather than Spring XML.

* Issue **#605** : Added a cache for retrieving user by name to reduce DB use when pushing users for each task.

* Issue **#610** : Added `USE INDEX (PRIMARY)` hint to data retention select SQL to improve performance.

* Issue **#607** : Multiple improvements to the code to ensure DB connections, prepared statements, result sets etc use
  try-with-resources constructs wherever possible to ensure no DB resources are leaked. Also all connections obtained
  from a data source are now returned appropriately so that connections from pools are reused.

* Issue **#602** : Changed the data retention rule table column order.

* Issue **#606** : Added more stroom properties to tune the c3P0 connection pool. The properties are prefixed
  by `stroom.db.connectionPool` and `stroom.statistics.sql.db.connectionPool`.

* Issue **#601** : Fixed NPE generated during index shard retention process that was caused by a shard being deleted
  from the DB at the same time as the index shard retention job running.

* Issue **#609** : Add configurable regex to replace IDs in heap histogram class names, e.g. `....$Proxy54`
  becomes `....$Proxy--ID-REMOVED--`

* Issue **#570** : Refactor the heap histogram internal statistics for the new InternalStatisticsReceiver

* Issue **#599** : DocumentServiceWriteAction was being used in the wrong places where EntityServiceSaveAction should
  have been used instead to save entities that aren't document entities.

* Issue **#593** : Fixed node save RPC call.

* Issue **#591** : Made the query info popup more configurable with a title, validation regex etc. The popup will now
  only be displayed when enabled and when a manual user action takes place, e.g. clicking a search button or running a
  parameterised execution with one or more queries.

* Added 'prompt' option to force the identity provider to ask for a login.

* Issue **#549** : Change to not try to connect to kafka when kafka is not configured and improve failure handling

* Issue **#573** : Fixed viewing folders with no permitted underlying feeds. It now correctly shows blank data screen,
  rather than System/Data.

* Issue **#150** : Added a feature to optionally require specification of search purpose.

* Issue **#572** : Added a feature to allow easy download of dictionary contents as a text file.

* Generate additional major and minor floating docker tags in travis build, e.g. v6-LATEST and v6.0-LATEST

* Change docker image to be based on openjdk:8u151-jre-alpine

* Added a feature to list dependencies for all document entities and indicate where dependencies are missing.

* Issue **#540** : Improve description text for stroom.statistics.sql.maxProcessingAge property

* Issue **#538** : Lists of items such as users or user groups were sometimes not being converted into result pages
  correctly, this is now fixed.

* Issue **#537** : Users without `Manage Policies` permission can now view streams.

* Issue **#522** : Selection of data retention rules now remains when moving rules up or down.

* Issue **#411** : When data retention rules are disabled they are now shown greyed out to indicate this.

* Issue **#536** : Fix for missing visualisation icons.

* Issue **#368** : Fixed hidden job type button on job node list screen when a long cron pattern is used.

* Issue **#507** : Added dictionary inheritance via import references.

* Issue **#554** : Added a `parseUri` XSLT function.

* Issue **#557** : Added dashboard functions to parse and output URI parts.

* Issue **#552** : Fix for NPE caused by bad XSLT during search data extraction.

* Issue **#560** : Replaced instances of `Files.walk()` with `Files.walkFileTree()`. `Files.walk()` throws errors if any
  files are deleted or are not accessible during the walk operation. This is a major issue with the Java design for
  walking files using Java 8 streams. To avoid this issue `Files.walkFileTree()` has now been used in place
  of `Files.walk()`.

* Issue **#567** : Changed `parseUri` to be `parse-uri` to keep it consistently named with respect to other XSLT
  functions. The old name `parseUri` still works but is deprecated and will be removed in a later version.

* Issue **#567** : The XSLT function `parse-uri` now correctly returns a `schemeSpecificPart` element rather than the
  incorrectly named `schemeSpecificPort`.

* Issue **#567** : The dashboard expression function `extractSchemeSpecificPortFromUri` has now been corrected to be
  called `extractSchemeSpecificPartFromUri`.

* Issue **#567** : The missing dashboard expression function `extractQueryFromUri` has been added.

* Issue **#571** : Streams are now updated to have a status of deleted in batches using native SQL and prepared
  statements rather than using the stream store.

* Issue **#559** : Changed CSS to allow table text selection in newer browsers.

* Issue **#574** : Fixed SQL debug trace output.

* Issue **#574** : Fixed SQL UNION code that was resulting in missing streams in the data browser when paging.

* Issue **#590** : Improved data browser performance by using a local cache to remember feeds, stream types, processors,
  pipelines etc while decorating streams.

* Issue **#150** : Added a property to optionally require specification of search purpose.

* New authentication flow based around OpenId

* New user management screens

* The ability to issue API keys

* Issue **#501** : Improve the database teardown process in integration tests to speed up builds

* Relax regex in build script to allow tags like v6.0-alpha.3 to be published to Bintray

* Add Bintray publish plugin to Gradle build

* Issue **#75** : Upgraded to Lucene 5.

* Issue **#135** : [BREAKING CHANGE] Removed JODA Time library and replaced with Java 7 Time API. This change breaks
  time zone output previously formatted with `ZZ` or `ZZZ`.

* Added XSLT functions generate-url and fetch-json

* Added ability to put clickable hyperlinks in Dashboard tables

* Added an HTTP appender.

* Added an appender for the proxy store.

* Issue **#412** : Fixed no-column table breakage

* Issue **#380** : Fixed build details on welcome/about

* Issue **#348** : Fixed new menu icons.

* Issue **98** : Fix premature trimming of results in the store

* Issue **360** : Fix inability to sort sql stats results in the dashboard table

* Issue **#550** : Fix for info message output for data retention.

* Issue **#551** : Improved server task detail for data retention job.

* Issue **#541** : Changed stream retention job descriptions.

* Issue **#553** : The data retention job now terminates if requested to do so and also tracks progress in a local temp
  file so a nodes progress will survive application restarts.

* Change docker image to use openjdk:8u151-jre-alpine as a base

* Issue **#539** : Fix issue of statistic search failing after it is imported

* Issue **#547** : Data retention processing is now performed in batches (size determined
  by `stroom.stream.deleteBatchSize`). This change should reduce the memory required to process the data retention job.

* Issue **#541** : Marked old stream retention job as deprecated in description.

* Issue **#542** : Fix for lazy hibernate object initialisation when stepping cooked data.

* Issue **#524** : Remove dependency on stroom-proxy:stroom-proxy-repo and replaced with duplicated code from
  stroom-proxy-repo (commit b981e1e)

* Issue **#203** : Initial release of the new data receipt policy functionality.

* Issue **#202** : Initial release of the new data retention policy functionality.

* Issue **#521** : Fix for the job list screen to correct the help URL.

* Issue **#526** : Fix for XSLT functions that should return optional results but were being forced to return a single
  value.

* Issue **#527** : Fix for XSLT error reporting. All downstream errors were being reported as XSLT module errors and
  were
  hiding the underlying exception.

* Issue **#501** : Improve the database teardown process in integration tests to speed up builds.

* Issue **#511** : Fix NPE thrown during pipeline stepping by downstream XSLT.

* Issue **#521** : Fix for the job list screen to use the help URL system property for displaying context sensitive
  help.

* Issue **#511** : Fix for XSLT functions to allow null return values where a value cannot be returned due to an error
  etc.

* Issue **#515** : Fix handling of errors that occur before search starts sending.

* Issue **#506** : In v5 dashboard table filters were enhanced to allow parameters to be used in include/exclude
  filters. The implementation included the use of ` \ ` to escape `$` characters that were not to be considered part of
  a parameter reference. This change resulted in regular expressions requiring ` \ ` being escaped with additional ` \ `
  characters. This escaping has now been removed and instead only `$` chars before `{` chars need escaping when
  necessary with double `$$` chars, e.g. use `$${something` if you actually want `${something` not to be replaced with a
  parameter.

* Issue **#505** : Fix the property UI so all edited value whitespace is trimmed

* Issue **#513** : Now only actively executing tasks are visible as server tasks

* Issue **#483** : When running stream retention jobs the transactions are now set to REQUIRE_NEW to hopefully ensure
  that the job is done in small batches rather than a larger transaction spanning multiple changes.

* Issue **#508** : Fix directory creation for index shards.

* Issue **#492** : Task producers were still not being marked as complete on termination which meant that the parent
  cluster task was not completing. This has now been fixed.

* Issue **#497** : DB connections obtained from the data source are now released back to the pool after use.

* Issue **#492** : Task producers were not being marked as complete on termination which meant that the parent cluster
  task was not completing. This has now been fixed.

* Issue **#497** : Change stream task creation to use straight JDBC rather than hibernate for inserts and use a
  configurable batch size (stroom.databaseMultiInsertMaxBatchSize) for the inserts.

* Issue **#502** : The task executor was not responding to shutdown and was therefore preventing the app from stopping
  gracefully.

* Issue **#476** : Stepping with dynamic XSLT or text converter properties now correctly falls back to the specified
  entity if a match cannot be found by name.

* Issue **#498** : The UI was adding more than one link between 'Source' and 'Parser' elements, this is now fixed.

* Issue **#492** : Search tasks were waiting for part of the data extraction task to run which was not checking for
  termination. The code for this has been changed and should now terminate when required.

* Issue **#494** : Fix problem of proxy aggregation never stopping if more files exist

* Issue **#490** : Fix errors in proxy aggregation due to a bounded thread pool size

* Issue **#484** : Remove custom finalize() methods to reduce memory overhead

* Issue **#475** : Fix memory leak of java.io.File references when proxy aggregation runs

* Issue **#470** : You can now correctly add destinations directly to the pipeline 'Source' element to enable raw
  streaming.

* Issue **#487** : Search result list trimming was throwing an illegal argument
  exception `Comparison method violates its general contract`, this should now be fixed.

* Issue **#488** : Permissions are now elevated to 'Use' for the purposes of reporting the data source being queried.

* Migrated to ehcache 3.4.0 to add options for off-heap and disk based caching to reduce memory overhead.

* Caches of pooled items no longer use Apache Commons Pool.

* Issue **#401** : Reference data was being cached per user to ensure a user centric view of reference data was being
  used. This required more memory so now reference data is built in the context of the internal processing user and then
  filtered during processing by user access to streams.

* The effective stream cache now holds 1000 items.

* Reduced the amount of cached reference data to 100 streams.

* Reduced the number of active queries to 100.

* Removed Ehcache and switched to Guava cache.

* Issue **#477** : Additional changes to ensure search sub tasks use threads fairly between multiple searches.

* Issue **#477** : Search sub tasks are now correctly linked to their parent task and can therefore be terminated by
  terminating parent tasks.

* Issue **#425** : Changed string replacement in pipeline migration code to use a literal match

* Issue **#469** : Add Heap Histogram internal statistics for memory use monitoring

* Issue **#463** : Made further improvements to the index shard writer cache to improve performance.

* Issue **#448** : Some search related tasks never seem to complete, presumably because an error is thrown at some point
  and so their callbacks do not get called normally. This fix changes the way task completion is recorded so that it
  isn't dependant on the callbacks being called correctly.

* Issue **#464** : When a user resets a password, the password now has an expiry date set in the future determined by
  the password expiry policy. Password that are reset by email still expire immediately as expected.

* Issue **#462** : Permission exceptions now carry details of the user that the exception applies to. This change allows
  error logging to record the user id in the message where appropriate.

* Issue **#463** : Many index shards are being corrupted which may be caused by insufficient locking of the shard
  writers and readers. This fix changes the locking mechanism to use the file system.

* Issue **#451** : Data paging was allowing the user to jump beyond the end of a stream whereby just the XML root
  elements were displayed. This is now fixed by adding a constraint to the page offset so that the user cannot jump
  beyond the last record. Because data paging assumes that segmented streams have a header and footer, text streams now
  include segments after a header and before a footer, even if neither are added, so that paging always works correctly
  regardless of the presence of a header or footer.

* Issue **#461** : The stream attributes on the filter dialog were not sorted alphabetically, they now are.

* Issue **#460** : In some instances error streams did not always have stream attributes added to them for fatal errors.
  This mainly occurred in instances where processing failed early on during pipeline creation. An error was recorded but
  stream attributes were not added to the meta data for the error stream. Processing now ensures that stream attributes
  are recorded for all error cases.

* Issue **#442** : Remove 'Old Internal Statistics' folder, improve import exception handling

* Issue **#457** : Add check to import to prevent duplicate root level entities

* Issue **#444** : Fix for segment markers when writing text to StreamAppender.

* Issue **#447** : Fix for AsyncSearchTask not being displayed as a child of EventSearchTask in the server tasks view.

* Issue **#421** : FileAppender now causes fatal error where no output path set.

* Issue **#427** : Pipelines with no source element will now only treat a single parser element as being a root element
  for backwards compatibility.

* Issue **#420** : Pipelines were producing errors in the UI when elements were deleted but still had properties set on
  them. The pipeline validator was attempting to set and validate properties for unknown elements. The validator now
  ignores properties and links to elements that are undeclared.

* Issue **#420** : The pipeline model now removes all properties and links for deleted elements on save.

* Issue **#458** : Only event searches should populate the `searchId`. Now `searchId` is only populated when a stream
  processor task is created by an event search as only event searches extract specific records from the source stream.

* Issue **#437** : The event log now includes source in move events.

* Issue **#419** : Fix multiple xml processing instructions appearing in output.

* Issue **#446** : Fix for deadlock on rolling appenders.

* Issue **#444** : Fix segment markers on RollingStreamAppender.

* Issue **#426** : Fix for incorrect processor filters. Old processor filters reference `systemGroupIdSet` rather
  than `folderIdSet`. The new migration updates them accordingly.

* Issue **#429** : Fix to remove `usePool` parser parameter.

* Issue **#439** : Fix for caches where elements were not eagerly evicted.

* Issue **#424** : Fix for cluster ping error display.

* Issue **#441** : Fix to ensure correct names are shown in pipeline properties.

* Issue **#433** : Fixed slow stream queries caused by feed permission restrictions.

* Issue **#385** : Individual index shards can now be deleted without deleting all shards.

* Issue **#391** : Users needed `Manage Processors` permission to initiate pipeline stepping. This is no longer required
  as the 'best fit' pipeline is now discovered as the internal processing user.

* Issue **#392** : Inherited pipelines now only require 'Use' permission to be used instead of requiring 'Read'
  permission.

* Issue **#394** : Pipeline stepping will now show errors with an alert popup.

* Issue **#396** : All queries associated with a dashboard should now be correctly deleted when a dashboard is deleted.

* Issue **#393** : All caches now cache items within the context of the current user so that different users do not have
  the possibility of having problems caused by others users not having read permissions on items.

* Issue **#358** : Schemas are now selected from a subset matching the criteria set on SchemaFilter by the user.

* Issue **#369** : Translation stepping wasn't showing any errors during stepping if a schema had an error in it.

* Issue **#364** : Switched index writer lock factory to a SingleInstanceLockFactory as index shards are accessed by a
  single process.

* Issue **#363** : IndexShardWriterCacheImpl now closes and flushes writers using an executor provided by the
  TaskManager. Writers are now also closed in LRU order when sweeping up writers that exceed TTL and TTI constraints.

* Issue **#361** : Information has been added to threads executing index writer and index searcher maintenance tasks.

* Issue **#356** : Changed the way index shard writers are cached to improve indexing performance and reduce blocking.

* Issue **#353** : Reduced expected error logging to debug.

* Issue **#354** : Changed the way search index shard readers get references to open writers so that any attempt to get
  an open writer will not cause, or have to wait for, a writer to close.

* Issue **#351** : Fixed ehcache item eviction issue caused by ehcache internally using a deprecated API.

* Issue **#347** : Added a 'Source' node to pipelines to establish a proper root for a pipeline rather than an assumed
  one based on elements with no parent.

* Issue **#350** : Removed 'Advanced Mode' from pipeline structure editor as it is no longer very useful.

* Issue **#349** : Improved index searcher cache to ensure searchers are not affected by writers closing.

* Issue **#342** : Changed the way indexing is performed to ensure index readers reference open writers correctly.

* Issue **#346** : Improved multi depth config content import.

* Issue **#328** : You can now delete corrupt shards from the UI.

* Issue **#343** : Fixed login expiry issue.

* Issue **#345** : Allowed for multi depth config content import.

* Issue **#341** : Fixed arg in SQL.

* Issue **#340** : Fixed headless and corresponding test.

* Issue **#333** : Fixed event-logging version in build.

* Issue **#334** : Improved entity sorting SQL and separated generation of SQL and HQL to help avoid future issues.

* Issue **#335** : Improved user management

* Issue **#337** : Added certificate auth option to export servlet and disabled the export config feature by default.

* Issue **#337** : Added basic auth option to export servlet to complement cert based auth.

* Issue **#332** : The index shard searcher cache now makes sure to get the current writer needed for the current
  searcher on open.

* Issue **#322** : The index cache and other caching beans should now throw exceptions on `get` that were generated
  during the creation of cached items.

* Issue **#325** : Query history is now cleaned with a separate job. Also query history is only recorded for manual
  querying, i.e. not when query is automated (on open or auto refresh). Queries are now recorded on a dashboard + query
  component basis and do not apply across multiple query components in a dashboard.

* Issue **#323** : Fixed an issue where parser elements were not being returned as 'processors' correctly when
  downstream of a reader.

* Issue **#322** : Index should now provide a more helpful message when an attempt is made to index data and no volumes
  have been assigned to an index.

* Issue **#316** : Search history is now only stored on initial query when using automated queries or when a user runs a
  query manually. Search history is also automatically purged to keep either a specified number of items defined
  by `stroom.query.history.itemsRetention` (default 100) or for a number of days specified
  by `stroom.query.history.daysRetention` (default 365).

* Issue **#317** : Users now need update permission on an index plus 'Manage Index Shards' permission to flush or close
  index shards. In addition to this a user needs delete permission to delete index shards.

* Issue **#319** : SaveAs now fetches the parent folder correctly so that users can copy items if they have permission
  to do so.

* Issue **#311** : Fixed request for `Pipeline` in `meta` XSLT function. Errors are now dealt with correctly so that the
  XSLT will not fail due to missing meta data.

* Issue **#313** : Fixed case of `xmlVersion` property on `InvalidXMLCharFilterReader`.

* Issue **#314** : Improved description of `tags` property in `BadTextXMLFilterReader`.

* Issue **#307** : Made some changes to avoid potential NPE caused by session serialisation.

* Issue **#306** : Added a stroom `meta` XSLT function. The XSLT function now exposes `Feed`, `StreamType`
  , `CreatedTime`, `EffectiveTime` and `Pipeline` meta attributes from the currently processing stream in addition to
  any other meta data that might apply. To access these meta data attributes of the current stream
  use `stroom:meta('StreamType')` etc. The `feed-attribute` function is now an alias for the `meta` function and should
  be considered to be deprecated.

* Issue **#303** : The stream delete job now uses cron in preference to a frequency.

* Issue **#152** : Changed the way indexing is performed so that a single indexer object is now responsible for indexing
  documents and adding them to the appropriate shard.

* Issue **#179** : Updated Saxon-HE to version 9.7.0-18 and added XSLTFilter option to `usePool` to see if caching might
  be responsible for issue.

* Issue **#288** : Made further changes to ensure that the IndexShardWriterCache doesn't try to reuse an index shard
  that has failed when adding any documents.

* Issue **#295** : Made the help URL absolute and not relative.

* Issue **#293** : Attempt to fix mismatch document count error being reported when index shards are opened.

* Issue **#292** : Fixed locking for rolling stream appender.

* Issue **#292** : Rolling stream output is no longer associated with a task, processor or pipeline to avoid future
  processing tasks from deleting rolling streams by thinking they are superseded.

* Issue **#292** : Data that we expect to be unavailable, e.g. locked and deleted streams, will no longer log exceptions
  when a user tries to view it and will instead return an appropriate message to the user in place of the data.

* Issue **#288** : The error condition 'Expected a new writer but got the same one back!!!' should no longer be
  encountered as the root cause should now be fixed. The original check has been reinstated so that processing will
  terminate if we do encounter this problem.

* Issue **#295** : Fixed the help property so that it can now be configured.

* Issue **#296** : Removed 'New' and 'Delete' buttons from the global property dialog.

* Issue **#279** : Fixed NPE thrown during proxy aggregation.

* Issue **#294** : Changing stream task status now tries multiple times to attempt to avoid a hibernate
  LockAcquisitionException.

* Issue **#287** : XSLT not found warnings property description now defaults to false.

* Issue **#261** : The save button is now only enabled when a dashboard or other item is made dirty and it is not read
  only.

* Issue **#286** : Dashboards now correctly save the selected tab when a tab is selected via the popup tab selector (
  visible when tabs are collapsed).

* Issue **#289** : Changed Log4J configuration to suppress logging from Hibernate SqlExceptionHandler for expected
  exceptions like constraint violations.

* Issue **#288** : Changed 'Expected a new writer...' fatal error to warning as the condition in question might be
  acceptable.

* Issue **#285** : Attempted fix for GWT RPC serialisation issue.

* Issue **#283** : Statistics for the stream task queue are now captured even if the size is zero.

* Issue **#226** : Fixed issue where querying an index failed with "User does not have the required permission (Manage
  Users)" message.

* Issue **#281** : Made further changes to cope with Files.list() and Files.walk() returning streams that should be
  closed with 'try with resources' construct.

* Issue **#224** : Removing an element from the pipeline structure now removes all child elements too.

* Issue **#282** : Users can now upload data with just 'Data - View' and 'Data - Import' application permissions, plus
  read permission on the appropriate feed.

* Issue **#199** : The explorer now scrolls selected items into view.

* Issue **#280** : Fixed 'No user is currently authenticated' issue when viewing jobs and nodes.

* Issue **#278** : The date picker now hides once you select a date.

* Issue **#281** : Directory streams etc are now auto closed to prevent systems running out of file handles.

* Issue **#263** : The explorer tree now allows you to collapse the root 'System' node after it is first displayed.

* Issue **#266** : The explorer tree now resets (clears and collapses all previously open nodes) and shows the currently
  selected item every time an explorer drop down in opened.

* Issue **#233** : Users now only see streams if they are administrators or have 'Data - View' permission. Non
  administrators will only see data that they have 'read' permission on for the associated feed and 'use' permission on
  for the associated pipeline if there is one.

* Issue **#265** : The stream filter now orders stream attributes alphabetically.

* Issue **#270** : Fixed security issue where null users were being treated as INTERNAL users.

* Issue **#270** : Improved security by pushing user tokens rather than just user names so that internal system (
  processing) users are clearly identifiable by the security system and cannot be spoofed by regular user accounts.

* Issue **#269** : When users are prevented from logging in with 'preventLogin' their failed login count is no longer
  incremented.

* Issue **#267** : The login page now shows the maintenance message.

* Issue **#276** : Session list now shows session user ids correctly.

* Issue **#201** : The permissions menu item is no longer available on the root 'System' folder.

* Issue **#176** : Improved performance of the explorer tree by increasing the size of the document permissions cache to
  1M items and changing the eviction policy from LRU to LFU.

* Issue **#176** : Added an optimisation to the explorer tree that prevents the need for a server call when collapsing
  tree nodes.

* Issue **#273** : Removed an unnecessary script from the build.

* Issue **#277** : Fixed a layout issue that was causing the feed section of the processor filter popup to take up too
  much room.

* Issue **#274** : The editor pane was only returning the current user edited text when attached to the DOM which meant
  changes to text were ignored if an editor pane was not visible when save was pressed. This has now been fixed so that
  the current content of an editor pane is always returned even when it is in a detached state.

* Issue **#264** : Added created by/on and updated by/on info to pipeline stream processor info tooltips.

* Issue **#222** : Explorer items now auto expand when a quick filter is used.

* Issue **#205** : File permissions in distribution have now been changed to `0750` for directories and shell scripts
  and `0640` for all other files.

* Issue **#240** : Separate application permissions are now required to manage DB tables and tasks.

* Issue **#210** : The statistics tables are now listed in the database tables monitoring pane.

* Issue **#249** : Removed spaces between values and units.

* Issue **#237** : Users without 'Download Search Results' permission will no longer see the download button on the
  table component in a dashboard.

* Issue **#232** : Users can now inherit from pipelines that they have 'use' permissions on.

* Issue **#191** : Max stream size was not being treated as IEC value, e.g. Mebibytes etc.

* Issue **#235** : Users can now only view the processor filters that they have created if they have 'Manage Processors'
  permission unless they are an administrator in which case they will see all filters. Users without the 'Manage
  Processors' permission who are also not administrators will see no processor filters in the UI. Users with 'Manage
  Processors' permission who are not administrators will be able to update their own processor filters if they have '
  update' permission on the associated pipeline. Administrators are able to update all processor filters.

* Issue **#212** : Changes made to text in any editor including those made with cut and paste are now correctly handled
  so that altered content is now saved.

* Issue **#247** : The editor pane now attempts to maintain the scroll position when formatting content.

* Issue **#251** : Volume and memory statistics are now recorded in bytes and not MiB.

* Issue **#243** : The error marker pane should now discover and display all error types even if they are preceded by
  over 1000 warnings.

* Issue **#254** : Fixed search result download.

* Issue **#209** : Statistics are now queryable in a dashboard if a user has 'use' permissions on a statistic.

* Issue **#255** : Fixed issue where error indicators were not being shown in the schema validator pane because the text
  needed to be formatted so that it spanned multiple lines before attempting to add annotations.

* Issue **#257** : The dashboard text pane now provides padding at the top to allow for tabs and controls.

* Issue **#174** : Index shard checking is now done asynchronously during startup to reduce startup time.

* Issue **#225** : Fixed NPE that was caused by processing instruction SAX events unexpectedly being fired by Xerces
  before start document events. This looks like it might be a bug in Xerces but the code now copes with the unexpected
  processing instruction event anyway.

* Issue **#230** : The maintenance message can now be set with the property 'stroom.maintenance.message' and the message
  now appears as a banner at the top of the screen rather than an annoying popup. Non admin users can also be prevented
  from logging on to the system by setting the 'stroom.maintenance.preventLogin' property to 'true'.

* Issue **#155** : Changed password values to be obfuscated in the UI as 20 asterisks regardless of length.

* Issue **#188** : All of the writers in a pipeline now display IO in the UI when stepping.

* Issue **#208** : Schema filter validation errors are now shown on the output pane during stepping.

* Issue **#211** : Turned off print margins in all editors.

* Issue **#200** : The stepping presenter now resizes the top pane to fit the tree structure even if it is several
  elements high.

* Issue **#168** : Code and IO is now loaded lazily into the element presenter panes during stepping which prevents the
  scrollbar in the editors being in the wrong position.

* Issue **#219** : Changed async dispatch code to work with new lambda classes rather than callbacks.

* Issue **#221** : Fixed issue where `*.zip.bad` files were being picked up for proxy aggregation.

* Issue **#242** : Improved the way properties are injected into some areas of the code to fix an issue where '
  stroom.maxStreamSize' and other properties were not being set.

* Issue **#241** : XMLFilter now ignores the XSLT name pattern if an empty string is supplied.

* Issue **#236** : 'Manage Cache Permission' has been changed to 'Manage Cache'.

* Issue **#219** : Made further changes to use lambda expressions where possible to simplify code.

* Issue **#231** : Changed the way internal statistics are created so that multiple facets of a statistic, e.g. Free &
  Used Memory, are combined into a single statistic to allow combined visualisation.

* Issue **#172** : Further improvement to dashboard L&F.

* Issue **#194** : Fixed missing Roboto fonts.

* Issue **#195** : Improved font weights and removed underlines from link tabs.

* Issue **#196** : Reordered fields on stream, relative stream, volume and server task tables.

* Issue **#182** : Changed the way dates and times are parsed and formatted and improved the datebox control L&F.

* Issue **#198** : Renamed 'INTERNAL_PROCESSING_USER' to 'INTERNAL'.

* Issue **#154** : Active tasks are now sortable by processor filter priority.

* Issue **#204** : Pipeline processor statistics now include 'Node' as a tag.

* Issue **#170** : Changed import/export to delegate import/export responsibility to individual services. Import/export
  now only works with items that have valid UUIDs specified.

* Issue **#164** : Reduced caching to ensure tree items appear as soon as they are added.

* Issue **#177** : Removed 'Meta Data-Bytes Received' statistic as it was a duplicate.

* Issue **#152** : Changed the way index shard creation is locked so that only a single shard should be fetched from the
  cache with a given shard key at any one time.

* Issue **#189** : You now have to click within a checkbox to select it within a table rather than just clicking the
  cell the checkbox is in.

* Issue **#186** : Data is no longer artificially wrapped with the insertion of new lines server side. Instead the
  client now receives the data and an option to soft wrap lines has been added to the UI.

* Issue **#167** : Fixed formatting of JavaScript and JSON.

* Issue **#175** : Fixed visibility of items by inferred permissions.

* Issue **#178** : Added new properties and corresponding configuration to connect and create a separate SQL statistics
  DB.

* Issue **#172** : Improved dashboard L&F.

* Issue **#169** : Improved L&F of tables to make better use of screen real estate.

* Issue **#191** : Mebibytes (multiples of 1024) etc are now used as standard throughout the application for both memory
  and disk sizes and have single letter suffixes (B, K, M, G, T).

* Issue **#173** : Fixed the way XML formatter deals with spaces in attribute values.

* Issue **#151** : Fixed meta data statistics. 'metaDataStatistics' bean was declared as an interface and not a class.

* Issue **#158** : Added a new global property 'stroom.proxy.zipFilenameDelimiter' to enable Stroom proxy repositories
  to be processed that have a custom file name pattern.

* Issue **#153** : Clicking tick boxes and other cell components in tables no longer requires the row to be selected
  first.

* Issue **#148** : The stream browsing UI no longer throws an error when attempting to clear markers from the error
  markers pane.

* Issue **#160** : Stream processing tasks are now created within the security context of the user that created the
  associated stream processor filter.

* Issue **#157** : Data is now formatted by the editor automatically on display.

* Issue **#144** : Old processing output will now be deleted when content is reprocessed even if the new processing task
  does not produce output.

* Issue **#159** : Fixed NPE thrown during import.

* Issue **#166** : Fixed NPE thrown when searching statistics.

* Issue **#165** : Dashboards now add a query and result table from a template by default on creation. This was broken
  when adding permission inheritance to documents.

* Issue **#162** : The editor annotation popup now matches the style of other popups.

* Issue **#163** : Imported the Roboto Mono font to ensure consistency of the editor across platforms.

* Issue **#143** : Stroom now logs progress information about closing index shard writers during shutdown.

* Issue **#140** : Replaced code editor to improve UI performance and add additional code formatting & styling options.

* Issue **#146** : Object pool should no longer throw an error when abandoned objects are returned to the pool.

* Issue **#142** : Changed the way permissions are cached so that changes to permissions provide immediate access to
  documents.

* Issue **#123** : Changed the way entity service result caching works so that the underlying entity manager is cached
  instead of individual services. This allows entity result caching to be performed while still applying user
  permissions to cached results.

* Issue **#156** : Attempts to open items that that user does not have permission to open no longer show an error and
  spin the progress indicator forever, instead the item will just not open.

* Issue **#141** : Improved log output during entity reference migration and fixed statistic data source reference
  migration.

* Issue **#127** : Entity reference replacement should now work with references to 'StatisticsDataSource'.

* Issue **#125** : Fixed display of active tasks which was broken by changes to the task summary table selection model.

* Issue **#121** : Fixed cache clearing.

* Issue **#122** : Improved the look of the cache screen.

* Issue **#106** : Disabled users and groups are now displayed with greyed out icon in the UI.

* Issue **#132** : The explorer tree is now cleared on login so that users with different permissions do not see the
  previous users items.

* Issue **#128** : Improved error handling during login.

* Issue **#130** : Users with no permissions are no longer able to open folders including the root System folder to
  attempt data browsing.

* Issue **#120** : Entity chooser now treats 'None' as a special root level explorer node so that it can be selected in
  the same way as other nodes, e.g. visibly selected and responsive to double click.

* Issue **#129** : Fixed NPE.

* Issue **#119** : User permissions dialog now clears permissions when a user or group is deleted.

* Issue **#115** : User permissions on documents can now be inherited from parent folders on create, copy and move.

* Issue **#109** : Added packetSize="65536" property to AJP connector in server.xml template.

* Issue **#100** : Various list of items in stroom now allow multi selection for add/remove purposes.

* Issue **#112** : Removed 'pool' monitoring screen as all pools are now caches of one form or another.

* Issue **#105** : Users were not seeing 'New' menu for folders that they had some create child doc permissions for.
  This was due to DocumentType not implementing equals() and is now fixed.

* Issue **#111** : Fixed query favourites and history.

* Issue **#91** : Only CombinedParser was allowing code to be injected during stepping. Now DSParser and
  XMLFragmentParser support code injection during stepping.

* Issue **#107** : The UI now only shows new pipeline element items on the 'Add' menu that are allowed children of the
  selected element.

* Issue **#113** : User names are now validated against a regex specified by the 'stroom.security.userNamePattern'
  property.

* Issue **#116** : Rename is now only possible when a single explorer item is selected.

* Issue **#114** : Fixed selection manager so that the explorer tree does not select items when a node expander is
  clicked.

* Issue **#65** : Selection lists are now limited to 300px tall and show scrollbars if needed.

* Issue **#50** : Defaults table result fields to use local time without outputting the timezone.

* Issue **#15** : You can now express time zones in dashboard query expressions or just omit a time zone to use the
  locale of the browser.

* Issue **#49** : Dynamic XSLT selection now works with pipeline stepping.

* Issue **#63** : Entity selection control now shows current entity name even if it has changed since referencing entity
  was last saved.

* Issue **#70** : You can now select multiple explorer rows with ctrl and shift key modifiers and perform bulk actions
  such as copy, move, rename and delete.

* Issue **#85** : findDelete() no longer tries to add ORDER BY condition on UPDATE SQL when deleting streams.

* Issue **#89** : Warnings should now be present in processing logs for reference data lookups that don't specify feed
  or stream type. This was previously throwing a NullPointerException.

* Issue **#90** : Fixed entity selection dialog used outside of drop down selection control.

* Issue **#88** : Pipeline reference edit dialog now correctly selects the current stream type.

* Issue **#77** : Default index volume creation now sets stream status to INACTIVE rather than CLOSED and stream volume
  creation sets index status to INACTIVE rather than CLOSED.

* Issue **#93** : Fixed code so that the 'Item' menu is now visible.

* Issue **#97** : Index shard partition date range creation has been improved.

* Issue **#94** : Statistics searches now ignore expression terms with null or empty values so that the use of
  substitution parameters can be optional.

* Issue **#87** : Fixed explorer scrolling to the top by disabling keyboard selection.

* Issue **#104** : 'Query' no longer appears as an item that a user can allow 'create' on for permissions within a
  folder.

* Issue **#103** : Added 10 years as a supported data retention age.

* Issue **#86** : The stream delete button is now re-enabled when new items are selected for deletion.

* Issue **#81** : No exception will now be thrown if a client rejects a response for an EntityEvent.

* Issue **#79** : The client node no longer tries to create directories on the file system for a volume that may be
  owned by another node.

* Issue **#92** : Error summaries of multiple types no longer overlap each other at the top of the error markers list.

* Issue **#64** : Fixed Hessian serialisation of 'now' which was specified as a ZonedDateTime which cannot be
  serialised. This field is now a long representing millseconds since epoch.

* Issue **#62** : Task termination button is now enabled.

* Issue **#60** : Fixed validation of stream attributes prior to data upload to prevent null pointer exception.

* Issue **#9** : Created a new implementation of the expression parser that improved expression tokenisation and deals
  with BODMAS rules properly.

* Issue **#36** : Fixed and vastly improved the configuration of email so that more options can be set allowing for the
  use of other email services requiring more complex configuration such as gmail.

* Issue **#24** : Header and footer strings are now unescaped so that character sequences such as '\n' are translated
  into single characters as with standard Java strings, e.g. '\n' will become a new line and '\t' a tab.

* Issue **#40** : Changed Stroom docker container to be based on Alpine linux to save space

* Issue **#40** : Auto import of content packs on Stroom startup and added default content packs into the docker build
  for Stroom.

* Issue **#30** : Entering stepping mode was prompting for the pipeline to step with but also auto selecting a pipeline
  at the same time and entering stepping immediately.

* Dashboard auto refresh is now limited to a minimum interval of 10 seconds.

* Issue **#31** : Pipeline stepping was not including user changes immediately as parsers and XSLT filters were using
  cached content when they should have been ignoring the cache in stepping mode.

* Issue **#27** : Stroom now listens to window closing events and asks the user if they really want to leave the page.
  This replaces the previous crude attempts to block keys that affected the history or forced a browser refresh.

* Issue **#2** : The order of fields in the query editor is now alphabetical.

* Issue **#3** : When a filter is active on a dashboard table column, a filter icon now appears to indicate this.

* Issue **#5** : Replace() and Decode() dashboard table expression functions no longer ignore cells with null values.

* Issue **#7** : Dashboards are now able to query on open.

* Issue **#8** : Dashboards are now able to re-query automatically at fixed intervals.

* Updated GWT to v2.8.0 and Gin to v2.1.2.

* Issue **#12** : Dashboard queries can now evaluate relative date/time expressions such as now(), hour() etc. In
  addition to this the expressions also allow the addition or subtraction of durations, e.g. now - 5d.

* Issue **#14** : Dashboard query expressions can now be parameterised with any term able to accept a user defined
  parameter, e.g. ${user}. Once added parameters can be changed for the entire dashboard via a text box at the top of
  the dashboard screen which will then execute all queries when enter is pressed or it loses focus.

* Issue **#16** : Dashboard table filters can also accept user defined parameters, e.g. ${user}, to perform filtering
  when a query is executed.

* Fixed missing text presenter in dashboards.

* Issue **#18** : The data dashboard component will now show data relative to the last selected table row (even if there
  is more than one table component on the dashboard) if the data component has not been configured to listen to row
  selections for a specific table component.

* Changed table styling to colour alternate rows, add borders between rows and increase vertical padding

* Issue **#22** : Dashboard table columns can now be configured to wrap text via the format options.

* Issue **#28** : Dashboard component dependencies are now listed with the component name plus the component id in
  brackets rather than just the component id.

* Issue **#202** : Initial release of the new data retention policy functionality.

[Unreleased]: https://github.com/gchq/stroom/compare/v7.2-beta.52...HEAD
[v7.2-beta.52]: https://github.com/gchq/stroom/compare/v7.2-beta.51...v7.2-beta.52
[v7.2-beta.51]: https://github.com/gchq/stroom/compare/v7.2-beta.50...v7.2-beta.51
[v7.2-beta.50]: https://github.com/gchq/stroom/compare/v7.2-beta.49...v7.2-beta.50
[v7.2-beta.49]: https://github.com/gchq/stroom/compare/v7.2-beta.48...v7.2-beta.49
[v7.2-beta.48]: https://github.com/gchq/stroom/compare/v7.2-beta.47...v7.2-beta.48
[v7.2-beta.47]: https://github.com/gchq/stroom/compare/v7.2-beta.46...v7.2-beta.47
[v7.2-beta.46]: https://github.com/gchq/stroom/compare/v7.2-beta.45...v7.2-beta.46
[v7.2-beta.45]: https://github.com/gchq/stroom/compare/v7.2-beta.44...v7.2-beta.45
[v7.2-beta.44]: https://github.com/gchq/stroom/compare/v7.2-beta.43...v7.2-beta.44
[v7.2-beta.43]: https://github.com/gchq/stroom/compare/v7.2-beta.42...v7.2-beta.43
[v7.2-beta.42]: https://github.com/gchq/stroom/compare/v7.2-beta.41...v7.2-beta.42
[v7.2-beta.41]: https://github.com/gchq/stroom/compare/v7.2-beta.40...v7.2-beta.41
[v7.2-beta.40]: https://github.com/gchq/stroom/compare/v7.2-beta.39...v7.2-beta.40
[v7.2-beta.39]: https://github.com/gchq/stroom/compare/v7.2-beta.38...v7.2-beta.39
[v7.2-beta.38]: https://github.com/gchq/stroom/compare/v7.2-beta.36...v7.2-beta.38
[v7.2-beta.36]: https://github.com/gchq/stroom/compare/v7.2-beta.35-restyle...v7.2-beta.36
[v7.2-beta.35-restyle]: https://github.com/gchq/stroom/compare/v7.2-beta.35...v7.2-beta.35-restyle
[v7.2-beta.35]: https://github.com/gchq/stroom/compare/v7.2-beta.34...v7.2-beta.35
[v7.2-beta.34]: https://github.com/gchq/stroom/compare/v7.2-beta.33...v7.2-beta.34
[v7.2-beta.33]: https://github.com/gchq/stroom/compare/v7.2-beta.32...v7.2-beta.33
[v7.2-beta.32]: https://github.com/gchq/stroom/compare/v7.2-beta.31...v7.2-beta.32
[v7.2-beta.31]: https://github.com/gchq/stroom/compare/v7.2-beta.30...v7.2-beta.31
[v7.2-beta.30]: https://github.com/gchq/stroom/compare/v7.2-beta.29...v7.2-beta.30
[v7.2-beta.29]: https://github.com/gchq/stroom/compare/v7.2-beta.28...v7.2-beta.29
[v7.2-beta.28]: https://github.com/gchq/stroom/compare/v7.2-beta.27...v7.2-beta.28
[v7.2-beta.27]: https://github.com/gchq/stroom/compare/v7.2-beta.26...v7.2-beta.27
[v7.2-beta.26]: https://github.com/gchq/stroom/compare/v7.2-beta.25...v7.2-beta.26
[v7.2-beta.25]: https://github.com/gchq/stroom/compare/v7.2-beta.24...v7.2-beta.25
[v7.2-beta.24]: https://github.com/gchq/stroom/compare/v7.2-beta.23...v7.2-beta.24
[v7.2-beta.23]: https://github.com/gchq/stroom/compare/v7.2-beta.22...v7.2-beta.23
[v7.2-beta.22]: https://github.com/gchq/stroom/compare/v7.2-beta.21...v7.2-beta.22
[v7.2-beta.21]: https://github.com/gchq/stroom/compare/v7.2-beta.20...v7.2-beta.21
[v7.2-beta.20]: https://github.com/gchq/stroom/compare/v7.2-beta.19...v7.2-beta.20
[v7.2-beta.19]: https://github.com/gchq/stroom/compare/v7.2-beta.18...v7.2-beta.19
[v7.2-beta.18]: https://github.com/gchq/stroom/compare/v7.2-beta.17...v7.2-beta.18
[v7.2-beta.17]: https://github.com/gchq/stroom/compare/v7.2-beta.16...v7.2-beta.17
[v7.2-beta.16]: https://github.com/gchq/stroom/compare/v7.2-beta.15...v7.2-beta.16
[v7.2-beta.15]: https://github.com/gchq/stroom/compare/v7.2-beta.14...v7.2-beta.15
[v7.2-beta.14]: https://github.com/gchq/stroom/compare/v7.2-beta.13...v7.2-beta.14
[v7.2-beta.13]: https://github.com/gchq/stroom/compare/v7.2-beta.12...v7.2-beta.13
[v7.2-beta.12]: https://github.com/gchq/stroom/compare/v7.2-beta.11...v7.2-beta.12
[v7.2-beta.11]: https://github.com/gchq/stroom/compare/v7.2-beta.10...v7.2-beta.11
[v7.2-beta.10]: https://github.com/gchq/stroom/compare/v7.2-beta.9...v7.2-beta.10
[v7.2-beta.9]: https://github.com/gchq/stroom/compare/v7.2-beta.8...v7.2-beta.9
[v7.2-beta.8]: https://github.com/gchq/stroom/compare/v7.2-beta.7...v7.2-beta.8
[v7.2-beta.7]: https://github.com/gchq/stroom/compare/v7.2-beta.6...v7.2-beta.7
[v7.2-beta.6]: https://github.com/gchq/stroom/compare/v7.2-beta.5...v7.2-beta.6
[v7.2-beta.5]: https://github.com/gchq/stroom/compare/v7.2-beta.4...v7.2-beta.5
[v7.2-beta.4]: https://github.com/gchq/stroom/compare/v7.2-beta.3...v7.2-beta.4
[v7.2-beta.3]: https://github.com/gchq/stroom/compare/v7.2-beta.2...v7.2-beta.3
[v7.2-beta.2]: https://github.com/gchq/stroom/compare/v7.2-beta.1...v7.2-beta.2
[v7.2-beta.1]: https://github.com/gchq/stroom/compare/v7.2-alpha.13...v7.2-beta.1
[v7.2-alpha.13]: https://github.com/gchq/stroom/compare/v7.2-alpha.12...v7.2-alpha.13
[v7.2-alpha.12]: https://github.com/gchq/stroom/compare/v7.2-alpha.11...v7.2-alpha.12
[v7.2-alpha.11]: https://github.com/gchq/stroom/compare/v7.2-alpha.10...v7.2-alpha.11
[v7.2-alpha.10]: https://github.com/gchq/stroom/compare/v7.2-alpha.9...v7.2-alpha.10
[v7.2-alpha.9]: https://github.com/gchq/stroom/compare/v7.2-alpha.8...v7.2-alpha.9
[v7.2-alpha.8]: https://github.com/gchq/stroom/compare/v7.2-alpha.7...v7.2-alpha.8
[v7.2-alpha.7]: https://github.com/gchq/stroom/compare/v7.2-alpha.6...v7.2-alpha.7
[v7.2-alpha.6]: https://github.com/gchq/stroom/compare/v7.2-alpha.5...v7.2-alpha.6
[v7.2-alpha.5]: https://github.com/gchq/stroom/compare/v7.2-alpha.4...v7.2-alpha.5
[v7.2-alpha.4]: https://github.com/gchq/stroom/compare/v7.1-beta.14...v7.2-alpha.4
[v6.0.0]: https://github.com/gchq/stroom/compare/v5.4.0...v6.0.0<|MERGE_RESOLUTION|>--- conflicted
+++ resolved
@@ -12,8 +12,6 @@
 DO NOT ADD CHANGES HERE - ADD THEM USING log_change.sh
 ~~~
 
-
-<<<<<<< HEAD
 * DB Migration : stroom-annotation - `V07_02_00_005__annotation_assigned_migration_to_uuid.sql`
 
 * DB Migration : stroom-annotation - `V07_02_00_010__annotation_entry_assigned_migration_to_uuid.sql`
@@ -29,7 +27,28 @@
 * DB Migration : stroom-security - `V07_01_00_002__rename_preferred_username_col.sql`
 
 * Issue **#3577** : Fix ownership permissions when creating a new entity.
-=======
+
+* Issue **#3613** : Fix error un-marshalling TimeRange.
+
+* Issue **#3620** : Fix `currentUser()` not returning display name in OIDC version.
+
+* Issue **#3475** : Change proxy error handling to return 401 for token authentication failures.
+
+* Change internode comms to authenticate as the processing user then run as a user supplied in headers.
+
+* Uplift packaged send_to_stroom.sh version to v3.2.2.
+
+* Issue **#3117** : Fix problems with user display name not showing on welcome screen.
+
+* Change manage user command to run as processing user.
+
+* Change the CLI commands to also log to stdout/err.
+
+* Issue **#3117** : Add _Preferred Username_ and _Full name_ to the user permissions data grids when using an external IDP. This is to make it easier to identify which users are which when assigning permissions as the IDP unique identity may be a UUID.
+
+* Issue **#3118** : Hide the Tools => (API Keys|Users) menu items when using an external IDP.
+
+
 ## [v7.2-beta.52] - 2023-08-28
 
 * Issue **#3618** : Fix explorer tree filtering when filtering for a Searchable, i.e. `dual`.
@@ -127,51 +146,11 @@
 * Issue **#3248** : Add ability to download multiple dashboard tables as Excel worksheets in a single file.
 
 * Issue **#3453** : Support Elasticsearch index name variable substitution.
->>>>>>> 1e09651e
 
 * Issue **#3613** : Fix error un-marshalling TimeRange.
 
 * Issue **#3612** : Change default for `forwardChunkSize` from null to 1048576 bytes so chunked transport is used to avoid out of memory errors.
 
-<<<<<<< HEAD
-* Issue **#3620** : Fix `currentUser()` not returning display name in OIDC version.
-
-* Fix Data screen fetching data twice and consequently logging the fetch audit event twice.
-
-* Issue **#3358** : Fix audit events for user preferences screen.
-
-* Issue **#3475** : Change proxy error handling to return 401 for token authentication failures.
-
-* Change internode comms to authenticate as the processing user then run as a user supplied in headers.
-
-* Uplift packaged send_to_stroom.sh version to v3.2.2.
-
-* Fix check style errors.
-
-* Issue **#3375** : Fix handling of un-parsable paths in the orphan file finder. Now lists them in the summary.
-
-* Issue **#3395** : Fix nested use of selectors such as first() and last() in dashboard tables.
-
-* Issue **#3411** : Fix sorting or search results in LMDB.
-
-* Ensure the same request/response logging feature is used for all jersey clients and server in stroom and proxy.
-
-* Issue **#3449** : Ensure jersey client responses are closed properly.
-
-* Issue **#3117** : Fix problems with user display name not showing on welcome screen.
-
-* Change manage user command to run as processing user.
-
-* Change the CLI commands to also log to stdout/err.
-
-* Issue **#3117** : Add _Preferred Username_ and _Full name_ to the user permissions data grids when using an external IDP. This is to make it easier to identify which users are which when assigning permissions as the IDP unique identity may be a UUID.
-
-* Issue **#3118** : Hide the Tools => (API Keys|Users) menu items when using an external IDP.
-
-* Add editor key bindings to user preferences.
-
-* Issue **#3203** : Allow unauthenticated servlets to have paths without `/noauth/` in. Add path specs `/stroom/datafeed` and `/stroom/datafeed/*` for the data receipt servlet in addition to the existing `/noauth/` ones.
-=======
 * Issue **#3619** : Fix index tab pane order.
 
 * Issue **#3621** : Changes to index time field now mark settings as dirty.
@@ -211,7 +190,6 @@
 * Issue **#3657** : Fix expander col width.
 
 * Issue **#3648** : Simplify of pipeline property list and editor.
->>>>>>> 1e09651e
 
 
 ## [v7.2-beta.43] - 2023-07-14
