# Change Log
All notable changes to this project will be documented in this file.

The format is based on [Keep a Changelog](http://keepachangelog.com/) 
and this project adheres to [Semantic Versioning](http://semver.org/).

## [Unreleased]

<<<<<<< HEAD
* Moved Index entities over to the new multi part document store.

* Moved Pipeline entities over to the new multi part document store.

* Moved both Statistic Store entity types over to the new multi part document store.

* Moved XSLT entities over to the new multi part document store.

* Moved Visualisation entities over to the new multi part document store.

* Moved Script entities over to the new multi part document store.

* Moved Dashboard entities over to the new multi part document store.

* Moved XmlSchema entities over to the new multi part document store.

* Moved TextConverter entities over to the new multi part document store.

* Modified the storage of dictionaries to use the new multi part document store.

* Changed the document store to hold multiple entries for a document so that various parts of a document can be written separately, e.g. the meta data about a dictionary and the dictionary text are now written as separate DB entries. Entries are combined during the serialisation/deserialisation process.

* Changed the import export API to use byte arrays to hold values rather than strings. *POSSIBLE BREAKING CHANGE*
=======
Issue **gchq/stroom-expression#22** : Add `typeOf(...)` function to dashboard.

Uplift stroom-expression to v1.4.1

* Issue **#766** : Fix NullPointerExceptions when downloading table results to Excel format.

* Issue **#770** : Speculative fix for memory leak in SQL Stats queries.

* Issue **#761** : New fix for premature truncation of SQL stats queries due to thread interruption.

## [v6.0-alpha.24]

* Issue **#748** : Fix build issue resulting from a change to SafeXMLFilter.

## [v6.0-alpha.23]

* Issue **#748** : Added a command line interface (CLI) in addition to headless execution so that full pipelines can be run against input files.

* Issue **#748** : Fixes for error output for headless mode.

* Issue **#761** : Fixed statistic searches failing to search more than once.

* Issue **#756** : Fix for state being held by `InheritableThreadLocal` causing objects to be held in memory longer than necessary.

* Issue **#761** : Fixed premature truncation of SQL stats queries due to thread interruption.

* Added `pipeline-name` and `put` XSLT functions back into the code as they were lost in a merge.

* Issue **#749** : Fix inability to query with only `use` privileges on the index.

* Issue **#613** : Fixed visualisation display in latest Firefox and Chrome.

* Added permission caching to reference data lookup.

* Updated to stroom-expression 1.3.1

    Added cast functions `toBoolean`, `toDouble`, `toInteger`, `toLong` and `toString`.
    Added `include` and `exclude` functions.
    Added `if` and `not` functions.
    Added value functions `true()`, `false()`, `null()` and `err()`.
    Added `match` boolean function.
    Added `variance` and `stDev` functions.
    Added `hash` function.
    Added `formatDate` function.
    Added `parseDate` function.
    Made `substring` and `decode` functions capable of accepting functional parameters.
    Added `substringBefore`, `substringAfter`, `indexOf` and `lastIndexOf` functions.
    Added `countUnique` function.

* Issue **#613** : Fixed visualisation display in latest Firefox and Chrome.

* Issue **#753** : Fixed script editing in UI.

* Issue **#751** : Fix inability to query on a dashboard with only use+read rights.

## [v6.0-alpha.22]

* Issue **#719** : Fix creation of headless Jar to ensure logback is now included.

* Issue **#735** : Change the format-date xslt function to parse dates in a case insensitive way.
>>>>>>> 7dc0957d

* Issue **#719** : Fix creation of headless Jar. Exclude gwt-unitCache folder from build JARs.

* Issue **#720** : Fix for Hessian serialisation of table coprocessor settings.

* Issue **#217** : Add an 'all/none' checkbox to the Explorer Tree's quick filter.

* Issue **#400** : Shows a warning when cascading folder permissions.

* Issue **#405** : Fixed quick filter on permissions dialog, for users and for groups. It will now match anywhere in the user or group name, not just at the start.

* Issue **#708** : Removed parent folder UUID from ExplorerActionHandler.

* Application security code is now implemented using lambda expressions rather than AOP. This simplifies debugging and makes the code easier to understand.

* Changed the task system to allow task threads to be interrupted from the task UI.

* Made changes to improve search performance by making various parts of search wait for interruptible conditions.

* Migrated code from Spring to Guice for managing dependency injection.

* Issue **#229** : When a user 'OKs' a folder permission change it can take a while to return. This disables the ok/cancel buttons while Stroom is processing the permission change.

* Issue **#405** : Fixed quick filter on permissions dialog, for users and for groups. It will now match anywhere in the user or group name, not just at the start.

* Issue **#588** : Fixed display of horizontal scrollbar on explorer tree in export, create, copy and move dialogs.

* Issue **#691** : Volumes now reload on edit so that the entities are no longer stale the second time they are edited.

* Issue **#692** : Properties now reload on edit so that the entities are no longer stale the second time they are edited.

* Issue **#703** : Removed logging of InterruptedException stack trace on SQL stat queries, improved concurrency code.

* Issue **#697** : Improved XSLT `Lookup` trace messages.

* Issue **#697** : Added a feature to trace XSLT `Lookup` attempts so that reference data lookups can be debugged.

* Issue **#702** : Fix for hanging search extraction tasks

* Issue **#701** : The search `maxDocIdQueueSize` is now 1000 by default.

* Issue **#700** : The format-date XSLT function now defaults years, months and days to the stream receipt time regardless of whether the input date pattern specifies them.

* Issue **#657** : Change SQL Stats query code to process/transform the data as it comes back from the database rather than holding the full resultset before processing. This will reduce memory overhead and improve performance.

* Issue **#634** : Remove excessive thread sleeping in index shard searching. Sleeps were causing a significant percentage of inactivity and increasing memory use as data backed up. Add more logging and logging of durations of chunks of code. Add an integration test for testing index searching for large data volumes.

* Issue **#698** : Migration of Processing Filters now protects against folders that have since been deleted

* Issue **#634** : Remove excessive thread sleeping in index shard searching. Sleeps were causing a significant percentage of inactivity and increasing memory use as data backed up. Add more logging and logging of durations of chunks of code. Add an integration test for testing index searching for large data volumes.

* Issue **#659** : Made format-date XSLT function default year if none specified to the year the data was received unless this would make the date later then the received time in which case a year is subtracted.

* Issue **#658** : Added a hashing function for XSLT translations.

* Issue **#680** : Fixed the order of streams in the data viewer to descending by date

* Issue **#679** : Fixed the editing of Stroom properties that are 'persistent'.

* Issue **#681** : Added dry run to check processor filters will convert to find stream criteria. Throws error to UI if fails.

* Issue **#676** : Fixed use of custom stream type values in expression based processing filters.

* Issue **#673** : Fixed issue with Stream processing filters that specify Create Time

* Issue **#675** : Fixed issue with datafeed requests authenticating incorrectly

* Issue **#666** : Fixed the duplicate dictionary issue in processing filter migrations, made querying more efficient too
* Database migration fixes and tools

* Issue **#668** : Fixed the issue that prevented editing of stroom volumes

* Issue **#669** : Elastic Index Filter now uses stroomServiceUser to retrieve the index config from the Query Elastic service.

* Minor fix to migrations

* Add logging to migrations

* Add logging to migrations

* Issue **#651** : Removed the redundant concept of Pipeline Types, it's half implementation prevented certain picker dialogs from working.

* Issue **#481** : Fix handling of non-incremental index queries on the query API. Adds timeout option in request and blocking code to wait for the query to complete. Exit early from wait loops in index/event search.

* Issue **#626** : Fixed issue with document settings not being persisted

* Issue **#621** : Changed the document info to prevent requests for multi selections

* Issue **#620** : Copying a directory now recursively copies it's contents, plus renaming copies is done more intelligently.

* Issue **#546** : Fixed race conditions with the Explorer Tree, it was causing odd delays to population of the explorer in various places.

* Issue **#495** : Fixed the temporary expansion of the Explorer Tree caused by filtering

* Issue **#376** : Welcome tab details fixed since move to gradle

* Issue **#523** : Changed permission behaviours for copy and move to support `None`, `Source`, `Destination` and `Combined` behaviours. Creating new items now allows for `None` and `Destination` permission behaviours. Also imported items now receive permissions from the destination folder. Event logging now indicates the permission behaviour used during copy, move and create operations.

* Issue **#480** : Change the downloaded search request API JSON to have a fetch type of ALL.

* Issue **#623** : Fixed issue where items were being added to sublist causing a stack overflow exception during data retention processing.

* Issue **#617** : Introduced a concept of `system` document types that prevents the root `System` folder type from being created, copied, deleted, moved, renamed etc.

* Issue **#622** : Fix incorrect service discovery based api paths, remove authentication and authorisation from service discovery

* Issue **#568** : Fixed filtering streams by pipeline in the pipeline screen.

* Issue **#565** : Fixed authorisation issue on dashboards.

* Issue **#592** : Mount stroom at /stroom.

* Issue **#608** : Fixed stream grep and stream dump tools and added tests to ensure continued operation.

* Issue **#603** : Changed property description from `tags` to `XML elements` in `BadTextXMLFilterReader`.

* Issue **#600** : Added debug to help diagnose cause of missing index shards in shard list.

* Issue **#611** : Changed properties to be defined in code rather than Spring XML.

* Issue **#605** : Added a cache for retrieving user by name to reduce DB use when pushing users for each task.

* Issue **#610** : Added `USE INDEX (PRIMARY)` hint to data retention select SQL to improve performance.

* Issue **#607** : Multiple improvements to the code to ensure DB connections, prepared statements, result sets etc use try-with-resources constructs wherever possible to ensure no DB resources are leaked. Also all connections obtained from a data source are now returned appropriately so that connections from pools are reused.

* Issue **#602** : Changed the data retention rule table column order.

* Issue **#606** : Added more stroom properties to tune the c3P0 connection pool. The properties are prefixed by `stroom.db.connectionPool` and `stroom.statistics.sql.db.connectionPool`.

* Issue **#601** : Fixed NPE generated during index shard retention process that was caused by a shard being deleted from the DB at the same time as the index shard retention job running.

* Issue **#609** : Add configurable regex to replace IDs in heap histogram class names, e.g. `....$Proxy54` becomes `....$Proxy--ID-REMOVED--`

* Issue **#570** : Refactor the heap histogram internal statistics for the new InternalStatisticsReceiver

* Issue **#599** : DocumentServiceWriteAction was being used in the wrong places where EntityServiceSaveAction should have been used instead to save entities that aren't document entities.

* Issue **#593** : Fixed node save RPC call.

* Issue **#591** : Made the query info popup more configurable with a title, validation regex etc. The popup will now only be displayed when enabled and when a manual user action takes place, e.g. clicking a search button or running a parameterised execution with one or more queries.

* Added 'prompt' option to force the identity provider to ask for a login.

* Issue **#549** : Change to not try to connect to kafka when kafka is not configured and improve failure handling

* Issue **#573** : Fixed viewing folders with no permitted underlying feeds. It now correctly shows blank data screen, rather than System/Data.

* Issue **#150** : Added a feature to optionally require specification of search purpose.

* Issue **#572** : Added a feature to allow easy download of dictionary contents as a text file.

* Generate additional major and minor floating docker tags in travis build, e.g. v6-LATEST and v6.0-LATEST

* Change docker image to be based on openjdk:8u151-jre-alpine

* Added a feature to list dependencies for all document entities and indicate where dependencies are missing.

* Issue **#540** : Improve description text for stroom.statistics.sql.maxProcessingAge property

* Issue **#538** : Lists of items such as users or user groups were sometimes not being converted into result pages correctly, this is now fixed.

* Issue **#537** : Users without `Manage Policies` permission can now view streams.

* Issue **#522** : Selection of data retention rules now remains when moving rules up or down.

* Issue **#411** : When data retention rules are disabled they are now shown greyed out to indicate this.

* Issue **#536** : Fix for missing visualisation icons.

* Issue **#368** : Fixed hidden job type button on job node list screen when a long cron pattern is used.

* Issue **#507** : Added dictionary inheritance via import references.

* Issue **#554** : Added a `parseUri` XSLT function.

* Issue **#557** : Added dashboard functions to parse and output URI parts.

* Issue **#552** : Fix for NPE caused by bad XSLT during search data extraction.

* Issue **#560** : Replaced instances of `Files.walk()` with `Files.walkFileTree()`. `Files.walk()` throws errors if any files are deleted or are not accessible during the walk operation. This is a major issue with the Java design for walking files using Java 8 streams. To avoid this issue `Files.walkFileTree()` has now been used in place of `Files.walk()`.

* Issue **#567** : Changed `parseUri` to be `parse-uri` to keep it consistently named with respect to other XSLT functions. The old name `parseUri` still works but is deprecated and will be removed in a later version.

* Issue **#567** : The XSLT function `parse-uri` now correctly returns a `schemeSpecificPart` element rather than the incorrectly named `schemeSpecificPort`.

* Issue **#567** : The dashboard expression function `extractSchemeSpecificPortFromUri` has now been corrected to be called `extractSchemeSpecificPartFromUri`.

* Issue **#567** : The missing dashboard expression function `extractQueryFromUri` has been added.

* Issue **#571** : Streams are now updated to have a status of deleted in batches using native SQL and prepared statements rather than using the stream store.

* Issue **#559** : Changed CSS to allow table text selection in newer browsers.

* Issue **#574** : Fixed SQL debug trace output.

* Issue **#574** : Fixed SQL UNION code that was resulting in missing streams in the data browser when paging.

* Issue **#590** : Improved data browser performance by using a local cache to remember feeds, stream types, processors, pipelines etc while decorating streams.

* Issue **#150** : Added a property to optionally require specification of search purpose.

* New authentication flow based around OpenId

* New user management screens

* The ability to issue API keys

* Issue **#501** : Improve the database teardown process in integration tests to speed up builds

* Relax regex in build script to allow tags like v6.0-alpha.3 to be published to Bintray

* Add Bintray publish plugin to Gradle build

* Issue **#75** : Upgraded to Lucene 5.

* Issue **#135** : [BREAKING CHANGE] Removed JODA Time library and replaced with Java 7 Time API. This change breaks time zone output previously formatted with `ZZ` or `ZZZ`.

* Added XSLT functions generate-url and fetch-json

* Added ability to put clickable hyperlinks in Dashboard tables

* Added an HTTP appender.

* Added an appender for the proxy store.

* Issue **#412** : Fixed no-column table breakage

* Issue **#380** : Fixed build details on welcome/about

* Issue **#348** : Fixed new menu icons.

* Issue **98** : Fix premature trimming of results in the store

* Issue **360** : Fix inability to sort sql stats results in the dashboard table

* Issue **#550** : Fix for info message output for data retention.

* Issue **#551** : Improved server task detail for data retention job.

* Issue **#541** : Changed stream retention job descriptions.

* Issue **#553** : The data retention job now terminates if requested to do so and also tracks progress in a local temp file so a nodes progress will survive application restarts.

* Change docker image to use openjdk:8u151-jre-alpine as a base

* Issue **#539** : Fix issue of statistic search failing after it is imported

* Issue **#547** : Data retention processing is now performed in batches (size determined by `stroom.stream.deleteBatchSize`). This change should reduce the memory required to process the data retention job.

* Issue **#541** : Marked old stream retention job as deprecated in description.

* Issue **#542** : Fix for lazy hibernate object initialisation when stepping cooked data.

* Issue **#524** : Remove dependency on stroom-proxy:stroom-proxy-repo and replaced with duplicated code from stroom-proxy-repo (commit b981e1e)

* Issue **#203** : Initial release of the new data receipt policy functionality.

* Issue **#202** : Initial release of the new data retention policy functionality.

* Issue **#521** : Fix for the job list screen to correct the help URL.

* Issue **#526** : Fix for XSLT functions that should return optional results but were being forced to return a single value.

* Issue **#527** : Fix for XSLT error reporting. All downstream errors were being reported as XSLT module errors and were
 hiding the underlying exception.

* Issue **#501** : Improve the database teardown process in integration tests to speed up builds.

* Issue **#511** : Fix NPE thrown during pipeline stepping by downstream XSLT.

* Issue **#521** : Fix for the job list screen to use the help URL system property for displaying context sensitive help.

* Issue **#511** : Fix for XSLT functions to allow null return values where a value cannot be returned due to an error etc.

* Issue **#515** : Fix handling of errors that occur before search starts sending.

* Issue **#506** : In v5 dashboard table filters were enhanced to allow parameters to be used in include/exclude filters. The implementation included the use of ` \ ` to escape `$` characters that were not to be considered part of a parameter reference. This change resulted in regular expressions requiring ` \ ` being escaped with additional ` \ ` characters. This escaping has now been removed and instead only `$` chars before `{` chars need escaping when necessary with double `$$` chars, e.g. use `$${something` if you actually want `${something` not to be replaced with a parameter.

* Issue **#505** : Fix the property UI so all edited value whitespace is trimmed

* Issue **#513** : Now only actively executing tasks are visible as server tasks

* Issue **#483** : When running stream retention jobs the transactions are now set to REQUIRE_NEW to hopefully ensure that the job is done in small batches rather than a larger transaction spanning multiple changes.

* Issue **#508** : Fix directory creation for index shards.

* Issue **#492** : Task producers were still not being marked as complete on termination which meant that the parent cluster task was not completing. This has now been fixed.

* Issue **#497** : DB connections obtained from the data source are now released back to the pool after use.

* Issue **#492** : Task producers were not being marked as complete on termination which meant that the parent cluster task was not completing. This has now been fixed.

* Issue **#497** : Change stream task creation to use straight JDBC rather than hibernate for inserts and use a configurable batch size (stroom.databaseMultiInsertMaxBatchSize) for the inserts.

* Issue **#502** : The task executor was not responding to shutdown and was therefore preventing the app from stopping gracefully.

* Issue **#476** : Stepping with dynamic XSLT or text converter properties now correctly falls back to the specified entity if a match cannot be found by name.

* Issue **#498** : The UI was adding more than one link between 'Source' and 'Parser' elements, this is now fixed.

* Issue **#492** : Search tasks were waiting for part of the data extraction task to run which was not checking for termination. The code for this has been changed and should now terminate when required.

* Issue **#494** : Fix problem of proxy aggregation never stopping if more files exist

* Issue **#490** : Fix errors in proxy aggregation due to a bounded thread pool size

* Issue **#484** : Remove custom finalize() methods to reduce memory overhead

* Issue **#475** : Fix memory leak of java.io.File references when proxy aggregation runs

* Issue **#470** : You can now correctly add destinations directly to the pipeline 'Source' element to enable raw streaming.

* Issue **#487** : Search result list trimming was throwing an illegal argument exception `Comparison method violates its general contract`, this should now be fixed.

* Issue **#488** : Permissions are now elevated to 'Use' for the purposes of reporting the data source being queried.

* Migrated to ehcache 3.4.0 to add options for off-heap and disk based caching to reduce memory overhead.

* Caches of pooled items no longer use Apache Commons Pool.

* Issue **#401** : Reference data was being cached per user to ensure a user centric view of reference data was being used. This required more memory so now reference data is built in the context of the internal processing user and then filtered during processing by user access to streams.

* The effective stream cache now holds 1000 items.

* Reduced the amount of cached reference data to 100 streams.

* Reduced the number of active queries to 100.

* Removed Ehcache and switched to Guava cache.

* Issue **#477** : Additional changes to ensure search sub tasks use threads fairly between multiple searches.

* Issue **#477** : Search sub tasks are now correctly linked to their parent task and can therefore be terminated by terminating parent tasks.

* Issue **#425** : Changed string replacement in pipeline migration code to use a literal match

* Issue **#469** : Add Heap Histogram internal statistics for memory use monitoring

* Issue **#463** : Made further improvements to the index shard writer cache to improve performance.

* Issue **#448** : Some search related tasks never seem to complete, presumably because an error is thrown at some point and so their callbacks do not get called normally. This fix changes the way task completion is recorded so that it isn't dependant on the callbacks being called correctly.

* Issue **#464** : When a user resets a password, the password now has an expiry date set in the future determined by the password expiry policy. Password that are reset by email still expire immediately as expected.

* Issue **#462** : Permission exceptions now carry details of the user that the exception applies to. This change allows error logging to record the user id in the message where appropriate.

* Issue **#463** : Many index shards are being corrupted which may be caused by insufficient locking of the shard writers and readers. This fix changes the locking mechanism to use the file system.

* Issue **#451** : Data paging was allowing the user to jump beyond the end of a stream whereby just the XML root elements were displayed. This is now fixed by adding a constraint to the page offset so that the user cannot jump beyond the last record. Because data paging assumes that segmented streams have a header and footer, text streams now include segments after a header and before a footer, even if neither are added, so that paging always works correctly regardless of the presence of a header or footer.

* Issue **#461** : The stream attributes on the filter dialog were not sorted alphabetically, they now are.

* Issue **#460** : In some instances error streams did not always have stream attributes added to them for fatal errors. This mainly occurred in instances where processing failed early on during pipeline creation. An error was recorded but stream attributes were not added to the meta data for the error stream. Processing now ensures that stream attributes are recorded for all error cases.

* Issue **#442** : Remove 'Old Internal Statistics' folder, improve import exception handling

* Issue **#457** : Add check to import to prevent duplicate root level entities

* Issue **#444** : Fix for segment markers when writing text to StreamAppender.

* Issue **#447** : Fix for AsyncSearchTask not being displayed as a child of EventSearchTask in the server tasks view.

* Issue **#421** : FileAppender now causes fatal error where no output path set.

* Issue **#427** : Pipelines with no source element will now only treat a single parser element as being a root element for backwards compatibility.

* Issue **#420** : Pipelines were producing errors in the UI when elements were deleted but still had properties set on them. The pipeline validator was attempting to set and validate properties for unknown elements. The validator now ignores properties and links to elements that are undeclared.

* Issue **#420** : The pipeline model now removes all properties and links for deleted elements on save.

* Issue **#458** : Only event searches should populate the `searchId`. Now `searchId` is only populated when a stream processor task is created by an event search as only event searches extract specific records from the source stream.

* Issue **#437** : The event log now includes source in move events.

* Issue **#419** : Fix multiple xml processing instructions appearing in output.

* Issue **#446** : Fix for deadlock on rolling appenders.

* Issue **#444** : Fix segment markers on RollingStreamAppender.

* Issue **#426** : Fix for incorrect processor filters. Old processor filters reference `systemGroupIdSet` rather than `folderIdSet`. The new migration updates them accordingly.

* Issue **#429** : Fix to remove `usePool` parser parameter.

* Issue **#439** : Fix for caches where elements were not eagerly evicted.

* Issue **#424** : Fix for cluster ping error display.

* Issue **#441** : Fix to ensure correct names are shown in pipeline properties.

* Issue **#433** : Fixed slow stream queries caused by feed permission restrictions.

* Issue **#385** : Individual index shards can now be deleted without deleting all shards.

* Issue **#391** : Users needed `Manage Processors` permission to initiate pipeline stepping. This is no longer required as the 'best fit' pipeline is now discovered as the internal processing user.

* Issue **#392** : Inherited pipelines now only require 'Use' permission to be used instead of requiring 'Read' permission.

* Issue **#394** : Pipeline stepping will now show errors with an alert popup.

* Issue **#396** : All queries associated with a dashboard should now be correctly deleted when a dashboard is deleted.

* Issue **#393** : All caches now cache items within the context of the current user so that different users do not have the possibility of having problems caused by others users not having read permissions on items.

* Issue **#358** : Schemas are now selected from a subset matching the criteria set on SchemaFilter by the user.

* Issue **#369** : Translation stepping wasn't showing any errors during stepping if a schema had an error in it.

* Issue **#364** : Switched index writer lock factory to a SingleInstanceLockFactory as index shards are accessed by a single process.

* Issue **#363** : IndexShardWriterCacheImpl now closes and flushes writers using an executor provided by the TaskManager. Writers are now also closed in LRU order when sweeping up writers that exceed TTL and TTI constraints.

* Issue **#361** : Information has been added to threads executing index writer and index searcher maintenance tasks.

* Issue **#356** : Changed the way index shard writers are cached to improve indexing performance and reduce blocking.

* Issue **#353** : Reduced expected error logging to debug.

* Issue **#354** : Changed the way search index shard readers get references to open writers so that any attempt to get an open writer will not cause, or have to wait for, a writer to close.

* Issue **#351** : Fixed ehcache item eviction issue caused by ehcache internally using a deprecated API.

* Issue **#347** : Added a 'Source' node to pipelines to establish a proper root for a pipeline rather than an assumed one based on elements with no parent.

* Issue **#350** : Removed 'Advanced Mode' from pipeline structure editor as it is no longer very useful.

* Issue **#349** : Improved index searcher cache to ensure searchers are not affected by writers closing.

* Issue **#342** : Changed the way indexing is performed to ensure index readers reference open writers correctly.

* Issue **#346** : Improved multi depth config content import.

* Issue **#328** : You can now delete corrupt shards from the UI.

* Issue **#343** : Fixed login expiry issue.

* Issue **#345** : Allowed for multi depth config content import.

* Issue **#341** : Fixed arg in SQL.

* Issue **#340** : Fixed headless and corresponding test.

* Issue **#333** : Fixed event-logging version in build.

* Issue **#334** : Improved entity sorting SQL and separated generation of SQL and HQL to help avoid future issues.

* Issue **#335** : Improved user management

* Issue **#337** : Added certificate auth option to export servlet and disabled the export config feature by default.

* Issue **#337** : Added basic auth option to export servlet to complement cert based auth.

* Issue **#332** : The index shard searcher cache now makes sure to get the current writer needed for the current searcher on open.

* Issue **#322** : The index cache and other caching beans should now throw exceptions on `get` that were generated during the creation of cached items.

* Issue **#325** : Query history is now cleaned with a separate job. Also query history is only recorded for manual querying, i.e. not when query is automated (on open or auto refresh). Queries are now recorded on a dashboard + query component basis and do not apply across multiple query components in a dashboard.

* Issue **#323** : Fixed an issue where parser elements were not being returned as 'processors' correctly when downstream of a reader.

* Issue **#322** : Index should now provide a more helpful message when an attempt is made to index data and no volumes have been assigned to an index.

* Issue **#316** : Search history is now only stored on initial query when using automated queries or when a user runs a query manually. Search history is also automatically purged to keep either a specified number of items defined by `stroom.query.history.itemsRetention` (default 100) or for a number of days specified by `stroom.query.history.daysRetention` (default 365).

* Issue **#317** : Users now need update permission on an index plus 'Manage Index Shards' permission to flush or close index shards. In addition to this a user needs delete permission to delete index shards.

* Issue **#319** : SaveAs now fetches the parent folder correctly so that users can copy items if they have permission to do so.

* Issue **#311** : Fixed request for `Pipeline` in `meta` XSLT function. Errors are now dealt with correctly so that the XSLT will not fail due to missing meta data.

* Issue **#313** : Fixed case of `xmlVersion` property on `InvalidXMLCharFilterReader`.

* Issue **#314** : Improved description of `tags` property in `BadTextXMLFilterReader`.

* Issue **#307** : Made some changes to avoid potential NPE caused by session serialisation.

* Issue **#306** : Added a stroom `meta` XSLT function. The XSLT function now exposes `Feed`, `StreamType`, `CreatedTime`, `EffectiveTime` and `Pipeline` meta attributes from the currently processing stream in addition to any other meta data that might apply. To access these meta data attributes of the current stream use `stroom:meta('StreamType')` etc. The `feed-attribute` function is now an alias for the `meta` function and should be considered to be deprecated.

* Issue **#303** : The stream delete job now uses cron in preference to a frequency.

* Issue **#152** : Changed the way indexing is performed so that a single indexer object is now responsible for indexing documents and adding them to the appropriate shard.

* Issue **#179** : Updated Saxon-HE to version 9.7.0-18 and added XSLTFilter option to `usePool` to see if caching might be responsible for issue.

* Issue **#288** : Made further changes to ensure that the IndexShardWriterCache doesn't try to reuse an index shard that has failed when adding any documents.

* Issue **#295** : Made the help URL absolute and not relative.

* Issue **#293** : Attempt to fix mismatch document count error being reported when index shards are opened.

* Issue **#292** : Fixed locking for rolling stream appender.

* Issue **#292** : Rolling stream output is no longer associated with a task, processor or pipeline to avoid future processing tasks from deleting rolling streams by thinking they are superseded.

* Issue **#292** : Data that we expect to be unavailable, e.g. locked and deleted streams, will no longer log exceptions when a user tries to view it and will instead return an appropriate message to the user in place of the data.

* Issue **#288** : The error condition 'Expected a new writer but got the same one back!!!' should no longer be encountered as the root cause should now be fixed. The original check has been reinstated so that processing will terminate if we do encounter this problem.

* Issue **#295** : Fixed the help property so that it can now be configured.

* Issue **#296** : Removed 'New' and 'Delete' buttons from the global property dialog.

* Issue **#279** : Fixed NPE thrown during proxy aggregation.

* Issue **#294** : Changing stream task status now tries multiple times to attempt to avoid a hibernate LockAcquisitionException.

* Issue **#287** : XSLT not found warnings property description now defaults to false.

* Issue **#261** : The save button is now only enabled when a dashboard or other item is made dirty and it is not read only.

* Issue **#286** : Dashboards now correctly save the selected tab when a tab is selected via the popup tab selector (visible when tabs are collapsed).

* Issue **#289** : Changed Log4J configuration to suppress logging from Hibernate SqlExceptionHandler for expected exceptions like constraint violations.

* Issue **#288** : Changed 'Expected a new writer...' fatal error to warning as the condition in question might be acceptable.

* Issue **#285** : Attempted fix for GWT RPC serialisation issue.

* Issue **#283** : Statistics for the stream task queue are now captured even if the size is zero.

* Issue **#226** : Fixed issue where querying an index failed with "User does not have the required permission (Manage Users)" message.

* Issue **#281** : Made further changes to cope with Files.list() and Files.walk() returning streams that should be closed with 'try with resources' construct.

* Issue **#224** : Removing an element from the pipeline structure now removes all child elements too.

* Issue **#282** : Users can now upload data with just 'Data - View' and 'Data - Import' application permissions, plus read permission on the appropriate feed.

* Issue **#199** : The explorer now scrolls selected items into view.

* Issue **#280** : Fixed 'No user is currently authenticated' issue when viewing jobs and nodes.

* Issue **#278** : The date picker now hides once you select a date.

* Issue **#281** : Directory streams etc are now auto closed to prevent systems running out of file handles.

* Issue **#263** : The explorer tree now allows you to collapse the root 'System' node after it is first displayed.

* Issue **#266** : The explorer tree now resets (clears and collapses all previously open nodes) and shows the currently selected item every time an explorer drop down in opened.

* Issue **#233** : Users now only see streams if they are administrators or have 'Data - View' permission. Non administrators will only see data that they have 'read' permission on for the associated feed and 'use' permission on for the associated pipeline if there is one.

* Issue **#265** : The stream filter now orders stream attributes alphabetically.

* Issue **#270** : Fixed security issue where null users were being treated as INTERNAL users.

* Issue **#270** : Improved security by pushing user tokens rather than just user names so that internal system (processing) users are clearly identifiable by the security system and cannot be spoofed by regular user accounts.

* Issue **#269** : When users are prevented from logging in with 'preventLogin' their failed login count is no longer incremented.

* Issue **#267** : The login page now shows the maintenance message.

* Issue **#276** : Session list now shows session user ids correctly.

* Issue **#201** : The permissions menu item is no longer available on the root 'System' folder.

* Issue **#176** : Improved performance of the explorer tree by increasing the size of the document permissions cache to 1M items and changing the eviction policy from LRU to LFU.

* Issue **#176** : Added an optimisation to the explorer tree that prevents the need for a server call when collapsing tree nodes.

* Issue **#273** : Removed an unnecessary script from the build.

* Issue **#277** : Fixed a layout issue that was causing the feed section of the processor filter popup to take up too much room.

* Issue **#274** : The editor pane was only returning the current user edited text when attached to the DOM which meant changes to text were ignored if an editor pane was not visible when save was pressed. This has now been fixed so that the current content of an editor pane is always returned even when it is in a detached state.

* Issue **#264** : Added created by/on and updated by/on info to pipeline stream processor info tooltips.

* Issue **#222** : Explorer items now auto expand when a quick filter is used.

* Issue **#205** : File permissions in distribution have now been changed to `0750` for directories and shell scripts and `0640` for all other files.

* Issue **#240** : Separate application permissions are now required to manage DB tables and tasks.

* Issue **#210** : The statistics tables are now listed in the database tables monitoring pane.

* Issue **#249** : Removed spaces between values and units.

* Issue **#237** : Users without 'Download Search Results' permission will no longer see the download button on the table component in a dashboard.

* Issue **#232** : Users can now inherit from pipelines that they have 'use' permissions on.

* Issue **#191** : Max stream size was not being treated as IEC value, e.g. Mebibytes etc.

* Issue **#235** : Users can now only view the processor filters that they have created if they have 'Manage Processors' permission unless they are an administrator in which case they will see all filters. Users without the 'Manage Processors' permission who are also not administrators will see no processor filters in the UI. Users with 'Manage Processors' permission who are not administrators will be able to update their own processor filters if they have 'update' permission on the associated pipeline. Administrators are able to update all processor filters.

* Issue **#212** : Changes made to text in any editor including those made with cut and paste are now correctly handled so that altered content is now saved.

* Issue **#247** : The editor pane now attempts to maintain the scroll position when formatting content.

* Issue **#251** : Volume and memory statistics are now recorded in bytes and not MiB.

* Issue **#243** : The error marker pane should now discover and display all error types even if they are preceded by over 1000 warnings.

* Issue **#254** : Fixed search result download.

* Issue **#209** : Statistics are now queryable in a dashboard if a user has 'use' permissions on a statistic.

* Issue **#255** : Fixed issue where error indicators were not being shown in the schema validator pane because the text needed to be formatted so that it spanned multiple lines before attempting to add annotations.

* Issue **#257** : The dashboard text pane now provides padding at the top to allow for tabs and controls.

* Issue **#174** : Index shard checking is now done asynchronously during startup to reduce startup time.

* Issue **#225** : Fixed NPE that was caused by processing instruction SAX events unexpectedly being fired by Xerces before start document events. This looks like it might be a bug in Xerces but the code now copes with the unexpected processing instruction event anyway.

* Issue **#230** : The maintenance message can now be set with the property 'stroom.maintenance.message' and the message now appears as a banner at the top of the screen rather than an annoying popup. Non admin users can also be prevented from logging on to the system by setting the 'stroom.maintenance.preventLogin' property to 'true'.

* Issue **#155** : Changed password values to be obfuscated in the UI as 20 asterisks regardless of length.

* Issue **#188** : All of the writers in a pipeline now display IO in the UI when stepping.

* Issue **#208** : Schema filter validation errors are now shown on the output pane during stepping.

* Issue **#211** : Turned off print margins in all editors.

* Issue **#200** : The stepping presenter now resizes the top pane to fit the tree structure even if it is several elements high.

* Issue **#168** : Code and IO is now loaded lazily into the element presenter panes during stepping which prevents the scrollbar in the editors being in the wrong position.

* Issue **#219** : Changed async dispatch code to work with new lambda classes rather than callbacks.

* Issue **#221** : Fixed issue where `*.zip.bad` files were being picked up for proxy aggregation.

* Issue **#242** : Improved the way properties are injected into some areas of the code to fix an issue where 'stroom.maxStreamSize' and other properties were not being set.

* Issue **#241** : XMLFilter now ignores the XSLT name pattern if an empty string is supplied.

* Issue **#236** : 'Manage Cache Permission' has been changed to 'Manage Cache'.

* Issue **#219** : Made further changes to use lambda expressions where possible to simplify code.

* Issue **#231** : Changed the way internal statistics are created so that multiple facets of a statistic, e.g. Free & Used Memory, are combined into a single statistic to allow combined visualisation.

* Issue **#172** : Further improvement to dashboard L&F.

* Issue **#194** : Fixed missing Roboto fonts.

* Issue **#195** : Improved font weights and removed underlines from link tabs.

* Issue **#196** : Reordered fields on stream, relative stream, volume and server task tables.

* Issue **#182** : Changed the way dates and times are parsed and formatted and improved the datebox control L&F.

* Issue **#198** : Renamed 'INTERNAL_PROCESSING_USER' to 'INTERNAL'.

* Issue **#154** : Active tasks are now sortable by processor filter priority.

* Issue **#204** : Pipeline processor statistics now include 'Node' as a tag.

* Issue **#170** : Changed import/export to delegate import/export responsibility to individual services. Import/export now only works with items that have valid UUIDs specified.

* Issue **#164** : Reduced caching to ensure tree items appear as soon as they are added.

* Issue **#177** : Removed 'Meta Data-Bytes Received' statistic as it was a duplicate.

* Issue **#152** : Changed the way index shard creation is locked so that only a single shard should be fetched from the cache with a given shard key at any one time.

* Issue **#189** : You now have to click within a checkbox to select it within a table rather than just clicking the cell the checkbox is in.

* Issue **#186** : Data is no longer artificially wrapped with the insertion of new lines server side. Instead the client now receives the data and an option to soft wrap lines has been added to the UI.

* Issue **#167** : Fixed formatting of JavaScript and JSON.

* Issue **#175** : Fixed visibility of items by inferred permissions.

* Issue **#178** : Added new properties and corresponding configuration to connect and create a separate SQL statistics DB.

* Issue **#172** : Improved dashboard L&F.

* Issue **#169** : Improved L&F of tables to make better use of screen real estate.

* Issue **#191** : Mebibytes (multiples of 1024) etc are now used as standard throughout the application for both memory and disk sizes and have single letter suffixes (B, K, M, G, T).

* Issue **#173** : Fixed the way XML formatter deals with spaces in attribute values.

* Issue **#151** : Fixed meta data statistics. 'metaDataStatistics' bean was declared as an interface and not a class.

* Issue **#158** : Added a new global property 'stroom.proxy.zipFilenameDelimiter' to enable Stroom proxy repositories to be processed that have a custom file name pattern.

* Issue **#153** : Clicking tick boxes and other cell components in tables no longer requires the row to be selected first.

* Issue **#148** : The stream browsing UI no longer throws an error when attempting to clear markers from the error markers pane.

* Issue **#160** : Stream processing tasks are now created within the security context of the user that created the associated stream processor filter.

* Issue **#157** : Data is now formatted by the editor automatically on display.

* Issue **#144** : Old processing output will now be deleted when content is reprocessed even if the new processing task does not produce output.

* Issue **#159** : Fixed NPE thrown during import.

* Issue **#166** : Fixed NPE thrown when searching statistics.

* Issue **#165** : Dashboards now add a query and result table from a template by default on creation. This was broken when adding permission inheritance to documents.

* Issue **#162** : The editor annotation popup now matches the style of other popups.

* Issue **#163** : Imported the Roboto Mono font to ensure consistency of the editor across platforms.

* Issue **#143** : Stroom now logs progress information about closing index shard writers during shutdown.

* Issue **#140** : Replaced code editor to improve UI performance and add additional code formatting & styling options.

* Issue **#146** : Object pool should no longer throw an error when abandoned objects are returned to the pool.

* Issue **#142** : Changed the way permissions are cached so that changes to permissions provide immediate access to documents.

* Issue **#123** : Changed the way entity service result caching works so that the underlying entity manager is cached instead of individual services. This allows entity result caching to be performed while still applying user permissions to cached results.

* Issue **#156** : Attempts to open items that that user does not have permission to open no longer show an error and spin the progress indicator forever, instead the item will just not open.

* Issue **#141** : Improved log output during entity reference migration and fixed statistic data source reference migration.

* Issue **#127** : Entity reference replacement should now work with references to 'StatisticsDataSource'.

* Issue **#125** : Fixed display of active tasks which was broken by changes to the task summary table selection model.

* Issue **#121** : Fixed cache clearing.

* Issue **#122** : Improved the look of the cache screen.

* Issue **#106** : Disabled users and groups are now displayed with greyed out icon in the UI.

* Issue **#132** : The explorer tree is now cleared on login so that users with different permissions do not see the previous users items.

* Issue **#128** : Improved error handling during login.

* Issue **#130** : Users with no permissions are no longer able to open folders including the root System folder to attempt data browsing.

* Issue **#120** : Entity chooser now treats 'None' as a special root level explorer node so that it can be selected in the same way as other nodes, e.g. visibly selected and responsive to double click.

* Issue **#129** : Fixed NPE.

* Issue **#119** : User permissions dialog now clears permissions when a user or group is deleted.

* Issue **#115** : User permissions on documents can now be inherited from parent folders on create, copy and move.

* Issue **#109** : Added packetSize="65536" property to AJP connector in server.xml template.

* Issue **#100** : Various list of items in stroom now allow multi selection for add/remove purposes.

* Issue **#112** : Removed 'pool' monitoring screen as all pools are now caches of one form or another.

* Issue **#105** : Users were not seeing 'New' menu for folders that they had some create child doc permissions for. This was due to DocumentType not implementing equals() and is now fixed.

* Issue **#111** : Fixed query favourites and history.

* Issue **#91** : Only CombinedParser was allowing code to be injected during stepping. Now DSParser and XMLFragmentParser support code injection during stepping.

* Issue **#107** : The UI now only shows new pipeline element items on the 'Add' menu that are allowed children of the selected element.

* Issue **#113** : User names are now validated against a regex specified by the 'stroom.security.userNamePattern' property.

* Issue **#116** : Rename is now only possible when a single explorer item is selected.

* Issue **#114** : Fixed selection manager so that the explorer tree does not select items when a node expander is clicked.

* Issue **#65** : Selection lists are now limited to 300px tall and show scrollbars if needed.

* Issue **#50** : Defaults table result fields to use local time without outputting the timezone.

* Issue **#15** : You can now express time zones in dashboard query expressions or just omit a time zone to use the locale of the browser.

* Issue **#49** : Dynamic XSLT selection now works with pipeline stepping.

* Issue **#63** : Entity selection control now shows current entity name even if it has changed since referencing entity was last saved.

* Issue **#70** : You can now select multiple explorer rows with ctrl and shift key modifiers and perform bulk actions such as copy, move, rename and delete.

* Issue **#85** : findDelete() no longer tries to add ORDER BY condition on UPDATE SQL when deleting streams.

* Issue **#89** : Warnings should now be present in processing logs for reference data lookups that don't specify feed or stream type. This was previously throwing a NullPointerException.

* Issue **#90** : Fixed entity selection dialog used outside of drop down selection control.

* Issue **#88** : Pipeline reference edit dialog now correctly selects the current stream type.

* Issue **#77** : Default index volume creation now sets stream status to INACTIVE rather than CLOSED and stream volume creation sets index status to INACTIVE rather than CLOSED.

* Issue **#93** : Fixed code so that the 'Item' menu is now visible.

* Issue **#97** : Index shard partition date range creation has been improved.

* Issue **#94** : Statistics searches now ignore expression terms with null or empty values so that the use of substitution parameters can be optional.

* Issue **#87** : Fixed explorer scrolling to the top by disabling keyboard selection.

* Issue **#104** : 'Query' no longer appears as an item that a user can allow 'create' on for permissions within a folder.

* Issue **#103** : Added 10 years as a supported data retention age.

* Issue **#86** : The stream delete button is now re-enabled when new items are selected for deletion.

* Issue **#81** : No exception will now be thrown if a client rejects a response for an EntityEvent.

* Issue **#79** : The client node no longer tries to create directories on the file system for a volume that may be owned by another node.

* Issue **#92** : Error summaries of multiple types no longer overlap each other at the top of the error markers list.

* Issue **#64** : Fixed Hessian serialisation of 'now' which was specified as a ZonedDateTime which cannot be serialised. This field is now a long representing millseconds since epoch.

* Issue **#62** : Task termination button is now enabled.

* Issue **#60** : Fixed validation of stream attributes prior to data upload to prevent null pointer exception.

* Issue **#9** : Created a new implementation of the expression parser that improved expression tokenisation and deals with BODMAS rules properly.

* Issue **#36** : Fixed and vastly improved the configuration of email so that more options can be set allowing for the use of other email services requiring more complex configuration such as gmail.

* Issue **#24** : Header and footer strings are now unescaped so that character sequences such as '\n' are translated into single characters as with standard Java strings, e.g. '\n' will become a new line and '\t' a tab.

* Issue **#40** : Changed Stroom docker conatiner to be based on Alpine linux to save space

* Issue **#40** : Auto import of content packs on Stroom startup and added default content packs into the docker build for Stroom.

* Issue **#30** : Entering stepping mode was prompting for the pipeline to step with but also auto selecting a pipeline at the same time and entering stepping immediately.

* Dashboard auto refresh is now limited to a minimum interval of 10 seconds.

* Issue **#31** : Pipeline stepping was not including user changes immediately as parsers and XSLT filters were using cached content when they should have been ignoring the cache in stepping mode.

* Issue **#27** : Stroom now listens to window closing events and asks the user if they really want to leave the page. This replaces the previous crude attempts to block keys that affected the history or forced a browser refresh.

* Issue **#2** : The order of fields in the query editor is now alphabetical.

* Issue **#3** : When a filter is active on a dashboard table column, a filter icon now appears to indicate this.

* Issue **#5** : Replace() and Decode() dashboard table expression functions no longer ignore cells with null values.

* Issue **#7** : Dashboards are now able to query on open.

* Issue **#8** : Dashboards are now able to re-query automatically at fixed intervals.

* Updated GWT to v2.8.0 and Gin to v2.1.2.

* Issue **#12** : Dashboard queries can now evaluate relative date/time expressions such as now(), hour() etc. In addition to this the expressions also allow the addition or subtraction of durations, e.g. now - 5d.

* Issue **#14** : Dashboard query expressions can now be parameterised with any term able to accept a user defined parameter, e.g. ${user}. Once added parameters can be changed for the entire dashboard via a text box at the top of the dashboard screen which will then execute all queries when enter is pressed or it loses focus.

* Issue **#16** : Dashboard table filters can also accept user defined parameters, e.g. ${user}, to perform filtering when a query is executed.

* Fixed missing text presenter in dashboards.

* Issue **#18** : The data dashboard component will now show data relative to the last selected table row (even if there is more than one table component on the dashboard) if the data component has not been configured to listen to row selections for a specific table component.

* Changed table styling to colour alternate rows, add borders between rows and increase vertical padding

* Issue **#22** : Dashboard table columns can now be configured to wrap text via the format options.

* Issue **#28** : Dashboard component dependencies are now listed with the component name plus the component id in brackets rather than just the component id.

[Unreleased]: https://github.com/gchq/stroom/compare/v6.0.0...HEAD
[v6.0.0]: https://github.com/gchq/stroom/compare/v5.4.0...v6.0.0<|MERGE_RESOLUTION|>--- conflicted
+++ resolved
@@ -6,7 +6,6 @@
 
 ## [Unreleased]
 
-<<<<<<< HEAD
 * Moved Index entities over to the new multi part document store.
 
 * Moved Pipeline entities over to the new multi part document store.
@@ -30,10 +29,9 @@
 * Changed the document store to hold multiple entries for a document so that various parts of a document can be written separately, e.g. the meta data about a dictionary and the dictionary text are now written as separate DB entries. Entries are combined during the serialisation/deserialisation process.
 
 * Changed the import export API to use byte arrays to hold values rather than strings. *POSSIBLE BREAKING CHANGE*
-=======
 Issue **gchq/stroom-expression#22** : Add `typeOf(...)` function to dashboard.
 
-Uplift stroom-expression to v1.4.1
+* Uplift stroom-expression to v1.4.1
 
 * Issue **#766** : Fix NullPointerExceptions when downloading table results to Excel format.
 
@@ -91,7 +89,6 @@
 * Issue **#719** : Fix creation of headless Jar to ensure logback is now included.
 
 * Issue **#735** : Change the format-date xslt function to parse dates in a case insensitive way.
->>>>>>> 7dc0957d
 
 * Issue **#719** : Fix creation of headless Jar. Exclude gwt-unitCache folder from build JARs.
 
