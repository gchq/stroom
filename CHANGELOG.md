--- conflicted
+++ resolved
@@ -13,8 +13,6 @@
 ~~~
 
 
-<<<<<<< HEAD
-=======
 * Issue **#4426** : Add INFO message when an index shard is created.
 
 * Issue **#4425** : Fix _Usage Date_ heading alignment on Edit Volume Group screen for both data/index volumes.
@@ -30,7 +28,6 @@
 * Rename migration from `V07_04_00_005__Orphaned_Doc_Perms` to `V07_05_00_005__Orphaned_Doc_Perms`.
 
 
->>>>>>> 2bd8e6b2
 ## [v7.6-beta.1] - 2024-08-30
 
 * Issue **#4345** : Write analytic email notification failures to the analytic error feed.
