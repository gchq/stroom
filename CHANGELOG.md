--- conflicted
+++ resolved
@@ -7,9 +7,8 @@
 
 ## [Unreleased]
 
-<<<<<<< HEAD
 * Issue **#2028** : Don't autolog standard object fields by default
-=======
+
 
 ## [v7.0-beta.83] - 2021-02-23
 
@@ -20,7 +19,6 @@
 * Add JVM OOM args to zip distribution scripts.
 
 * Issue **#1866** : Change zip distribution shell scripts to execute from anywhere.
->>>>>>> c67e77cb
 
 * Issue **#1742** : Ensure that an <Object> is always logged to guarantee schema compliance.
 
