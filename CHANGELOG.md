--- conflicted
+++ resolved
@@ -13,14 +13,8 @@
 ~~~
 
 
-<<<<<<< HEAD
-## [v7.9-beta.4-annotations.4] - 2025-04-01
-
 * Annotations 2.0.
 
-
-## [v7.9-beta.4-annotations3] - 2025-04-01
-=======
 * Issue **#4855** : Fix Plan B session state range.
 
 * Improve log message when proxy HTTP forwarding fails. Now includes the time taken and the bytes sent.
@@ -44,7 +38,6 @@
 
 
 ## [v7.9-beta.7] - 2025-04-07
->>>>>>> a5550d82
 
 * Issue **#4831** : Fix Data Retention -> Impact Summary not showing any data.
 
@@ -52,63 +45,52 @@
 
 * Issue **#4830** : Use a cache rather than sessions to maintain auth flow state to avoid creating unnecessary sessions.
 
-<<<<<<< HEAD
+* Issue **#4842** : Fix null session when doing OIDC code flow with KeyCloak.
+
+* Issue **#4844** : Fix issue where vis parent table filters are not applied to the right data values.
+
+* Issue **#4837** : Change the fetching of OIDC config to use jersey client instead of Apache http client. The yaml properties `appConfig.security.authentication.openId.httpClient` and `proxyConfig.security.authentication.openId.httpClient` have been removed. Configuration of the jersey client is now done using `jerseyClients.OPEN_ID.` (see https://gchq.github.io/stroom-docs/docs/install-guide/configuration/stroom-and-proxy/common-configuration/#jersey-http-client-configuration).
+
+* Issue **#4849** : Fix the default forwarding queue config so that it retries for HTTP and not for FILE. Add the config prop `queue.queueAndRetryEnabled` to control whether forwarding is queued with retry handling or not. Add the config prop `atomicMoveEnabled` to `forwardFileDestinations` items to allow disabling of atomic file moves when using a remote file system that doesn't support atomic moves.
+
+
+## [v7.9-beta.6] - 2025-04-07
+
+* Issue **#4109** : Add `receive` config properties `x509CertificateHeader`, `x509CertificateDnHeader` and `allowedCertificateProviders` to control the use of certificates and DNs placed in the request headers by load balancers or reverse proxies that are doing the TLS termination. Header keys were previously hard coded. `allowedCertificateProviders` is an allow list of FQDN/IPs that are allowed to use the cert/DN headers.
+
+* Add Dropwizard Metrics to proxy.
+
+* Change proxy to use the same caching as stroom.
+
+* Remove unused proxy config property `maxAggregateAge`. `aggregationFrequency` controls the aggregation age/frequency.
+
+* Stroom-Proxy instances that are making remote feed status requests using an API key or token, will now need to hold the application permission `Check Receipt Status` in Stroom. This prevents anybody with an API key from checking feed statuses.
+
+* Issue **#4312** : Add Data Feed Keys to proxy and stroom to allow their use in data receipt authentication. Replace `proxyConfig.receive.(certificateAuthenticationEnabled|tokenAuthenticationEnabled)` with `proxyConfig.receive.enabledAuthenticationTypes` that takes values: `DATA_FEED_KEY|TOKEN|CERTIFICATE` (where `TOKEN` means an oauth token or an API key). The feed status check endpoint `/api/feedStatus/v1` has been deprecated. Proxies with a version >=v7.9 should now use `/api/feedStatus/v2`.
+
+* Replace proxy config prop `proxyConfig.eventStore.maxOpenFiles` with `proxyConfig.eventStore.openFilesCache`.
+
+* Add optional auto-generation of the `Feed` attribute using property `proxyConfig.receive.feedNameGenerationEnabled`. This is used alongside properties `proxyConfig.receive.feedNameTemplate` (which defines a template for the auto-generated feed name using meta keys and their values) and `feedNameGenerationMandatoryHeaders` which defines the mandatory meta headers that must be present for a auto-generation of the feed name to be possible.
+
+* Add a new _Content Templates_ screen to stroom (requires `Manage Content Templates` application permission). This screen is used to define rules for matching incoming data where the feed does not exist and creating content to process data for that feed.
+
+* Feed status check calls made by a proxy into stroom now require the application permission `Check Receipt Status`. This is to stop anyone with an API key from discovering the feeds available in stroom. Any existing API keys used for feed status checks on proxy will need to have `Check Receipt Status` granted to the owner of the key.
+
+* Issue **#4844** : Fix issue where vis parent table filters are not applied to the right data values.
+
+
+## [v7.9-beta.5] - 2025-04-02
+
+* Issue **#4831** : Fix Data Retention -> Impact Summary not showing any data.
+
+* Issue **#4829** : Fix stuck searches.
+
+* Issue **#4830** : Use a cache rather than sessions to maintain auth flow state to avoid creating unnecessary sessions.
+
 * Issue **#4839** : Change record count filter to allow counting of records at a custom depth to match split filter.
 
-* Annotations 2.0.
-
-
-## [v7.9-beta.4-annotations2] - 2025-03-25
-
-* Annotations 2.0.
-=======
 * Issue **#4842** : Fix null session when doing OIDC code flow with KeyCloak.
 
-* Issue **#4844** : Fix issue where vis parent table filters are not applied to the right data values.
-
-* Issue **#4837** : Change the fetching of OIDC config to use jersey client instead of Apache http client. The yaml properties `appConfig.security.authentication.openId.httpClient` and `proxyConfig.security.authentication.openId.httpClient` have been removed. Configuration of the jersey client is now done using `jerseyClients.OPEN_ID.` (see https://gchq.github.io/stroom-docs/docs/install-guide/configuration/stroom-and-proxy/common-configuration/#jersey-http-client-configuration).
-
-* Issue **#4849** : Fix the default forwarding queue config so that it retries for HTTP and not for FILE. Add the config prop `queue.queueAndRetryEnabled` to control whether forwarding is queued with retry handling or not. Add the config prop `atomicMoveEnabled` to `forwardFileDestinations` items to allow disabling of atomic file moves when using a remote file system that doesn't support atomic moves.
-
-
-## [v7.9-beta.6] - 2025-04-07
-
-* Issue **#4109** : Add `receive` config properties `x509CertificateHeader`, `x509CertificateDnHeader` and `allowedCertificateProviders` to control the use of certificates and DNs placed in the request headers by load balancers or reverse proxies that are doing the TLS termination. Header keys were previously hard coded. `allowedCertificateProviders` is an allow list of FQDN/IPs that are allowed to use the cert/DN headers.
-
-* Add Dropwizard Metrics to proxy.
-
-* Change proxy to use the same caching as stroom.
-
-* Remove unused proxy config property `maxAggregateAge`. `aggregationFrequency` controls the aggregation age/frequency.
-
-* Stroom-Proxy instances that are making remote feed status requests using an API key or token, will now need to hold the application permission `Check Receipt Status` in Stroom. This prevents anybody with an API key from checking feed statuses.
-
-* Issue **#4312** : Add Data Feed Keys to proxy and stroom to allow their use in data receipt authentication. Replace `proxyConfig.receive.(certificateAuthenticationEnabled|tokenAuthenticationEnabled)` with `proxyConfig.receive.enabledAuthenticationTypes` that takes values: `DATA_FEED_KEY|TOKEN|CERTIFICATE` (where `TOKEN` means an oauth token or an API key). The feed status check endpoint `/api/feedStatus/v1` has been deprecated. Proxies with a version >=v7.9 should now use `/api/feedStatus/v2`.
-
-* Replace proxy config prop `proxyConfig.eventStore.maxOpenFiles` with `proxyConfig.eventStore.openFilesCache`.
-
-* Add optional auto-generation of the `Feed` attribute using property `proxyConfig.receive.feedNameGenerationEnabled`. This is used alongside properties `proxyConfig.receive.feedNameTemplate` (which defines a template for the auto-generated feed name using meta keys and their values) and `feedNameGenerationMandatoryHeaders` which defines the mandatory meta headers that must be present for a auto-generation of the feed name to be possible.
-
-* Add a new _Content Templates_ screen to stroom (requires `Manage Content Templates` application permission). This screen is used to define rules for matching incoming data where the feed does not exist and creating content to process data for that feed.
-
-* Feed status check calls made by a proxy into stroom now require the application permission `Check Receipt Status`. This is to stop anyone with an API key from discovering the feeds available in stroom. Any existing API keys used for feed status checks on proxy will need to have `Check Receipt Status` granted to the owner of the key.
-
-* Issue **#4844** : Fix issue where vis parent table filters are not applied to the right data values.
-
-
-## [v7.9-beta.5] - 2025-04-02
-
-* Issue **#4831** : Fix Data Retention -> Impact Summary not showing any data.
-
-* Issue **#4829** : Fix stuck searches.
-
-* Issue **#4830** : Use a cache rather than sessions to maintain auth flow state to avoid creating unnecessary sessions.
-
-* Issue **#4839** : Change record count filter to allow counting of records at a custom depth to match split filter.
-
-* Issue **#4842** : Fix null session when doing OIDC code flow with KeyCloak.
->>>>>>> a5550d82
-
 
 ## [v7.9-beta.4] - 2025-03-25
 
@@ -1413,18 +1395,11 @@
 * Issue **#3830** : Add S3 data storage option.
 
 
-<<<<<<< HEAD
-[Unreleased]: https://github.com/gchq/stroom/compare/v7.9-beta.4-annotations.4...HEAD
-[v7.9-beta.4-annotations.4]: https://github.com/gchq/stroom/compare/v7.9-beta.4-annotations3...v7.9-beta.4-annotations.4
-[v7.9-beta.4-annotations3]: https://github.com/gchq/stroom/compare/v7.9-beta.4-annotations2...v7.9-beta.4-annotations3
-[v7.9-beta.4-annotations2]: https://github.com/gchq/stroom/compare/v7.9-beta.4...v7.9-beta.4-annotations2
-=======
 [Unreleased]: https://github.com/gchq/stroom/compare/v7.9-beta.8...HEAD
 [v7.9-beta.8]: https://github.com/gchq/stroom/compare/v7.9-beta.7...v7.9-beta.8
 [v7.9-beta.7]: https://github.com/gchq/stroom/compare/v7.9-beta.6...v7.9-beta.7
 [v7.9-beta.6]: https://github.com/gchq/stroom/compare/v7.9-beta.5...v7.9-beta.6
 [v7.9-beta.5]: https://github.com/gchq/stroom/compare/v7.9-beta.4...v7.9-beta.5
->>>>>>> a5550d82
 [v7.9-beta.4]: https://github.com/gchq/stroom/compare/v7.9-beta.3...v7.9-beta.4
 [v7.9-beta.3]: https://github.com/gchq/stroom/compare/v7.9-beta.2...v7.9-beta.3
 [v7.9-beta.2]: https://github.com/gchq/stroom/compare/v7.9-beta.1...v7.9-beta.2
