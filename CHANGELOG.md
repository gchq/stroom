--- conflicted
+++ resolved
@@ -7,7 +7,10 @@
 
 ## [Unreleased]
 
-<<<<<<< HEAD
+* Issue **#1948** : Made UI report errors that occur during download.
+
+* Issue **#1944** : You can now define a stroom home config property and all relative paths will become subpaths of this location. 
+
 * Fix byte conversion bug with `read()` method in RASegmentInputStream.
 
 * Add `viewType` and `displayType` args to `data(...)` dashboard expression.
@@ -39,11 +42,6 @@
 * Add completion and snippets to edit screens using the ACE editor.
 
 * Add editor options to use Vim bindings, show invisble chracters, highlight current line, word wrap.
-=======
-* Issue **#1948** : Made UI report errors that occur during download.
-
-* Issue **#1944** : You can now define a stroom home config property and all relative paths will become subpaths of this location. 
->>>>>>> 68f22aaf
 
 * Issue **#1949** : Fixed bug in download for streams from multiple feeds.
 
