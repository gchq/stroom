--- conflicted
+++ resolved
@@ -6,13 +6,11 @@
 
 ## [Unreleased]
 
-<<<<<<< HEAD
 * Issue **#1581** : Change streamId to a path param in GET /api/data/v1.
-=======
+
 * Issue **#1567** : Added error handling so the confirmation dialog continues to work even when there is a failure in a previous use.
 
 * Issue **#1568** : Pipeline names should now be shown where needed in the UI.
->>>>>>> be661136
 
 * Issue **#1457** : Change field value suggester to use fuzzy matching.
 
