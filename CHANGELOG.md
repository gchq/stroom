--- conflicted
+++ resolved
@@ -7,9 +7,8 @@
 
 ## [Unreleased]
 
-<<<<<<< HEAD
 * Issue **#1871** : Invalidate the users and user groups cache when the _manage_users_ command is run.
-=======
+
 * Issue **#2004** : Fix import of legacy v6 index so default volume group is assigned.
 
 * Issue **#2017** : Fixed dashboard table filtering.
@@ -24,7 +23,6 @@
 * Issue **#2006** : Use `ArrayList.size()` as a method, instead of a property in Gradle build.
 
 * Issue **#2016** : Fixed StackOverflowException in document event log. 
->>>>>>> bdedd5c7
 
 * Issue **#2003** : Fixed some issues with LMDB search results.
 
