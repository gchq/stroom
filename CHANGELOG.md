# Change Log
All notable changes to this project will be documented in this file.

The format is based on [Keep a Changelog](http://keepachangelog.com/) 
and this project adheres to [Semantic Versioning](http://semver.org/).

## [Unreleased]

<<<<<<< HEAD
## [v6.1-beta.14] - 2019-12-05
=======
* Update `stroom.security.apiToken` in stroom.conf.template to the new token with added client id and secret


## [v6.0.27] - 2019-12-05
>>>>>>> 1e377b90

* Updated API key to include audience and added client id and secret.

* Change `stroom.conf.sh` to also look for ip in `/sbin`

## [v6.1-beta.13] - 2019-12-05

* Issue **#260** : You can now hide dashboard tabs.

* Issue **#1332** : The text pane can now be configured to show source data.

* Issue **#1311** : Improved source location tracking.

* Issue **#1338** : Added new config options to control the maximum size of some caches: `stroom.pipeline.parser.maxPoolSize`, `stroom.pipeline.schema.maxPoolSize`, `stroom.pipeline.schema.maxPoolSize`, `stroom.pipeline.xslt.maxPoolSize`, `stroom.entity.maxCacheSize`, `stroom.referenceData.mapStore.maxCacheSize`.

* Issue **#642** : Downloading query details now ignores hidden fields.

* Issue **#1337** : Fixed issue where downloading large numbers of search results in Excel format was exceeding maximum style count of 64000. 

* Issue **#1341** : Added XSRF protection to GWT RPC requests.

* Issue **#1335** : Made session cookie `Secure` and `HttpOnly`.

## [v6.1-beta.12] - 2019-11-18

* Fix build dependencies.

## [v6.1-beta.11] - 2019-11-18

* Issue **#1334** : Fix 404 when accessing `/stroom/resourcestore/........`, i.e. fix Tools->Export.

* Issue **#1333** : Improved resilience against XSS attacks.

* Issue **#1330** : Allow configuration of `Content-Type` in HTTPAppender.

* Issue **#1327** : Improvements to annotations.

* Issue **#1328** : Increased size of data window and removed max size restrictions.

* Issue **#1324** : Improved logging and added SSL options for HTTPAppender.

* Issue **#1322** : Stroom now asks if you really want to leave site when stepping items are dirty. Also fixed `Save` and `Save All` menu items and dashboard param changes now correctly make a dashboard dirty.

* Issue **#1320** : Fixed formatting of XML where trailing spaces were being removed from content surrounded by start and end tags (data content) which should not happen. 

* Issue **#1321** : Make path relative in stroom distribution .zip.sha256 hash file.

* The auth service now supports the use of HTTPS without certificate verification and adds additional logging.

* Issue **gchq/stroom-auth#157** : Automatically refresh user's API key when it expires.

## [v6.1-beta.10] - 2019-11-05

* Issue **#1243** : Dashboard visualisations now link with similar functions available to dashboard tables, e.g. `link()`, `dashboard()`, `annotation()`, `stepping()`, `data()`.

* Issue **#1316** : JSONParser now includes various parse options including handling comments.

* Issue **#48** : Added option to hide/show dashboard table columns.

* Issue **#1315** : Improved health check for missing API key.

* Updated stroom expression to v1.5.4 and added new field types.

* Issue **#1315** : Improved health check for missing API key.

* Issue **#1314** : Fixed NPE thrown when logging caused when viewing docs that can't be found.

* Issue **#1313** : Suggestion boxes now make suggestions immediately before the user even starts typing.

* Issue **#1043** : Added feature to allow floating point numbers to be indexed.

* Issue **#1312** : Dictionaries now change the entity name in the DB when renamed.

* Issue **#1312** : Fixed read only behaviour of dictionary settings UI.

## [v6.1-beta.9] - 2019-10-31

* Issue **#1300** : Multiple changes to annotations.

* Issue **#1265** : Added `modulus()` function along with alias `mod()` and modulus operator `%`.

* Issue **#1300** : Added `annotation()` link creation function, `currentUser()` alias for `param('currentUser()')` and additional link creation functions for `data()` and `stepping()`.

* Issue **#67** : Table columns now display menu items on left click.

* Uplift stroom-query to v2.2.4 to add better diagnostic logging.

## [v6.1-beta.8] - 2019-10-23

* Uplift Kafka client to v2.2.1.

* Issue **#1293** : Add more static file types to allow nginx/browser caching on.

* Issue **#1295** : Add authentication bypass for servlets such as /remoting, /status, /echo, etc.

* Issue **#1297** : The UI now supplies API tokens to the backend for resource calls.

* Issue **#1296** : Fixed NPE in StreamMapCreator caused when a stream can not be found.

## [v6.1-beta.7] - 2019-10-16

* Fixed some annotations issues.

## [v6.1-beta.6] - 2019-10-15

* Fixed dependencies.

## [v6.1-beta.5] - 2019-10-14

* Issue **#1288** : Streams now show the name of the pipeline used to create them even if the user doesn't have permission to see the pipeline.

* Issue **#1282** : Fixed issue where items were imported into the explorer even if not selected for import.

* Issue **#1291** : Fixed issue where empty dashboard table cells did not select table rows when clicked. 

* Issue **#1290** : Fixed issue where executor provider was not executing supplied runnable if parent task had terminated.

* Issue **#1264** : Dashboards running in embedded mode will not always ask for the user to choose an activity if the users session has one set already.

* Issue **#1275** : Fixed permission filtering when showing related streams.

* Issue **#1274** : Fixed issue with batch search caused by Hibernate not returning pipeline details in stream processor filters.

* Issue **#1272** : Fixed saving query favourites.

* Issue **#1266** : Stroom will now lock the cluster before releasing owned tasks so it doesn't clash with other task related processes that lock the DB for long periods.

* Issue **#1264** : Added `embedded` mode for dashboards to hide dashboard chrome and save options.

* Issue **#1264** : Stroom no longer asks if you want to leave the web page if no content needs saving.

* Issue **#1263** : Fixed issues related to URL encoding/decoding with the `dashboard()` function.

* Issue **#1263** : Fixed issue where date expressions were being allowed without '+' or '-' signs to add or subtract durations.

* Add fallback config.yml file into the docker images for running outside of a stack.

* Issue **#1263** : Fixed issues related to URL encoding/decoding in dashboard expressions.

* Issue **#1262** : Improved behaviour of `+` when used for concatenation in dashboard expressions.

* Issue **#1259** : Fixed schema compliance when logging failed document update events.

* Issue **#1245** : Fixed various issues with session management and authentication.

* Issue **#1258** : Fixed issue affecting search expressions against keyword fields using dictionaries containing carriage returns.


## [v6.1-beta.4] - 2019-09-04

* Issue **#1253** : Data retention policies containing just `AND` will now match everything.

* Issue **#1252** : Stream type suggestions no longer list internal types.

* Issue **#1218** : All stepping panes will now show line numbers automatically if there are indicators (errors, warnings etc) that need to be displayed.  

* Issue **#1254** : Added option to allow non Java escaped find and replacement text to be used in `FindReplaceFilter`. 

* Issue **#1250** : Fixed logging description for reading and writing documents.

* Issue **#1251** : Copy permissions from a parent now shows changes prior to the user clicking ok.

* Issue **#758** : You no longer need the `Manage Processors` privilege to call `stroom:meta('Pipeline')` in XSLT.

* Issue **#1256** : Fix error caused when logging data source name when downloading search results.

* Issue **#399** : Fix for error message when stepping that said user needed `read` permission on parent pipeline and not just `use`.

* Issue **#1242** : Fix for pipeline corruption caused when moving elements back to inherited parents.

* Issue **#1244** : Updated Dropwizard to version 1.3.14 to fix session based memory leak.

* Issue **#1246** : Removed elastic search document type, menu items and filter.

* Issue **#1247** : Added XSLT functions (`source`, `sourceId`, `partNo`, `recordNo`, `lineFrom`, `colFrom`, `lineTo`, `colTo`) to determine the current source location so it can be embedded in a cooked event. Events containing raw source location info can be made into links in dashboard tables or the text pane so that a user can see raw source data or jump directly to stepping that raw record.


## [v6.1-beta.3] - 2019-08-21

* Fix build.


## [v6.1-beta.2] - 2019-08-21

* Add data retention feature and index optimisation to Solr indexes.


## [v6.1-beta.1] - 2019-08-19

* Initial support for Solr indexing and search.


## [v6.0.7] - 2019-08-08

* Issue **#1214** : Fixed issue where the max results setting in dashboard tables was not always being obeyed. Also fixed some dashboard table result page size issues.


## [v6.0.6] - 2019-08-08

* Issue **#1238** : During proxy clean task we no longer show a failed attempt to delete an empty directory as an error as this condition is expected.


## [v6.0.5] - 2019-08-07

* Issue **#1237** : Fixed issue where explorer model requests were failing outside of user sessions, e.g. when we want to find folder descendants for processing.


## [v6.0.4] - 2019-08-05

* Fixed build.


## [v6.0.3] - 2019-08-02

* Fixed test.


## [v6.0.2] - 2019-08-02

* Issue **#1230** : Fix test.
 

## [v6.0.1] - 2019-08-02

* Issue **#1230** : Search expressions no longer have the `contains` condition. 

* Issue **#1220** : Fixed attempt to open newly created index shards as if they were old existing shards.

* Issue **#1232** : Fixed handling of enter key on pipeline element editor dialog.

* Issue **#1229** : Fixed issue where users needed `Read` permission on an index instead of just `Use` permission to search it.


## [v6.0-beta.66] - 2019-07-24

* Uplift HBase to 2.1.5 and refactor code accordingly

* Uplift Kafka to 2.1.1 and refactor code accordingly

* Uplift Curator to 4.2.0


## [v6.0-beta.65] - 2019-07-19

* Issue **#1143** : Added mechanism to inject dashboard parameters into expressions using the `param` and `params` functions so that dashboard parameters can be echoed by expressions to create dashboard links.


## [v6.0-beta.64] - 2019-07-19

* Issue **#1205** : Change proxy repo clean to not delete configured rootRepoDir.

* Issue **#1204** : Fix ProxySecurityFilter to use correct API key on feedStatus requests.

* Issue **#1211** : Added a quick filter to the server tasks page.

* Issue **#1206** : Fixed sorting active tasks when clicking column header.


## [v6.0-beta.63] - 2019-07-17

* Issue **#1201** : Fixed dependencies.


## [v6.0-beta.62] - 2019-07-17

* Issue **#1201** : Fixed tests.


## [v6.0-beta.61] - 2019-07-17

* Issue **#1201** : Document permission changes now mutate the user document permissions cache rather than clearing it.

* Issue **#1153** : Changed security context to be a Spring singleton to improve explorer performance.

* Issue **#1202** : Fixed NumberFormatException in StreamAttributeMapUtil.

* Issue **#1203** : Fixed event logging detail for dictionaries.


## [v6.0-beta.60] - 2019-07-16

* Issue **#1197** : Restored Save As functionality.


## [v6.0-beta.59] - 2019-07-16

* Issue **#1199** : The index fields page now copes with more than 100 index fields.


## [v6.0-beta.58] - 2019-07-16

* Issue **#1200** : Removed blocking queue that was causing search to hang when full.


## [v6.0-beta.57] - 2019-07-15

* Issue **#1198** : Filtering by empty folders now works correctly.


## [v6.0-beta.56] - 2019-07-15

* Comment out rollCron in proxy-prod.yml

* Change swagger UI at gchq.github.io/stroom to work off 6.0 branch

* Issue **#1195** : Fixed issue where combination of quick filter and type filter were not displaying explorer items correctly.

* Issue **#1153** : Changed the way document permissions are retrieved and cached to improve explorer performance.

* Issue **#1196** : Added code to resolve data source names from doc refs if the name is missing when logging.

* Issue **#1165** : Fixed corruption of pipeline structure when adding items to Source.


## [v6.0-beta.55] - 2019-07-11

* Issue **#1193** : Added optional validation to activities.


## [v6.0-beta.54] - 2019-07-11

* Change default config for proxy repositoryFormat to "${executionUuid}/${year}-${month}-${day}/${feed}/${pathId}/${id}"

* Issue **#1194** : Fixed NPE in FindTaskProgressCriteria.

* Issue **#1191** : SQL statistics search tasks now show appropriate information in the server tasks pane.

* Issue **#1192** : Executor provider tasks now run as the current user.


## [v6.0-beta.53] - 2019-07-11

* Issue **#1190** : Copied indexes now retain associated index volumes.


## [v6.0-beta.52] - 2019-07-10

* Issue **#1177** : Data retention now works with is doc refs.

* Issue **#1160** : Proxy repositories now only roll if all output streams for a repository are closed. Proxy repositories also only calculate the current max id if the `executionUuid` repo format param is not used.

* Issue **#1186** : Volume status is now refreshed every 5 minutes.


## [v6.0-beta.51] - 2019-06-28

* Fix incorrect default keystore in proxy config yaml.

* Rename environment variables in proxy config yaml.

* Issue **#1170** : The UI should now treat the `None` tree node as a null selection.


## [v6.0-beta.50] - 2019-06-28

* Issue **#1184** : Remove dropwizard yaml files from docker images.

* Issue **#1181** : Remove dropwizard config yaml from the docker images.

* Issue **#1152** : You can now control the maximum number of files that are fragmented prior to proxy aggregation with `stroom.maxFileScan`.

* Issue **#1182** : Fixed use of `in folder` for data retention and receipt policies.


## [v6.0-beta.49] - 2019-06-24

* Updated to allow stacks to be built at this version.


## [v6.0-beta.48] - 2019-06-24

* Issue **#1154** : Search now terminates during result creation if it is asked to do so.

* Issue **#1167** : Fix for proxy to deal with lack of explorer folder based collections.


## [v6.0-beta.47] - 2019-06-21

* Issue **#1172** : Fixed logging detail for viewing docs.

* Issue **#1166** : Fixed issue where users with only read permission could not copy items.

* Issue **#1174** : Reduced hits on the document permission cache.

* Issue **#1168** : Statistics searches now work when user only has `Use` permission.

* Issue **#1170** : Extra validation to check valid feed provided for stream appender.

* Issue **#1174** : The size of the document permissions cache is now configurable via the `stroom.security.documentPermissions.maxCacheSize` property.

* Issue **#1176** : Created index on document permissions to improve performance.

* Issue **#1175** : Dropping unnecessary index `explorerTreePath_descendant_idx`.

* Issue **#747** : XSLT can now reference dictionaries by UUID.

* Issue **#1167** : Use of folders to include child feeds and pipelines is now supported.


## [v6.0-beta.46] - 2019-06-11

* Issue **#1153** : The explorer tree is now built with fewer DB queries.

* Issue **#1163** : Added indexes to the DB to improve explorer performance.

* Issue **#1153** : The explorer tree now only rebuilds synchronously for users who alter the tree, if has never been built or is very old. All other rebuilds of the explorer tree required to keep it fresh will happen asynchronously.


## [v6.0-beta.45] - 2019-06-06

* Issue **#1162** : Proxy aggregation will no longer recurse parts directories when creating parts.

* Issue **#1157** : Migration now adds dummy feeds etc to processor filters if the original doc can't be found. This will prevent filters from matching more items than they should if migration fails to map feeds etc because they can't be found.


## [v6.0-beta.44] - 2019-06-06

* Issue **#1162** : Remove invalid CopyOption in move() call.


## [v6.0-beta.43] - 2019-06-06

* Issue **#1159** : Fix NPE in rolling appenders with no frequency value.

* Issue **#1160** : Proxy repositories will no longer scan contents on open if they are set to be read only.

* Issue **#1162** : Added buffering etc to improve the performance of proxy aggregation.

* Issue **#1156** : Added code to reduce unlikely chance of NPE or uncontrolled processing in the event of a null or empty processing filter.


## [v6.0-beta.42] - 2019-06-05

* Issue **#1149** : Changed the way EntryIdSet is unmarshalled so jaxb can now use the getter to add items to a collection.

* Ignore broken junit test that cannot work as it stands

* Fix NPE in DictionaryStoreImpl.findByName().

* Issue **#1146** : Added `encodeUrl()`, `decodeUrl()` and `dashboard()` functions to dashboard tables to make dashboard linking easier. The `link()` function now automatically encodes/decodes each param so that parameters do not break the link format, e.g. `[Click Here](http://www.somehost.com/somepath){dialog|Dialog Title}`.


## [v6.0-beta.41] - 2019-05-24

* Issue **#1144** : Changed StreamRange to account for inclusive stream id ranges in v6.0 that was causing an issue with file system maintenance.


## [v6.0-beta.40] - 2019-05-21

* Mask passwords on the proxy admin page.

* Add exception to wrapped exception in the feedStatus service.


## [v6.0-beta.39] - 2019-05-17

* Issue **#1140** : Add health check for proxy feed status url.

* Issue **#1138** : Stroom proxy now deletes empty repository directories based on creation time and depth first so that pruning empty directories is quicker and generally more successful.

* Issue **#1137** : Change proxy remote url health check to accept a 406 code as the feed will not be specified.

* Issue **#1135** : Data retention policies are now migrated to use `Type` and not `Stream Type`.


## [v6.0-beta.38] - 2019-05-13

* Issue **#1136** : Remove recursive chown from stroom and proxy docker entrypoint scripts.


## [v6.0-beta.37] - 2019-05-10

* Issue **#1134** : Proxy now requires feed name to always be supplied.


## [v6.0-beta.36] - 2019-05-08

* Expose proxy api key in yaml config via SYNC_API_KEY


## [v6.0-beta.35] - 2019-05-07

* Test release, no changes


## [v6.0-beta.34] - 2019-04-29

* Issue **#1130** : Change `start.sh` so it works when realpath is not installed.

* Issue **#1129** : Fixed stream download from the UI.

* Issue **#1119** : StreamDumpTool will now dump data to zip files containing all data and associated meta and context data. This now behaves the same way as downloading data from the UI and can be used as an input to proxy aggregation or uploaded manually.


## [v6.0-beta.33] - 2019-04-17

* Fixed NPE created when using empty config sections.


## [v6.0-beta.32] - 2019-04-17

* Issue **#1122** : Fixed hessian communication between stroom and stroom proxy used to establish feed receive status. Added restful endpoints for feed status to stroom and stroom proxy. Proxy will now be able to request feed status from upstream stroom or stroom proxy instances.

* Fixed incompatibility issues with MySQL 5.7 and 8.0.


## [v6.0-beta.31] - 2019-03-25

* Added debug to help diagnose search failures

* Issue **#382** : Large zip files are now broken apart prior to proxy aggregation.

* Change start script to use absolute paths for jar, config and logs to distinguish stroom and proxy instances.


## [v6.0-beta.30] - 2019-03-17

* Issue **#1116** : Better implementation of proxy aggregation.

* Issue **#1116** : Changed the way tasks are executed to ensure thread pools expand to the maximum number of threads specified rather than just queueing all tasks and only providing core threads.

* Remove full path from file in sha256 hash file release artifact.


## [v6.0-beta.29] - 2019-03-13

* Issue **#1115** : Add missing super.startProcessing to AbstractKafkaProducerFilter.

* Improve exception handling and logging in RemoteDataSourceProvider. Now the full url is included in dashboard connection errors.

* Change Travis build to generate sha256 hashes for release zip/jars.

* Uplift the visualisations content pack to v3.2.1

* Issue **#1100** : Fix incorrect sort direction being sent to visualisations.


## [v6.0-beta.28] - 2019-02-20

* Add guard against race condition

* Add migration script to remove property `stroom.node.status.heapHistogram.jMapExecutable`.


## [v6.0-beta.27] - 2019-02-07

* Uplift base docker image to openjdk:8u191-jdk-alpine3.9, reverting back to JDK for access to diagnostic tools.


## [v6.0-beta.26] - 2019-02-05

* Issue **#1084** : Change heap histogram statistics to java MBean approach rather than jmap binary. Remove stroom.node.status.heapHistogram.jMapExecutable property.

* Improve resource for setting user's status


## [v6.0-beta.25] - 2019-01-30

* Issue **#1079** : Improved the logging of permission errors encountered during stream processing

* Issue **#1058** : Added property `stroom.pipeline.parser.secureProcessing` to enable/disable the XML secure processing feature.

* Issue **#1062** : Add env var for UI path

* Uplift distribution visualisation content pack to v3.1.0

* Add transform_user_extract.py, for pre-6.0 to 6.0 user migration


## [v6.0-beta.24] - 2019-01-03

* Issue **#1059** : Fix guice errors on stroom-proxy startup.


## [v6.0-beta.23] - 2019-01-03

* Issue **#1010** : Improve distribution start/stop/etc scripts by adding monochrome switch and background log tailing.


## [v6.0-beta.22] - 2019-01-02

* Issue **#1053** : Add API to disabled authorisation users

* Issue **#1042** : Improve error message for an ApiException when requesting a user's token.

* Issue **#1050** : Prevent creation of permission entries if key already exists.

* Issue **#1015** : Add sortDirections[] and keySortDirection to visualisation data object to fix sorting in the visualisations.

* Issue **#1019** : Fix visualisations settings dialog so you can un-set text and list controls.

* Issue **#1041** : Add a healthcheck to Stroom to alert for API key expiry

* Issue **#1040** : Fix for visualisations that do not require nested data.

* Issue **#1036** : Fix for scrollbar position on explorer popup windows.

* Issue **#1037** : Updated `moment.js` for parsing/formatting dates and times.

* Issue **#1021** : Dashboard links now allow `{}` characters to be used without URL encoding.

* Issue **#1018** : Added Health Checks for the external connectors that are registered via plugins

* Issue **#1025** : Fixed ACE editor resize issue where horizontal scroll bar was not always correctly shown.

* Issue **#1025** : Updated ACE editor to v1.4.2.


## [v6.0-beta.21] - 2018-12-13

* Issue **#1022** : Added `Contains` condition to all search expression fields so that regex terms can be used.

* Issue **#1024** : Superseded output helper no longer expects initialisation in all cases.


## [v6.0-beta.20] - 2018-12-13

* Issue **#1021** : Multiple changes to improve vis, dashboard and external linking in Stroom.

* Issue **#1019** : Fix visualisations settings dialog so you can un-set text and list controls.

* Issue **#986** : Fix direct dashboard links.

* Issue **#1006** : Added Exception Mapper for PermissionExceptions to return HTTP FORBIDDEN.


## [v6.0-beta.19] - 2018-12-11

* Issue **#1012** : Fix for NPE caused when checking if an output is superseded.

* Issue **#1011** : Old UI versions running in browsers often cause Stroom to throw an NPE as it can't find the appropriate GWT serialisation policy. Stroom will no longer throw an NPE but will report an `IncompatibleRemoteServiceException` instead. This is the default GWT behaviour.

* Issue **#1007** : Max visualisation results are now limited by default to the maximum number of results defined for the first level of the parent table. This can be further limited by settings in the visualisation.

* Issue **#1004** : Table cells now support multiple links.

* Issue **#1001** : Changed link types to `tab`, `dialog`, `dashboard`, `browser`.

* Issue **#1001** : Added dashboard link option to link to a dashboard from within a vis, e.g. `stroomLink(d.name, 'type=Dashboard&uuid=<TARGET_DASHBOARD_UUID>&params=userId%3D' + d.name, 'DASHBOARD')`.

* Issue **#1001** : Added dashboard link option to link to a dashboard using the `DASHBOARD` target name, e.g. `link(${UserId}, concat('type=Dashboard&uuid=<TARGET_DASHBOARD_UUID>', ${UserId}), '', 'DASHBOARD')`.

* Issue **#1002** : Popup dialogs shown when clicking dashboard hyperlinks are now resizable.

* Issue **#993** : Moving documents in the explorer no longer affects items that are being edited as they are not updated in the process.

* Issue **#996** : Updated functions in dashboard function picker.


## [v6.0-beta.18] - 2018-12-07

* Issue **#981** : Fixed dashboard deletion

* Issue **#989** : Upgraded stroom-expression to v1.4.13 to add new dashboard `link` function.

* Issue **#988** : Changed `generate-url` XSLT function to `link` so it matches the dashboard expression. Changed the parameters to create 4 variants of the function to make creation of simple links easier.

* Issue **#980** : Fix for NPE when fetching dependencies for scripts.

* Issue **#978** : Re-ordering the fields in stream data source

* Issue **gchq/stroom-content#31** : Uplift stroom-logs content pack to v2.0-alpha.5.

* Issue **#982** : Stop proxy trying to health check the content syncing if it isn't enabled.

* Change error logging in ContentSyncService to log stack trace

* Uplift send_to_stroom.sh in the distribution to v2.0

* Issue **#973** : Export servlet changed to a Resource API, added permission check, improved error responses.


## [v6.0-beta.17] - 2018-12-04

* Issue **#969** : The code now suppresses errors for index shards being locked for writing as it is expected. We now lock shards using maps rather than the file system as it is more reliable between restarts.

* Issue **#941** : Internal Meta Stats are now being written


## [v6.0-beta.16] - 2018-12-04

* Issue **#970** : Add stream type of `Records` for translated stroom app events.


## [v6.0-beta.15] - 2018-12-03

* Issue **#966** : Proxy was always reporting zero bytes for the request content in the receive log.

* Issue **#938** : Fixed an NPE in authentication session state.

* Change the proxy yaml configuration for the stack to add `remotedn` and `remotecertexpiry` headers to the receive log

* Change logback archived logs to be gzip compressed for stroom and proxy

* Uplift stroom-logs content pack to v2.0-alpha.3

* Uplift send_to_stroom script to v1.8.1

* Issue **#324** : Changed XML serialisation so that forbidden XML characters U+FFFE and U+FFFF are not written. Note that these characters are not even allowed as character references so they are ignored entirely.

* Issue **#945** : More changes to fix some visualisations only showing 10 data points.


## [v6.0-beta.14] - 2018-11-28

* Issue **#945** : Visualisations now show an unlimited number of data points unless constrained by their parent table or their own maximum value setting.

* Issue **#948** : Catching Spring initialisation runtime errors and ensuring they are logged.

* Add `set_log_levels.sh` script to the distribution

* Uplift visualisations content pack to v3.0.6 in the gradle build

* Issue **#952** : Remote data sources now execute calls within the context of the user for the active query. As a result all running search `destroy()` calls will now be made as the same user that initiated the search.

* Issue **#566** : Info and warning icons are now displayed in stepping screen when needed.

* Issue **#923** : Dashboard queries will now terminate if there are no index shards to search.

* Issue **#959** : Remove Material UI from Login and from password management pages

* Issue **#933** : Add health check for password resets

* Issue **#929** : Add more comprehensive password validation

* Issue **#876** : Fix password reset issues

* Issue **#768** : Preventing deletion of /store in empty volumes

* Issue **#939** : Including Subject DN in receive.log

* Issue **#940** : Capturing User DN and cert expiry on DW terminated SSL

* Issue **#744** : Improved reporting of error when running query with no search extraction pipeline

* Issue **#134** : Copy permissions from parent button

* Issue **#688** : Cascading permissions when moving/copying folder into a destination

* Issue **#788** : Adding DocRef and IsDocRef to stroom query to allow doc ref related filtering. Migration of stream filters uses this.

* Issue **#936** : Add conversion of header `X-SSL-Client-V-End` into `RemoteCertExpiry`, translating date format in the process.

* Issue **#953** : Fixed NPE.

* Issue **#947** : Fixed issue where data retention policy contains incorrect field names.

* Remove Material UI from the Users and API Keys pages

* Add content packs to stroom distribution

* Change distribution to use send_to_stroom.sh v1.7

* Updated stroom expression to v1.4.12 to improve handling or errors values and add new type checking functions `isBoolean()`, `isDouble()`, `isError()`, `isInteger()`, `isLong()`, `isNull()`, `isNumber()`, `isString()`, `isValue()`. Testing equality of null with `x=null()` is no longer valid and must be replaced with `isNull(x)`.

* Issue **#920** : Fix error handling for sql stats queries


## [v6.0-beta.13] - 2018-11-19

* Remove log sending cron process from docker images (now handled by stroom-log-sender).

* Issue **#924** : The `FindReplaceFilter` now records the location of errors.

* Issue **#939** : Added `remotedn` to default list of keys to include in `receive.log`.

* Add git_tag and git_commit labels to docker images

* Uplift stroom-logs content pack in docker image to` v2.0-alpha.2`

* Stop truncation of `logger` in logback console logs

* Issue **#921** : Renaming open documents now correctly changes their tab name. Documents that are being edited now prevent the rename operation until they are saved.

* Issue **#922** : The explorer now changes the selection on a right click if the item clicked is not already selected (could be part of a multi select).

* Issue **#903** : Feed names can now contain wildcard characters when filtering in the data browser.


## [v6.0-beta.12] - 2018-11-14

* Add API to allow creation of an internal Stroom user.

* Fix logger configuration for SqlExceptionHelper

* Add template-pipelines and standard-pipelines content packs to docker image

* Issue **#904** : The UI now shows dictionary names in expressions without the need to enter edit mode.

* Updated ACE editor to v1.4.1.

* Add colours to console logs in docker.

* Issue **#869** : Delete will now properly delete all descendant nodes and documents when deleting folders but will not delete items from the tree if they cannot be deleted, e.g. feeds that have associated data.

* Issue **#916** : You can no longer export empty folders or import nothing.

* Issue **#911** : Changes to feeds and pipelines no longer clear data browsing filters.

* Issue **#907** : Default volumes are now created as soon as they are needed.

* Issue **#910** : Changes to index settings in the UI now register as changes and enable save.

* Issue **#913** : Improve FindReplaceFilter to cope with more complex conditions.

* Change log level for SqlExceptionHelper to OFF, to stop expected exceptions from polluting the logs

* Fix invalid requestLog logFormat in proxy configuration


## [v6.0-beta.11] - 2018-11-07

* Stop service discovery health checks being registered if stroom.serviceDiscovery.enabled=false


## [v6.0-beta.10] - 2018-11-06

* Add fixed version of send_to_stroom.sh to release distribution

* Uplift docker base image for stroom & proxy to openjdk:8u181-jdk-alpine3.8


## [v6.0-beta.9] - 2018-11-02

* Add a health check for getting a public key from the authentication service.

* Issue **#897** : Import no longer attempts to rename or move existing items but will still update content.

* Issue **#902** : Improved the XSLT `format-date` function to better cope with week based dates and to default values to the stream time where year etc are omitted.

* Issue **#905** : Popup resize and move operations are now constrained to ensure that a popup cannot be dragged off screen or resized to be bigger than the current browser window size.

* Issue **#898** : Improved the way many read only aspects of the UI behave.

* Issue **#894** : The system now generates and displays errors to the user when you attempt to copy a feed.

* Issue **#896** : Extended folder `create` permissions are now correctly cached.

* Issue **#893** : You can now manage volumes without the `Manage Nodes` permission.

* Issue **#892** : The volume editor now waits for the node list to be loaded before opening.

* Issue **#889** : Index field editing in the UI now works correctly.

* Issue **#891** : `StreamAppender` now keeps track of it's own record write count and no longer makes use of any other write counting pipeline element.

* Issue **#885** : Improved the way import works to ensure updates to entities are at least attempted when creating an import confirmation.

* Issue **#892** : Changed `Ok` to `OK`.

* Issue **#883** : Output streams are now immediately unlocked as soon as they are closed.

* Removed unnecessary OR operator that was being inserted into expressions where only a single child term was being used. This happened when reprocessing single streams.

* Issue **#882** : Splitting aggregated streams now works when using `FindReplaceFilter`. This functionality was previously broken because various reader elements were not passing the `endStream` event on.

* Issue **#881** : The find and replace strings specified for the `FindReplaceFilter` are now treated as unescaped Java strings and now support new line characters etc.

* Issue **#880** : Increased the maximum value a numeric pipeline property can be set to via the UI to 10000000.

* Issue **#888** : The dependencies listing now copes with external dependencies failing to provide data due to authentication issues.

* Issue **#890** : Dictionaries now show the words tab by default.

* Add admin healthchecks to stroom-proxy

* Add stroom-proxy docker image

* Refactor stroom docker images to reduce image size

* Add enabled flag to storing, forwarding and synching in stroom-proxy configuration

* Issue **#884** : Added extra fonts to stroom docker image to fix bug downloading xls search results.


## [v6.0-beta.8] - 2018-10-17

* Issue **#879** : Fixed bug where reprocess and delete did not work if no stream status was set in the filter.

* Issue **#878** : Changed the appearance of stream filter fields to be more user friendly, e.g. `feedName` is now `Feed` etc.

* Issue **#809** : Changed default job frequency for `Stream Attributes Retention` and `Stream Task Retention` to `1d` (one day).

* Issue **#813** : Turned on secure processing feature for XML parsers and XML transformers so that external entities are not resolved. This prevents DoS attacks and gaining unauthorised access to the local machine.

* Issue **#871** : Fix for OptimisticLockException when processing streams.

* Issue **#872** : The parser cache is now automatically cleared when a schema changes as this can affect the way a data splitter parser is created.

* Issue **#865** : Made `stroom.conf` location relative to YAML file when `externalConfig` YAML property is set.

* Issue **#867** : Added an option `showReplacementCount` to the find replace filter to choose whether to report total replacements on process completion.

* Issue **#867** : Find replace filter now creates an error if an invalid regex is used.

* Issue **#855** : Further fixes for stepping data that contains a BOM.

* Changed selected default tab for pipelines to be `Data`.

* Issue **#860** : Fixed issue where stepping failed when using any sort of input filter or reader before the parser.

* Issue **#867** : Added an option `showReplacementCount` to the find replace filter to choose whether to report total replacements on process completion.

* Improved Stroom instance management scripts


## [v6.0-beta.7] - 2018-10-12

* Add contentPack import


## [v6.0-beta.6] - 2018-10-10

* Fix typo in Dockerfile


## [v6.0-beta.5] - 2018-10-10

* Issue **#859** : Change application startup to keep retrying when establishing a DB connection except for certain connection errors like access denied.

* Issue **#730** : The `System` folder now displays data and processors. This is a bug fix related to changing the default initial page for some document types.

* Issue **#854** : The activity screen no longer shows a permission error when shown to non admin users.

* Issue **#853** : The activity chooser will no longer display on startup if activity tracking is not enabled.

* Issue **#855** : Fixed stepping data that contains a BOM.


## [v6.0-beta.4] - 2018-10-04

* Change base docker image to openjdk:8u171-jdk-alpine

* Improved loading of activity list prior to showing the chooser dialog.

* Issue **#852** : Fix for more required permissions when logging other 'find' events.

* Issue **#730** : Changed the default initial page for some document types.

* Issue **#852** : Fix for required permission when logging 'find' events.

* Changed the way the root pane loads so that error popups that appear when the main page is loading are not hidden.

* Issue **#851** : Added additional type info to type id when logging events.

* Issue **#848** : Fixed various issues related to stream processor filter editor.

* Issue **#815** : `stroom.pageTitle` property changed to `stroom.htmlTitle`.

* Issue **#732** : Added `host-address` and `host-name` XSLT functions.

* Issue **#338** : Added `splitAggregatedStreams` property to `StreamAppender`, `FileAppender` and `HDFSFileAppender` so that aggregated streams can be split into separate streams on output.

* Issue **#338** : Added `streamNo` path replacement variable for files to record the stream number within an aggregate.

* Added tests and fixed sorting of server tasks.

* Improved the way text input and output is buffered and recorded when stepping.

* The find and replace filter now resets the match count in between nested streams so that each stream is treated the same way, i.e. it can have the same number of text replacements.

* Added multiple fixes and improvements to the find and replace filter including limited support of input/output recording when stepping.

* Issue **#827** : Added `TextReplacementFilterReader` pipeline element.

* Issue **#736** : Added sorting to server tasks table.

* Inverted the behaviour of `disableQueryInfo` to now be `requireQueryInfo`.

* Issue **#596** : Rolling stream and file appenders can now roll on a cron schedule in addition to a frequency.

* The accept button now enabled on splash screen.

* Added additional event logging to stepping.

* An activity property with an id of `disableQueryInfo` can now be used to disable the query info popup on a per activity basis.

* Activity properties can now include the attributes `id`, `name`, `showInSelection` and `showInList` to determine their appearance and behaviour;

* Nested elements are now usable in the activity editor HTML.

* Record counts are now recorded on a per output stream basis even when splitting output streams.

* Splash presenter buttons are now always enabled.

* Fix background colour to white on activity pane.


## [v6.0-beta.3] - 2018-09-18

* Changed `splitWhenBiggerThan` property to `rollSize` and added the property to the rolling appenders for consistency.

* Issue **#838** : Fix bug where calculation of written and read bytes was being accounted for twice due to the use of Java internal `FilterInputStream` and `FilterOutputStream` behaviour. This was leading to files being split at half od the expected size. Replaced Java internal classes with our own `WrappedInputStream` and `WrappedOutputStream` code.

* Issue **#837** : Fix bug to no longer try and record set activity events for null activities.

* Issue **#595** : Added stream appender and file appender property `splitWhenBiggerThan` to limit the size of output streams.

* Now logs activity change correctly.

* Add support for checkbox and selection control types to activity descriptions.

* Issue **#833** : The global property edit dialog can now be made larger.

* Fixed some issues in the activity manager.

* Issue **#828** : Changed statistics store caches to 10 minute time to live so that they will definitely pick up new statistics store definitions after 10 minutes.

* Issue **#774** : Event logging now logs find stream criteria correctly so that feeds ids are included.

* Issue **#829** : Stroom now logs event id when viewing individual events.

* Added functionality to record actions against user defined activities.

* Added functionality to show a splash screen on login.

* Issue **#791** : Fixed broken equals method so query total row count gets updated correctly.

* Issue **#830** : Fix for API queries not returning before timing out.

* Issue **#824** : Fix for replace method in PathCreator also found in stroom proxy.

* Issue **#820** : Fix updating index shards so that they are loaded, updated and saved under lock.

* Issue **#819** : Updated `stroom-expression` to v1.4.3 to fix violation of contract exception when sorting search results.

* Issue **#817** : Increased maximum number of concurrent stream processor tasks to 1000 per node.

* Issue **#697** : Fix for reference data sometimes failing to find the appropriate effective stream due to the incorrect use of the effective stream cache. It was incorrectly configured to use a time to idle (TTI) expiry rather than a time to live (TTL) expiry meaning that heavy use of the cache would prevent the cached effective streams being refreshed.

* Issue **#806** : Fix for clearing previous dashboard table results if search results deliver no data.

* Issue **#805** : Fix for dashboard date time formatting to use local time zone.


## [v6.0-beta.2] - 2018-07-09

* Issue **#803** : Fix for group key conversion to an appropriate value for visualisations.


## [v6.0-beta.1] - 2018-07-04

* Issue **#802** : Restore lucene-backward-codecs to the build

* Issue **#800** : Add DB migration script 33 to replace references to the `Stream Type` type in the STRM_PROC_FILT table with `streamTypeName`.

* Issue **#798** : Add DB migration script 32 to replace references to the `NStatFilter` type in the PIPE table with `StatisticsFilter`.


## [v6.0-alpha.27]

* Fix data receipt policy defect

* Issue **#791** : Search completion signal is now only sent to the UI once all pending search result merges are completed.

* Issue **#795** : Import and export now works with appropriate application permissions. Read permission is required to export items and Create/Update permissions are required to import items depending on whether the update will create a new item or update an existing one.


## [v6.0-alpha.26]

* Improve configurabilty of stroom-proxy.

* Issue **#783** : Reverted code that ignored duplicate selection to fix double click in tables.

* Issue **#782** : Fix for NPE thrown when using CountGroups when GroupKey string was null due to non grouped child rows.

* Issue **#778** : Fix for text selection on tooltips etc in the latest version of Chrome.

* Issue **#776** : Removal of index shard searcher caching to hopefully fix Lucene directory closing issue.


## [v6.0-alpha.25]

* Issue **#779** : Fix permissions defect.

* Issue **gchq/stroom-expression#22** : Add `typeOf(...)` function to dashboard.

* Uplift stroom-expression to v1.4.1

* Issue **#766** : Fix NullPointerExceptions when downloading table results to Excel format.

* Issue **#770** : Speculative fix for memory leak in SQL Stats queries.

* Issue **#761** : New fix for premature truncation of SQL stats queries due to thread interruption.


## [v6.0-alpha.24]

* Issue **#748** : Fix build issue resulting from a change to SafeXMLFilter.


## [v6.0-alpha.23]

* Issue **#748** : Added a command line interface (CLI) in addition to headless execution so that full pipelines can be run against input files.

* Issue **#748** : Fixes for error output for headless mode.

* Issue **#761** : Fixed statistic searches failing to search more than once.

* Issue **#756** : Fix for state being held by `InheritableThreadLocal` causing objects to be held in memory longer than necessary.

* Issue **#761** : Fixed premature truncation of SQL stats queries due to thread interruption.

* Added `pipeline-name` and `put` XSLT functions back into the code as they were lost in a merge.

* Issue **#749** : Fix inability to query with only `use` privileges on the index.

* Issue **#613** : Fixed visualisation display in latest Firefox and Chrome.

* Added permission caching to reference data lookup.

* Updated to stroom-expression 1.3.1

    Added cast functions `toBoolean`, `toDouble`, `toInteger`, `toLong` and `toString`.
    Added `include` and `exclude` functions.
    Added `if` and `not` functions.
    Added value functions `true()`, `false()`, `null()` and `err()`.
    Added `match` boolean function.
    Added `variance` and `stDev` functions.
    Added `hash` function.
    Added `formatDate` function.
    Added `parseDate` function.
    Made `substring` and `decode` functions capable of accepting functional parameters.
    Added `substringBefore`, `substringAfter`, `indexOf` and `lastIndexOf` functions.
    Added `countUnique` function.

* Issue **#613** : Fixed visualisation display in latest Firefox and Chrome.

* Issue **#753** : Fixed script editing in UI.

* Issue **#751** : Fix inability to query on a dashboard with only use+read rights.


## [v6.0-alpha.22]

* Issue **#719** : Fix creation of headless Jar to ensure logback is now included.

* Issue **#735** : Change the format-date xslt function to parse dates in a case insensitive way.


## [v6.0-alpha.21]

* Issue **#719** : Fix creation of headless Jar. Exclude gwt-unitCache folder from build JARs.


## [v6.0-alpha.20]

* Issue **#720** : Fix for Hessian serialisation of table coprocessor settings.

* Issue **#405** : Fixed quick filter on permissions dialog, for users and for groups. It will now match anywhere in the user or group name, not just at the start.


## [v6.0-alpha.19]

* Issue **#588** : Fixed display of horizontal scrollbar on explorer tree in export, create, copy and move dialogs.

* Issue **#691** : Volumes now reload on edit so that the entities are no longer stale the second time they are edited.

* Issue **#692** : Properties now reload on edit so that the entities are no longer stale the second time they are edited.

* Issue **#703** : Removed logging of InterruptedException stack trace on SQL stat queries, improved concurrency code.

* Issue **#697** : Improved XSLT `Lookup` trace messages.

* Issue **#697** : Added a feature to trace XSLT `Lookup` attempts so that reference data lookups can be debugged.

* Issue **#702** : Fix for hanging search extraction tasks

* Issue **#701** : The search `maxDocIdQueueSize` is now 1000 by default.

* Issue **#700** : The format-date XSLT function now defaults years, months and days to the stream receipt time regardless of whether the input date pattern specifies them.

* Issue **#657** : Change SQL Stats query code to process/transform the data as it comes back from the database rather than holding the full resultset before processing. This will reduce memory overhead and improve performance.

* Issue **#634** : Remove excessive thread sleeping in index shard searching. Sleeps were causing a significant percentage of inactivity and increasing memory use as data backed up. Add more logging and logging of durations of chunks of code. Add an integration test for testing index searching for large data volumes.


## [v6.0-alpha.18]

* Issue **#698** : Migration of Processing Filters now protects against folders that have since been deleted

* Issue **#634** : Remove excessive thread sleeping in index shard searching. Sleeps were causing a significant percentage of inactivity and increasing memory use as data backed up. Add more logging and logging of durations of chunks of code. Add an integration test for testing index searching for large data volumes.

* Issue **#659** : Made format-date XSLT function default year if none specified to the year the data was received unless this would make the date later then the received time in which case a year is subtracted.

* Issue **#658** : Added a hashing function for XSLT translations.

* Issue **#680** : Fixed the order of streams in the data viewer to descending by date

* Issue **#679** : Fixed the editing of Stroom properties that are 'persistent'.

* Issue **#681** : Added dry run to check processor filters will convert to find stream criteria. Throws error to UI if fails.


## [v6.0-alpha.17]

* Issue **#676** : Fixed use of custom stream type values in expression based processing filters.


## [v6.0-alpha.16]

* Issue **#673** : Fixed issue with Stream processing filters that specify Create Time

* Issue **#675** : Fixed issue with datafeed requests authenticating incorrectly


## [v6.0-alpha.15]

* Issue **#666** : Fixed the duplicate dictionary issue in processing filter migrations, made querying more efficient too
* Database migration fixes and tools

* Issue **#668** : Fixed the issue that prevented editing of stroom volumes

* Issue **#669** : Elastic Index Filter now uses stroomServiceUser to retrieve the index config from the Query Elastic service.


## [v6.0-alpha.14]

* Minor fix to migrations


## [v6.0-alpha.13]

* Add logging to migrations


## [v6.0-alpha.12]

* Add logging to migrations


## [v6.0-alpha.11]

* Issue **#651** : Removed the redundant concept of Pipeline Types, it's half implementation prevented certain picker dialogs from working.

* Issue **#481** : Fix handling of non-incremental index queries on the query API. Adds timeout option in request and blocking code to wait for the query to complete. Exit early from wait loops in index/event search.

* Issue **#626** : Fixed issue with document settings not being persisted

* Issue **#621** : Changed the document info to prevent requests for multi selections

* Issue **#620** : Copying a directory now recursively copies it's contents, plus renaming copies is done more intelligently.

* Issue **#546** : Fixed race conditions with the Explorer Tree, it was causing odd delays to population of the explorer in various places.

* Issue **#495** : Fixed the temporary expansion of the Explorer Tree caused by filtering

* Issue **#376** : Welcome tab details fixed since move to gradle


## [v6.0-alpha.10]

* Issue **#523** : Changed permission behaviours for copy and move to support `None`, `Source`, `Destination` and `Combined` behaviours. Creating new items now allows for `None` and `Destination` permission behaviours. Also imported items now receive permissions from the destination folder. Event logging now indicates the permission behaviour used during copy, move and create operations.

* Issue **#480** : Change the downloaded search request API JSON to have a fetch type of ALL.

* Issue **#623** : Fixed issue where items were being added to sublist causing a stack overflow exception during data retention processing.

* Issue **#617** : Introduced a concept of `system` document types that prevents the root `System` folder type from being created, copied, deleted, moved, renamed etc.

* Issue **#622** : Fix incorrect service discovery based api paths, remove authentication and authorisation from service discovery

* Issue **#568** : Fixed filtering streams by pipeline in the pipeline screen.

* Issue **#565** : Fixed authorisation issue on dashboards.


## [v6.0-alpha.9]

* Issue **#592** : Mount stroom at /stroom.

* Issue **#608** : Fixed stream grep and stream dump tools and added tests to ensure continued operation.

* Issue **#603** : Changed property description from `tags` to `XML elements` in `BadTextXMLFilterReader`.

* Issue **#600** : Added debug to help diagnose cause of missing index shards in shard list.

* Issue **#611** : Changed properties to be defined in code rather than Spring XML.

* Issue **#605** : Added a cache for retrieving user by name to reduce DB use when pushing users for each task.

* Issue **#610** : Added `USE INDEX (PRIMARY)` hint to data retention select SQL to improve performance.

* Issue **#607** : Multiple improvements to the code to ensure DB connections, prepared statements, result sets etc use try-with-resources constructs wherever possible to ensure no DB resources are leaked. Also all connections obtained from a data source are now returned appropriately so that connections from pools are reused.

* Issue **#602** : Changed the data retention rule table column order.

* Issue **#606** : Added more stroom properties to tune the c3P0 connection pool. The properties are prefixed by `stroom.db.connectionPool` and `stroom.statistics.sql.db.connectionPool`.

* Issue **#601** : Fixed NPE generated during index shard retention process that was caused by a shard being deleted from the DB at the same time as the index shard retention job running.

* Issue **#609** : Add configurable regex to replace IDs in heap histogram class names, e.g. `....$Proxy54` becomes `....$Proxy--ID-REMOVED--`

* Issue **#570** : Refactor the heap histogram internal statistics for the new InternalStatisticsReceiver

* Issue **#599** : DocumentServiceWriteAction was being used in the wrong places where EntityServiceSaveAction should have been used instead to save entities that aren't document entities.


## [v6.0-alpha.8]

* Issue **#593** : Fixed node save RPC call.

* Issue **#591** : Made the query info popup more configurable with a title, validation regex etc. The popup will now only be displayed when enabled and when a manual user action takes place, e.g. clicking a search button or running a parameterised execution with one or more queries.

* Added 'prompt' option to force the identity provider to ask for a login.


## [v6.0-alpha.7]

* Issue **#549** : Change to not try to connect to kafka when kafka is not configured and improve failure handling

* Issue **#573** : Fixed viewing folders with no permitted underlying feeds. It now correctly shows blank data screen, rather than System/Data.

* Issue **#150** : Added a feature to optionally require specification of search purpose.

* Issue **#572** : Added a feature to allow easy download of dictionary contents as a text file.

* Generate additional major and minor floating docker tags in travis build, e.g. v6-LATEST and v6.0-LATEST

* Change docker image to be based on openjdk:8u151-jre-alpine

* Added a feature to list dependencies for all document entities and indicate where dependencies are missing.

* Issue **#540** : Improve description text for stroom.statistics.sql.maxProcessingAge property

* Issue **#538** : Lists of items such as users or user groups were sometimes not being converted into result pages correctly, this is now fixed.

* Issue **#537** : Users without `Manage Policies` permission can now view streams.

* Issue **#522** : Selection of data retention rules now remains when moving rules up or down.

* Issue **#411** : When data retention rules are disabled they are now shown greyed out to indicate this.

* Issue **#536** : Fix for missing visualisation icons.

* Issue **#368** : Fixed hidden job type button on job node list screen when a long cron pattern is used.

* Issue **#507** : Added dictionary inheritance via import references.

* Issue **#554** : Added a `parseUri` XSLT function.

* Issue **#557** : Added dashboard functions to parse and output URI parts.

* Issue **#552** : Fix for NPE caused by bad XSLT during search data extraction.

* Issue **#560** : Replaced instances of `Files.walk()` with `Files.walkFileTree()`. `Files.walk()` throws errors if any files are deleted or are not accessible during the walk operation. This is a major issue with the Java design for walking files using Java 8 streams. To avoid this issue `Files.walkFileTree()` has now been used in place of `Files.walk()`.

* Issue **#567** : Changed `parseUri` to be `parse-uri` to keep it consistently named with respect to other XSLT functions. The old name `parseUri` still works but is deprecated and will be removed in a later version.

* Issue **#567** : The XSLT function `parse-uri` now correctly returns a `schemeSpecificPart` element rather than the incorrectly named `schemeSpecificPort`.

* Issue **#567** : The dashboard expression function `extractSchemeSpecificPortFromUri` has now been corrected to be called `extractSchemeSpecificPartFromUri`.

* Issue **#567** : The missing dashboard expression function `extractQueryFromUri` has been added.

* Issue **#571** : Streams are now updated to have a status of deleted in batches using native SQL and prepared statements rather than using the stream store.

* Issue **#559** : Changed CSS to allow table text selection in newer browsers.

* Issue **#574** : Fixed SQL debug trace output.

* Issue **#574** : Fixed SQL UNION code that was resulting in missing streams in the data browser when paging.

* Issue **#590** : Improved data browser performance by using a local cache to remember feeds, stream types, processors, pipelines etc while decorating streams.

* Issue **#150** : Added a property to optionally require specification of search purpose.


## [v6.0-alpha.4]

* New authentication flow based around OpenId

* New user management screens

* The ability to issue API keys

* Issue **#501** : Improve the database teardown process in integration tests to speed up builds

* Relax regex in build script to allow tags like v6.0-alpha.3 to be published to Bintray

* Add Bintray publish plugin to Gradle build

* Issue **#75** : Upgraded to Lucene 5.

* Issue **#135** : [BREAKING CHANGE] Removed JODA Time library and replaced with Java 7 Time API. This change breaks time zone output previously formatted with `ZZ` or `ZZZ`.

* Added XSLT functions generate-url and fetch-json

* Added ability to put clickable hyperlinks in Dashboard tables

* Added an HTTP appender.

* Added an appender for the proxy store.

* Issue **#412** : Fixed no-column table breakage

* Issue **#380** : Fixed build details on welcome/about

* Issue **#348** : Fixed new menu icons.

* Issue **98** : Fix premature trimming of results in the store

* Issue **360** : Fix inability to sort sql stats results in the dashboard table

* Issue **#550** : Fix for info message output for data retention.

* Issue **#551** : Improved server task detail for data retention job.

* Issue **#541** : Changed stream retention job descriptions.

* Issue **#553** : The data retention job now terminates if requested to do so and also tracks progress in a local temp file so a nodes progress will survive application restarts.

* Change docker image to use openjdk:8u151-jre-alpine as a base

* Issue **#539** : Fix issue of statistic search failing after it is imported

* Issue **#547** : Data retention processing is now performed in batches (size determined by `stroom.stream.deleteBatchSize`). This change should reduce the memory required to process the data retention job.

* Issue **#541** : Marked old stream retention job as deprecated in description.

* Issue **#542** : Fix for lazy hibernate object initialisation when stepping cooked data.

* Issue **#524** : Remove dependency on stroom-proxy:stroom-proxy-repo and replaced with duplicated code from stroom-proxy-repo (commit b981e1e)

* Issue **#203** : Initial release of the new data receipt policy functionality.

* Issue **#202** : Initial release of the new data retention policy functionality.

* Issue **#521** : Fix for the job list screen to correct the help URL.

* Issue **#526** : Fix for XSLT functions that should return optional results but were being forced to return a single value.

* Issue **#527** : Fix for XSLT error reporting. All downstream errors were being reported as XSLT module errors and were
 hiding the underlying exception.

* Issue **#501** : Improve the database teardown process in integration tests to speed up builds.

* Issue **#511** : Fix NPE thrown during pipeline stepping by downstream XSLT.

* Issue **#521** : Fix for the job list screen to use the help URL system property for displaying context sensitive help.

* Issue **#511** : Fix for XSLT functions to allow null return values where a value cannot be returned due to an error etc.

* Issue **#515** : Fix handling of errors that occur before search starts sending.

* Issue **#506** : In v5 dashboard table filters were enhanced to allow parameters to be used in include/exclude filters. The implementation included the use of ` \ ` to escape `$` characters that were not to be considered part of a parameter reference. This change resulted in regular expressions requiring ` \ ` being escaped with additional ` \ ` characters. This escaping has now been removed and instead only `$` chars before `{` chars need escaping when necessary with double `$$` chars, e.g. use `$${something` if you actually want `${something` not to be replaced with a parameter.

* Issue **#505** : Fix the property UI so all edited value whitespace is trimmed

* Issue **#513** : Now only actively executing tasks are visible as server tasks

* Issue **#483** : When running stream retention jobs the transactions are now set to REQUIRE_NEW to hopefully ensure that the job is done in small batches rather than a larger transaction spanning multiple changes.

* Issue **#508** : Fix directory creation for index shards.

* Issue **#492** : Task producers were still not being marked as complete on termination which meant that the parent cluster task was not completing. This has now been fixed.

* Issue **#497** : DB connections obtained from the data source are now released back to the pool after use.

* Issue **#492** : Task producers were not being marked as complete on termination which meant that the parent cluster task was not completing. This has now been fixed.

* Issue **#497** : Change stream task creation to use straight JDBC rather than hibernate for inserts and use a configurable batch size (stroom.databaseMultiInsertMaxBatchSize) for the inserts.

* Issue **#502** : The task executor was not responding to shutdown and was therefore preventing the app from stopping gracefully.

* Issue **#476** : Stepping with dynamic XSLT or text converter properties now correctly falls back to the specified entity if a match cannot be found by name.

* Issue **#498** : The UI was adding more than one link between 'Source' and 'Parser' elements, this is now fixed.

* Issue **#492** : Search tasks were waiting for part of the data extraction task to run which was not checking for termination. The code for this has been changed and should now terminate when required.

* Issue **#494** : Fix problem of proxy aggregation never stopping if more files exist

* Issue **#490** : Fix errors in proxy aggregation due to a bounded thread pool size

* Issue **#484** : Remove custom finalize() methods to reduce memory overhead

* Issue **#475** : Fix memory leak of java.io.File references when proxy aggregation runs

* Issue **#470** : You can now correctly add destinations directly to the pipeline 'Source' element to enable raw streaming.

* Issue **#487** : Search result list trimming was throwing an illegal argument exception `Comparison method violates its general contract`, this should now be fixed.

* Issue **#488** : Permissions are now elevated to 'Use' for the purposes of reporting the data source being queried.

* Migrated to ehcache 3.4.0 to add options for off-heap and disk based caching to reduce memory overhead.

* Caches of pooled items no longer use Apache Commons Pool.

* Issue **#401** : Reference data was being cached per user to ensure a user centric view of reference data was being used. This required more memory so now reference data is built in the context of the internal processing user and then filtered during processing by user access to streams.

* The effective stream cache now holds 1000 items.

* Reduced the amount of cached reference data to 100 streams.

* Reduced the number of active queries to 100.

* Removed Ehcache and switched to Guava cache.

* Issue **#477** : Additional changes to ensure search sub tasks use threads fairly between multiple searches.

* Issue **#477** : Search sub tasks are now correctly linked to their parent task and can therefore be terminated by terminating parent tasks.

* Issue **#425** : Changed string replacement in pipeline migration code to use a literal match

* Issue **#469** : Add Heap Histogram internal statistics for memory use monitoring

* Issue **#463** : Made further improvements to the index shard writer cache to improve performance.

* Issue **#448** : Some search related tasks never seem to complete, presumably because an error is thrown at some point and so their callbacks do not get called normally. This fix changes the way task completion is recorded so that it isn't dependant on the callbacks being called correctly.

* Issue **#464** : When a user resets a password, the password now has an expiry date set in the future determined by the password expiry policy. Password that are reset by email still expire immediately as expected.

* Issue **#462** : Permission exceptions now carry details of the user that the exception applies to. This change allows error logging to record the user id in the message where appropriate.

* Issue **#463** : Many index shards are being corrupted which may be caused by insufficient locking of the shard writers and readers. This fix changes the locking mechanism to use the file system.

* Issue **#451** : Data paging was allowing the user to jump beyond the end of a stream whereby just the XML root elements were displayed. This is now fixed by adding a constraint to the page offset so that the user cannot jump beyond the last record. Because data paging assumes that segmented streams have a header and footer, text streams now include segments after a header and before a footer, even if neither are added, so that paging always works correctly regardless of the presence of a header or footer.

* Issue **#461** : The stream attributes on the filter dialog were not sorted alphabetically, they now are.

* Issue **#460** : In some instances error streams did not always have stream attributes added to them for fatal errors. This mainly occurred in instances where processing failed early on during pipeline creation. An error was recorded but stream attributes were not added to the meta data for the error stream. Processing now ensures that stream attributes are recorded for all error cases.

* Issue **#442** : Remove 'Old Internal Statistics' folder, improve import exception handling

* Issue **#457** : Add check to import to prevent duplicate root level entities

* Issue **#444** : Fix for segment markers when writing text to StreamAppender.

* Issue **#447** : Fix for AsyncSearchTask not being displayed as a child of EventSearchTask in the server tasks view.

* Issue **#421** : FileAppender now causes fatal error where no output path set.

* Issue **#427** : Pipelines with no source element will now only treat a single parser element as being a root element for backwards compatibility.

* Issue **#420** : Pipelines were producing errors in the UI when elements were deleted but still had properties set on them. The pipeline validator was attempting to set and validate properties for unknown elements. The validator now ignores properties and links to elements that are undeclared.

* Issue **#420** : The pipeline model now removes all properties and links for deleted elements on save.

* Issue **#458** : Only event searches should populate the `searchId`. Now `searchId` is only populated when a stream processor task is created by an event search as only event searches extract specific records from the source stream.

* Issue **#437** : The event log now includes source in move events.

* Issue **#419** : Fix multiple xml processing instructions appearing in output.

* Issue **#446** : Fix for deadlock on rolling appenders.

* Issue **#444** : Fix segment markers on RollingStreamAppender.

* Issue **#426** : Fix for incorrect processor filters. Old processor filters reference `systemGroupIdSet` rather than `folderIdSet`. The new migration updates them accordingly.

* Issue **#429** : Fix to remove `usePool` parser parameter.

* Issue **#439** : Fix for caches where elements were not eagerly evicted.

* Issue **#424** : Fix for cluster ping error display.

* Issue **#441** : Fix to ensure correct names are shown in pipeline properties.

* Issue **#433** : Fixed slow stream queries caused by feed permission restrictions.

* Issue **#385** : Individual index shards can now be deleted without deleting all shards.

* Issue **#391** : Users needed `Manage Processors` permission to initiate pipeline stepping. This is no longer required as the 'best fit' pipeline is now discovered as the internal processing user.

* Issue **#392** : Inherited pipelines now only require 'Use' permission to be used instead of requiring 'Read' permission.

* Issue **#394** : Pipeline stepping will now show errors with an alert popup.

* Issue **#396** : All queries associated with a dashboard should now be correctly deleted when a dashboard is deleted.

* Issue **#393** : All caches now cache items within the context of the current user so that different users do not have the possibility of having problems caused by others users not having read permissions on items.

* Issue **#358** : Schemas are now selected from a subset matching the criteria set on SchemaFilter by the user.

* Issue **#369** : Translation stepping wasn't showing any errors during stepping if a schema had an error in it.

* Issue **#364** : Switched index writer lock factory to a SingleInstanceLockFactory as index shards are accessed by a single process.

* Issue **#363** : IndexShardWriterCacheImpl now closes and flushes writers using an executor provided by the TaskManager. Writers are now also closed in LRU order when sweeping up writers that exceed TTL and TTI constraints.

* Issue **#361** : Information has been added to threads executing index writer and index searcher maintenance tasks.

* Issue **#356** : Changed the way index shard writers are cached to improve indexing performance and reduce blocking.

* Issue **#353** : Reduced expected error logging to debug.

* Issue **#354** : Changed the way search index shard readers get references to open writers so that any attempt to get an open writer will not cause, or have to wait for, a writer to close.

* Issue **#351** : Fixed ehcache item eviction issue caused by ehcache internally using a deprecated API.

* Issue **#347** : Added a 'Source' node to pipelines to establish a proper root for a pipeline rather than an assumed one based on elements with no parent.

* Issue **#350** : Removed 'Advanced Mode' from pipeline structure editor as it is no longer very useful.

* Issue **#349** : Improved index searcher cache to ensure searchers are not affected by writers closing.

* Issue **#342** : Changed the way indexing is performed to ensure index readers reference open writers correctly.

* Issue **#346** : Improved multi depth config content import.

* Issue **#328** : You can now delete corrupt shards from the UI.

* Issue **#343** : Fixed login expiry issue.

* Issue **#345** : Allowed for multi depth config content import.

* Issue **#341** : Fixed arg in SQL.

* Issue **#340** : Fixed headless and corresponding test.

* Issue **#333** : Fixed event-logging version in build.

* Issue **#334** : Improved entity sorting SQL and separated generation of SQL and HQL to help avoid future issues.

* Issue **#335** : Improved user management

* Issue **#337** : Added certificate auth option to export servlet and disabled the export config feature by default.

* Issue **#337** : Added basic auth option to export servlet to complement cert based auth.

* Issue **#332** : The index shard searcher cache now makes sure to get the current writer needed for the current searcher on open.

* Issue **#322** : The index cache and other caching beans should now throw exceptions on `get` that were generated during the creation of cached items.

* Issue **#325** : Query history is now cleaned with a separate job. Also query history is only recorded for manual querying, i.e. not when query is automated (on open or auto refresh). Queries are now recorded on a dashboard + query component basis and do not apply across multiple query components in a dashboard.

* Issue **#323** : Fixed an issue where parser elements were not being returned as 'processors' correctly when downstream of a reader.

* Issue **#322** : Index should now provide a more helpful message when an attempt is made to index data and no volumes have been assigned to an index.

* Issue **#316** : Search history is now only stored on initial query when using automated queries or when a user runs a query manually. Search history is also automatically purged to keep either a specified number of items defined by `stroom.query.history.itemsRetention` (default 100) or for a number of days specified by `stroom.query.history.daysRetention` (default 365).

* Issue **#317** : Users now need update permission on an index plus 'Manage Index Shards' permission to flush or close index shards. In addition to this a user needs delete permission to delete index shards.

* Issue **#319** : SaveAs now fetches the parent folder correctly so that users can copy items if they have permission to do so.

* Issue **#311** : Fixed request for `Pipeline` in `meta` XSLT function. Errors are now dealt with correctly so that the XSLT will not fail due to missing meta data.

* Issue **#313** : Fixed case of `xmlVersion` property on `InvalidXMLCharFilterReader`.

* Issue **#314** : Improved description of `tags` property in `BadTextXMLFilterReader`.

* Issue **#307** : Made some changes to avoid potential NPE caused by session serialisation.

* Issue **#306** : Added a stroom `meta` XSLT function. The XSLT function now exposes `Feed`, `StreamType`, `CreatedTime`, `EffectiveTime` and `Pipeline` meta attributes from the currently processing stream in addition to any other meta data that might apply. To access these meta data attributes of the current stream use `stroom:meta('StreamType')` etc. The `feed-attribute` function is now an alias for the `meta` function and should be considered to be deprecated.

* Issue **#303** : The stream delete job now uses cron in preference to a frequency.

* Issue **#152** : Changed the way indexing is performed so that a single indexer object is now responsible for indexing documents and adding them to the appropriate shard.

* Issue **#179** : Updated Saxon-HE to version 9.7.0-18 and added XSLTFilter option to `usePool` to see if caching might be responsible for issue.

* Issue **#288** : Made further changes to ensure that the IndexShardWriterCache doesn't try to reuse an index shard that has failed when adding any documents.

* Issue **#295** : Made the help URL absolute and not relative.

* Issue **#293** : Attempt to fix mismatch document count error being reported when index shards are opened.

* Issue **#292** : Fixed locking for rolling stream appender.

* Issue **#292** : Rolling stream output is no longer associated with a task, processor or pipeline to avoid future processing tasks from deleting rolling streams by thinking they are superseded.

* Issue **#292** : Data that we expect to be unavailable, e.g. locked and deleted streams, will no longer log exceptions when a user tries to view it and will instead return an appropriate message to the user in place of the data.

* Issue **#288** : The error condition 'Expected a new writer but got the same one back!!!' should no longer be encountered as the root cause should now be fixed. The original check has been reinstated so that processing will terminate if we do encounter this problem.

* Issue **#295** : Fixed the help property so that it can now be configured.

* Issue **#296** : Removed 'New' and 'Delete' buttons from the global property dialog.

* Issue **#279** : Fixed NPE thrown during proxy aggregation.

* Issue **#294** : Changing stream task status now tries multiple times to attempt to avoid a hibernate LockAcquisitionException.

* Issue **#287** : XSLT not found warnings property description now defaults to false.

* Issue **#261** : The save button is now only enabled when a dashboard or other item is made dirty and it is not read only.

* Issue **#286** : Dashboards now correctly save the selected tab when a tab is selected via the popup tab selector (visible when tabs are collapsed).

* Issue **#289** : Changed Log4J configuration to suppress logging from Hibernate SqlExceptionHandler for expected exceptions like constraint violations.

* Issue **#288** : Changed 'Expected a new writer...' fatal error to warning as the condition in question might be acceptable.

* Issue **#285** : Attempted fix for GWT RPC serialisation issue.

* Issue **#283** : Statistics for the stream task queue are now captured even if the size is zero.

* Issue **#226** : Fixed issue where querying an index failed with "User does not have the required permission (Manage Users)" message.

* Issue **#281** : Made further changes to cope with Files.list() and Files.walk() returning streams that should be closed with 'try with resources' construct.

* Issue **#224** : Removing an element from the pipeline structure now removes all child elements too.

* Issue **#282** : Users can now upload data with just 'Data - View' and 'Data - Import' application permissions, plus read permission on the appropriate feed.

* Issue **#199** : The explorer now scrolls selected items into view.

* Issue **#280** : Fixed 'No user is currently authenticated' issue when viewing jobs and nodes.

* Issue **#278** : The date picker now hides once you select a date.

* Issue **#281** : Directory streams etc are now auto closed to prevent systems running out of file handles.

* Issue **#263** : The explorer tree now allows you to collapse the root 'System' node after it is first displayed.

* Issue **#266** : The explorer tree now resets (clears and collapses all previously open nodes) and shows the currently selected item every time an explorer drop down in opened.

* Issue **#233** : Users now only see streams if they are administrators or have 'Data - View' permission. Non administrators will only see data that they have 'read' permission on for the associated feed and 'use' permission on for the associated pipeline if there is one.

* Issue **#265** : The stream filter now orders stream attributes alphabetically.

* Issue **#270** : Fixed security issue where null users were being treated as INTERNAL users.

* Issue **#270** : Improved security by pushing user tokens rather than just user names so that internal system (processing) users are clearly identifiable by the security system and cannot be spoofed by regular user accounts.

* Issue **#269** : When users are prevented from logging in with 'preventLogin' their failed login count is no longer incremented.

* Issue **#267** : The login page now shows the maintenance message.

* Issue **#276** : Session list now shows session user ids correctly.

* Issue **#201** : The permissions menu item is no longer available on the root 'System' folder.

* Issue **#176** : Improved performance of the explorer tree by increasing the size of the document permissions cache to 1M items and changing the eviction policy from LRU to LFU.

* Issue **#176** : Added an optimisation to the explorer tree that prevents the need for a server call when collapsing tree nodes.

* Issue **#273** : Removed an unnecessary script from the build.

* Issue **#277** : Fixed a layout issue that was causing the feed section of the processor filter popup to take up too much room.

* Issue **#274** : The editor pane was only returning the current user edited text when attached to the DOM which meant changes to text were ignored if an editor pane was not visible when save was pressed. This has now been fixed so that the current content of an editor pane is always returned even when it is in a detached state.

* Issue **#264** : Added created by/on and updated by/on info to pipeline stream processor info tooltips.

* Issue **#222** : Explorer items now auto expand when a quick filter is used.

* Issue **#205** : File permissions in distribution have now been changed to `0750` for directories and shell scripts and `0640` for all other files.

* Issue **#240** : Separate application permissions are now required to manage DB tables and tasks.

* Issue **#210** : The statistics tables are now listed in the database tables monitoring pane.

* Issue **#249** : Removed spaces between values and units.

* Issue **#237** : Users without 'Download Search Results' permission will no longer see the download button on the table component in a dashboard.

* Issue **#232** : Users can now inherit from pipelines that they have 'use' permissions on.

* Issue **#191** : Max stream size was not being treated as IEC value, e.g. Mebibytes etc.

* Issue **#235** : Users can now only view the processor filters that they have created if they have 'Manage Processors' permission unless they are an administrator in which case they will see all filters. Users without the 'Manage Processors' permission who are also not administrators will see no processor filters in the UI. Users with 'Manage Processors' permission who are not administrators will be able to update their own processor filters if they have 'update' permission on the associated pipeline. Administrators are able to update all processor filters.

* Issue **#212** : Changes made to text in any editor including those made with cut and paste are now correctly handled so that altered content is now saved.

* Issue **#247** : The editor pane now attempts to maintain the scroll position when formatting content.

* Issue **#251** : Volume and memory statistics are now recorded in bytes and not MiB.

* Issue **#243** : The error marker pane should now discover and display all error types even if they are preceded by over 1000 warnings.

* Issue **#254** : Fixed search result download.

* Issue **#209** : Statistics are now queryable in a dashboard if a user has 'use' permissions on a statistic.

* Issue **#255** : Fixed issue where error indicators were not being shown in the schema validator pane because the text needed to be formatted so that it spanned multiple lines before attempting to add annotations.

* Issue **#257** : The dashboard text pane now provides padding at the top to allow for tabs and controls.

* Issue **#174** : Index shard checking is now done asynchronously during startup to reduce startup time.

* Issue **#225** : Fixed NPE that was caused by processing instruction SAX events unexpectedly being fired by Xerces before start document events. This looks like it might be a bug in Xerces but the code now copes with the unexpected processing instruction event anyway.

* Issue **#230** : The maintenance message can now be set with the property 'stroom.maintenance.message' and the message now appears as a banner at the top of the screen rather than an annoying popup. Non admin users can also be prevented from logging on to the system by setting the 'stroom.maintenance.preventLogin' property to 'true'.

* Issue **#155** : Changed password values to be obfuscated in the UI as 20 asterisks regardless of length.

* Issue **#188** : All of the writers in a pipeline now display IO in the UI when stepping.

* Issue **#208** : Schema filter validation errors are now shown on the output pane during stepping.

* Issue **#211** : Turned off print margins in all editors.

* Issue **#200** : The stepping presenter now resizes the top pane to fit the tree structure even if it is several elements high.

* Issue **#168** : Code and IO is now loaded lazily into the element presenter panes during stepping which prevents the scrollbar in the editors being in the wrong position.

* Issue **#219** : Changed async dispatch code to work with new lambda classes rather than callbacks.

* Issue **#221** : Fixed issue where `*.zip.bad` files were being picked up for proxy aggregation.

* Issue **#242** : Improved the way properties are injected into some areas of the code to fix an issue where 'stroom.maxStreamSize' and other properties were not being set.

* Issue **#241** : XMLFilter now ignores the XSLT name pattern if an empty string is supplied.

* Issue **#236** : 'Manage Cache Permission' has been changed to 'Manage Cache'.

* Issue **#219** : Made further changes to use lambda expressions where possible to simplify code.

* Issue **#231** : Changed the way internal statistics are created so that multiple facets of a statistic, e.g. Free & Used Memory, are combined into a single statistic to allow combined visualisation.

* Issue **#172** : Further improvement to dashboard L&F.

* Issue **#194** : Fixed missing Roboto fonts.

* Issue **#195** : Improved font weights and removed underlines from link tabs.

* Issue **#196** : Reordered fields on stream, relative stream, volume and server task tables.

* Issue **#182** : Changed the way dates and times are parsed and formatted and improved the datebox control L&F.

* Issue **#198** : Renamed 'INTERNAL_PROCESSING_USER' to 'INTERNAL'.

* Issue **#154** : Active tasks are now sortable by processor filter priority.

* Issue **#204** : Pipeline processor statistics now include 'Node' as a tag.

* Issue **#170** : Changed import/export to delegate import/export responsibility to individual services. Import/export now only works with items that have valid UUIDs specified.

* Issue **#164** : Reduced caching to ensure tree items appear as soon as they are added.

* Issue **#177** : Removed 'Meta Data-Bytes Received' statistic as it was a duplicate.

* Issue **#152** : Changed the way index shard creation is locked so that only a single shard should be fetched from the cache with a given shard key at any one time.

* Issue **#189** : You now have to click within a checkbox to select it within a table rather than just clicking the cell the checkbox is in.

* Issue **#186** : Data is no longer artificially wrapped with the insertion of new lines server side. Instead the client now receives the data and an option to soft wrap lines has been added to the UI.

* Issue **#167** : Fixed formatting of JavaScript and JSON.

* Issue **#175** : Fixed visibility of items by inferred permissions.

* Issue **#178** : Added new properties and corresponding configuration to connect and create a separate SQL statistics DB.

* Issue **#172** : Improved dashboard L&F.

* Issue **#169** : Improved L&F of tables to make better use of screen real estate.

* Issue **#191** : Mebibytes (multiples of 1024) etc are now used as standard throughout the application for both memory and disk sizes and have single letter suffixes (B, K, M, G, T).

* Issue **#173** : Fixed the way XML formatter deals with spaces in attribute values.

* Issue **#151** : Fixed meta data statistics. 'metaDataStatistics' bean was declared as an interface and not a class.

* Issue **#158** : Added a new global property 'stroom.proxy.zipFilenameDelimiter' to enable Stroom proxy repositories to be processed that have a custom file name pattern.

* Issue **#153** : Clicking tick boxes and other cell components in tables no longer requires the row to be selected first.

* Issue **#148** : The stream browsing UI no longer throws an error when attempting to clear markers from the error markers pane.

* Issue **#160** : Stream processing tasks are now created within the security context of the user that created the associated stream processor filter.

* Issue **#157** : Data is now formatted by the editor automatically on display.

* Issue **#144** : Old processing output will now be deleted when content is reprocessed even if the new processing task does not produce output.

* Issue **#159** : Fixed NPE thrown during import.

* Issue **#166** : Fixed NPE thrown when searching statistics.

* Issue **#165** : Dashboards now add a query and result table from a template by default on creation. This was broken when adding permission inheritance to documents.

* Issue **#162** : The editor annotation popup now matches the style of other popups.

* Issue **#163** : Imported the Roboto Mono font to ensure consistency of the editor across platforms.

* Issue **#143** : Stroom now logs progress information about closing index shard writers during shutdown.

* Issue **#140** : Replaced code editor to improve UI performance and add additional code formatting & styling options.

* Issue **#146** : Object pool should no longer throw an error when abandoned objects are returned to the pool.

* Issue **#142** : Changed the way permissions are cached so that changes to permissions provide immediate access to documents.

* Issue **#123** : Changed the way entity service result caching works so that the underlying entity manager is cached instead of individual services. This allows entity result caching to be performed while still applying user permissions to cached results.

* Issue **#156** : Attempts to open items that that user does not have permission to open no longer show an error and spin the progress indicator forever, instead the item will just not open.

* Issue **#141** : Improved log output during entity reference migration and fixed statistic data source reference migration.

* Issue **#127** : Entity reference replacement should now work with references to 'StatisticsDataSource'.

* Issue **#125** : Fixed display of active tasks which was broken by changes to the task summary table selection model.

* Issue **#121** : Fixed cache clearing.

* Issue **#122** : Improved the look of the cache screen.

* Issue **#106** : Disabled users and groups are now displayed with greyed out icon in the UI.

* Issue **#132** : The explorer tree is now cleared on login so that users with different permissions do not see the previous users items.

* Issue **#128** : Improved error handling during login.

* Issue **#130** : Users with no permissions are no longer able to open folders including the root System folder to attempt data browsing.

* Issue **#120** : Entity chooser now treats 'None' as a special root level explorer node so that it can be selected in the same way as other nodes, e.g. visibly selected and responsive to double click.

* Issue **#129** : Fixed NPE.

* Issue **#119** : User permissions dialog now clears permissions when a user or group is deleted.

* Issue **#115** : User permissions on documents can now be inherited from parent folders on create, copy and move.

* Issue **#109** : Added packetSize="65536" property to AJP connector in server.xml template.

* Issue **#100** : Various list of items in stroom now allow multi selection for add/remove purposes.

* Issue **#112** : Removed 'pool' monitoring screen as all pools are now caches of one form or another.

* Issue **#105** : Users were not seeing 'New' menu for folders that they had some create child doc permissions for. This was due to DocumentType not implementing equals() and is now fixed.

* Issue **#111** : Fixed query favourites and history.

* Issue **#91** : Only CombinedParser was allowing code to be injected during stepping. Now DSParser and XMLFragmentParser support code injection during stepping.

* Issue **#107** : The UI now only shows new pipeline element items on the 'Add' menu that are allowed children of the selected element.

* Issue **#113** : User names are now validated against a regex specified by the 'stroom.security.userNamePattern' property.

* Issue **#116** : Rename is now only possible when a single explorer item is selected.

* Issue **#114** : Fixed selection manager so that the explorer tree does not select items when a node expander is clicked.

* Issue **#65** : Selection lists are now limited to 300px tall and show scrollbars if needed.

* Issue **#50** : Defaults table result fields to use local time without outputting the timezone.

* Issue **#15** : You can now express time zones in dashboard query expressions or just omit a time zone to use the locale of the browser.

* Issue **#49** : Dynamic XSLT selection now works with pipeline stepping.

* Issue **#63** : Entity selection control now shows current entity name even if it has changed since referencing entity was last saved.

* Issue **#70** : You can now select multiple explorer rows with ctrl and shift key modifiers and perform bulk actions such as copy, move, rename and delete.

* Issue **#85** : findDelete() no longer tries to add ORDER BY condition on UPDATE SQL when deleting streams.

* Issue **#89** : Warnings should now be present in processing logs for reference data lookups that don't specify feed or stream type. This was previously throwing a NullPointerException.

* Issue **#90** : Fixed entity selection dialog used outside of drop down selection control.

* Issue **#88** : Pipeline reference edit dialog now correctly selects the current stream type.

* Issue **#77** : Default index volume creation now sets stream status to INACTIVE rather than CLOSED and stream volume creation sets index status to INACTIVE rather than CLOSED.

* Issue **#93** : Fixed code so that the 'Item' menu is now visible.

* Issue **#97** : Index shard partition date range creation has been improved.

* Issue **#94** : Statistics searches now ignore expression terms with null or empty values so that the use of substitution parameters can be optional.

* Issue **#87** : Fixed explorer scrolling to the top by disabling keyboard selection.

* Issue **#104** : 'Query' no longer appears as an item that a user can allow 'create' on for permissions within a folder.

* Issue **#103** : Added 10 years as a supported data retention age.

* Issue **#86** : The stream delete button is now re-enabled when new items are selected for deletion.

* Issue **#81** : No exception will now be thrown if a client rejects a response for an EntityEvent.

* Issue **#79** : The client node no longer tries to create directories on the file system for a volume that may be owned by another node.

* Issue **#92** : Error summaries of multiple types no longer overlap each other at the top of the error markers list.

* Issue **#64** : Fixed Hessian serialisation of 'now' which was specified as a ZonedDateTime which cannot be serialised. This field is now a long representing millseconds since epoch.

* Issue **#62** : Task termination button is now enabled.

* Issue **#60** : Fixed validation of stream attributes prior to data upload to prevent null pointer exception.

* Issue **#9** : Created a new implementation of the expression parser that improved expression tokenisation and deals with BODMAS rules properly.

* Issue **#36** : Fixed and vastly improved the configuration of email so that more options can be set allowing for the use of other email services requiring more complex configuration such as gmail.

* Issue **#24** : Header and footer strings are now unescaped so that character sequences such as '\n' are translated into single characters as with standard Java strings, e.g. '\n' will become a new line and '\t' a tab.

* Issue **#40** : Changed Stroom docker container to be based on Alpine linux to save space

* Issue **#40** : Auto import of content packs on Stroom startup and added default content packs into the docker build for Stroom.

* Issue **#30** : Entering stepping mode was prompting for the pipeline to step with but also auto selecting a pipeline at the same time and entering stepping immediately.

* Dashboard auto refresh is now limited to a minimum interval of 10 seconds.

* Issue **#31** : Pipeline stepping was not including user changes immediately as parsers and XSLT filters were using cached content when they should have been ignoring the cache in stepping mode.

* Issue **#27** : Stroom now listens to window closing events and asks the user if they really want to leave the page. This replaces the previous crude attempts to block keys that affected the history or forced a browser refresh.

* Issue **#2** : The order of fields in the query editor is now alphabetical.

* Issue **#3** : When a filter is active on a dashboard table column, a filter icon now appears to indicate this.

* Issue **#5** : Replace() and Decode() dashboard table expression functions no longer ignore cells with null values.

* Issue **#7** : Dashboards are now able to query on open.

* Issue **#8** : Dashboards are now able to re-query automatically at fixed intervals.

* Updated GWT to v2.8.0 and Gin to v2.1.2.

* Issue **#12** : Dashboard queries can now evaluate relative date/time expressions such as now(), hour() etc. In addition to this the expressions also allow the addition or subtraction of durations, e.g. now - 5d.

* Issue **#14** : Dashboard query expressions can now be parameterised with any term able to accept a user defined parameter, e.g. ${user}. Once added parameters can be changed for the entire dashboard via a text box at the top of the dashboard screen which will then execute all queries when enter is pressed or it loses focus.

* Issue **#16** : Dashboard table filters can also accept user defined parameters, e.g. ${user}, to perform filtering when a query is executed.

* Fixed missing text presenter in dashboards.

* Issue **#18** : The data dashboard component will now show data relative to the last selected table row (even if there is more than one table component on the dashboard) if the data component has not been configured to listen to row selections for a specific table component.

* Changed table styling to colour alternate rows, add borders between rows and increase vertical padding

* Issue **#22** : Dashboard table columns can now be configured to wrap text via the format options.

* Issue **#28** : Dashboard component dependencies are now listed with the component name plus the component id in brackets rather than just the component id.

* Issue **#202** : Initial release of the new data retention policy functionality.

[Unreleased]: https://github.com/gchq/stroom/compare/v6.1-beta.14...6.1
[v6.1-beta.14]: https://github.com/gchq/stroom/compare/v6.1-beta.13...v6.1-beta.14
[v6.1-beta.13]: https://github.com/gchq/stroom/compare/v6.1-beta.12...v6.1-beta.13
[v6.1-beta.12]: https://github.com/gchq/stroom/compare/v6.1-beta.11...v6.1-beta.12
[v6.1-beta.11]: https://github.com/gchq/stroom/compare/v6.1-beta.10...v6.1-beta.11
[v6.1-beta.10]: https://github.com/gchq/stroom/compare/v6.1-beta.9...v6.1-beta.10
[v6.1-beta.9]: https://github.com/gchq/stroom/compare/v6.1-beta.8...v6.1-beta.9
[v6.1-beta.8]: https://github.com/gchq/stroom/compare/v6.1-beta.7...v6.1-beta.8
[v6.1-beta.7]: https://github.com/gchq/stroom/compare/v6.1-beta.6...v6.1-beta.7
[v6.1-beta.6]: https://github.com/gchq/stroom/compare/v6.1-beta.5...v6.1-beta.6
[v6.1-beta.5]: https://github.com/gchq/stroom/compare/v6.1-beta.4...v6.1-beta.5
[v6.1-beta.4]: https://github.com/gchq/stroom/compare/v6.1-beta.3...v6.1-beta.4
[v6.1-beta.3]: https://github.com/gchq/stroom/compare/v6.1-beta.2...v6.1-beta.3
[v6.1-beta.2]: https://github.com/gchq/stroom/compare/v6.1-beta.1...v6.1-beta.2
[v6.1-beta.1]: https://github.com/gchq/stroom/compare/v6.0.7...v6.1-beta.1<|MERGE_RESOLUTION|>--- conflicted
+++ resolved
@@ -6,14 +6,9 @@
 
 ## [Unreleased]
 
-<<<<<<< HEAD
+* Update `stroom.security.apiToken` in stroom.conf.template to the new token with added client id and secret
+
 ## [v6.1-beta.14] - 2019-12-05
-=======
-* Update `stroom.security.apiToken` in stroom.conf.template to the new token with added client id and secret
-
-
-## [v6.0.27] - 2019-12-05
->>>>>>> 1e377b90
 
 * Updated API key to include audience and added client id and secret.
 
