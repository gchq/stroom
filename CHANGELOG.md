--- conflicted
+++ resolved
@@ -7,13 +7,11 @@
 
 ## [Unreleased]
 
-<<<<<<< HEAD
+* Issue **#2278** : Close a dialog box on keypress. `Escape` = Close, `Ctrl+Enter` = OK.
+
 * Issue **#220** : Users can now change font and font size.
 
 * Issue **#215** : User date/time format preferences are now usable in dashboard tables.
-=======
-* Issue **#2278** : Close a dialog box on keypress. `Escape` = Close, `Ctrl+Enter` = OK.
->>>>>>> 4f2517c5
 
 * Fix problem with DynamicAssetsBundle throwing an exception when run from the fat jar.
 
