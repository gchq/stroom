# Change Log

All notable changes to this project will be documented in this file.

The format is based on [Keep a Changelog](http://keepachangelog.com/)
and this project adheres to [Semantic Versioning](http://semver.org/).


## [Unreleased]

~~~
DO NOT ADD CHANGES HERE - ADD THEM USING log_change.sh
~~~

* Change the hard-coded test credentials to match those in v7.2 so that a test stack with 7.0 proxy and 7.2 stroom can communicate with each other. This change has no bearing on production deployments.

* Issue **#3838** : Change ref data meta store to log a warning rather than error when meta entries are not present. This is consistent with behaviour in v7.2.


## [v7.2.24] - 2024-06-18

* Fix verification of the `signer` key in the JWS headers when authentication is handled by an AWS load balancer. If you use AWS load balancers for authentication you must add the partial ARN(s) of your load balancer(s) to the property `stroom.security.authentication.openId.expectedSignerPrefixes`.


## [v7.2.23] - 2024-02-12

* Issue **#4033** : Fix an infinite loop when stepping raw JSON with a FindReplaceFilter. Change the way character data is decoded in the stepper so that it is more lenient to un-decodable bytes, replacing them with '�'. Also make the reader code in the stepper respond to task termination. Add stepper error for each byte sequence that can't be decoded.

* Fix missing fatal/error/warn/info gutter icons in the Ace editor.

* Change stepper so that errors/warn/etc. with no line/col location are not included in the coloured indicator at the top right of the pane. Location agnostic errors now only feature in the log pane at the bottom.

* Change the stepper log pane so that it only provides location/pane information if the location is known. The code has been changed to allow the server to explicitly state which pane an error relates to or if it is not specific to a pane. Elements with no code pane, now default errors with location information to belonging to the Input pane rather than the Output pane as previously.


## [v7.2.22] - 2024-01-31

* Issue **#4054** : Fix comparison of double values, e.g. `toDouble(20000) > toDouble(125000000)`. Improve comparison/sorting logic to cope with the new Duration type and to better handle mixed type comparison.

* Issue **#4056** : Fix display value of Error type values in query/dashboard. Now shows error message prefixed with `ERR: `.

* Issue **#4055** : Fix parsing/formatting of durations in query/dashboard expressions.


## [v7.2.21] - 2024-01-23

* Issue **#4010** : Change ERROR logging to DEBUG when search requests cannot be created, e.g. when a rule has a blank or invalid query string.

* Issue **#4014** : Fix queries hanging dur to an infinite loop when using `countGroups()` expression function.

* Issue **#4007** : Change the Lucene search code so that it will use the Index's default extraction pipeline if there is no extraction set on the dashboard, or in the case of StroomQL, always use the Index's default extraction pipeline as there no way to set a pipeline.

* Issue **#4021** : Fix using the `parseDuration(...)` function inside another function, e.g. `max(parseDuration(...))`.

* Issue **#4029** : Change the `/api/(query|dashboard)/v1/(search|downloadSearcResults)` to accept a null `nodeName` path param, e.g. `/api/query/v1/search`.

* Issue **#4024** : Fix concurrency issues in CompleteableQueue that were causing searches to get stuck. Also fix similar issues in StreamEventMap.

* Issue **#3900** : Fix bug when using an expression term like `Last Commit > 2023-12-22T11:19:32.000Z` when searching the Index Shards data source.


## [v7.2.20] - 2024-01-17

* Change SQL migration `V07_02_00_110__api_key_legacy_data_migration.sql` to include all API keys, not just enabled ones.


## [v7.2.19] - 2024-01-17

* Issue **#4012** : Fix NPE when cascading perms on a folder with no current perms.

* Change V07_02_00_110__api_key_legacy_data_migration.sql to make prefix column values unique.


## [v7.2.18] - 2024-01-16

* Fix duplicate entries in selection boxes.


## [v7.2.17] - 2024-01-16

* Fix broken SQL migration script V07_02_00_110__api_key_legacy_data_migration.sql.


## [v7.2.16] - 2024-01-16

* Issue **#3952** : Fix handling of thread interrupts (e.g. when a ref load is triggered by a search extraction and the search is stopped) during reference data loads. Interrupted ref loads now correctly get a load state of TERMINATED. Stopped searches no longer show a warning triangle with ref errors. Terminated pipeline tasks no longer list errors/warnings for the ref load/lookups.

* Issue **#3937** : Re-work the API keys screen using GWT rather than React. Change the structure of the API keys from a JSON Web Token to a 'dumb' random string. Add the ability to enable/disable tokens. Change Stroom to store the hash of the API key rather than the key itself. Include a prefix in the API key (which is stored in Stroom) so that users can identify a key they have against the list of keys in Stroom. Legacy API Keys that are _enabled_ will be migrated from the `token` table into the new `apk-key` table. This is mostly so there is visibility of the legacy API keys. As the legacy API keys are JWTs and Stroom was not checking the `token` table for their presence, authentication relies on the JWT being valid and not expired. It is recommended to create new API keys and get users of the legacy API keys to migrate over. The new API keys allow temporary/permanent revocation so are more secure.

* Issue **#3987** : Fix duration functions by replacing `duration()` with `parseDuration()`, `parseISODuration()`, `formatDuration()` and `formatISODuration()`.

* Issue **#4004** : Remove dynamic tag from extraction pipeline selection for Views.

* Issue **#3990** : Fix refresh of explorer tree on delete of a document/folder.


## [v7.2.15] - 2024-01-15

* Issue **#3964** : Add XSLT function for testing whether an IP address is within the specified CIDR range.

* Issue **#3982** : Fix text colour in step filter element selector.

* Issue **#3983** : Fix colour of hamburger menu in light theme so it is visible.

* Issue **#3984** : Text editor fixed line height is now more appropriate for each font size.

* Issue **#3985** : Fix dashboard table custom date format checkbox state.

* Issue **#3950** : Rules now work with non-dynamic indexes.

* Issue **#4002** : Fix setting dirty state when switching to notification tab on rules.

* Issue **#4001** : Fix pipeline structure editor element drag issue.

* Issue **#3999** : Main pane scroll bar now displays where needed.


## [v7.2.14] - 2023-12-28

* Add the un-authenticated API method `/api/authproxy/v1/noauth/fetchClientCredsToken` to effectively proxy for the IDP's token endpoint to obtain an access token using the client credentials flow. The request contains the client credentials and looks like `{ "clientId": "a-client", "clientSecret": "BR9m.....KNQO" }`. The response media type is `text/plain` and contains the access token.

* Change processing user token expiry time from 1year to 10min when using internal identity provider.

* Remove the CLI command `fetch_proc_user_token` as it is now replaced by the `/authproxy/v1/noauth` API method.

* Fix issues with the refreshing of expired authentication tokens. Change the age of the service user token from 1yr to 10mins for the internal IDP.

* Issue **#3947** : Fix owner validation of document permissions when cascading permissions. Now the validation requiring a single owner is only applied to the top level document being edited. Descendant documents may have no owners or multiple owners due to legacy behaviour in stroom. If there is no change to the owner of the top level document then the descendant owners will be ignored. If _Cascade_ is set to _All_ or there is a change to the owner of the top level document and _Cascade_ is set to _Changes Only_ then the top level owner will be made the only owner of all descendants replacing any existing owners. This change also adds a confirmation dialog that shows what changes will be made to descendant documents. See the GitHub issue for examples.


## [v7.2.13] - 2023-12-20

* Issue **#3956** : Fix SearchRequestBuilder reuse.


## [v7.2.12] - 2023-12-19

* Add minor performance optimisation to the byte buffer pool used by the reference data store.

* Issue **#3953** : Fix search buffer size issue.

* Issue **#3948** : Add `and` and `or` functions.

* Issue **#3956** : Add debug to diagnose expression parsing issue.


## [v7.2.11] - 2023-12-13

* Issue **#3913** : Change zip data handling so unknown file extensions are treated as part of the base name, e.g. `001.unknown` gets a base name of `001.unknown` (unless we see a known extension like `001.ctx` in which case `001.unknown` gets a base name of `001`), `abc.xyz.10001` gets a base name of `abc.xyz.10001`.

* Issue **#3945** : Fix light theme colours.

* Issue **#3942** : Fix user identity in audit logging.


## [v7.2.10] - 2023-12-07

* Issue **#3939** : Fix issue changing editor them in user preferences.


## [v7.2.9] - 2023-12-06

* Issue **#3938** : Fix `lockInterruptibly` on `CompletableQueue`.


## [v7.2.8] - 2023-11-30

* Issue **#3935** : The `having` clause can now compare two computed row values.


## [v7.2.7] - 2023-11-28

* Remove 5s thread sleep left in the code from testing. This sleep happens when a legacy ref data stream is migrated.

* Issue **#3908** : Add config property to change search result download row limit when sorted.

* Issue **#3918** : Revert Excel heading style.

* Issue **#3926** : Add the CLI command `fetch_proc_user_token` to obtain an OIDC access token for the internal processing user. This command is useful for getting a token to be able to call stroom's APIs to manage a cluster.

* Issue **#3929** : Fix stuck searches.


## [v7.2.6] - 2023-11-15

* Issue **#3909** : Add multiple recipients to rule notification emails.


## [v7.2.5] - 2023-11-10

* Issue **#3898** : Improve task info and debug logging for `Index Shard Delete` job.

* Issue **#3903** : Fix index deadlock.


## [v7.2.4] - 2023-11-08

* Issue **#3901** : Fix concurrent modification exception.


## [v7.2.3] - 2023-11-07

* Change the tables on the following screens to initially fill the available space: Server Tasks, App Permissions, Dependencies, Pipeline Structure properties, Properties, Jobs.

* Issue **#3892** : Add a toggle button to enable/disable line wrapping in Server Tasks Name and Info cells.

* Issue **#3893** : Change Query Helper and editor code completion to insert `$field with spaces}` rather than `"field with spaces"` for field names with spaces.

* Fix Hard coded XSLT editor snippets.

* Add editor snippets for StroomQL. `ids` => `eval StreamId = first(StreamId)
eval EventId = first(EventId)`, `evt` => `eval EventId = first(EventId)` and `str` => `eval StreamId = first(StreamId)`.

* Add XSLT completion snippets for stroom identity skeletons.


## [v7.2.2] - 2023-10-31

* Issue **#3887** : Add option to use default extraction pipeline to dashboard table.

* Issue **#3885** : Allow pane resizing in dashboards without needing to be in design mode.

* Issue **#3889** : Allow use of dashboard datasources with just `Use` permission.


## [v7.2.1] - 2023-10-30

* Issue **#3883** : Fix auto creation of `admin` user when an IDP type of TEST_CREDENTIALS is used.


## [v7.2.0] - 2023-10-27

* Issue **#3863** : Improve layout of dashboard column expression editor, reducing the height of the expression editor box.

* Issue **#3865** : Fix issue caused by applying a filter to a missing field in StroomQL.

* Issue **#3866** : Allow `having` clauses in StroomQL to work on column id plus name.

* Issue **#3862** : Change splitter offset.

* Issue **#3840** : Fix field filtering when used with missing fields.

* Issue **#3864** : Prevent right click from selecting rows in a Dashboard table.

* Allow selection of a dashboard table row using `space` or multiple rows with `space` + `ctrl`/`shift`.

* Issue **#3854** : Fix query info prompt.

* Issue **#3857** : Fix ability to view stream as hex when the stream can be decoded to UTF8 or similar.

* Issue **#3855** : Fix table row selection.

* Issue **#3853** : Fix pipeline structure editor.

* Change the Server Tasks table to wrap the text in the Info column.

* Change the Info tool tip on the Server Tasks screen to also show the task info text.

* Issue **#3868** : Improve the server task info for reference data loads, migrations and purges. Now shows if the task is waiting for a lock and updates with the load/migration/purge progress.

* Issue **#3769** : Change the icon for Rule Set document to a shield, so as not to conflict with the Analytic Rule.

* Issue **#3814** : Add support for adding/removing tags from multiple nodes via the explorer context menu.


## [v7.2-beta.79] - 2023-10-18

* Issue **#3849** : Add fix for `DateExpressionParser` NPE.


## [v7.2-beta.78] - 2023-10-17

* Issue **#3846** : Increase contrast ratio of non-matches in filtered explorer tree when in light mode.

* Issue **#3845** : Fix text box not filling Query Info dialog.

* Issue **#3849** : Add debug to diagnose date parse bug.


## [v7.2-beta.77] - 2023-10-16

* Issue **#3842** : Add support for `field in` to Stroom QL.

* Issue **#3836** : Add support for `field in dictionary` to Stroom QL.


## [v7.2-beta.76] - 2023-10-11

* Issue **#3827** : Change the new pipeline element dialog to always suggest a unique element ID.

* Issue **#3831** : Fix new documents/folders getting dual ownership when created. Now the creator of the document/folder will be the owner of it, not the owner of the destination.

* Add owner information to the Info explorer tree context menu item.

* Issue **#3834** : Stop _View_ and _AnalyticRule_ documents showing as having unsaved changes on open.


## [v7.2-beta.75] - 2023-10-06

* Issue **#3797** : Fix bug preventing an owner from granting permissions on a document/folder. Change the document permissions screen to show only users that share at least one group with the user changing the permissions. This is to prevent lowly users from seeing all users on the system. Fix problem of ownership being removed from the owner. Fix other issues with the permission changes not reflecting the changes made in the UI.

* Issue **#3822** : Fix NPE in bootstrap process.


## [v7.2-beta.74] - 2023-10-06

* Fix build.


## [v7.2-beta.73] - 2023-10-06

* Fix build issue.


## [v7.2-beta.72] - 2023-10-05

* Issue **#3817** : Fix treatment of negative numbers in StroomQL term values.

* Issue **#3816** : StroomQL HAVING fields are no longer needed in SELECT to apply HAVING filter.

* Issue **#3671** : Stop auto selecting parent folders in export tree when all child items selected.

* Issue **#3823** : Fix explorer drop down tree selection control.

* Issue **#3732** : Fix search result row id uniqueness.


## [v7.2-beta.71] - 2023-10-04

* Issue **#3805** : Fix NPE when building explorer tree.

* Issue **#3801** : Fix NPE when using explorer quick filter and type filter together.

* Fix set_log_levels.sh curl command when the admin port is HTTPS.

* Issue **#3800** : Fix tree pickers always showing None even when a document is selected in the tree dropdown.

* Issue **#3796** : Fix duplicate Document matches when doing content search.

* Issue **#3770** : Fix styling on Manage Step Filters screen.

* Issue **#3771** : Fix audit events produced by manage users CLI command.

* Issue **#3810** : Change the explorer tree pane background colour from blue to white in the _Light_ theme. This is to ensure the _Light_ theme is consistently dark text on a light background.

* Improve the property descriptions for the `stroom.ui.theme.*` properties.

* Issue **#3745** : Improve error message when filtering using an invalid stream Status value.

* Change alert dialogs to not show the detail by default if the detail looks like a stack trace.

* Issue **#3778** : Default folder permission cascade setting to `No`.

* Issue **#3795** : Fix delete for activities.


## [v7.2-beta.70] - 2023-10-02

* Issue **#3779** : Improve logging for StreamingAnalyticExecutor.

* Add a prop `stroom.explorer.dependencyWarningsEnabled` to disable dependency warnings in the explorer tree.

* Issue **#3798** : Change the position of the _Tags_ context menu item.


## [v7.2-beta.69] - 2023-10-02

* Issue **#3742** : Improve performance of showing dependency problems in the explorer tree. Change the Toggle Alerts button in the explorer pane to be always visible and off by default.

* Add ability to tag explorer nodes with tag management done from the explorer context menu.

* Issue **#3228** : Reload explorer tree cache on all nodes when entities are created/deleted.

* Add pre-populated tag filters to View, Dashboard and Pipeline reference loader pipeline tree pickers. E.g. pre-populates the filter with `tag:extraction tag:dynamic` in the View extraction pipeline picker. IMPORTANT: you will need to assign tags to pipelines so that they are visible in the three screens mentioned above. All reference loader pipelines (i.e. those using ``) should be tagged with `reference-loader`. All extraction pipelines (i.e. those using `SearchResultOutputFilter`) should be tagged with `extraction`. All dynamic extraction pipelines (i.e. those using `DynamicSearchResultOutputFilter`) should be tagged with `extraction` and `dynamic`. If you want to disable pre-filtering of pipelines then you can clear these properites: `dashboardPipelineSelectorIncludedTags`, `viewPipelineSelectorIncludedTags` and `referencePipelineSelectorIncludedTags`.

* Issue **#3794** : Fix size of activity pane when activities with long descriptions are selected.


## [v7.2-beta.68] - 2023-09-29

* Issue **#3789** : Fix find content screen formatting.

* Issue **#3747** : Fix date expression offsets.

* Issue **#3751** : Fix multi group by in StroomQL.

* Issue **#3754** : Fix relative time functions in StroomQL.

* Issue **#3760** : Improve validation of StroomQL keyword order.

* Issue **#3750** : Query editor start button no longer reset on save.

* Issue **#3755** : Fix null fields in StroomQL.

* Issue **#3752** : Ensure StreamId and EventId fields exist in query results.


## [v7.2-beta.67] - 2023-09-25

* Issue **#3776** : Change `dataTimeSettings.referenceTime` to be nullable in API search requests so it can be set to the current time by the server at query time. Change the Dashboard 'Download Query' feature to clear the `referenceTime` in the request JSON.


## [v7.2-beta.66] - 2023-09-25

* Issue **#3757** : Fix NPE in rule processing. Fix NPE with `getLastEventTime()`.

* Issue **#3756** : Fix confusing logging when a View has 0 or >1 owners. Improve rule processing logging.

* Issue **#3764** : Fix security task context issue.

* Issue **#3765** : Improve styling of doc/folder permissions dialog. Add validation to document/folder permissions screen to enforce one owner rule.

* Issue **#3773** : Add a fallback display name for service user identities with no display name.


## [v7.2-beta.65] - 2023-09-20

* Issue **#3738** : Fix exceptions when using stream filter terms with no value, e.g. `Parent ID = ''`. Also change `= ''` to map to `is null` in database terms rather than `in ()` as it was doing.

* Issue **#3717** : Run analytics as the analytic document owner.


## [v7.2-beta.64] - 2023-09-20

* Issue **#3717** : Run analytics as the analytic document owner.


## [v7.2-beta.63] - 2023-09-19

* Issue **#3737** : Ensure table builder analytics keep tracking processing state even if there are no matching events to store.

* Issue **#3738** : Fix error when selecting Feed is None in stream filter.

* Issue **#3744** : Add processor filter permissions.

* Issue **#3746** : Create streaming analytics by default.

* Issue **#3717** : Run analytics as the analytic document owner.

* Issue **#3743** : Improve syntax validation in StroomQL.


## [v7.2-beta.62] - 2023-09-08

* Issue **#3731** : Fix ConcurrentModificationException in FieldIndex.

* Issue **#3735** : Fix NPE.


## [v7.2-beta.61] - 2023-09-08

* Issue **#3726** : Add sort parameter (`asc`, `desc`) to `distinct()` function and apply total string length limit.

* Change default value of prop `idpType` in the proxy config from INTERNAL_IDP to NO_IDP.


## [v7.2-beta.60] - 2023-09-07

* Fix build.


## [v7.2-beta.59] - 2023-09-07

* Fix continuous integration build.


## [v7.2-beta.58] - 2023-09-07

* Issue **#3230** : Add alert icons to the explorer tree to indicate entities with broken dependencies. Change explorer tree to highlight filter matches. Change explorer tree to include all descendants of a folder that matches a filter. Add a toggle button to turn explorer tree alert icons on/off.

* Change explorer tree filter icon to be a toggle button to show if type filtering is active or not.

* Add menu items for showing dependants (as opposed to dependencies) to explorer tree and dependencies screen.

* Issue **#3729** : Fix invalid audit events when adding users to groups using the manageUsers CLI.

* Change the manageUsers CLI to look up identities using subjectId then falling back to displayName.


## [v7.2-beta.57] - 2023-09-05

* Issue **#3724** : Fix missing datasource names in query helper.

* Remove the `from ` prefix from the datasource completions in the query editor.

* Add the View description to the datasource completion in the query editor.

* Fix editor completion snippet for `filter` in the query editor.

* Issue **#3714** : Change query helper so branches of nested fields can also be an insertable field.

* Issue **#3722** : Fix text pane width.

* Issue **#3725** : Add date/time functions `now()`, `second()`, `minute()`, `hour()`, `day()`, `week()`, `month()` and `year()`.


## [v7.2-beta.56] - 2023-09-04

* Issue **#3315** : Add visualisation support to the Stroom Query Language.

* Issue **#3712** : Fix text pane appearance bug.

* Issue **#3715** : Fix nested time grouped key creation for LMDB.

* Issue **#3716** : Remove option to duplicate panes etc when not in design mode.

* Issue **#3713** : Improve task termination for analytics.


## [v7.2-beta.55] - 2023-08-30

* Issue **#3711** : Fix NPE.

* Add missing resource annotations causing `should not consume any entity` errors.


## [v7.2-beta.54] - 2023-08-29

* Change DB migrations to use dynamic SQL to stop them failing during the build of a new DB.


## [v7.2-beta.53] - 2023-08-29

* Issue **#3624** : Add display name and full name to session list servlet.

* Change document permission errors to include the document name.

* Change processor filters to use a dedicated owner_uuid column instead of using create_user.

* Change `currentUser()` and `current-user()` functions to take an arg for the name type `(display|subject|full)`.

* Issue **#3117** : Change `annotation:CreatedOn` and `annotation:UpdatedOn` to return dates rather then millis since epoch.

* Fix dashboard column `annotation:UpdatedBy` returning a date. Now returns the user display name.

* Issue **#3709** : Fix data source info not appearing in the query helper if the data source has no description.

* DB Migration : stroom-annotation - `V07_02_00_005__annotation_assigned_migration_to_uuid.sql`

* DB Migration : stroom-annotation - `V07_02_00_010__annotation_entry_assigned_migration_to_uuid.sql`

* DB Migration : stroom-config - `V07_02_00_005__preferences_column_rename.sql`

* DB Migration : stroom-dashboard - `V07_02_00_005__query_add_owner_uuid.sql`

* DB Migration : stroom-processor - `V07_02_00_005__processor_filter_add_owner_uuid_col.sql`

* DB Migration : stroom-security - `V07_01_00_001__add_stroom_user_cols.sql`

* DB Migration : stroom-security - `V07_01_00_002__rename_preferred_username_col.sql`

* Issue **#3577** : Fix ownership permissions when creating a new entity.

* Issue **#3613** : Fix error un-marshalling TimeRange.

* Issue **#3620** : Fix `currentUser()` not returning display name in OIDC version.

* Issue **#3475** : Change proxy error handling to return 401 for token authentication failures.

* Change internode comms to authenticate as the processing user then run as a user supplied in headers.

* Uplift packaged send_to_stroom.sh version to v3.2.2.

* Issue **#3117** : Fix problems with user display name not showing on welcome screen.

* Change manage user command to run as processing user.

* Change the CLI commands to also log to stdout/err.

* Issue **#3117** : Add _Preferred Username_ and _Full name_ to the user permissions data grids when using an external IDP. This is to make it easier to identify which users are which when assigning permissions as the IDP unique identity may be a UUID.

* Issue **#3118** : Hide the Tools => (API Keys|Users) menu items when using an external IDP.


## [v7.2-beta.52] - 2023-08-28

* Issue **#3618** : Fix explorer tree filtering when filtering for a Searchable, i.e. `dual`.

* Issue **#3696** : Add keyboard shortcut for Shift+Enter to execute queries.

* Issue **#3602** : Nest query field names using [.:] as the delimiter to support dynamic indexing with 000's of fields that are named based on the xpath of the element, e.g. `Events.Event.EventDetail.Authenticate.Action`. Add quick filtering of the query help tree.

* Issue **#3697** : Fix bad parent time key creation.

* Issue **#3700** : Highlight Stroom QL errors.

* Issue **#3632** : Add View documentation to the query helper description.

* Issue **#3702** : Add limits to analytic notifications.

* Issue **#3699** : Add a _Documentation_ entity to the explorer tree for storing markdown documentation. Improve the snippets for markdown. Add a preview pane to the markdown editor.

* Issue **#3704** : Add prop `nestedIndexFieldsDelimiterPattern` for configuring the delimiter used for nesting index fields in the query helper.

* Issue **#3679** : Add Feed tag to internal ref data stats now that ref stores are feed specific.

* Issue **#3707** : Allow a name to be specified when copying a single item.

* Issue **#3696** : Add keyboard shortcut for Shift+Esc to stop queries.

* Issue **#3548** : Reorganised some menu items.

* Issue **#3708** : Add sections to user preferences.


## [v7.2-beta.51] - 2023-08-16

* Fix build.


## [v7.2-beta.50] - 2023-08-15

* Add quick rule creation UI.


## [v7.2-beta.49] - 2023-08-15

* Add quick rule creation UI.


## [v7.2-beta.48] - 2023-08-15

* Issue **#3694** : Fix dashboard table maximum results.


## [v7.2-beta.47] - 2023-08-14

* Issue **#3304** : Improve analytic processing.

* Issue **#3691** : Fix vis data point truncation.


## [v7.2-beta.46] - 2023-08-09

* Issue **#3683** : Fix XML header being written multiple times with RolledFileAppender and compression enabled.


## [v7.2-beta.45] - 2023-08-09

* Issue **#3636** : Remove OIDC redirect URI parameters.

* Issue **#3649** : Change the node monitoring ping bars to have a consistent and configurable (`pingWarnThreshold` and `pingMaxThreshold`) scale. Change the ping bar to use a three colour scheme.

* Issue **#3660** : Fix high search memory usage.

* Issue **#3664** : Make editor Live Auto Completion a user preference.

* Change user preferences to set the list of available editor themes based on the stroom theme, i.e. light editor themes for a light stroom theme.

* Change editor theme names in user preferences to be more human friendly.

* Issue **#3631** : Fix missing structure heading items in query helper.

* Issue **#3667** : Fix data viewer info pane not being scrollable.

* Issue **#3659** : Fix the display of `Part`/`Record` on the source screen depending on whether data is segmented or not.

* Issue **#3665** : Fix nested group keys.

* Issue **#3677** : Fix `indexOf()` docs.

* Issue **#3680** : Fix dashboard save as behaviour.

* Issue **#3637** : Add copy expression term/operator button.


## [v7.2-beta.44] - 2023-08-01

* Issue **#3248** : Add ability to download multiple dashboard tables as Excel worksheets in a single file.

* Issue **#3453** : Support Elasticsearch index name variable substitution.

* Issue **#3613** : Fix error un-marshalling TimeRange.

* Issue **#3612** : Change default for `forwardChunkSize` from null to 1048576 bytes so chunked transport is used to avoid out of memory errors.

* Issue **#3619** : Fix index tab pane order.

* Issue **#3621** : Changes to index time field now mark settings as dirty.

* Issue **#3604** : Treat missing fields in expressions as false matches.

* Issue **#3625** : Fix dashboard tab move behaviour.

* Issue **#3622** : Fix _Dual_ data source not returning rows when the _Dummy_ column is not present in the table.

* Issue **#3623** : Fix code completion for no-args functions, e.g. `currentUser()`.

* Issue **#3617** : Prevent `GROUP BY` after `SELECT`.

* Issue **#3418** : Add dependencies for views, queries and analytic rules.

* Issue **#3641** : Change processor filter layout.

* Issue **#3647** : Add auto refresh toggle button to server tasks page.

* Issue **#3464** : Persist table page size setting per dashboard table.

* Issue **#3645** : Increase contrast by lightening text colour.

* Issue **#3644** : Clearing selection list filter with ESC now updates list.

* Issue **#3635** : Fix error handling when initialising feed specific ref data stores.

* Issue **#3639** : Improve layout on processor filter popup.

* Issue **#3640** : Fix tooltip position.

* Issue **#3638** : Change the proxy defaults yaml file to include a single default items for list based properties. Also fix the HTTP forward config prop name in the distribution/docker config file.

* Issue **#3232** : Change the severity from WARNING to ERROR when there are no reference loaders configured on a ReferenceDataFilter.

* Issue **#3657** : Fix expander col width.

* Issue **#3648** : Simplify of pipeline property list and editor.


## [v7.2-beta.43] - 2023-07-14

* Issue **#3570** : Fix problem of XSLT filter error using old name for an XSLT doc. Also fix handling of name pattern not matching when a default XSLT is provided.

* Issue **#290** : Ensure errors encountered when initialising the pipeline during stepping are included.

* Issue **#3605** : Fix StroomQL quoted string handling.

* Fix invalid audit xml when running a StroomQL query with no params.

* Fix `Cannot invoke "java.util.List.iterator()" because "fields" is null` in a StroomQL search.

* Issue **#3606** : Fix opening docs via links plus allow full screen open.

* Issue **#3607** : Fix NPE in task queue filling.

* Issue **#3609** : Fix comments in quoted strings.


## [v7.2-beta.42] - 2023-07-13

* Issue **#3566** : Fix issue of query help text not updating correctly for some functions.

* Issue **#3592** : Improve handling of errors during initialisation of the ref data stores.

* Issue **#3572** : Add missing functions to query help menu.

* Issue **#3580** : Change default values for `archivedFileCount` to 10080 for minute rolled logs (one week) to ensure log messages are not lost if stroom is idle for long periods.

* Issue **#3598** : Fix stuck search extraction on shutdown.

* Issue **#3595** : Fix `data()` links when the dashboard is directly linked. Only works for `displayType` of `dialog`, not `tab` as there are no tabs in a direct linked dashboard.

* Issue **#3579** : Fix the `Retention` column on the data viewer screen when the data retention rule contains disabled terms.


## [v7.2-beta.41] - 2023-07-10

* Fix styling for log pane toggle button in the stepper screen.

* Issue **#3573** : Fix new dashboard panel size.

* Fix various icon styling issues.

* Issue **#3588** : Fix query parameters not being de-referenced in audit logs for dashboard search and download results. Fix double logging of download results.


## [v7.2-beta.40] - 2023-07-05

* Issue **#3575** : Duplicate tab now allows user to choose destination.

* Issue **#3574** : Add remove all to dashboards.

* Issue **#3556** : Fix dashboard icon sizes.

* Issue **#3548** : Fix dependency screen icons.

* Issue **#3507** : Reinstate TabContentProvider to lazy load UI tabs.

* Issue **#3581** : Make button appearance more consistent.

* Issue **#3579** : Fix the `Retention` column on the data viewer screen when the data retention rule contains disabled terms.

* Issue **#3569** : Fix stuck extraction tasks.


## [v7.2-beta.39] - 2023-06-29

* Issue **#3559** : Allow user to choose the location of new dashboard components.


## [v7.2-beta.38] - 2023-06-29

* Issue **#3567** : Improve analytics execution logging.


## [v7.2-beta.36] - 2023-06-28

* Issue **#3536** : Analytic notifications are now written using the detection schema.

* Issue **#3534** : Improve query help picker: add more detail text, improve styling, fix keyboard navigation, fix missing overloaded functions. Change the help picker to show markdown detail text. Remove single quotes from function snippet arguments as the Ace editor has a nice way to handle quotes. Fix broken help links for functions. Change the dashboard column expression editor to use the new query help menu.

* Fix font size/family for rendered markdown in documentation.

* Issue **#3561** : Limit search errors delivered to the UI.

* Issue **#3560** : Table fields now include StreamId on data source load prior to automated search.

* Issue **#3557** : Fix scroll for dashboard query expressions.

* Issue **#3439** : Improve analytics execution logging.

* Issue **#3504** : Fix XML schema cache deadlock.

* Fix failing build.

* Issue **#3203** : Allow unauthenticated servlets to have paths without `/noauth/` in. Add path specs `/stroom/datafeed` and `/stroom/datafeed/*` for the data receipt servlet in addition to the existing `/noauth/` ones.

* Issue **#3333** : Fix Xerces UTF-8 handling by always using a reader.


## [v7.2-beta.35-restyle] - 2023-06-27

* Issue **#3553** : Improve UI styling.


## [v7.2-beta.35] - 2023-06-22

* Issue **#3510** : Fix explorer scroll jumping issue.


## [v7.2-beta.34] - 2023-06-21

* Issue **#3542** : Stop logging expected task termination exceptions as errors.

* Issue **#3541** : Change the expression editor to confirm closure when changes have been made to the expression. Add vim key mapping of 'jk' => 'esc'. Prevent stroom handling keydown events when the Ace editor has focus to avoid conflict with vim key bindings and code completion popups.

* Issue **#3535** : Fix ArrayIndexOutOfBoundsException.

* Issue **#3516** : Add day of week to user preference date/time format via E,EE pattern variables.

* Issue **#3521** : Fix find content paging error.

* Issue **#3526** : Fix onDirty behaviour for view.

* Issue **#3533** : Require design mode to change dashboard table columns or make dashboard dirty.

* Issue **#3405** : Resolve current dependency names on dependencies screen.

* Issue **#3372** : Fix to stop additional data source nodes appearing on favourites.

* Issue **#3544** : Fix filter icon on pipeline elements in stepper not disappearing after clearing filters.

* Issue **#3487** : Change ref log message `Reference data loader for {} was closed with a state of {}` from warn to debug as it is expected behaviour for a stream that is found to have been already loaded by another thread.


## [v7.2-beta.33] - 2023-06-20

* Issue **#3412** : Add a filter icon to pipeline elements in the stepper to show which elements have active filters. Change the _Change Filters_ screen to show which of the elements has active filter(s) and to select the element currently selected in the stepper. Add a context menu to the pipeline elements to allow editing/deleting of the step filters.

* Issue **#3538** : Fix null pointer exception when opening the dashboard expression editor a second time.

* Issue **#3537** : Fix spinner arrows showing as `MONO_ARROW_UP` and `MONO_ARROW_DOWN` text instead of icons.


## [v7.2-beta.32] - 2023-06-19

* Issue **#3528** : Fix null pointer exception when booting proxy with a non-null TlsConfiguration.

* Issue **#3509** : Add field, function, statement picker.


## [v7.2-beta.31] - 2023-06-15

* Issue **#3482** : Add a log pane to the stepper to show all the info/warn/error/fatal messages in one place. Add button to toggle the new log pane. Add coloured border to pipeline elements in the stepper to indicate the presence of INFO/WARN/ERROR/FATAL messages.

* Issue **#3519** : Fix search API compatibility.

* Issue **#3518** : Allow users to select the rendered markdown documentation content in the browser.

* Issue **#3522** : Change the default stroom/proxy config files to set `detailedJsonProcessingExceptionMapper: true` so REST clients see the reason for a 400 Bad Request and it is also included in the app logs when using the Jersey logging feature logger.


## [v7.2-beta.30] - 2023-06-14

* Issue **#3305** : Fix index out of bounds exception.


## [v7.2-beta.29] - 2023-06-14

* Issue **#3305** : Fix index out of bounds exception.


## [v7.2-beta.28] - 2023-06-14

* Issue **#3305** : Fix index out of bounds exception.


<<<<<<< HEAD
## [v7.2-beta.27] - 2023-06-13
=======
* Issue **#4437** : Fix proxy not handling input files larger than 4 GiB.

* Issue **#4069** : Reduce proxy memory usage.

* Change the hard-coded test credentials to match those in v7.2 so that a test stack with 7.0 proxy and 7.2 stroom can communicate with each other. This change has no bearing on production deployments.
>>>>>>> 4958fc30

* Issue **#3304** : Make analytic results searchable.


## [v7.2-beta.26] - 2023-06-13

* Add support for syntax highlighting fenced blocks in markdown documentation.

* Issue **#3506** : Make time picker and query buttons available from dashboards opened from links.

* Issue **#3505** : Add debug.


## [v7.2-beta.25] - 2023-06-12

* Issue **#3512** : Increase col width to remove ellipsis.

* Issue **#3511** : Increase col width to remove ellipsis.

* Issue **#3304** : Make analytic results searchable.

* Issue **#3508** : Change toggle button.


## [v7.2-beta.24] - 2023-06-06

* Issue **#3490** : Fix LMDB row key for analytics.

* Issue **#3488** : Change default index shard sorting to be by partition and not node.

* Issue **#3473** : Add debug to diagnose issue if it returns.

* Issue **#3503** : Show all errors on top search toolbar.


## [v7.2-beta.23] - 2023-06-05

* Issue **#2197** : Add markdown documentation editor.

* Issue **#3495** : Stop task termination on shutdown from disabling rules.

* Make SQL migration script V07_02_00_001__analytics.sql idempotent. If you are migrating from a previous 7.2 BETA, you will need to delete the schema history entry for this script else stroom will not boot, probably this but check your own table `delete from analytics_schema_history where installed_rank = 2;`. No material change to the table structure.

* Issue **#3496** : Fix wrapping.

* Issue **#3497** : Fix dialog heading wrapping.

* Issue **#3499** : Fix rule shard query.


## [v7.2-beta.22] - 2023-06-01

* Issue **#3492** : Fix multiline list display for error pane.

* Issue **#3480** : Fix menu item text wrapping.

* Issue **#3493** : Improve ctrl+f highlighting in ACE editor.

* Issue **#3401** : Add analytic data shard page.


## [v7.2-beta.21] - 2023-05-31

* Issue **#3466** : Improve rule editing and configuration.

* Issue **#3478** : Search result store screen now has close button rather than ok/cancel.

* Issue **#3443** : Delete unused LMDB instances when analytics are deleted.

* Issue **#3480** : Fix menu heights.

* Issue **#3483** : Add sensible hard coded defaults for the jersey HTTP client configuration.

* Issue **#3401** : Add analytic processing and notification settings.

* Issue **#3452** : Make layout constraints dialog modal.

* Issue **#3454** : Fix tickbox target click handling.

* Issue **#3489** : Add suggestion caching to improve UI experience.

* Issue **#3476** : Ensure special fields are removed when dashboard data source is changed.


## [v7.2-beta.20] - 2023-05-30

* Issue **#3485** : Roll lmdb-java back to 0.8.2 to see if it fixes the FFI issue.


## [v7.2-beta.19] - 2023-05-30

* Fix inefficient cursor loops in ref data purge. Make other minor performance improvements.

* Issue **#3219** : Change reference loading to use a two stage process to reduce the time the LMDB write transaction is held open for. Change the hashing of string values to be done on bytes rather than on characters which means new loads will not be able to use existing string values as the hashes won't match. This means some duplication of identical strings, but the ones with legacy hashes will eventually be aged out on purge.

* Issue **#3219** : Change reference data to store its data in multiple stores, with one store per reference feed. This should reduce contention when reference data is being loaded, as the load of a reference stream will now only affect lookups on streams in the same feed (assuming it is configured for writes block reads). As existing reference streams are used, they will be copied to the new feed specific stores and marked for purge in the legacy store. If you don't want to migrate existing data you can simply delete the contents of directory 'stroom.referenceData.lmdb.localDir' when stroom is shutdown and reference streams will be loaded on demand as usual.

* Fix Data screen fetching data twice and consequently logging the fetch audit event twice.

* Issue **#3358** : Fix audit events for user preferences screen.


## [v7.2-beta.18] - 2023-05-22

* Issue **#3388** : Fix mouse selection drag scrolling in ace editor.

* Issue **#3435** : Speculative fix for stuck search extraction jobs.

* Issue **#3423** : Catch exceptions thrown trying to update for deleted rules.


## [v7.2-beta.17] - 2023-05-19

* Issue **#3469** : Stop non aggregate fields showing on aggregated rows.


## [v7.2-beta.16] - 2023-05-18

* Issue **#3469** : Stop non aggregate fields showing on aggregated rows.


## [v7.2-beta.15] - 2023-05-18

* Issue **#3468** : Expected interrupted exceptions are now logged as debug not error.

* Issue **#3469** : Stop non aggregate fields showing on aggregated rows.


## [v7.2-beta.14] - 2023-05-17

* Issue **#3465** : Fix index shard search for index name.

* Issue **#3371** : Stats now supports multiple date terms and none. Fix stats with time selector and time series vis.


## [v7.2-beta.13] - 2023-05-17

* Issue **#3462** : Make enabled the first item in the list.

* Issue **#3461** : Remove requirement for pipes in QL, add 'from', add 'select' instead of 'table', add 'between' operator.


## [v7.2-beta.12] - 2023-05-16

* Issue **#3441** : Min and Max expression functions now return correct type.

* Issue **#3456** : Fix NPE.

* Issue **#3436** : Fix expander col width.

* Issue **#3458** : Improve dashboard tab drag/drop behaviour.

* Issue **#3433** : Conditional highlighting now highlights entire row.

* Issue **#3430** : Activity screen now shows entries across multiple lines.

* Issue **#3445** : Ensure duplicated dashboard tabs create duplicate config.

* Issue **#3422** : Ensure UI shows processor filter status correctly.

* Issue **#3444** : Allow the absence of a where clause or missing fields in where clause.

* Issue **#3432** : Fix processing of where clause in QL.


## [v7.2-beta.11] - 2023-05-15

* Issue **#3375** : Fix handling of un-parsable paths in the orphan file finder. Now lists them in the summary.

* Issue **#3203** : Allow unauthenticated servlets to have paths without `/noauth/` in. Add path specs `/stroom/datafeed` and `/stroom/datafeed/*` for the data receipt servlet in addition to the existing `/noauth/` ones.

* Issue **#3395** : Fix nested use of selectors such as first() and last() in dashboard tables.

* Issue **#3411** : Fix sorting or search results in LMDB.

* Ensure the same request/response logging feature is used for all jersey clients and server in stroom and proxy.

* Issue **#3449** : Ensure jersey client responses are closed properly.

* Issue **#3429** : Fix error logging.


## [v7.2-beta.10] - 2023-05-05

* Issue **#3428** : Automatically disable rules that error.


## [v7.2-beta.9] - 2023-05-03

* Issue **#3428** : Automatically disable rules that error.


## [v7.2-beta.8] - 2023-05-03

* Issue **#3383** : Fix dashboard query setting selection for searchable providers.

* Issue **#3374** : Fix issue where search extraction prevents shutdown.

* Issue **#3414** : Improve error logging.

* Issue **#3415** : Improve row spacing.

* Issue **#3417** : Fix date rounding functions to return date values.

* Issue **#3393** : Copy/move of favourite items will now select the parent folder of the original node.

* Issue **#3391** : Allow selection of processor filter text box.

* Issue **#3403** : Remove `restClient` config property from proxy config. In stroom and proxy add `jerseryClients` configuration item outside the `appConfig`/`proxyConfig` sections. `jerseryClients:` supports multiple jersey client configurations keyed by name. Possible keys are `default`, `stroom`, `open_id`, `content_sync`, `feed_status`, `http_post_filter`. If a required name is not found in the config file `default` will be used. If that is not found, a vanilla jersey client configuration will be used. For configuration options see https://www.dropwizard.io/en/latest/manual/configuration.html#jerseyclient. Relative key/trust store paths will be treated as relative to stroom home.

* Issue **#3405** : Fix NPE on dependencies screen for missing dependencies.

* Issue **#3421** : Improve error handling for query expressions.

* Issue **#3426** : Allow customisation of window column fields.

* Issue **#3428** : Automatically disable rules that error.


## [v7.2-beta.7] - 2023-04-28

* Issue **#3396** : Made filter dialog modal.

* Issue **#3406** : Increase spacing.

* Issue **#3407** : Fix order of stepping filters.

* Change proxy forwarding config structure. `forwardDestinations` has been replaced with `forwardHttpDestinations` and `forwardFileDestinations`. The sub-property `type` has been removed.

* Issue **#3398** : Fix mutability of search/analytic result store settings.


## [v7.2-beta.6] - 2023-04-27

* Issue **#3400** : Fix dashboard table selector issue caused by key range comparator.


## [v7.2-beta.5] - 2023-04-25

* Issue **#3367** : Fix proxy forward failure handling.


## [v7.2-beta.4] - 2023-04-21

* Prevent DB migrations running if stroom is at the desired version.

* Fix menu showing delayed sub-menu when the top menu is closed before the sub-menu appears. Make key left close the sub menu. Stop sub-menu closing when parent is clicked on.

* Fix cursor for the vertical panel splitter.

* Issue **#3378** : Fix duplicate Node columns appearing on Cache monitoring screen.

* Issue **#3380** : Fix sub-menus not disappearing.

* Issue **#3380** : Fix styling of highlighted menu items.

* Change the new document sub-menu to have a sub-menu for each of its groups.

* Issue **#3370** : Fix search result store attempting to look at children of non grouped keys.

* Issue **#3385** : Fix NPE in DynamicIndexingFilter.

* Issue **#3389** : Improve process error handling.

* Issue **#3377** : Improve tab spacing.

* Issue **#3373** : Fix proxy aggregate zip creation and processing.


## [v7.2-beta.3] - 2023-04-07

* Issue **#3341** : Fix stroom proxy creation of zip archives.

* Issue **#3364** : Make Stroom Proxy feed status checking and default behaviour optional.


## [v7.2-beta.2] - 2023-04-06

* Add editor key bindings to user preferences.

* Issue **#3342** : Stop showing current search result stores on login. This was only meant to be visible in development. The proper implementation is related to session restoration.

* Issue **#3346** : Fix popup z-index issue.

* Change menu item delay to 100ms and fix issue of it changing sub menus if your cursor moved across another top menu item.

* Issue **#3345** : Fix key/value input box text change handling.

* Issue **#3338** : Fix dark theme error banner colours.

* Issue **#3347** : Fix annotation edit dialog scrolling.

* Issue **#3352** : Fix layout density for dashboard table.

* Issue **#3355** : Fix copy (ctrl+c) in popups.

* Issue **#3349** : Remove all presence of upload button.

* Issue **#3362** : Fix flickering menu items.

* Issue **#3359** : Limit the height of the value spinner in a table.

* Issue **#3354** : Fix search resource classes.

* Issue **#3344** : Fix passing params between dashboards.

* Issue **#3357** : Make new dashboards immediately editable.

* Issue **#3356** : Add `stroom.ui.theme.pageBorder` property to allow environment identification.


## [v7.2-beta.1] - 2023-03-20

* Issue **#3309** : Add param input to pre 7.2 dashboards.

* Issue **#3308** : Save state of quick time filter.

* Issue **#3310** : Fix right alignment of numeric columns.

* Issue **#3285** : Persist key/value and list input selections in dashboards.

* Issue **#3333** : Fix Xerces UTF-8 handling by always using a reader.

* Issue **#3105** : Add duplicate column menu item to dashboard tables.

* Issue **#3105** : Add feature to duplicate dashboard tabs and whole tab panels.

* Issue **#3297** : Fix tab selector popup in dashboards.

* Issue **#3313** : Add feature to move dashboard table columns first/last via menu.

* Issue **#1631** : Add content search feature.

* Issue **#3270** : Change the auto logging of audit events to ignore any initiated by the processing user account as this is not human initiated.

* Issue **#3278** : Fix warning about the data retention rule summary query cancellation action not been correctly configured for auto logging.

* Remove thread sleep accidentally added for testing purposes in data retention summary query execution.

* Issue **#3292** : Change the reference data load to not load entries with null values. If `overrideExistingValues` is set and an entry with a null value overrides an existing one with a non-null value, the existing one will be removed.

* Issue **#3299** : Fix schema non-compliant events when importing config. Also fix error handling when user tries to import with no file selected. Improved the audit events for file upload.

* Remove audit logging for `MetaResourceImpl.getTypes` which just lists the stream types and is not an explicit user action.

* Issue **#3305** : Change the formatting of index/data volume limit to show 3 significant figures.

* Issue **#3280** : Make orphan file/meta finder jobs drop out if stroom is shutdown. Change orphan meta finder job to user more efficient SQL. Improve logging output from both finders to include start time, duration and any error/interruption. Fix missing feed names in orphan file finder log.

* Issue **#2759** : Normalise Windows line endings () to Unix-style () when pasting into the ACE text editor.

* Issue **#3272** : Change handling for reference loads in unexpected states. It now logs an app log error but carries on and loads over the top.

* Issue **#3260** : Change the select-all filter based delete/restore to delete by IDs with a temporary table to avoid locking other rows. This is configurable using the property `data.meta.metaStatusUpdateBatchSize`, with 0 meaning all in one batch.

* Issue **#3201** : Change the way the mapping of feed and stream types to IDs is cached. Now uses the existing `Meta Type Cache` and `Meta Feed Cache` caches rather than simple hash maps that duplicated the caching.

* Issue **#3136** : Improve the debug logging for reference data effective streams and add validation of the effective stream sets when debug is enabled for `stroom.pipeline.refdata.EffectiveStreamCache`.

* Remove the read/write locking used on the caches. Change cache rebuild to do a full rebuild if config has changed, else just clear the existing cache.

* Issue **#3286** : Fix error when changing property values for cache properties.

* Issue **#2759** : Change `in dictionary` for filters and searchables to ignore blank lines.

* Issue **#3271** : Fix warnings in logs about auto logging not being configured for reference data purge.


## [v7.2-alpha.13] - 2023-03-13

* Issue **#3259** : Make task creation and queueing multi threaded.

* Issue **#3276** : Remove ASSIGNED task status and guard for task creation deadlocks.

* Issue **#3274** : Improve progress monitoring.

* Issue **#3274** : Improve config descriptions.

* Issue **#3259** : Make task creation and queueing multi threaded.

* Issue **#3259** : Make task creation a separate managed job.


## [v7.2-alpha.12] - 2023-02-24

* Issue **#3039** : Display search suggestions and type hints in dashboards.

* Issue **#3045** : Add stream selection info action button to meta view.

* Issue **#3128** : Allow enumeration of meta keys in XSLT.

* Issue **#3174** : Add search management.

* Issue **#3195** : Add Elasticsearch hit highlighting.

* Issue **#3214** : Use auto-complete list for adding dashboard table fields.

* Issue **#3216** : Add 'Dependencies' to explorer item context menu, to display dependencies for that item.

* Issue **#3206** : Add ability for users to set Explorer items as favourites.

* Issue **#3244** : Add 'Copy link to clipboard' Explorer menu item.

* Issue **#3255** : Fix error when creating a new processor filter.

* Issue **#3204** : More changes to improve task creation performance.

* Issue **#3204** : Split UNPROCESSED(1) task state into CREATED(0) and QUEUED(1) to improve task creation performance and management.

* Issue **#3204** : Change processor_filter_tracker to have a status enum and an optional message.

* Issue **#3225** : Improve performance of the database query used to find logically deleted streams for the `Data Delete` job. Add the index `meta_status_status_time_idx` on table `meta`. Add a summary log for the job.

* Issue **#3231** : Change severity from ERROR to WARN when a reference lookup is performed with no reference loaders configured.

* Issue **#3136** : Improve ref data lookup trace logging. Refactor effective streams query.

* De-dup error message text produced by XSLT functions.

* Issue **#3218** : Fix XSLT and dashboard `hash()` functions stripping leading zeros from the hash result.

* Issue **#3221** : Queue all unowned tasks unless associated meta is locked. Tasks for deleted meta will be processed and complete as expected where meta is deleted.

* Issue **#3220** : Fix Info tooltip on Active Tasks sub-tab not showing when stream is not unlocked or is physically deleted.

* Issue **#3204** : Improve task creation logging to list considered filters in order and provide queue information.

* Issue **#3195** : Fix editor highlight positions being incorrectly calculated.

* Issue **#3204** : Fix slow physical deletion of completed/deleted tasks.

* Issue **#3204** : Improve task creation performance. Add system info for inspecting task queues.

* Improve performance of power of ten method in ref data byte buffer pool.

* Issue **#3209** : Fix logging of slow batch SQL.

* Issue **#3192** : Fix duplicate user events for exported processor filters.

* Issue **#3197** : Fix NPE when modifying a property value, (back-porting #3143).

* Add logging of queries that take >2s to execute. Enabled by setting `stroom.db.util.SlowQueryExecuteListener: DEBUG`.

* Add info logging to the export all api resource. Outputs the number of docs export along with counts by type.

* Issue **#3194** : Fix for JDK XML 1.1 parser bug.

* Issue **#3189** : Change effective stream query to use inner joins.

* Issue **#3163** : Add filter to expression field picker.

* Issue **#3171** : Fix stroom booting successfully when there have been failed migrations.

* Issue **#3177** : Stop logical deletes changing the update time if already logically deleted. Add more info logging. Change task name used in logs from `Processor Task Delete Executor` to match job name `Processor Task Retention`.

* Fix property name mentioned in _Processor Task Retention_ job description.

* Issue **#3177** : Fix bad SQL in _Processor Task Retention_ that results in tasks not being deleted. Fix logical deletion of processor filters and processors that result in processor tasks being incorrectly deleted.

* Issue **#3111** : Revert previous change that added double quote handling. Now we only trim leading/trailing whitespace from expression terms.

* Issue **#3180** : Enable "in dictionary" condition for "Id" fields.

* Issue **#1876** : Add `distinct` dashboard expression function for returning a list of unique values.

* Issue **#2819** : Scale query expression panel height so all items can be viewed on scroll.

* Issue **#2860** : Retry (with backoff) when indexing to an Elasticsearch cluster and the cluster reports it is overloaded. This improves indexing success rate, reducing the chance of  streams being generated when a cluster is under heavy load.

* Issue **#3127** : Fix ClassCastException when clearing a cache on the Caches screen.

* Issue **#3143** : Fix NPE when modifying a property value.

* Issue **#3145** : Fix initial API Key expiry so it picks up the default value from config.

* Issue **#3136** : Simplify code that finds effective reference data streams. Add more debug logging.

* Issue **#3159** : Improve appearance of user Task Manager.

* Issue **#3141** : Increase default width of global property editor dialog.

* Issue **#3166** : Fix stream import when the zip contains a mix of single-part and multi-part streams.


## [v7.2-alpha.11] - 2023-01-09

* Issue **#3169** : Integrate alert entities with alerting process.


## [v7.2-alpha.10] - 2023-01-06

* Issue **#3169** : Integrate alert entities with alerting process.


## [v7.2-alpha.9] - 2023-01-05

* Issue **#3127** : Fix ClassCastException when clearing a cache on the Caches screen.

* Issue **#3165** : Auto size table columns to fit content with double click on resize handle.

* Issue **#3136** : Fix the reference data lookup logic that determines if a ref stream contains a given map or not. Fix NPE in `RefDataLookupRequest#toString()`. Change `ReferenceDataResult` to hold message templates to reduce memory use. Change `RefDataStoreHolder` to only add available maps once per ref stream. Improve in app logging of lookups.

* Issue **#3140** : Ignore processor filter updates on import.

* Issue **#3125** : Fix import rename and move so that imported items end up renamed in explorer and store.

* Issue **#3148** : Fix dependencies screen showing status of Missing for the Ref Data and Dual Searchables. Also fix the missing icon on that screen for Searchables.


## [v7.2-alpha.8] - 2022-12-13

* Issue **#3135** : Add column sortring to index shards.

* Relax validation requiring proxy repo and failed retry directories to exist before proxy boots. Now checks they exist (creating if they don't) at time of use.

* Issue **#3031** : Add connectors to poll from AWS SQS.

* Issue **#3066** : Make all responses set the HTTP header `Strict-Transport-Security` to force all HTTP traffic on the domain onto HTTPS. Also add property `stroom.security.webContent.strictTransportSecurity` to configure the header value.

* Issue **#3074** : Fix data retention summary and purge job when condition includes a pipeline. Fix data viewer screen to allow filtering by pipeline. Fix filtering using the `in folder` condition. Add `<`, `<=`, `>`, `>=`, `between` conditions to ID fields, e.g. stream ID. **WARNING**: the expression field `Pipeline` has had the following conditions removed; `in`, `in dictionary`, `=`, `contains` and the field `Pipeline Name` has been added with the following conditions; `in`, `in dictionary`, `=`. This may impact processor filters or retention rules that use the `Pipeline` field. See the SQL at https://github.com/gchq/stroom/issues/3074 to find any processor filters using this field with a now un-supported condition. Change the Reference Data searchable data source to support `in`, `in dictionary` and wild carding.

* Fix bug in quick filter when user enters two identical tokens into a quick filter, e.g. `bob bob`.

* Issue **#3111** : Trim leading/trailing white space from term values in the expression tree builder. Users can keep leading/trailing white space if they double quote the value, e.g. `" some text "`. If the value needs to include a double quote then it can be escaped with a `\` like this `I said \"hello\"`.

* Improve description for `useJvmSslConfig` property on `HttpAppender`.


## [v7.2-alpha.7] - 2022-11-30

* Issue **#3121** : Add ability to change dashboard layout.


## [v7.2-alpha.6] - 2022-11-22

* Issue **#3089** : Add default extraction pipeline to indexes.


## [v7.2-alpha.5] - 2022-11-14

* Issue **#3091** : Add feature to optionally maintain import names and paths.

* Issue **#3101** : Add sensible defaults to processor filter import.

* Issue **#2491** : Add feature to allow a specific folder to be used as an import root folder destination.

* Issue **#3038** : Fix number 2 for intermittent websocket alert.

* Issue **#3097** : Fix Kryo output buffer size = -1 when writing to streams.


## [v7.2-alpha.4] - 2022-11-02

* Issue **#3035** : Add API method to download matching stream store data as a ZIP.

* Issue **#3065** : Add feature to write failed forward data to a dir after several retry attempts.

* Issue **#3059** : Add custom logging feature that provides support for API endpoints to prevent logging the contents

* Issue **#3073** : Add string truncation and value length protection for search result fields.

* Issue **#3038** : Fix intermittent websocket alert.

* Issue **#3087** : Stop URI generation adding port 443 unnecessarily.

* Issue **#3069** : Fix import of a Feed's Stream Type when the export was made in Stroom v5. Add validation to fail the
  import if the stream type in the export is not in `stroom.data.meta.metaTypes`. Fix word wrapping on the import error
  messages tooltip.

* 

* Issue **#3073** : Add string truncation and value length protection for search result fields.

* Issue **#3038** : Fix intermittent websocket alert.

* Issue **#3087** : Stop URI generation adding port 443 unnecessarily.

* Issue **#3090** : Fix import of documents from 5.5 that contain data.

* Issue **#3084** : Add the config property `stroom.data.meta.rawMetaTypes` to allow custom stream types (as defined in `stroom.data.meta.metaTypes`) to be categorised as _raw_ types. Also add `Data Encoding` to the Info tab on the Data screen to show the Data Encoding value set on the feed's settings.

* Issue **#3069** : Fix import of a Feed's Stream Type when the export was made in Stroom v5. Add validation to fail the import if the stream type in the export is not in `stroom.data.meta.metaTypes`. Fix word wrapping on the import error messages tooltip.

* Remove duplicate guice binds.

* Issue **#3078** : Uplift apache commons-text to v1.10.0 to address vulnerability CVE-2922-42889.

* Fix typo in description for property `stroom.ui.applicationInstanceKeepAliveIntervalMs`.

* Issue **#3038** : Improve error handling of web socket code to prevent alerts for expected error conditions.

* Issue **#3056** : Make `View As Hex` editor option available in the Source view (but not when stepping). Change hex
  dump to use uppercase hex values.

* Issue **#3063** : Fix the conversion of bytes to values like `1.9K` to not always round down.

* Add trace logging to volume selectors.

* Issue **#3014** : Add `Index Shards` searchable datasource so you can search shards on a dashboard.

* Issue **#3016** : Evict items from XSLT pool cache when an XSLT doc is changed. Also evict XSLTs that import/include
  the one that has changed.

* Improve warning message for ref streams with the same effective date.

* Issue **#3027** : Replace processor_task index on status with one on status and create_time_ms.

* Issue **#3032** : Improve performance of Orphan Meta Finder job. Also add new `fs_orphaned_meta_tracker` table to
  track progress.

* Remove `Eviction Weight` from the cache stats table as it is meaningless when we do not set custom cache item weights.

* Issue **#3034** : Change FS/Index volumes free/used to be based on limit if set. Implement volume selector for index
  volumes. Add a local volume map to cache index volumes/groups. Fix validation when creating/editing index volumes. Add
  creation/validation of index volume path to the index volume edit screen. Add validation of FS volumes. Make volumes
  with relative paths be relative to stroom.home. Change index volume list sort order to Node|Path and make Node the
  first column.

* Issue **#3043** : Fix SQL error when creating a batch search.

* Change cluster lock mechanism to keep trying to get the lock rather than timing out after 30s. Now times out after
  30mins.

* Issue **#3048** : Prevent copying of feeds in the explorer tree. Feeds already cannot be renamed so there is no value
  in allowing copy if the new copy cannot be renamed.

* Issue **#3052** : Change `Reference Data - Effective Stream Cache` to use a default `expireAfterWrite` of `10m` rather
  than `expireAfterAccess`.

* Issue **#3051** : Fix `refData/(purgeByAge|purgeByStream|clearBufferPool)` API calls so they process all nodes
  concurrently.

* Issue **#2992** : Change the cache clear button to clear the cache and rebuild it from current config values.

* Add `Property Path` column to the Caches screen.

* Issue **#3055** : Change `Document Permission Cache` to be expireAfterWrite 30s. Add change handlers to invalidate
  entries in `Pipeline Structure Cache` when any pipeline in the inheritance chain is changed. Remove unused
  cache `Index Shard Searcher Cache` and associated job `Index Searcher Cache Refresh`. Add change handlers on `User`
  entity to `User App Permissions Cache` & `User Cache`.

* Issue **#3057** : Change InvalidXmlCharFilterReader to filter out restricted control characters.


## [v7.1-beta.15] - 2022-08-17

* Issue **#3002** : Fix bootstrap process for deployment of a new version.

* Issue **#3001** : Fix the Source display when stepping context data.

* Issue **#2988** : Remove mention of hex viewer in the error message when viewing raw data that can't be decoded in the stepper. Also ensure stepping up to the un-decodable data works ok.

* Issue **#3018** : Fix incorrect cast of a SQLException to an InterruptedException.

* Issue **#3011** : Fix issue of data being truncated in text pane before the pipeline is run.

* Issue **#3008** : Fix `current-user()` call not returning anything when used in a pipeline on a dash text pane.

* Issue **#2993** : Add sorting to columns on Nodes screen.

* Issue **#2993** : Add column sorting to Jobs screen. Set default sort to node name.

* Issue **#2867** : Stop the XML formatter used in the data preview from formatting non-XML data as XML when it finds angle brackets in the data.

* Change the hex dump display to render single bytes using US_ASCII instead of UTF8.

* Issue **#3028** : Catch entity change events so modified feed entities are removed from the cache. Also update the data display if a feed's encoding is changed.

* Issue **#3031** : Add connectors to poll from AWS SQS.

* Add system info for pool caches, e.g. XSLT pool cache.

* Add button on Caches screen to evict expired entries. Move cache stats from info icon to table columns. Add Hit ratio
  figure.

* Issue **#2995** : Remove old_index_id column from v_index_shard view. Remove unused old_index_id column from
  index_shard table (if it exists).

* Add system info for listing keys of a named cache.

* Issue **#2997** : Stop other nodes booting if migration fails on the first node.


## [v7.1-beta.14] - 2022-07-20

* Issue **#2998** : Add feature to receive individual accounting events.


## [v7.2-alpha.3] - 2022-07-20

* Issue **#2998** : Add feature to receive individual accounting events.


## [v7.1-beta.13] - 2022-07-19

* Issue **#2969** : Fix search termination for Elastic searches.

* Issue **#2981** : On-heap searches now complete automatically once the table result limit is reached.

* Issue **#2030** : Add stats for reference data and search LMDB off heap store sizes on disk. Requires the import of
  content pack internal-statistics-sql-v2.2.

* Issue **#2942** : Add `v_fs_volume`, `v_doc`, `v_feed_doc`, `v_index_volume`, `v_job_node`, `v_processor_task`
  & `v_permission` DB views. Add `id` col to `v_meta` DB view.

* Issue **#2978** : Handle lock wait errors when waiting for bootstrap lock. It now keeps retrying until it gets the
  lock.

* Issue **#2985** : Add warning when caches evict items due to size constraint.

* Issue **#2987** : Fix search termination.

* Issue **#2984** : Change the purge of partial ref loads to happen as part of the purge job and not on boot.

* Issue **#2977** : Fix to destroy stale searches.


## [v7.1-beta.12] - 2022-07-05

* Issue **#2834** : Fix `countGroups` search table expression.

* Issue **#2961** : Fix sorting on selector and countGroups columns.

* Issue **#2897** : On boot, delete ref streams from the store that have a state of LOAD_IN_PROGRESS or
  PURGE_IN_PROGRESS.

* Issue **#2965** : Fix server tasks paging.

* Issue **#2964** : Fix server tasks paging.

* Issue **#2967** : Change application instance message.

* Issue **#2966** : Fix interrupts being ignored in stats aggregation and improve task info messages.

* Issue **#2834** : Fix `countGroups` search table expression.

* Issue **#2961** : Fix sorting on selector and countGroups columns.

* Issue **#2960** : Stop releasing owned tasks under lock.

* Issue **#2939** : Remove duplicate createTime and updateTime doc properties.

* Issue **#2959** : Turn off source line numbering in Saxon.

* Issue **#2939** : Add DB migration to remove duplicate keys from `doc.data` json column.

* Issue **#2966** : Add batching to stage 2 stats aggregation. Add new property `statisticAggregationStageTwoBatchSize`.
  Remove interruption checks in stats flush to avoid loss of data.

* Improve error messages for ref data value deserialisation.

* Issue **#2938** : Fix StreamId error when querying annotations data source.

* Issue **#2944** : Truncate error messages for processor_filter_tracker status to fit DB.

* Issue **#2935** : Remove query UUID in query download.

* Issue **#2945** : Fix deadlock updating processor task by updating individually.

* Issue **#2946** : Add property `statisticFlushBatchSize`.

* Issue **#2946** : Change SQL Statistics flush to use single large prepared statements for more efficient inserts to
  SQL_STAT_VAL_SRC.

* Issue **#2954** : Stop logging SQL exceptions as errors in JooqUtil.

* Issue **#2948** : Processing tasks will complete normally when data deleted.

* Issue **#2946** : Add statistics properties `inMemAggregatorPoolSize`, `inMemPooledAggregatorSizeThreshold`
  , `inMemPooledAggregatorAgeThreshold` and `inMemFinalAggregatorSizeThreshold`.

* Issue **#2931** : Set cluster state update frequency to 1m.

* Issue **#2933** : Change structure of config object for http-call function to allow setting various HTTP client
  configuration properties, including HTTP protocol version.

* Issue **#2902** : Release queued tasks if no longer master and from dead nodes.

* Issue **#2925** : Remove order by from Attribute Value Data Retention job to try to speed it up. Also improve logging
  for the job.

* Issue **#2924** : Fix feed name resolution from UUID in stream appenders.

* Issue **#2870** : Fix delete of old processor filters and trackers.

* Issue **#2912** : Prevent users from renaming feeds as this breaks the link with the files stored on the file system.

* Issue **#2903** : Fix pipeline structure inheritance to hide dead inherited links.

* Issue **#2906** : Fix rolling appenders failing due to "no logged in user".

* Issue **#2916** : Change LMDB thread interrupted messages from ERROR to DEBUG.

* Issue **#2914** : Propagate useAsRead to sub tasks.

* Issue **#2877** : Handle missing index when performing shard retention.

* Issue **#2896** : Improve application instance error handling.

* Issue **#2900** : Move stream type to file extension mappings into
  config (`stroom.data.filesystemVolume.metaTypeExtensions`) to allow use of legacy file extensions.

* Issue **#2906** : Fix RollingStreamAppender failing to roll on timed basis.

* Issue **#2904** : Fix NPE when setting the feed to null on the StreamAppender.

* Issue **#2901** : Change stream type drop downs on feed setting and stream upload to included all stream types.

* Change start.sh in stroom docker image to accept multiple arguments to support command utilities.

* Issue **#2872** : Fix permission exception thrown when removing search store from cache.

* Issue **#2889** : Change pipeline entity deletion to also logically delete the processor, processor filters and any
  unprocessed tasks.

* Change the shard system info provider to only query the shard if the node has ownership.

* Issue **#2879** : Prevent shards closing during read.

* Issue **#2879** : Prevent interrupts during index shard use.

* Issue **#2888** : Fix error when paging and then filtering on the dependencies screen.

* Add system info provider for index shards.

* Issue **#2883** : Fix issue of search errors not being shown in the UI.

* Issue **#2879** : Prevent interrupting threads that may be reading search index shards.

* Issue **#2874** : Add debug logging for shard writing/reading.

* Issue **#2881** : Fix broken CLI commands, e.g. `reset_password`.

* No changes, failed build.

* Issue **#2855** : Add property `stroom.index.writer.slowIndexWriteWarningThreshold` to configure the threshold for
  warning about slow index shard writes.

* Issue **#2856** : Strip `[` and `]` from IPv6 addresses in the logged events to ensure schema compliance.

* Issue **#2857** : Add `/stroomAdmin/filteredhealthcheck` and `/proxyAdmin/filteredhealthcheck` servlets to allow
  filtering of the health checks that are run.

* Issue **#2863** : Fix UI hanging when data viewer navigation buttons are clicked repeatedly and very quickly.

* Issue **#2839** : Fix invalid event XML generated when adding user perms to an entity with no perms (i.e. System
  entity).

* Issue **#2843** : Fix NPE when logging in to a user with no password.

* Increase column width for _Sign in Failures_ column on Manage Accounts screen so the sort icon is visible.

* Issue **#2840** : Fix various issues with sorting on Manage Accounts screen.

* Issue **#2841** : Fix issues with sorting/filtering on API Keys screen.

* Increase User Id column width on API Keys screen.

* Issue **#2847** : Fix download of dashboard query and results.

* Issue **#2838** : Change web socket code to avoid errors for expected cases.

* Issue **#2851** : Add configuration property `stroom.statistics.sql.slowQueryWarningThreshold` to configure slow
  statistics sql query warning threshold.

* Issue **#2827** : Fix Format feature in editor when comment contains unmatched double quote.

* Issue **#2830** : Change logging of document permission changes to log a single event containing the full before/after
  state of the doc's perms.

* Issue **#2830** : Ensure the creation of a stroom user record is only logged once.

* Issue **#2830** : When cascading document permissions, only log the change for the top level but mark it with the
  cascade setting.

* Issue **#2816** : Fix missing navigation controls when viewing a multi part stream where a middle part is binary and
  the rest are text.

* Add missing Singlton annotation to ProxyConfigProvider.


## [v7.1-beta.11] - 2022-04-01

* Issue **#2749** : Improve support for and fields when searching an Elasticsearch index.

* Issue **#2822** : Add application instance management to keep track of active queries.

* Issue **#2822** : Add application instance management to keep track of active queries.

* Issue **#2824** : Fix to stop SearchableStore interrupting threads that it is no longer using.

* Issue **#2822** : Create a managed search UUID in the web socket before starting search.

* Issue **#2817** : Change data retention impact summary to show the counts of records that would be deleted now rather
  than at some point in the future.


## [v7.1-beta.10] - 2022-03-18

* Issue **#2725** : Support multiple levels of nesting in Elasticsearch indexing.

* Issue **#2730** : Fix folder presenter Processors tab always being empty.

* Issue **#2759** : Normalise Windows line endings () to Unix-style () when pasting into the ACE text editor.

* Issue **#2815** : Ensure early termination of Lucene searches when required.

* Issue **#2801** : Add Guice support and authorisation to web sockets.

* Issue **#2804** : Ensure unowned tasks are added even when there are many associated locked meta records.

* Issue **#2807** : Show all nodes on Index Volume edit dialog, not just enabled.

* Change the common alert dialog to show the detail by default.

* Change the common alert dialog so the width is the same if detail is shown or not.

* Issue **#2806** : Fix NPEs when a visualisation pane is present but the visualisation is not defined. Show warning
  about the misconfiguration.

* Add _Dual_ searchable datasource to always return a single column/row.

* Issue **#2810** : Fix display of error streams with the data() link expression.

* Issue **#2801** : Add our own native web socket code to GWT.

* Fix failing test.

* Issue **#2801** : Add `connect-src 'self' wss:;` to default `contentSecurityPolicy` property, select web sockets
  ws/wss based on current scheme and improve logging.

* Issue **#2618** : Fix UI to show all caches even ones that only exist on remote nodes.

* Issue **#2801** : Add Web Socket mechanism to keep search results active.

* Issue **#2805** : Fix default annotation expression function.

* Issue **#2778** : Simplify search result store cache and query UUID creation.

* Ensure meta types retrieved from config are trimmed.

* Issue **#2802** : Ensure tasks are created but only queued if fill task queue enabled.

* Issue **#2805** : Fix default annotation expression function.

* Make application fail to start if there is no build version/date.

* Issue **#2799** : Add protection for null/empty meta types in `stroom.data.meta.metaTypes`.

* Issue **#2795** : Speculative fix for the bind errors on MetaTypeDaoImpl.

* Issue **#2782** : Fix validation of primitive properties, e.g. booleans.

* Issue **#2782** : Fix property edit screen `Sources` field showing `Multiple Sources` for a single node.

* Issue **#2787** : Add config_update_tracker table to improve the process of updating each node's effective config.
  Also fix the updating of the effective value/source columns in the properties list view.

* Issue **#2786** : Handle multiple IPs in X-FORWARDED-FOR header.

* Issue **#2789** : Add locking to ensure one node performs the DB migrations and all others wait for it to complete. DB
  migration checks will not be run on boot if the build version matches that in the bootstrap_lock table.

* Issue **#2789** : Make the creation of the admin and processing users resiliant to multiple nodes doing it at once.

* Issue **#2768** : Suppress unable to keep alive message.

* Issue **#2775** : Ensure all URL params are encoded.

* Issue **#2768** : Fix auto recurring searches.

* Issue **#2768** : Fix auto recurring searches.

* Issue **gchq/stroom#2578** : Improve logging of Pipeline operations.

* Issue **#2768** : Fix auto recurring searches.

* Issue **#2743** : Reset reactivation time when accounts are reactivated.

* Issue **#2742** : Ensure meta queries provide unique results.

* Issue **#2751** : Change task name for searchables to be the searchable name. Ensure task info is populated.

* Issue **#2757** : Make ref load throw exception (and thus result in an ERROR) when a stream previously failed.

* Issue **#2753** : Change default proxy config to set useDefaultOpenIdCredentials to false.

* Issue **#2761** : Fix descriptions of _Attribute Value Data Retention_ and _Processor Task Retention_ jobs.

* Issue **#2744** : Fix logging for expected interrupt exception.

* Issue **#2746** : Fix broken help links in UI.

* Change byte buffer pool clear method to unmap drained buffers.

* Move some LMDB related classes.

* Issue **#2736** : Fix missing or wrongly appearing meta/context tab.

* Issue **#2732** : Fix bug when opening active tasks tab for an empty folder.

* Issue **#2734** : Improve search task info.

* Issue **#2733** : Stop search buttons disappearing.

* Issue **#2735** : Fix batch search across remote nodes.

* Issue **#2739** : Add support for query parameters when performing batch searches.

* Issue **#2520** : Add token authentication to data feed API.


## [v7.2-alpha.2] - 2022-01-31

* Issue **#2730** : Fix folder presenter Processors tab always being empty.

* Issue **#2118** : Rework UI.


## [v7.2-alpha.1] - 2022-01-31

* Issue **#2118** : Rework UI.


## [v7.1-beta.9] - 2022-01-20

* Make temp prop nullable and change default to TEMP/stroom(-proxy)?.

* Issue **#2709** : Reduce the number of UI refreshes when receiving data from multiple nodes.

* Issue **#2708** : Keep search results fresh by constantly pinging result caches for all active searches.


## [v7.1-beta.8] - 2022-01-17

* Issue **#2715** : Fix invalid rest return type.


## [v7.1-beta.7] - 2022-01-14

* Issue **#2640** : Support adding formatted dates to index name in ElasticIndexingFilter.

* Issue **#2675** : Improve Elasticsearch scroll query performance

* Issue **#2677** : Respect column formatting in Excel cell styles.

* Issue **#2703** : Improve search trace log to identify multi query search issues.

* Issue **#2705** : Attempt to fix SIDSEGV issue caused by too many LMDB readers.

* Issue **#2688** : Add `metaTypes` to Proxy's `proxyRequestConfig`. Change data receipt to validate types against this
  new config property.

* Issue **#2688** : Change defaults for Strooms `metaTypes` config property. Change type of `metaTypes` from String to a
  Set of Strings. Change data receipt to validate against this configured set.

* Issue **#2694** : Improve error handling when search result store has reached max capacity.

* Issue **#2689** : Add logging.

* Issue **#2679** : Add unique index on `meta_processor.pipeline_uuid`.

* Issue **#2596** : Disable the Ace editor settings menu (`ctrl-,`) as users should not have access to it and it does
  not work with modal dialogs.

* Issue **#2139** : Add DB migration scripts to the ZIP distribution.

* Issue **#2685** : Fix issue where searchable stores are limited to 1 million rows.

* Issue **#2696** : Change the byte buffer pool to not block by default and make that configurable.

* Issue **#2666** : Fix handling of missing reference stream file.

* Change error table to wrap error message text.

* Issue **#2644** : Fix error handling when volume is full during proxy aggregation.

* Issue **#2650** : Fix handling of negative numbers and negation in expression parser.

* Issue **#2664** : Fix issue with search where a complete coprocessor was causing other coprocessor payloads to be read
  incorrectly.

* Issue **#2648** : Add error message to data viewer when ID is invalid.

* Issue **#2657** : Change classes to use provided config to stop the system using stale config values.

* Issue **#2603** : Suppress expected buffer underflow exception.

* Make directly injected NotInjectable config throw an exception to prevent it happening.

* Issue **#2652** : Add delay to stream event map creation so extraction opens fewer streams.

* Issue **#2639** : Fix error message when invalid property values are used.

* Issue **#2578** : Fix how application config is (re)loaded so that it copes with null or sparse branches.

* Issue **#2361** : Fix create_account command so it allows creation of accounts with no password.

* Issue **#2627** : Add processor filter and processor task id to meta.

* Issue **#2628** : Add processor filter and processor task id to info log.

* Issue **#2647** : Fix `Unrecognised permission assigned` error in logs.

* Issue **#2629** : Change the way duplicate output is handled by deleting previous output from complete tasks at the
  end of processing.

* Issue **#2603** : Add debug to diagnose buffer underflow.

* Issue **#2637** : Fix hanging searches.

* Issue **#2631** : Add debug to diagnose UI issue.

* Issue **#2633** : Fix shutdown.

* Issue **#2632** : Suppress warnings.

* Issue **#2603** : Improve error handling.

* Issue **#2635** : Improve search completion code.

* Issue **#2625** : Disable test temporarily to fix build.

* Issue **#2630** : Fix NPE and improve logging.

* Issue **#2625** : Disable test temporarily to fix build.

* Issue **#2615** : Fix meta status change triggered by check superseded.

* Issue **#2614** : Fix NPE.

* Issue **#2621** : Improve search performance.

* Issue **#2617** : Fix pipeline data equality for pipeline structure cache to be useful.

* Issue **#2619** : Improve meta DAO performance.

* Issue **#2611** : Fix java lang error.

* Issue **#2608** : Fix segments for rolled streams created using the `StreamAppender`.

* Issue **#2604** : Add code to diagnose unexpected event counts in search extraction.

* Issue **#2605** : Create sub tasks for all search processes.

* Issue **#2606** : Improve error handling during search.

* Issue **#2472** : Fix the way the in memory config is updated by the file monitor. Improve the logging when config
  properties are changed on a node.

* Issue **#2595** : Improve search performance and fix issues.

* Issue **#2471** : Changes to ensure SQLite DB connection is only used by one process at a time.

* Issue **#2471** : Changes to help diagnose proxy aggregation issues.

* Issue **#2582** : Remove unnecessary legacy migration for processor filter.

* Issue **#2577** : Fix issue with expression terms changing conditions incorrectly.

* Issue **#2585** : Fix proxy aggregation task nesting.

* Issue **#2574** : Improve processor filter creation to allow min and max create times.

* Issue **#2579** : Fix processor filter creation from stream multi selection.

* Issue **#2580** : Fix completion of processor filters by allowing the user to specify an end time.

* Issue **#2576** : Fix scrolling of processor filter info pane.

* Uplift event-logging library to `5.0-beta.27_schema-v4.0-beta.3` to fix missing failure outcomes on logged events.

* Issue **#2557** : Optimise meta queries to ensure join order is as expected.

* Issue **#2538** : Change logging of quick filter searches to log the fully qualified filter input.

* Issue **#2565** : Stop orphan file finder reporting dirs that contain child dirs as empty.

* Issue **#2563** : Fix bad expression logic.

* Issue **#2562** : Fix NPE in the UI related to uninitialised processor filter trackers.

* Stop logging audit events for most NodeResource call as they are not direct user actions.

* Issue **#2553** : Prevent get and clear methods in LMDB data store from running at the same time. Add check for the
  LMDB env being closed to prevent JVM crash.

* Issue **#2555** : Remove checkbox from dead tasks in the server tasks screen to stop users trying to delete them.

* Issue **#2564** : Improve search performance.

* Issue **#2582** : Fix DB migration for `processor_filter`.

* Issue **#2542** : Improve autologged searches "raw" JSON.

* Issue **#2534** : Implement ProcessorResource.fetch to fix event log.

* Issue **#2533** : Fix corrupt event format for logout due to NPE.

* Issue **#2530** : Fix issue of explorer tree not refreshing on copy, move and delete when auth is disabled.

* Add wait time debug logging around LMDB locks.

* Increase maxReaders default to 150 for reference data.

* Issue **#2548** : Clear contents of `stroom.search.resultStore.lmdb.localDir` on boot.

* Issue **#2549** : Remove `maxDbs` from `lmdb` config. Remove `readerBlockedByWriter` from `resultStore.lmdb` config.

* Issue **#2544** : Add additional constraints to processor filter instead of using tracker state

* No changes. Previous build failed due to networking issues.

* Issue **#2540** : No longer error when interrupting shard flush process

* Issue **#2541** : Stop finished queries from deleting LMDB envs for all queries.

* Issue **#2535** : Added validation to data type names.

* Issue **#2530** : Fixed explorer refresh on copy and move

* Revert accidental whitespace change to V07_00_00_007__meta_retention_tracker.sql

* Issue **#2519** : Added validation for processor filter expressions and more info about filters to the UI.

* Issue **#2501** : Change reference data store to use consistent approach to last access time truncation.

* Issue **#2424** : Change security filter to 404 any unexpected URIs.

* Issue **#2493** : Fix missing part nav controls when data can't be decoded.

* Issue **#2497** : Added summary to orphan file finder. Fixed issue with `OrphanFileFinder` incorrectly identifying
  some dirs as being empty.

* Issue **#2500** : Add a primary key to the `meta_retention_tracker` table for MySQL Group Replication.

* Change meta retention tracking to track at the time period level so a killed job preserves the position of the periods
  already processed.

* Issue **#2513** : Fixed stepping to unique values.

* Issue **#2496** : Fixed issue where data browser was showing duplicate streams.

* Issue **#2511** : Fixed stepping error handling.

* Issue **#2512** : Fixed stepping error handling.

* Issue **#2478** : Create a single place in config for the LMDB library path and extraction dir. Delete old LMDB
  library binaries on boot.

* Change `/api/refData/v1/purgeByAge/{purgeAge}`, `/api/refData/v1/purgeByStream/{refStreamId}`
  and `/api/refData/v1/clearBufferPool` to act on all nodes unless the `nodeName` query param is provided.

* Issue **#2483** : Change reference data purge to delete entries in batchs to avoid large transactions that result in
  errors.

* Issue **#2502** : Fix `Cannot read properties` error when switching streams after deleting one.

* Issue **#2449** : Reduce the number of REST calls that property filtering in the UI makes.

* Issue **#2523** : Uplift standard-pipelines to v0.4

* Issue **#2527** : Fix stepping source hightlight for first record of fragment XML data.

* Issue **#2526** : Fix incorrect input pane in stepper for cooked xml

* Issue **#2531** : Fix incorrect value in Retention column in data browser and on Info tab when `Feed is` conditions
  are used.

* Issue **#2532** : Change logged event for Manage Accounts quick filter use.

* Fix performance issue with ref data range lookups.

* Change default value for `stroom.pipeline.referenceData.readerBlockedByWriter` to true.

* Fix locking for `stroom.pipeline.referenceData.readerBlockedByWriter`.

* Issue **#2494** : Changed logging to help diagnose problem.

* Issue **#2429** : The server tasks screen now handles errors that occur when trying to contact unreachable nodes.

* Issue **#2492** : Fixed issue getting filter priorities in processor task data store.

* Issue **#2489** : Change to wrap long error messages in stepping display.

* Issue **#2487** : Fixed issue flushing and deleting index shards.

* Issue **#2442** : Removed enabled/disabled states for permission users and user groups as these are now controlled by
  account authentication.

* Issue **#2431** : Fixed issue with item selection in account and token list pages.

* Issue **#2484** : Fix failing ref lookups when one loader has range data.

* Issue **#2485** : Autologger: UNLOGGED calls always being logged.

* Issue **#2395** : Fixed timezone issue in API key display.

* Issue **#2452** : New pipeline references now default to `Reference` data type.

* Issue **#2414** : The processing tasks data source now exposes start, end and status times plus filter priorities.

* Issue **#2441** : Improve logging and prevent autologger warning for `MetaResourcImpl`

* Issue **#2440** : Prevent autologger warning for `ExplorerResourceImpl`

* Issue **#2465** : `SaveAs` is now working for non admin users.

* Issue **#2460** : Processing filters now reliably process feeds where wildcards are used to match feed names.

* Issue **#2475** : Orphan file and meta finder now show the correct task progress.

* Issue **#2474** : Fixed orphan file finder.

* Issue **#2467** : Fix viewing of streams that can't be decoded. Errors now displayed in large banner rather than as
  text in the editor.

* Add a view as hex option to the Data Preview panes.

* Add option to show/hide the editor indent guides.

* Remove white space on editor context menu.

* Change data viewing 'progress' bar to have a minimum width of 3px to make it more visible.

* Issue **#2469** : Made `SafeXmlFilter` available for use in the application.

* Issue **#2403** : Fix guice bind errors in stroom and proxy when the `path` config branch is empty or set to null.

* Issue **#2462** : Made changes to stop DB connections being used within the context of other open connections.

* Uplift LMDBJava to 0.8.2 to fix LMDBJava cursor comparator bug.

* Issue **#2464** : Add `leakDetectionThreshold` to the hikari pool config.

* Issue **#2463** : Integrate the hikari connection pool with drop wizard's health checks and metrics.

* Add debug logging to AuthenticationStateSessionUtil

* Issue **#2448** : Change data receipt ERROR log messages to WARN. Also improve log message content for success and
  failure.

* Issue **#2412** : You are now able to view locked streams or deleted data if it is still accessible.

* Issue **#2413** : Removed duplication of data retention fields in info pane.

* Issue **#2443** : Internal meta statistics are now added with processing user permissions.

* Issue **#2455** : Improved error handling when streams not found.

* Issue **#2399** : Now changing expression fields keeps the same condition if it is still applicable to the new field.

* Issue **#2426** : Fixed user selection problem for document permissions.

* Issue **#2436** : Fixed small UI issue whereby a user or group was not immediately removed from document permissions
  when the remove button was clicked.

* Issue **#2416** : Added logging to identify cause of slow meta listing.

* Improve termination handling in reference data purge.

* Improve the data in the `/api/refData/v1/refStreamInfo` api method.

* Add API method to clear the byte buffer pool.

* Improve the output of the system info api call for the byte buffer pool.

* Issue **#2439** : Change log level for an error in the byte buffer pool.

* Issue **#2444** : Fix release of buffers to the pool that was causing ref data searches to hang.

* Issue **#2433, #2434** : Fixed shutdown task order.

* Issue **#2430** : Removed file system clean task and replaced with orphan finding jobs for files and meta.

* Issue **#2432** : Volume state is now updated without optimistic locking.

* Issue **#2382** : Improved charset resolution.

* Issue **#2447** : Correctly offset displayed date/time values by the configured user timezone.

* Issue **#2457** : Display a tooltip when hovering the mouse over a grid column cell.

* Issue **#2382** : Improve error message for invalid feed encodings.

* Issue **#2387** : Fix reference data load/lookup failure handling.

* Issue **#2422** : Change ref lookups to only do a lookup against a ref feeds that are known to contian the map being
  looked up against.

* Issue **#2411** : Remove 10,000 limit on dashboard search of ref store.

* Issue **#2389** : Add an API method for purging a single reference data stream.

* Issue **#2379** : Change ref data lookups to truncate last access time to hourly.

* Uplift Dropwizard from 1.3.14 to 1.3.29.

* Issue **#2424** : Stop session creation for rest calls. Remove unused SessionMap class.

* Change debug summary logging in Data Delete job to info level.

* Issue **#2402** : Improved logging for error caused by invalid meta filter values.

* Issue **#2404** : Added debug to help diagnose issue.

* Issue **#2423** : Added error logging and configuration to handle buffer overflows when dealing with large search
  result values.

* Issue **#2410** : Fixes for dashboard child selectors like `first()` and `last()`.

* Issue **#2417** : Bad regex filter value no longer logged unnecessarily.

* Issue **#2418** : LMDB environment is now only closed when the search results are no longer needed.

* Issue **#2419** : Conditional formatting errors are now returned to the UI.

* Issue **#2405, #2407** : Errors caused by a thread interrupt when viewing a stream are no longer logged.

* Issue **#2406** : Volume status update is now performed synchronously.

* Issue **#2401, #2408, #2409** : Processing tasks no longer terminate by interrupting threads so error streams can now
  be written correctly.

* Issue **#2398** : Fix to clear interrupt state for threads used by terminated tasks.

* Issue **#2396** : Add `stroom:pointIsInsideXYPolygon` XSLT function.

* Allow HTTP request headers to be customized in HTTPAppender.

* Issue **#2392** : Fix for token type to only allow `api`.


## [v7.1-beta.6] - 2021-09-01

* Issue **#2277** : Add processing filter clone function.

* Issue **#2390** : Fix NPE thrown during proxy aggregation.


## [v7.1-beta.5] - 2021-08-31

* Issue **#2380** : Fix _Attribute Value Data Retention_ job blocking shutdown.

* Issue **#2379** : Change reference data store LMDB to use MDB_NOTLS flag to not tie readers to threads as we typically
  use thread pools.

* Fix problem with ref data prefix mapping code increasing loop iterations on each element/record.

* Add better logging of ref streams waiting for a lock to load.

* Stop ref streams that are already loaded from calling start/stop processing.

* Add method to ref data store API to list ref stream processing info.

* Improve the ref data store API to allow filtering of the ref entries.

* Change default number of ref loader lock stripes from 100 to 2048 and add it to config.

* Issue **#2371** : Change search LMDB to use MDB_NOTLS flag to not tie readers to threads.

* Issue **#2371** : Fix max readers error not being shown on dashboard.

* Issue **#2370** : Added processor node info to output meta data.

* Issue **#2349** : New dashboard tables will now link to the most recently added query by default.

* Issue **#2351** : Improved error popup text for server responses.

* Issue **#2368** : Fixed server task nesting.

* Issue **#2369** : Fix missing SQL join when reprocessing all streams matching a filter.

* Issue **#2369** : Fix error when searching meta store from a dashboard with a meta key in the query.

* Change explorer root node creation to happen under cluster lock.


## [v7.1-beta.4] - 2021-08-23

* Add `enableJobsOnBootstrap` to the docker distribution config.yml to allow it to be overridden in test stacks.

* Fix broken help links on jobs screen.

* Issue **#2367** : Fix for job node creation.

* Issue **#2365** : Fix to reduce memory used by `BlockGZIPInput`.

* Issue **#2366** : Fix NPE caused by visualisations that do not define maxValues.

* Issue **#2220** : OpenID connect web tokens can now be refreshed to maintain validity.

* Included Leaflet.draw Javascript plugin within UI bundle.

* Issue **#2357** : Remove dropwizard logger configuration entries that have default values.

* Issue **#2350** : Fix distribution start script so it works with a different stroom home dir.

* Issue **#1469** : Add hot loading of config to proxy.

* Change proxy and stroom config validation to cope with relative paths and `~`.

* Issue **#2353** : Swallow NoSuchFileException in config monitor.

* Issue **#2355** : Jobs are no longer enabled by default on bootstrap.

* Issue **#2358** : Changed default stroom home and stroom temp config paths to be null by default so they are resolved
  relative to the jar or use java tmp respectively.

* Issue **#2354** : Old job node records associated with old jobs are now removed for all nodes regardless of what node
  is performing the job bootstrap activity.

* Issue **#2343** : The OIDC back channel `redirect_uri` now uses the same URI stored when making the front channel
  request.

* Issue **gchq/stroom-resources#104** : Expose `stroom.ui.helpUrl` in the config.yml so the docs served by nginx can be
  accessed.

* Issue **#2331** : Remove unused config properties `stroom.ui.url.(apiKeys|changepassword|users)`.

Improve error handling during reference data initialisation.

* Improve exception handling when node name is not configured.

* Fixed issue where annotation menu button did not show when existing annotation was selected.

* Fix problem with merging DB connection configs when values not supplied.

* Make relative proxy file paths be relative to configured proxy home directory.

* Make proxy logger file paths support `~` and relative paths be relative to proxy home.

* Remove redundant items from stroom and proxy distribution config yaml files.

* Rename `jerseyClient` key in proxy config.yml to `restClient`.

* Add `remotecertexpiry` to the default config value for `proxyConfig.logStream.metaKeys`.

* Issue **#2335** : Added CLI command `create_api_key` to create an API key for a specified user.

* Added layout density user preference.

* Issue **#2288** : Added export content menu item.

* Added name filtering on export items.

* Moved stepping filter button to make the feature more obvious.

* Fixed issue where annotation menu button did not show when existing annotation was selected.

* Issue **#2317** : The user id can now be resolved from the `username` JWT claim if `email` is not present.

* Issue **#2316** : Fixed React dialog styling by increasing CSS specificity.

* Issue **#2313** : Integrate LeafletJS for geographical mapping.

* Issue **#2293** : Fix location of banner.txt in zip distribution.

* Issue **#2278** : Close a dialog box on keypress. `Escape` = Close, `Ctrl+Enter` = OK.

* Issue **#220** : Users can now change font and font size.

* Issue **#215** : User date/time format preferences are now usable in dashboard tables.

* Fix problem with DynamicAssetsBundle throwing an exception when run from the fat jar.

* Issue **#2295** : Improved appearance, readability and usability of UI elements, especially in dark mode.

* Issue **#2292** : Fixed issue with `SolrIndex`, `ElasticCluster` and `ElasticIndex` entities not importing correctly
  from a `v6` to `v7` instance.

* Issue **#2113** : Added user preferences for date and time display.

* Issue **#2291** : Fixed issue where the configured Stroom instance title did not change the browser tab title.

* Issue **#2219** : Added migration for feed retention settings to retention rules.

* Issue **#2250** : Improved token authentication.

* Issue **#2250** : Using arrow keys no longer moves popup dialogs.

* Issue **#2264** : Users for user permissions are now retrieved from the account service plus authorisation.

* Add entity relationship diagram and database DDL SQL to release artefacts.

* Issue **#2241** : Changing field or operator in the query expression editor no longer deselects the selected row.

* Issue **#2241** : Made Firefox and Chrome drop downs look the same.

* Issue **#2260** : The UI no longer caches node status.

* Issue **#2260** : Removed default node config for default index volume group creation.

* Issue **#1828** : Added glass element to ensure mouse capture is maintained when dragging or resizing dialogs over
  dashboard visualisations.

* Issue **#2285** : SaveAs now provides the current name as the initial value for the new name.

* Issue **#2275** : Stepping from data popup now takes you to the correct record.

* Uplift send_to_stroom.sh script to v3.1.0

* Issue **#2263** : Removed unnecessary JWS algorithm constraints.

* Issue **#2240** : Indexes now show empty selection for volume group until one is selected.

* Issue **#2248** : Migrated dashboard tables now maintain hidden column status.

* Issue **#2280** : Remove trailing comma in some log events.

* Issue **#2267** : Change prefixes used for quick filter for consistency.

* Issue **#2265** : Fix exception when filtering with qualifier but no term, e.g. `name:`.

* Issue **#2266** : Improve quick filter tooltip text.

* Issue **#2261** : Fix missing node name in index and fs volume stats.

* Issue **#2224** : Support indexing properties as JSON objects with Elasticsearch.

* Issue **#2256** : Support searching against Elasticsearch index name patterns.

* Issue **#2257** : Allow Elasticsearch indexing to proceed in the absence of an existing index.

* Issue **#2113** : Added user preferences including theme support.

* Issue **#2241** : Change add icon on data retention screen to add above selected. Add action icon and menu to
  retention rule table. Restyle rule edit screen.

* Issue **#2254** : Change `data` expression function to accept a first param for what to text to show.

* Issue **#2249** : Fix bug in data retention impact summary tree expansion.

* Issue **#2246** : Fix incorrect handling of parameters to `data` Stroom expression function.

* Add default sorting by user id in the acounts (users) and tokens screens.

* Issue **#2155** : Change default quick filter mode to use contains matching by default with chars anywhere matching
  now available via `~` prefix. Change quick filter to always treat space as a term delimiter unless in dbl quotes. Add
  sorting of results by match quality for chars anywhere and regex matching.

* Issue **#2242** : Fix help link in quick filter tool tips. Now comes from config.

* Provide more informative error than NPE when failing to fetch streams that are associated with missing meta

* Issue **#2247** : Correct configuration of Autologger for NodeResourceImpl.

* Update banner to advertise `noauth/datafeed` URL instead of older version.

* Issue **#2243** : Remove unwanted charset commands from migration script.

* Issue **#2231** : Added visualisation selection behaviour to dashboards.

* Issue **#2232** : Fixed issue where search was getting stuck due to LMDB locking transactions.

* Issue **#2238** : Renamed table `docstore_history` to `docstore_schema_history`.

* Issue **#2226** : Ensure that `<Process>` audit events are schema compliant.

* Uplift version of `stroom-logs` content pack selected for download to `3.0-beta.1`

* Issue **#2228** : Stroom Dropwizard and Stroom Proxy Send/Receive log default formats improved.

* Issue **#2235** : Add CHANGELOG to the release artefacts.

* Issue **#2233** : Fix typo in SQL.

* Issue **#2233** : Fix null volume ID in index shard migration.

* Issue **#2229** : Fix migration issue.

* Issue **#2214** Allow file permission override for `FileAppender` and `RollingFileAppender`.

* Issue **#1820** : Stroom now records `UploadedBy` meta attribute when manually uploading data via the UI.

* Issue **#190** : Statistics are now recorded when manually uploading data.

* Issue **#2223** : Fixed migration issue.

* Change stroom dependencies to use maven central instead of bintray.

* Issue **#2207** : Fixed dashboard column rename issue where column name was not updated visually after rename.

* Issue **#2209** : Fixed more property migration issues.

* Issue **#2205** : Improved migration to prevent null DB values being lost.


## [v7.1-beta.3] - 2021-04-30

* Rules from dashboards early capability demonstrator / prototype capability.

* Issue **#2172** : Further improvements to search payload transfer and search completion.

* Issue **#2193** : Enable autologger to work for delete with criteria operations.


## [v7.1-beta.2] - 2021-04-28

* Issue **#2201** : Improved Stroom Proxy and aggregation process.

* Issue **#2203** : Fix NPE in index doc partition by migration.

* Issue **#2184** : Improved logging for OpenId flow.

* Issue **#2205** : Improved migration to prevent null DB values being lost.

* Issue **#2098** : Properties that contain passwords no longer transfer any part of the password to the UI.

* Issue **#1841** : Fixed migration of some config props.

* Issue **#2151** : The UI now shows REST service error messages properly.

* Issue **#1930** : Dashboards opened from links now stop querying when closed.

* Issue **#2166** : You can now change index volume group names.

* Issue **#2090** : Changed to log the authenticated user (if there is one) during noauth calls.

* Issue **#2186** : Fix autologger handling of update operations on entities referenced by id alone.

* Issue **#2183** : Improve error message when property values cannot be de-serialised. Change property DB migration to
  add conversion of legacy property values that are now a collection type, e.g. List<String>.

* Issue **#2187** : Fixed issue editing a processing filter that has been changed.

* Issue **#2079** : Removed unused session resource code from React UI and backend.

* Issue **#2185** : Stroom now supports the use of an externally provided logout endpoint with the `logoutEndpoint`
  configuration property.

* Issue **#2188** : Changed all autologged REST methods to return a value (void is not compatible with autologger)

* Issue **#2184** : It should now be possible to use the Cognito OpenId configuration endpoint with Stroom. You should
  no longer need to set the `jwtClaimsResolver` in the Stroom config as the standard resolver should work. However, you
  will need to set the new `tokenExpectedInRequest` property to `true` as Cognito delivers fresh tokens with every
  request.

* Issue **#2177** : Stroom should no longer crash when it is unable to retrieve OpenId configuration.

* Issue **#2176** : Now avoids NPE and produces a proper error when a pipeline cannot be located when loading reference
  data.

* Issue **#2179** : Extend cron expression syntax. Both `/` (interval) and `-` (range) are now supported.

* Issue **#2172** : To improve search performance local search results are no longer transferred with payloads to a
  secondary local store.

* Issue **#2172** : To improve search performance only primary search result stores using LMDB will serialise data, i.e.
  stores used for visualisations now just use search objects and not binary data.

* Issue **#2180** : Fix NPE when Stream Appender has no stream type defined.

* Issue **#2167** : Prevent autologger warning for `RestResourceAutoLoggerImpl`.

* Remove merge artifacts from `scripts.env`.

* Issue **#2172** : Changed the way keys and values are packed into LMDB.

* Issue **#2180** : Fix NPE when Stream Appender has no stream type defined.

* Issue **#2167** : Prevent autologger warning for `RestResourceAutoLoggerImpl`.


## [v7.1-beta.1] - 2021-04-13

* Ported Elasticsearch integration from v6, for compatibility with v7.

* Issue **#2034**: Fixed Solr column ordering in dashboard tables.

* Issue **#759** : Add GZIP support for `FileAppender` and `RollingFileAppender`.


## [v7.0-beta.104] - 2021-04-13

* Switched from `node-sass` to `sass`.

* Fix `node` and `swagger-typescript-api` versions.


## [v7.0-beta.103] - 2021-04-13

* Rebuild.


## [v7.0-beta.102] - 2021-04-09

* Issue **#2174** : The expression to DB condition converter is now more tolerant of missing value mappings.


## [v7.0-beta.101] - 2021-04-08

* Issue **#2172** : Limited the maximum size of LMDB keys and values.

* Issue **#2171** : Fixed dashboard table expression editor field insertion.

* Issue **#2168** : Removed special columns from dashboard tables.

* Issue **#2154** : Fixed error adding text widget to a dashboard.

* Issue **#2025** : Added caching for DNS name resolution.

* Issue **#2025** : Event logging now attempts to use the `X-FORWARDED-FOR` request header to identify the originating
  client IP.


## [v7.0-beta.100] - 2021-04-02

* Issue **#1598** : Audit logging uplifted throughout codebase.

* Issue **#1613** : Added event logging to UserResourceImpl.


## [v7.0-beta.99] - 2021-04-01

* Issue **#1928**: Stroom will now redirect users to the root URL if the GWT UI is not hosted within the React wrapper.
  To develop GWT code it is still necessary to use the GWT UI directly outside of the wrapper so to enable this you can
  set the newly added `requireReactWrapper` property to false.

* Issue **#2156**: The properties screen now shows a warning triangle when there are unreachable nodes rather than
  showing an error for all property values.

* Issue **#2157**: Fixed issue where pager was causing an exception paging to last on API keys and Accounts list pages.

* Issue **#2153**: Fixed option to log all REST calls.

* Issue **#2085**: User now gets notification that a password has been changed.

* Issue **#2142**: Changed certificate authentication to ensure that if a certificate is presented then the DN from the
  cert will be used and no other header attribute.


## [v7.0-beta.98] - 2021-03-30

* Issue **#2138** : Fixed error thrown when updating a property due to the property being updated twice as a result of
  new event logging code.

* Issue **#2150** : Added `topMenuTextColour` property to allow the top menu text colour to be changed. Renamed
  the `backgroundColor` property to `backgroundColour` for consistency.

* Issue **#2152** : Session list now only shows user authenticated sessions.

* Issue **#2149** : Fixed index volume and index shard migration.


## [v7.0-beta.97] - 2021-03-26

* Issue **#2136** : Fixed sorting problems in users and API keys pages.

* Issue **#2146** : Fixed use of dashboard expression parameters.

* Issue **#2141** : Pre v7 index shards can now be used after upgrade.

* Issue **#2142** : Fixed certificate authentication issues.

* Issue **#2140** : Fixed migration issue that was causing the creation of unnecessary index volume groups.

* Issue **#2137** : Data retention rules are now migrated from previous versions.

* Issue **#2107** : Removed `Feed Name` field and fixed UUID to field name resolution.

* Issue **#2142** : Added debug to help diagnose client cert auth issues.

* Issue **#2107** : Fixed issue where the processor filter UI was saying that no filter had been applied to feeds
  because the UI wasn't checking feed filtering by docref.


## [v7.0-beta.96] - 2021-03-23

* Issue **#2099** : Fix stepping source pane for segmented (cooked) data.

* Issue **#479** : Include folder names in audit events when exporting configuration.

* Provide audit log record for permission changes to explorer items (documents)


## [v7.0-beta.95] - 2021-03-18

* Issue **#2105** : Fixed migration of annotations DB.


## [v7.0-beta.94] - 2021-03-17

* Issue **#2104** : Fixed issue where the index creation stored procedure was trying to delete a procedure with the
  wrong name before creating a new one.

* Issue **#2103** : Fixed statistics migration script to correctly check for empty tables.

* Issue **#2102** : Fixed query migration script.

* Removed unused properties `resilientReplicationCount` and `preferLocalVolumes`.

* Add null protection to `login_count` and `login_failures` in `users` to `account` table migration.


## [v7.0-beta.93] - 2021-03-16

* Issue **#2088** : Fixed retrieval of stored search results when not using extraction.

* Issue **#2088** : Fixed NullPointerException caused when stepping.

* Issue **#2084** : Fix Bad Request message and lockup after cancelling content import.


## [v7.0-beta.92] - 2021-03-15

* Issue **#2096** : Remove deprecated int display lengths when creating tables

* Issue **#2095** : Tidy upo statistics migration.

* Issue **#2094** : Corrected DB table creation to state the charset as `utf8mb4` and not `utf8` which is ambiguous in
  MySQL.


## [v7.0-beta.91] - 2021-03-14

* Refactor auth/identity DB migration scripts.

* Add pre migration SQL scripts.


## [v7.0-beta.90] - 2021-03-12

* Issue **#2087** : Fixed NPE caused during legacy migration.

* Uplift guice to v5.0.1.

* Issue **#1871** : Invalidate the users and user groups cache when the _manage_users_ command is run.

* Issue **#2064** : Delete empty directories left by running unit test.

* Add index to cluster_lock table to fix whole table locking for single lock key.

* Issue **#2059** : Add cluster lock protection to task creation. Stops duplicate task creation when master node
  changes.

* Change task creation by master node to try to wait for search tasks to complete and to try to only create the
  configured number of tasks.

* Refactor logic to determine master node into one place. Fixes discrepancies between UI and back-end.

* Change node monitoring screen to return nodes in name order.

* Issue **#2066** : Add data bars to node monitoring screen.

* Issue **#2059** : Fix `Duplicate key` error in task assignment.

* Issue **#2056** : Fix error sending permission change events to other cluster nodes.

* Add JVM OOM args to zip distribution scripts.

* Issue **#1866** : Change zip distribution shell scripts to execute from anywhere.


## [v7.0-beta.89] - 2021-02-26

* Change stroom/proxy docker image base to `adoptopenjdk/openjdk15:jdk-15.0.2_7-alpine`

* Add authentication config to swagger spec.


## [v7.0-beta.88] - 2021-02-26

* Fix travis release artefacts.


## [v7.0-beta.87] - 2021-02-25

* No changes


## [v7.0-beta.86] - 2021-02-25

* Fix travis release artefacts.


## [v7.0-beta.85] - 2021-02-24

* Change dockerfile to use Open JDK 15

* Change build to use Open JDK 15

* Fix travis build failure.

* Issue **#2028** : Don't autolog standard object fields by default


## [v7.0-beta.84] - 2021-02-24

* No changes, adding more release artefacts in Travis build.


## [v7.0-beta.83] - 2021-02-23

* Add -q flag to start/stop/migrate.sh to stop log tailing.

* Change migrate.sh to run the migration in the background.

* Add JVM OOM args to zip distribution scripts.

* Issue **#1866** : Change zip distribution shell scripts to execute from anywhere.

* Issue **#1742** : Ensure that an <Object> is always logged to guarantee schema compliance.


## [v7.0-beta.82] - 2021-02-18

* Issue **#2049** : Updated Swagger and moved to the OpenAPI 3.0 Specification.

* Issue **#2049** : Fixed some issues with the resource API that were preventing visualisations from loading.


## [v7.0-beta.81] - 2021-02-16

* Issue **#2042** : Fixed an issue sorting search results that was making sorting very slow causing searches with large
  numbers of results to hang.

* Issue **#2043** : Removed an artificial limit on the number of data points that will be returned to a dashboard
  visualisation. The UI code had been written to only request a maximum of 1000 data points which meant that some
  visualisations were missing expected data. It may be necessary to add some limitation to avoid the UI being overloaded
  but the limitation has been removed for now as it was not configurable and did not warn the user when the limit had
  been reached.

* Migrated new UI to use Swagger generated endpoints and types.

* Issue **#1414** : A User Id can no longer be changed once a user is created.

* Issue **#1862** : Email and name fields are no longer required when creating users.

* Issue **#1765** : Added confirmation dialog when deleting users and API keys.

* Issue **#2036** : Autologger now delegates exception handling.

* Issue **#2039** : Limit the amount of text data output by autologger.

* Issue **#2037** : Add config prop to ensure every REST call is logged

* Issue **#2038** : Allow autologger action to be modified (search and process)

* Issue **#2027** : Fix autologger update operation

* Issue **#1764** : The create API key page now loads users to select on open.

* Issue **#1766** : Removed comment from token.

* Issue **#1763** : Improved column sizes on API keys dialog.

* Issue **#1767** : Improved column sizes on account management dialog.

* Improve exception alerts in the UI.

* Issue **#2023** : Enable autologger to output multiple path or query parameters

* Issue **#2022** : Simplify consistent event logging with POJOs

* Issue **#2021** : Fix typo when autologger encounters class names ending in 'y'

* Issue **#2020** : Prevent autologger redacting boolean properties


## [v7.0-beta.80] - 2021-01-28

* Issue **#2018** : Fixed intermittent search issue that was sometimes causing search to complete too early without
  results.

* Fix dashboards not handling NUMERIC index fields.

* Fix bug in Negate expression function.

* Issue **#1995** : Add help info to the expression functions drop down menu.

* Issue **#1911** : Add a drop down menu for picking index fields in the expression editor.

* Issue **#2004** : Fix import of legacy v6 index so default volume group is assigned.

* Issue **#2017** : Fixed dashboard table filtering.

* Issue **#1946** : Removed unnecessary index shard state change error.


## [v7.0-beta.79] - 2021-01-26

* Issue **#2006** : Use UTC timezone when comparing date in repository folder name.

* Issue **#2006** : Use `ArrayList.size()` as a method, instead of a property in Gradle build.

* Issue **#2016** : Fixed StackOverflowException in document event log.

* Issue **#2003** : Fixed some issues with LMDB search results.

* Issue **#2011** : Redacting obviously sensitive data in automatically generated logs.

* Introduce functionality to provide configurable, automatic logging for RESTful API calls.

* Add `search_results` dir to dockerfile.

* Fix NPE in StroomEventLoggingUtil.


## [v7.0-beta.78] - 2021-01-14

* Issue **#2000** : `RemoteSearchResultFactory.destroy()` is now performed as the processing user.

* Issue **#2000** : Fixed NPE affecting adding/removing columns on a dashboard table and changing column options like
  grouping and sorting.

* Issue **#2000** : Fixed dashboard table child result expansion.

* Issue **#2001** : Fixed intermittent test failure associated with byte buffers being used incorrectly with LMDB.

* Issue **#1997** : Fix missing _Format_ option on XSLT and TextConverter editors.

* Improved security for handling entity events.


## [v7.0-beta.77] - 2021-01-12

* Issue **#1867** : Cluster entity events are now sent to each node asynchronously to prevent delays caused by one or
  more slow/bad nodes.

* Issue **#1923** : Fixed an issue affecting sorting dashboard table values that have mixed data types. In addition you
  can now sort columns alphanumerically if the column format is set to text.

* Issue **#1811** : Fixed issue where deleting or cutting/pasting text in a dashboard query editor was not marking the
  dashboard as dirty.

* Search results are now stored off-heap to reduce the chance of out of memory errors.

* Issue **#1911** : Add a drop down menu for picking index fields in the expression editor.

* Issue **#1990** : Change order of items in quick filter popup help.

* Change quick filter word boundary matching to handle a mix of delimited and canelCase, e.g. `stroom.prop.maxFileSize`.

* Issue **#1986** : Fix missing gutter warning/error icons in the stepper code editor.


## [v7.0-beta.76] - 2021-01-07

* No changes.


## [v7.0-beta.75] - 2021-01-06

* Issue **#1989** : Fix for dashboard tables that were only showing a total of 100 rows.

* Change event logging to use new fluent API.


## [v7.0-beta.74] - 2020-12-15

* No changes.


## [v7.0-beta.73] - 2020-12-15

* Change github tokens in travis build.


## [v7.0-beta.72] - 2020-12-15

* Issue **#1983** : Fix line number inconsistency in View Source when last char is a line break.

* Issue **#1971** : Fix 'no appender' errors when editing a Data volume.

* Issue **#1965** : Ignore gzipped data that has no uncompressed content.

* Issue **#1976** : Add an enabled check box and insert above button to retention rules list.

* Fix bug with retention rules impact summary when rows are identical.

* Replace two buttons with toggle button on retetion impact summary.

* Fix path for user event logs.

* Uplift send_to_stroom script to v3.0.

* Issue **#1978** : Fix Meta tab losing syntax highlighting when switching streams.

* Remove byte count in brackets on Info tab when size is below 1024 bytes.

* Fix help links on Jobs screen.

* Fix inability to select text on Info tab in Data viewer.

* Issue **#1963** : Fix data/source view progress bar showing blue when all data is visible.

* Issue **#1974** : Fix job screen only showing one job.

* Issue **#1970** : Fixed issue related to accidental execution of SearchDebugUtil outside of tests.

* Change reference data lookup request object to support string or epoch millis date.

* Add byte count to Info tab, make date values consistent.

* Fix problem of wrong charset being used.

* Fix syntax highlighting for Meta streams in Source view.

* Fix bug in PreviewInputStream read() method.

* Improve the way the YAML logger paths are modified on boot.

* Issue **#1964** : BGZIP files are now closed on exception.

* Changed default dashboard time zone to use UTC.

* Fixed SQL statistics upsert statements for MySQL 5.7.

* Issue **#1954** : Change code that sets ReceivedPath to try getting a value from DOCKER_HOST_(HOSTNAME|IP) env vars
  first.


## [v7.0-beta.71] - 2020-12-02

* Issue **#1957** : Fix invalidation of the stat datasource caches on content import and other changes.

* Issue **#1960** : Fix the data preview display of empty streams.

* Moved content download to Java.

* All paths in the config YAML including logging config can now be made relative to the home dir.

* Issue **#1912** : Moved dashboard table conditional formatting logic to server.

* Fix missing favicon.

* Issue **#1808** : Fix bug with permission handling for Retention Policy feature.

* Issue **#1948** : Made UI report errors that occur during download.

* Issue **#1944** : You can now define a stroom home config property and all relative paths will become subpaths of this
  location.

* Fix byte conversion bug with `read()` method in RASegmentInputStream.

* Add `viewType` and `displayType` args to `data(...)` dashboard expression.

* Fix task spinner appearing briefly on every poll and consuming a lot of CPU.

* Add _progress_ bar to Source Data view and Data Preview to show location in the file.

* Issue **#1678** : Fix data display in dashboard text pane.

* Issue **#1679** : Fix data display in dashboard text pane.

* Issue **#1777** : Fix sub stream tab selection when switching streams in data screen.

* Issue **#1647** : Right align numeric columns in data screen.

* Issue **#1872** : Fix display of source data when data has no line breaks.

* Add completion and snippets to dashboard expression builder.

* Issue **#1895** : Change dashboard field expression editor use the Ace editor like other edit screens.

* Replace stream Info icon on data screen with a sub-stream type tab.

* Add Source View tab available from Data Preview screen to show the unformatted source data.

* Fix highlighting while stepping single line data.

* Add completion and snippets to edit screens using the ACE editor.

* Add editor options to use Vim bindings, show invisble characters, highlight current line, word wrap.

* Issue **#1949** : Fixed bug in download for streams from multiple feeds.


## [v7.0-beta.70] - 2020-11-16

* Issue **#1947** : Fixed NPE thrown when trying to unassign processing tasks by setting the assigned node to null.

* Issue **#1940** : Old searches are now terminated by the processing user.

* Issue **#1932** : Physical stream delete will no longer fail if a file or directory it wants to delete cannot be
  found, i.e. has been deleted by another external process.

* Fix log output counts for reference data.

* Add REST endpoint for purging reference data.

* Issue **#1938** : Fix missing ref loading errors/warnings, improve warning messages.


## [v7.0-beta.69] - 2020-11-10

* Improve handling of duplicates in reference data loads.

* Improve error messages for reference loading failures.

* Issue **#1936** : Fix reference data loaded not loading string values > 1000btyes.

* Improve PooledByteBufferOutputStream.

* Issue **#1807** : Remove need for Manage Nodes permission in order to list nodes (needed to manage volumes).

* Issue **#1806** : Remove need for Manage Nodes permission in order to list nodes (needed to manage tasks).

* Issue **#1925** : Fixed logging error that was happening on search.

* Issue **#1921** : Fixed problem with the dashboard text pane not migrating properly to the new special stream id and
  event id fields.

* Issue **#1910** : Fixed issue preventing display of table data where a table had duplicate column names.

* Issue **#1919** : Fixed issue that was preventing dashboard tabs from being closed.

* Removed rxjava.

* Issue **#1919** : Dashboards now prevent tabs being closed from the close button if some nested tabs on the same pane
  are hidden.

* Issue **#1915** : Multiple statistic searches on a dashboard are now executed in parallel.

* Issue **#1915** : Fixed task context user identity for statistics searches.

* Issue **#1915** : Fixed task context for statistics searches.

* Merged external expression and query libraries into the source code and added Kryo serialisation to search results.

* Issue **#1910** : Duplicate fields in dashboard tables are now avoided by adding a numeric suffix to the field name
  when adding a duplicate.

* Issue **#1918** : Text presenter was losing track of stream and event id fields when settings were changed.

* Issue **#1906** : Added info about queue sizes to extraction task.

* Issue **#1906** : Made changes to allow early termination of searches if we have enough data.

* Issue **#1906** : Fixed node task nesting.

* Issue **#1906** : The maximum size of the stream event map is now configurable with
  the `stroom.search.extraction.maxStreamEventMapSize` property.

* Issue **#1906** : Improved the way search extractions events are grouped so we can extract more events per stream and
  therefore improve performance.

* Issue **#1907** : Fixed NPE.


## [v7.0-beta.68] - 2020-10-22

* Issue **#1733** : Support xsl:output options for XML output from pipeline (XMLWriter)

* Issue **#1893** : Change delimited string volume properties to lists of strings

* Issue **#1848** : Fix NPE when importing certain processor filters.

* Issue **#1894** : Improvements to search performance and fix for hanging searches.


## [v7.0-beta.67] - 2020-10-15

* Issue **#1901** : Create default (index) volume group if it is used prior to UI.

* Issue **#1900** : Fix inter-node task assignment, change how processing user equality is checked.

* Change dashboard field expression editor to be a bit wider and use a monospace font.

* Issue **#1887** : Fix searches hanging generally and specifically when streams have been deleted.

* Issue **#1877** : Change conditional formatting to support decimals.

* Change conditional formatting to set the available rule operators according to the format type of the column.

* Change conditional formatting to support date terms and date comparisons.

* Issue **#1885** : Fix annotations icon not being enabled on dashboard tables.

* Issue **#1883** : Code now deals with missing streams when performing search extraction.

* Issue **#1882** : Added capacity restriction to the stream event map used in search result extraction. The previous
  version was causing out of memory exceptions.

* Change names of hidden special table columns on dashboards to avoid name clashes.

* Make dashboard table settings popup bigger to accommodate the conditional formatting.

* Added logic to rename conditional formatting term fields on a column rename.

* Added logic to prevent renaming a column to an existing name.

* Issue **#1872** : Partially fixed to show the 1st 1k chars of the single line raw source. Full fix will come in v7.

* Issue **#1874** : Fixed dashboard tables not showing data if the stream id column is present.

* Issue **#1868** : Stop `Stream not found with id=nnn` errors during searching.

* Issue **#1864** : Added `*` wildcard to conditional formatting matches.

* Issue **#1865** : Fixed NoSuchMethodError.

* Issue **#1854** : Changed search mechanism to poll for remote results to reduce the chances of hung searches.

* Uplift event-logging-schema content pack to v3.4.2.

* Uplift standard-pipelines content pack to v0.2.

* Uplift template-pipelines content pack to v0.3.

* Change the off-heap ref store to use xxHash for hashing its values.

* Change key widths used in ref data store. Existing stores will need to be deleted and re-generated.


## [v7.0-beta.66] - 2020-09-24

* Added code to authenticate against AWS ALB.


## [v7.0-beta.65] - 2020-09-24

* Added code to authenticate against AWS ALB.


## [v7.0-beta.64] - 2020-09-24

* Added code to authenticate against AWS ALB.


## [v7.0-beta.63] - 2020-09-22

* Added code to authenticate against AWS ALB.


## [v7.0-beta.62] - 2020-09-22

* Added code to authenticate against AWS ALB.


## [v7.0-beta.61] - 2020-09-22

* Added code to authenticate against AWS ALB.


## [v7.0-beta.60] - 2020-09-22

* Added code to authenticate against AWS ALB.


## [v7.0-beta.59] - 2020-09-22

* Added code to authenticate against AWS ALB.

* Changed default behaviour of `useDefaultOpenIdCredentials`.


## [v7.0-beta.58] - 2020-09-22

* Added code to authenticate against AWS ALB.


## [v7.0-beta.57] - 2020-09-18

* Failed build.


## [v7.0-beta.56] - 2020-09-18

* Added code to authenticate against AWS ALB.

* Remove requirement for Reference stream type in ref data API lookup requests.


## [v7.0-beta.55] - 2020-09-15

* Fix names in travis release plugin.


## [v7.0-beta.54] - 2020-09-15

* Rename release artefact `stroom-proxy-config.X.yml` to `stroom-proxy-app-config.X.yml`.


## [v7.0-beta.53] - 2020-09-15

* Change `prod.yml` and `proxy-prod.yml` to be templated so as to generate custom config for the zip and docker
  distributions.

* Add the docker config files to the release artefacts.

* Issue **#580** : Added conditional formatting options to dashboard tables.

* Add comments to `prod.yml`/`config.yml`.

* Change `reset_password` CLI command to also reset various locked/inactive type flags.

* Change stroom admin path from `admin` to `stroomAdmin` in the distribution.

* Fix `command not found` bug in distribution `start.sh`.

* Change `start.sh` to log pre-logback output to start.sh.log.

* Change logFormat to include time in `prod.yml` and `config.yml`.


## [v7.0-beta.52] - 2020-09-10

* Issue **#1850** : Add new command line commands `create_account`, `reset_password` and `manage_users` to enable the
  creation of accounts to bootstrap the application.

* Change `admin` to `stroomAdmin` in distribution shell scripts.


## [v7.0-beta.51] - 2020-09-09

* Added `formTokenRequest` property to OpenId config for use with AWS authentication. This forces the use of a form
  request when fetching tokens.

* Issue **#1824** : Fix for search hang when extraction is requested but no search pipeline is provided.

* Issue **#1083** : Added `any()`, `first()`, `last()`, `nth()`, `top()` and `bottom()` selection functions to select
  child values of grouped items.

* Issue **#1837** : Added `joining()` function to concatenate supplied fields in child rows.

* Issue **#1784** : Several functions were previously prevented from working on results from aggregate functions but are
  now applied regardless.

* Fix config file validation not working when hot loading config file changes.

* Change config file validation to be the first thing that happens on boot.

* Fix error when empty branches are in the config file.

* Add `pipeline.referenceData.getLmdbSystemLibraryPath` prop to support provided LMDB binary.

* Change extraction location of bundled LMDB binary to be the same as the store files.

* Change default value for `pipeline.referenceData.maxPutsBeforeCommit` to 0 (i.e. don't commit mid-load).


## [v7.0-beta.50] - 2020-09-07

* Add /api/refData/v1/lookup REST endpoint for doing ref data lookups.

* Issue **#1755** : Stepping now runs in a separate thread to prevent interruption of DW threads when trying to
  terminate stepping early.

* Issue **#1798** : Fixed REST serialisation issue that was preventing stepping XPath filters from being passed to the
  server.

* Issue **#1666** : Stepping now loads element documents that use name patterns.

* Issue **#1666** : Parsers now support name patterns for loading config documents.

* Issue **#1835** : Fix error when viewing data as lowly user.

* Issue **#1836** : Fix Forbidden error when importing data.

* Issue **#1809** : Fix handling of import with no permissions except Import Configuration.

* Issue **#1657** : Remove INTERNAL_PROCESSING_USER from Users list in App Permissions screen.

* Issue **#1782** : Fix handling of empty NOT/AND/OR in stats queries and immprove the error handling for the remote
  data sources.

* Issue **#1781** : Fix SQL stats handling of NOT() with more than one term in the NOT.

* Issue **#1830** : Change quick filters on Annotations screen to use fuzzy filtering consistent with the rest of
  stroom. Disable the comment quick filter drop down if there are no standard comments configured. Remove the qualified
  fields from the quick filter tooltips.

* Issue **#1829** : Fix Annotations screen recording change history when clicking an empty title/subject.

* Issue **#1737** : Fix quick filter in users/groups popup.

* Issue **#1832** : Fix inability to add users/groups in the Document Permissions screen.


## [v7.0-beta.49] - 2020-09-02

* Fix accidental commit of broken code.


## [v7.0-beta.48] - 2020-09-02

* Fix duplicate call to bintray upload in travis script.


## [v7.0-beta.47] - 2020-09-02

* Issue **#1821** : Fix SQL Stat queries whose table doesn't use any datasource fields.

* Issue **#1694** : Fix UUID filtering in quick filters, now using `uuid:` field qualifier. Removed support for `#`
  prefix in Quick Filter and suggesters.

* Issue **#1699** : Add a docker managed volume for the ref data store.

* Add `pooledByteBufferCounts` to ref data config.

* Issue **#1700** : Stopped stepping happening on open.

* Uplift LMDB to v0.8.1.

* Changed implementation of the byte buffer pool used in the ref data store to improve performance.

* Increase default value for ref data `maxPutsBeforeCommit` to improve load times.

* Fix instances of trace logging that are not using lambdas for complex args. This is particularly a problem in the ref
  data store code.

* Made stroom compatible with AWS authentication.

* Issue **#1707** : Fix reference data lookups picking the wrong effective stream.

* Issue **#1797** : Altered how search completion is recorded to try and prevent hanging.

* Issue **#1762** : Fix for search jobs that do not terminate correctly.

* The build should now ensure GWT compilation only occurs after test has completed.

* Issue **#1790** : You can now provide `TYPE` as an optional HTTP header when sending data to Stroom. If provided this
  attribute is used to determine what data type to assign to the data being received. Data forwarding and aggregation
  also maintains this attribute and behaviour.

* Issue **#1665** : Recognised meta types can now be specified in config and drop downs now allow selection in the
  pipeline editor.


## [v7.0-beta.46] - 2020-08-23

* Issue **#1702** : Fix namespace handling in XML reference data values.

* Issue **#1789** : Prevent dashboards without an extraction pipeline showing as "Missing" on dependency screen.

* Issue **#1803** : Fix `/api/export/v1` failing with NoSuchFileException.

* Issue **#1719** : Create rest endpoint to get reference data store entries. Experimental feature at the moment.

* Issue **#1649** : Make the local reference data store searchable from the dashboard. Experimental feature at the
  moment.

* Issue **#1805** : Fix missing alert popup when document is saved but has been updated by another user/tab.

* Fix _No appender for stroom.docref.DocRef_ ERRORs in the log.


## [v7.0-beta.45] - 2020-08-14

* Issue **#1793** : Fixed Solr search query creation.

* Issue **#1791** : Fixed Solr connection test response.

* Update Gradle to v6.6

* Revert back to full build.


## [v7.0-beta.44] - 2020-08-14

* Reverted deploy changes until travis dpl v2 is stable.


## [v7.0-beta.43] - 2020-08-14

* Fixing release artefacts.


## [v7.0-beta.42] - 2020-08-13

* Issue **#1783** : Made change to prevent nodes called by the cluster from using localhost, 127.0.0.1 or the same URL
  as other nodes.

* Issue **#1706** : Terminating processing jobs early now writes appropriate termination errors to the processing info (
  error) stream and deletes other outputs.

* Issue **#1749** : Removed old benchmark job.


## [v7.0-beta.41] - 2020-08-12

* Issue **#1785** : Fix proxy not forwarding any data.

* Issue **#1675** : All dashboard table fields are now present in text pane settings even if they are hidden or special,
  e.g. internally added mandatory fields like StreamId and EventId. This change prevents the field settings from being
  altered incorrectly when these fields were not found.

* Issue **#1758** : Added file locations to meta details and improved tooltip layout.

* Issue **#1778** : Remove error streams following reprocessing when no new streams are created.

* Added support for time based expressions when searching for streams from UI.

* Issue **#1760** : Support time based expressions for ProcessorTask data source

* Issue **#1761** : Allow processor id to be displayed when searching processor tasks data source.

* Issue **#1693** : Fix dependencies screen listing links to internal searchables as "missing".

* Issue **#1751** : Display correct UUID for "to" dependency in UI dependency screen.

* Issue **#1664** : Fix crash when all streams for pipeline are deleted.

* Issue **#1701** : Fix crash when alternative pipeline is selected/used for processing.

* Issue **#1756** : Fix for IdEnrichmentFilter where is attempts to change attribute values that already exist.

* Issue **#1741** : Fix for search hanging issue.

* Issue **#1740** : `CombinedParser` now removes invalid XML 1.0 characters when `fixInvalidChars` is set and not XML
  1.1.

* Add `readTimeout` property to `HTTPAppender`

* Issue **#1747** : Nodes are now notified about changes to document permissions so that caches are cleared etc.

* Issue **#1752** : Meta info tooltips now show appropriate units for values.

* The `admin` account is now auto created if it doesn't exist.

* Issue **#1310** : Improved file cleanup between tests.

* Issue **#1533** : Improved meta data attribute value flushing to DB.

* Issue **#1634** : `FileSystemClean` will now only examine active data volumes.

* Issue **#1672** : Index shards are now only updated in the DB on flush when the document count or shard size changes.

* Issue **#1713** : Fixed issue where processor task start times were being displayed incorrectly.

* Issue **#1748** : Removed border from explorer quick filter.

* Issue **#1656** : Only managed jobs will now appear on the jobs page.

* Issue **#1669** : Changed the way next scheduled time is calculated based on current time.

* Issue **#1662** : Processor tasks and meta data sources now correctly show pipeline names in dashboard results.

* Issue **#1677** : Active tasks are now correctly filtered.

* Issue **#1718** : Added server task info for some tasks.

* Issue **#1731** : Fixed calendar date picker style that was broken by tooltip CSS changes.

* Issue **#1657** : `INTERNAL_PROCESSING_USER` is no longer visible in the UI.

* Issue **#1449** : You can now create users to associate permissions by clicking the create button in
  the `User Permissions` page.

* Issue **#1727** : Typo.

* Issue **#1501** : Multiple fixes for new UI.

* Issue **#1506** : Multiple fixes for new UI.

* Issue **#1561** : Multiple fixes for new UI.

* Issue **#1483** : Multiple fixes for new UI.

* Issue **#1525** : Multiple fixes for new UI.

* Issue **#1587** : Multiple fixes for new UI.

* Issue **#1526** : Multiple fixes for new UI.

* Issue **#1499** : Multiple fixes for new UI.

* Issue **#1481** : Multiple fixes for new UI.

* Issue **#1498** : Multiple fixes for new UI.

* Issue **#1660** : Multiple fixes for new UI.

* Issue **#1659** : Multiple fixes for new UI.

* Issue **#1725** : Fix Data Splitter onlyMatch using zero based instead of one based numbers.


## [v7.0-beta.39] - 2020-07-06

* Issue **#1716** : Prevent export of processor filters that are reprocess or deleted.

* Issue **#1638** : Suppress error when searching deleted streams.

* Issue **#1696** : Fix reprocessing from unfiltered meta data view.

* Issue **#1648** : Fix streams not being deleted following reprocessing.

* Issue **#1695** : Fix `Records` stream types not being identified correctly.

* Issue **#1668** : Fixed incorrect parameter count for XSLT `meta` function.

* Issue **#1619** : Fix delete stream summary.


## [v7.0-beta.38] - 2020-06-25

* Issue **#1670** : Stop _parse-uri_ XSLT function returning -1 for missing port numbers.

* Issue **#1673** : Increase limit for age spinner in retention rules to 9999.

* Issue **#1683** : Add `!` NOT operator to fuzzy match filtering.

* Add field searching to Activity quick filter.

* Add field searching to entity selection popups.

* Change entity selection popups to clear quick filter on show.

* Add column sorting and field searching to Properties screen.

* Add field searching to Explorer Tree quick filter.

* Add field searching to Properties quick filter.

* Add field searching to Server Tasks quick filter.

* Add field searching to dependencies quick filter.

* Improve info tooltip layouts.

* Issue **#1248** : Add quick filter to dependencies screen.

* Issue **#1650** : Use consistent blue colour.

* Issue **#1671** :Fix XSLT function `hex-to-oct`.

* Add `readTimeout` property to `HTTPAppender`.

* Issue **#1632** : SQL stats now compatible with MySQL 8 Group Replication

* Issue **#1650** : Use consistent blue colour.

* Issue **#1627** : Fix Up/Down buttons on Rule Set screen. Now keeps selection after use.

* Issue **#1277** : Fix Enable/Disable toggle button on Rule Set screen.


## [v7.0-beta.37] - 2020-06-15

* Add _Impact Summary_ tab to _Data Retention_ to show breakdown of counts of streams to be deleted.

* Add support for the `.` separator in the word boundary fuzzy matching.

* Change the fuzzy match filter to switch to a case sensitive wild-carded exact match when the input contains a `*`.

* Issue **#1640** : Fix server error when clicking disabled delete/info icon for deleted streams.

* Issue **#1639** : Default index volume group property changes.

* Issue **#1636** : Fix data retention deletion using wrong action for rules.

* Issue **#1280** : Fix creation of default index volumes.


## [v7.0-beta.36] - 2020-06-02

* Issue **#1621** : Fix NPE in proxy content syncing.

* Issue **#1462** : Stroom not working with MySQL 8.0 due to SQLException

* Issue **#1564** : Fix error in data retention section of stream info popup.

* Change data retention delete batching approach to use time ranges.

* Issue **#1611** : Change explorer tree filtering to also filter on an exact match of the entity's UUID.

* Add regex filtering with `/` prefix to fuzzy matching.

* Change word boundary matching to require a `?` prefix.


## [v7.0-beta.35] - 2020-05-28

* Issue **#1608** : Fixed NPE in UI data presenter.

* Issue **#1595** : Fixed names for imported items that already exist but are updated by import.

* Issue **#1603** : XSLT imports now error if more than one matching XSLT is found.

* Issue **#1604** : XSLT import resolution now accepts the use of UUIDs and DocRef strings.

* Issue **#1403** : Dashboard query download now retains expression parameters.

* Issue **#1514** : Fixed properties edit presenter issue.

* Issue **#1569** : Additional changes to improve the new `Data Delete` task that replaces the `File System Clean` task.

* Issue **#1565** : Stop data retention rules deleting all data.

* Add default data retention rule to the UI screen to make it clear what happens by default.

* Add fuzzy match filter to explorer tree.


## [v7.0-beta.34] - 2020-05-26

* Issue **#1569** : Removed recursive multi threading from file system clean as thread limit was being reached.

* Issue **#1478** : Fixed data volume creation and other resource methods.

* Issue **#1594** : Now auto creates root explorer node on startup if it is missing.

* Issue **#1544** : Fixes for imported dashboards.

* Issue **#1586** : Fixed migration and initial population of standard meta type names.

* Issue **#1592** : Changed DB bit(1) columns to be tinyint(1) so that they show values correctly in the CLI.

* Issue **#1510** : Added logical delete for processor and processor filter to allow a user to force deletion without
  encountering a DB constraint.

* Issue **#1557** : Process, reprocess, delete and download data functions now provide an impact summary before a user
  can proceed with the action.

* Issue **#1557** : The process data function in the data browser now provides the option to process or reprocess data.
  When selected a user can also choose: the priority of the process filters that will be created; to set the priority
  automatically based on previous filters; set the enabled state.

* Issue **#1557** : Reprocessing data no longer has a limitation on how many items can be reprocessed as it is now
  implemented by reprocess specific filters.

* Issue **#1585** : Fixed issue that was preventing viewing folders processors.

* Issue **#1557** : Added an impact summary to meta data actions such as delete, restore, process and download.

* Issue **#1593** : NPE copying empty expressions


## [v7.0-beta.33] - 2020-05-22

* Issue **#1588** : Fix processor filter import.

* Issue **#1566** : Fixed UI data restore behaviour.

* Make public port configurable


## [v7.0-beta.32] - 2020-05-19

* Issue **#1573** : Active tasks tab now only shows tasks related to the open feed.

* Issue **#1584** : Add @ApiParam to POST/PUT/DELETE endpoints so the request type appears in swagger-ui.

* Issue **#1581** : Change streamId to a path param in GET /api/data/v1.

* Issue **#1567** : Added error handling so the confirmation dialog continues to work even when there is a failure in a
  previous use.

* Issue **#1568** : Pipeline names should now be shown where needed in the UI.

* Issue **#1457** : Change field value suggester to use fuzzy matching.

* Issue **#1574** : Make feed suggestions return all feeds, not just ones with meta.

* Issue **#1544** : Imported dashboards from 6.1 now work.

* Issue **#1577** : Cluster node status is now updated when node settings are changed.

* Issue **#1396** : Completely changed DB migration and import/export compatibility code.

* Fix index creation stored procedure.

* Issue **#1508** : Tidy up property descriptions, change connection pool props to use Stroom Duration type.

* Issue **#473** : Fix value stats being ignored during in memory stat aggregation.

* Issue **#1141** : Make SQL stats aggregation delete unused stat keys at the end.


## [v7.0-beta.31] - 2020-05-12

* Issue **#1546** : Fixed opening and editing of data retention rules.

* Issue **#1494** : Scrollbars now have a white background unless used in a readonly text area.

* Issue **#1547** : Added pipeline names to processor task screens.

* Issue **#1543** : Prevent import/export of processor filters with id fields

* Issue **#1112** : You can now copy feeds along with other items and copies are named appropriately.

* Issue **#1112** : When copying a selection of several items, the dependencies between the items are altered in the
  resulting copies so that the copied items work together as a new set of content.

* Issue **#1112** : As part of fixing dependencies when copying items, the dependencies screen now works correctly and
  now also shows processor filters.

* Issue **#1545** : Add property `enableDistributedJobsOnBootstrap` to enable/disable processing on first boot.


## [v7.0-beta.30] - 2020-05-06

* Issue **#1503** : Further fix for enabled/disabled expression items and dashboard tab visibility.

* Issue **#1511** : Data pages now show pipeline names rather than pipeline UUIDs.

* Issue **#1529** : Fix error when selecting datasource in new dashboard.

* Fix NPE in SystemInfoResource.get().

* Issue **#1527** : Fixed missing aud in API eky tokens.

* Add missing guice binding for SystemInfoResource.

* Make export add new line to the end of all files to adhere to POSIX standard.

* Issue **#1532** : Fixed index shard criteria in UI.

* Change SecurityFilter to return a 401 on authentication exceptions.

* Move some health checks into SystemInfoResource.

* Remove healthchecks from rest resources and servlets that never give an unhealthy result.

* Add error info to AppConfigMonitor health check.


## [v7.0-beta.29] - 2020-05-04

* Issue **#1496** : Fixed paging of processed data.

* Add stroom.statistics.internal.enabledStoreTypes and make internal stat processing respect it.

* Improve SQL stats shutdown processing so all in memory stats are flushed.

* Issue **#1521** : Dashboards with missing datasources break entirely.

* Issue **#1477** : Disable edit button on stream processor.

* Issue **#1497** : Fixed data list result paging.

* Issue **#1492** : Fixed data list result paging.

* Issue **#1513** : You can now view data in folders.

* Issue **#1500** : Fixed data delete/restore behaviour.

* Issue **#1515** : Fix proxyDir default when running in a stack.

* Issue **#1509** : Unable to update processor filter.

* Issue **#1495** : Speculative fix for missing swagger.json file in the fat jar.

* Issue **#1503** : Fixed Dashboard serialisation and JSON template.

* Issue **#1479** : Unable to set index volume limits.


## [v7.0-beta.28] - 2020-04-29

* Issue **#1489** : Reprocess streams feature failing.

* Issue **#1465** : Add default Open ID credentials to allow proxy to be able to authenticate out of the box.

* Issue **#1455** : Fix interactive search.

* Issue **#1471** : Pipeline name not shown on processors/filters in UI.

* Issue **#1491** : Download stream feature failing.

* Issue **#1433** : StandardKafkaProducer failed when writing XML kafka payloads.


## [v7.0-beta.27] - 2020-04-27

* Issue **#1417** : Allow processor filters to be exported with Pipelines.

* Issue **#1480** : Index settings now shows index volume groups and allows selection.

* Issue **#1450** : Further attempt to improve criteria filtering on data tab.

* Issue **#1467** : The cluster node state node uses NodeResource to determine active nodes.

* Issue **#1448** : The internal processing user now has a JWT and passes it when making calls to other nodes.


## [v7.0-beta.26] - 2020-04-22

* Fix gradle build for versioned builds


## [v7.0-beta.25] - 2020-04-22

* Assorted fixes to the new React UI pages.


## [v7.0-beta.24] - 2020-04-21

* Issue **#1450** : Stop data tabs showing all feeds.

* Issue **#1454** : Fix NPE in feed name suggestion box.

* Remove internal statistics from setup sample data.

* Fix issue of pipeline structure not showing when it contains a StatisticsFilter.

* Update auth flow for auth-into-stroom integration

* Issue **#1426** : Change /logout endpoint to /noauth/logout.

* Fix `Expecting a real user identity` errors on auto import of content packs.

* Increase wait timeout to 240s in `start.sh`.

* Issue **#1404** : Fixed issue with invalid XML character filter.

* Issue **#1413** : Attempt to fix search hanging issue.

* Issue **#1393** : The annotations data popup now formats content on load.

* Issue **#1399** : Removed error logging for expected exceptions in TaskExecutor.

* Issue **#1385** : File output param `streamId` now aliased to `sourceId` and `streamNo` is now aliased to `partNo` for
  consistency with new source tracking XSLT functions.

* Issue **#1392** : Downloading dashboard queries now provides the current query without the need to save the dashboard.

* Issue **#1427** : Change remote call to auth service to a local call.


## [v7.0-beta.23] - 2020-03-24

* Rename all legacy DB tables to `OLD_`.

* Issue **#1394** : Fix duplicate tables appearing in Monitoring -> Database Tables.

* Add NodeEndpointConfiguration. Change `node` table to hold the base endpoint.


## [v7.0-beta.22] - 2020-03-10

* Brought stroom-auth-service into stroom

* Issue **#563** : Kafka producer improvements - StandardKafkaProducer

* Issue **#1399** : Removed error logging for expected exceptions in TaskExecutor.

* Fix missing $ in start.sh

* Issue **#1387** : Changed the way tasks are executed to reduce changes of unhandled execution errors.

* Issue **#1378** : Improved logging detail when processor filters fail.

* Issue **#1379** : Fixed issue where you couldn't open a processor filter if parts of the filter referenced deleted
  items.

* Issue **#1378** : Improved logging detail when processor filters fail.

* Issue **#1382** : Added `decode-url` and `encode-url` XSLT functions.

* Issue **#655** : Fixed SQL Stats queries ignoring the enabled state of the dashboard query terms.

* Issue **#1362** : Fixed issue where hiding dashboard annotation fields removed them.

* Issue **#1357** : Fixed dragging tabs in dashboard with hidden panes to create a new split.

* Issue **#1357** : Fixed dragging tabs in dashboard with hidden panes.

* Issue **#1368** : Fixed FindReplaceFilter as it wasn't working when used in conjunction with Data Splitter.

* Issue **#1361** : Changed the way headers are parsed for the HttpCall XSLT function.


## [v7.0-beta.21] - 2020-02-24

* Add null checks to DB migration.

* Add deletion of constraint `IDX_SHARD_FK_IDX_ID` to migration script.


## [v7.0-beta.20] - 2020-02-13

* Fix bug in `processor_task` migration script.


## [v7.0-beta.19] - 2020-02-10

* Fix bugs in DB migration scripts.


## [v7.0-beta.18] - 2020-02-05

* Re-locate index database migrations.

* Fix issues with migrating null audit columns.

* Improve output of TestYamlUtil.


## [v7.0-beta.17] - 2020-01-29

* Issue **#1355** : Fixed stepping from dashboard text pane.

* Issue **#1354** : Fixed double click to edit list items, e.g. properties.

* Issue **#1340** : Fixed issue with FindReplaceFilter where it failed in some cases when more than one filter was
  chained together.

* Issue **#1338** : You can now configure the max size of the map store cache.

* Issue **#1350** : Fixed scope of dictionaries when loaded in multiple XSLT pipeline steps.

* Issue **#1347** : Added SSL options to `http-call` XSLT method.

* Issue **#1352** : Fixed Hessian serialisation of user identities on tasks.

* Change docker image to allow us to pass in the dropwizard command to run, e.g. server|migrate.

* Stop MySQL outputing Note level warnings during migration about things that don't exist when we expect them not to.


## [v7.0-beta.13] - 2019-12-24

* Add `migrate` command line argument to run just the DB migrations.

* Updated API key to include audience and added client id and secret.

* Change `stroom.conf.sh` to also look for ip in `/sbin`

* Issue **#260** : You can now hide dashboard tabs.

* Issue **#1332** : The text pane can now be configured to show source data.

* Issue **#1311** : Improved source location tracking.


## [v7.0-beta.12] - 2019-12-04

* Change local.yml.sh to also look for ip in /sbin


## [v7.0-beta.11] - 2019-12-04

* Fix invalid SQL syntax in V07_00_00_012__Dictionary


## [v7.0-beta.10] - 2019-12-04

* Update auth api version

* Add clientId and clientSecret to config

* Update API keys (needed aud)

* Issue **#1338** : Added new config options to control the maximum size of some
  caches: `stroom.pipeline.parser.maxPoolSize`, `stroom.pipeline.schema.maxPoolSize`
  , `stroom.pipeline.schema.maxPoolSize`, `stroom.pipeline.xslt.maxPoolSize`, `stroom.entity.maxCacheSize`
  , `stroom.referenceData.mapStore.maxCacheSize`.

* Issue **#642** : Downloading query details now ignores hidden fields.

* Issue **#1337** : Fixed issue where downloading large numbers of search results in Excel format was exceeding maximum
  style count of 64000.

* Issue **#1341** : Added XSRF protection to GWT RPC requests.

* Issue **#1335** : Made session cookie `Secure` and `HttpOnly`.

* Issue **#1334** : Fix 404 when accessing `/stroom/resourcestore/........`, i.e. fix Tools->Export.

* Issue **#1333** : Improved resilience against XSS attacks.

* Issue **#1330** : Allow configuration of `Content-Type` in HTTPAppender.

* Issue **#1327** : Improvements to annotations.

* Issue **#1328** : Increased size of data window and removed max size restrictions.

* Issue **#1324** : Improved logging and added SSL options for HTTPAppender.


## [v7.0-beta.9] - 2019-11-20

* Fix SSL connection failure on remote feed staus check.

* Remove ConfigServlet as the functionality is covered by ProxyConfigHealthCheck.

* Fix password masking in ProxyConfigHealthCheck.

* Change servlet path of ProxyStatusServlet from `/config` to `/status`.


## [v7.0-beta.8] - 2019-11-20

* Change precedence order for config properties. YAML > database > default. Change UI to show effective value. Add hot
  loading of YAML file changes.

* Issue **#1322** : Stroom now asks if you really want to leave site when stepping items are dirty. Also fixed `Save`
  and `Save All` menu items and dashboard param changes now correctly make a dashboard dirty.

* Issue **#1320** : Fixed formatting of XML where trailing spaces were being removed from content surrounded by start
  and end tags (data content) which should not happen.

* Issue **#1321** : Make path relative in stroom distribution .zip.sha256 hash file.

* The auth service now supports the use of HTTPS without certificate verification and adds additional logging.

* Issue **gchq/stroom-auth#157** : Automatically refresh user's API key when it expires.

* Issue **#1243** : Dashboard visualisations now link with similar functions available to dashboard tables,
  e.g. `link()`, `dashboard()`, `annotation()`, `stepping()`, `data()`.

* Issue **#1316** : JSONParser now includes various parse options including handling comments.

* Issue **#48** : Added option to hide/show dashboard table columns.

* Issue **#1315** : Improved health check for missing API key.

* Updated stroom expression to v1.5.4 and added new field types.

* Issue **#1315** : Improved health check for missing API key.

* Issue **#1314** : Fixed NPE thrown when logging caused when viewing docs that can't be found.

* Issue **#1313** : Suggestion boxes now make suggestions immediately before the user even starts typing.

* Issue **#1043** : Added feature to allow floating point numbers to be indexed.

* Issue **#1312** : Dictionaries now change the entity name in the DB when renamed.

* Issue **#1312** : Fixed read only behaviour of dictionary settings UI.

* Issue **#1300** : Multiple changes to annotations.

* Issue **#1265** : Added `modulus()` function along with alias `mod()` and modulus operator `%`.

* Issue **#1300** : Added `annotation()` link creation function, `currentUser()` alias for `param('currentUser()')` and
  additional link creation functions for `data()` and `stepping()`.

* Issue **#67** : Table columns now display menu items on left click.

* Uplift stroom-query to v2.2.4 to add better diagnostic logging.

* Uplift Kafka client to v2.2.1.

* Issue **#1293** : Add more static file types to allow nginx/browser caching on.

* Issue **#1295** : Add authentication bypass for servlets such as /remoting, /status, /echo, etc.

* Issue **#1297** : The UI now supplies API tokens to the backend for resource calls.

* Issue **#1296** : Fixed NPE in StreamMapCreator caused when a stream can not be found.


## [v7.0-beta.7] - 2019-10-23

* Issue **#1288** : Streams now show the name of the pipeline used to create them even if the user doesn't have
  permission to see the pipeline.

* Issue **#1282** : Fixed issue where items were imported into the explorer even if not selected for import.

* Issue **#1291** : Fixed issue where empty dashboard table cells did not select table rows when clicked.

* Issue **#1290** : Fixed issue where executor provider was not executing supplied runnable if parent task had
  terminated.

* Fix problem of missing fallback config in docker image.


## [v7.0-beta.6] - 2019-10-15

* Add default for stroom.security.authentication.durationToWarnBeforeExpiry

* Fix missing icons for Kafka Config and Rule Set.

* Fix Kafka Config entity serialisation.

* Issue **#1264** : Dashboards running in embedded mode will not always ask for the user to choose an activity if the
  users session has one set already.

* Issue **#1275** : Fixed permission filtering when showing related streams.

* Issue **#1274** : Fixed issue with batch search caused by Hibernate not returning pipeline details in stream processor
  filters.

* Issue **#1272** : Fixed saving query favourites.

* Issue **#1266** : Stroom will now lock the cluster before releasing owned tasks so it doesn't clash with other task
  related processes that lock the DB for long periods.

* Issue **#1264** : Added `embedded` mode for dashboards to hide dashboard chrome and save options.

* Issue **#1264** : Stroom no longer asks if you want to leave the web page if no content needs saving.

* Issue **#1263** : Fixed issues related to URL encoding/decoding with the `dashboard()` function.

* Issue **#1263** : Fixed issue where date expressions were being allowed without '+' or '-' signs to add or subtract
  durations.

* Add fallback config.yml file into the docker images for running outside of a stack.

* Issue **#1263** : Fixed issues related to URL encoding/decoding in dashboard expressions.

* Issue **#1262** : Improved behaviour of `+` when used for concatenation in dashboard expressions.

* Issue **#1259** : Fixed schema compliance when logging failed document update events.

* Issue **#1245** : Fixed various issues with session management and authentication.

* Issue **#1258** : Fixed issue affecting search expressions against keyword fields using dictionaries containing
  carriage returns.


## [v7.0-beta.5] - 2019-09-23

* Fixes to proxy


## [v7.0-beta.4] - 2019-09-16

* Fix stroom-proxy Dockerfile


## [v7.0-beta.3] - 2019-09-16

* Minor fixes, including an essential fix to config


## [v7.0-beta.2] - 2019-09-13

* Fix docker build


## [v7.0-beta.1] - 2019-09-11

* Issue **#1253** : Data retention policies containing just `AND` will now match everything.

* Issue **#1252** : Stream type suggestions no longer list internal types.

* Issue **#1218** : All stepping panes will now show line numbers automatically if there are indicators (errors,
  warnings etc) that need to be displayed.

* Issue **#1254** : Added option to allow non Java escaped find and replacement text to be used in `FindReplaceFilter`.

* Issue **#1250** : Fixed logging description for reading and writing documents.

* Issue **#1251** : Copy permissions from a parent now shows changes prior to the user clicking ok.

* Issue **#758** : You no longer need the `Manage Processors` privilege to call `stroom:meta('Pipeline')` in XSLT.

* Issue **#1256** : Fix error caused when logging data source name when downloading search results.

* Issue **#399** : Fix for error message when stepping that said user needed `read` permission on parent pipeline and
  not just `use`.

* Issue **#1242** : Fix for pipeline corruption caused when moving elements back to inherited parents.

* Issue **#1244** : Updated Dropwizard to version 1.3.14 to fix session based memory leak.

* Issue **#1246** : Removed elastic search document type, menu items and filter.

* Issue **#1247** : Added XSLT functions (`source`, `sourceId`, `partNo`, `recordNo`, `lineFrom`, `colFrom`, `lineTo`
  , `colTo`) to determine the current source location so it can be embedded in a cooked event. Events containing raw
  source location info can be made into links in dashboard tables or the text pane so that a user can see raw source
  data or jump directly to stepping that raw record.

* Add data retention feature and index optimisation to Solr indexes.

* Initial support for Solr indexing and search.

* Issue **#1244** : Updated Dropwizard to version 1.3.14 to fix session based memory leak.

* Issue **#1246** : Removed elastic search document type, menu items and filter.

* Issue **#1214** : Fixed issue where the max results setting in dashboard tables was not always being obeyed. Also
  fixed some dashboard table result page size issues.

* Issue **#1238** : During proxy clean task we no longer show a failed attempt to delete an empty directory as an error
  as this condition is expected.

* Issue **#1237** : Fixed issue where explorer model requests were failing outside of user sessions, e.g. when we want
  to find folder descendants for processing.

* Issue **#1230** : Fix test.

* Issue **#1230** : Search expressions no longer have the `contains` condition.

* Issue **#1220** : Fixed attempt to open newly created index shards as if they were old existing shards.

* Issue **#1232** : Fixed handling of enter key on pipeline element editor dialog.

* Issue **#1229** : Fixed issue where users needed `Read` permission on an index instead of just `Use` permission to
  search it.

* Issue **#1207** : Removed task id from meta to reduce DB size and complexity especially given the fact tasks are
  transient. Superseded output is now found by querying the processor task service when new output is written rather
  than using task ids on meta.

* Uplift HBase to 2.1.5 and refactor code accordingly

* Uplift Kafka to 2.1.1 and refactor code accordingly

* Uplift Curator to 4.2.0

* Issue **#1143** : Added mechanism to inject dashboard parameters into expressions using the `param` and `params`
  functions so that dashboard parameters can be echoed by expressions to create dashboard links.

* Issue **#1205** : Change proxy repo clean to not delete configured rootRepoDir.

* Issue **#1204** : Fix ProxySecurityFilter to use correct API key on feedStatus requests.

* Issue **#1211** : Added a quick filter to the server tasks page.

* Issue **#1206** : Fixed sorting active tasks when clicking column header.

* Issue **#1201** : Fixed dependencies.

* Issue **#1201** : Fixed tests.

* Issue **#1201** : Document permission changes now mutate the user document permissions cache rather than clearing it.

* Issue **#1153** : Changed security context to be a Spring singleton to improve explorer performance.

* Issue **#1202** : Fixed NumberFormatException in StreamAttributeMapUtil.

* Issue **#1203** : Fixed event logging detail for dictionaries.

* Issue **#1197** : Restored Save As functionality.

* Issue **#1199** : The index fields page now copes with more than 100 index fields.

* Issue **#1200** : Removed blocking queue that was causing search to hang when full.

* Issue **#1198** : Filtering by empty folders now works correctly.

* Comment out rollCron in proxy-prod.yml

* Change swagger UI at gchq.github.io/stroom to work off 6.0 branch

* Issue **#1195** : Fixed issue where combination of quick filter and type filter were not displaying explorer items
  correctly.

* Issue **#1153** : Changed the way document permissions are retrieved and cached to improve explorer performance.

* Issue **#1196** : Added code to resolve data source names from doc refs if the name is missing when logging.

* Issue **#1165** : Fixed corruption of pipeline structure when adding items to Source.

* Issue **#1193** : Added optional validation to activities.

* Change default config for proxy repositoryFormat to "${executionUuid}/${year}-${month}-${day}/${feed}/${pathId}/${id}"

* Issue **#1194** : Fixed NPE in FindTaskProgressCriteria.

* Issue **#1191** : SQL statistics search tasks now show appropriate information in the server tasks pane.

* Issue **#1192** : Executor provider tasks now run as the current user.

* Issue **#1190** : Copied indexes now retain associated index volumes.

* Issue **#1177** : Data retention now works with is doc refs.

* Issue **#1160** : Proxy repositories now only roll if all output streams for a repository are closed. Proxy
  repositories also only calculate the current max id if the `executionUuid` repo format param is not used.

* Issue **#1186** : Volume status is now refreshed every 5 minutes.

* Fix incorrect default keystore in proxy config yaml.

* Rename environment variables in proxy config yaml.

* Issue **#1170** : The UI should now treat the `None` tree node as a null selection.

* Issue **#1184** : Remove dropwizard yaml files from docker images.

* Issue **#1181** : Remove dropwizard config yaml from the docker images.

* Issue **#1152** : You can now control the maximum number of files that are fragmented prior to proxy aggregation
  with `stroom.maxFileScan`.

* Issue **#1182** : Fixed use of `in folder` for data retention and receipt policies.

* Updated to allow stacks to be built at this version.

* Issue **#1154** : Search now terminates during result creation if it is asked to do so.

* Issue **#1167** : Fix for proxy to deal with lack of explorer folder based collections.

* Issue **#1172** : Fixed logging detail for viewing docs.

* Issue **#1166** : Fixed issue where users with only read permission could not copy items.

* Issue **#1174** : Reduced hits on the document permission cache.

* Issue **#1168** : Statistics searches now work when user only has `Use` permission.

* Issue **#1170** : Extra validation to check valid feed provided for stream appender.

* Issue **#1174** : The size of the document permissions cache is now configurable via
  the `stroom.security.documentPermissions.maxCacheSize` property.

* Issue **#1176** : Created index on document permissions to improve performance.

* Issue **#1175** : Dropping unnecessary index `explorerTreePath_descendant_idx`.

* Issue **#747** : XSLT can now reference dictionaries by UUID.

* Issue **#1167** : Use of folders to include child feeds and pipelines is now supported.

* Issue **#1153** : The explorer tree is now built with fewer DB queries.

* Issue **#1163** : Added indexes to the DB to improve explorer performance.

* Issue **#1153** : The explorer tree now only rebuilds synchronously for users who alter the tree, if has never been
  built or is very old. All other rebuilds of the explorer tree required to keep it fresh will happen asynchronously.

* Issue **#1162** : Proxy aggregation will no longer recurse parts directories when creating parts.

* Issue **#1157** : Migration now adds dummy feeds etc to processor filters if the original doc can't be found. This
  will prevent filters from matching more items than they should if migration fails to map feeds etc because they can't
  be found.

* Issue **#1162** : Remove invalid CopyOption in move() call.

* Issue **#1159** : Fix NPE in rolling appenders with no frequency value.

* Issue **#1160** : Proxy repositories will no longer scan contents on open if they are set to be read only.

* Issue **#1162** : Added buffering etc to improve the performance of proxy aggregation.

* Issue **#1156** : Added code to reduce unlikely chance of NPE or uncontrolled processing in the event of a null or
  empty processing filter.

* Issue **#1149** : Changed the way EntryIdSet is unmarshalled so jaxb can now use the getter to add items to a
  collection.

* Ignore broken junit test that cannot work as it stands

* Fix NPE in DictionaryStoreImpl.findByName().

* Issue **#1146** : Added `encodeUrl()`, `decodeUrl()` and `dashboard()` functions to dashboard tables to make dashboard
  linking easier. The `link()` function now automatically encodes/decodes each param so that parameters do not break the
  link format, e.g. `[Click Here](http://www.somehost.com/somepath){dialog|Dialog Title}`.

* Issue **#1144** : Changed StreamRange to account for inclusive stream id ranges in v6.0 that was causing an issue with
  file system maintenance.

* Mask passwords on the proxy admin page.

* Add exception to wrapped exception in the feedStatus service.

* Issue **#1140** : Add health check for proxy feed status url.

* Issue **#1138** : Stroom proxy now deletes empty repository directories based on creation time and depth first so that
  pruning empty directories is quicker and generally more successful.

* Issue **#1137** : Change proxy remote url health check to accept a 406 code as the feed will not be specified.

* Issue **#1135** : Data retention policies are now migrated to use `Type` and not `Stream Type`.

* Issue **#1136** : Remove recursive chown from stroom and proxy docker entrypoint scripts.


## [v7.0-alpha.5] - 2019-06-12

* Fix YAML substitution.


## [v7.0-alpha.4] - 2019-06-11

* Update API paths


## [v7.0-alpha.3] - 2019-05-10

* Fix config


## [v7.0-alpha.2] - 2019-05-10

* Fix config

* Issue **#1134** : Proxy now requires feed name to always be supplied.

* Expose proxy api key in yaml config via SYNC_API_KEY

* Issue **#1130** : Change `start.sh` so it works when realpath is not installed.

* Issue **#1129** : Fixed stream download from the UI.

* Issue **#1119** : StreamDumpTool will now dump data to zip files containing all data and associated meta and context
  data. This now behaves the same way as downloading data from the UI and can be used as an input to proxy aggregation
  or uploaded manually.


## [v7.0-alpha.1] - 2019-04-23

* Fix config issue

* Fixed NPE created when using empty config sections.

* Issue **#1122** : Fixed hessian communication between stroom and stroom proxy used to establish feed receive status.
  Added restful endpoints for feed status to stroom and stroom proxy. Proxy will now be able to request feed status from
  upstream stroom or stroom proxy instances.

* Fixed incompatibility issues with MySQL 5.7 and 8.0.

* Added debug to help diagnose search failures

* Issue **#382** : Large zip files are now broken apart prior to proxy aggregation.

* Change start script to use absolute paths for jar, config and logs to distinguish stroom and proxy instances.

* Issue **#1116** : Better implementation of proxy aggregation.

* Issue **#1116** : Changed the way tasks are executed to ensure thread pools expand to the maximum number of threads
  specified rather than just queueing all tasks and only providing core threads.

* Remove full path from file in sha256 hash file release artifact.

* Issue **#1115** : Add missing super.startProcessing to AbstractKafkaProducerFilter.

* Improve exception handling and logging in RemoteDataSourceProvider. Now the full url is included in dashboard
  connection errors.

* Change Travis build to generate sha256 hashes for release zip/jars.

* Uplift the visualisations content pack to v3.2.1

* Issue **#1100** : Fix incorrect sort direction being sent to visualisations.

* Add guard against race condition

* Add migration script to remove property `stroom.node.status.heapHistogram.jMapExecutable`.

* Uplift base docker image to openjdk:8u191-jdk-alpine3.9, reverting back to JDK for access to diagnostic tools.

* Issue **#1084** : Change heap histogram statistics to java MBean approach rather than jmap binary. Remove
  stroom.node.status.heapHistogram.jMapExecutable property.

* Improve resource for setting user's status

* Issue **#1079** : Improved the logging of permission errors encountered during stream processing

* Issue **#1058** : Added property `stroom.pipeline.parser.secureProcessing` to enable/disable the XML secure processing
  feature.

* Issue **#1062** : Add env var for UI path

* Uplift distribution visualisation content pack to v3.1.0

* Add transform_user_extract.py, for pre-6.0 to 6.0 user migration

* Issue **#1059** : Fix guice errors on stroom-proxy startup.

* Issue **#1010** : Improve distribution start/stop/etc scripts by adding monochrome switch and background log tailing.

* Issue **#1053** : Add API to disabled authorisation users

* Issue **#1042** : Improve error message for an ApiException when requesting a user's token.

* Issue **#1050** : Prevent creation of permission entries if key already exists.

* Issue **#1015** : Add sortDirections[] and keySortDirection to visualisation data object to fix sorting in the
  visualisations.

* Issue **#1019** : Fix visualisations settings dialog so you can un-set text and list controls.

* Issue **#1041** : Add a healthcheck to Stroom to alert for API key expiry

* Issue **#1040** : Fix for visualisations that do not require nested data.

* Issue **#1036** : Fix for scrollbar position on explorer popup windows.

* Issue **#1037** : Updated `moment.js` for parsing/formatting dates and times.

* Issue **#1021** : Dashboard links now allow `{}` characters to be used without URL encoding.

* Issue **#1018** : Added Health Checks for the external connectors that are registered via plugins

* Issue **#1025** : Fixed ACE editor resize issue where horizontal scroll bar was not always correctly shown.

* Issue **#1025** : Updated ACE editor to v1.4.2.

* Issue **#1022** : Added `Contains` condition to all search expression fields so that regex terms can be used.

* Issue **#1024** : Superseded output helper no longer expects initialisation in all cases.

* Issue **#1021** : Multiple changes to improve vis, dashboard and external linking in Stroom.

* Issue **#1019** : Fix visualisations settings dialog so you can un-set text and list controls.

* Issue **#986** : Fix direct dashboard links.

* Issue **#1006** : Added Exception Mapper for PermissionExceptions to return HTTP FORBIDDEN.

* Issue **#1012** : Fix for NPE caused when checking if an output is superseded.

* Issue **#1011** : Old UI versions running in browsers often cause Stroom to throw an NPE as it can't find the
  appropriate GWT serialisation policy. Stroom will no longer throw an NPE but will report
  an `IncompatibleRemoteServiceException` instead. This is the default GWT behaviour.

* Issue **#1007** : Max visualisation results are now limited by default to the maximum number of results defined for
  the first level of the parent table. This can be further limited by settings in the visualisation.

* Issue **#1004** : Table cells now support multiple links.

* Issue **#1001** : Changed link types to `tab`, `dialog`, `dashboard`, `browser`.

* Issue **#1001** : Added dashboard link option to link to a dashboard from within a vis,
  e.g. `stroomLink(d.name, 'type=Dashboard&uuid=<TARGET_DASHBOARD_UUID>&params=userId%3D' + d.name, 'DASHBOARD')`.

* Issue **#1001** : Added dashboard link option to link to a dashboard using the `DASHBOARD` target name,
  e.g. `link(${UserId}, concat('type=Dashboard&uuid=<TARGET_DASHBOARD_UUID>', ${UserId}), '', 'DASHBOARD')`.

* Issue **#1002** : Popup dialogs shown when clicking dashboard hyperlinks are now resizable.

* Issue **#993** : Moving documents in the explorer no longer affects items that are being edited as they are not
  updated in the process.

* Issue **#996** : Updated functions in dashboard function picker.

* Issue **#981** : Fixed dashboard deletion

* Issue **#989** : Upgraded stroom-expression to v1.4.13 to add new dashboard `link` function.

* Issue **#988** : Changed `generate-url` XSLT function to `link` so it matches the dashboard expression. Changed the
  parameters to create 4 variants of the function to make creation of simple links easier.

* Issue **#980** : Fix for NPE when fetching dependencies for scripts.

* Issue **#978** : Re-ordering the fields in stream data source

* Issue **gchq/stroom-content#31** : Uplift stroom-logs content pack to v2.0-alpha.5.

* Issue **#982** : Stop proxy trying to health check the content syncing if it isn't enabled.

* Change error logging in ContentSyncService to log stack trace

* Uplift send_to_stroom.sh in the distribution to v2.0

* Issue **#973** : Export servlet changed to a Resource API, added permission check, improved error responses.

* Issue **#969** : The code now suppresses errors for index shards being locked for writing as it is expected. We now
  lock shards using maps rather than the file system as it is more reliable between restarts.

* Issue **#941** : Internal Meta Stats are now being written

* Issue **#970** : Add stream type of `Records` for translated stroom app events.

* Issue **#966** : Proxy was always reporting zero bytes for the request content in the receive log.

* Issue **#938** : Fixed an NPE in authentication session state.

* Change the proxy yaml configuration for the stack to add `remotedn` and `remotecertexpiry` headers to the receive log

* Change logback archived logs to be gzip compressed for stroom and proxy

* Uplift stroom-logs content pack to v2.0-alpha.3

* Uplift send_to_stroom script to v1.8.1

* Issue **#324** : Changed XML serialisation so that forbidden XML characters U+FFFE and U+FFFF are not written. Note
  that these characters are not even allowed as character references so they are ignored entirely.

* Issue **#945** : More changes to fix some visualisations only showing 10 data points.

* Issue **#945** : Visualisations now show an unlimited number of data points unless constrained by their parent table
  or their own maximum value setting.

* Issue **#948** : Catching Spring initialisation runtime errors and ensuring they are logged.

* Add `set_log_levels.sh` script to the distribution

* Uplift visualisations content pack to v3.0.6 in the gradle build

* Issue **#952** : Remote data sources now execute calls within the context of the user for the active query. As a
  result all running search `destroy()` calls will now be made as the same user that initiated the search.

* Issue **#566** : Info and warning icons are now displayed in stepping screen when needed.

* Issue **#923** : Dashboard queries will now terminate if there are no index shards to search.

* Issue **#959** : Remove Material UI from Login and from password management pages

* Issue **#933** : Add health check for password resets

* Issue **#929** : Add more comprehensive password validation

* Issue **#876** : Fix password reset issues

* Issue **#768** : Preventing deletion of /store in empty volumes

* Issue **#939** : Including Subject DN in receive.log

* Issue **#940** : Capturing User DN and cert expiry on DW terminated SSL

* Issue **#744** : Improved reporting of error when running query with no search extraction pipeline

* Issue **#134** : Copy permissions from parent button

* Issue **#688** : Cascading permissions when moving/copying folder into a destination

* Issue **#788** : Adding DocRef and IsDocRef to stroom query to allow doc ref related filtering. Migration of stream
  filters uses this.

* Issue **#936** : Add conversion of header `X-SSL-Client-V-End` into `RemoteCertExpiry`, translating date format in the
  process.

* Issue **#953** : Fixed NPE.

* Issue **#947** : Fixed issue where data retention policy contains incorrect field names.

* Remove Material UI from the Users and API Keys pages

* Add content packs to stroom distribution

* Change distribution to use send_to_stroom.sh v1.7

* Updated stroom expression to v1.4.12 to improve handling or errors values and add new type checking
  functions `isBoolean()`, `isDouble()`, `isError()`, `isInteger()`, `isLong()`, `isNull()`, `isNumber()`, `isString()`
  , `isValue()`. Testing equality of null with `x=null()` is no longer valid and must be replaced with `isNull(x)`.

* Issue **#920** : Fix error handling for sql stats queries

* Remove log sending cron process from docker images (now handled by stroom-log-sender).

* Issue **#924** : The `FindReplaceFilter` now records the location of errors.

* Issue **#939** : Added `remotedn` to default list of keys to include in `receive.log`.

* Add git_tag and git_commit labels to docker images

* Uplift stroom-logs content pack in docker image to` v2.0-alpha.2`

* Stop truncation of `logger` in logback console logs

* Issue **#921** : Renaming open documents now correctly changes their tab name. Documents that are being edited now
  prevent the rename operation until they are saved.

* Issue **#922** : The explorer now changes the selection on a right click if the item clicked is not already selected (
  could be part of a multi select).

* Issue **#903** : Feed names can now contain wildcard characters when filtering in the data browser.

* Add API to allow creation of an internal Stroom user.

* Fix logger configuration for SqlExceptionHelper

* Add template-pipelines and standard-pipelines content packs to docker image

* Issue **#904** : The UI now shows dictionary names in expressions without the need to enter edit mode.

* Updated ACE editor to v1.4.1.

* Add colours to console logs in docker.

* Issue **#869** : Delete will now properly delete all descendant nodes and documents when deleting folders but will not
  delete items from the tree if they cannot be deleted, e.g. feeds that have associated data.

* Issue **#916** : You can no longer export empty folders or import nothing.

* Issue **#911** : Changes to feeds and pipelines no longer clear data browsing filters.

* Issue **#907** : Default volumes are now created as soon as they are needed.

* Issue **#910** : Changes to index settings in the UI now register as changes and enable save.

* Issue **#913** : Improve FindReplaceFilter to cope with more complex conditions.

* Change log level for SqlExceptionHelper to OFF, to stop expected exceptions from polluting the logs

* Fix invalid requestLog logFormat in proxy configuration

* Stop service discovery health checks being registered if stroom.serviceDiscovery.enabled=false

* Add fixed version of send_to_stroom.sh to release distribution

* Uplift docker base image for stroom & proxy to openjdk:8u181-jdk-alpine3.8

* Add a health check for getting a public key from the authentication service.

* Issue **#897** : Import no longer attempts to rename or move existing items but will still update content.

* Issue **#902** : Improved the XSLT `format-date` function to better cope with week based dates and to default values
  to the stream time where year etc are omitted.

* Issue **#905** : Popup resize and move operations are now constrained to ensure that a popup cannot be dragged off
  screen or resized to be bigger than the current browser window size.

* Issue **#898** : Improved the way many read only aspects of the UI behave.

* Issue **#894** : The system now generates and displays errors to the user when you attempt to copy a feed.

* Issue **#896** : Extended folder `create` permissions are now correctly cached.

* Issue **#893** : You can now manage volumes without the `Manage Nodes` permission.

* Issue **#892** : The volume editor now waits for the node list to be loaded before opening.

* Issue **#889** : Index field editing in the UI now works correctly.

* Issue **#891** : `StreamAppender` now keeps track of it's own record write count and no longer makes use of any other
  write counting pipeline element.

* Issue **#885** : Improved the way import works to ensure updates to entities are at least attempted when creating an
  import confirmation.

* Issue **#892** : Changed `Ok` to `OK`.

* Issue **#883** : Output streams are now immediately unlocked as soon as they are closed.

* Removed unnecessary OR operator that was being inserted into expressions where only a single child term was being
  used. This happened when reprocessing single streams.

* Issue **#882** : Splitting aggregated streams now works when using `FindReplaceFilter`. This functionality was
  previously broken because various reader elements were not passing the `endStream` event on.

* Issue **#881** : The find and replace strings specified for the `FindReplaceFilter` are now treated as unescaped Java
  strings and now support new line characters etc.

* Issue **#880** : Increased the maximum value a numeric pipeline property can be set to via the UI to 10000000.

* Issue **#888** : The dependencies listing now copes with external dependencies failing to provide data due to
  authentication issues.

* Issue **#890** : Dictionaries now show the words tab by default.

* Add admin healthchecks to stroom-proxy

* Add stroom-proxy docker image

* Refactor stroom docker images to reduce image size

* Add enabled flag to storing, forwarding and synching in stroom-proxy configuration

* Issue **#884** : Added extra fonts to stroom docker image to fix bug downloading xls search results.

* Issue **#879** : Fixed bug where reprocess and delete did not work if no stream status was set in the filter.

* Issue **#878** : Changed the appearance of stream filter fields to be more user friendly, e.g. `feedName` is
  now `Feed` etc.

* Issue **#809** : Changed default job frequency for `Stream Attributes Retention` and `Stream Task Retention` to `1d` (
  one day).

* Issue **#813** : Turned on secure processing feature for XML parsers and XML transformers so that external entities
  are not resolved. This prevents DoS attacks and gaining unauthorised access to the local machine.

* Issue **#871** : Fix for OptimisticLockException when processing streams.

* Issue **#872** : The parser cache is now automatically cleared when a schema changes as this can affect the way a data
  splitter parser is created.

* Add a health check for getting a public key from the authentication service.

* Issue **#897** : Import no longer attempts to rename or move existing items but will still update content.

* Issue **#902** : Improved the XSLT `format-date` function to better cope with week based dates and to default values
  to the stream time where year etc are omitted.

* Issue **#905** : Popup resize and move operations are now constrained to ensure that a popup cannot be dragged off
  screen or resized to be bigger than the current browser window size.

* Issue **#898** : Improved the way many read only aspects of the UI behave.

* Issue **#894** : The system now generates and displays errors to the user when you attempt to copy a feed.

* Issue **#896** : Extended folder `create` permissions are now correctly cached.

* Issue **#893** : You can now manage volumes without the `Manage Nodes` permission.

* Issue **#892** : The volume editor now waits for the node list to be loaded before opening.

* Issue **#889** : Index field editing in the UI now works correctly.

* Issue **#891** : `StreamAppender` now keeps track of it's own record write count and no longer makes use of any other
  write counting pipeline element.

* Issue **#885** : Improved the way import works to ensure updates to entities are at least attempted when creating an
  import confirmation.

* Issue **#892** : Changed `Ok` to `OK`.

* Issue **#883** : Output streams are now immediately unlocked as soon as they are closed.

* Removed unnecessary OR operator that was being inserted into expressions where only a single child term was being
  used. This happened when reprocessing single streams.

* Issue **#882** : Splitting aggregated streams now works when using `FindReplaceFilter`. This functionality was
  previously broken because various reader elements were not passing the `endStream` event on.

* Issue **#881** : The find and replace strings specified for the `FindReplaceFilter` are now treated as unescaped Java
  strings and now support new line characters etc.

* Issue **#880** : Increased the maximum value a numeric pipeline property can be set to via the UI to 10000000.

* Issue **#888** : The dependencies listing now copes with external dependencies failing to provide data due to
  authentication issues.

* Issue **#890** : Dictionaries now show the words tab by default.

* Add admin healthchecks to stroom-proxy

* Add stroom-proxy docker image

* Refactor stroom docker images to reduce image size

* Add enabled flag to storing, forwarding and synching in stroom-proxy configuration

* Issue **#884** : Added extra fonts to stroom docker image to fix bug downloading xls search results.

* Issue **#879** : Fixed bug where reprocess and delete did not work if no stream status was set in the filter.

* Issue **#878** : Changed the appearance of stream filter fields to be more user friendly, e.g. `feedName` is
  now `Feed` etc.

* Issue **#809** : Changed default job frequency for `Stream Attributes Retention` and `Stream Task Retention` to `1d` (
  one day).

* Issue **#813** : Turned on secure processing feature for XML parsers and XML transformers so that external entities
  are not resolved. This prevents DoS attacks and gaining unauthorised access to the local machine.

* Issue **#871** : Fix for OptimisticLockException when processing streams.

* Issue **#872** : The parser cache is now automatically cleared when a schema changes as this can affect the way a data
  splitter parser is created.

* Issue **#865** : Made `stroom.conf` location relative to YAML file when `externalConfig` YAML property is set.

* Issue **#867** : Added an option `showReplacementCount` to the find replace filter to choose whether to report total
  replacements on process completion.

* Issue **#867** : Find replace filter now creates an error if an invalid regex is used.

* Issue **#855** : Further fixes for stepping data that contains a BOM.

* Changed selected default tab for pipelines to be `Data`.

* Issue **#860** : Fixed issue where stepping failed when using any sort of input filter or reader before the parser.

* Issue **#867** : Added an option `showReplacementCount` to the find replace filter to choose whether to report total
  replacements on process completion.

* Improved Stroom instance management scripts

* Add contentPack import

* Fix typo in Dockerfile

* Issue **#859** : Change application startup to keep retrying when establishing a DB connection except for certain
  connection errors like access denied.

* Issue **#730** : The `System` folder now displays data and processors. This is a bug fix related to changing the
  default initial page for some document types.

* Issue **#854** : The activity screen no longer shows a permission error when shown to non admin users.

* Issue **#853** : The activity chooser will no longer display on startup if activity tracking is not enabled.

* Issue **#855** : Fixed stepping data that contains a BOM.

* Change base docker image to openjdk:8u171-jdk-alpine

* Improved loading of activity list prior to showing the chooser dialog.

* Issue **#852** : Fix for more required permissions when logging other 'find' events.

* Issue **#730** : Changed the default initial page for some document types.

* Issue **#852** : Fix for required permission when logging 'find' events.

* Changed the way the root pane loads so that error popups that appear when the main page is loading are not hidden.

* Issue **#851** : Added additional type info to type id when logging events.

* Issue **#848** : Fixed various issues related to stream processor filter editor.

* Issue **#815** : `stroom.pageTitle` property changed to `stroom.htmlTitle`.

* Issue **#732** : Added `host-address` and `host-name` XSLT functions.

* Issue **#338** : Added `splitAggregatedStreams` property to `StreamAppender`, `FileAppender` and `HDFSFileAppender` so
  that aggregated streams can be split into separate streams on output.

* Issue **#338** : Added `streamNo` path replacement variable for files to record the stream number within an aggregate.

* Added tests and fixed sorting of server tasks.

* Improved the way text input and output is buffered and recorded when stepping.

* The find and replace filter now resets the match count in between nested streams so that each stream is treated the
  same way, i.e. it can have the same number of text replacements.

* Added multiple fixes and improvements to the find and replace filter including limited support of input/output
  recording when stepping.

* Issue **#827** : Added `TextReplacementFilterReader` pipeline element.

* Issue **#736** : Added sorting to server tasks table.

* Inverted the behaviour of `disableQueryInfo` to now be `requireQueryInfo`.

* Issue **#596** : Rolling stream and file appenders can now roll on a cron schedule in addition to a frequency.

* The accept button now enabled on splash screen.

* Added additional event logging to stepping.

* An activity property with an id of `disableQueryInfo` can now be used to disable the query info popup on a per
  activity basis.

* Activity properties can now include the attributes `id`, `name`, `showInSelection` and `showInList` to determine their
  appearance and behaviour;

* Nested elements are now usable in the activity editor HTML.

* Record counts are now recorded on a per output stream basis even when splitting output streams.

* Splash presenter buttons are now always enabled.

* Fix background colour to white on activity pane.

* Changed `splitWhenBiggerThan` property to `rollSize` and added the property to the rolling appenders for consistency.

* Issue **#838** : Fix bug where calculation of written and read bytes was being accounted for twice due to the use of
  Java internal `FilterInputStream` and `FilterOutputStream` behaviour. This was leading to files being split at half od
  the expected size. Replaced Java internal classes with our own `WrappedInputStream` and `WrappedOutputStream` code.

* Issue **#837** : Fix bug to no longer try and record set activity events for null activities.

* Issue **#595** : Added stream appender and file appender property `splitWhenBiggerThan` to limit the size of output
  streams.

* Now logs activity change correctly.

* Add support for checkbox and selection control types to activity descriptions.

* Issue **#833** : The global property edit dialog can now be made larger.

* Fixed some issues in the activity manager.

* Issue **#722** : Change pipeline reference data loader to store its reference data in an off-heap disk backed LMDB
  store to reduce Java heap usage. See the `stroom.refloader.*` properties for configuration of the off-heap store.

* Issue **#794** : Automatically suggest a pipeline element name when creating it

* Issue **#792** : Preferred order of properties for Pipeline Elements

* Issue **824** : Fix for replace method in PathCreator also found in stroom proxy.

* Issue **#828** : Changed statistics store caches to 10 minute time to live so that they will definitely pick up new
  statistics store definitions after 10 minutes.

* Issue **#774** : Event logging now logs find stream criteria correctly so that feeds ids are included.

* Issue **#829** : Stroom now logs event id when viewing individual events.

* Added functionality to record actions against user defined activities.

* Added functionality to show a splash screen on login.

* Issue **#791** : Fixed broken equals method so query total row count gets updated correctly.

* Issue **#830** : Fix for API queries not returning before timing out.

* Issue **#824** : Fix for replace method in PathCreator also found in stroom proxy.

* Issue **#820** : Fix updating index shards so that they are loaded, updated and saved under lock.

* Issue **#819** : Updated `stroom-expression` to v1.4.3 to fix violation of contract exception when sorting search
  results.

* Issue **#817** : Increased maximum number of concurrent stream processor tasks to 1000 per node.

* Moved Index entities over to the new multi part document store.

* Moved Pipeline entities over to the new multi part document store.

* Moved both Statistic Store entity types over to the new multi part document store.

* Moved XSLT entities over to the new multi part document store.

* Moved Visualisation entities over to the new multi part document store.

* Moved Script entities over to the new multi part document store.

* Moved Dashboard entities over to the new multi part document store.

* Moved XmlSchema entities over to the new multi part document store.

* Moved TextConverter entities over to the new multi part document store.

* Modified the storage of dictionaries to use the new multi part document store.

* Changed the document store to hold multiple entries for a document so that various parts of a document can be written
  separately, e.g. the meta data about a dictionary and the dictionary text are now written as separate DB entries.
  Entries are combined during the serialisation/deserialisation process.

* Changed the import export API to use byte arrays to hold values rather than strings. *POSSIBLE BREAKING CHANGE*
  Issue **gchq/stroom-expression#22** : Add `typeOf(...)` function to dashboard.

* Issue **#697** : Fix for reference data sometimes failing to find the appropriate effective stream due to the
  incorrect use of the effective stream cache. It was incorrectly configured to use a time to idle (TTI) expiry rather
  than a time to live (TTL) expiry meaning that heavy use of the cache would prevent the cached effective streams being
  refreshed.

* Issue **#806** : Fix for clearing previous dashboard table results if search results deliver no data.

* Issue **#805** : Fix for dashboard date time formatting to use local time zone.

* Issue **#803** : Fix for group key conversion to an appropriate value for visualisations.

* Issue **#802** : Restore lucene-backward-codecs to the build

* Issue **#800** : Add DB migration script 33 to replace references to the `Stream Type` type in the STRM_PROC_FILT
  table with `streamTypeName`.

* Issue **#798** : Add DB migration script 32 to replace references to the `NStatFilter` type in the PIPE table
  with `StatisticsFilter`.

* Fix data receipt policy defect

* Issue **#791** : Search completion signal is now only sent to the UI once all pending search result merges are
  completed.

* Issue **#795** : Import and export now works with appropriate application permissions. Read permission is required to
  export items and Create/Update permissions are required to import items depending on whether the update will create a
  new item or update an existing one.

* Improve configurabilty of stroom-proxy.

* Issue **#783** : Reverted code that ignored duplicate selection to fix double click in tables.

* Issue **#782** : Fix for NPE thrown when using CountGroups when GroupKey string was null due to non grouped child
  rows.

* Issue **#778** : Fix for text selection on tooltips etc in the latest version of Chrome.

* Uplift stroom-expression to v1.4.1

* Issue **#776** : Removal of index shard searcher caching to hopefully fix Lucene directory closing issue.

* Issue **#779** : Fix permissions defect.

* Issue **gchq/stroom-expression#22** : Add `typeOf(...)` function to dashboard.

* Issue **#766** : Fix NullPointerExceptions when downloading table results to Excel format.

* Issue **#770** : Speculative fix for memory leak in SQL Stats queries.

* Issue **#761** : New fix for premature truncation of SQL stats queries due to thread interruption.

* Issue **#748** : Fix build issue resulting from a change to SafeXMLFilter.

* Issue **#748** : Added a command line interface (CLI) in addition to headless execution so that full pipelines can be
  run against input files.

* Issue **#748** : Fixes for error output for headless mode.

* Issue **#761** : Fixed statistic searches failing to search more than once.

* Issue **#756** : Fix for state being held by `InheritableThreadLocal` causing objects to be held in memory longer than
  necessary.

* Issue **#761** : Fixed premature truncation of SQL stats queries due to thread interruption.

* Added `pipeline-name` and `put` XSLT functions back into the code as they were lost in a merge.

* Issue **#749** : Fix inability to query with only `use` privileges on the index.

* Issue **#613** : Fixed visualisation display in latest Firefox and Chrome.

* Added permission caching to reference data lookup.

* Updated to stroom-expression 1.3.1

  Added cast functions `toBoolean`, `toDouble`, `toInteger`, `toLong` and `toString`.
  Added `include` and `exclude` functions.
  Added `if` and `not` functions.
  Added value functions `true()`, `false()`, `null()` and `err()`.
  Added `match` boolean function.
  Added `variance` and `stDev` functions.
  Added `hash` function.
  Added `formatDate` function.
  Added `parseDate` function.
  Made `substring` and `decode` functions capable of accepting functional parameters.
  Added `substringBefore`, `substringAfter`, `indexOf` and `lastIndexOf` functions.
  Added `countUnique` function.

* Issue **#613** : Fixed visualisation display in latest Firefox and Chrome.

* Issue **#753** : Fixed script editing in UI.

* Issue **#751** : Fix inability to query on a dashboard with only use+read rights.

* Issue **#719** : Fix creation of headless Jar to ensure logback is now included.

* Issue **#735** : Change the format-date xslt function to parse dates in a case insensitive way.

* Issue **#719** : Fix creation of headless Jar. Exclude gwt-unitCache folder from build JARs.

* Issue **#720** : Fix for Hessian serialisation of table coprocessor settings.

* Issue **#217** : Add an 'all/none' checkbox to the Explorer Tree's quick filter.

* Issue **#400** : Shows a warning when cascading folder permissions.

* Issue **#405** : Fixed quick filter on permissions dialog, for users and for groups. It will now match anywhere in the
  user or group name, not just at the start.

* Issue **#708** : Removed parent folder UUID from ExplorerActionHandler.

* Application security code is now implemented using lambda expressions rather than AOP. This simplifies debugging and
  makes the code easier to understand.

* Changed the task system to allow task threads to be interrupted from the task UI.

* Made changes to improve search performance by making various parts of search wait for interruptible conditions.

* Migrated code from Spring to Guice for managing dependency injection.

* Issue **#229** : When a user 'OKs' a folder permission change it can take a while to return. This disables the
  ok/cancel buttons while Stroom is processing the permission change.

* Issue **#405** : Fixed quick filter on permissions dialog, for users and for groups. It will now match anywhere in the
  user or group name, not just at the start.

* Issue **#588** : Fixed display of horizontal scrollbar on explorer tree in export, create, copy and move dialogs.

* Issue **#691** : Volumes now reload on edit so that the entities are no longer stale the second time they are edited.

* Issue **#692** : Properties now reload on edit so that the entities are no longer stale the second time they are
  edited.

* Issue **#703** : Removed logging of InterruptedException stack trace on SQL stat queries, improved concurrency code.

* Issue **#697** : Improved XSLT `Lookup` trace messages.

* Issue **#697** : Added a feature to trace XSLT `Lookup` attempts so that reference data lookups can be debugged.

* Issue **#702** : Fix for hanging search extraction tasks

* Issue **#701** : The search `maxDocIdQueueSize` is now 1000 by default.

* Issue **#700** : The format-date XSLT function now defaults years, months and days to the stream receipt time
  regardless of whether the input date pattern specifies them.

* Issue **#657** : Change SQL Stats query code to process/transform the data as it comes back from the database rather
  than holding the full resultset before processing. This will reduce memory overhead and improve performance.

* Issue **#634** : Remove excessive thread sleeping in index shard searching. Sleeps were causing a significant
  percentage of inactivity and increasing memory use as data backed up. Add more logging and logging of durations of
  chunks of code. Add an integration test for testing index searching for large data volumes.

* Issue **#698** : Migration of Processing Filters now protects against folders that have since been deleted

* Issue **#634** : Remove excessive thread sleeping in index shard searching. Sleeps were causing a significant
  percentage of inactivity and increasing memory use as data backed up. Add more logging and logging of durations of
  chunks of code. Add an integration test for testing index searching for large data volumes.

* Issue **#659** : Made format-date XSLT function default year if none specified to the year the data was received
  unless this would make the date later then the received time in which case a year is subtracted.

* Issue **#658** : Added a hashing function for XSLT translations.

* Issue **#680** : Fixed the order of streams in the data viewer to descending by date

* Issue **#679** : Fixed the editing of Stroom properties that are 'persistent'.

* Issue **#681** : Added dry run to check processor filters will convert to find stream criteria. Throws error to UI if
  fails.

* Issue **#676** : Fixed use of custom stream type values in expression based processing filters.

* Issue **#673** : Fixed issue with Stream processing filters that specify Create Time

* Issue **#675** : Fixed issue with datafeed requests authenticating incorrectly

* Issue **#666** : Fixed the duplicate dictionary issue in processing filter migrations, made querying more efficient
  too

* Database migration fixes and tools

* Issue **#668** : Fixed the issue that prevented editing of stroom volumes

* Issue **#669** : Elastic Index Filter now uses stroomServiceUser to retrieve the index config from the Query Elastic
  service.

* Minor fix to migrations

* Add logging to migrations

* Add logging to migrations

* Issue **#651** : Removed the redundant concept of Pipeline Types, it's half implementation prevented certain picker
  dialogs from working.

* Issue **#481** : Fix handling of non-incremental index queries on the query API. Adds timeout option in request and
  blocking code to wait for the query to complete. Exit early from wait loops in index/event search.

* Issue **#626** : Fixed issue with document settings not being persisted

* Issue **#621** : Changed the document info to prevent requests for multi selections

* Issue **#620** : Copying a directory now recursively copies it's contents, plus renaming copies is done more
  intelligently.

* Issue **#546** : Fixed race conditions with the Explorer Tree, it was causing odd delays to population of the explorer
  in various places.

* Issue **#495** : Fixed the temporary expansion of the Explorer Tree caused by filtering

* Issue **#376** : Welcome tab details fixed since move to gradle

* Issue **#523** : Changed permission behaviours for copy and move to support `None`, `Source`, `Destination`
  and `Combined` behaviours. Creating new items now allows for `None` and `Destination` permission behaviours. Also
  imported items now receive permissions from the destination folder. Event logging now indicates the permission
  behaviour used during copy, move and create operations.

* Issue **#480** : Change the downloaded search request API JSON to have a fetch type of ALL.

* Issue **#623** : Fixed issue where items were being added to sublist causing a stack overflow exception during data
  retention processing.

* Issue **#617** : Introduced a concept of `system` document types that prevents the root `System` folder type from
  being created, copied, deleted, moved, renamed etc.

* Issue **#622** : Fix incorrect service discovery based api paths, remove authentication and authorisation from service
  discovery

* Issue **#568** : Fixed filtering streams by pipeline in the pipeline screen.

* Issue **#565** : Fixed authorisation issue on dashboards.

* Issue **#592** : Mount stroom at /stroom.

* Issue **#608** : Fixed stream grep and stream dump tools and added tests to ensure continued operation.

* Issue **#603** : Changed property description from `tags` to `XML elements` in `BadTextXMLFilterReader`.

* Issue **#600** : Added debug to help diagnose cause of missing index shards in shard list.

* Issue **#611** : Changed properties to be defined in code rather than Spring XML.

* Issue **#605** : Added a cache for retrieving user by name to reduce DB use when pushing users for each task.

* Issue **#610** : Added `USE INDEX (PRIMARY)` hint to data retention select SQL to improve performance.

* Issue **#607** : Multiple improvements to the code to ensure DB connections, prepared statements, result sets etc use
  try-with-resources constructs wherever possible to ensure no DB resources are leaked. Also all connections obtained
  from a data source are now returned appropriately so that connections from pools are reused.

* Issue **#602** : Changed the data retention rule table column order.

* Issue **#606** : Added more stroom properties to tune the c3P0 connection pool. The properties are prefixed
  by `stroom.db.connectionPool` and `stroom.statistics.sql.db.connectionPool`.

* Issue **#601** : Fixed NPE generated during index shard retention process that was caused by a shard being deleted
  from the DB at the same time as the index shard retention job running.

* Issue **#609** : Add configurable regex to replace IDs in heap histogram class names, e.g. `....$Proxy54`
  becomes `....$Proxy--ID-REMOVED--`

* Issue **#570** : Refactor the heap histogram internal statistics for the new InternalStatisticsReceiver

* Issue **#599** : DocumentServiceWriteAction was being used in the wrong places where EntityServiceSaveAction should
  have been used instead to save entities that aren't document entities.

* Issue **#593** : Fixed node save RPC call.

* Issue **#591** : Made the query info popup more configurable with a title, validation regex etc. The popup will now
  only be displayed when enabled and when a manual user action takes place, e.g. clicking a search button or running a
  parameterised execution with one or more queries.

* Added 'prompt' option to force the identity provider to ask for a login.

* Issue **#549** : Change to not try to connect to kafka when kafka is not configured and improve failure handling

* Issue **#573** : Fixed viewing folders with no permitted underlying feeds. It now correctly shows blank data screen,
  rather than System/Data.

* Issue **#150** : Added a feature to optionally require specification of search purpose.

* Issue **#572** : Added a feature to allow easy download of dictionary contents as a text file.

* Generate additional major and minor floating docker tags in travis build, e.g. v6-LATEST and v6.0-LATEST

* Change docker image to be based on openjdk:8u151-jre-alpine

* Added a feature to list dependencies for all document entities and indicate where dependencies are missing.

* Issue **#540** : Improve description text for stroom.statistics.sql.maxProcessingAge property

* Issue **#538** : Lists of items such as users or user groups were sometimes not being converted into result pages
  correctly, this is now fixed.

* Issue **#537** : Users without `Manage Policies` permission can now view streams.

* Issue **#522** : Selection of data retention rules now remains when moving rules up or down.

* Issue **#411** : When data retention rules are disabled they are now shown greyed out to indicate this.

* Issue **#536** : Fix for missing visualisation icons.

* Issue **#368** : Fixed hidden job type button on job node list screen when a long cron pattern is used.

* Issue **#507** : Added dictionary inheritance via import references.

* Issue **#554** : Added a `parseUri` XSLT function.

* Issue **#557** : Added dashboard functions to parse and output URI parts.

* Issue **#552** : Fix for NPE caused by bad XSLT during search data extraction.

* Issue **#560** : Replaced instances of `Files.walk()` with `Files.walkFileTree()`. `Files.walk()` throws errors if any
  files are deleted or are not accessible during the walk operation. This is a major issue with the Java design for
  walking files using Java 8 streams. To avoid this issue `Files.walkFileTree()` has now been used in place
  of `Files.walk()`.

* Issue **#567** : Changed `parseUri` to be `parse-uri` to keep it consistently named with respect to other XSLT
  functions. The old name `parseUri` still works but is deprecated and will be removed in a later version.

* Issue **#567** : The XSLT function `parse-uri` now correctly returns a `schemeSpecificPart` element rather than the
  incorrectly named `schemeSpecificPort`.

* Issue **#567** : The dashboard expression function `extractSchemeSpecificPortFromUri` has now been corrected to be
  called `extractSchemeSpecificPartFromUri`.

* Issue **#567** : The missing dashboard expression function `extractQueryFromUri` has been added.

* Issue **#571** : Streams are now updated to have a status of deleted in batches using native SQL and prepared
  statements rather than using the stream store.

* Issue **#559** : Changed CSS to allow table text selection in newer browsers.

* Issue **#574** : Fixed SQL debug trace output.

* Issue **#574** : Fixed SQL UNION code that was resulting in missing streams in the data browser when paging.

* Issue **#590** : Improved data browser performance by using a local cache to remember feeds, stream types, processors,
  pipelines etc while decorating streams.

* Issue **#150** : Added a property to optionally require specification of search purpose.

* New authentication flow based around OpenId

* New user management screens

* The ability to issue API keys

* Issue **#501** : Improve the database teardown process in integration tests to speed up builds

* Relax regex in build script to allow tags like v6.0-alpha.3 to be published to Bintray

* Add Bintray publish plugin to Gradle build

* Issue **#75** : Upgraded to Lucene 5.

* Issue **#135** : [BREAKING CHANGE] Removed JODA Time library and replaced with Java 7 Time API. This change breaks
  time zone output previously formatted with `ZZ` or `ZZZ`.

* Added XSLT functions generate-url and fetch-json

* Added ability to put clickable hyperlinks in Dashboard tables

* Added an HTTP appender.

* Added an appender for the proxy store.

* Issue **#412** : Fixed no-column table breakage

* Issue **#380** : Fixed build details on welcome/about

* Issue **#348** : Fixed new menu icons.

* Issue **98** : Fix premature trimming of results in the store

* Issue **360** : Fix inability to sort sql stats results in the dashboard table

* Issue **#550** : Fix for info message output for data retention.

* Issue **#551** : Improved server task detail for data retention job.

* Issue **#541** : Changed stream retention job descriptions.

* Issue **#553** : The data retention job now terminates if requested to do so and also tracks progress in a local temp
  file so a nodes progress will survive application restarts.

* Change docker image to use openjdk:8u151-jre-alpine as a base

* Issue **#539** : Fix issue of statistic search failing after it is imported

* Issue **#547** : Data retention processing is now performed in batches (size determined
  by `stroom.stream.deleteBatchSize`). This change should reduce the memory required to process the data retention job.

* Issue **#541** : Marked old stream retention job as deprecated in description.

* Issue **#542** : Fix for lazy hibernate object initialisation when stepping cooked data.

* Issue **#524** : Remove dependency on stroom-proxy:stroom-proxy-repo and replaced with duplicated code from
  stroom-proxy-repo (commit b981e1e)

* Issue **#203** : Initial release of the new data receipt policy functionality.

* Issue **#202** : Initial release of the new data retention policy functionality.

* Issue **#521** : Fix for the job list screen to correct the help URL.

* Issue **#526** : Fix for XSLT functions that should return optional results but were being forced to return a single
  value.

* Issue **#527** : Fix for XSLT error reporting. All downstream errors were being reported as XSLT module errors and
  were
  hiding the underlying exception.

* Issue **#501** : Improve the database teardown process in integration tests to speed up builds.

* Issue **#511** : Fix NPE thrown during pipeline stepping by downstream XSLT.

* Issue **#521** : Fix for the job list screen to use the help URL system property for displaying context sensitive
  help.

* Issue **#511** : Fix for XSLT functions to allow null return values where a value cannot be returned due to an error
  etc.

* Issue **#515** : Fix handling of errors that occur before search starts sending.

* Issue **#506** : In v5 dashboard table filters were enhanced to allow parameters to be used in include/exclude
  filters. The implementation included the use of ` \ ` to escape `$` characters that were not to be considered part of
  a parameter reference. This change resulted in regular expressions requiring ` \ ` being escaped with additional ` \ `
  characters. This escaping has now been removed and instead only `$` chars before `{` chars need escaping when
  necessary with double `$$` chars, e.g. use `$${something` if you actually want `${something` not to be replaced with a
  parameter.

* Issue **#505** : Fix the property UI so all edited value whitespace is trimmed

* Issue **#513** : Now only actively executing tasks are visible as server tasks

* Issue **#483** : When running stream retention jobs the transactions are now set to REQUIRE_NEW to hopefully ensure
  that the job is done in small batches rather than a larger transaction spanning multiple changes.

* Issue **#508** : Fix directory creation for index shards.

* Issue **#492** : Task producers were still not being marked as complete on termination which meant that the parent
  cluster task was not completing. This has now been fixed.

* Issue **#497** : DB connections obtained from the data source are now released back to the pool after use.

* Issue **#492** : Task producers were not being marked as complete on termination which meant that the parent cluster
  task was not completing. This has now been fixed.

* Issue **#497** : Change stream task creation to use straight JDBC rather than hibernate for inserts and use a
  configurable batch size (stroom.databaseMultiInsertMaxBatchSize) for the inserts.

* Issue **#502** : The task executor was not responding to shutdown and was therefore preventing the app from stopping
  gracefully.

* Issue **#476** : Stepping with dynamic XSLT or text converter properties now correctly falls back to the specified
  entity if a match cannot be found by name.

* Issue **#498** : The UI was adding more than one link between 'Source' and 'Parser' elements, this is now fixed.

* Issue **#492** : Search tasks were waiting for part of the data extraction task to run which was not checking for
  termination. The code for this has been changed and should now terminate when required.

* Issue **#494** : Fix problem of proxy aggregation never stopping if more files exist

* Issue **#490** : Fix errors in proxy aggregation due to a bounded thread pool size

* Issue **#484** : Remove custom finalize() methods to reduce memory overhead

* Issue **#475** : Fix memory leak of java.io.File references when proxy aggregation runs

* Issue **#470** : You can now correctly add destinations directly to the pipeline 'Source' element to enable raw
  streaming.

* Issue **#487** : Search result list trimming was throwing an illegal argument
  exception `Comparison method violates its general contract`, this should now be fixed.

* Issue **#488** : Permissions are now elevated to 'Use' for the purposes of reporting the data source being queried.

* Migrated to ehcache 3.4.0 to add options for off-heap and disk based caching to reduce memory overhead.

* Caches of pooled items no longer use Apache Commons Pool.

* Issue **#401** : Reference data was being cached per user to ensure a user centric view of reference data was being
  used. This required more memory so now reference data is built in the context of the internal processing user and then
  filtered during processing by user access to streams.

* The effective stream cache now holds 1000 items.

* Reduced the amount of cached reference data to 100 streams.

* Reduced the number of active queries to 100.

* Removed Ehcache and switched to Guava cache.

* Issue **#477** : Additional changes to ensure search sub tasks use threads fairly between multiple searches.

* Issue **#477** : Search sub tasks are now correctly linked to their parent task and can therefore be terminated by
  terminating parent tasks.

* Issue **#425** : Changed string replacement in pipeline migration code to use a literal match

* Issue **#469** : Add Heap Histogram internal statistics for memory use monitoring

* Issue **#463** : Made further improvements to the index shard writer cache to improve performance.

* Issue **#448** : Some search related tasks never seem to complete, presumably because an error is thrown at some point
  and so their callbacks do not get called normally. This fix changes the way task completion is recorded so that it
  isn't dependant on the callbacks being called correctly.

* Issue **#464** : When a user resets a password, the password now has an expiry date set in the future determined by
  the password expiry policy. Password that are reset by email still expire immediately as expected.

* Issue **#462** : Permission exceptions now carry details of the user that the exception applies to. This change allows
  error logging to record the user id in the message where appropriate.

* Issue **#463** : Many index shards are being corrupted which may be caused by insufficient locking of the shard
  writers and readers. This fix changes the locking mechanism to use the file system.

* Issue **#451** : Data paging was allowing the user to jump beyond the end of a stream whereby just the XML root
  elements were displayed. This is now fixed by adding a constraint to the page offset so that the user cannot jump
  beyond the last record. Because data paging assumes that segmented streams have a header and footer, text streams now
  include segments after a header and before a footer, even if neither are added, so that paging always works correctly
  regardless of the presence of a header or footer.

* Issue **#461** : The stream attributes on the filter dialog were not sorted alphabetically, they now are.

* Issue **#460** : In some instances error streams did not always have stream attributes added to them for fatal errors.
  This mainly occurred in instances where processing failed early on during pipeline creation. An error was recorded but
  stream attributes were not added to the meta data for the error stream. Processing now ensures that stream attributes
  are recorded for all error cases.

* Issue **#442** : Remove 'Old Internal Statistics' folder, improve import exception handling

* Issue **#457** : Add check to import to prevent duplicate root level entities

* Issue **#444** : Fix for segment markers when writing text to StreamAppender.

* Issue **#447** : Fix for AsyncSearchTask not being displayed as a child of EventSearchTask in the server tasks view.

* Issue **#421** : FileAppender now causes fatal error where no output path set.

* Issue **#427** : Pipelines with no source element will now only treat a single parser element as being a root element
  for backwards compatibility.

* Issue **#420** : Pipelines were producing errors in the UI when elements were deleted but still had properties set on
  them. The pipeline validator was attempting to set and validate properties for unknown elements. The validator now
  ignores properties and links to elements that are undeclared.

* Issue **#420** : The pipeline model now removes all properties and links for deleted elements on save.

* Issue **#458** : Only event searches should populate the `searchId`. Now `searchId` is only populated when a stream
  processor task is created by an event search as only event searches extract specific records from the source stream.

* Issue **#437** : The event log now includes source in move events.

* Issue **#419** : Fix multiple xml processing instructions appearing in output.

* Issue **#446** : Fix for deadlock on rolling appenders.

* Issue **#444** : Fix segment markers on RollingStreamAppender.

* Issue **#426** : Fix for incorrect processor filters. Old processor filters reference `systemGroupIdSet` rather
  than `folderIdSet`. The new migration updates them accordingly.

* Issue **#429** : Fix to remove `usePool` parser parameter.

* Issue **#439** : Fix for caches where elements were not eagerly evicted.

* Issue **#424** : Fix for cluster ping error display.

* Issue **#441** : Fix to ensure correct names are shown in pipeline properties.

* Issue **#433** : Fixed slow stream queries caused by feed permission restrictions.

* Issue **#385** : Individual index shards can now be deleted without deleting all shards.

* Issue **#391** : Users needed `Manage Processors` permission to initiate pipeline stepping. This is no longer required
  as the 'best fit' pipeline is now discovered as the internal processing user.

* Issue **#392** : Inherited pipelines now only require 'Use' permission to be used instead of requiring 'Read'
  permission.

* Issue **#394** : Pipeline stepping will now show errors with an alert popup.

* Issue **#396** : All queries associated with a dashboard should now be correctly deleted when a dashboard is deleted.

* Issue **#393** : All caches now cache items within the context of the current user so that different users do not have
  the possibility of having problems caused by others users not having read permissions on items.

* Issue **#358** : Schemas are now selected from a subset matching the criteria set on SchemaFilter by the user.

* Issue **#369** : Translation stepping wasn't showing any errors during stepping if a schema had an error in it.

* Issue **#364** : Switched index writer lock factory to a SingleInstanceLockFactory as index shards are accessed by a
  single process.

* Issue **#363** : IndexShardWriterCacheImpl now closes and flushes writers using an executor provided by the
  TaskManager. Writers are now also closed in LRU order when sweeping up writers that exceed TTL and TTI constraints.

* Issue **#361** : Information has been added to threads executing index writer and index searcher maintenance tasks.

* Issue **#356** : Changed the way index shard writers are cached to improve indexing performance and reduce blocking.

* Issue **#353** : Reduced expected error logging to debug.

* Issue **#354** : Changed the way search index shard readers get references to open writers so that any attempt to get
  an open writer will not cause, or have to wait for, a writer to close.

* Issue **#351** : Fixed ehcache item eviction issue caused by ehcache internally using a deprecated API.

* Issue **#347** : Added a 'Source' node to pipelines to establish a proper root for a pipeline rather than an assumed
  one based on elements with no parent.

* Issue **#350** : Removed 'Advanced Mode' from pipeline structure editor as it is no longer very useful.

* Issue **#349** : Improved index searcher cache to ensure searchers are not affected by writers closing.

* Issue **#342** : Changed the way indexing is performed to ensure index readers reference open writers correctly.

* Issue **#346** : Improved multi depth config content import.

* Issue **#328** : You can now delete corrupt shards from the UI.

* Issue **#343** : Fixed login expiry issue.

* Issue **#345** : Allowed for multi depth config content import.

* Issue **#341** : Fixed arg in SQL.

* Issue **#340** : Fixed headless and corresponding test.

* Issue **#333** : Fixed event-logging version in build.

* Issue **#334** : Improved entity sorting SQL and separated generation of SQL and HQL to help avoid future issues.

* Issue **#335** : Improved user management

* Issue **#337** : Added certificate auth option to export servlet and disabled the export config feature by default.

* Issue **#337** : Added basic auth option to export servlet to complement cert based auth.

* Issue **#332** : The index shard searcher cache now makes sure to get the current writer needed for the current
  searcher on open.

* Issue **#322** : The index cache and other caching beans should now throw exceptions on `get` that were generated
  during the creation of cached items.

* Issue **#325** : Query history is now cleaned with a separate job. Also query history is only recorded for manual
  querying, i.e. not when query is automated (on open or auto refresh). Queries are now recorded on a dashboard + query
  component basis and do not apply across multiple query components in a dashboard.

* Issue **#323** : Fixed an issue where parser elements were not being returned as 'processors' correctly when
  downstream of a reader.

* Issue **#322** : Index should now provide a more helpful message when an attempt is made to index data and no volumes
  have been assigned to an index.

* Issue **#316** : Search history is now only stored on initial query when using automated queries or when a user runs a
  query manually. Search history is also automatically purged to keep either a specified number of items defined
  by `stroom.query.history.itemsRetention` (default 100) or for a number of days specified
  by `stroom.query.history.daysRetention` (default 365).

* Issue **#317** : Users now need update permission on an index plus 'Manage Index Shards' permission to flush or close
  index shards. In addition to this a user needs delete permission to delete index shards.

* Issue **#319** : SaveAs now fetches the parent folder correctly so that users can copy items if they have permission
  to do so.

* Issue **#311** : Fixed request for `Pipeline` in `meta` XSLT function. Errors are now dealt with correctly so that the
  XSLT will not fail due to missing meta data.

* Issue **#313** : Fixed case of `xmlVersion` property on `InvalidXMLCharFilterReader`.

* Issue **#314** : Improved description of `tags` property in `BadTextXMLFilterReader`.

* Issue **#307** : Made some changes to avoid potential NPE caused by session serialisation.

* Issue **#306** : Added a stroom `meta` XSLT function. The XSLT function now exposes `Feed`, `StreamType`
  , `CreatedTime`, `EffectiveTime` and `Pipeline` meta attributes from the currently processing stream in addition to
  any other meta data that might apply. To access these meta data attributes of the current stream
  use `stroom:meta('StreamType')` etc. The `feed-attribute` function is now an alias for the `meta` function and should
  be considered to be deprecated.

* Issue **#303** : The stream delete job now uses cron in preference to a frequency.

* Issue **#152** : Changed the way indexing is performed so that a single indexer object is now responsible for indexing
  documents and adding them to the appropriate shard.

* Issue **#179** : Updated Saxon-HE to version 9.7.0-18 and added XSLTFilter option to `usePool` to see if caching might
  be responsible for issue.

* Issue **#288** : Made further changes to ensure that the IndexShardWriterCache doesn't try to reuse an index shard
  that has failed when adding any documents.

* Issue **#295** : Made the help URL absolute and not relative.

* Issue **#293** : Attempt to fix mismatch document count error being reported when index shards are opened.

* Issue **#292** : Fixed locking for rolling stream appender.

* Issue **#292** : Rolling stream output is no longer associated with a task, processor or pipeline to avoid future
  processing tasks from deleting rolling streams by thinking they are superseded.

* Issue **#292** : Data that we expect to be unavailable, e.g. locked and deleted streams, will no longer log exceptions
  when a user tries to view it and will instead return an appropriate message to the user in place of the data.

* Issue **#288** : The error condition 'Expected a new writer but got the same one back!!!' should no longer be
  encountered as the root cause should now be fixed. The original check has been reinstated so that processing will
  terminate if we do encounter this problem.

* Issue **#295** : Fixed the help property so that it can now be configured.

* Issue **#296** : Removed 'New' and 'Delete' buttons from the global property dialog.

* Issue **#279** : Fixed NPE thrown during proxy aggregation.

* Issue **#294** : Changing stream task status now tries multiple times to attempt to avoid a hibernate
  LockAcquisitionException.

* Issue **#287** : XSLT not found warnings property description now defaults to false.

* Issue **#261** : The save button is now only enabled when a dashboard or other item is made dirty and it is not read
  only.

* Issue **#286** : Dashboards now correctly save the selected tab when a tab is selected via the popup tab selector (
  visible when tabs are collapsed).

* Issue **#289** : Changed Log4J configuration to suppress logging from Hibernate SqlExceptionHandler for expected
  exceptions like constraint violations.

* Issue **#288** : Changed 'Expected a new writer...' fatal error to warning as the condition in question might be
  acceptable.

* Issue **#285** : Attempted fix for GWT RPC serialisation issue.

* Issue **#283** : Statistics for the stream task queue are now captured even if the size is zero.

* Issue **#226** : Fixed issue where querying an index failed with "User does not have the required permission (Manage
  Users)" message.

* Issue **#281** : Made further changes to cope with Files.list() and Files.walk() returning streams that should be
  closed with 'try with resources' construct.

* Issue **#224** : Removing an element from the pipeline structure now removes all child elements too.

* Issue **#282** : Users can now upload data with just 'Data - View' and 'Data - Import' application permissions, plus
  read permission on the appropriate feed.

* Issue **#199** : The explorer now scrolls selected items into view.

* Issue **#280** : Fixed 'No user is currently authenticated' issue when viewing jobs and nodes.

* Issue **#278** : The date picker now hides once you select a date.

* Issue **#281** : Directory streams etc are now auto closed to prevent systems running out of file handles.

* Issue **#263** : The explorer tree now allows you to collapse the root 'System' node after it is first displayed.

* Issue **#266** : The explorer tree now resets (clears and collapses all previously open nodes) and shows the currently
  selected item every time an explorer drop down in opened.

* Issue **#233** : Users now only see streams if they are administrators or have 'Data - View' permission. Non
  administrators will only see data that they have 'read' permission on for the associated feed and 'use' permission on
  for the associated pipeline if there is one.

* Issue **#265** : The stream filter now orders stream attributes alphabetically.

* Issue **#270** : Fixed security issue where null users were being treated as INTERNAL users.

* Issue **#270** : Improved security by pushing user tokens rather than just user names so that internal system (
  processing) users are clearly identifiable by the security system and cannot be spoofed by regular user accounts.

* Issue **#269** : When users are prevented from logging in with 'preventLogin' their failed login count is no longer
  incremented.

* Issue **#267** : The login page now shows the maintenance message.

* Issue **#276** : Session list now shows session user ids correctly.

* Issue **#201** : The permissions menu item is no longer available on the root 'System' folder.

* Issue **#176** : Improved performance of the explorer tree by increasing the size of the document permissions cache to
  1M items and changing the eviction policy from LRU to LFU.

* Issue **#176** : Added an optimisation to the explorer tree that prevents the need for a server call when collapsing
  tree nodes.

* Issue **#273** : Removed an unnecessary script from the build.

* Issue **#277** : Fixed a layout issue that was causing the feed section of the processor filter popup to take up too
  much room.

* Issue **#274** : The editor pane was only returning the current user edited text when attached to the DOM which meant
  changes to text were ignored if an editor pane was not visible when save was pressed. This has now been fixed so that
  the current content of an editor pane is always returned even when it is in a detached state.

* Issue **#264** : Added created by/on and updated by/on info to pipeline stream processor info tooltips.

* Issue **#222** : Explorer items now auto expand when a quick filter is used.

* Issue **#205** : File permissions in distribution have now been changed to `0750` for directories and shell scripts
  and `0640` for all other files.

* Issue **#240** : Separate application permissions are now required to manage DB tables and tasks.

* Issue **#210** : The statistics tables are now listed in the database tables monitoring pane.

* Issue **#249** : Removed spaces between values and units.

* Issue **#237** : Users without 'Download Search Results' permission will no longer see the download button on the
  table component in a dashboard.

* Issue **#232** : Users can now inherit from pipelines that they have 'use' permissions on.

* Issue **#191** : Max stream size was not being treated as IEC value, e.g. Mebibytes etc.

* Issue **#235** : Users can now only view the processor filters that they have created if they have 'Manage Processors'
  permission unless they are an administrator in which case they will see all filters. Users without the 'Manage
  Processors' permission who are also not administrators will see no processor filters in the UI. Users with 'Manage
  Processors' permission who are not administrators will be able to update their own processor filters if they have '
  update' permission on the associated pipeline. Administrators are able to update all processor filters.

* Issue **#212** : Changes made to text in any editor including those made with cut and paste are now correctly handled
  so that altered content is now saved.

* Issue **#247** : The editor pane now attempts to maintain the scroll position when formatting content.

* Issue **#251** : Volume and memory statistics are now recorded in bytes and not MiB.

* Issue **#243** : The error marker pane should now discover and display all error types even if they are preceded by
  over 1000 warnings.

* Issue **#254** : Fixed search result download.

* Issue **#209** : Statistics are now queryable in a dashboard if a user has 'use' permissions on a statistic.

* Issue **#255** : Fixed issue where error indicators were not being shown in the schema validator pane because the text
  needed to be formatted so that it spanned multiple lines before attempting to add annotations.

* Issue **#257** : The dashboard text pane now provides padding at the top to allow for tabs and controls.

* Issue **#174** : Index shard checking is now done asynchronously during startup to reduce startup time.

* Issue **#225** : Fixed NPE that was caused by processing instruction SAX events unexpectedly being fired by Xerces
  before start document events. This looks like it might be a bug in Xerces but the code now copes with the unexpected
  processing instruction event anyway.

* Issue **#230** : The maintenance message can now be set with the property 'stroom.maintenance.message' and the message
  now appears as a banner at the top of the screen rather than an annoying popup. Non admin users can also be prevented
  from logging on to the system by setting the 'stroom.maintenance.preventLogin' property to 'true'.

* Issue **#155** : Changed password values to be obfuscated in the UI as 20 asterisks regardless of length.

* Issue **#188** : All of the writers in a pipeline now display IO in the UI when stepping.

* Issue **#208** : Schema filter validation errors are now shown on the output pane during stepping.

* Issue **#211** : Turned off print margins in all editors.

* Issue **#200** : The stepping presenter now resizes the top pane to fit the tree structure even if it is several
  elements high.

* Issue **#168** : Code and IO is now loaded lazily into the element presenter panes during stepping which prevents the
  scrollbar in the editors being in the wrong position.

* Issue **#219** : Changed async dispatch code to work with new lambda classes rather than callbacks.

* Issue **#221** : Fixed issue where `*.zip.bad` files were being picked up for proxy aggregation.

* Issue **#242** : Improved the way properties are injected into some areas of the code to fix an issue where '
  stroom.maxStreamSize' and other properties were not being set.

* Issue **#241** : XMLFilter now ignores the XSLT name pattern if an empty string is supplied.

* Issue **#236** : 'Manage Cache Permission' has been changed to 'Manage Cache'.

* Issue **#219** : Made further changes to use lambda expressions where possible to simplify code.

* Issue **#231** : Changed the way internal statistics are created so that multiple facets of a statistic, e.g. Free &
  Used Memory, are combined into a single statistic to allow combined visualisation.

* Issue **#172** : Further improvement to dashboard L&F.

* Issue **#194** : Fixed missing Roboto fonts.

* Issue **#195** : Improved font weights and removed underlines from link tabs.

* Issue **#196** : Reordered fields on stream, relative stream, volume and server task tables.

* Issue **#182** : Changed the way dates and times are parsed and formatted and improved the datebox control L&F.

* Issue **#198** : Renamed 'INTERNAL_PROCESSING_USER' to 'INTERNAL'.

* Issue **#154** : Active tasks are now sortable by processor filter priority.

* Issue **#204** : Pipeline processor statistics now include 'Node' as a tag.

* Issue **#170** : Changed import/export to delegate import/export responsibility to individual services. Import/export
  now only works with items that have valid UUIDs specified.

* Issue **#164** : Reduced caching to ensure tree items appear as soon as they are added.

* Issue **#177** : Removed 'Meta Data-Bytes Received' statistic as it was a duplicate.

* Issue **#152** : Changed the way index shard creation is locked so that only a single shard should be fetched from the
  cache with a given shard key at any one time.

* Issue **#189** : You now have to click within a checkbox to select it within a table rather than just clicking the
  cell the checkbox is in.

* Issue **#186** : Data is no longer artificially wrapped with the insertion of new lines server side. Instead the
  client now receives the data and an option to soft wrap lines has been added to the UI.

* Issue **#167** : Fixed formatting of JavaScript and JSON.

* Issue **#175** : Fixed visibility of items by inferred permissions.

* Issue **#178** : Added new properties and corresponding configuration to connect and create a separate SQL statistics
  DB.

* Issue **#172** : Improved dashboard L&F.

* Issue **#169** : Improved L&F of tables to make better use of screen real estate.

* Issue **#191** : Mebibytes (multiples of 1024) etc are now used as standard throughout the application for both memory
  and disk sizes and have single letter suffixes (B, K, M, G, T).

* Issue **#173** : Fixed the way XML formatter deals with spaces in attribute values.

* Issue **#151** : Fixed meta data statistics. 'metaDataStatistics' bean was declared as an interface and not a class.

* Issue **#158** : Added a new global property 'stroom.proxy.zipFilenameDelimiter' to enable Stroom proxy repositories
  to be processed that have a custom file name pattern.

* Issue **#153** : Clicking tick boxes and other cell components in tables no longer requires the row to be selected
  first.

* Issue **#148** : The stream browsing UI no longer throws an error when attempting to clear markers from the error
  markers pane.

* Issue **#160** : Stream processing tasks are now created within the security context of the user that created the
  associated stream processor filter.

* Issue **#157** : Data is now formatted by the editor automatically on display.

* Issue **#144** : Old processing output will now be deleted when content is reprocessed even if the new processing task
  does not produce output.

* Issue **#159** : Fixed NPE thrown during import.

* Issue **#166** : Fixed NPE thrown when searching statistics.

* Issue **#165** : Dashboards now add a query and result table from a template by default on creation. This was broken
  when adding permission inheritance to documents.

* Issue **#162** : The editor annotation popup now matches the style of other popups.

* Issue **#163** : Imported the Roboto Mono font to ensure consistency of the editor across platforms.

* Issue **#143** : Stroom now logs progress information about closing index shard writers during shutdown.

* Issue **#140** : Replaced code editor to improve UI performance and add additional code formatting & styling options.

* Issue **#146** : Object pool should no longer throw an error when abandoned objects are returned to the pool.

* Issue **#142** : Changed the way permissions are cached so that changes to permissions provide immediate access to
  documents.

* Issue **#123** : Changed the way entity service result caching works so that the underlying entity manager is cached
  instead of individual services. This allows entity result caching to be performed while still applying user
  permissions to cached results.

* Issue **#156** : Attempts to open items that that user does not have permission to open no longer show an error and
  spin the progress indicator forever, instead the item will just not open.

* Issue **#141** : Improved log output during entity reference migration and fixed statistic data source reference
  migration.

* Issue **#127** : Entity reference replacement should now work with references to 'StatisticsDataSource'.

* Issue **#125** : Fixed display of active tasks which was broken by changes to the task summary table selection model.

* Issue **#121** : Fixed cache clearing.

* Issue **#122** : Improved the look of the cache screen.

* Issue **#106** : Disabled users and groups are now displayed with greyed out icon in the UI.

* Issue **#132** : The explorer tree is now cleared on login so that users with different permissions do not see the
  previous users items.

* Issue **#128** : Improved error handling during login.

* Issue **#130** : Users with no permissions are no longer able to open folders including the root System folder to
  attempt data browsing.

* Issue **#120** : Entity chooser now treats 'None' as a special root level explorer node so that it can be selected in
  the same way as other nodes, e.g. visibly selected and responsive to double click.

* Issue **#129** : Fixed NPE.

* Issue **#119** : User permissions dialog now clears permissions when a user or group is deleted.

* Issue **#115** : User permissions on documents can now be inherited from parent folders on create, copy and move.

* Issue **#109** : Added packetSize="65536" property to AJP connector in server.xml template.

* Issue **#100** : Various list of items in stroom now allow multi selection for add/remove purposes.

* Issue **#112** : Removed 'pool' monitoring screen as all pools are now caches of one form or another.

* Issue **#105** : Users were not seeing 'New' menu for folders that they had some create child doc permissions for.
  This was due to DocumentType not implementing equals() and is now fixed.

* Issue **#111** : Fixed query favourites and history.

* Issue **#91** : Only CombinedParser was allowing code to be injected during stepping. Now DSParser and
  XMLFragmentParser support code injection during stepping.

* Issue **#107** : The UI now only shows new pipeline element items on the 'Add' menu that are allowed children of the
  selected element.

* Issue **#113** : User names are now validated against a regex specified by the 'stroom.security.userNamePattern'
  property.

* Issue **#116** : Rename is now only possible when a single explorer item is selected.

* Issue **#114** : Fixed selection manager so that the explorer tree does not select items when a node expander is
  clicked.

* Issue **#65** : Selection lists are now limited to 300px tall and show scrollbars if needed.

* Issue **#50** : Defaults table result fields to use local time without outputting the timezone.

* Issue **#15** : You can now express time zones in dashboard query expressions or just omit a time zone to use the
  locale of the browser.

* Issue **#49** : Dynamic XSLT selection now works with pipeline stepping.

* Issue **#63** : Entity selection control now shows current entity name even if it has changed since referencing entity
  was last saved.

* Issue **#70** : You can now select multiple explorer rows with ctrl and shift key modifiers and perform bulk actions
  such as copy, move, rename and delete.

* Issue **#85** : findDelete() no longer tries to add ORDER BY condition on UPDATE SQL when deleting streams.

* Issue **#89** : Warnings should now be present in processing logs for reference data lookups that don't specify feed
  or stream type. This was previously throwing a NullPointerException.

* Issue **#90** : Fixed entity selection dialog used outside of drop down selection control.

* Issue **#88** : Pipeline reference edit dialog now correctly selects the current stream type.

* Issue **#77** : Default index volume creation now sets stream status to INACTIVE rather than CLOSED and stream volume
  creation sets index status to INACTIVE rather than CLOSED.

* Issue **#93** : Fixed code so that the 'Item' menu is now visible.

* Issue **#97** : Index shard partition date range creation has been improved.

* Issue **#94** : Statistics searches now ignore expression terms with null or empty values so that the use of
  substitution parameters can be optional.

* Issue **#87** : Fixed explorer scrolling to the top by disabling keyboard selection.

* Issue **#104** : 'Query' no longer appears as an item that a user can allow 'create' on for permissions within a
  folder.

* Issue **#103** : Added 10 years as a supported data retention age.

* Issue **#86** : The stream delete button is now re-enabled when new items are selected for deletion.

* Issue **#81** : No exception will now be thrown if a client rejects a response for an EntityEvent.

* Issue **#79** : The client node no longer tries to create directories on the file system for a volume that may be
  owned by another node.

* Issue **#92** : Error summaries of multiple types no longer overlap each other at the top of the error markers list.

* Issue **#64** : Fixed Hessian serialisation of 'now' which was specified as a ZonedDateTime which cannot be
  serialised. This field is now a long representing millseconds since epoch.

* Issue **#62** : Task termination button is now enabled.

* Issue **#60** : Fixed validation of stream attributes prior to data upload to prevent null pointer exception.

* Issue **#9** : Created a new implementation of the expression parser that improved expression tokenisation and deals
  with BODMAS rules properly.

* Issue **#36** : Fixed and vastly improved the configuration of email so that more options can be set allowing for the
  use of other email services requiring more complex configuration such as gmail.

* Issue **#24** : Header and footer strings are now unescaped so that character sequences such as '\n' are translated
  into single characters as with standard Java strings, e.g. '\n' will become a new line and '\t' a tab.

* Issue **#40** : Changed Stroom docker container to be based on Alpine linux to save space

* Issue **#40** : Auto import of content packs on Stroom startup and added default content packs into the docker build
  for Stroom.

* Issue **#30** : Entering stepping mode was prompting for the pipeline to step with but also auto selecting a pipeline
  at the same time and entering stepping immediately.

* Dashboard auto refresh is now limited to a minimum interval of 10 seconds.

* Issue **#31** : Pipeline stepping was not including user changes immediately as parsers and XSLT filters were using
  cached content when they should have been ignoring the cache in stepping mode.

* Issue **#27** : Stroom now listens to window closing events and asks the user if they really want to leave the page.
  This replaces the previous crude attempts to block keys that affected the history or forced a browser refresh.

* Issue **#2** : The order of fields in the query editor is now alphabetical.

* Issue **#3** : When a filter is active on a dashboard table column, a filter icon now appears to indicate this.

* Issue **#5** : Replace() and Decode() dashboard table expression functions no longer ignore cells with null values.

* Issue **#7** : Dashboards are now able to query on open.

* Issue **#8** : Dashboards are now able to re-query automatically at fixed intervals.

* Updated GWT to v2.8.0 and Gin to v2.1.2.

* Issue **#12** : Dashboard queries can now evaluate relative date/time expressions such as now(), hour() etc. In
  addition to this the expressions also allow the addition or subtraction of durations, e.g. now - 5d.

* Issue **#14** : Dashboard query expressions can now be parameterised with any term able to accept a user defined
  parameter, e.g. ${user}. Once added parameters can be changed for the entire dashboard via a text box at the top of
  the dashboard screen which will then execute all queries when enter is pressed or it loses focus.

* Issue **#16** : Dashboard table filters can also accept user defined parameters, e.g. ${user}, to perform filtering
  when a query is executed.

* Fixed missing text presenter in dashboards.

* Issue **#18** : The data dashboard component will now show data relative to the last selected table row (even if there
  is more than one table component on the dashboard) if the data component has not been configured to listen to row
  selections for a specific table component.

* Changed table styling to colour alternate rows, add borders between rows and increase vertical padding

* Issue **#22** : Dashboard table columns can now be configured to wrap text via the format options.

* Issue **#28** : Dashboard component dependencies are now listed with the component name plus the component id in
  brackets rather than just the component id.

* Issue **#202** : Initial release of the new data retention policy functionality.

[Unreleased]: https://github.com/gchq/stroom/compare/v7.2.24...HEAD
[v7.2.24]: https://github.com/gchq/stroom/compare/v7.2.23...v7.2.24
[v7.2.23]: https://github.com/gchq/stroom/compare/v7.2.22...v7.2.23
[v7.2.22]: https://github.com/gchq/stroom/compare/v7.2.21...v7.2.22
[v7.2.21]: https://github.com/gchq/stroom/compare/v7.2.20...v7.2.21
[v7.2.20]: https://github.com/gchq/stroom/compare/v7.2.19...v7.2.20
[v7.2.19]: https://github.com/gchq/stroom/compare/v7.2.18...v7.2.19
[v7.2.18]: https://github.com/gchq/stroom/compare/v7.2.17...v7.2.18
[v7.2.17]: https://github.com/gchq/stroom/compare/v7.2.16...v7.2.17
[v7.2.16]: https://github.com/gchq/stroom/compare/v7.2.15...v7.2.16
[v7.2.15]: https://github.com/gchq/stroom/compare/v7.2.14...v7.2.15
[v7.2.14]: https://github.com/gchq/stroom/compare/v7.2.13...v7.2.14
[v7.2.13]: https://github.com/gchq/stroom/compare/v7.2.12...v7.2.13
[v7.2.12]: https://github.com/gchq/stroom/compare/v7.2.11...v7.2.12
[v7.2.11]: https://github.com/gchq/stroom/compare/v7.2.10...v7.2.11
[v7.2.10]: https://github.com/gchq/stroom/compare/v7.2.9...v7.2.10
[v7.2.9]: https://github.com/gchq/stroom/compare/v7.2.8...v7.2.9
[v7.2.8]: https://github.com/gchq/stroom/compare/v7.2.7...v7.2.8
[v7.2.7]: https://github.com/gchq/stroom/compare/v7.2.6...v7.2.7
[v7.2.6]: https://github.com/gchq/stroom/compare/v7.2.5...v7.2.6
[v7.2.5]: https://github.com/gchq/stroom/compare/v7.2.4...v7.2.5
[v7.2.4]: https://github.com/gchq/stroom/compare/v7.2.3...v7.2.4
[v7.2.3]: https://github.com/gchq/stroom/compare/v7.2.2...v7.2.3
[v7.2.2]: https://github.com/gchq/stroom/compare/v7.2.1...v7.2.2
[v7.2.1]: https://github.com/gchq/stroom/compare/v7.2.0...v7.2.1
[v7.2.0]: https://github.com/gchq/stroom/compare/v7.2-beta.79...v7.2.0
[v7.2-beta.79]: https://github.com/gchq/stroom/compare/v7.2-beta.78...v7.2-beta.79
[v7.2-beta.78]: https://github.com/gchq/stroom/compare/v7.2-beta.77...v7.2-beta.78
[v7.2-beta.77]: https://github.com/gchq/stroom/compare/v7.2-beta.76...v7.2-beta.77
[v7.2-beta.76]: https://github.com/gchq/stroom/compare/v7.2-beta.75...v7.2-beta.76
[v7.2-beta.75]: https://github.com/gchq/stroom/compare/v7.2-beta.74...v7.2-beta.75
[v7.2-beta.74]: https://github.com/gchq/stroom/compare/v7.2-beta.73...v7.2-beta.74
[v7.2-beta.73]: https://github.com/gchq/stroom/compare/v7.2-beta.72...v7.2-beta.73
[v7.2-beta.72]: https://github.com/gchq/stroom/compare/v7.2-beta.71...v7.2-beta.72
[v7.2-beta.71]: https://github.com/gchq/stroom/compare/v7.2-beta.70...v7.2-beta.71
[v7.2-beta.70]: https://github.com/gchq/stroom/compare/v7.2-beta.69...v7.2-beta.70
[v7.2-beta.69]: https://github.com/gchq/stroom/compare/v7.2-beta.68...v7.2-beta.69
[v7.2-beta.68]: https://github.com/gchq/stroom/compare/v7.2-beta.67...v7.2-beta.68
[v7.2-beta.67]: https://github.com/gchq/stroom/compare/v7.2-beta.66...v7.2-beta.67
[v7.2-beta.66]: https://github.com/gchq/stroom/compare/v7.2-beta.65...v7.2-beta.66
[v7.2-beta.65]: https://github.com/gchq/stroom/compare/v7.2-beta.64...v7.2-beta.65
[v7.2-beta.64]: https://github.com/gchq/stroom/compare/v7.2-beta.63...v7.2-beta.64
[v7.2-beta.63]: https://github.com/gchq/stroom/compare/v7.2-beta.62...v7.2-beta.63
[v7.2-beta.62]: https://github.com/gchq/stroom/compare/v7.2-beta.61...v7.2-beta.62
[v7.2-beta.61]: https://github.com/gchq/stroom/compare/v7.2-beta.60...v7.2-beta.61
[v7.2-beta.60]: https://github.com/gchq/stroom/compare/v7.2-beta.59...v7.2-beta.60
[v7.2-beta.59]: https://github.com/gchq/stroom/compare/v7.2-beta.58...v7.2-beta.59
[v7.2-beta.58]: https://github.com/gchq/stroom/compare/v7.2-beta.57...v7.2-beta.58
[v7.2-beta.57]: https://github.com/gchq/stroom/compare/v7.2-beta.56...v7.2-beta.57
[v7.2-beta.56]: https://github.com/gchq/stroom/compare/v7.2-beta.55...v7.2-beta.56
[v7.2-beta.55]: https://github.com/gchq/stroom/compare/v7.2-beta.54...v7.2-beta.55
[v7.2-beta.54]: https://github.com/gchq/stroom/compare/v7.2-beta.53...v7.2-beta.54
[v7.2-beta.53]: https://github.com/gchq/stroom/compare/v7.2-beta.52...v7.2-beta.53
[v7.2-beta.52]: https://github.com/gchq/stroom/compare/v7.2-beta.51...v7.2-beta.52
[v7.2-beta.51]: https://github.com/gchq/stroom/compare/v7.2-beta.50...v7.2-beta.51
[v7.2-beta.50]: https://github.com/gchq/stroom/compare/v7.2-beta.49...v7.2-beta.50
[v7.2-beta.49]: https://github.com/gchq/stroom/compare/v7.2-beta.48...v7.2-beta.49
[v7.2-beta.48]: https://github.com/gchq/stroom/compare/v7.2-beta.47...v7.2-beta.48
[v7.2-beta.47]: https://github.com/gchq/stroom/compare/v7.2-beta.46...v7.2-beta.47
[v7.2-beta.46]: https://github.com/gchq/stroom/compare/v7.2-beta.45...v7.2-beta.46
[v7.2-beta.45]: https://github.com/gchq/stroom/compare/v7.2-beta.44...v7.2-beta.45
[v7.2-beta.44]: https://github.com/gchq/stroom/compare/v7.2-beta.43...v7.2-beta.44
[v7.2-beta.43]: https://github.com/gchq/stroom/compare/v7.2-beta.42...v7.2-beta.43
[v7.2-beta.42]: https://github.com/gchq/stroom/compare/v7.2-beta.41...v7.2-beta.42
[v7.2-beta.41]: https://github.com/gchq/stroom/compare/v7.2-beta.40...v7.2-beta.41
[v7.2-beta.40]: https://github.com/gchq/stroom/compare/v7.2-beta.39...v7.2-beta.40
[v7.2-beta.39]: https://github.com/gchq/stroom/compare/v7.2-beta.38...v7.2-beta.39
[v7.2-beta.38]: https://github.com/gchq/stroom/compare/v7.2-beta.36...v7.2-beta.38
[v7.2-beta.36]: https://github.com/gchq/stroom/compare/v7.2-beta.35-restyle...v7.2-beta.36
[v7.2-beta.35-restyle]: https://github.com/gchq/stroom/compare/v7.2-beta.35...v7.2-beta.35-restyle
[v7.2-beta.35]: https://github.com/gchq/stroom/compare/v7.2-beta.34...v7.2-beta.35
[v7.2-beta.34]: https://github.com/gchq/stroom/compare/v7.2-beta.33...v7.2-beta.34
[v7.2-beta.33]: https://github.com/gchq/stroom/compare/v7.2-beta.32...v7.2-beta.33
[v7.2-beta.32]: https://github.com/gchq/stroom/compare/v7.2-beta.31...v7.2-beta.32
[v7.2-beta.31]: https://github.com/gchq/stroom/compare/v7.2-beta.30...v7.2-beta.31
[v7.2-beta.30]: https://github.com/gchq/stroom/compare/v7.2-beta.29...v7.2-beta.30
[v7.2-beta.29]: https://github.com/gchq/stroom/compare/v7.2-beta.28...v7.2-beta.29
[v7.2-beta.28]: https://github.com/gchq/stroom/compare/v7.2-beta.27...v7.2-beta.28
[v7.2-beta.27]: https://github.com/gchq/stroom/compare/v7.2-beta.26...v7.2-beta.27
[v7.2-beta.26]: https://github.com/gchq/stroom/compare/v7.2-beta.25...v7.2-beta.26
[v7.2-beta.25]: https://github.com/gchq/stroom/compare/v7.2-beta.24...v7.2-beta.25
[v7.2-beta.24]: https://github.com/gchq/stroom/compare/v7.2-beta.23...v7.2-beta.24
[v7.2-beta.23]: https://github.com/gchq/stroom/compare/v7.2-beta.22...v7.2-beta.23
[v7.2-beta.22]: https://github.com/gchq/stroom/compare/v7.2-beta.21...v7.2-beta.22
[v7.2-beta.21]: https://github.com/gchq/stroom/compare/v7.2-beta.20...v7.2-beta.21
[v7.2-beta.20]: https://github.com/gchq/stroom/compare/v7.2-beta.19...v7.2-beta.20
[v7.2-beta.19]: https://github.com/gchq/stroom/compare/v7.2-beta.18...v7.2-beta.19
[v7.2-beta.18]: https://github.com/gchq/stroom/compare/v7.2-beta.17...v7.2-beta.18
[v7.2-beta.17]: https://github.com/gchq/stroom/compare/v7.2-beta.16...v7.2-beta.17
[v7.2-beta.16]: https://github.com/gchq/stroom/compare/v7.2-beta.15...v7.2-beta.16
[v7.2-beta.15]: https://github.com/gchq/stroom/compare/v7.2-beta.14...v7.2-beta.15
[v7.2-beta.14]: https://github.com/gchq/stroom/compare/v7.2-beta.13...v7.2-beta.14
[v7.2-beta.13]: https://github.com/gchq/stroom/compare/v7.2-beta.12...v7.2-beta.13
[v7.2-beta.12]: https://github.com/gchq/stroom/compare/v7.2-beta.11...v7.2-beta.12
[v7.2-beta.11]: https://github.com/gchq/stroom/compare/v7.2-beta.10...v7.2-beta.11
[v7.2-beta.10]: https://github.com/gchq/stroom/compare/v7.2-beta.9...v7.2-beta.10
[v7.2-beta.9]: https://github.com/gchq/stroom/compare/v7.2-beta.8...v7.2-beta.9
[v7.2-beta.8]: https://github.com/gchq/stroom/compare/v7.2-beta.7...v7.2-beta.8
[v7.2-beta.7]: https://github.com/gchq/stroom/compare/v7.2-beta.6...v7.2-beta.7
[v7.2-beta.6]: https://github.com/gchq/stroom/compare/v7.2-beta.5...v7.2-beta.6
[v7.2-beta.5]: https://github.com/gchq/stroom/compare/v7.2-beta.4...v7.2-beta.5
[v7.2-beta.4]: https://github.com/gchq/stroom/compare/v7.2-beta.3...v7.2-beta.4
[v7.2-beta.3]: https://github.com/gchq/stroom/compare/v7.2-beta.2...v7.2-beta.3
[v7.2-beta.2]: https://github.com/gchq/stroom/compare/v7.2-beta.1...v7.2-beta.2
[v7.2-beta.1]: https://github.com/gchq/stroom/compare/v7.2-alpha.13...v7.2-beta.1
[v7.2-alpha.13]: https://github.com/gchq/stroom/compare/v7.2-alpha.12...v7.2-alpha.13
[v7.2-alpha.12]: https://github.com/gchq/stroom/compare/v7.2-alpha.11...v7.2-alpha.12
[v7.2-alpha.11]: https://github.com/gchq/stroom/compare/v7.2-alpha.10...v7.2-alpha.11
[v7.2-alpha.10]: https://github.com/gchq/stroom/compare/v7.2-alpha.9...v7.2-alpha.10
[v7.2-alpha.9]: https://github.com/gchq/stroom/compare/v7.2-alpha.8...v7.2-alpha.9
[v7.2-alpha.8]: https://github.com/gchq/stroom/compare/v7.2-alpha.7...v7.2-alpha.8
[v7.2-alpha.7]: https://github.com/gchq/stroom/compare/v7.2-alpha.6...v7.2-alpha.7
[v7.2-alpha.6]: https://github.com/gchq/stroom/compare/v7.2-alpha.5...v7.2-alpha.6
[v7.2-alpha.5]: https://github.com/gchq/stroom/compare/v7.2-alpha.4...v7.2-alpha.5
[v7.2-alpha.4]: https://github.com/gchq/stroom/compare/v7.1-beta.14...v7.2-alpha.4
[v6.0.0]: https://github.com/gchq/stroom/compare/v5.4.0...v6.0.0<|MERGE_RESOLUTION|>--- conflicted
+++ resolved
@@ -12,6 +12,11 @@
 DO NOT ADD CHANGES HERE - ADD THEM USING log_change.sh
 ~~~
 
+
+* Issue **#4437** : Fix proxy not handling input files larger than 4 GiB.
+
+* Issue **#4069** : Reduce proxy memory usage.
+
 * Change the hard-coded test credentials to match those in v7.2 so that a test stack with 7.0 proxy and 7.2 stroom can communicate with each other. This change has no bearing on production deployments.
 
 * Issue **#3838** : Change ref data meta store to log a warning rather than error when meta entries are not present. This is consistent with behaviour in v7.2.
@@ -893,15 +898,7 @@
 * Issue **#3305** : Fix index out of bounds exception.
 
 
-<<<<<<< HEAD
 ## [v7.2-beta.27] - 2023-06-13
-=======
-* Issue **#4437** : Fix proxy not handling input files larger than 4 GiB.
-
-* Issue **#4069** : Reduce proxy memory usage.
-
-* Change the hard-coded test credentials to match those in v7.2 so that a test stack with 7.0 proxy and 7.2 stroom can communicate with each other. This change has no bearing on production deployments.
->>>>>>> 4958fc30
 
 * Issue **#3304** : Make analytic results searchable.
 
