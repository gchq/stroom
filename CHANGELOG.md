# Change Log
All notable changes to this project will be documented in this file.

The format is based on [Keep a Changelog](http://keepachangelog.com/) 
and this project adheres to [Semantic Versioning](http://semver.org/).

## [Unreleased]

<<<<<<< HEAD
* Issue **#1543** : Prevent import/export of processor filters with id fields
=======
* Issue **#1112** : You can now copy feeds along with other items and copies are named appropriately.

* Issue **#1112** : When copying a selection of several items, the dependencies between the items are altered in the resulting copies so that the copied items work together as a new set of content.

* Issue **#1112** : As part of fixing dependencies when copying items, the dependencies screen now works correctly and now also shows processor filters. 

* Issue **#1545** : Add property `enableDistributedJobsOnBootstrap` to enable/disable processing on first boot.
>>>>>>> 19aa4e2b

* Issue **#1545** : Add property `enableDistributedJobsOnBootstrap` to enable/disable processing on first boot.

## [v7.0-beta.30] - 2020-05-06

* Issue **#1503** : Further fix for enabled/disabled expression items and dashboard tab visibility.

* Issue **#1511** : Data pages now show pipeline names rather than pipeline UUIDs.

* Issue **#1529** : Fix error when selecting datasource in new dashboard.

* Fix NPE in SystemInfoResource.get().

* Issue **#1527** : Fixed missing aud in API eky tokens.

* Add missing guice binding for SystemInfoResource.

* Make export add new line to the end of all files to adhere to POSIX standard.

* Issue **#1532** : Fixed index shard criteria in UI.

* Change SecurityFilter to return a 401 on authentication exceptions.

* Move some health checks into SystemInfoResource.

* Remove healthchecks from rest resources and servlets that never give an unhealthy result.

* Add error info to AppConfigMonitor health check.


## [v7.0-beta.29] - 2020-05-04

* Issue **#1496** : Fixed paging of processed data.

* Add stroom.statistics.internal.enabledStoreTypes and make internal stat processing respect it.

* Improve SQL stats shutdown processing so all in memory stats are flushed.

* Issue **#1521** : Dashboards with missing datasources break entirely.

* Issue **#1477** : Disable edit button on stream processor.

* Issue **#1497** : Fixed data list result paging.

* Issue **#1492** : Fixed data list result paging.

* Issue **#1513** : You can now view data in folders.

* Issue **#1500** : Fixed data delete/restore behaviour.

* Issue **#1515** : Fix proxyDir default when running in a stack.

* Issue **#1509** : Unable to update processor filter.

* Issue **#1495** : Speculative fix for missing swagger.json file in the fat jar.

* Issue **#1503** : Fixed Dashboard serialisation and JSON template.

* Issue **#1479** : Unable to set index volume limits.


## [v7.0-beta.28] - 2020-04-29

* Issue **#1489** : Reprocess streams feature failing.

* Issue **#1465** : Add default Open ID credentials to allow proxy to be able to authenticate out of the box.

* Issue **#1455** : Fix interactive search.

* Issue **#1471** : Pipeline name not shown on processors/filters in UI.

* Issue **#1491** : Download stream feature failing. 

* Issue **#1433** : StandardKafkaProducer failed when writing XML kafka payloads. 


## [v7.0-beta.27] - 2020-04-27

* Issue **#1417** : Allow processor filters to be exported with Pipelines. 

* Issue **#1480** : Index settings now shows index volume groups and allows selection. 

* Issue **#1450** : Further attempt to improve criteria filtering on data tab.

* Issue **#1467** : The cluster node state node uses NodeResource to determine active nodes.

* Issue **#1448** : The internal processing user now has a JWT and passes it when making calls to other nodes.


## [v7.0-beta.26] - 2020-04-22

* Fix gradle build for versioned builds


## [v7.0-beta.25] - 2020-04-22

* Assorted fixes to the new React UI pages.


## [v7.0-beta.24] - 2020-04-21

* Issue **#1450** : Stop data tabs showing all feeds.

* Issue **#1454** : Fix NPE in feed name suggestion box.

* Remove internal statistics from setup sample data.

* Fix issue of pipeling structure not showing when it contains a StatisticsFilter.

* Update auth flow for auth-into-stroom integration

* Issue **#1426** : Change /logout endpoint to /noauth/logout.

* Fix `Expecting a real user identity` errors on auto import of content packs.

* Increase wait timeout to 240s in `start.sh`.

* Issue **#1404** : Fixed issue with invalid XML character filter.

* Issue **#1413** : Attempt to fix search hanging issue.

* Issue **#1393** : The annotations data popup now formats content on load.

* Issue **#1399** : Removed error logging for expected exceptions in TaskExecutor.

* Issue **#1385** : File output param `streamId` now aliased to `sourceId` and `streamNo` is now aliased to `partNo` for consistency with new source tracking XSLT functions.

* Issue **#1392** : Downloading dashboard queries now provides the current query without the need to save the dashboard.

* Issue **#1427** : Change remote call to auth service to a local call.


## [v7.0-beta.23] - 2020-03-24

* Rename all legacy DB tables to `OLD_`.

* Issue **#1394** : Fix duplicate tables appearing in Monitoring -> Database Tables.

* Add NodeEndpointConfiguration. Change `node` table to hold the base endpoint.


## [v7.0-beta.22] - 2020-03-10

* Brought stroom-auth-service into stroom

* Issue **#563** : Kafka producer improvements - StandardKafkaProducer

* Issue **#1399** : Removed error logging for expected exceptions in TaskExecutor. 

* Fix missing $ in start.sh

* Issue **#1387** : Changed the way tasks are executed to reduce changes of unhandled execution errors.

* Issue **#1378** : Improved logging detail when processor filters fail.

* Issue **#1379** : Fixed issue where you couldn't open a processor filter if parts of the filter referenced deleted items.

* Issue **#1378** : Improved logging detail when processor filters fail.

* Issue **#1382** : Added `decode-url` and `encode-url` XSLT functions.

* Issue **#655** : Fixed SQL Stats queries ignoring the enabled state of the dashboard query terms.

* Issue **#1362** : Fixed issue where hiding dashboard annotation fields removed them.

* Issue **#1357** : Fixed dragging tabs in dashboard with hidden panes to create a new split.

* Issue **#1357** : Fixed dragging tabs in dashboard with hidden panes.

* Issue **#1368** : Fixed FindReplaceFilter as it wasn't working when used in conjunction with Data Splitter.

* Issue **#1361** : Changed the way headers are parsed for the HttpCall XSLT function.


## [v7.0-beta.21] - 2020-02-24

* Add null checks to DB migration.

* Add deletion of constraint `IDX_SHARD_FK_IDX_ID` to migration script.


## [v7.0-beta.20] - 2020-02-13

* Fix bug in `processor_task` migration script.


## [v7.0-beta.19] - 2020-02-10

* Fix bugs in DB migration scripts.


## [v7.0-beta.18] - 2020-02-05

* Re-locate index database migrations.

* Fix issues with migrating null audit columns.

* Improve output of TestYamlUtil.


## [v7.0-beta.17] - 2020-01-29

* Issue **#1355** : Fixed stepping from dashboard text pane.

* Issue **#1354** : Fixed double click to edit list items, e.g. properties.

* Issue **#1340** : Fixed issue with FindReplaceFilter where it failed in some cases when more than one filter was chained together.

* Issue **#1338** : You can now configure the max size of the map store cache.

* Issue **#1350** : Fixed scope of dictionaries when loaded in multiple XSLT pipeline steps.

* Issue **#1347** : Added SSL options to `http-call` XSLT method.

* Issue **#1352** : Fixed Hessian serialisation of user identities on tasks.

* Change docker image to allow us to pass in the dropwizard command to run, e.g. server|migrate.

* Stop MySQL outputing Note level warnings during migration about things that don't exist when we expect them not to.


## [v7.0-beta.13] - 2019-12-24

* Add `migrate` command line argument to run just the DB migrations.

* Updated API key to include audience and added client id and secret.

* Change `stroom.conf.sh` to also look for ip in `/sbin`

* Issue **#260** : You can now hide dashboard tabs.

* Issue **#1332** : The text pane can now be configured to show source data.

* Issue **#1311** : Improved source location tracking.


## [v7.0-beta.12] - 2019-12-04

* Change local.yml.sh to also look for ip in /sbin


## [v7.0-beta.11] - 2019-12-04

* Fix invalid SQL syntax in V07_00_00_012__Dictionary


## [v7.0-beta.10] - 2019-12-04

* Update auth api version

* Add clientId and clientSecret to config

* Update API keys (needed aud)

* Issue **#1338** : Added new config options to control the maximum size of some caches: `stroom.pipeline.parser.maxPoolSize`, `stroom.pipeline.schema.maxPoolSize`, `stroom.pipeline.schema.maxPoolSize`, `stroom.pipeline.xslt.maxPoolSize`, `stroom.entity.maxCacheSize`, `stroom.referenceData.mapStore.maxCacheSize`.

* Issue **#642** : Downloading query details now ignores hidden fields.

* Issue **#1337** : Fixed issue where downloading large numbers of search results in Excel format was exceeding maximum style count of 64000. 

* Issue **#1341** : Added XSRF protection to GWT RPC requests.

* Issue **#1335** : Made session cookie `Secure` and `HttpOnly`.

* Issue **#1334** : Fix 404 when accessing `/stroom/resourcestore/........`, i.e. fix Tools->Export.

* Issue **#1333** : Improved resilience against XSS attacks.

* Issue **#1330** : Allow configuration of `Content-Type` in HTTPAppender.

* Issue **#1327** : Improvements to annotations.

* Issue **#1328** : Increased size of data window and removed max size restrictions.

* Issue **#1324** : Improved logging and added SSL options for HTTPAppender.


## [v7.0-beta.9] - 2019-11-20

* Fix SSL connection failure on remote feed staus check.

* Remove ConfigServlet as the functionality is covered by ProxyConfigHealthCheck.

* Fix password masking in ProxyConfigHealthCheck.

* Change servlet path of ProxyStatusServlet from `/config` to `/status`.


## [v7.0-beta.8] - 2019-11-20

* Change precedence order for config properties. YAML > database > default. Change UI to show effective value. Add hot loading of YAML file changes.

* Issue **#1322** : Stroom now asks if you really want to leave site when stepping items are dirty. Also fixed `Save` and `Save All` menu items and dashboard param changes now correctly make a dashboard dirty.

* Issue **#1320** : Fixed formatting of XML where trailing spaces were being removed from content surrounded by start and end tags (data content) which should not happen. 

* Issue **#1321** : Make path relative in stroom distribution .zip.sha256 hash file.

* The auth service now supports the use of HTTPS without certificate verification and adds additional logging.

* Issue **gchq/stroom-auth#157** : Automatically refresh user's API key when it expires.

* Issue **#1243** : Dashboard visualisations now link with similar functions available to dashboard tables, e.g. `link()`, `dashboard()`, `annotation()`, `stepping()`, `data()`.

* Issue **#1316** : JSONParser now includes various parse options including handling comments.

* Issue **#48** : Added option to hide/show dashboard table columns.

* Issue **#1315** : Improved health check for missing API key.

* Updated stroom expression to v1.5.4 and added new field types.

* Issue **#1315** : Improved health check for missing API key.

* Issue **#1314** : Fixed NPE thrown when logging caused when viewing docs that can't be found.

* Issue **#1313** : Suggestion boxes now make suggestions immediately before the user even starts typing.

* Issue **#1043** : Added feature to allow floating point numbers to be indexed.

* Issue **#1312** : Dictionaries now change the entity name in the DB when renamed.

* Issue **#1312** : Fixed read only behaviour of dictionary settings UI.

* Issue **#1300** : Multiple changes to annotations.

* Issue **#1265** : Added `modulus()` function along with alias `mod()` and modulus operator `%`.

* Issue **#1300** : Added `annotation()` link creation function, `currentUser()` alias for `param('currentUser()')` and additional link creation functions for `data()` and `stepping()`.

* Issue **#67** : Table columns now display menu items on left click.

* Uplift stroom-query to v2.2.4 to add better diagnostic logging.

* Uplift Kafka client to v2.2.1.

* Issue **#1293** : Add more static file types to allow nginx/browser caching on.

* Issue **#1295** : Add authentication bypass for servlets such as /remoting, /status, /echo, etc.

* Issue **#1297** : The UI now supplies API tokens to the backend for resource calls.

* Issue **#1296** : Fixed NPE in StreamMapCreator caused when a stream can not be found.

## [v7.0-beta.7] - 2019-10-23

* Issue **#1288** : Streams now show the name of the pipeline used to create them even if the user doesn't have permission to see the pipeline.

* Issue **#1282** : Fixed issue where items were imported into the explorer even if not selected for import.

* Issue **#1291** : Fixed issue where empty dashboard table cells did not select table rows when clicked. 

* Issue **#1290** : Fixed issue where executor provider was not executing supplied runnable if parent task had terminated.

* Fix problem of missing fallback config in docker image.


## [v7.0-beta.6] - 2019-10-15

* Add default for stroom.security.authentication.durationToWarnBeforeExpiry

* Fix missing icons for Kafka Config and Rule Set.

* Fix Kafka Config entity serialisation.

* Issue **#1264** : Dashboards running in embedded mode will not always ask for the user to choose an activity if the users session has one set already.

* Issue **#1275** : Fixed permission filtering when showing related streams.

* Issue **#1274** : Fixed issue with batch search caused by Hibernate not returning pipeline details in stream processor filters.

* Issue **#1272** : Fixed saving query favourites.

* Issue **#1266** : Stroom will now lock the cluster before releasing owned tasks so it doesn't clash with other task related processes that lock the DB for long periods.

* Issue **#1264** : Added `embedded` mode for dashboards to hide dashboard chrome and save options.

* Issue **#1264** : Stroom no longer asks if you want to leave the web page if no content needs saving.

* Issue **#1263** : Fixed issues related to URL encoding/decoding with the `dashboard()` function.

* Issue **#1263** : Fixed issue where date expressions were being allowed without '+' or '-' signs to add or subtract durations.

* Add fallback config.yml file into the docker images for running outside of a stack.

* Issue **#1263** : Fixed issues related to URL encoding/decoding in dashboard expressions.

* Issue **#1262** : Improved behaviour of `+` when used for concatenation in dashboard expressions.

* Issue **#1259** : Fixed schema compliance when logging failed document update events.

* Issue **#1245** : Fixed various issues with session management and authentication.

* Issue **#1258** : Fixed issue affecting search expressions against keyword fields using dictionaries containing carriage returns.


## [v7.0-beta.5] - 2019-09-23

* Fixes to proxy


## [v7.0-beta.4] - 2019-09-16

* Fix stroom-proxy Dockerfile


## [v7.0-beta.3] - 2019-09-16

* Minor fixes, including an essential fix to config


## [v7.0-beta.2] - 2019-09-13

* Fix docker build


## [v7.0-beta.1] - 2019-09-11

* Issue **#1253** : Data retention policies containing just `AND` will now match everything.

* Issue **#1252** : Stream type suggestions no longer list internal types.

* Issue **#1218** : All stepping panes will now show line numbers automatically if there are indicators (errors, warnings etc) that need to be displayed.  

* Issue **#1254** : Added option to allow non Java escaped find and replacement text to be used in `FindReplaceFilter`. 

* Issue **#1250** : Fixed logging description for reading and writing documents.

* Issue **#1251** : Copy permissions from a parent now shows changes prior to the user clicking ok.

* Issue **#758** : You no longer need the `Manage Processors` privilege to call `stroom:meta('Pipeline')` in XSLT.

* Issue **#1256** : Fix error caused when logging data source name when downloading search results.

* Issue **#399** : Fix for error message when stepping that said user needed `read` permission on parent pipeline and not just `use`.

* Issue **#1242** : Fix for pipeline corruption caused when moving elements back to inherited parents.

* Issue **#1244** : Updated Dropwizard to version 1.3.14 to fix session based memory leak.

* Issue **#1246** : Removed elastic search document type, menu items and filter.

* Issue **#1247** : Added XSLT functions (`source`, `sourceId`, `partNo`, `recordNo`, `lineFrom`, `colFrom`, `lineTo`, `colTo`) to determine the current source location so it can be embedded in a cooked event. Events containing raw source location info can be made into links in dashboard tables or the text pane so that a user can see raw source data or jump directly to stepping that raw record.

* Add data retention feature and index optimisation to Solr indexes.

* Initial support for Solr indexing and search.

* Issue **#1244** : Updated Dropwizard to version 1.3.14 to fix session based memory leak.

* Issue **#1246** : Removed elastic search document type, menu items and filter.

* Issue **#1214** : Fixed issue where the max results setting in dashboard tables was not always being obeyed. Also fixed some dashboard table result page size issues.

* Issue **#1238** : During proxy clean task we no longer show a failed attempt to delete an empty directory as an error as this condition is expected.

* Issue **#1237** : Fixed issue where explorer model requests were failing outside of user sessions, e.g. when we want to find folder descendants for processing.

* Issue **#1230** : Fix test.

* Issue **#1230** : Search expressions no longer have the `contains` condition. 

* Issue **#1220** : Fixed attempt to open newly created index shards as if they were old existing shards.

* Issue **#1232** : Fixed handling of enter key on pipeline element editor dialog.

* Issue **#1229** : Fixed issue where users needed `Read` permission on an index instead of just `Use` permission to search it.

* Issue **#1207** : Removed task id from meta to reduce DB size and complexity especially given the fact tasks are transient. Superseded output is now found by querying the processor task service when new output is written rather than using task ids on meta.

* Uplift HBase to 2.1.5 and refactor code accordingly

* Uplift Kafka to 2.1.1 and refactor code accordingly

* Uplift Curator to 4.2.0

* Issue **#1143** : Added mechanism to inject dashboard parameters into expressions using the `param` and `params` functions so that dashboard parameters can be echoed by expressions to create dashboard links.

* Issue **#1205** : Change proxy repo clean to not delete configured rootRepoDir.

* Issue **#1204** : Fix ProxySecurityFilter to use correct API key on feedStatus requests.

* Issue **#1211** : Added a quick filter to the server tasks page.

* Issue **#1206** : Fixed sorting active tasks when clicking column header.

* Issue **#1201** : Fixed dependencies.

* Issue **#1201** : Fixed tests.

* Issue **#1201** : Document permission changes now mutate the user document permissions cache rather than clearing it.

* Issue **#1153** : Changed security context to be a Spring singleton to improve explorer performance.

* Issue **#1202** : Fixed NumberFormatException in StreamAttributeMapUtil.

* Issue **#1203** : Fixed event logging detail for dictionaries.

* Issue **#1197** : Restored Save As functionality.

* Issue **#1199** : The index fields page now copes with more than 100 index fields.

* Issue **#1200** : Removed blocking queue that was causing search to hang when full.

* Issue **#1198** : Filtering by empty folders now works correctly.

* Comment out rollCron in proxy-prod.yml

* Change swagger UI at gchq.github.io/stroom to work off 6.0 branch

* Issue **#1195** : Fixed issue where combination of quick filter and type filter were not displaying explorer items correctly.

* Issue **#1153** : Changed the way document permissions are retrieved and cached to improve explorer performance.

* Issue **#1196** : Added code to resolve data source names from doc refs if the name is missing when logging.

* Issue **#1165** : Fixed corruption of pipeline structure when adding items to Source.

* Issue **#1193** : Added optional validation to activities.

* Change default config for proxy repositoryFormat to "${executionUuid}/${year}-${month}-${day}/${feed}/${pathId}/${id}"

* Issue **#1194** : Fixed NPE in FindTaskProgressCriteria.

* Issue **#1191** : SQL statistics search tasks now show appropriate information in the server tasks pane.

* Issue **#1192** : Executor provider tasks now run as the current user.

* Issue **#1190** : Copied indexes now retain associated index volumes.

* Issue **#1177** : Data retention now works with is doc refs.

* Issue **#1160** : Proxy repositories now only roll if all output streams for a repository are closed. Proxy repositories also only calculate the current max id if the `executionUuid` repo format param is not used.

* Issue **#1186** : Volume status is now refreshed every 5 minutes.

* Fix incorrect default keystore in proxy config yaml.

* Rename environment variables in proxy config yaml.

* Issue **#1170** : The UI should now treat the `None` tree node as a null selection.

* Issue **#1184** : Remove dropwizard yaml files from docker images.

* Issue **#1181** : Remove dropwizard config yaml from the docker images.

* Issue **#1152** : You can now control the maximum number of files that are fragmented prior to proxy aggregation with `stroom.maxFileScan`.

* Issue **#1182** : Fixed use of `in folder` for data retention and receipt policies.

* Updated to allow stacks to be built at this version.

* Issue **#1154** : Search now terminates during result creation if it is asked to do so.

* Issue **#1167** : Fix for proxy to deal with lack of explorer folder based collections.

* Issue **#1172** : Fixed logging detail for viewing docs.

* Issue **#1166** : Fixed issue where users with only read permission could not copy items.

* Issue **#1174** : Reduced hits on the document permission cache.

* Issue **#1168** : Statistics searches now work when user only has `Use` permission.

* Issue **#1170** : Extra validation to check valid feed provided for stream appender.

* Issue **#1174** : The size of the document permissions cache is now configurable via the `stroom.security.documentPermissions.maxCacheSize` property.

* Issue **#1176** : Created index on document permissions to improve performance.

* Issue **#1175** : Dropping unnecessary index `explorerTreePath_descendant_idx`.

* Issue **#747** : XSLT can now reference dictionaries by UUID.

* Issue **#1167** : Use of folders to include child feeds and pipelines is now supported.

* Issue **#1153** : The explorer tree is now built with fewer DB queries.

* Issue **#1163** : Added indexes to the DB to improve explorer performance.

* Issue **#1153** : The explorer tree now only rebuilds synchronously for users who alter the tree, if has never been built or is very old. All other rebuilds of the explorer tree required to keep it fresh will happen asynchronously.

* Issue **#1162** : Proxy aggregation will no longer recurse parts directories when creating parts.

* Issue **#1157** : Migration now adds dummy feeds etc to processor filters if the original doc can't be found. This will prevent filters from matching more items than they should if migration fails to map feeds etc because they can't be found.

* Issue **#1162** : Remove invalid CopyOption in move() call.

* Issue **#1159** : Fix NPE in rolling appenders with no frequency value.

* Issue **#1160** : Proxy repositories will no longer scan contents on open if they are set to be read only.

* Issue **#1162** : Added buffering etc to improve the performance of proxy aggregation.

* Issue **#1156** : Added code to reduce unlikely chance of NPE or uncontrolled processing in the event of a null or empty processing filter.

* Issue **#1149** : Changed the way EntryIdSet is unmarshalled so jaxb can now use the getter to add items to a collection.

* Ignore broken junit test that cannot work as it stands

* Fix NPE in DictionaryStoreImpl.findByName().

* Issue **#1146** : Added `encodeUrl()`, `decodeUrl()` and `dashboard()` functions to dashboard tables to make dashboard linking easier. The `link()` function now automatically encodes/decodes each param so that parameters do not break the link format, e.g. `[Click Here](http://www.somehost.com/somepath){dialog|Dialog Title}`.

* Issue **#1144** : Changed StreamRange to account for inclusive stream id ranges in v6.0 that was causing an issue with file system maintenance.

* Mask passwords on the proxy admin page.

* Add exception to wrapped exception in the feedStatus service.

* Issue **#1140** : Add health check for proxy feed status url.

* Issue **#1138** : Stroom proxy now deletes empty repository directories based on creation time and depth first so that pruning empty directories is quicker and generally more successful.

* Issue **#1137** : Change proxy remote url health check to accept a 406 code as the feed will not be specified.

* Issue **#1135** : Data retention policies are now migrated to use `Type` and not `Stream Type`.

* Issue **#1136** : Remove recursive chown from stroom and proxy docker entrypoint scripts.


## [v7.0-alpha.5] - 2019-06-12

* Fix YAML substitution.


## [v7.0-alpha.4] - 2019-06-11

* Update API paths


## [v7.0-alpha.3] - 2019-05-10

* Fix config


## [v7.0-alpha.2] - 2019-05-10

* Fix config

* Issue **#1134** : Proxy now requires feed name to always be supplied.

* Expose proxy api key in yaml config via SYNC_API_KEY

* Issue **#1130** : Change `start.sh` so it works when realpath is not installed.

* Issue **#1129** : Fixed stream download from the UI.

* Issue **#1119** : StreamDumpTool will now dump data to zip files containing all data and associated meta and context data. This now behaves the same way as downloading data from the UI and can be used as an input to proxy aggregation or uploaded manually.


## [v7.0-alpha.1] - 2019-04-23

* Fix config issue

* Fixed NPE created when using empty config sections.

* Issue **#1122** : Fixed hessian communication between stroom and stroom proxy used to establish feed receive status. Added restful endpoints for feed status to stroom and stroom proxy. Proxy will now be able to request feed status from upstream stroom or stroom proxy instances.

* Fixed incompatibility issues with MySQL 5.7 and 8.0.

* Added debug to help diagnose search failures

* Issue **#382** : Large zip files are now broken apart prior to proxy aggregation.

* Change start script to use absolute paths for jar, config and logs to distinguish stroom and proxy instances.

* Issue **#1116** : Better implementation of proxy aggregation.

* Issue **#1116** : Changed the way tasks are executed to ensure thread pools expand to the maximum number of threads specified rather than just queueing all tasks and only providing core threads.

* Remove full path from file in sha256 hash file release artifact.

* Issue **#1115** : Add missing super.startProcessing to AbstractKafkaProducerFilter.

* Improve exception handling and logging in RemoteDataSourceProvider. Now the full url is included in dashboard connection errors.

* Change Travis build to generate sha256 hashes for release zip/jars.

* Uplift the visualisations content pack to v3.2.1

* Issue **#1100** : Fix incorrect sort direction being sent to visualisations.

* Add guard against race condition

* Add migration script to remove property `stroom.node.status.heapHistogram.jMapExecutable`.

* Uplift base docker image to openjdk:8u191-jdk-alpine3.9, reverting back to JDK for access to diagnostic tools.

* Issue **#1084** : Change heap histogram statistics to java MBean approach rather than jmap binary. Remove stroom.node.status.heapHistogram.jMapExecutable property.

* Improve resource for setting user's status

* Issue **#1079** : Improved the logging of permission errors encountered during stream processing

* Issue **#1058** : Added property `stroom.pipeline.parser.secureProcessing` to enable/disable the XML secure processing feature.

* Issue **#1062** : Add env var for UI path

* Uplift distribution visualisation content pack to v3.1.0

* Add transform_user_extract.py, for pre-6.0 to 6.0 user migration

* Issue **#1059** : Fix guice errors on stroom-proxy startup.

* Issue **#1010** : Improve distribution start/stop/etc scripts by adding monochrome switch and background log tailing.

* Issue **#1053** : Add API to disabled authorisation users

* Issue **#1042** : Improve error message for an ApiException when requesting a user's token.

* Issue **#1050** : Prevent creation of permission entries if key already exists.

* Issue **#1015** : Add sortDirections[] and keySortDirection to visualisation data object to fix sorting in the visualisations.

* Issue **#1019** : Fix visualisations settings dialog so you can un-set text and list controls.

* Issue **#1041** : Add a healthcheck to Stroom to alert for API key expiry

* Issue **#1040** : Fix for visualisations that do not require nested data.

* Issue **#1036** : Fix for scrollbar position on explorer popup windows.

* Issue **#1037** : Updated `moment.js` for parsing/formatting dates and times.

* Issue **#1021** : Dashboard links now allow `{}` characters to be used without URL encoding.

* Issue **#1018** : Added Health Checks for the external connectors that are registered via plugins

* Issue **#1025** : Fixed ACE editor resize issue where horizontal scroll bar was not always correctly shown.

* Issue **#1025** : Updated ACE editor to v1.4.2.

* Issue **#1022** : Added `Contains` condition to all search expression fields so that regex terms can be used.

* Issue **#1024** : Superseded output helper no longer expects initialisation in all cases.

* Issue **#1021** : Multiple changes to improve vis, dashboard and external linking in Stroom.

* Issue **#1019** : Fix visualisations settings dialog so you can un-set text and list controls.

* Issue **#986** : Fix direct dashboard links.

* Issue **#1006** : Added Exception Mapper for PermissionExceptions to return HTTP FORBIDDEN.

* Issue **#1012** : Fix for NPE caused when checking if an output is superseded.

* Issue **#1011** : Old UI versions running in browsers often cause Stroom to throw an NPE as it can't find the appropriate GWT serialisation policy. Stroom will no longer throw an NPE but will report an `IncompatibleRemoteServiceException` instead. This is the default GWT behaviour.

* Issue **#1007** : Max visualisation results are now limited by default to the maximum number of results defined for the first level of the parent table. This can be further limited by settings in the visualisation.

* Issue **#1004** : Table cells now support multiple links.

* Issue **#1001** : Changed link types to `tab`, `dialog`, `dashboard`, `browser`.

* Issue **#1001** : Added dashboard link option to link to a dashboard from within a vis, e.g. `stroomLink(d.name, 'type=Dashboard&uuid=<TARGET_DASHBOARD_UUID>&params=userId%3D' + d.name, 'DASHBOARD')`.

* Issue **#1001** : Added dashboard link option to link to a dashboard using the `DASHBOARD` target name, e.g. `link(${UserId}, concat('type=Dashboard&uuid=<TARGET_DASHBOARD_UUID>', ${UserId}), '', 'DASHBOARD')`.

* Issue **#1002** : Popup dialogs shown when clicking dashboard hyperlinks are now resizable.

* Issue **#993** : Moving documents in the explorer no longer affects items that are being edited as they are not updated in the process.

* Issue **#996** : Updated functions in dashboard function picker.

* Issue **#981** : Fixed dashboard deletion

* Issue **#989** : Upgraded stroom-expression to v1.4.13 to add new dashboard `link` function.

* Issue **#988** : Changed `generate-url` XSLT function to `link` so it matches the dashboard expression. Changed the parameters to create 4 variants of the function to make creation of simple links easier.

* Issue **#980** : Fix for NPE when fetching dependencies for scripts.

* Issue **#978** : Re-ordering the fields in stream data source

* Issue **gchq/stroom-content#31** : Uplift stroom-logs content pack to v2.0-alpha.5.

* Issue **#982** : Stop proxy trying to health check the content syncing if it isn't enabled.

* Change error logging in ContentSyncService to log stack trace

* Uplift send_to_stroom.sh in the distribution to v2.0

* Issue **#973** : Export servlet changed to a Resource API, added permission check, improved error responses.

* Issue **#969** : The code now suppresses errors for index shards being locked for writing as it is expected. We now lock shards using maps rather than the file system as it is more reliable between restarts.

* Issue **#941** : Internal Meta Stats are now being written

* Issue **#970** : Add stream type of `Records` for translated stroom app events.

* Issue **#966** : Proxy was always reporting zero bytes for the request content in the receive log.

* Issue **#938** : Fixed an NPE in authentication session state.

* Change the proxy yaml configuration for the stack to add `remotedn` and `remotecertexpiry` headers to the receive log

* Change logback archived logs to be gzip compressed for stroom and proxy

* Uplift stroom-logs content pack to v2.0-alpha.3

* Uplift send_to_stroom script to v1.8.1

* Issue **#324** : Changed XML serialisation so that forbidden XML characters U+FFFE and U+FFFF are not written. Note that these characters are not even allowed as character references so they are ignored entirely.

* Issue **#945** : More changes to fix some visualisations only showing 10 data points.

* Issue **#945** : Visualisations now show an unlimited number of data points unless constrained by their parent table or their own maximum value setting.

* Issue **#948** : Catching Spring initialisation runtime errors and ensuring they are logged.

* Add `set_log_levels.sh` script to the distribution

* Uplift visualisations content pack to v3.0.6 in the gradle build

* Issue **#952** : Remote data sources now execute calls within the context of the user for the active query. As a result all running search `destroy()` calls will now be made as the same user that initiated the search.

* Issue **#566** : Info and warning icons are now displayed in stepping screen when needed.

* Issue **#923** : Dashboard queries will now terminate if there are no index shards to search.

* Issue **#959** : Remove Material UI from Login and from password management pages

* Issue **#933** : Add health check for password resets

* Issue **#929** : Add more comprehensive password validation

* Issue **#876** : Fix password reset issues

* Issue **#768** : Preventing deletion of /store in empty volumes

* Issue **#939** : Including Subject DN in receive.log

* Issue **#940** : Capturing User DN and cert expiry on DW terminated SSL

* Issue **#744** : Improved reporting of error when running query with no search extraction pipeline

* Issue **#134** : Copy permissions from parent button

* Issue **#688** : Cascading permissions when moving/copying folder into a destination

* Issue **#788** : Adding DocRef and IsDocRef to stroom query to allow doc ref related filtering. Migration of stream filters uses this.

* Issue **#936** : Add conversion of header `X-SSL-Client-V-End` into `RemoteCertExpiry`, translating date format in the process.

* Issue **#953** : Fixed NPE.

* Issue **#947** : Fixed issue where data retention policy contains incorrect field names.

* Remove Material UI from the Users and API Keys pages

* Add content packs to stroom distribution

* Change distribution to use send_to_stroom.sh v1.7

* Updated stroom expression to v1.4.12 to improve handling or errors values and add new type checking functions `isBoolean()`, `isDouble()`, `isError()`, `isInteger()`, `isLong()`, `isNull()`, `isNumber()`, `isString()`, `isValue()`. Testing equality of null with `x=null()` is no longer valid and must be replaced with `isNull(x)`.

* Issue **#920** : Fix error handling for sql stats queries

* Remove log sending cron process from docker images (now handled by stroom-log-sender).

* Issue **#924** : The `FindReplaceFilter` now records the location of errors.

* Issue **#939** : Added `remotedn` to default list of keys to include in `receive.log`.

* Add git_tag and git_commit labels to docker images

* Uplift stroom-logs content pack in docker image to` v2.0-alpha.2`

* Stop truncation of `logger` in logback console logs

* Issue **#921** : Renaming open documents now correctly changes their tab name. Documents that are being edited now prevent the rename operation until they are saved.

* Issue **#922** : The explorer now changes the selection on a right click if the item clicked is not already selected (could be part of a multi select).

* Issue **#903** : Feed names can now contain wildcard characters when filtering in the data browser.

* Add API to allow creation of an internal Stroom user.

* Fix logger configuration for SqlExceptionHelper

* Add template-pipelines and standard-pipelines content packs to docker image

* Issue **#904** : The UI now shows dictionary names in expressions without the need to enter edit mode.

* Updated ACE editor to v1.4.1.

* Add colours to console logs in docker.

* Issue **#869** : Delete will now properly delete all descendant nodes and documents when deleting folders but will not delete items from the tree if they cannot be deleted, e.g. feeds that have associated data.

* Issue **#916** : You can no longer export empty folders or import nothing.

* Issue **#911** : Changes to feeds and pipelines no longer clear data browsing filters.

* Issue **#907** : Default volumes are now created as soon as they are needed.

* Issue **#910** : Changes to index settings in the UI now register as changes and enable save.

* Issue **#913** : Improve FindReplaceFilter to cope with more complex conditions.

* Change log level for SqlExceptionHelper to OFF, to stop expected exceptions from polluting the logs

* Fix invalid requestLog logFormat in proxy configuration

* Stop service discovery health checks being registered if stroom.serviceDiscovery.enabled=false

* Add fixed version of send_to_stroom.sh to release distribution

* Uplift docker base image for stroom & proxy to openjdk:8u181-jdk-alpine3.8

* Add a health check for getting a public key from the authentication service.

* Issue **#897** : Import no longer attempts to rename or move existing items but will still update content.

* Issue **#902** : Improved the XSLT `format-date` function to better cope with week based dates and to default values to the stream time where year etc are omitted.

* Issue **#905** : Popup resize and move operations are now constrained to ensure that a popup cannot be dragged off screen or resized to be bigger than the current browser window size.

* Issue **#898** : Improved the way many read only aspects of the UI behave.

* Issue **#894** : The system now generates and displays errors to the user when you attempt to copy a feed.

* Issue **#896** : Extended folder `create` permissions are now correctly cached.

* Issue **#893** : You can now manage volumes without the `Manage Nodes` permission.

* Issue **#892** : The volume editor now waits for the node list to be loaded before opening.

* Issue **#889** : Index field editing in the UI now works correctly.

* Issue **#891** : `StreamAppender` now keeps track of it's own record write count and no longer makes use of any other write counting pipeline element.

* Issue **#885** : Improved the way import works to ensure updates to entities are at least attempted when creating an import confirmation.

* Issue **#892** : Changed `Ok` to `OK`.

* Issue **#883** : Output streams are now immediately unlocked as soon as they are closed.

* Removed unnecessary OR operator that was being inserted into expressions where only a single child term was being used. This happened when reprocessing single streams.

* Issue **#882** : Splitting aggregated streams now works when using `FindReplaceFilter`. This functionality was previously broken because various reader elements were not passing the `endStream` event on.

* Issue **#881** : The find and replace strings specified for the `FindReplaceFilter` are now treated as unescaped Java strings and now support new line characters etc.

* Issue **#880** : Increased the maximum value a numeric pipeline property can be set to via the UI to 10000000.

* Issue **#888** : The dependencies listing now copes with external dependencies failing to provide data due to authentication issues.

* Issue **#890** : Dictionaries now show the words tab by default.

* Add admin healthchecks to stroom-proxy

* Add stroom-proxy docker image

* Refactor stroom docker images to reduce image size

* Add enabled flag to storing, forwarding and synching in stroom-proxy configuration

* Issue **#884** : Added extra fonts to stroom docker image to fix bug downloading xls search results.

* Issue **#879** : Fixed bug where reprocess and delete did not work if no stream status was set in the filter.

* Issue **#878** : Changed the appearance of stream filter fields to be more user friendly, e.g. `feedName` is now `Feed` etc.

* Issue **#809** : Changed default job frequency for `Stream Attributes Retention` and `Stream Task Retention` to `1d` (one day).

* Issue **#813** : Turned on secure processing feature for XML parsers and XML transformers so that external entities are not resolved. This prevents DoS attacks and gaining unauthorised access to the local machine.

* Issue **#871** : Fix for OptimisticLockException when processing streams.

* Issue **#872** : The parser cache is now automatically cleared when a schema changes as this can affect the way a data splitter parser is created.

* Add a health check for getting a public key from the authentication service.

* Issue **#897** : Import no longer attempts to rename or move existing items but will still update content.

* Issue **#902** : Improved the XSLT `format-date` function to better cope with week based dates and to default values to the stream time where year etc are omitted.

* Issue **#905** : Popup resize and move operations are now constrained to ensure that a popup cannot be dragged off screen or resized to be bigger than the current browser window size.

* Issue **#898** : Improved the way many read only aspects of the UI behave.

* Issue **#894** : The system now generates and displays errors to the user when you attempt to copy a feed.

* Issue **#896** : Extended folder `create` permissions are now correctly cached.

* Issue **#893** : You can now manage volumes without the `Manage Nodes` permission.

* Issue **#892** : The volume editor now waits for the node list to be loaded before opening.

* Issue **#889** : Index field editing in the UI now works correctly.

* Issue **#891** : `StreamAppender` now keeps track of it's own record write count and no longer makes use of any other write counting pipeline element.

* Issue **#885** : Improved the way import works to ensure updates to entities are at least attempted when creating an import confirmation.

* Issue **#892** : Changed `Ok` to `OK`.

* Issue **#883** : Output streams are now immediately unlocked as soon as they are closed.

* Removed unnecessary OR operator that was being inserted into expressions where only a single child term was being used. This happened when reprocessing single streams.

* Issue **#882** : Splitting aggregated streams now works when using `FindReplaceFilter`. This functionality was previously broken because various reader elements were not passing the `endStream` event on.

* Issue **#881** : The find and replace strings specified for the `FindReplaceFilter` are now treated as unescaped Java strings and now support new line characters etc.

* Issue **#880** : Increased the maximum value a numeric pipeline property can be set to via the UI to 10000000.

* Issue **#888** : The dependencies listing now copes with external dependencies failing to provide data due to authentication issues.

* Issue **#890** : Dictionaries now show the words tab by default.

* Add admin healthchecks to stroom-proxy

* Add stroom-proxy docker image

* Refactor stroom docker images to reduce image size

* Add enabled flag to storing, forwarding and synching in stroom-proxy configuration

* Issue **#884** : Added extra fonts to stroom docker image to fix bug downloading xls search results.

* Issue **#879** : Fixed bug where reprocess and delete did not work if no stream status was set in the filter.

* Issue **#878** : Changed the appearance of stream filter fields to be more user friendly, e.g. `feedName` is now `Feed` etc.

* Issue **#809** : Changed default job frequency for `Stream Attributes Retention` and `Stream Task Retention` to `1d` (one day).

* Issue **#813** : Turned on secure processing feature for XML parsers and XML transformers so that external entities are not resolved. This prevents DoS attacks and gaining unauthorised access to the local machine.

* Issue **#871** : Fix for OptimisticLockException when processing streams.

* Issue **#872** : The parser cache is now automatically cleared when a schema changes as this can affect the way a data splitter parser is created.

* Issue **#865** : Made `stroom.conf` location relative to YAML file when `externalConfig` YAML property is set.

* Issue **#867** : Added an option `showReplacementCount` to the find replace filter to choose whether to report total replacements on process completion.

* Issue **#867** : Find replace filter now creates an error if an invalid regex is used.

* Issue **#855** : Further fixes for stepping data that contains a BOM.

* Changed selected default tab for pipelines to be `Data`.

* Issue **#860** : Fixed issue where stepping failed when using any sort of input filter or reader before the parser.

* Issue **#867** : Added an option `showReplacementCount` to the find replace filter to choose whether to report total replacements on process completion.

* Improved Stroom instance management scripts

* Add contentPack import

* Fix typo in Dockerfile

* Issue **#859** : Change application startup to keep retrying when establishing a DB connection except for certain connection errors like access denied.

* Issue **#730** : The `System` folder now displays data and processors. This is a bug fix related to changing the default initial page for some document types.

* Issue **#854** : The activity screen no longer shows a permission error when shown to non admin users.

* Issue **#853** : The activity chooser will no longer display on startup if activity tracking is not enabled.

* Issue **#855** : Fixed stepping data that contains a BOM.

* Change base docker image to openjdk:8u171-jdk-alpine

* Improved loading of activity list prior to showing the chooser dialog.

* Issue **#852** : Fix for more required permissions when logging other 'find' events.

* Issue **#730** : Changed the default initial page for some document types.

* Issue **#852** : Fix for required permission when logging 'find' events.

* Changed the way the root pane loads so that error popups that appear when the main page is loading are not hidden.

* Issue **#851** : Added additional type info to type id when logging events.

* Issue **#848** : Fixed various issues related to stream processor filter editor.

* Issue **#815** : `stroom.pageTitle` property changed to `stroom.htmlTitle`.

* Issue **#732** : Added `host-address` and `host-name` XSLT functions.

* Issue **#338** : Added `splitAggregatedStreams` property to `StreamAppender`, `FileAppender` and `HDFSFileAppender` so that aggregated streams can be split into separate streams on output.

* Issue **#338** : Added `streamNo` path replacement variable for files to record the stream number within an aggregate.

* Added tests and fixed sorting of server tasks.

* Improved the way text input and output is buffered and recorded when stepping.

* The find and replace filter now resets the match count in between nested streams so that each stream is treated the same way, i.e. it can have the same number of text replacements.

* Added multiple fixes and improvements to the find and replace filter including limited support of input/output recording when stepping.

* Issue **#827** : Added `TextReplacementFilterReader` pipeline element.

* Issue **#736** : Added sorting to server tasks table.

* Inverted the behaviour of `disableQueryInfo` to now be `requireQueryInfo`.

* Issue **#596** : Rolling stream and file appenders can now roll on a cron schedule in addition to a frequency.

* The accept button now enabled on splash screen.

* Added additional event logging to stepping.

* An activity property with an id of `disableQueryInfo` can now be used to disable the query info popup on a per activity basis.

* Activity properties can now include the attributes `id`, `name`, `showInSelection` and `showInList` to determine their appearance and behaviour;

* Nested elements are now usable in the activity editor HTML.

* Record counts are now recorded on a per output stream basis even when splitting output streams.

* Splash presenter buttons are now always enabled.

* Fix background colour to white on activity pane.

* Changed `splitWhenBiggerThan` property to `rollSize` and added the property to the rolling appenders for consistency.

* Issue **#838** : Fix bug where calculation of written and read bytes was being accounted for twice due to the use of Java internal `FilterInputStream` and `FilterOutputStream` behaviour. This was leading to files being split at half od the expected size. Replaced Java internal classes with our own `WrappedInputStream` and `WrappedOutputStream` code.

* Issue **#837** : Fix bug to no longer try and record set activity events for null activities.

* Issue **#595** : Added stream appender and file appender property `splitWhenBiggerThan` to limit the size of output streams.

* Now logs activity change correctly.

* Add support for checkbox and selection control types to activity descriptions.

* Issue **#833** : The global property edit dialog can now be made larger.

* Fixed some issues in the activity manager.

* Issue **#722** : Change pipeline reference data loader to store its reference data in an off-heap disk backed LMDB store to reduce Java heap usage. See the `stroom.refloader.*` properties for configuration of the off-heap store.

* Issue **#794** : Automatically suggest a pipeline element name when creating it

* Issue **#792** : Preferred order of properties for Pipeline Elements

* Issue **824** : Fix for replace method in PathCreator also found in stroom proxy.

* Issue **#828** : Changed statistics store caches to 10 minute time to live so that they will definitely pick up new statistics store definitions after 10 minutes.

* Issue **#774** : Event logging now logs find stream criteria correctly so that feeds ids are included.

* Issue **#829** : Stroom now logs event id when viewing individual events.

* Added functionality to record actions against user defined activities.

* Added functionality to show a splash screen on login.

* Issue **#791** : Fixed broken equals method so query total row count gets updated correctly.

* Issue **#830** : Fix for API queries not returning before timing out.

* Issue **#824** : Fix for replace method in PathCreator also found in stroom proxy.

* Issue **#820** : Fix updating index shards so that they are loaded, updated and saved under lock.

* Issue **#819** : Updated `stroom-expression` to v1.4.3 to fix violation of contract exception when sorting search results.

* Issue **#817** : Increased maximum number of concurrent stream processor tasks to 1000 per node.

* Moved Index entities over to the new multi part document store.

* Moved Pipeline entities over to the new multi part document store.

* Moved both Statistic Store entity types over to the new multi part document store.

* Moved XSLT entities over to the new multi part document store.

* Moved Visualisation entities over to the new multi part document store.

* Moved Script entities over to the new multi part document store.

* Moved Dashboard entities over to the new multi part document store.

* Moved XmlSchema entities over to the new multi part document store.

* Moved TextConverter entities over to the new multi part document store.

* Modified the storage of dictionaries to use the new multi part document store.

* Changed the document store to hold multiple entries for a document so that various parts of a document can be written separately, e.g. the meta data about a dictionary and the dictionary text are now written as separate DB entries. Entries are combined during the serialisation/deserialisation process.

* Changed the import export API to use byte arrays to hold values rather than strings. *POSSIBLE BREAKING CHANGE*
Issue **gchq/stroom-expression#22** : Add `typeOf(...)` function to dashboard.

* Issue **#697** : Fix for reference data sometimes failing to find the appropriate effective stream due to the incorrect use of the effective stream cache. It was incorrectly configured to use a time to idle (TTI) expiry rather than a time to live (TTL) expiry meaning that heavy use of the cache would prevent the cached effective streams being refreshed.

* Issue **#806** : Fix for clearing previous dashboard table results if search results deliver no data.

* Issue **#805** : Fix for dashboard date time formatting to use local time zone.

* Issue **#803** : Fix for group key conversion to an appropriate value for visualisations.

* Issue **#802** : Restore lucene-backward-codecs to the build

* Issue **#800** : Add DB migration script 33 to replace references to the `Stream Type` type in the STRM_PROC_FILT table with `streamTypeName`.

* Issue **#798** : Add DB migration script 32 to replace references to the `NStatFilter` type in the PIPE table with `StatisticsFilter`.

* Fix data receipt policy defect

* Issue **#791** : Search completion signal is now only sent to the UI once all pending search result merges are completed.

* Issue **#795** : Import and export now works with appropriate application permissions. Read permission is required to export items and Create/Update permissions are required to import items depending on whether the update will create a new item or update an existing one.

* Improve configurabilty of stroom-proxy.

* Issue **#783** : Reverted code that ignored duplicate selection to fix double click in tables.

* Issue **#782** : Fix for NPE thrown when using CountGroups when GroupKey string was null due to non grouped child rows.

* Issue **#778** : Fix for text selection on tooltips etc in the latest version of Chrome.

* Uplift stroom-expression to v1.4.1

* Issue **#776** : Removal of index shard searcher caching to hopefully fix Lucene directory closing issue.

* Issue **#779** : Fix permissions defect.

* Issue **gchq/stroom-expression#22** : Add `typeOf(...)` function to dashboard.

* Issue **#766** : Fix NullPointerExceptions when downloading table results to Excel format.

* Issue **#770** : Speculative fix for memory leak in SQL Stats queries.

* Issue **#761** : New fix for premature truncation of SQL stats queries due to thread interruption.

* Issue **#748** : Fix build issue resulting from a change to SafeXMLFilter.

* Issue **#748** : Added a command line interface (CLI) in addition to headless execution so that full pipelines can be run against input files.

* Issue **#748** : Fixes for error output for headless mode.

* Issue **#761** : Fixed statistic searches failing to search more than once.

* Issue **#756** : Fix for state being held by `InheritableThreadLocal` causing objects to be held in memory longer than necessary.

* Issue **#761** : Fixed premature truncation of SQL stats queries due to thread interruption.

* Added `pipeline-name` and `put` XSLT functions back into the code as they were lost in a merge.

* Issue **#749** : Fix inability to query with only `use` privileges on the index.

* Issue **#613** : Fixed visualisation display in latest Firefox and Chrome.

* Added permission caching to reference data lookup.

* Updated to stroom-expression 1.3.1

    Added cast functions `toBoolean`, `toDouble`, `toInteger`, `toLong` and `toString`.
    Added `include` and `exclude` functions.
    Added `if` and `not` functions.
    Added value functions `true()`, `false()`, `null()` and `err()`.
    Added `match` boolean function.
    Added `variance` and `stDev` functions.
    Added `hash` function.
    Added `formatDate` function.
    Added `parseDate` function.
    Made `substring` and `decode` functions capable of accepting functional parameters.
    Added `substringBefore`, `substringAfter`, `indexOf` and `lastIndexOf` functions.
    Added `countUnique` function.

* Issue **#613** : Fixed visualisation display in latest Firefox and Chrome.

* Issue **#753** : Fixed script editing in UI.

* Issue **#751** : Fix inability to query on a dashboard with only use+read rights.


## [v6.0-alpha.22]

* Issue **#719** : Fix creation of headless Jar to ensure logback is now included.

* Issue **#735** : Change the format-date xslt function to parse dates in a case insensitive way.

* Issue **#719** : Fix creation of headless Jar. Exclude gwt-unitCache folder from build JARs.

* Issue **#720** : Fix for Hessian serialisation of table coprocessor settings.

* Issue **#217** : Add an 'all/none' checkbox to the Explorer Tree's quick filter.

* Issue **#400** : Shows a warning when cascading folder permissions.

* Issue **#405** : Fixed quick filter on permissions dialog, for users and for groups. It will now match anywhere in the user or group name, not just at the start.

* Issue **#708** : Removed parent folder UUID from ExplorerActionHandler.

* Application security code is now implemented using lambda expressions rather than AOP. This simplifies debugging and makes the code easier to understand.

* Changed the task system to allow task threads to be interrupted from the task UI.

* Made changes to improve search performance by making various parts of search wait for interruptible conditions.

* Migrated code from Spring to Guice for managing dependency injection.

* Issue **#229** : When a user 'OKs' a folder permission change it can take a while to return. This disables the ok/cancel buttons while Stroom is processing the permission change.

* Issue **#405** : Fixed quick filter on permissions dialog, for users and for groups. It will now match anywhere in the user or group name, not just at the start.

* Issue **#588** : Fixed display of horizontal scrollbar on explorer tree in export, create, copy and move dialogs.

* Issue **#691** : Volumes now reload on edit so that the entities are no longer stale the second time they are edited.

* Issue **#692** : Properties now reload on edit so that the entities are no longer stale the second time they are edited.

* Issue **#703** : Removed logging of InterruptedException stack trace on SQL stat queries, improved concurrency code.

* Issue **#697** : Improved XSLT `Lookup` trace messages.

* Issue **#697** : Added a feature to trace XSLT `Lookup` attempts so that reference data lookups can be debugged.

* Issue **#702** : Fix for hanging search extraction tasks

* Issue **#701** : The search `maxDocIdQueueSize` is now 1000 by default.

* Issue **#700** : The format-date XSLT function now defaults years, months and days to the stream receipt time regardless of whether the input date pattern specifies them.

* Issue **#657** : Change SQL Stats query code to process/transform the data as it comes back from the database rather than holding the full resultset before processing. This will reduce memory overhead and improve performance.

* Issue **#634** : Remove excessive thread sleeping in index shard searching. Sleeps were causing a significant percentage of inactivity and increasing memory use as data backed up. Add more logging and logging of durations of chunks of code. Add an integration test for testing index searching for large data volumes.

* Issue **#698** : Migration of Processing Filters now protects against folders that have since been deleted

* Issue **#634** : Remove excessive thread sleeping in index shard searching. Sleeps were causing a significant percentage of inactivity and increasing memory use as data backed up. Add more logging and logging of durations of chunks of code. Add an integration test for testing index searching for large data volumes.

* Issue **#659** : Made format-date XSLT function default year if none specified to the year the data was received unless this would make the date later then the received time in which case a year is subtracted.

* Issue **#658** : Added a hashing function for XSLT translations.

* Issue **#680** : Fixed the order of streams in the data viewer to descending by date

* Issue **#679** : Fixed the editing of Stroom properties that are 'persistent'.

* Issue **#681** : Added dry run to check processor filters will convert to find stream criteria. Throws error to UI if fails.

* Issue **#676** : Fixed use of custom stream type values in expression based processing filters.

* Issue **#673** : Fixed issue with Stream processing filters that specify Create Time

* Issue **#675** : Fixed issue with datafeed requests authenticating incorrectly

* Issue **#666** : Fixed the duplicate dictionary issue in processing filter migrations, made querying more efficient too
* Database migration fixes and tools

* Issue **#668** : Fixed the issue that prevented editing of stroom volumes

* Issue **#669** : Elastic Index Filter now uses stroomServiceUser to retrieve the index config from the Query Elastic service.

* Minor fix to migrations

* Add logging to migrations

* Add logging to migrations

* Issue **#651** : Removed the redundant concept of Pipeline Types, it's half implementation prevented certain picker dialogs from working.

* Issue **#481** : Fix handling of non-incremental index queries on the query API. Adds timeout option in request and blocking code to wait for the query to complete. Exit early from wait loops in index/event search.

* Issue **#626** : Fixed issue with document settings not being persisted

* Issue **#621** : Changed the document info to prevent requests for multi selections

* Issue **#620** : Copying a directory now recursively copies it's contents, plus renaming copies is done more intelligently.

* Issue **#546** : Fixed race conditions with the Explorer Tree, it was causing odd delays to population of the explorer in various places.

* Issue **#495** : Fixed the temporary expansion of the Explorer Tree caused by filtering

* Issue **#376** : Welcome tab details fixed since move to gradle

* Issue **#523** : Changed permission behaviours for copy and move to support `None`, `Source`, `Destination` and `Combined` behaviours. Creating new items now allows for `None` and `Destination` permission behaviours. Also imported items now receive permissions from the destination folder. Event logging now indicates the permission behaviour used during copy, move and create operations.

* Issue **#480** : Change the downloaded search request API JSON to have a fetch type of ALL.

* Issue **#623** : Fixed issue where items were being added to sublist causing a stack overflow exception during data retention processing.

* Issue **#617** : Introduced a concept of `system` document types that prevents the root `System` folder type from being created, copied, deleted, moved, renamed etc.

* Issue **#622** : Fix incorrect service discovery based api paths, remove authentication and authorisation from service discovery

* Issue **#568** : Fixed filtering streams by pipeline in the pipeline screen.

* Issue **#565** : Fixed authorisation issue on dashboards.

* Issue **#592** : Mount stroom at /stroom.

* Issue **#608** : Fixed stream grep and stream dump tools and added tests to ensure continued operation.

* Issue **#603** : Changed property description from `tags` to `XML elements` in `BadTextXMLFilterReader`.

* Issue **#600** : Added debug to help diagnose cause of missing index shards in shard list.

* Issue **#611** : Changed properties to be defined in code rather than Spring XML.

* Issue **#605** : Added a cache for retrieving user by name to reduce DB use when pushing users for each task.

* Issue **#610** : Added `USE INDEX (PRIMARY)` hint to data retention select SQL to improve performance.

* Issue **#607** : Multiple improvements to the code to ensure DB connections, prepared statements, result sets etc use try-with-resources constructs wherever possible to ensure no DB resources are leaked. Also all connections obtained from a data source are now returned appropriately so that connections from pools are reused.

* Issue **#602** : Changed the data retention rule table column order.

* Issue **#606** : Added more stroom properties to tune the c3P0 connection pool. The properties are prefixed by `stroom.db.connectionPool` and `stroom.statistics.sql.db.connectionPool`.

* Issue **#601** : Fixed NPE generated during index shard retention process that was caused by a shard being deleted from the DB at the same time as the index shard retention job running.

* Issue **#609** : Add configurable regex to replace IDs in heap histogram class names, e.g. `....$Proxy54` becomes `....$Proxy--ID-REMOVED--`

* Issue **#570** : Refactor the heap histogram internal statistics for the new InternalStatisticsReceiver

* Issue **#599** : DocumentServiceWriteAction was being used in the wrong places where EntityServiceSaveAction should have been used instead to save entities that aren't document entities.

* Issue **#593** : Fixed node save RPC call.

* Issue **#591** : Made the query info popup more configurable with a title, validation regex etc. The popup will now only be displayed when enabled and when a manual user action takes place, e.g. clicking a search button or running a parameterised execution with one or more queries.

* Added 'prompt' option to force the identity provider to ask for a login.

* Issue **#549** : Change to not try to connect to kafka when kafka is not configured and improve failure handling

* Issue **#573** : Fixed viewing folders with no permitted underlying feeds. It now correctly shows blank data screen, rather than System/Data.

* Issue **#150** : Added a feature to optionally require specification of search purpose.

* Issue **#572** : Added a feature to allow easy download of dictionary contents as a text file.

* Generate additional major and minor floating docker tags in travis build, e.g. v6-LATEST and v6.0-LATEST

* Change docker image to be based on openjdk:8u151-jre-alpine

* Added a feature to list dependencies for all document entities and indicate where dependencies are missing.

* Issue **#540** : Improve description text for stroom.statistics.sql.maxProcessingAge property

* Issue **#538** : Lists of items such as users or user groups were sometimes not being converted into result pages correctly, this is now fixed.

* Issue **#537** : Users without `Manage Policies` permission can now view streams.

* Issue **#522** : Selection of data retention rules now remains when moving rules up or down.

* Issue **#411** : When data retention rules are disabled they are now shown greyed out to indicate this.

* Issue **#536** : Fix for missing visualisation icons.

* Issue **#368** : Fixed hidden job type button on job node list screen when a long cron pattern is used.

* Issue **#507** : Added dictionary inheritance via import references.

* Issue **#554** : Added a `parseUri` XSLT function.

* Issue **#557** : Added dashboard functions to parse and output URI parts.

* Issue **#552** : Fix for NPE caused by bad XSLT during search data extraction.

* Issue **#560** : Replaced instances of `Files.walk()` with `Files.walkFileTree()`. `Files.walk()` throws errors if any files are deleted or are not accessible during the walk operation. This is a major issue with the Java design for walking files using Java 8 streams. To avoid this issue `Files.walkFileTree()` has now been used in place of `Files.walk()`.

* Issue **#567** : Changed `parseUri` to be `parse-uri` to keep it consistently named with respect to other XSLT functions. The old name `parseUri` still works but is deprecated and will be removed in a later version.

* Issue **#567** : The XSLT function `parse-uri` now correctly returns a `schemeSpecificPart` element rather than the incorrectly named `schemeSpecificPort`.

* Issue **#567** : The dashboard expression function `extractSchemeSpecificPortFromUri` has now been corrected to be called `extractSchemeSpecificPartFromUri`.

* Issue **#567** : The missing dashboard expression function `extractQueryFromUri` has been added.

* Issue **#571** : Streams are now updated to have a status of deleted in batches using native SQL and prepared statements rather than using the stream store.

* Issue **#559** : Changed CSS to allow table text selection in newer browsers.

* Issue **#574** : Fixed SQL debug trace output.

* Issue **#574** : Fixed SQL UNION code that was resulting in missing streams in the data browser when paging.

* Issue **#590** : Improved data browser performance by using a local cache to remember feeds, stream types, processors, pipelines etc while decorating streams.

* Issue **#150** : Added a property to optionally require specification of search purpose.

* New authentication flow based around OpenId

* New user management screens

* The ability to issue API keys

* Issue **#501** : Improve the database teardown process in integration tests to speed up builds

* Relax regex in build script to allow tags like v6.0-alpha.3 to be published to Bintray

* Add Bintray publish plugin to Gradle build

* Issue **#75** : Upgraded to Lucene 5.

* Issue **#135** : [BREAKING CHANGE] Removed JODA Time library and replaced with Java 7 Time API. This change breaks time zone output previously formatted with `ZZ` or `ZZZ`.

* Added XSLT functions generate-url and fetch-json

* Added ability to put clickable hyperlinks in Dashboard tables

* Added an HTTP appender.

* Added an appender for the proxy store.

* Issue **#412** : Fixed no-column table breakage

* Issue **#380** : Fixed build details on welcome/about

* Issue **#348** : Fixed new menu icons.

* Issue **98** : Fix premature trimming of results in the store

* Issue **360** : Fix inability to sort sql stats results in the dashboard table

* Issue **#550** : Fix for info message output for data retention.

* Issue **#551** : Improved server task detail for data retention job.

* Issue **#541** : Changed stream retention job descriptions.

* Issue **#553** : The data retention job now terminates if requested to do so and also tracks progress in a local temp file so a nodes progress will survive application restarts.

* Change docker image to use openjdk:8u151-jre-alpine as a base

* Issue **#539** : Fix issue of statistic search failing after it is imported

* Issue **#547** : Data retention processing is now performed in batches (size determined by `stroom.stream.deleteBatchSize`). This change should reduce the memory required to process the data retention job.

* Issue **#541** : Marked old stream retention job as deprecated in description.

* Issue **#542** : Fix for lazy hibernate object initialisation when stepping cooked data.

* Issue **#524** : Remove dependency on stroom-proxy:stroom-proxy-repo and replaced with duplicated code from stroom-proxy-repo (commit b981e1e)

* Issue **#203** : Initial release of the new data receipt policy functionality.

* Issue **#202** : Initial release of the new data retention policy functionality.

* Issue **#521** : Fix for the job list screen to correct the help URL.

* Issue **#526** : Fix for XSLT functions that should return optional results but were being forced to return a single value.

* Issue **#527** : Fix for XSLT error reporting. All downstream errors were being reported as XSLT module errors and were
 hiding the underlying exception.

* Issue **#501** : Improve the database teardown process in integration tests to speed up builds.

* Issue **#511** : Fix NPE thrown during pipeline stepping by downstream XSLT.

* Issue **#521** : Fix for the job list screen to use the help URL system property for displaying context sensitive help.

* Issue **#511** : Fix for XSLT functions to allow null return values where a value cannot be returned due to an error etc.

* Issue **#515** : Fix handling of errors that occur before search starts sending.

* Issue **#506** : In v5 dashboard table filters were enhanced to allow parameters to be used in include/exclude filters. The implementation included the use of ` \ ` to escape `$` characters that were not to be considered part of a parameter reference. This change resulted in regular expressions requiring ` \ ` being escaped with additional ` \ ` characters. This escaping has now been removed and instead only `$` chars before `{` chars need escaping when necessary with double `$$` chars, e.g. use `$${something` if you actually want `${something` not to be replaced with a parameter.

* Issue **#505** : Fix the property UI so all edited value whitespace is trimmed

* Issue **#513** : Now only actively executing tasks are visible as server tasks

* Issue **#483** : When running stream retention jobs the transactions are now set to REQUIRE_NEW to hopefully ensure that the job is done in small batches rather than a larger transaction spanning multiple changes.

* Issue **#508** : Fix directory creation for index shards.

* Issue **#492** : Task producers were still not being marked as complete on termination which meant that the parent cluster task was not completing. This has now been fixed.

* Issue **#497** : DB connections obtained from the data source are now released back to the pool after use.

* Issue **#492** : Task producers were not being marked as complete on termination which meant that the parent cluster task was not completing. This has now been fixed.

* Issue **#497** : Change stream task creation to use straight JDBC rather than hibernate for inserts and use a configurable batch size (stroom.databaseMultiInsertMaxBatchSize) for the inserts.

* Issue **#502** : The task executor was not responding to shutdown and was therefore preventing the app from stopping gracefully.

* Issue **#476** : Stepping with dynamic XSLT or text converter properties now correctly falls back to the specified entity if a match cannot be found by name.

* Issue **#498** : The UI was adding more than one link between 'Source' and 'Parser' elements, this is now fixed.

* Issue **#492** : Search tasks were waiting for part of the data extraction task to run which was not checking for termination. The code for this has been changed and should now terminate when required.

* Issue **#494** : Fix problem of proxy aggregation never stopping if more files exist

* Issue **#490** : Fix errors in proxy aggregation due to a bounded thread pool size

* Issue **#484** : Remove custom finalize() methods to reduce memory overhead

* Issue **#475** : Fix memory leak of java.io.File references when proxy aggregation runs

* Issue **#470** : You can now correctly add destinations directly to the pipeline 'Source' element to enable raw streaming.

* Issue **#487** : Search result list trimming was throwing an illegal argument exception `Comparison method violates its general contract`, this should now be fixed.

* Issue **#488** : Permissions are now elevated to 'Use' for the purposes of reporting the data source being queried.

* Migrated to ehcache 3.4.0 to add options for off-heap and disk based caching to reduce memory overhead.

* Caches of pooled items no longer use Apache Commons Pool.

* Issue **#401** : Reference data was being cached per user to ensure a user centric view of reference data was being used. This required more memory so now reference data is built in the context of the internal processing user and then filtered during processing by user access to streams.

* The effective stream cache now holds 1000 items.

* Reduced the amount of cached reference data to 100 streams.

* Reduced the number of active queries to 100.

* Removed Ehcache and switched to Guava cache.

* Issue **#477** : Additional changes to ensure search sub tasks use threads fairly between multiple searches.

* Issue **#477** : Search sub tasks are now correctly linked to their parent task and can therefore be terminated by terminating parent tasks.

* Issue **#425** : Changed string replacement in pipeline migration code to use a literal match

* Issue **#469** : Add Heap Histogram internal statistics for memory use monitoring

* Issue **#463** : Made further improvements to the index shard writer cache to improve performance.

* Issue **#448** : Some search related tasks never seem to complete, presumably because an error is thrown at some point and so their callbacks do not get called normally. This fix changes the way task completion is recorded so that it isn't dependant on the callbacks being called correctly.

* Issue **#464** : When a user resets a password, the password now has an expiry date set in the future determined by the password expiry policy. Password that are reset by email still expire immediately as expected.

* Issue **#462** : Permission exceptions now carry details of the user that the exception applies to. This change allows error logging to record the user id in the message where appropriate.

* Issue **#463** : Many index shards are being corrupted which may be caused by insufficient locking of the shard writers and readers. This fix changes the locking mechanism to use the file system.

* Issue **#451** : Data paging was allowing the user to jump beyond the end of a stream whereby just the XML root elements were displayed. This is now fixed by adding a constraint to the page offset so that the user cannot jump beyond the last record. Because data paging assumes that segmented streams have a header and footer, text streams now include segments after a header and before a footer, even if neither are added, so that paging always works correctly regardless of the presence of a header or footer.

* Issue **#461** : The stream attributes on the filter dialog were not sorted alphabetically, they now are.

* Issue **#460** : In some instances error streams did not always have stream attributes added to them for fatal errors. This mainly occurred in instances where processing failed early on during pipeline creation. An error was recorded but stream attributes were not added to the meta data for the error stream. Processing now ensures that stream attributes are recorded for all error cases.

* Issue **#442** : Remove 'Old Internal Statistics' folder, improve import exception handling

* Issue **#457** : Add check to import to prevent duplicate root level entities

* Issue **#444** : Fix for segment markers when writing text to StreamAppender.

* Issue **#447** : Fix for AsyncSearchTask not being displayed as a child of EventSearchTask in the server tasks view.

* Issue **#421** : FileAppender now causes fatal error where no output path set.

* Issue **#427** : Pipelines with no source element will now only treat a single parser element as being a root element for backwards compatibility.

* Issue **#420** : Pipelines were producing errors in the UI when elements were deleted but still had properties set on them. The pipeline validator was attempting to set and validate properties for unknown elements. The validator now ignores properties and links to elements that are undeclared.

* Issue **#420** : The pipeline model now removes all properties and links for deleted elements on save.

* Issue **#458** : Only event searches should populate the `searchId`. Now `searchId` is only populated when a stream processor task is created by an event search as only event searches extract specific records from the source stream.

* Issue **#437** : The event log now includes source in move events.

* Issue **#419** : Fix multiple xml processing instructions appearing in output.

* Issue **#446** : Fix for deadlock on rolling appenders.

* Issue **#444** : Fix segment markers on RollingStreamAppender.

* Issue **#426** : Fix for incorrect processor filters. Old processor filters reference `systemGroupIdSet` rather than `folderIdSet`. The new migration updates them accordingly.

* Issue **#429** : Fix to remove `usePool` parser parameter.

* Issue **#439** : Fix for caches where elements were not eagerly evicted.

* Issue **#424** : Fix for cluster ping error display.

* Issue **#441** : Fix to ensure correct names are shown in pipeline properties.

* Issue **#433** : Fixed slow stream queries caused by feed permission restrictions.

* Issue **#385** : Individual index shards can now be deleted without deleting all shards.

* Issue **#391** : Users needed `Manage Processors` permission to initiate pipeline stepping. This is no longer required as the 'best fit' pipeline is now discovered as the internal processing user.

* Issue **#392** : Inherited pipelines now only require 'Use' permission to be used instead of requiring 'Read' permission.

* Issue **#394** : Pipeline stepping will now show errors with an alert popup.

* Issue **#396** : All queries associated with a dashboard should now be correctly deleted when a dashboard is deleted.

* Issue **#393** : All caches now cache items within the context of the current user so that different users do not have the possibility of having problems caused by others users not having read permissions on items.

* Issue **#358** : Schemas are now selected from a subset matching the criteria set on SchemaFilter by the user.

* Issue **#369** : Translation stepping wasn't showing any errors during stepping if a schema had an error in it.

* Issue **#364** : Switched index writer lock factory to a SingleInstanceLockFactory as index shards are accessed by a single process.

* Issue **#363** : IndexShardWriterCacheImpl now closes and flushes writers using an executor provided by the TaskManager. Writers are now also closed in LRU order when sweeping up writers that exceed TTL and TTI constraints.

* Issue **#361** : Information has been added to threads executing index writer and index searcher maintenance tasks.

* Issue **#356** : Changed the way index shard writers are cached to improve indexing performance and reduce blocking.

* Issue **#353** : Reduced expected error logging to debug.

* Issue **#354** : Changed the way search index shard readers get references to open writers so that any attempt to get an open writer will not cause, or have to wait for, a writer to close.

* Issue **#351** : Fixed ehcache item eviction issue caused by ehcache internally using a deprecated API.

* Issue **#347** : Added a 'Source' node to pipelines to establish a proper root for a pipeline rather than an assumed one based on elements with no parent.

* Issue **#350** : Removed 'Advanced Mode' from pipeline structure editor as it is no longer very useful.

* Issue **#349** : Improved index searcher cache to ensure searchers are not affected by writers closing.

* Issue **#342** : Changed the way indexing is performed to ensure index readers reference open writers correctly.

* Issue **#346** : Improved multi depth config content import.

* Issue **#328** : You can now delete corrupt shards from the UI.

* Issue **#343** : Fixed login expiry issue.

* Issue **#345** : Allowed for multi depth config content import.

* Issue **#341** : Fixed arg in SQL.

* Issue **#340** : Fixed headless and corresponding test.

* Issue **#333** : Fixed event-logging version in build.

* Issue **#334** : Improved entity sorting SQL and separated generation of SQL and HQL to help avoid future issues.

* Issue **#335** : Improved user management

* Issue **#337** : Added certificate auth option to export servlet and disabled the export config feature by default.

* Issue **#337** : Added basic auth option to export servlet to complement cert based auth.

* Issue **#332** : The index shard searcher cache now makes sure to get the current writer needed for the current searcher on open.

* Issue **#322** : The index cache and other caching beans should now throw exceptions on `get` that were generated during the creation of cached items.

* Issue **#325** : Query history is now cleaned with a separate job. Also query history is only recorded for manual querying, i.e. not when query is automated (on open or auto refresh). Queries are now recorded on a dashboard + query component basis and do not apply across multiple query components in a dashboard.

* Issue **#323** : Fixed an issue where parser elements were not being returned as 'processors' correctly when downstream of a reader.

* Issue **#322** : Index should now provide a more helpful message when an attempt is made to index data and no volumes have been assigned to an index.

* Issue **#316** : Search history is now only stored on initial query when using automated queries or when a user runs a query manually. Search history is also automatically purged to keep either a specified number of items defined by `stroom.query.history.itemsRetention` (default 100) or for a number of days specified by `stroom.query.history.daysRetention` (default 365).

* Issue **#317** : Users now need update permission on an index plus 'Manage Index Shards' permission to flush or close index shards. In addition to this a user needs delete permission to delete index shards.

* Issue **#319** : SaveAs now fetches the parent folder correctly so that users can copy items if they have permission to do so.

* Issue **#311** : Fixed request for `Pipeline` in `meta` XSLT function. Errors are now dealt with correctly so that the XSLT will not fail due to missing meta data.

* Issue **#313** : Fixed case of `xmlVersion` property on `InvalidXMLCharFilterReader`.

* Issue **#314** : Improved description of `tags` property in `BadTextXMLFilterReader`.

* Issue **#307** : Made some changes to avoid potential NPE caused by session serialisation.

* Issue **#306** : Added a stroom `meta` XSLT function. The XSLT function now exposes `Feed`, `StreamType`, `CreatedTime`, `EffectiveTime` and `Pipeline` meta attributes from the currently processing stream in addition to any other meta data that might apply. To access these meta data attributes of the current stream use `stroom:meta('StreamType')` etc. The `feed-attribute` function is now an alias for the `meta` function and should be considered to be deprecated.

* Issue **#303** : The stream delete job now uses cron in preference to a frequency.

* Issue **#152** : Changed the way indexing is performed so that a single indexer object is now responsible for indexing documents and adding them to the appropriate shard.

* Issue **#179** : Updated Saxon-HE to version 9.7.0-18 and added XSLTFilter option to `usePool` to see if caching might be responsible for issue.

* Issue **#288** : Made further changes to ensure that the IndexShardWriterCache doesn't try to reuse an index shard that has failed when adding any documents.

* Issue **#295** : Made the help URL absolute and not relative.

* Issue **#293** : Attempt to fix mismatch document count error being reported when index shards are opened.

* Issue **#292** : Fixed locking for rolling stream appender.

* Issue **#292** : Rolling stream output is no longer associated with a task, processor or pipeline to avoid future processing tasks from deleting rolling streams by thinking they are superseded.

* Issue **#292** : Data that we expect to be unavailable, e.g. locked and deleted streams, will no longer log exceptions when a user tries to view it and will instead return an appropriate message to the user in place of the data.

* Issue **#288** : The error condition 'Expected a new writer but got the same one back!!!' should no longer be encountered as the root cause should now be fixed. The original check has been reinstated so that processing will terminate if we do encounter this problem.

* Issue **#295** : Fixed the help property so that it can now be configured.

* Issue **#296** : Removed 'New' and 'Delete' buttons from the global property dialog.

* Issue **#279** : Fixed NPE thrown during proxy aggregation.

* Issue **#294** : Changing stream task status now tries multiple times to attempt to avoid a hibernate LockAcquisitionException.

* Issue **#287** : XSLT not found warnings property description now defaults to false.

* Issue **#261** : The save button is now only enabled when a dashboard or other item is made dirty and it is not read only.

* Issue **#286** : Dashboards now correctly save the selected tab when a tab is selected via the popup tab selector (visible when tabs are collapsed).

* Issue **#289** : Changed Log4J configuration to suppress logging from Hibernate SqlExceptionHandler for expected exceptions like constraint violations.

* Issue **#288** : Changed 'Expected a new writer...' fatal error to warning as the condition in question might be acceptable.

* Issue **#285** : Attempted fix for GWT RPC serialisation issue.

* Issue **#283** : Statistics for the stream task queue are now captured even if the size is zero.

* Issue **#226** : Fixed issue where querying an index failed with "User does not have the required permission (Manage Users)" message.

* Issue **#281** : Made further changes to cope with Files.list() and Files.walk() returning streams that should be closed with 'try with resources' construct.

* Issue **#224** : Removing an element from the pipeline structure now removes all child elements too.

* Issue **#282** : Users can now upload data with just 'Data - View' and 'Data - Import' application permissions, plus read permission on the appropriate feed.

* Issue **#199** : The explorer now scrolls selected items into view.

* Issue **#280** : Fixed 'No user is currently authenticated' issue when viewing jobs and nodes.

* Issue **#278** : The date picker now hides once you select a date.

* Issue **#281** : Directory streams etc are now auto closed to prevent systems running out of file handles.

* Issue **#263** : The explorer tree now allows you to collapse the root 'System' node after it is first displayed.

* Issue **#266** : The explorer tree now resets (clears and collapses all previously open nodes) and shows the currently selected item every time an explorer drop down in opened.

* Issue **#233** : Users now only see streams if they are administrators or have 'Data - View' permission. Non administrators will only see data that they have 'read' permission on for the associated feed and 'use' permission on for the associated pipeline if there is one.

* Issue **#265** : The stream filter now orders stream attributes alphabetically.

* Issue **#270** : Fixed security issue where null users were being treated as INTERNAL users.

* Issue **#270** : Improved security by pushing user tokens rather than just user names so that internal system (processing) users are clearly identifiable by the security system and cannot be spoofed by regular user accounts.

* Issue **#269** : When users are prevented from logging in with 'preventLogin' their failed login count is no longer incremented.

* Issue **#267** : The login page now shows the maintenance message.

* Issue **#276** : Session list now shows session user ids correctly.

* Issue **#201** : The permissions menu item is no longer available on the root 'System' folder.

* Issue **#176** : Improved performance of the explorer tree by increasing the size of the document permissions cache to 1M items and changing the eviction policy from LRU to LFU.

* Issue **#176** : Added an optimisation to the explorer tree that prevents the need for a server call when collapsing tree nodes.

* Issue **#273** : Removed an unnecessary script from the build.

* Issue **#277** : Fixed a layout issue that was causing the feed section of the processor filter popup to take up too much room.

* Issue **#274** : The editor pane was only returning the current user edited text when attached to the DOM which meant changes to text were ignored if an editor pane was not visible when save was pressed. This has now been fixed so that the current content of an editor pane is always returned even when it is in a detached state.

* Issue **#264** : Added created by/on and updated by/on info to pipeline stream processor info tooltips.

* Issue **#222** : Explorer items now auto expand when a quick filter is used.

* Issue **#205** : File permissions in distribution have now been changed to `0750` for directories and shell scripts and `0640` for all other files.

* Issue **#240** : Separate application permissions are now required to manage DB tables and tasks.

* Issue **#210** : The statistics tables are now listed in the database tables monitoring pane.

* Issue **#249** : Removed spaces between values and units.

* Issue **#237** : Users without 'Download Search Results' permission will no longer see the download button on the table component in a dashboard.

* Issue **#232** : Users can now inherit from pipelines that they have 'use' permissions on.

* Issue **#191** : Max stream size was not being treated as IEC value, e.g. Mebibytes etc.

* Issue **#235** : Users can now only view the processor filters that they have created if they have 'Manage Processors' permission unless they are an administrator in which case they will see all filters. Users without the 'Manage Processors' permission who are also not administrators will see no processor filters in the UI. Users with 'Manage Processors' permission who are not administrators will be able to update their own processor filters if they have 'update' permission on the associated pipeline. Administrators are able to update all processor filters.

* Issue **#212** : Changes made to text in any editor including those made with cut and paste are now correctly handled so that altered content is now saved.

* Issue **#247** : The editor pane now attempts to maintain the scroll position when formatting content.

* Issue **#251** : Volume and memory statistics are now recorded in bytes and not MiB.

* Issue **#243** : The error marker pane should now discover and display all error types even if they are preceded by over 1000 warnings.

* Issue **#254** : Fixed search result download.

* Issue **#209** : Statistics are now queryable in a dashboard if a user has 'use' permissions on a statistic.

* Issue **#255** : Fixed issue where error indicators were not being shown in the schema validator pane because the text needed to be formatted so that it spanned multiple lines before attempting to add annotations.

* Issue **#257** : The dashboard text pane now provides padding at the top to allow for tabs and controls.

* Issue **#174** : Index shard checking is now done asynchronously during startup to reduce startup time.

* Issue **#225** : Fixed NPE that was caused by processing instruction SAX events unexpectedly being fired by Xerces before start document events. This looks like it might be a bug in Xerces but the code now copes with the unexpected processing instruction event anyway.

* Issue **#230** : The maintenance message can now be set with the property 'stroom.maintenance.message' and the message now appears as a banner at the top of the screen rather than an annoying popup. Non admin users can also be prevented from logging on to the system by setting the 'stroom.maintenance.preventLogin' property to 'true'.

* Issue **#155** : Changed password values to be obfuscated in the UI as 20 asterisks regardless of length.

* Issue **#188** : All of the writers in a pipeline now display IO in the UI when stepping.

* Issue **#208** : Schema filter validation errors are now shown on the output pane during stepping.

* Issue **#211** : Turned off print margins in all editors.

* Issue **#200** : The stepping presenter now resizes the top pane to fit the tree structure even if it is several elements high.

* Issue **#168** : Code and IO is now loaded lazily into the element presenter panes during stepping which prevents the scrollbar in the editors being in the wrong position.

* Issue **#219** : Changed async dispatch code to work with new lambda classes rather than callbacks.

* Issue **#221** : Fixed issue where `*.zip.bad` files were being picked up for proxy aggregation.

* Issue **#242** : Improved the way properties are injected into some areas of the code to fix an issue where 'stroom.maxStreamSize' and other properties were not being set.

* Issue **#241** : XMLFilter now ignores the XSLT name pattern if an empty string is supplied.

* Issue **#236** : 'Manage Cache Permission' has been changed to 'Manage Cache'.

* Issue **#219** : Made further changes to use lambda expressions where possible to simplify code.

* Issue **#231** : Changed the way internal statistics are created so that multiple facets of a statistic, e.g. Free & Used Memory, are combined into a single statistic to allow combined visualisation.

* Issue **#172** : Further improvement to dashboard L&F.

* Issue **#194** : Fixed missing Roboto fonts.

* Issue **#195** : Improved font weights and removed underlines from link tabs.

* Issue **#196** : Reordered fields on stream, relative stream, volume and server task tables.

* Issue **#182** : Changed the way dates and times are parsed and formatted and improved the datebox control L&F.

* Issue **#198** : Renamed 'INTERNAL_PROCESSING_USER' to 'INTERNAL'.

* Issue **#154** : Active tasks are now sortable by processor filter priority.

* Issue **#204** : Pipeline processor statistics now include 'Node' as a tag.

* Issue **#170** : Changed import/export to delegate import/export responsibility to individual services. Import/export now only works with items that have valid UUIDs specified.

* Issue **#164** : Reduced caching to ensure tree items appear as soon as they are added.

* Issue **#177** : Removed 'Meta Data-Bytes Received' statistic as it was a duplicate.

* Issue **#152** : Changed the way index shard creation is locked so that only a single shard should be fetched from the cache with a given shard key at any one time.

* Issue **#189** : You now have to click within a checkbox to select it within a table rather than just clicking the cell the checkbox is in.

* Issue **#186** : Data is no longer artificially wrapped with the insertion of new lines server side. Instead the client now receives the data and an option to soft wrap lines has been added to the UI.

* Issue **#167** : Fixed formatting of JavaScript and JSON.

* Issue **#175** : Fixed visibility of items by inferred permissions.

* Issue **#178** : Added new properties and corresponding configuration to connect and create a separate SQL statistics DB.

* Issue **#172** : Improved dashboard L&F.

* Issue **#169** : Improved L&F of tables to make better use of screen real estate.

* Issue **#191** : Mebibytes (multiples of 1024) etc are now used as standard throughout the application for both memory and disk sizes and have single letter suffixes (B, K, M, G, T).

* Issue **#173** : Fixed the way XML formatter deals with spaces in attribute values.

* Issue **#151** : Fixed meta data statistics. 'metaDataStatistics' bean was declared as an interface and not a class.

* Issue **#158** : Added a new global property 'stroom.proxy.zipFilenameDelimiter' to enable Stroom proxy repositories to be processed that have a custom file name pattern.

* Issue **#153** : Clicking tick boxes and other cell components in tables no longer requires the row to be selected first.

* Issue **#148** : The stream browsing UI no longer throws an error when attempting to clear markers from the error markers pane.

* Issue **#160** : Stream processing tasks are now created within the security context of the user that created the associated stream processor filter.

* Issue **#157** : Data is now formatted by the editor automatically on display.

* Issue **#144** : Old processing output will now be deleted when content is reprocessed even if the new processing task does not produce output.

* Issue **#159** : Fixed NPE thrown during import.

* Issue **#166** : Fixed NPE thrown when searching statistics.

* Issue **#165** : Dashboards now add a query and result table from a template by default on creation. This was broken when adding permission inheritance to documents.

* Issue **#162** : The editor annotation popup now matches the style of other popups.

* Issue **#163** : Imported the Roboto Mono font to ensure consistency of the editor across platforms.

* Issue **#143** : Stroom now logs progress information about closing index shard writers during shutdown.

* Issue **#140** : Replaced code editor to improve UI performance and add additional code formatting & styling options.

* Issue **#146** : Object pool should no longer throw an error when abandoned objects are returned to the pool.

* Issue **#142** : Changed the way permissions are cached so that changes to permissions provide immediate access to documents.

* Issue **#123** : Changed the way entity service result caching works so that the underlying entity manager is cached instead of individual services. This allows entity result caching to be performed while still applying user permissions to cached results.

* Issue **#156** : Attempts to open items that that user does not have permission to open no longer show an error and spin the progress indicator forever, instead the item will just not open.

* Issue **#141** : Improved log output during entity reference migration and fixed statistic data source reference migration.

* Issue **#127** : Entity reference replacement should now work with references to 'StatisticsDataSource'.

* Issue **#125** : Fixed display of active tasks which was broken by changes to the task summary table selection model.

* Issue **#121** : Fixed cache clearing.

* Issue **#122** : Improved the look of the cache screen.

* Issue **#106** : Disabled users and groups are now displayed with greyed out icon in the UI.

* Issue **#132** : The explorer tree is now cleared on login so that users with different permissions do not see the previous users items.

* Issue **#128** : Improved error handling during login.

* Issue **#130** : Users with no permissions are no longer able to open folders including the root System folder to attempt data browsing.

* Issue **#120** : Entity chooser now treats 'None' as a special root level explorer node so that it can be selected in the same way as other nodes, e.g. visibly selected and responsive to double click.

* Issue **#129** : Fixed NPE.

* Issue **#119** : User permissions dialog now clears permissions when a user or group is deleted.

* Issue **#115** : User permissions on documents can now be inherited from parent folders on create, copy and move.

* Issue **#109** : Added packetSize="65536" property to AJP connector in server.xml template.

* Issue **#100** : Various list of items in stroom now allow multi selection for add/remove purposes.

* Issue **#112** : Removed 'pool' monitoring screen as all pools are now caches of one form or another.

* Issue **#105** : Users were not seeing 'New' menu for folders that they had some create child doc permissions for. This was due to DocumentType not implementing equals() and is now fixed.

* Issue **#111** : Fixed query favourites and history.

* Issue **#91** : Only CombinedParser was allowing code to be injected during stepping. Now DSParser and XMLFragmentParser support code injection during stepping.

* Issue **#107** : The UI now only shows new pipeline element items on the 'Add' menu that are allowed children of the selected element.

* Issue **#113** : User names are now validated against a regex specified by the 'stroom.security.userNamePattern' property.

* Issue **#116** : Rename is now only possible when a single explorer item is selected.

* Issue **#114** : Fixed selection manager so that the explorer tree does not select items when a node expander is clicked.

* Issue **#65** : Selection lists are now limited to 300px tall and show scrollbars if needed.

* Issue **#50** : Defaults table result fields to use local time without outputting the timezone.

* Issue **#15** : You can now express time zones in dashboard query expressions or just omit a time zone to use the locale of the browser.

* Issue **#49** : Dynamic XSLT selection now works with pipeline stepping.

* Issue **#63** : Entity selection control now shows current entity name even if it has changed since referencing entity was last saved.

* Issue **#70** : You can now select multiple explorer rows with ctrl and shift key modifiers and perform bulk actions such as copy, move, rename and delete.

* Issue **#85** : findDelete() no longer tries to add ORDER BY condition on UPDATE SQL when deleting streams.

* Issue **#89** : Warnings should now be present in processing logs for reference data lookups that don't specify feed or stream type. This was previously throwing a NullPointerException.

* Issue **#90** : Fixed entity selection dialog used outside of drop down selection control.

* Issue **#88** : Pipeline reference edit dialog now correctly selects the current stream type.

* Issue **#77** : Default index volume creation now sets stream status to INACTIVE rather than CLOSED and stream volume creation sets index status to INACTIVE rather than CLOSED.

* Issue **#93** : Fixed code so that the 'Item' menu is now visible.

* Issue **#97** : Index shard partition date range creation has been improved.

* Issue **#94** : Statistics searches now ignore expression terms with null or empty values so that the use of substitution parameters can be optional.

* Issue **#87** : Fixed explorer scrolling to the top by disabling keyboard selection.

* Issue **#104** : 'Query' no longer appears as an item that a user can allow 'create' on for permissions within a folder.

* Issue **#103** : Added 10 years as a supported data retention age.

* Issue **#86** : The stream delete button is now re-enabled when new items are selected for deletion.

* Issue **#81** : No exception will now be thrown if a client rejects a response for an EntityEvent.

* Issue **#79** : The client node no longer tries to create directories on the file system for a volume that may be owned by another node.

* Issue **#92** : Error summaries of multiple types no longer overlap each other at the top of the error markers list.

* Issue **#64** : Fixed Hessian serialisation of 'now' which was specified as a ZonedDateTime which cannot be serialised. This field is now a long representing millseconds since epoch.

* Issue **#62** : Task termination button is now enabled.

* Issue **#60** : Fixed validation of stream attributes prior to data upload to prevent null pointer exception.

* Issue **#9** : Created a new implementation of the expression parser that improved expression tokenisation and deals with BODMAS rules properly.

* Issue **#36** : Fixed and vastly improved the configuration of email so that more options can be set allowing for the use of other email services requiring more complex configuration such as gmail.

* Issue **#24** : Header and footer strings are now unescaped so that character sequences such as '\n' are translated into single characters as with standard Java strings, e.g. '\n' will become a new line and '\t' a tab.

* Issue **#40** : Changed Stroom docker container to be based on Alpine linux to save space

* Issue **#40** : Auto import of content packs on Stroom startup and added default content packs into the docker build for Stroom.

* Issue **#30** : Entering stepping mode was prompting for the pipeline to step with but also auto selecting a pipeline at the same time and entering stepping immediately.

* Dashboard auto refresh is now limited to a minimum interval of 10 seconds.

* Issue **#31** : Pipeline stepping was not including user changes immediately as parsers and XSLT filters were using cached content when they should have been ignoring the cache in stepping mode.

* Issue **#27** : Stroom now listens to window closing events and asks the user if they really want to leave the page. This replaces the previous crude attempts to block keys that affected the history or forced a browser refresh.

* Issue **#2** : The order of fields in the query editor is now alphabetical.

* Issue **#3** : When a filter is active on a dashboard table column, a filter icon now appears to indicate this.

* Issue **#5** : Replace() and Decode() dashboard table expression functions no longer ignore cells with null values.

* Issue **#7** : Dashboards are now able to query on open.

* Issue **#8** : Dashboards are now able to re-query automatically at fixed intervals.

* Updated GWT to v2.8.0 and Gin to v2.1.2.

* Issue **#12** : Dashboard queries can now evaluate relative date/time expressions such as now(), hour() etc. In addition to this the expressions also allow the addition or subtraction of durations, e.g. now - 5d.

* Issue **#14** : Dashboard query expressions can now be parameterised with any term able to accept a user defined parameter, e.g. ${user}. Once added parameters can be changed for the entire dashboard via a text box at the top of the dashboard screen which will then execute all queries when enter is pressed or it loses focus.

* Issue **#16** : Dashboard table filters can also accept user defined parameters, e.g. ${user}, to perform filtering when a query is executed.

* Fixed missing text presenter in dashboards.

* Issue **#18** : The data dashboard component will now show data relative to the last selected table row (even if there is more than one table component on the dashboard) if the data component has not been configured to listen to row selections for a specific table component.

* Changed table styling to colour alternate rows, add borders between rows and increase vertical padding

* Issue **#22** : Dashboard table columns can now be configured to wrap text via the format options.

* Issue **#28** : Dashboard component dependencies are now listed with the component name plus the component id in brackets rather than just the component id.

* Issue **#202** : Initial release of the new data retention policy functionality.

[Unreleased]: https://github.com/gchq/stroom/compare/v7.0-beta.30...HEAD
[v7.0-beta.30]: https://github.com/gchq/stroom/compare/v7.0-beta.29...v7.0-beta.30
[v7.0-beta.29]: https://github.com/gchq/stroom/compare/v7.0-beta.28...v7.0-beta.29
[v7.0-beta.28]: https://github.com/gchq/stroom/compare/v7.0-beta.27...v7.0-beta.28
[v7.0-beta.27]: https://github.com/gchq/stroom/compare/v7.0-beta.26...v7.0-beta.27
[v7.0-beta.26]: https://github.com/gchq/stroom/compare/v7.0-beta.25...v7.0-beta.26
[v7.0-beta.25]: https://github.com/gchq/stroom/compare/v7.0-beta.24...v7.0-beta.25
[v7.0-beta.24]: https://github.com/gchq/stroom/compare/v7.0-beta.23...v7.0-beta.24
[v7.0-beta.23]: https://github.com/gchq/stroom/compare/v7.0-beta.22...v7.0-beta.23
[v7.0-beta.22]: https://github.com/gchq/stroom/compare/v7.0-beta.21...v7.0-beta.22
[v7.0-beta.21]: https://github.com/gchq/stroom/compare/v7.0-beta.20...v7.0-beta.21
[v7.0-beta.20]: https://github.com/gchq/stroom/compare/v7.0-beta.19...v7.0-beta.20
[v7.0-beta.19]: https://github.com/gchq/stroom/compare/v7.0-beta.18...v7.0-beta.19
[v7.0-beta.18]: https://github.com/gchq/stroom/compare/v7.0-beta.17...v7.0-beta.18
[v7.0-beta.17]: https://github.com/gchq/stroom/compare/v7.0-beta.16...v7.0-beta.17
[v7.0-beta.16]: https://github.com/gchq/stroom/compare/v7.0-beta.15...v7.0-beta.16
[v7.0-beta.15]: https://github.com/gchq/stroom/compare/v7.0-beta.14...v7.0-beta.15
[v7.0-beta.14]: https://github.com/gchq/stroom/compare/v7.0-beta.13...v7.0-beta.14
[v7.0-beta.13]: https://github.com/gchq/stroom/compare/v7.0-beta.12...v7.0-beta.13
[v7.0-beta.12]: https://github.com/gchq/stroom/compare/v7.0-beta.11...v7.0-beta.12
[v7.0-beta.11]: https://github.com/gchq/stroom/compare/v7.0-beta.10...v7.0-beta.11
[v7.0-beta.10]: https://github.com/gchq/stroom/compare/v7.0-beta.9...v7.0-beta.10
[v7.0-beta.9]: https://github.com/gchq/stroom/compare/v7.0-beta.8...v7.0-beta.9
[v7.0-beta.8]: https://github.com/gchq/stroom/compare/v7.0-beta.7...v7.0-beta.8
[v7.0-beta.7]: https://github.com/gchq/stroom/compare/v7.0-beta.6...v7.0-beta.7
[v7.0-beta.6]: https://github.com/gchq/stroom/compare/v7.0-beta.5...v7.0-beta.6
[v7.0-beta.5]: https://github.com/gchq/stroom/compare/v7.0-beta.4...v7.0-beta.5
[v7.0-beta.4]: https://github.com/gchq/stroom/compare/v7.0-beta.3...v7.0-beta.4
[v7.0-beta.3]: https://github.com/gchq/stroom/compare/v7.0-beta.2...v7.0-beta.3
[v7.0-beta.2]: https://github.com/gchq/stroom/compare/v7.0-beta.1...v7.0-beta.2
[v7.0-beta.1]: https://github.com/gchq/stroom/compare/v7.0-alpha.5...v7.0-beta.1
[v7.0-alpha.5]: https://github.com/gchq/stroom/compare/v7.0-alpha.4...v7.0-alpha.5
[v7.0-alpha.4]: https://github.com/gchq/stroom/compare/v7.0-alpha.3...v7.0-alpha.4
[v7.0-alpha.3]: https://github.com/gchq/stroom/compare/v7.0-alpha.2...v7.0-alpha.3
[v7.0-alpha.2]: https://github.com/gchq/stroom/compare/v7.0-alpha.1...v7.0-alpha.2
[v7.0-alpha.1]: https://github.com/gchq/stroom/compare/v6.0.0...v7.0-alpha.1
[v6.0.0]: https://github.com/gchq/stroom/compare/v5.4.0...v6.0.0<|MERGE_RESOLUTION|>--- conflicted
+++ resolved
@@ -6,17 +6,13 @@
 
 ## [Unreleased]
 
-<<<<<<< HEAD
 * Issue **#1543** : Prevent import/export of processor filters with id fields
-=======
+
 * Issue **#1112** : You can now copy feeds along with other items and copies are named appropriately.
 
 * Issue **#1112** : When copying a selection of several items, the dependencies between the items are altered in the resulting copies so that the copied items work together as a new set of content.
 
 * Issue **#1112** : As part of fixing dependencies when copying items, the dependencies screen now works correctly and now also shows processor filters. 
-
-* Issue **#1545** : Add property `enableDistributedJobsOnBootstrap` to enable/disable processing on first boot.
->>>>>>> 19aa4e2b
 
 * Issue **#1545** : Add property `enableDistributedJobsOnBootstrap` to enable/disable processing on first boot.
 
