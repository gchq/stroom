# Change Log
All notable changes to this project will be documented in this file.

The format is based on [Keep a Changelog](http://keepachangelog.com/) 
and this project adheres to [Semantic Versioning](http://semver.org/).

## [Unreleased]

### Added

### Changed

<<<<<<< HEAD
* Issue **#475** : Fix memory leak of java.io.File references when proxy aggregation runs
=======
* Issue **#470** : You can now correctly add destinations directly to the pipeline 'Source' element to enable raw streaming.
>>>>>>> bc48ac6a

## [v5.0-beta.59] - 2017-11-10

* Issue **#477** : Additional changes to ensure search sub tasks use threads fairly between multiple searches.

## [v5.0-beta.58] - 2017-11-09

* Issue **#477** : Additional changes to ensure search sub tasks use threads fairly between multiple searches.

## [v5.0-beta.57] - 2017-11-08

* Issue **#477** : Search sub tasks are now correctly linked to their parent task and can therefore be terminated by terminating parent tasks.

## [v5.0-beta.56] - 2017-11-06

* Issue **#425** : Changed string replacement in pipeline migration code to use a literal match

* Issue **#469** : Add Heap Histogram internal statistics for memory use monitoring

## [v5.0-beta.55] - 2017-10-26

* Issue **#463** : Made further improvements to the index shard writer cache to improve performance.

## [v5.0-beta.54] - 2017-10-25

* Issue **#448** : Some search related tasks never seem to complete, presumably because an error is thrown at some point and so their callbacks do not get called normally. This fix changes the way task completion is recorded so that it isn't dependant on the callbacks being called correctly.

* Issue **#464** : When a user resets a password, the password now has an expiry date set in the future determined by the password expiry policy. Password that are reset by email still expire immediately as expected.

* Issue **#462** : Permission exceptions now carry details of the user that the exception applies to. This change allows error logging to record the user id in the message where appropriate.

* Issue **#463** : Many index shards are being corrupted which may be caused by insufficient locking of the shard writers and readers. This fix changes the locking mechanism to use the file system.

## [v5.0-beta.53] - 2017-10-18

* Issue **#451** : Data paging was allowing the user to jump beyond the end of a stream whereby just the XML root elements were displayed. This is now fixed by adding a constraint to the page offset so that the user cannot jump beyond the last record. Because data paging assumes that segmented streams have a header and footer, text streams now include segments after a header and before a footer, even if neither are added, so that paging always works correctly regardless of the presence of a header or footer.

* Issue **#461** : The stream attributes on the filter dialog were not sorted alphabetically, they now are.

* Issue **#460** : In some instances error streams did not always have stream attributes added to them for fatal errors. This mainly occurred in instances where processing failed early on during pipeline creation. An error was recorded but stream attributes were not added to the meta data for the error stream. Processing now ensures that stream attributes are recorded for all error cases.

* Issue **#442** : Remove 'Old Internal Statistics' folder, improve import exception handling

* Issue **#457** : Add check to import to prevent duplicate root level entities

## [v5.0-beta.52] - 2017-10-17

* Issue **#444** : Fix for segment markers when writing text to StreamAppender.

* Issue **#447** : Fix for AsyncSearchTask not being displayed as a child of EventSearchTask in the server tasks view.

* Issue **#421** : FileAppender now causes fatal error where no output path set.

* Issue **#427** : Pipelines with no source element will now only treat a single parser element as being a root element for backwards compatibility.

* Issue **#420** : Pipelines were producing errors in the UI when elements were deleted but still had properties set on them. The pipeline validator was attempting to set and validate properties for unknown elements. The validator now ignores properties and links to elements that are undeclared.

* Issue **#420** : The pipeline model now removes all properties and links for deleted elements on save.

* Issue **#458** : Only event searches should populate the `searchId`. Now `searchId` is only populated when a stream processor task is created by an event search as only event searches extract specific records from the source stream.

* Issue **#437** : The event log now includes source in move events.

## [v5.0-beta.51] - 2017-10-13

* Issue **#419** : Fix multiple xml processing instructions appearing in output.

* Issue **#446** : Fix for deadlock on rolling appenders.

## [v5.0-beta.50] - 2017-10-13

* Issue **#444** : Fix segment markers on RollingStreamAppender.

## [v5.0-beta.49] - 2017-10-11

* Issue **#426** : Fix for incorrect processor filters. Old processor filters reference `systemGroupIdSet` rather than `folderIdSet`. The new migration updates them accordingly.

* Issue **#429** : Fix to remove `usePool` parser parameter.

* Issue **#439** : Fix for caches where elements were not eagerly evicted.

* Issue **#424** : Fix for cluster ping error display.

* Issue **#441** : Fix to ensure correct names are shown in pipeline properties.

## [v5.0-beta.48] - 2017-10-05

* Issue **#433** : Fixed slow stream queries caused by feed permission restrictions.

## [v5.0-beta.47] - 2017-09-11

* Issue **#385** : Individual index shards can now be deleted without deleting all shards.

* Issue **#391** : Users needed `Manage Processors` permission to initiate pipeline stepping. This is no longer required as the 'best fit' pipeline is now discovered as the internal processing user.

* Issue **#392** : Inherited pipelines now only require 'Use' permission to be used instead of requiring 'Read' permission.

* Issue **#394** : Pipeline stepping will now show errors with an alert popup.

* Issue **#396** : All queries associated with a dashboard should now be correctly deleted when a dashboard is deleted.

* Issue **#393** : All caches now cache items within the context of the current user so that different users do not have the possibility of having problems caused by others users not having read permissions on items.

* Issue **#358** : Schemas are now selected from a subset matching the criteria set on SchemaFilter by the user.

* Issue **#369** : Translation stepping wasn't showing any errors during stepping if a schema had an error in it.

## [v5.0-beta.46] - 2017-08-15

* Issue **#364** : Switched index writer lock factory to a SingleInstanceLockFactory as index shards are accessed by a single process.

* Issue **#363** : IndexShardWriterCacheImpl now closes and flushes writers using an executor provided by the TaskManager. Writers are now also closed in LRU order when sweeping up writers that exceed TTL and TTI constraints.

* Issue **#361** : Information has been added to threads executing index writer and index searcher maintenance tasks.

## [v5.0-beta.45] - 2017-08-08

* Issue **#356** : Changed the way index shard writers are cached to improve indexing performance and reduce blocking.

## [v5.0-beta.44] - 2017-07-28

* Issue **#353** : Reduced expected error logging to debug.

* Issue **#354** : Changed the way search index shard readers get references to open writers so that any attempt to get an open writer will not cause, or have to wait for, a writer to close.

## [v5.0-beta.43] - 2017-07-25

* Issue **#351** : Fixed ehcache item eviction issue caused by ehcache internally using a deprecated API.

## [v5.0-beta.42] - 2017-07-24

* Issue **#347** : Added a 'Source' node to pipelines to establish a proper root for a pipeline rather than an assumed one based on elements with no parent.

* Issue **#350** : Removed 'Advanced Mode' from pipeline structure editor as it is no longer very useful.

* Issue **#349** : Improved index searcher cache to ensure searchers are not affected by writers closing.

## [v5.0-beta.41] - 2017-07-20

* Issue **#342** : Changed the way indexing is performed to ensure index readers reference open writers correctly.

* Issue **#346** : Improved multi depth config content import.

* Issue **#328** : You can now delete corrupt shards from the UI.

## [v5.0-beta.40] - 2017-07-14

* Issue **#343** : Fixed login expiry issue.

* Issue **#345** : Allowed for multi depth config content import.

## [v5.0-beta.39] - 2017-07-09

* Issue **#341** : Fixed arg in SQL.

## [v5.0-beta.38] - 2017-07-07

* Issue **#340** : Fixed headless and corresponding test.

## [v5.0-beta.37] - 2017-07-07

* Issue **#333** : Fixed event-logging version in build.

## [v5.0-beta.36] - 2017-07-06

* Issue **#334** : Improved entity sorting SQL and separated generation of SQL and HQL to help avoid future issues.

* Issue **#335** : Improved user management

* Issue **#337** : Added certificate auth option to export servlet and disabled the export config feature by default.

* Issue **#337** : Added basic auth option to export servlet to complement cert based auth.

* Issue **#332** : The index shard searcher cache now makes sure to get the current writer needed for the current searcher on open.

## [v5.0-beta.35] - 2017-06-26

* Issue **#322** : The index cache and other caching beans should now throw exceptions on `get` that were generated during the creation of cached items.

## [v5.0-beta.34] - 2017-06-22

* Issue **#325** : Query history is now cleaned with a separate job. Also query history is only recorded for manual querying, i.e. not when query is automated (on open or auto refresh). Queries are now recorded on a dashboard + query component basis and do not apply across multiple query components in a dashboard.

* Issue **#323** : Fixed an issue where parser elements were not being returned as 'processors' correctly when downstream of a reader.

* Issue **#322** : Index should now provide a more helpful message when an attempt is made to index data and no volumes have been assigned to an index.

## [v5.0-beta.33] - 2017-06-19

* Issue **#316** : Search history is now only stored on initial query when using automated queries or when a user runs a query manually. Search history is also automatically purged to keep either a specified number of items defined by `stroom.query.history.itemsRetention` (default 100) or for a number of days specified by `stroom.query.history.daysRetention` (default 365).

* Issue **#317** : Users now need update permission on an index plus 'Manage Index Shards' permission to flush or close index shards. In addition to this a user needs delete permission to delete index shards.

* Issue **#319** : SaveAs now fetches the parent folder correctly so that users can copy items if they have permission to do so.

## [v5.0-beta.32] - 2017-06-13

* Issue **#311** : Fixed request for `Pipeline` in `meta` XSLT function. Errors are now dealt with correctly so that the XSLT will not fail due to missing meta data.

* Issue **#313** : Fixed case of `xmlVersion` property on `InvalidXMLCharFilterReader`.

* Issue **#314** : Improved description of `tags` property in `BadTextXMLFilterReader`.

## [v5.0-beta.31] - 2017-06-07

* Issue **#307** : Made some changes to avoid potential NPE caused by session serialisation.

* Issue **#306** : Added a stroom `meta` XSLT function. The XSLT function now exposes `Feed`, `StreamType`, `CreatedTime`, `EffectiveTime` and `Pipeline` meta attributes from the currently processing stream in addition to any other meta data that might apply. To access these meta data attributes of the current stream use `stroom:meta('StreamType')` etc. The `feed-attribute` function is now an alias for the `meta` function and should be considered to be deprecated.

* Issue **#303** : The stream delete job now uses cron in preference to a frequency.

## [v5.0-beta.30] - 2017-06-06

* Issue **#152** : Changed the way indexing is performed so that a single indexer object is now responsible for indexing documents and adding them to the appropriate shard.

## [v5.0-beta.29] - 2017-05-26

* Issue **#179** : Updated Saxon-HE to version 9.7.0-18 and added XSLTFilter option to `usePool` to see if caching might be responsible for issue.

* Issue **#288** : Made further changes to ensure that the IndexShardWriterCache doesn't try to reuse an index shard that has failed when adding any documents.

## [v5.0-beta.28] - 2017-05-19

* Issue **#295** : Made the help URL absolute and not relative.

* Issue **#293** : Attempt to fix mismatch document count error being reported when index shards are opened.

* Issue **#292** : Fixed locking for rolling stream appender.

* Issue **#292** : Rolling stream output is no longer associated with a task, processor or pipeline to avoid future processing tasks from deleting rolling streams by thinking they are superseded.

* Issue **#292** : Data that we expect to be unavailable, e.g. locked and deleted streams, will no longer log exceptions when a user tries to view it and will instead return an appropriate message to the user in place of the data.

## [v5.0-beta.27] - 2017-05-18

* Issue **#288** : The error condition 'Expected a new writer but got the same one back!!!' should no longer be encountered as the root cause should now be fixed. The original check has been reinstated so that processing will terminate if we do encounter this problem.

* Issue **#295** : Fixed the help property so that it can now be configured.

* Issue **#296** : Removed 'New' and 'Delete' buttons from the global property dialog.

* Issue **#279** : Fixed NPE thrown during proxy aggregation.

* Issue **#294** : Changing stream task status now tries multiple times to attempt to avoid a hibernate LockAcquisitionException.

## [v5.0-beta.26] - 2017-05-12

* Issue **#287** : XSLT not found warnings property description now defaults to false.

* Issue **#261** : The save button is now only enabled when a dashboard or other item is made dirty and it is not read only.

* Issue **#286** : Dashboards now correctly save the selected tab when a tab is selected via the popup tab selector (visible when tabs are collapsed).

* Issue **#289** : Changed Log4J configuration to suppress logging from Hibernate SqlExceptionHandler for expected exceptions like constraint violations.

* Issue **#288** : Changed 'Expected a new writer...' fatal error to warning as the condition in question might be acceptable.

## [v5.0-beta.25] - 2017-05-10

* Issue **#285** : Attempted fix for GWT RPC serialisation issue.

## [v5.0-beta.24] - 2017-05-09

* Issue **#283** : Statistics for the stream task queue are now captured even if the size is zero.

* Issue **#226** : Fixed issue where querying an index failed with "User does not have the required permission (Manage Users)" message.

## [v5.0-beta.23] - 2017-05-06

* Issue **#281** : Made further changes to cope with Files.list() and Files.walk() returning streams that should be closed with 'try with resources' construct.

* Issue **#224** : Removing an element from the pipeline structure now removes all child elements too.

* Issue **#282** : Users can now upload data with just 'Data - View' and 'Data - Import' application permissions, plus read permission on the appropriate feed.

* Issue **#199** : The explorer now scrolls selected items into view.

## [v5.0-beta.22] - 2017-05-04

* Issue **#280** : Fixed 'No user is currently authenticated' issue when viewing jobs and nodes.

* Issue **#278** : The date picker now hides once you select a date.

* Issue **#281** : Directory streams etc are now auto closed to prevent systems running out of file handles.

## [v5.0-beta.21] - 2017-05-03

* Issue **#263** : The explorer tree now allows you to collapse the root 'System' node after it is first displayed.

* Issue **#266** : The explorer tree now resets (clears and collapses all previously open nodes) and shows the currently selected item every time an explorer drop down in opened.

* Issue **#233** : Users now only see streams if they are administrators or have 'Data - View' permission. Non administrators will only see data that they have 'read' permission on for the associated feed and 'use' permission on for the associated pipeline if there is one.

* Issue **#265** : The stream filter now orders stream attributes alphabetically.

* Issue **#270** : Fixed security issue where null users were being treated as INTERNAL users.

* Issue **#270** : Improved security by pushing user tokens rather than just user names so that internal system (processing) users are clearly identifiable by the security system and cannot be spoofed by regular user accounts.

* Issue **#269** : When users are prevented from logging in with 'preventLogin' their failed login count is no longer incremented.

* Issue **#267** : The login page now shows the maintenance message.

* Issue **#276** : Session list now shows session user ids correctly.

* Issue **#201** : The permissions menu item is no longer available on the root 'System' folder.

* Issue **#176** : Improved performance of the explorer tree by increasing the size of the document permissions cache to 1M items and changing the eviction policy from LRU to LFU.

* Issue **#176** : Added an optimisation to the explorer tree that prevents the need for a server call when collapsing tree nodes.

* Issue **#273** : Removed an unnecessary script from the build.

* Issue **#277** : Fixed a layout issue that was causing the feed section of the processor filter popup to take up too much room.

* Issue **#274** : The editor pane was only returning the current user edited text when attached to the DOM which meant changes to text were ignored if an editor pane was not visible when save was pressed. This has now been fixed so that the current content of an editor pane is always returned even when it is in a detached state.

* Issue **#264** : Added created by/on and updated by/on info to pipeline stream processor info tooltips.

* Issue **#222** : Explorer items now auto expand when a quick filter is used.

## [v5.0-beta.20] - 2017-04-26

* Issue **#205** : File permissions in distribution have now been changed to `0750` for directories and shell scripts and `0640` for all other files.

* Issue **#240** : Separate application permissions are now required to manage DB tables and tasks.

* Issue **#210** : The statistics tables are now listed in the database tables monitoring pane.

* Issue **#249** : Removed spaces between values and units.

* Issue **#237** : Users without 'Download Search Results' permission will no longer see the download button on the table component in a dashboard.

* Issue **#232** : Users can now inherit from pipelines that they have 'use' permissions on.

* Issue **#191** : Max stream size was not being treated as IEC value, e.g. Mebibytes etc.

* Issue **#235** : Users can now only view the processor filters that they have created if they have 'Manage Processors' permission unless they are an administrator in which case they will see all filters. Users without the 'Manage Processors' permission who are also not administrators will see no processor filters in the UI. Users with 'Manage Processors' permission who are not administrators will be able to update their own processor filters if they have 'update' permission on the associated pipeline. Administrators are able to update all processor filters.

* Issue **#212** : Changes made to text in any editor including those made with cut and paste are now correctly handled so that altered content is now saved.

* Issue **#247** : The editor pane now attempts to maintain the scroll position when formatting content.

* Issue **#251** : Volume and memory statistics are now recorded in bytes and not MiB.

* Issue **#243** : The error marker pane should now discover and display all error types even if they are preceded by over 1000 warnings.

* Issue **#254** : Fixed search result download.

* Issue **#209** : Statistics are now queryable in a dashboard if a user has 'use' permissions on a statistic.

* Issue **#255** : Fixed issue where error indicators were not being shown in the schema validator pane because the text needed to be formatted so that it spanned multiple lines before attempting to add annotations.

* Issue **#257** : The dashboard text pane now provides padding at the top to allow for tabs and controls.

* Issue **#174** : Index shard checking is now done asynchronously during startup to reduce startup time.

* Issue **#225** : Fixed NPE that was caused by processing instruction SAX events unexpectedly being fired by Xerces before start document events. This looks like it might be a bug in Xerces but the code now copes with the unexpected processing instruction event anyway.

* Issue **#230** : The maintenance message can now be set with the property 'stroom.maintenance.message' and the message now appears as a banner at the top of the screen rather than an annoying popup. Non admin users can also be prevented from logging on to the system by setting the 'stroom.maintenance.preventLogin' property to 'true'.

## [v5.0-beta.19] - 2017-04-21

* Issue **#155** : Changed password values to be obfuscated in the UI as 20 asterisks regardless of length.

* Issue **#188** : All of the writers in a pipeline now display IO in the UI when stepping.

* Issue **#208** : Schema filter validation errors are now shown on the output pane during stepping.

* Issue **#211** : Turned off print margins in all editors.

* Issue **#200** : The stepping presenter now resizes the top pane to fit the tree structure even if it is several elements high.

* Issue **#168** : Code and IO is now loaded lazily into the element presenter panes during stepping which prevents the scrollbar in the editors being in the wrong position.

* Issue **#219** : Changed async dispatch code to work with new lambda classes rather than callbacks.

* Issue **#205** : File permissions in distribution have now been changed to `0750` for directories and shell scripts and `0640` for all other files.

* Issue **#221** : Fixed issue where `*.zip.bad` files were being picked up for proxy aggregation.

* Issue **#242** : Improved the way properties are injected into some areas of the code to fix an issue where 'stroom.maxStreamSize' and other properties were not being set.

* Issue **#241** : XMLFilter now ignores the XSLT name pattern if an empty string is supplied.

* Issue **#236** : 'Manage Cache Permission' has been changed to 'Manage Cache'.

* Issue **#219** : Made further changes to use lambda expressions where possible to simplify code.

* Issue **#231** : Changed the way internal statistics are created so that multiple facets of a statistic, e.g. Free & Used Memory, are combined into a single statistic to allow combined visualisation.

## [v5.0-beta.18] - 2017-04-13

* Issue **#172** : Further improvement to dashboard L&F.

* Issue **#194** : Fixed missing Roboto fonts.

* Issue **#195** : Improved font weights and removed underlines from link tabs.

* Issue **#196** : Reordered fields on stream, relative stream, volume and server task tables.

* Issue **#182** : Changed the way dates and times are parsed and formatted and improved the datebox control L&F.

* Issue **#198** : Renamed 'INTERNAL_PROCESSING_USER' to 'INTERNAL'.

* Issue **#154** : Active tasks are now sortable by processor filter priority.

* Issue **#204** : Pipeline processor statistics now include 'Node' as a tag.

## [v5.0-beta.17] - 2017-04-05

* Issue **#170** : Changed import/export to delegate import/export responsibility to individual services. Import/export now only works with items that have valid UUIDs specified.

* Issue **#164** : Reduced caching to ensure tree items appear as soon as they are added.

* Issue **#177** : Removed 'Meta Data-Bytes Received' statistic as it was a duplicate.

* Issue **#152** : Changed the way index shard creation is locked so that only a single shard should be fetched from the cache with a given shard key at any one time.

* Issue **#189** : You now have to click within a checkbox to select it within a table rather than just clicking the cell the checkbox is in.

* Issue **#186** : Data is no longer artificially wrapped with the insertion of new lines server side. Instead the client now receives the data and an option to soft wrap lines has been added to the UI.

* Issue **#167** : Fixed formatting of JavaScript and JSON.

* Issue **#175** : Fixed visibility of items by inferred permissions.

* Issue **#178** : Added new properties and corresponding configuration to connect and create a separate SQL statistics DB.

* Issue **#172** : Improved dashboard L&F.

* Issue **#169** : Improved L&F of tables to make better use of screen real estate.

* Issue **#191** : Mebibytes (multiples of 1024) etc are now used as standard throughout the application for both memory and disk sizes and have single letter suffixes (B, K, M, G, T).

## [v5.0-beta.16] - 2017-03-31

* Issue **#173** : Fixed the way XML formatter deals with spaces in attribute values.

## [v5.0-beta.15] - 2017-03-27

* Issue **#151** : Fixed meta data statistics. 'metaDataStatistics' bean was declared as an interface and not a class.

* Issue **#158** : Added a new global property 'stroom.proxy.zipFilenameDelimiter' to enable Stroom proxy repositories to be processed that have a custom file name pattern.

## [v5.0-beta.14] - 2017-03-22

* Issue **#153** : Clicking tick boxes and other cell components in tables no longer requires the row to be selected first.

* Issue **#148** : The stream browsing UI no longer throws an error when attempting to clear markers from the error markers pane.

* Issue **#160** : Stream processing tasks are now created within the security context of the user that created the associated stream processor filter.

* Issue **#157** : Data is now formatted by the editor automatically on display.

* Issue **#144** : Old processing output will now be deleted when content is reprocessed even if the new processing task does not produce output.

* Issue **#159** : Fixed NPE thrown during import.

* Issue **#166** : Fixed NPE thrown when searching statistics.

* Issue **#165** : Dashboards now add a query and result table from a template by default on creation. This was broken when adding permission inheritance to documents.

* Issue **#162** : The editor annotation popup now matches the style of other popups.

* Issue **#163** : Imported the Roboto Mono font to ensure consistency of the editor across platforms.

## [v5.0-beta.13] - 2017-03-20

* Issue **#143** : Stroom now logs progress information about closing index shard writers during shutdown.

* Issue **#140** : Replaced code editor to improve UI performance and add additional code formatting & styling options.

* Issue **#146** : Object pool should no longer throw an error when abandoned objects are returned to the pool.

* Issue **#142** : Changed the way permissions are cached so that changes to permissions provide immediate access to documents.

* Issue **#123** : Changed the way entity service result caching works so that the underlying entity manager is cached instead of individual services. This allows entity result caching to be performed while still applying user permissions to cached results.

* Issue **#156** : Attempts to open items that that user does not have permission to open no longer show an error and spin the progress indicator forever, instead the item will just not open.

## [v5.0-beta.12] - 2017-03-13

* Issue **#141** : Improved log output during entity reference migration and fixed statistic data source reference migration.

## [v5.0-beta.11] - 2017-02-23

* Issue **#127** : Entity reference replacement should now work with references to 'StatisticsDataSource'.

* Issue **#125** : Fixed display of active tasks which was broken by changes to the task summary table selection model.

* Issue **#121** : Fixed cache clearing.

* Issue **#122** : Improved the look of the cache screen.

* Issue **#106** : Disabled users and groups are now displayed with greyed out icon in the UI.

* Issue **#132** : The explorer tree is now cleared on login so that users with different permissions do not see the previous users items.

* Issue **#128** : Improved error handling during login.

* Issue **#130** : Users with no permissions are no longer able to open folders including the root System folder to attempt data browsing.

* Issue **#120** : Entity chooser now treats 'None' as a special root level explorer node so that it can be selected in the same way as other nodes, e.g. visibly selected and responsive to double click.

* Issue **#129** : Fixed NPE.

* Issue **#119** : User permissions dialog now clears permissions when a user or group is deleted.

* Issue **#115** : User permissions on documents can now be inherited from parent folders on create, copy and move.

## [v5.0-beta.10] - 2017-02-07

* Issue **#109** : Added packetSize="65536" property to AJP connector in server.xml template.

* Issue **#100** : Various list of items in stroom now allow multi selection for add/remove purposes.

* Issue **#112** : Removed 'pool' monitoring screen as all pools are now caches of one form or another.

* Issue **#105** : Users were not seeing 'New' menu for folders that they had some create child doc permissions for. This was due to DocumentType not implementing equals() and is now fixed.

* Issue **#111** : Fixed query favourites and history.

* Issue **#91** : Only CombinedParser was allowing code to be injected during stepping. Now DSParser and XMLFragmentParser support code injection during stepping.

* Issue **#107** : The UI now only shows new pipeline element items on the 'Add' menu that are allowed children of the selected element.

* Issue **#113** : User names are now validated against a regex specified by the 'stroom.security.userNamePattern' property.

* Issue **#116** : Rename is now only possible when a single explorer item is selected.

* Issue **#114** : Fixed selection manager so that the explorer tree does not select items when a node expander is clicked.

* Issue **#65** : Selection lists are now limited to 300px tall and show scrollbars if needed.

* Issue **#50** : Defaults table result fields to use local time without outputting the timezone.

* Issue **#15** : You can now express time zones in dashboard query expressions or just omit a time zone to use the locale of the browser.

* Issue **#49** : Dynamic XSLT selection now works with pipeline stepping.

## [v5.0-beta.9] - 2017-02-01
* Issue **#63** : Entity selection control now shows current entity name even if it has changed since referencing entity was last saved.

* Issue **#70** : You can now select multiple explorer rows with ctrl and shift key modifiers and perform bulk actions such as copy, move, rename and delete.

* Issue **#85** : findDelete() no longer tries to add ORDER BY condition on UPDATE SQL when deleting streams.

* Issue **#89** : Warnings should now be present in processing logs for reference data lookups that don't specify feed or stream type. This was previously throwing a NullPointerException.

* Issue **#90** : Fixed entity selection dialog used outside of drop down selection control.

* Issue **#88** : Pipeline reference edit dialog now correctly selects the current stream type.

* Issue **#77** : Default index volume creation now sets stream status to INACTIVE rather than CLOSED and stream volume creation sets index status to INACTIVE rather than CLOSED.

* Issue **#93** : Fixed code so that the 'Item' menu is now visible.

* Issue **#97** : Index shard partition date range creation has been improved.

* Issue **#94** : Statistics searches now ignore expression terms with null or empty values so that the use of substitution parameters can be optional.

* Issue **#87** : Fixed explorer scrolling to the top by disabling keyboard selection.

* Issue **#104** : 'Query' no longer appears as an item that a user can allow 'create' on for permissions within a folder.

* Issue **#103** : Added 10 years as a supported data retention age.

* Issue **#86** : The stream delete button is now re-enabled when new items are selected for deletion.

* Issue **#81** : No exception will now be thrown if a client rejects a response for an EntityEvent.

* Issue **#79** : The client node no longer tries to create directories on the file system for a volume that may be owned by another node.

* Issue **#92** : Error summaries of multiple types no longer overlap each other at the top of the error markers list.

## [v5.0-beta.8] - 2016-12-21
* Issue **#64** : Fixed Hessian serialisation of 'now' which was specified as a ZonedDateTime which cannot be serialised. This field is now a long representing millseconds since epoch.

* Issue **#62** : Task termination button is now enabled.

* Issue **#60** : Fixed validation of stream attributes prior to data upload to prevent null pointer exception.

## [v5.0-beta.7] - 2016-12-14
* Issue **#9** : Created a new implementation of the expression parser that improved expression tokenisation and deals with BODMAS rules properly.

* Issue **#36** : Fixed and vastly improved the configuration of email so that more options can be set allowing for the use of other email services requiring more complex configuration such as gmail.

* Issue **#24** : Header and footer strings are now unescaped so that character sequences such as '\n' are translated into single characters as with standard Java strings, e.g. '\n' will become a new line and '\t' a tab.

* Issue **#40** : Changed Stroom docker conatiner to be based on Alpine linux to save space

* Issue **#40** : Auto import of content packs on Stroom startup and added default content packs into the docker build for Stroom.

## [v5.0-beta.6] - 2016-11-22
* Issue **#30** : Entering stepping mode was prompting for the pipeline to step with but also auto selecting a pipeline at the same time and entering stepping immediately.

* Dashboard auto refresh is now limited to a minimum interval of 10 seconds.

* Issue **#31** : Pipeline stepping was not including user changes immediately as parsers and XSLT filters were using cached content when they should have been ignoring the cache in stepping mode.

* Issue **#27** : Stroom now listens to window closing events and asks the user if they really want to leave the page. This replaces the previous crude attempts to block keys that affected the history or forced a browser refresh.

## [v5.0-beta.5] - 2016-11-17
* Issue **#2** : The order of fields in the query editor is now alphabetical.

* Issue **#3** : When a filter is active on a dashboard table column, a filter icon now appears to indicate this.

* Issue **#5** : Replace() and Decode() dashboard table expression functions no longer ignore cells with null values.

* Issue **#7** : Dashboards are now able to query on open.

* Issue **#8** : Dashboards are now able to re-query automatically at fixed intervals.

* Updated GWT to v2.8.0 and Gin to v2.1.2.

* Issue **#12** : Dashboard queries can now evaluate relative date/time expressions such as now(), hour() etc. In addition to this the expressions also allow the addition or subtraction of durations, e.g. now - 5d.

* Issue **#14** : Dashboard query expressions can now be parameterised with any term able to accept a user defined parameter, e.g. ${user}. Once added parameters can be changed for the entire dashboard via a text box at the top of the dashboard screen which will then execute all queries when enter is pressed or it loses focus.

* Issue **#16** : Dashboard table filters can also accept user defined parameters, e.g. ${user}, to perform filtering when a query is executed.

* Fixed missing text presenter in dashboards.

* Issue **#18** : The data dashboard component will now show data relative to the last selected table row (even if there is more than one table component on the dashboard) if the data component has not been configured to listen to row selections for a specific table component.

* Changed table styling to colour alternate rows, add borders between rows and increase vertical padding

* Issue **#22** : Dashboard table columns can now be configured to wrap text via the format options.

* Issue **#28** : Dashboard component dependencies are now listed with the component name plus the component id in brackets rather than just the component id.

## [v5.0-beta.4] - 2016-10-03
* Initial open source release

[Unreleased]: https://github.com/gchq/stroom/compare/v5.0-beta.59...HEAD
[v5.0-beta.59]: https://github.com/gchq/stroom/compare/v5.0-beta.58...v5.0-beta.59
[v5.0-beta.58]: https://github.com/gchq/stroom/compare/v5.0-beta.57...v5.0-beta.58
[v5.0-beta.57]: https://github.com/gchq/stroom/compare/v5.0-beta.56...v5.0-beta.57
[v5.0-beta.56]: https://github.com/gchq/stroom/compare/v5.0-beta.55...v5.0-beta.56
[v5.0-beta.55]: https://github.com/gchq/stroom/compare/v5.0-beta.54...v5.0-beta.55
[v5.0-beta.54]: https://github.com/gchq/stroom/compare/v5.0-beta.53...v5.0-beta.54
[v5.0-beta.53]: https://github.com/gchq/stroom/compare/v5.0-beta.52...v5.0-beta.53
[v5.0-beta.52]: https://github.com/gchq/stroom/compare/v5.0-beta.51...v5.0-beta.52
[v5.0-beta.51]: https://github.com/gchq/stroom/compare/v5.0-beta.50...v5.0-beta.51
[v5.0-beta.50]: https://github.com/gchq/stroom/compare/v5.0-beta.49...v5.0-beta.50
[v5.0-beta.49]: https://github.com/gchq/stroom/compare/v5.0-beta.48...v5.0-beta.49
[v5.0-beta.48]: https://github.com/gchq/stroom/compare/v5.0-beta.47...v5.0-beta.48
[v5.0-beta.47]: https://github.com/gchq/stroom/compare/v5.0-beta.46...v5.0-beta.47
[v5.0-beta.46]: https://github.com/gchq/stroom/compare/v5.0-beta.45...v5.0-beta.46
[v5.0-beta.45]: https://github.com/gchq/stroom/compare/v5.0-beta.44...v5.0-beta.45
[v5.0-beta.44]: https://github.com/gchq/stroom/compare/v5.0-beta.43...v5.0-beta.44
[v5.0-beta.43]: https://github.com/gchq/stroom/compare/v5.0-beta.42...v5.0-beta.43
[v5.0-beta.42]: https://github.com/gchq/stroom/compare/v5.0-beta.41...v5.0-beta.42
[v5.0-beta.41]: https://github.com/gchq/stroom/compare/v5.0-beta.40...v5.0-beta.41
[v5.0-beta.40]: https://github.com/gchq/stroom/compare/v5.0-beta.39...v5.0-beta.40
[v5.0-beta.39]: https://github.com/gchq/stroom/compare/v5.0-beta.38...v5.0-beta.39
[v5.0-beta.38]: https://github.com/gchq/stroom/compare/v5.0-beta.37...v5.0-beta.38
[v5.0-beta.37]: https://github.com/gchq/stroom/compare/v5.0-beta.36...v5.0-beta.37
[v5.0-beta.36]: https://github.com/gchq/stroom/compare/v5.0-beta.35...v5.0-beta.36
[v5.0-beta.35]: https://github.com/gchq/stroom/compare/v5.0-beta.34...v5.0-beta.35
[v5.0-beta.34]: https://github.com/gchq/stroom/compare/v5.0-beta.33...v5.0-beta.34
[v5.0-beta.33]: https://github.com/gchq/stroom/compare/v5.0-beta.32...v5.0-beta.33
[v5.0-beta.32]: https://github.com/gchq/stroom/compare/v5.0-beta.31...v5.0-beta.32
[v5.0-beta.31]: https://github.com/gchq/stroom/compare/v5.0-beta.30...v5.0-beta.31
[v5.0-beta.30]: https://github.com/gchq/stroom/compare/v5.0-beta.29...v5.0-beta.30
[v5.0-beta.29]: https://github.com/gchq/stroom/compare/v5.0-beta.28...v5.0-beta.29
[v5.0-beta.28]: https://github.com/gchq/stroom/compare/v5.0-beta.27...v5.0-beta.28
[v5.0-beta.27]: https://github.com/gchq/stroom/compare/v5.0-beta.26...v5.0-beta.27
[v5.0-beta.26]: https://github.com/gchq/stroom/compare/v5.0-beta.25...v5.0-beta.26
[v5.0-beta.25]: https://github.com/gchq/stroom/compare/v5.0-beta.24...v5.0-beta.25
[v5.0-beta.24]: https://github.com/gchq/stroom/compare/v5.0-beta.23...v5.0-beta.24
[v5.0-beta.23]: https://github.com/gchq/stroom/compare/v5.0-beta.22...v5.0-beta.23
[v5.0-beta.22]: https://github.com/gchq/stroom/compare/v5.0-beta.21...v5.0-beta.22
[v5.0-beta.21]: https://github.com/gchq/stroom/compare/v5.0-beta.20...v5.0-beta.21
[v5.0-beta.20]: https://github.com/gchq/stroom/compare/v5.0-beta.19...v5.0-beta.20
[v5.0-beta.19]: https://github.com/gchq/stroom/compare/v5.0-beta.18...v5.0-beta.19
[v5.0-beta.18]: https://github.com/gchq/stroom/compare/v5.0-beta.17...v5.0-beta.18
[v5.0-beta.17]: https://github.com/gchq/stroom/compare/v5.0-beta.16...v5.0-beta.17
[v5.0-beta.16]: https://github.com/gchq/stroom/compare/v5.0-beta.15...v5.0-beta.16
[v5.0-beta.15]: https://github.com/gchq/stroom/compare/v5.0-beta.14...v5.0-beta.15
[v5.0-beta.14]: https://github.com/gchq/stroom/compare/v5.0-beta.13...v5.0-beta.14
[v5.0-beta.13]: https://github.com/gchq/stroom/compare/v5.0-beta.12...v5.0-beta.13
[v5.0-beta.12]: https://github.com/gchq/stroom/compare/v5.0-beta.11...v5.0-beta.12
[v5.0-beta.11]: https://github.com/gchq/stroom/compare/v5.0-beta.10...v5.0-beta.11
[v5.0-beta.10]: https://github.com/gchq/stroom/compare/v5.0-beta.9...v5.0-beta.10
[v5.0-beta.9]: https://github.com/gchq/stroom/compare/v5.0-beta.8...v5.0-beta.9
[v5.0-beta.8]: https://github.com/gchq/stroom/compare/v5.0-beta.7...v5.0-beta.8
[v5.0-beta.7]: https://github.com/gchq/stroom/compare/v5.0-beta.6...v5.0-beta.7
[v5.0-beta.6]: https://github.com/gchq/stroom/compare/v5.0-beta.5...v5.0-beta.6
[v5.0-beta.5]: https://github.com/gchq/stroom/compare/v5.0-beta.4...v5.0-beta.5
[v5.0-beta.4]: https://github.com/gchq/stroom/releases/tag/v5.0-beta.4<|MERGE_RESOLUTION|>--- conflicted
+++ resolved
@@ -10,11 +10,9 @@
 
 ### Changed
 
-<<<<<<< HEAD
 * Issue **#475** : Fix memory leak of java.io.File references when proxy aggregation runs
-=======
+
 * Issue **#470** : You can now correctly add destinations directly to the pipeline 'Source' element to enable raw streaming.
->>>>>>> bc48ac6a
 
 ## [v5.0-beta.59] - 2017-11-10
 
