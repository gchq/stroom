--- conflicted
+++ resolved
@@ -6,24 +6,17 @@
 
 ## [Unreleased]
 
+* Updated API key to include audience and added client id and secret.
+
+* Change `stroom.conf.sh` to also look for ip in `/sbin`
+
 ## [v6.1-beta.13] - 2019-12-05
 
-<<<<<<< HEAD
 * Issue **#260** : You can now hide dashboard tabs.
 
 * Issue **#1332** : The text pane can now be configured to show source data.
 
 * Issue **#1311** : Improved source location tracking.
-=======
-## [v6.0.27] - 2019-12-05
-
-* Updated API key to include audience and added client id and secret.
-
-* Change `stroom.conf.sh` to also look for ip in `/sbin`
-
-
-## [v6.0.26] - 2019-11-25
->>>>>>> fbaa7b64
 
 * Issue **#1338** : Added new config options to control the maximum size of some caches: `stroom.pipeline.parser.maxPoolSize`, `stroom.pipeline.schema.maxPoolSize`, `stroom.pipeline.schema.maxPoolSize`, `stroom.pipeline.xslt.maxPoolSize`, `stroom.entity.maxCacheSize`, `stroom.referenceData.mapStore.maxCacheSize`.
 
