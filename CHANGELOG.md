--- conflicted
+++ resolved
@@ -7,11 +7,9 @@
 
 ## [Unreleased]
 
-<<<<<<< HEAD
+* Issue **#2172** : Further improvements to search payload transfer and search completion.
+
 * Issue **#2193** : Enable autologger to work for delete with criteria operations.
-=======
-* Issue **#2172** : Further improvements to search payload transfer and search completion.
->>>>>>> 81d41723
 
 
 ## [v7.0-beta.109] - 2021-04-28
