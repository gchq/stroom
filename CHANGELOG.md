# Change Log

All notable changes to this project will be documented in this file.

The format is based on [Keep a Changelog](http://keepachangelog.com/)
and this project adheres to [Semantic Versioning](http://semver.org/).


## [Unreleased]

~~~
DO NOT ADD CHANGES HERE - ADD THEM USING log_change.sh
~~~


<<<<<<< HEAD
## [v7.7-beta.4] - 2024-11-11

* Issue **#4601** : Add null handling and better error logging to Excel download.


## [v7.7-beta.3] - 2024-11-11

* Issue **#4597** : Fix NPE when opening the Document Permissions Report screen for a user.

* Change the code that counts expression terms and gets all fields/values from an expression tree to no longer ignore NOT operators.

* Issue **#4596** : Fix demo bugs.

* Issue **#4596** : Add table value filter dialog option.


## [v7.7-beta.2] - 2024-11-06

* Change the permission filtering to use a LinkedHashSet for children of and descendants of terms.

* Fix error when creating a document as a user without `Administrator` or `Manager Users`.

* Issue **#4588** : Fix the API allowing documents to be moved with only VIEW permission. The UI requires EDIT permission. The API is now in line with that.

* Fix the `Copy As` menu item for ancestor folders that the user does not have VIEW permission on. For these cases, the `Copy As` sub menu now only displays the `Copy as name` entry.

* Change the explorer context menu to include the entries for `Dependencies` and `Dependants` if the user has at least VIEW permission. Previously required OWNER.

* Issue **#4586** : Fix error when changing filter on Document Permissions Report.


## [v7.7-beta.1] - 2024-11-04

* Issue **#4523** : Embed queries in dashboards.

* Issue **#4504** : Add column value filters.

* Issue **#4546** : Remove redundant dashboard tab options.

* Issue **#4547** : Add selection handlers to dashboard tables to quick filter based on component selection.

* Issue **#4071** : Add preset theme compatible styles for conditional formatting.

* Issue **#4157** : Fix copy of conditional formatting rules.
=======
* Issue **#4606** : Fix dashboard text pane that is set to Show as HTML not showing a vertical scrollbar.
>>>>>>> 7d114137


## [v7.6-beta.4] - 2024-11-04

* Issue **#4550** : Fix datasource already in use issue.

* Uplift docker image JDK to `eclipse-temurin:21.0.5_11-jdk-alpine`.

* Issue **#4580** : Auto add a permission user when an account is created.

* Issue **#4582** : Show all users by default and not just ones with explicit permissions.

* Issue **#4562** : Use Zip64 compatibility mode.

* Issue **#4564** : Use expression as column name.

* Issue **#4558** : Fix query pause behaviour.

* Issue **#4549** : Fix conditional formatting fall through behaviour.

* In the Pipeline Properties pane, add copy/goto hover icons to any properties that are Documents. Add copy/goto hover links to the Pipeline, Feed and Inherited From columns in the Pipeline References pane.

* Issue **#4560** : Don't sort the list of Pipeline References (reference loaders).  Instead display them in the order they will get used in the lookup.

* Issue **#4570** : Fix error when clearing then filtering in a doc ref picker.


## [v7.6-beta.3] - 2024-10-18

* Issue **#4501** : Fix Query editor syntax highlighting.

* Add query help and editor completions for Dictionary Docs for use with `in dictionary`.

* Issue **#4487** : Fix nasty error when running a stats query with no columns.

* Issue **#4498** : Make the explorer tree Expand/Collapse All buttons respect the current Quick Filter input text.

* Issue **#4518** : Change the Stream Upload dialog to default the stream type to that of the feed.

* Issue **#4470** : On import of Feed or Index docs, replace unknown volume groups with the respective configured default volume group (or null if not configured).

* Issue **#4460** : Change the way we display functions with lots of arguments in query help and code completion popup.

* Issue **#4526** : Change Dictionary to not de-duplicate words as this is breaking JSON when used for holding SSL config in JSON form.

* Issue **#4528** : Make the Reindex Content job respond to stroom shutdown.

* Issue **#4532** : Fix Run Job Now so that it works when the job or jobNode is disabled.

* Issue **#4444** : Change the `hash()` expression function to allow the `algorithm` and `salt` arguments to be the result of functions, e.g. `hash(${field1}, concat('SHA-', ${algoLen}), ${salt})`.

* Issue **#4534** : Fix NPE in include/exclude filter.

* Issue **#4527** : Change the non-regex search syntax of _Find in Content_ to not use Lucene field based syntax so that `:` works correctly. Also change the regex search to use Lucene and improve the styling of the screen.

* Issue **#4536** : Fix NPE.

* Issue **#4539** : Improve search query logging.

* Improve the process of (re-)indexing content. It is now triggered by a user doing a content search. Users will get an error message if the index is still being initialised. The `stroom.contentIndex.enabled` property has been removed.

* Issue **#4513** : Add primary key to `doc_permission_backup_V07_05_00_005` table for MySQL Cluster support.

* Issue **#4514** : Fix HTTP 307 with calling `/api/authproxy/v1/noauth/fetchClientCredsToken`.


## [v7.6-beta.2] - 2024-10-07

* Issue **#4475** : Change `mask()` function to `period()` and add `using` to apply a function to window.

* Issue **#4341** : Allow download from query table.

* Issue **#4507** : Fix index shard permission issue.

* Issue **#4510** : Fix right click in editor pane.

* Issue **#4511** : Fix StreamId, EventId selection in query tables.

* Issue **#4485** : Improve dialog move/resize behaviour.

* Issue **#4492** : Make Lucene behave like SQL for OR(NOT()) queries.

* Issue **#4494** : Allow functions in StroomQL select, e.g. `count()`.

* Issue **#4202** : Fix default destination not being selected when you do _Save As_.

* Issue **#4475** : Add `mask()` function and deprecate `countPrevious()`.

* Issue **#4491** : Fix tab closure when deleting items in the explorer tree.

* Issue **#4502** : Fix inability to step an un-processed stream.

* Issue **#4503** : Make the enabled state of the delete/restore buttons on the stream browser depend on the user's permissions. Now they will only be enabled if the user has the require permission (i.e. DELETE/UPDATE) on at least one of the selected items.

* Issue **#4486** : Fix the `format-date` XSLT function for date strings with the day of week in, e.g. `stroom:format-date('Wed Aug 14 2024', 'E MMM dd yyyy')`.

* Issue **#4458** : Fix explorer node tags not being copied. Also fix copy/move not selecting the parent folder of the source as the default destination folder.

* Issue **#4478** : Fix boolean expression precedence in StroomQL.

* Issue **#4454** : Show the source dictionary name for each _word_ in the Dashboard List Input selection box. Add sorting and de-duplication of _words_.

* Issue **#4455** : Add Goto Document links to the Imports sub-tab of the Dictionary screen. Also add new Effective Words tab to list all the words in the dictionary that include those from its imports (and their imports).

* Issue **#4468** : Improve handling of key sequences and detection of key events from ACE editor.

* Issue **#4472** : Change the User Preferences dialog to cope with redundant stroom/editor theme names.

* Issue **#4479** : Add ability to assume role for S3.

* Issue **#4202** : Fix problems with Dashboard Extraction Pipeline picker incorrectly changing the selected pipeline.

* Change the DocRef picker so that it shows a warning icon if the selected DocRef no longer exists or the user doesn't have permission to view it.

* Change the Extraction Pipeline picker on the Index Settings screen to pre-filter on `tag:extraction`. This is configured using the property `stroom.ui.query.indexPipelineSelectorIncludedTags`.

* Change the key names in the example rule detection to remove `-`. Not sensible to encourage keys with a `-` in them as that prevents doing `values.key-1`. Also add a warning if there are multiple detection values with the same name/key (only the first will be used in each case).

* Issue **#4476** : Fix streaming analytic issue where it failed to match after seeing records with missing query fields.

* Issue **#4412** : Fix `/` key not working in quick filter text input fields.

* Issue **#4463** : Fix NPE with analytic rule email templating.

* Issue **#4146** : Fix audit events for deleting/restoring streams.

* Change the alert dialog message styling to have a max-height of 600px so long messages get a scrollbar.

* Issue **#4468** : Fix selection box keyboard selection behavior when no quick filter is visible.

* Issue **#4471** : Fix NPE with stepping filter.

* Issue **#4451** : Add S3 pipeline appender.

* Issue **#4401** : Improve content search.

* Issue **#4417** : Show stepping progress and allow termination.

* Issue **#4436** : Change the way API Keys are verified. Stroom now finds all valid api keys matching the api key prefix and compares the hash of the api key against the hash from each of the matching records. Support has also been added for using different hash algorithms.

* Issue **#4448** : Fix query refresh tooltip when not refreshing.

* Issue **#4457** : Fix ctrl+enter shortcut for query start.

* Issue **#4441** : Improve sorted column matching.

* Issue **#4449** : Reload Scheduled Query Analytics between executions.

* Issue **#4420** : Make app title dynamic.

* Issue **#4453** : Dictionaries will ignore imports if a user has no permission to read them.

* Issue **#4404** : Change the Query editor completions to be context aware, e.g. it only lists Datasources after a `from `.

* Issue **#4450** : Fix editor completion in Query editor so that it doesn't limit completions to 100. Added the property `stroom.ui.maxEditorCompletionEntries` to control the maximum number of completions items that are shown. In the event that the property is exceeded, Stroom will pre-filter the completions based on the user's input.

* Add Visualisations to the Query help and editor completions. Visualisation completion inserts a snippet containing all the data fields in the Visualisation, e.g. `TextValue(field = Field, gridSeries = Grid Series)`.

* Issue **#4424** : Fix alignment of _Current Tasks_ heading on the Jobs screen.

* Issue **#4422** : Don't show _Edit Schedule_ in actions menu on Jobs screen for Distributed jobs.

* Issue **#4418** : Fix missing css for `/stroom/sessionList`.

* Issue **#4435** : Fix for progress spinner getting stuck on.

* Issue **#4437** : Fix proxy not handling input files larger than 4 GiB.

* Issue **#4069** : Reduce proxy memory usage.

* Change the hard-coded test credentials to match those in v7.2 so that a test stack with 7.0 proxy and 7.2 stroom can communicate with each other. This change has no bearing on production deployments.

* Issue **#3838** : Change ref data meta store to log a warning rather than error when meta entries are not present. This is consistent with behaviour in v7.2.

* Issue **#4426** : Add INFO message when an index shard is created.

* Issue **#4425** : Fix _Usage Date_ heading alignment on Edit Volume Group screen for both data/index volumes.

* Uplift docker image JDK to `eclipse-temurin:21.0.4_7-jdk-alpine`.

* Issue **#4416** : Allow dashboard table sorting to be changed post query.

* Issue **#4421** : Change session state XML structure.

* Issue **#4419** : Automatically unpause dashboard result components when a new search begins.

* Rename migration from `V07_04_00_005__Orphaned_Doc_Perms` to `V07_05_00_005__Orphaned_Doc_Perms`.


## [v7.6-beta.1] - 2024-08-30

* Issue **#4345** : Write analytic email notification failures to the analytic error feed.

* Issue **#4379** : Improve Stroom permission model.


## [v7.5-beta.9] - 2024-08-30

* Issue **#4383** : Add an authentication error screen to be shown when a user tries to login and there is an authentication problem or the user's account has been locked/disabled. Previously the user was re-directed to the sign-in screen even if cert auth was enabled.  Added the new property `stroom.ui.authErrorMessage` to allow setting generic HTML content to show the user when an authentication error occurs.

* Issue **#4412** : Fix `/` key not working in quick filter text input fields.

* Issue **#4400** : Fix missing styling on `sessionList` servlet.

* Fix broken description pane in the stroomQL code completion.

* Issue **#4411** : Prevent queueing too many processor tasks.

* Issue **#4408** : Fix SQL deadlock between task queuing and task physical deletion.

* Issue **#4410** : Allow over creation of processor tasks for bounded filters.

* Issue **#4403** : Fix to make elastic indexes searchable with StroomQL.

* Issue **#2897** : Fix issue of the effective stream intern pool returning incorrect sets of streams.

* Issue **#4397** : Fix search API to not require node name.

* Issue **#4394** : Fix a bug that was causing stepping filters to ignore the top level null prefixed namespace (e.g. `xmlns="event-logging:3"`. This meant all elements in the xpath had to be fully qualified.

* Issue **#4395** : Fix ClassCastException when using a stepping xpath filter that returns something other than a list of nodes, e.g. a double, long, boolean, etc.. This means you can now do something like `/Events/Event/Meta/sm:source/sm:recordNo > 2` `equals` `true`, or `/Events/Event/Meta/sm:source/sm:recordNo mod 2` `equals` `0`.

* Issue **#3960** : Migrate to Elasticsearch Java API Client.

* Issue **#4385** : Fix error when trying to change permissions on a folder with no current owner.

* Issue **#4384** : Stop logging to ERROR when stroomQL contains a malformed function.

* Issue **#4389** : Fix the Query table re-drawing too frequently.


## [v7.5-beta.8] - 2024-07-23

* Change API endpoint `/Authentication/v1/noauth/reset` from GET to POST and from a path parameter to a POST body.

* Fix various issues relating to unauthenticated servlets. Add new servlet paths e.g. `/stroom/XXX` becomes `/XXX` and `/stroom/XXX`. The latter will be removed in some future release. Notable new servlet paths are `/dashboard`, `/status`, `/swagger-ui`, `/echo`, `/debug`, `/datafeed`, `/sessionList`.

* Change `sessionList` servlet to require manage users permission.


## [v7.5-beta.7] - 2024-07-17

* Issue **#4360** : Fix quick time settings popup.

* Issue **#4357** : Fix result paging for analytic duplicate check stores.

* Issue **#4347** : Filter queryable fields for dashboard query expressions.

* Issue **#4350** : Add analytic execution history retention job.

* Issue **#4351** : Improve query event logging.

* Issue **#4357** : Fix result paging for analytic duplicate check stores.

* Issue **#4358** : Fix streaming analytic field matches.


## [v7.5-beta.6] - 2024-07-16

* Improve styling of Jobs screen so disabled jobs/nodes are greyed out.

* Add _Next Scheduled_ column to the detail pane of the Job screen.

* Add _Build Version_ and _Up Date_ columns to the Nodes screen. Also change the styling of the _Ping_ column so an enabled node with no ping stands out while a disabled node does not. Also change the row styling for disabled nodes.

* Add a Run now icon to the jobs screen to execute a job on a node immediately.

* Change the FS Volume and Index Volume tables to low-light CLOSED/INACTIVE volumes. Add tooltips to the path and last updated columns. Change the _Use%_ column to a percentage bar. Add red/green colouring to the _Full_ column values.

* Issue **#4327** : Add a Jobs pane to the Nodes screen to view jobs by node. Add linking between job nodes on the Nodes screen and the Jobs screen.


## [v7.5-beta.5] - 2024-07-11

* Fix lag on Jobs screen when changing the selected job in the top pane.

* Issue **#4348** : Fix error with `IN DICTIONARY` term in rule when the dictionary is empty/blank.

* Issue **#4305** : Don't show warnings on the Server Tasks screen for disabled nodes. Append `(Disabled)` to the node name for disabled nodes in case a disabled node is still running tasks. Changed the position of the warning icon to the right of the wrap icon so it is the right-most icon.

* Make the expand/collapse all icons on Server Tasks and Data Retention Impact Summary consistent with those on the Explorer tree.

* Add properties `httpHeadersStreamMetaDataAllowList` and `httpHeadersStreamMetaDataDenyList` to `HttpAppender` to allow fine grained control of what stream meta keys are sent to the HTTP destination as HTTP headers and `.meta` entries.

* Change `/datafeed` receipt to always set `ReceivedTime` to `now()`. If it was already set (e.g. by proxy) then that value is added to `ReceivedTimeHistory` along with the latest `ReceivedTime`. This can be used to see the latency between proxy receipt and stroom receipt. This is similar to how `ReceivedPath` works.

* Make long descriptions on the Edit Property (pipeline element property) screen wrap onto multiple lines.

* Issue **#4317** : Fix explicit `Feed` header being ignored when `compression` is `true` on `HttpAppender`.

* Issue **#4331** : Fix `java.lang.IllegalStateException` errors when using HTTPAppender.

* Issue **#4330** : Fix NPE in HTTPAppender when the destination errors.

* Improve description text for HttpAppender properties. Also add validation of some property values.

* Add property `useContentEncodingHeader` to HttpAppender to allow the user to choose between using the stroom bespoke `Compression` and HTTP standard `Content-Encoding` headers.

* When using zip compression with HttpAppender, make the .meta file also respect the various HTTP header pipeline element properties.


## [v7.5-beta.4] - 2024-06-28

* Issue **#4339** : Allow user selection of analytic duplicate columns.


## [v7.5-beta.3] - 2024-06-27

* Issue **#2126** : Add experimental state store.

* Issue **#4305** : Don't show warnings on the Server Tasks screen for disabled nodes. Append `(Disabled)` to the node name for disabled nodes in case a disabled node is still running tasks. Changed the position of the warning icon to the right of the wrap icon so it is the right-most icon.

* Make the expand/collapse all icons on Server Tasks and Data Retention Impact Summary consistent with those on the Explorer tree.

* Issue **#4334** : Popup explorer text on mouse hover.


## [v7.5-beta.2] - 2024-06-17

* Issue **#4278** : Make document deletion also delete the permission records for that document. Also run migration `V07_04_00_005__Orphaned_Doc_Perms` which will delete all document permissions (in table `doc_permission`) for docs that are not a folder, not the System doc, are not a valid doc (i.e. in the `doc` table) and are not a pipeline filter. Deleted document permission records will first be copied to a backup table `doc_permission_backup_V07_04_00_005`. 

* Change document Copy and Move to check that the user has Owner permission (or admin) on the document being copied/moved if the permissions mode is None, Destination or Combined. This is because those modes will change the permissions which is something only an Owner/admin can do.

* Fix verification of the `signer` key in the JWS headers when authentication is handled by an AWS load balancer. If you use AWS load balancers for authentication you must add the partial ARN(s) of your load balancer(s) to the property `stroom.security.authentication.openId.expectedSignerPrefixes`.

* Issue **#4313** : Add debug for authentication exceptions.

* Issue **#4322** : Fix Feed Doc Cache entry invalidation when a new feed is created.

* Add debug logging to HttpAppender.

* Issue **#4306** : Fix inability to update config props that have previously been set to a non-default and then back to a default value.

* Issue **#2897** : Add more debug logging to the reference lookup code.

* Issue **#4307** : Fix stuck search.

* Issue **#4303** : Change DSParser to catch and handle StackOverflowError as an ERROR and with a better message.

* Issue **#4281** : Fix recent items dialog throwing an error when there are favourites in the explorer tree.


## [v7.5-beta.1] - 2024-06-04

* Issue **#3989** : Improve pause behaviour in dashboards and general presentation of `busy` state throughout UI.

* Issue **#2111** : Add index assistance to find content feature.


## [v7.4-beta.16] - 2024-05-28

* Issue **#4298** : Improve duplicate management.

* Issue **#4299** : Fix exception when creating a user using the `manageUsers` CLI command.


## [v7.4-beta.15] - 2024-05-27

* Issue **#4263** : Fix HTTPAppender compression error and add additional compression algorithms.


## [v7.4-beta.14] - 2024-05-24

* Issue **#4078** : Support BZIP2 compression and make compression level configurable for FileAppender and RollingFileAppender.

* Issue **#4257** : Stop new dashboards showing params input by default.

* Issue **#4275** : Fix NPE.

* Issue **#4262** : Change the content auto import feature to allow setting the user/group that will own the content on import. Previously content was imported as the 'admin' user, but this user may not exist in all environments. Setting of the user/group is done with the following config properties `stroom.contentPackImport.importAsSubjectId` (the unique identifier for the user/group) and `stroom.contentPackImport.importAsType` (`USER` or `GROUP`).

* Issue **#4279** : Improve index shard writer cache error handling.

* Issue **#4280** : Separate LMDB data directories.

* Issue **#4263** : Fix HTTPAppender compression error and add additional compression algorithms.

* Issue **#4286** : Fix Stroom key bindings incorrectly triggering in the Ace editor find text input field.

* Issue **#4287** : Add create document key sequences to explorer context menu.

* Change the styling of the key binds in the menus.

* Add `Add Current Item to Favourites` to Main Navigation menu and `Add to Favourites` to the top level tab context menu. Both menu items add the currently open document to the user's favourites list. Operation is idempotent.

* Issue **#4289** : Make analytic duplicate checking optional and allow duplicates to be viewed/deleted from store.

* Issue **#4281** : Add debug for recent items issue.

* Issue **#4292** : Reset table selection on dashboard query.


## [v7.4-beta.13] - 2024-05-15

* Issue **#4256** : Change field types from `Long` to `Date` or `Duration` for various data sources. See GitHub issue for full details.

* Issue **#4266** : Add types `Direct Buffers Used` and `Mapped Buffers Used` to the `Memory` internal statistic. These report the bytes used by off-heap direct/mapped byte buffers. Direct buffers are used heavily in search and reference data.

* Issue **#4270** : Fix key binds like `ct` triggering when in a query term value edit field.

* Issue **#4272** : Fix function and structure editor snippets not working in Query and column expression editors.


## [v7.4-beta.12] - 2024-05-15

* Issue **#4268** : Fix NPE affecting querying.


## [v7.4-beta.11] - 2024-05-15

* Issue **#4267** : Fix logout resource for internal IdP.

* Issue **#4268** : Fix NPE affecting querying.


## [v7.4-beta.10] - 2024-05-15

* Issue **#4258** : Stop logging unnecessary error when shard deleted.

* Issue **#4260** : Add debug for deduplication checks.


## [v7.4-beta.9] - 2024-05-15

* Issue **#4264** : Stop workers requesting 0 tasks from the master node.


## [v7.4-beta.8] - 2024-05-02

* Issue **#4253** : Prevent `CancellationException` being seen when user stops query.


## [v7.4-beta.7] - 2024-05-01

* Add key binds for creating documents.

* Improve error message when you don't have permission to create an item in a folder. Now included the folder name.

* Replace _group_ with _folder_ on Create/Move/Copy document dialogues.

* Add `/stroom/analytic_store/` as a docker managed volume.

* Issue **#4250** : Fix LMDB segfault.

* Issue **#4238** : Force focus on properties quick filter.

* Issue **#4246** : Inherit time range when creating rule from query.

* Issue **#4247** : Fix notification UUID.


## [v7.4-beta.6] - 2024-04-29

* Issue **#4240** : Fix creation of new shards when non-full shards already exist for a partition.


## [v7.4-beta.5] - 2024-04-26

* Issue **#4232** : Enforce save before creating rule executors.

* Issue **#4234** : Add change handler for streaming rule cache.

* Issue **#4235** : Fix RefreshAfterWrite cache setting display to be a duration.


## [v7.4-beta.4] - 2024-04-25

* Issue **#4188** : Allow multiple analytic notifications.

* Issue **#4224** : Fix editor Format command for Text converter entities. Also fix editor Format command for Script entities (i.e. JS/JSON).

* Issue **#4228** : Fix right alignment of column headers.

* Issue **#4230** : Fix step location delimiter.


## [v7.4-beta.3] - 2024-04-24

* Fix tag filter in Edit Tags dialog not being in-sync with filter input.

* Issue **#4221** : Remove `id` column from `index_field` and change the primary key to be `(fk_index_field_source_id, name)`. Add retry logic and existing field check when adding fields to mitigate against deadlocks.

* Issue **#4218** : Fix index shard state transition.

* Issue **#4220** : Fix index shard creation.

* Issue **#4217** : Suppress expected shard write errors.

* Issue **#4215** : Fix NPE during context lookup with no context data loaded.

* Issue **#4214** : Fix index shard writer errors.

* Issue **#4203** : Fix event capture getting stuck on buttons.

* Issue **#4204** : Make `indexOf()` and `lastIndexOf()` return `-1` when not found.

* Issue **#4205** : Add `contains()` function.

* Issue **#4209** : Support `and()` function in `eval`.

* Issue **#4212** : Fix shards stuck in opening state.


## [v7.4-beta.2] - 2024-04-10

* Issue **#4161** : Fix cron schedule time UI.

* Issue **#4160** : Fix date time picker.

* Add the `ctrl+enter` key bind to dashboards to start/stop the query. Make the `ctrl+enter` key bind work on any part of the screen for Queries.

* Add various 'Goto' type sequential key binds, e.g. `gt` for 'Goto Server Tasks'.

* Change the Documentation tab to default to edit mode if the user has write permission and there is currently no documentation.

* Add `ctrl+/` and `/` key binds for focusing on the explorer tree and current tab quick filters respectively.

* Create a 'Copy As' explorer tree context menu sub-menu containing 'Copy (Name|UUID|Link) to Clipboard'.

* Issue **#4184** : Add API specification link to help menu.

* Issue **#4167** : Add templating of email subject and body in scheduled query rules. Template language is a sub-set of Jinja templating.

* Issue **#4039** : Make tick boxes in conditional formatting table clickable.

* Add help buttons to edit conditional rule dialog and add F1 keybind for opening help.

* Issue **#4119** : Set stepping location from a popup and not inline editor.

* Issue **#4187** : Fix scheduled executor stop behaviour.

* Rename DB migration script from `V07_03_00_001__job_node.sql` to `V07_04_00_005__job_node.sql`. If you are deploying this version onto an existing 7.4 version then you will need to run the following sql `delete from job_schema_history where version = '07.03.00.001';`.

* Issue **#4172** : Fix NPE when running an empty sQL query.

* Issue **#4168** : Increase width of Id column on Annotations Linked Events dialog. Also increase size of dialog and the width of the left hand split pane.

* Issue **#3998** : Clear visualisations when no data is returned rather than showing `no data`.

* Issue **#4179** : Add text input control to dashboards.

* Issue **#4151** : Prevent runaway creation of index shards when there are file system problems.

* Issue **#4035** : Fix nasty error when changing permissions of a pipeline filter.

* Issue **#4142** : Index shards now cope with field changes.

* Issue **#4183** : Fix processor filter edit.

* Issue **#4190** : Make MapDataStore sort and trim settings configurable.

* Issue **#4192** : Fix NPE when selecting Info context menu item for any folder.

* Issue **#4178** : Change the Info popup so that you can click Info for another entity and it will just update the popup content without hiding it.

* Issue **#4196** : Fix warning message when the byte buffer pool hits its threshold.

* Issue **#4175** : Fix `Batch module not found` error when sending emails.

* Issue **#4199** : Fix internal statistics error when a pipeline is owned by a user with limited privileges.

* Issue **#4195** : Fix SQL deadlock with dynamic index fields.

* Issue **#4169** : Fix index field `Positions` setting not being passed through to Lucene resulting in corrupt shards.

* Issue **#4051** : Fix search extraction for Elastic indexes.

* Issue **#4159** : Fix StroomQL vis params.

* Issue **#4149** : Format results based on real result value types rather than expected expression return type.

* Issue **#4093** : Fix value type for stored values.

* Issue **#4152** : Fix date time formatter always showing `Z` when it should show actual timezone.

* Issue **#4150** : StroomQL `vis as` keyword replaced with `show` plus added validation to parameters.


## [v7.4-beta.1] - 2024-03-12

* Issue **#3749** : Replace Stroom simple cron scheduler with standard compliant Quartz cron scheduler.

* Issue **#4041** : Improve date picker.

* Issue **#4131** : Make Stroom's standard date parsing more lenient to accept various forms of ISO 8601 zoned date times, e.g. with varying number of fractional second digits, no fractional seconds, no seconds, different offset forms ('+02', '+0200', '+02:00', etc.). Normalise `EffectiveTime` and `ReceivedTime` header values so the dates are in Stroom's standard format.


## [v7.3-beta.11] - 2024-03-01

* Issue **#4132** : Add tooltips to the copy/open hover buttons on table cell values.

* Issue **#4018** : Change the way delimited meta values are held internally. They are now comma delimited internally and when written to file.

* Change `<xsl:message>` to output `NO MESSAGE` if the element contains no text value.

* Add the key bind `ctrl-enter` to do a step refresh on the code pane of the stepper.

* Issue **#4140** : Fix selection box popup close issue.

* Issue **#4143** : Fix horizontal scroll.

* Issue **#4144** : Increase size of part no box.

* Issue **#4141** : Show selected item after expand all.


## [v7.3-beta.10] - 2024-02-28

* Issue **#4115** : Fix error when opening Recent Items screen if a recent item is in the favourites list.

* Issue **#4133** : Rollback `lmdbjava` to 0.8.2 to fix FFI issue on centos7.


## [v7.3-beta.9] - 2024-02-25

* Issue **#4107** : Add property `warnOnRemoval` to `InvalidCharFilterReader` and `warnOnReplacement` to `InvalidXMLCharFilterReaderElement` allow control of logged warnings for removal/replacement respectively.

* Fix background styling issue with markdown preview pane.

* Issue **#4108** : Add editor snippets for Data Splitter and XML Fragment Parsing.

* Issue **#4117** : Fix inconsistencies between UI and CLI when creating API Keys.

* Issue **#3890** : Fix processing info task message.

* Issue **#4128** : Fix streaming analytics.

* Issue **#4077** : Auto open query helper folders to find functions by name.

* Issue **#3971** : Allow use of date expressions with `filter` keyword.

* Issue **#4090** : Fix JSON error location reporting.


## [v7.3-beta.8] - 2024-02-17

* Issue **#4030** : Fix token validation for date expressions.

* Issue **#3991** : Add close button to query text window.

* Issue **#3337** : Improve find content feature to highlight the matches in found docs.

* Issue **#4059** : Fix stream browser not showing any streams.

* Issue **#3993** : Add recent items popup and find popup.

* Issue **#1753** : Add expand all explorer option.

* Issue **#4082** : Add XSLT function hex-to-string(hex, charsetName).

* Issue **#4085** : Fix value in error message when the ref data reference count overflows.

* Issue **#4084** : Fix double shift behaviour to show `find`.

* Issue **#4088** : Add links and copy capability to meta browser.

* Issue **#3966** : Add detailed task information for task fetching process.

* Issue **#4092** : Fix explorer expand behaviour.

* Issue **#4094** : Fix change behaviour of entity selection popup.

* Add support for `<xsl:message>some message</xsl:message>` which will log the message as `ERROR`, which is consistent with the `stroom:log()` function. If the attribute `terminate="yes"` is set, the it will log as `FATAL`, which will stop processing. You can also use a suitably named child element to set the severity, `<xsl:message><info>my message</info></xsl:message>`. Use of `terminate="yes"` trumps any severity set. Previous behaviour was to log to `stdout` and throw an exception if `terminate` is `yes`.

* Issue **#4096** : Improve wrapped table data CSS.

* Issue **#4097** : Fix Meta filter giving 'unknown field' error for fields like 'Raw Size'.

* Issue **#4101** : Expand favourites by default.

* Issue **#4091** : Fix Number column format for duration and date values. Now shows the duration in millis and millis since unix epoch respectively. Also fix lack of rounding when setting a fixed number of decimal places.

* Stop 'ADD TASKS TO QUEUE' from spamming the logs when there are no tasks to queue, i.e. a quiet system.

* Change `<xsl:message terminate="yes">` to halt processing of the current stream part immediately, in addition to logging a FATAL error. This is different from the `stroom:log('FATAL'...)` call that will log a _FATAL_ error but won't halt processing.

* Add a XML editor snippet for adding an `<xsl:element>` block with the alias `elem`.

* Issue **#4104** : Fix open document direct links.

* Issue **#4033** : Fix an infinite loop when stepping raw JSON with a FindReplaceFilter. Change the way character data is decoded in the stepper so that it is more lenient to un-decodable bytes, replacing them with '�'. Also make the reader code in the stepper respond to task termination. Add stepper error for each byte sequence that can't be decoded.

* Fix missing fatal/error/warn/info gutter icons in the Ace editor.

* Change stepper so that errors/warn/etc. with no line/col location are not included in the coloured indicator at the top right of the pane. Location agnostic errors now only feature in the log pane at the bottom.

* Change the stepper log pane so that it only provides location/pane information if the location is known. The code has been changed to allow the server to explicitly state which pane an error relates to or if it is not specific to a pane. Elements with no code pane, now default errors with location information to belonging to the Input pane rather than the Output pane as previously.

* Issue **#4054** : Fix comparison of double values, e.g. `toDouble(20000) > toDouble(125000000)`. Improve comparison/sorting logic to cope with the new Duration type and to better handle mixed type comparison.

* Issue **#4056** : Fix display value of Error type values in query/dashboard. Now shows error message prefixed with `ERR: `.

* Issue **#4055** : Fix parsing/formatting of durations in query/dashboard expressions.


## [v7.3-beta.7] - 2024-01-24

* Issue **#4029** : Remove the need to specify node name for query and dashboard API.

* Issue **#3790** : Add mechanism to locate an open item in the explorer tree.

* Issue **#4043** : Duplicating filters now open a create popup rather than immediately creating a filter.

* Issue **#4058** : Improve processor filter status display.

* Issue **#3951** : Add term copy feature to stream filters.

* Issue **#4052** : Fix query helper breadcrumbs.

* Issue **#4049** : Fix term editor field selection.

* Issue **#4024** : Fix concurrency issues in CompleteableQueue that were causing searches to get stuck. Also fix similar issues in StreamEventMap.

* Issue **#3900** : Fix bug when using an expression term like `Last Commit > 2023-12-22T11:19:32.000Z` when searching the Index Shards data source.


## [v7.3-beta.6] - 2024-01-22

* Issue **#3975** : Add `cidr-to-numeric-ip-range` XSLT function.

* Issue **#4010** : Change ERROR logging to DEBUG when search requests cannot be created, e.g. when a rule has a blank or invalid query string.

* Issue **#4007** : Change the Lucene search code so that it will use the Index's default extraction pipeline if there is no extraction set on the dashboard, or in the case of StroomQL, always use the Index's default extraction pipeline as there no way to set a pipeline.

* Issue **#4021** : Fix using the `parseDuration(...)` function inside another function, e.g. `max(parseDuration(...))`.

* Issue **#4019** : Fix inability to change a date term in a filter tree. Change expression tree validation to use server-side validation so it can validate date terms correctly.

* Issue **#4029** : Change the `/api/(query|dashboard)/v1/(search|downloadSearcResults)` to accept a null `nodeName` path param, e.g. `/api/query/v1/search`.


## [v7.3-beta.5] - 2024-01-19

* Issue **#3915** : Change how multi-line attribute values (e.g. for `Files`) are written to the .meta/.mf files. Previously they were written as is so resulted in multiple lines in the file for one entry, which breaks parsing of the file. Now multi-line values are comma delimited in the file, so each entry will be on a single line. Existing meta/mf files in the system cannot be changed.

* Issue **#3981** : Fix processor records being created with the wrong pipeline UUID.

* Issue **#3979** : Fix term editor condition losing selection.

* Issue **#3979** : Fix term editor condition losing selection.

* Issue **#3891** : Add support for `not equals` `!=` term condition.

* Issue **#4014** : Fix queries hanging dur to an infinite loop when using `countGroups()` expression function.

* Change SQL migration `V07_02_00_110__api_key_legacy_data_migration.sql` to include all API keys, not just enabled ones.

* Issue **#4012** : Fix NPE when cascading perms on a folder with no current perms.

* Change V07_02_00_110__api_key_legacy_data_migration.sql to make prefix column values unique.

* Fix duplicate entries in selection boxes.

* Fix broken SQL migration script V07_02_00_110__api_key_legacy_data_migration.sql.

* Issue **#3952** : Fix handling of thread interrupts (e.g. when a ref load is triggered by a search extraction and the search is stopped) during reference data loads. Interrupted ref loads now correctly get a load state of TERMINATED. Stopped searches no longer show a warning triangle with ref errors. Terminated pipeline tasks no longer list errors/warnings for the ref load/lookups.

* Issue **#3937** : Re-work the API keys screen using GWT rather than React. Change the structure of the API keys from a JSON Web Token to a 'dumb' random string. Add the ability to enable/disable tokens. Change Stroom to store the hash of the API key rather than the key itself. Include a prefix in the API key (which is stored in Stroom) so that users can identify a key they have against the list of keys in Stroom. Legacy API Keys that are _enabled_ will be migrated from the `token` table into the new `apk-key` table. This is mostly so there is visibility of the legacy API keys. As the legacy API keys are JWTs and Stroom was not checking the `token` table for their presence, authentication relies on the JWT being valid and not expired. It is recommended to create new API keys and get users of the legacy API keys to migrate over. The new API keys allow temporary/permanent revocation so are more secure.

* Issue **#3987** : Fix duration functions by replacing `duration()` with `parseDuration()`, `parseISODuration()`, `formatDuration()` and `formatISODuration()`.

* Issue **#4004** : Remove dynamic tag from extraction pipeline selection for Views.

* Issue **#3990** : Fix refresh of explorer tree on delete of a document/folder.

* Issue **#3964** : Add XSLT function for testing whether an IP address is within the specified CIDR range.

* Issue **#3982** : Fix text colour in step filter element selector.

* Issue **#3983** : Fix colour of hamburger menu in light theme so it is visible.

* Issue **#3984** : Text editor fixed line height is now more appropriate for each font size.

* Issue **#3985** : Fix dashboard table custom date format checkbox state.

* Issue **#3950** : Rules now work with non-dynamic indexes.

* Issue **#4002** : Fix setting dirty state when switching to notification tab on rules.

* Issue **#4001** : Fix pipeline structure editor element drag issue.

* Issue **#3999** : Main pane scroll bar now displays where needed.

* Add the un-authenticated API method `/api/authproxy/v1/noauth/fetchClientCredsToken` to effectively proxy for the IDP's token endpoint to obtain an access token using the client credentials flow. The request contains the client credentials and looks like `{ "clientId": "a-client", "clientSecret": "BR9m.....KNQO" }`. The response media type is `text/plain` and contains the access token.

* Change processing user token expiry time from 1year to 10min when using internal identity provider.

* Remove the CLI command `fetch_proc_user_token` as it is now replaced by the `/authproxy/v1/noauth` API method.

* Fix issues with the refreshing of expired authentication tokens. Change the age of the service user token from 1yr to 10mins for the internal IDP.

* Issue **#3947** : Fix owner validation of document permissions when cascading permissions. Now the validation requiring a single owner is only applied to the top level document being edited. Descendant documents may have no owners or multiple owners due to legacy behaviour in stroom. If there is no change to the owner of the top level document then the descendant owners will be ignored. If _Cascade_ is set to _All_ or there is a change to the owner of the top level document and _Cascade_ is set to _Changes Only_ then the top level owner will be made the only owner of all descendants replacing any existing owners. This change also adds a confirmation dialog that shows what changes will be made to descendant documents. See the GitHub issue for examples.

* Issue **#3956** : Fix SearchRequestBuilder reuse.

* Add minor performance optimisation to the byte buffer pool used by the reference data store.

* Issue **#3953** : Fix search buffer size issue.

* Issue **#3948** : Add `and` and `or` functions.

* Issue **#3956** : Add debug to diagnose expression parsing issue.

* Issue **#3913** : Change zip data handling so unknown file extensions are treated as part of the base name, e.g. `001.unknown` gets a base name of `001.unknown` (unless we see a known extension like `001.ctx` in which case `001.unknown` gets a base name of `001`), `abc.xyz.10001` gets a base name of `abc.xyz.10001`.

* Issue **#3945** : Fix light theme colours.

* Issue **#3942** : Fix user identity in audit logging.

* Issue **#3939** : Fix issue changing editor them in user preferences.

* Issue **#3938** : Fix `lockInterruptibly` on `CompletableQueue`.


## [v7.3-beta.4] - 2023-12-04

* Issue **#3867** : Add support for Lucene 9.8.0.

* Issue **#3871** : Add support for Java 21.

* Issue **#3843** : Add distributed processing for streaming analytics.

* Uplift the versions of the following dependencies Dropwizard (major), Guice (major), FastInfoSet (patch), Kryo (minor), lmdbjava (minor), zero-allocation-hashing (minor), Hikari (minor), mysql-connector-java (patch), okhttp (minor), kafka-clients (major), Flyway (major), sqlite-jdbc (minor), jooq (minor), commons-compress (minor), FastInfoset (major), commons-csv (minor), commons-io (minor), commons-pool2 (minor), java-jwt (major), jcommander (minor), jose4j (minor), poi (major), simple-java-mail (major) and snake-yaml (major).

* Issue **#3897** : Improve UI field list performance.

* The Hessian based feed status RPC service `/remoting/remotefeedservice.rpc` has been removed as it is using the legacy `javax.servlet` dependency that is incompatible with `jakarta.servlet` that is now in use in stroom.

* Issue **#3920** : Fix rest factory use of type literals.

* Issue **#3933** : Improvements to selection box.

* Issue **#3935** : The `having` clause can now compare two computed row values.

* Remove 5s thread sleep left in the code from testing. This sleep happens when a legacy ref data stream is migrated.

* Issue **#3908** : Add config property to change search result download row limit when sorted.

* Issue **#3918** : Revert Excel heading style.

* Issue **#3926** : Add the CLI command `fetch_proc_user_token` to obtain an OIDC access token for the internal processing user. This command is useful for getting a token to be able to call stroom's APIs to manage a cluster.

* Issue **#3929** : Fix stuck searches.

* Issue **#3909** : Add multiple recipients to rule notification emails.

* Issue **#3898** : Improve task info and debug logging for `Index Shard Delete` job.

* Issue **#3903** : Fix index deadlock.

* Issue **#3901** : Fix concurrent modification exception.

* Change the tables on the following screens to initially fill the available space: Server Tasks, App Permissions, Dependencies, Pipeline Structure properties, Properties, Jobs.

* Issue **#3892** : Add a toggle button to enable/disable line wrapping in Server Tasks Name and Info cells.

* Issue **#3893** : Change Query Helper and editor code completion to insert `$field with spaces}` rather than `"field with spaces"` for field names with spaces.

* Fix Hard coded XSLT editor snippets.

* Add editor snippets for StroomQL. `ids` => `eval StreamId = first(StreamId)\neval EventId = first(EventId)`, `evt` => `eval EventId = first(EventId)` and `str` => `eval StreamId = first(StreamId)`.

* Add XSLT completion snippets for stroom identity skeletons.

* Issue **#3887** : Add option to use default extraction pipeline to dashboard table.

* Issue **#3885** : Allow pane resizing in dashboards without needing to be in design mode.

* Issue **#3889** : Allow use of dashboard datasources with just `Use` permission.

* Issue **#3883** : Fix auto creation of `admin` user when an IDP type of TEST_CREDENTIALS is used.

* Issue **#3863** : Improve layout of dashboard column expression editor, reducing the height of the expression editor box.

* Issue **#3865** : Fix issue caused by applying a filter to a missing field in StroomQL.

* Issue **#3866** : Allow `having` clauses in StroomQL to work on column id plus name.

* Issue **#3862** : Change splitter offset.

* Issue **#3840** : Fix field filtering when used with missing fields.

* Issue **#3864** : Prevent right click from selecting rows in a Dashboard table.

* Allow selection of a dashboard table row using `space` or multiple rows with `space` + `ctrl`/`shift`.

* Issue **#3854** : Fix query info prompt.

* Issue **#3857** : Fix ability to view stream as hex when the stream can be decoded to UTF8 or similar.

* Issue **#3855** : Fix table row selection.

* Issue **#3853** : Fix pipeline structure editor.

* Change the Server Tasks table to wrap the text in the Info column.

* Change the Info tool tip on the Server Tasks screen to also show the task info text.

* Issue **#3868** : Improve the server task info for reference data loads, migrations and purges. Now shows if the task is waiting for a lock and updates with the load/migration/purge progress.

* Issue **#3769** : Change the icon for Rule Set document to a shield, so as not to conflict with the Analytic Rule.

* Issue **#3814** : Add support for adding/removing tags from multiple nodes via the explorer context menu.

* Issue **#3849** : Add fix for `DateExpressionParser` NPE.

* Issue **#3846** : Increase contrast ratio of non-matches in filtered explorer tree when in light mode.

* Issue **#3845** : Fix text box not filling Query Info dialog.

* Issue **#3849** : Add debug to diagnose date parse bug.

* Issue **#3842** : Add support for `field in` to Stroom QL.

* Issue **#3836** : Add support for `field in dictionary` to Stroom QL.


## [v7.3-beta.3] - 2023-10-12

* Issue **#3830** : Add caching of S3 downloads.


## [v7.3-beta.2] - 2023-10-12

* Issue **#3830** : Add S3 Bucket and Key name patterns.

* Add/Change docker managed volumes. For stroom, make `lmdb_library` and `/tmp` tmpfs mounts. For stroom-proxy, add `sqlite_library` as a tmpfs mount, make `/tmp` a tmpfs mount and add `db` and `failures` as managed volumes. Change sqlite connection to use `sqlite_library` instead of `/tmp` for its library location.


## [v7.3-beta.1] - 2023-10-10

* Issue **#3827** : Change the new pipeline element dialog to always suggest a unique element ID.

* Issue **#3830** : Add S3 data storage option.


[Unreleased]: https://github.com/gchq/stroom/compare/v7.7-beta.4...HEAD
[v7.7-beta.4]: https://github.com/gchq/stroom/compare/v7.7-beta.3...v7.7-beta.4
[v7.7-beta.3]: https://github.com/gchq/stroom/compare/v7.7-beta.2...v7.7-beta.3
[v7.7-beta.2]: https://github.com/gchq/stroom/compare/v7.7-beta.1...v7.7-beta.2
[v7.7-beta.1]: https://github.com/gchq/stroom/compare/v7.6-beta.4...v7.7-beta.1
[v7.6-beta.4]: https://github.com/gchq/stroom/compare/v7.6-beta.3...v7.6-beta.4
[v7.6-beta.3]: https://github.com/gchq/stroom/compare/v7.6-beta.2...v7.6-beta.3
[v7.6-beta.2]: https://github.com/gchq/stroom/compare/v7.6-beta.1...v7.6-beta.2
[v7.6-beta.1]: https://github.com/gchq/stroom/compare/v7.5-beta.9...v7.6-beta.1
[v7.5-beta.9]: https://github.com/gchq/stroom/compare/v7.5-beta.8...v7.5-beta.9
[v7.5-beta.8]: https://github.com/gchq/stroom/compare/v7.5-beta.7...v7.5-beta.8
[v7.5-beta.7]: https://github.com/gchq/stroom/compare/v7.5-beta.6...v7.5-beta.7
[v7.5-beta.6]: https://github.com/gchq/stroom/compare/v7.5-beta.5...v7.5-beta.6
[v7.5-beta.5]: https://github.com/gchq/stroom/compare/v7.5-beta.4...v7.5-beta.5
[v7.5-beta.4]: https://github.com/gchq/stroom/compare/v7.5-beta.3...v7.5-beta.4
[v7.5-beta.3]: https://github.com/gchq/stroom/compare/v7.5-beta.2...v7.5-beta.3
[v7.5-beta.2]: https://github.com/gchq/stroom/compare/v7.5-beta.1...v7.5-beta.2
[v7.5-beta.1]: https://github.com/gchq/stroom/compare/v7.4-beta.16...v7.5-beta.1
[v7.4.1]: https://github.com/gchq/stroom/compare/v7.4.0...v7.4.1<|MERGE_RESOLUTION|>--- conflicted
+++ resolved
@@ -12,8 +12,8 @@
 DO NOT ADD CHANGES HERE - ADD THEM USING log_change.sh
 ~~~
 
-
-<<<<<<< HEAD
+* Issue **#4606** : Fix dashboard text pane that is set to Show as HTML not showing a vertical scrollbar.
+
 ## [v7.7-beta.4] - 2024-11-11
 
 * Issue **#4601** : Add null handling and better error logging to Excel download.
@@ -58,9 +58,6 @@
 * Issue **#4071** : Add preset theme compatible styles for conditional formatting.
 
 * Issue **#4157** : Fix copy of conditional formatting rules.
-=======
-* Issue **#4606** : Fix dashboard text pane that is set to Show as HTML not showing a vertical scrollbar.
->>>>>>> 7d114137
 
 
 ## [v7.6-beta.4] - 2024-11-04
