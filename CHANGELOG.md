--- conflicted
+++ resolved
@@ -13,8 +13,6 @@
 ~~~
 
 
-<<<<<<< HEAD
-=======
 * Issue **#3136** : Fix the reference data lookup logic that determines if a ref stream contains a given map or not. Fix NPE in `RefDataLookupRequest#toString()`. Change `ReferenceDataResult` to hold message templates to reduce memory use. Change `RefDataStoreHolder` to only add available maps once per ref stream. Improve in app logging of lookups.
 
 * Issue **#3140** : Ignore processor filter updates on import.
@@ -23,10 +21,6 @@
 
 * Issue **#3148** : Fix dependencies screen showing status of Missing for the Ref Data and Dual Searchables. Also fix the missing icon on that screen for Searchables.
 
-
-## [v7.1-beta.17] - 2022-12-09
-
->>>>>>> 6d088042
 * Relax validation requiring proxy repo and failed retry directories to exist before proxy boots. Now checks they exist (creating if they don't) at time of use.
 
 * Issue **#3031** : Add connectors to poll from AWS SQS.
