--- conflicted
+++ resolved
@@ -13,7 +13,11 @@
 ~~~
 
 
-<<<<<<< HEAD
+* Issue **#4412** : Fix `/` key not working in quick filter text input fields.
+
+* Issue **#4463** : Fix NPE with analytic rule email templating.
+ 
+
 ## [v7.5-beta.15] - 2024-09-24
 
 * Issue **#4146** : Fix audit events for deleting/restoring streams.
@@ -66,50 +70,43 @@
 * Issue **#4418** : Fix missing css for `/stroom/sessionList`.
 
 * Issue **#4435** : Fix for progress spinner getting stuck on.
-=======
-## [v7.4.16] - 2024-09-19
+
+* Issue **#4437** : Fix proxy not handling input files larger than 4 GiB.
+
+* Issue **#4069** : Reduce proxy memory usage.
+
+* Change the hard-coded test credentials to match those in v7.2 so that a test stack with 7.0 proxy and 7.2 stroom can communicate with each other. This change has no bearing on production deployments.
+
+* Issue **#3838** : Change ref data meta store to log a warning rather than error when meta entries are not present. This is consistent with behaviour in v7.2.
+
+
+
+## [v7.5-beta.11] - 2024-09-04
+
+* Issue **#4426** : Add INFO message when an index shard is created.
+
+* Issue **#4425** : Fix _Usage Date_ heading alignment on Edit Volume Group screen for both data/index volumes.
+
+
+## [v7.5-beta.10] - 2024-09-04
+
+* Uplift docker image JDK to `eclipse-temurin:21.0.4_7-jdk-alpine`.
+
+* Issue **#4416** : Allow dashboard table sorting to be changed post query.
+
+* Issue **#4421** : Change session state XML structure.
+
+* Issue **#4419** : Automatically unpause dashboard result components when a new search begins.
+
+* Rename migration from `V07_04_00_005__Orphaned_Doc_Perms` to `V07_05_00_005__Orphaned_Doc_Perms`.
+
+
+## [v7.5-beta.9] - 2024-08-30
+
+* Issue **#4383** : Add an authentication error screen to be shown when a user tries to login and there is an authentication problem or the user's account has been locked/disabled. Previously the user was re-directed to the sign-in screen even if cert auth was enabled.  Added the new property `stroom.ui.authErrorMessage` to allow setting generic HTML content to show the user when an authentication error occurs.
 
 * Issue **#4412** : Fix `/` key not working in quick filter text input fields.
 
-* Issue **#4463** : Fix NPE with analytic rule email templating.
->>>>>>> 68f4cf0b
-
-* Issue **#4437** : Fix proxy not handling input files larger than 4 GiB.
-
-* Issue **#4069** : Reduce proxy memory usage.
-
-* Change the hard-coded test credentials to match those in v7.2 so that a test stack with 7.0 proxy and 7.2 stroom can communicate with each other. This change has no bearing on production deployments.
-
-* Issue **#3838** : Change ref data meta store to log a warning rather than error when meta entries are not present. This is consistent with behaviour in v7.2.
-
-
-
-## [v7.5-beta.11] - 2024-09-04
-
-* Issue **#4426** : Add INFO message when an index shard is created.
-
-* Issue **#4425** : Fix _Usage Date_ heading alignment on Edit Volume Group screen for both data/index volumes.
-
-
-## [v7.5-beta.10] - 2024-09-04
-
-* Uplift docker image JDK to `eclipse-temurin:21.0.4_7-jdk-alpine`.
-
-* Issue **#4416** : Allow dashboard table sorting to be changed post query.
-
-* Issue **#4421** : Change session state XML structure.
-
-* Issue **#4419** : Automatically unpause dashboard result components when a new search begins.
-
-* Rename migration from `V07_04_00_005__Orphaned_Doc_Perms` to `V07_05_00_005__Orphaned_Doc_Perms`.
-
-
-## [v7.5-beta.9] - 2024-08-30
-
-* Issue **#4383** : Add an authentication error screen to be shown when a user tries to login and there is an authentication problem or the user's account has been locked/disabled. Previously the user was re-directed to the sign-in screen even if cert auth was enabled.  Added the new property `stroom.ui.authErrorMessage` to allow setting generic HTML content to show the user when an authentication error occurs.
-
-* Issue **#4412** : Fix `/` key not working in quick filter text input fields.
-
 * Issue **#4400** : Fix missing styling on `sessionList` servlet.
 
 * Fix broken description pane in the stroomQL code completion.
@@ -844,7 +841,6 @@
 * Issue **#3830** : Add S3 data storage option.
 
 
-<<<<<<< HEAD
 [Unreleased]: https://github.com/gchq/stroom/compare/v7.5-beta.15...HEAD
 [v7.5-beta.15]: https://github.com/gchq/stroom/compare/v7.5-beta.14...v7.5-beta.15
 [v7.5-beta.14]: https://github.com/gchq/stroom/compare/v7.5-beta.13...v7.5-beta.14
@@ -861,41 +857,4 @@
 [v7.5-beta.3]: https://github.com/gchq/stroom/compare/v7.5-beta.2...v7.5-beta.3
 [v7.5-beta.2]: https://github.com/gchq/stroom/compare/v7.5-beta.1...v7.5-beta.2
 [v7.5-beta.1]: https://github.com/gchq/stroom/compare/v7.4-beta.16...v7.5-beta.1
-[v7.4.1]: https://github.com/gchq/stroom/compare/v7.4.0...v7.4.1
-=======
-[Unreleased]: https://github.com/gchq/stroom/compare/v7.4.16...HEAD
-[v7.4.16]: https://github.com/gchq/stroom/compare/v7.4.15...v7.4.16
-[v7.4.15]: https://github.com/gchq/stroom/compare/v7.4.14...v7.4.15
-[v7.4.14]: https://github.com/gchq/stroom/compare/v7.4.13...v7.4.14
-[v7.4.13]: https://github.com/gchq/stroom/compare/v7.4.12...v7.4.13
-[v7.4.12]: https://github.com/gchq/stroom/compare/v7.4.11...v7.4.12
-[v7.4.11]: https://github.com/gchq/stroom/compare/v7.4.10...v7.4.11
-[v7.4.10]: https://github.com/gchq/stroom/compare/v7.4.9...v7.4.10
-[v7.4.9]: https://github.com/gchq/stroom/compare/v7.4.8...v7.4.9
-[v7.4.8]: https://github.com/gchq/stroom/compare/v7.4.7...v7.4.8
-[v7.4.7]: https://github.com/gchq/stroom/compare/v7.4.6...v7.4.7
-[v7.4.6]: https://github.com/gchq/stroom/compare/v7.4.5...v7.4.6
-[v7.4.5]: https://github.com/gchq/stroom/compare/v7.4.4...v7.4.5
-[v7.4.4]: https://github.com/gchq/stroom/compare/v7.4.3...v7.4.4
-[v7.4.3]: https://github.com/gchq/stroom/compare/v7.4.2...v7.4.3
-[v7.4.2]: https://github.com/gchq/stroom/compare/v7.4.1...v7.4.2
-[v7.4.1]: https://github.com/gchq/stroom/compare/v7.4.0...v7.4.1
-[v7.4.0]: https://github.com/gchq/stroom/compare/v7.4-beta.16...v7.4.0
-[v7.4-beta.16]: https://github.com/gchq/stroom/compare/v7.4-beta.15...v7.4-beta.16
-[v7.4-beta.15]: https://github.com/gchq/stroom/compare/v7.4-beta.14...v7.4-beta.15
-[v7.4-beta.14]: https://github.com/gchq/stroom/compare/v7.4-beta.13...v7.4-beta.14
-[v7.4-beta.13]: https://github.com/gchq/stroom/compare/v7.4-beta.12...v7.4-beta.13
-[v7.4-beta.12]: https://github.com/gchq/stroom/compare/v7.4-beta.11...v7.4-beta.12
-[v7.4-beta.11]: https://github.com/gchq/stroom/compare/v7.4-beta.10...v7.4-beta.11
-[v7.4-beta.10]: https://github.com/gchq/stroom/compare/v7.4-beta.9...v7.4-beta.10
-[v7.4-beta.9]: https://github.com/gchq/stroom/compare/v7.4-beta.8...v7.4-beta.9
-[v7.4-beta.8]: https://github.com/gchq/stroom/compare/v7.4-beta.7...v7.4-beta.8
-[v7.4-beta.7]: https://github.com/gchq/stroom/compare/v7.4-beta.6...v7.4-beta.7
-[v7.4-beta.6]: https://github.com/gchq/stroom/compare/v7.4-beta.5...v7.4-beta.6
-[v7.4-beta.5]: https://github.com/gchq/stroom/compare/v7.4-beta.4...v7.4-beta.5
-[v7.4-beta.4]: https://github.com/gchq/stroom/compare/v7.4-beta.3...v7.4-beta.4
-[v7.4-beta.3]: https://github.com/gchq/stroom/compare/v7.4-beta.2...v7.4-beta.3
-[v7.4-beta.2]: https://github.com/gchq/stroom/compare/v7.4-beta.1...v7.4-beta.2
-[v7.4-beta.1]: https://github.com/gchq/stroom/compare/v7.3-beta.11...v7.4-beta.1
-[v7.2.2]: https://github.com/gchq/stroom/compare/v7.2.1...v7.2.2
->>>>>>> 68f4cf0b
+[v7.4.1]: https://github.com/gchq/stroom/compare/v7.4.0...v7.4.1