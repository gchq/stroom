--- conflicted
+++ resolved
@@ -13,7 +13,6 @@
 ~~~
 
 
-<<<<<<< HEAD
 ## [v7.6-beta.6] - 2024-11-25
 
 * Fix `java.lang.NoClassDeffoundError: jakarta/el/ELManager` error when booting proxy.
@@ -36,7 +35,7 @@
 * Fix bug in DB migration `V07_06_00_100__annotation_pre_migration_checks`.
 
 * If you are upgrading from a previous v7.6 beta release you will need to run the following SQL. `update analytics_schema_history set checksum = '-86554219' where version = '07.06.00.405';` and `update processor_schema_history set checksum = '-175036745' where version = '07.06.00.305';`.
-=======
+
 * Issue **#4627** : Fix StroomQL function character escaping.
 
 * Issue **#4611** : Fix problem of changes to the conditional formatting rules of a duplicated dashboard table affecting the original table. This only affected the enabled/hide properties of the formatting rule.
@@ -44,7 +43,6 @@
 * Issue **#4612** : Fix stroomQL query not including all data points in the visualisation.
 
 * Issue **#4617** : Add debug to try to diagnose issue.
->>>>>>> 24c73b67
 
 * Issue **#4606** : Fix dashboard text pane that is set to Show as HTML not showing a vertical scrollbar.
 
