--- conflicted
+++ resolved
@@ -6,11 +6,9 @@
 
 ## [Unreleased]
 
-<<<<<<< HEAD
 * Issue **#405** : Fixed quick filter on permissions dialog, for users and for groups. It will now match anywhere in the user or group name, not just at the start.
-=======
+
 ## [v6.0-alpha.19]
->>>>>>> 62271d31
 
 * Issue **#588** : Fixed display of horizontal scrollbar on explorer tree in export, create, copy and move dialogs.
 
