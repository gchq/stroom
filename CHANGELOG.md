--- conflicted
+++ resolved
@@ -7,15 +7,13 @@
 
 ## [Unreleased]
 
-<<<<<<< HEAD
 * Issue **#1957** : Fix invaldiation of the stat datasource caches on content import and other changes.
-=======
+
 * Moved content download to Java.
 
 * All paths in the config YAML including logging config can now be made relative to the home dir.
 
 * Issue **#1912** : Moved dashboard table conditional formatting logic to server.
->>>>>>> 809ca662
 
 * Fix missing favicon.
 
