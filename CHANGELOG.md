# Change Log
All notable changes to this project will be documented in this file.

The format is based on [Keep a Changelog](http://keepachangelog.com/) 
and this project adheres to [Semantic Versioning](http://semver.org/).

## [Unreleased]

<<<<<<< HEAD
## [v6.0-alpha.7]
=======
## [v5.1-beta.13] - 2018-01-30

* Issue **#591** : Made the query info popup more configurable with a title, validation regex etc. The popup will now only be displayed when enabled and when a manual user action takes place, e.g. clicking a search button or running a parameterised execution with one or more queries.

## [v5.1-beta.12] - 2018-01-30
>>>>>>> 51ba59c7

* Issue **#549** : Change to not try to connect to kafka when kafka is not configured and improve failure handling

* Issue **#573** : Fixed viewing folders with no permitted underlying feeds. It now correctly shows blank data screen, rather than System/Data.

* Issue **#150** : Added a feature to optionally require specification of search purpose.

* Issue **#572** : Added a feature to allow easy download of dictionary contents as a text file.

* Generate additional major and minor floating docker tags in travis build, e.g. v6-LATEST and v6.0-LATEST

* Change docker image to be based on openjdk:8u151-jre-alpine

* Added a feature to list dependencies for all document entities and indicate where dependencies are missing.

* Issue **#540** : Improve description text for stroom.statistics.sql.maxProcessingAge property

* Issue **#538** : Lists of items such as users or user groups were sometimes not being converted into result pages correctly, this is now fixed.

* Issue **#537** : Users without `Manage Policies` permission can now view streams.

* Issue **#522** : Selection of data retention rules now remains when moving rules up or down.

* Issue **#411** : When data retention rules are disabled they are now shown greyed out to indicate this.

* Issue **#536** : Fix for missing visualisation icons.

* Issue **#368** : Fixed hidden job type button on job node list screen when a long cron pattern is used.

* Issue **#507** : Added dictionary inheritance via import references.

* Issue **#554** : Added a `parseUri` XSLT function.

* Issue **#557** : Added dashboard functions to parse and output URI parts.

* Issue **#552** : Fix for NPE caused by bad XSLT during search data extraction.

* Issue **#560** : Replaced instances of `Files.walk()` with `Files.walkFileTree()`. `Files.walk()` throws errors if any files are deleted or are not accessible during the walk operation. This is a major issue with the Java design for walking files using Java 8 streams. To avoid this issue `Files.walkFileTree()` has now been used in place of `Files.walk()`.

* Issue **#567** : Changed `parseUri` to be `parse-uri` to keep it consistently named with respect to other XSLT functions. The old name `parseUri` still works but is deprecated and will be removed in a later version.

* Issue **#567** : The XSLT function `parse-uri` now correctly returns a `schemeSpecificPart` element rather than the incorrectly named `schemeSpecificPort`.

* Issue **#567** : The dashboard expression function `extractSchemeSpecificPortFromUri` has now been corrected to be called `extractSchemeSpecificPartFromUri`.

* Issue **#567** : The missing dashboard expression function `extractQueryFromUri` has been added.

* Issue **#571** : Streams are now updated to have a status of deleted in batches using native SQL and prepared statements rather than using the stream store.

* Issue **#559** : Changed CSS to allow table text selection in newer browsers.

* Issue **#574** : Fixed SQL debug trace output.

* Issue **#574** : Fixed SQL UNION code that was resulting in missing streams in the data browser when paging.

* Issue **#590** : Improved data browser performance by using a local cache to remember feeds, stream types, processors, pipelines etc while decorating streams.

* Issue **#150** : Added a property to optionally require specification of search purpose.

## [v6.0-alpha.4]

* New authentication flow based around OpenId

* New user management screens

* The ability to issue API keys

* Issue **#501** : Improve the database teardown process in integration tests to speed up builds

* Relax regex in build script to allow tags like v6.0-alpha.3 to be published to Bintray

* Add Bintray publish plugin to Gradle build

* Issue **#75** : Upgraded to Lucene 5.

* Issue **#135** : [BREAKING CHANGE] Removed JODA Time library and replaced with Java 7 Time API. This change breaks time zone output previously formatted with `ZZ` or `ZZZ`.

* Added XSLT functions generate-url and fetch-json

* Added ability to put clickable hyperlinks in Dashboard tables

* Added an HTTP appender.

* Added an appender for the proxy store.

* Issue **#412** : Fixed no-column table breakage

* Issue **#380** : Fixed build details on welcome/about

* Issue **#348** : Fixed new menu icons.

* Issue **98** : Fix premature trimming of results in the store

* Issue **360** : Fix inability to sort sql stats results in the dashboard table

* Issue **#550** : Fix for info message output for data retention.

* Issue **#551** : Improved server task detail for data retention job.

* Issue **#541** : Changed stream retention job descriptions.

* Issue **#553** : The data retention job now terminates if requested to do so and also tracks progress in a local temp file so a nodes progress will survive application restarts.

* Change docker image to use openjdk:8u151-jre-alpine as a base

* Issue **#539** : Fix issue of statistic search failing after it is imported

* Issue **#547** : Data retention processing is now performed in batches (size determined by `stroom.stream.deleteBatchSize`). This change should reduce the memory required to process the data retention job.

* Issue **#541** : Marked old stream retention job as deprecated in description.

* Issue **#542** : Fix for lazy hibernate object initialisation when stepping cooked data.

* Issue **#524** : Remove dependency on stroom-proxy:stroom-proxy-repo and replaced with duplicated code from stroom-proxy-repo (commit b981e1e)

* Issue **#203** : Initial release of the new data receipt policy functionality.

* Issue **#202** : Initial release of the new data retention policy functionality.

* Issue **#521** : Fix for the job list screen to correct the help URL.

* Issue **#526** : Fix for XSLT functions that should return optional results but were being forced to return a single value.

* Issue **#527** : Fix for XSLT error reporting. All downstream errors were being reported as XSLT module errors and were
 hiding the underlying exception.

* Issue **#501** : Improve the database teardown process in integration tests to speed up builds.

* Issue **#511** : Fix NPE thrown during pipeline stepping by downstream XSLT.

* Issue **#521** : Fix for the job list screen to use the help URL system property for displaying context sensitive help.

* Issue **#511** : Fix for XSLT functions to allow null return values where a value cannot be returned due to an error etc.

* Issue **#515** : Fix handling of errors that occur before search starts sending.

* Issue **#506** : In v5 dashboard table filters were enhanced to allow parameters to be used in include/exclude filters. The implementation included the use of ` \ ` to escape `$` characters that were not to be considered part of a parameter reference. This change resulted in regular expressions requiring ` \ ` being escaped with additional ` \ ` characters. This escaping has now been removed and instead only `$` chars before `{` chars need escaping when necessary with double `$$` chars, e.g. use `$${something` if you actually want `${something` not to be replaced with a parameter.

* Issue **#505** : Fix the property UI so all edited value whitespace is trimmed

* Issue **#513** : Now only actively executing tasks are visible as server tasks

* Issue **#483** : When running stream retention jobs the transactions are now set to REQUIRE_NEW to hopefully ensure that the job is done in small batches rather than a larger transaction spanning multiple changes.

* Issue **#508** : Fix directory creation for index shards.

* Issue **#492** : Task producers were still not being marked as complete on termination which meant that the parent cluster task was not completing. This has now been fixed.

* Issue **#497** : DB connections obtained from the data source are now released back to the pool after use.

* Issue **#492** : Task producers were not being marked as complete on termination which meant that the parent cluster task was not completing. This has now been fixed.

* Issue **#497** : Change stream task creation to use straight JDBC rather than hibernate for inserts and use a configurable batch size (stroom.databaseMultiInsertMaxBatchSize) for the inserts.

* Issue **#502** : The task executor was not responding to shutdown and was therefore preventing the app from stopping gracefully.

* Issue **#476** : Stepping with dynamic XSLT or text converter properties now correctly falls back to the specified entity if a match cannot be found by name.

* Issue **#498** : The UI was adding more than one link between 'Source' and 'Parser' elements, this is now fixed.

* Issue **#492** : Search tasks were waiting for part of the data extraction task to run which was not checking for termination. The code for this has been changed and should now terminate when required.

* Issue **#494** : Fix problem of proxy aggregation never stopping if more files exist

* Issue **#490** : Fix errors in proxy aggregation due to a bounded thread pool size

* Issue **#484** : Remove custom finalize() methods to reduce memory overhead

* Issue **#475** : Fix memory leak of java.io.File references when proxy aggregation runs

* Issue **#470** : You can now correctly add destinations directly to the pipeline 'Source' element to enable raw streaming.

* Issue **#487** : Search result list trimming was throwing an illegal argument exception `Comparison method violates its general contract`, this should now be fixed.

* Issue **#488** : Permissions are now elevated to 'Use' for the purposes of reporting the data source being queried.

* Migrated to ehcache 3.4.0 to add options for off-heap and disk based caching to reduce memory overhead.

* Caches of pooled items no longer use Apache Commons Pool.

* Issue **#401** : Reference data was being cached per user to ensure a user centric view of reference data was being used. This required more memory so now reference data is built in the context of the internal processing user and then filtered during processing by user access to streams.

* The effective stream cache now holds 1000 items.

* Reduced the amount of cached reference data to 100 streams.

* Reduced the number of active queries to 100.

* Removed Ehcache and switched to Guava cache.

* Issue **#477** : Additional changes to ensure search sub tasks use threads fairly between multiple searches.

* Issue **#477** : Search sub tasks are now correctly linked to their parent task and can therefore be terminated by terminating parent tasks.

* Issue **#425** : Changed string replacement in pipeline migration code to use a literal match

* Issue **#469** : Add Heap Histogram internal statistics for memory use monitoring

* Issue **#463** : Made further improvements to the index shard writer cache to improve performance.

* Issue **#448** : Some search related tasks never seem to complete, presumably because an error is thrown at some point and so their callbacks do not get called normally. This fix changes the way task completion is recorded so that it isn't dependant on the callbacks being called correctly.

* Issue **#464** : When a user resets a password, the password now has an expiry date set in the future determined by the password expiry policy. Password that are reset by email still expire immediately as expected.

* Issue **#462** : Permission exceptions now carry details of the user that the exception applies to. This change allows error logging to record the user id in the message where appropriate.

* Issue **#463** : Many index shards are being corrupted which may be caused by insufficient locking of the shard writers and readers. This fix changes the locking mechanism to use the file system.

* Issue **#451** : Data paging was allowing the user to jump beyond the end of a stream whereby just the XML root elements were displayed. This is now fixed by adding a constraint to the page offset so that the user cannot jump beyond the last record. Because data paging assumes that segmented streams have a header and footer, text streams now include segments after a header and before a footer, even if neither are added, so that paging always works correctly regardless of the presence of a header or footer.

* Issue **#461** : The stream attributes on the filter dialog were not sorted alphabetically, they now are.

* Issue **#460** : In some instances error streams did not always have stream attributes added to them for fatal errors. This mainly occurred in instances where processing failed early on during pipeline creation. An error was recorded but stream attributes were not added to the meta data for the error stream. Processing now ensures that stream attributes are recorded for all error cases.

* Issue **#442** : Remove 'Old Internal Statistics' folder, improve import exception handling

* Issue **#457** : Add check to import to prevent duplicate root level entities

* Issue **#444** : Fix for segment markers when writing text to StreamAppender.

* Issue **#447** : Fix for AsyncSearchTask not being displayed as a child of EventSearchTask in the server tasks view.

* Issue **#421** : FileAppender now causes fatal error where no output path set.

* Issue **#427** : Pipelines with no source element will now only treat a single parser element as being a root element for backwards compatibility.

* Issue **#420** : Pipelines were producing errors in the UI when elements were deleted but still had properties set on them. The pipeline validator was attempting to set and validate properties for unknown elements. The validator now ignores properties and links to elements that are undeclared.

* Issue **#420** : The pipeline model now removes all properties and links for deleted elements on save.

* Issue **#458** : Only event searches should populate the `searchId`. Now `searchId` is only populated when a stream processor task is created by an event search as only event searches extract specific records from the source stream.

* Issue **#437** : The event log now includes source in move events.

* Issue **#419** : Fix multiple xml processing instructions appearing in output.

* Issue **#446** : Fix for deadlock on rolling appenders.

* Issue **#444** : Fix segment markers on RollingStreamAppender.

* Issue **#426** : Fix for incorrect processor filters. Old processor filters reference `systemGroupIdSet` rather than `folderIdSet`. The new migration updates them accordingly.

* Issue **#429** : Fix to remove `usePool` parser parameter.

* Issue **#439** : Fix for caches where elements were not eagerly evicted.

* Issue **#424** : Fix for cluster ping error display.

* Issue **#441** : Fix to ensure correct names are shown in pipeline properties.

* Issue **#433** : Fixed slow stream queries caused by feed permission restrictions.

* Issue **#385** : Individual index shards can now be deleted without deleting all shards.

* Issue **#391** : Users needed `Manage Processors` permission to initiate pipeline stepping. This is no longer required as the 'best fit' pipeline is now discovered as the internal processing user.

* Issue **#392** : Inherited pipelines now only require 'Use' permission to be used instead of requiring 'Read' permission.

* Issue **#394** : Pipeline stepping will now show errors with an alert popup.

* Issue **#396** : All queries associated with a dashboard should now be correctly deleted when a dashboard is deleted.

* Issue **#393** : All caches now cache items within the context of the current user so that different users do not have the possibility of having problems caused by others users not having read permissions on items.

* Issue **#358** : Schemas are now selected from a subset matching the criteria set on SchemaFilter by the user.

* Issue **#369** : Translation stepping wasn't showing any errors during stepping if a schema had an error in it.

* Issue **#364** : Switched index writer lock factory to a SingleInstanceLockFactory as index shards are accessed by a single process.

* Issue **#363** : IndexShardWriterCacheImpl now closes and flushes writers using an executor provided by the TaskManager. Writers are now also closed in LRU order when sweeping up writers that exceed TTL and TTI constraints.

* Issue **#361** : Information has been added to threads executing index writer and index searcher maintenance tasks.

* Issue **#356** : Changed the way index shard writers are cached to improve indexing performance and reduce blocking.

* Issue **#353** : Reduced expected error logging to debug.

* Issue **#354** : Changed the way search index shard readers get references to open writers so that any attempt to get an open writer will not cause, or have to wait for, a writer to close.

* Issue **#351** : Fixed ehcache item eviction issue caused by ehcache internally using a deprecated API.

* Issue **#347** : Added a 'Source' node to pipelines to establish a proper root for a pipeline rather than an assumed one based on elements with no parent.

* Issue **#350** : Removed 'Advanced Mode' from pipeline structure editor as it is no longer very useful.

* Issue **#349** : Improved index searcher cache to ensure searchers are not affected by writers closing.

* Issue **#342** : Changed the way indexing is performed to ensure index readers reference open writers correctly.

* Issue **#346** : Improved multi depth config content import.

* Issue **#328** : You can now delete corrupt shards from the UI.

* Issue **#343** : Fixed login expiry issue.

* Issue **#345** : Allowed for multi depth config content import.

* Issue **#341** : Fixed arg in SQL.

* Issue **#340** : Fixed headless and corresponding test.

* Issue **#333** : Fixed event-logging version in build.

* Issue **#334** : Improved entity sorting SQL and separated generation of SQL and HQL to help avoid future issues.

* Issue **#335** : Improved user management

* Issue **#337** : Added certificate auth option to export servlet and disabled the export config feature by default.

* Issue **#337** : Added basic auth option to export servlet to complement cert based auth.

* Issue **#332** : The index shard searcher cache now makes sure to get the current writer needed for the current searcher on open.

* Issue **#322** : The index cache and other caching beans should now throw exceptions on `get` that were generated during the creation of cached items.

* Issue **#325** : Query history is now cleaned with a separate job. Also query history is only recorded for manual querying, i.e. not when query is automated (on open or auto refresh). Queries are now recorded on a dashboard + query component basis and do not apply across multiple query components in a dashboard.

* Issue **#323** : Fixed an issue where parser elements were not being returned as 'processors' correctly when downstream of a reader.

* Issue **#322** : Index should now provide a more helpful message when an attempt is made to index data and no volumes have been assigned to an index.

* Issue **#316** : Search history is now only stored on initial query when using automated queries or when a user runs a query manually. Search history is also automatically purged to keep either a specified number of items defined by `stroom.query.history.itemsRetention` (default 100) or for a number of days specified by `stroom.query.history.daysRetention` (default 365).

* Issue **#317** : Users now need update permission on an index plus 'Manage Index Shards' permission to flush or close index shards. In addition to this a user needs delete permission to delete index shards.

* Issue **#319** : SaveAs now fetches the parent folder correctly so that users can copy items if they have permission to do so.

* Issue **#311** : Fixed request for `Pipeline` in `meta` XSLT function. Errors are now dealt with correctly so that the XSLT will not fail due to missing meta data.

* Issue **#313** : Fixed case of `xmlVersion` property on `InvalidXMLCharFilterReader`.

* Issue **#314** : Improved description of `tags` property in `BadTextXMLFilterReader`.

* Issue **#307** : Made some changes to avoid potential NPE caused by session serialisation.

* Issue **#306** : Added a stroom `meta` XSLT function. The XSLT function now exposes `Feed`, `StreamType`, `CreatedTime`, `EffectiveTime` and `Pipeline` meta attributes from the currently processing stream in addition to any other meta data that might apply. To access these meta data attributes of the current stream use `stroom:meta('StreamType')` etc. The `feed-attribute` function is now an alias for the `meta` function and should be considered to be deprecated.

* Issue **#303** : The stream delete job now uses cron in preference to a frequency.

* Issue **#152** : Changed the way indexing is performed so that a single indexer object is now responsible for indexing documents and adding them to the appropriate shard.

* Issue **#179** : Updated Saxon-HE to version 9.7.0-18 and added XSLTFilter option to `usePool` to see if caching might be responsible for issue.

* Issue **#288** : Made further changes to ensure that the IndexShardWriterCache doesn't try to reuse an index shard that has failed when adding any documents.

* Issue **#295** : Made the help URL absolute and not relative.

* Issue **#293** : Attempt to fix mismatch document count error being reported when index shards are opened.

* Issue **#292** : Fixed locking for rolling stream appender.

* Issue **#292** : Rolling stream output is no longer associated with a task, processor or pipeline to avoid future processing tasks from deleting rolling streams by thinking they are superseded.

* Issue **#292** : Data that we expect to be unavailable, e.g. locked and deleted streams, will no longer log exceptions when a user tries to view it and will instead return an appropriate message to the user in place of the data.

* Issue **#288** : The error condition 'Expected a new writer but got the same one back!!!' should no longer be encountered as the root cause should now be fixed. The original check has been reinstated so that processing will terminate if we do encounter this problem.

* Issue **#295** : Fixed the help property so that it can now be configured.

* Issue **#296** : Removed 'New' and 'Delete' buttons from the global property dialog.

* Issue **#279** : Fixed NPE thrown during proxy aggregation.

* Issue **#294** : Changing stream task status now tries multiple times to attempt to avoid a hibernate LockAcquisitionException.

* Issue **#287** : XSLT not found warnings property description now defaults to false.

* Issue **#261** : The save button is now only enabled when a dashboard or other item is made dirty and it is not read only.

* Issue **#286** : Dashboards now correctly save the selected tab when a tab is selected via the popup tab selector (visible when tabs are collapsed).

* Issue **#289** : Changed Log4J configuration to suppress logging from Hibernate SqlExceptionHandler for expected exceptions like constraint violations.

* Issue **#288** : Changed 'Expected a new writer...' fatal error to warning as the condition in question might be acceptable.

* Issue **#285** : Attempted fix for GWT RPC serialisation issue.

* Issue **#283** : Statistics for the stream task queue are now captured even if the size is zero.

* Issue **#226** : Fixed issue where querying an index failed with "User does not have the required permission (Manage Users)" message.

* Issue **#281** : Made further changes to cope with Files.list() and Files.walk() returning streams that should be closed with 'try with resources' construct.

* Issue **#224** : Removing an element from the pipeline structure now removes all child elements too.

* Issue **#282** : Users can now upload data with just 'Data - View' and 'Data - Import' application permissions, plus read permission on the appropriate feed.

* Issue **#199** : The explorer now scrolls selected items into view.

* Issue **#280** : Fixed 'No user is currently authenticated' issue when viewing jobs and nodes.

* Issue **#278** : The date picker now hides once you select a date.

* Issue **#281** : Directory streams etc are now auto closed to prevent systems running out of file handles.

* Issue **#263** : The explorer tree now allows you to collapse the root 'System' node after it is first displayed.

* Issue **#266** : The explorer tree now resets (clears and collapses all previously open nodes) and shows the currently selected item every time an explorer drop down in opened.

* Issue **#233** : Users now only see streams if they are administrators or have 'Data - View' permission. Non administrators will only see data that they have 'read' permission on for the associated feed and 'use' permission on for the associated pipeline if there is one.

* Issue **#265** : The stream filter now orders stream attributes alphabetically.

* Issue **#270** : Fixed security issue where null users were being treated as INTERNAL users.

* Issue **#270** : Improved security by pushing user tokens rather than just user names so that internal system (processing) users are clearly identifiable by the security system and cannot be spoofed by regular user accounts.

* Issue **#269** : When users are prevented from logging in with 'preventLogin' their failed login count is no longer incremented.

* Issue **#267** : The login page now shows the maintenance message.

* Issue **#276** : Session list now shows session user ids correctly.

* Issue **#201** : The permissions menu item is no longer available on the root 'System' folder.

* Issue **#176** : Improved performance of the explorer tree by increasing the size of the document permissions cache to 1M items and changing the eviction policy from LRU to LFU.

* Issue **#176** : Added an optimisation to the explorer tree that prevents the need for a server call when collapsing tree nodes.

* Issue **#273** : Removed an unnecessary script from the build.

* Issue **#277** : Fixed a layout issue that was causing the feed section of the processor filter popup to take up too much room.

* Issue **#274** : The editor pane was only returning the current user edited text when attached to the DOM which meant changes to text were ignored if an editor pane was not visible when save was pressed. This has now been fixed so that the current content of an editor pane is always returned even when it is in a detached state.

* Issue **#264** : Added created by/on and updated by/on info to pipeline stream processor info tooltips.

* Issue **#222** : Explorer items now auto expand when a quick filter is used.

* Issue **#205** : File permissions in distribution have now been changed to `0750` for directories and shell scripts and `0640` for all other files.

* Issue **#240** : Separate application permissions are now required to manage DB tables and tasks.

* Issue **#210** : The statistics tables are now listed in the database tables monitoring pane.

* Issue **#249** : Removed spaces between values and units.

* Issue **#237** : Users without 'Download Search Results' permission will no longer see the download button on the table component in a dashboard.

* Issue **#232** : Users can now inherit from pipelines that they have 'use' permissions on.

* Issue **#191** : Max stream size was not being treated as IEC value, e.g. Mebibytes etc.

* Issue **#235** : Users can now only view the processor filters that they have created if they have 'Manage Processors' permission unless they are an administrator in which case they will see all filters. Users without the 'Manage Processors' permission who are also not administrators will see no processor filters in the UI. Users with 'Manage Processors' permission who are not administrators will be able to update their own processor filters if they have 'update' permission on the associated pipeline. Administrators are able to update all processor filters.

* Issue **#212** : Changes made to text in any editor including those made with cut and paste are now correctly handled so that altered content is now saved.

* Issue **#247** : The editor pane now attempts to maintain the scroll position when formatting content.

* Issue **#251** : Volume and memory statistics are now recorded in bytes and not MiB.

* Issue **#243** : The error marker pane should now discover and display all error types even if they are preceded by over 1000 warnings.

* Issue **#254** : Fixed search result download.

* Issue **#209** : Statistics are now queryable in a dashboard if a user has 'use' permissions on a statistic.

* Issue **#255** : Fixed issue where error indicators were not being shown in the schema validator pane because the text needed to be formatted so that it spanned multiple lines before attempting to add annotations.

* Issue **#257** : The dashboard text pane now provides padding at the top to allow for tabs and controls.

* Issue **#174** : Index shard checking is now done asynchronously during startup to reduce startup time.

* Issue **#225** : Fixed NPE that was caused by processing instruction SAX events unexpectedly being fired by Xerces before start document events. This looks like it might be a bug in Xerces but the code now copes with the unexpected processing instruction event anyway.

* Issue **#230** : The maintenance message can now be set with the property 'stroom.maintenance.message' and the message now appears as a banner at the top of the screen rather than an annoying popup. Non admin users can also be prevented from logging on to the system by setting the 'stroom.maintenance.preventLogin' property to 'true'.

* Issue **#155** : Changed password values to be obfuscated in the UI as 20 asterisks regardless of length.

* Issue **#188** : All of the writers in a pipeline now display IO in the UI when stepping.

* Issue **#208** : Schema filter validation errors are now shown on the output pane during stepping.

* Issue **#211** : Turned off print margins in all editors.

* Issue **#200** : The stepping presenter now resizes the top pane to fit the tree structure even if it is several elements high.

* Issue **#168** : Code and IO is now loaded lazily into the element presenter panes during stepping which prevents the scrollbar in the editors being in the wrong position.

* Issue **#219** : Changed async dispatch code to work with new lambda classes rather than callbacks.

* Issue **#221** : Fixed issue where `*.zip.bad` files were being picked up for proxy aggregation.

* Issue **#242** : Improved the way properties are injected into some areas of the code to fix an issue where 'stroom.maxStreamSize' and other properties were not being set.

* Issue **#241** : XMLFilter now ignores the XSLT name pattern if an empty string is supplied.

* Issue **#236** : 'Manage Cache Permission' has been changed to 'Manage Cache'.

* Issue **#219** : Made further changes to use lambda expressions where possible to simplify code.

* Issue **#231** : Changed the way internal statistics are created so that multiple facets of a statistic, e.g. Free & Used Memory, are combined into a single statistic to allow combined visualisation.

* Issue **#172** : Further improvement to dashboard L&F.

* Issue **#194** : Fixed missing Roboto fonts.

* Issue **#195** : Improved font weights and removed underlines from link tabs.

* Issue **#196** : Reordered fields on stream, relative stream, volume and server task tables.

* Issue **#182** : Changed the way dates and times are parsed and formatted and improved the datebox control L&F.

* Issue **#198** : Renamed 'INTERNAL_PROCESSING_USER' to 'INTERNAL'.

* Issue **#154** : Active tasks are now sortable by processor filter priority.

* Issue **#204** : Pipeline processor statistics now include 'Node' as a tag.

* Issue **#170** : Changed import/export to delegate import/export responsibility to individual services. Import/export now only works with items that have valid UUIDs specified.

* Issue **#164** : Reduced caching to ensure tree items appear as soon as they are added.

* Issue **#177** : Removed 'Meta Data-Bytes Received' statistic as it was a duplicate.

* Issue **#152** : Changed the way index shard creation is locked so that only a single shard should be fetched from the cache with a given shard key at any one time.

* Issue **#189** : You now have to click within a checkbox to select it within a table rather than just clicking the cell the checkbox is in.

* Issue **#186** : Data is no longer artificially wrapped with the insertion of new lines server side. Instead the client now receives the data and an option to soft wrap lines has been added to the UI.

* Issue **#167** : Fixed formatting of JavaScript and JSON.

* Issue **#175** : Fixed visibility of items by inferred permissions.

* Issue **#178** : Added new properties and corresponding configuration to connect and create a separate SQL statistics DB.

* Issue **#172** : Improved dashboard L&F.

* Issue **#169** : Improved L&F of tables to make better use of screen real estate.

* Issue **#191** : Mebibytes (multiples of 1024) etc are now used as standard throughout the application for both memory and disk sizes and have single letter suffixes (B, K, M, G, T).

* Issue **#173** : Fixed the way XML formatter deals with spaces in attribute values.

* Issue **#151** : Fixed meta data statistics. 'metaDataStatistics' bean was declared as an interface and not a class.

* Issue **#158** : Added a new global property 'stroom.proxy.zipFilenameDelimiter' to enable Stroom proxy repositories to be processed that have a custom file name pattern.

* Issue **#153** : Clicking tick boxes and other cell components in tables no longer requires the row to be selected first.

* Issue **#148** : The stream browsing UI no longer throws an error when attempting to clear markers from the error markers pane.

* Issue **#160** : Stream processing tasks are now created within the security context of the user that created the associated stream processor filter.

* Issue **#157** : Data is now formatted by the editor automatically on display.

* Issue **#144** : Old processing output will now be deleted when content is reprocessed even if the new processing task does not produce output.

* Issue **#159** : Fixed NPE thrown during import.

* Issue **#166** : Fixed NPE thrown when searching statistics.

* Issue **#165** : Dashboards now add a query and result table from a template by default on creation. This was broken when adding permission inheritance to documents.

* Issue **#162** : The editor annotation popup now matches the style of other popups.

* Issue **#163** : Imported the Roboto Mono font to ensure consistency of the editor across platforms.

* Issue **#143** : Stroom now logs progress information about closing index shard writers during shutdown.

* Issue **#140** : Replaced code editor to improve UI performance and add additional code formatting & styling options.

* Issue **#146** : Object pool should no longer throw an error when abandoned objects are returned to the pool.

* Issue **#142** : Changed the way permissions are cached so that changes to permissions provide immediate access to documents.

* Issue **#123** : Changed the way entity service result caching works so that the underlying entity manager is cached instead of individual services. This allows entity result caching to be performed while still applying user permissions to cached results.

* Issue **#156** : Attempts to open items that that user does not have permission to open no longer show an error and spin the progress indicator forever, instead the item will just not open.

* Issue **#141** : Improved log output during entity reference migration and fixed statistic data source reference migration.

* Issue **#127** : Entity reference replacement should now work with references to 'StatisticsDataSource'.

* Issue **#125** : Fixed display of active tasks which was broken by changes to the task summary table selection model.

* Issue **#121** : Fixed cache clearing.

* Issue **#122** : Improved the look of the cache screen.

* Issue **#106** : Disabled users and groups are now displayed with greyed out icon in the UI.

* Issue **#132** : The explorer tree is now cleared on login so that users with different permissions do not see the previous users items.

* Issue **#128** : Improved error handling during login.

* Issue **#130** : Users with no permissions are no longer able to open folders including the root System folder to attempt data browsing.

* Issue **#120** : Entity chooser now treats 'None' as a special root level explorer node so that it can be selected in the same way as other nodes, e.g. visibly selected and responsive to double click.

* Issue **#129** : Fixed NPE.

* Issue **#119** : User permissions dialog now clears permissions when a user or group is deleted.

* Issue **#115** : User permissions on documents can now be inherited from parent folders on create, copy and move.

* Issue **#109** : Added packetSize="65536" property to AJP connector in server.xml template.

* Issue **#100** : Various list of items in stroom now allow multi selection for add/remove purposes.

* Issue **#112** : Removed 'pool' monitoring screen as all pools are now caches of one form or another.

* Issue **#105** : Users were not seeing 'New' menu for folders that they had some create child doc permissions for. This was due to DocumentType not implementing equals() and is now fixed.

* Issue **#111** : Fixed query favourites and history.

* Issue **#91** : Only CombinedParser was allowing code to be injected during stepping. Now DSParser and XMLFragmentParser support code injection during stepping.

* Issue **#107** : The UI now only shows new pipeline element items on the 'Add' menu that are allowed children of the selected element.

* Issue **#113** : User names are now validated against a regex specified by the 'stroom.security.userNamePattern' property.

* Issue **#116** : Rename is now only possible when a single explorer item is selected.

* Issue **#114** : Fixed selection manager so that the explorer tree does not select items when a node expander is clicked.

* Issue **#65** : Selection lists are now limited to 300px tall and show scrollbars if needed.

* Issue **#50** : Defaults table result fields to use local time without outputting the timezone.

* Issue **#15** : You can now express time zones in dashboard query expressions or just omit a time zone to use the locale of the browser.

* Issue **#49** : Dynamic XSLT selection now works with pipeline stepping.

* Issue **#63** : Entity selection control now shows current entity name even if it has changed since referencing entity was last saved.

* Issue **#70** : You can now select multiple explorer rows with ctrl and shift key modifiers and perform bulk actions such as copy, move, rename and delete.

* Issue **#85** : findDelete() no longer tries to add ORDER BY condition on UPDATE SQL when deleting streams.

* Issue **#89** : Warnings should now be present in processing logs for reference data lookups that don't specify feed or stream type. This was previously throwing a NullPointerException.

* Issue **#90** : Fixed entity selection dialog used outside of drop down selection control.

* Issue **#88** : Pipeline reference edit dialog now correctly selects the current stream type.

* Issue **#77** : Default index volume creation now sets stream status to INACTIVE rather than CLOSED and stream volume creation sets index status to INACTIVE rather than CLOSED.

* Issue **#93** : Fixed code so that the 'Item' menu is now visible.

* Issue **#97** : Index shard partition date range creation has been improved.

* Issue **#94** : Statistics searches now ignore expression terms with null or empty values so that the use of substitution parameters can be optional.

* Issue **#87** : Fixed explorer scrolling to the top by disabling keyboard selection.

* Issue **#104** : 'Query' no longer appears as an item that a user can allow 'create' on for permissions within a folder.

* Issue **#103** : Added 10 years as a supported data retention age.

* Issue **#86** : The stream delete button is now re-enabled when new items are selected for deletion.

* Issue **#81** : No exception will now be thrown if a client rejects a response for an EntityEvent.

* Issue **#79** : The client node no longer tries to create directories on the file system for a volume that may be owned by another node.

* Issue **#92** : Error summaries of multiple types no longer overlap each other at the top of the error markers list.

* Issue **#64** : Fixed Hessian serialisation of 'now' which was specified as a ZonedDateTime which cannot be serialised. This field is now a long representing millseconds since epoch.

* Issue **#62** : Task termination button is now enabled.

* Issue **#60** : Fixed validation of stream attributes prior to data upload to prevent null pointer exception.

* Issue **#9** : Created a new implementation of the expression parser that improved expression tokenisation and deals with BODMAS rules properly.

* Issue **#36** : Fixed and vastly improved the configuration of email so that more options can be set allowing for the use of other email services requiring more complex configuration such as gmail.

* Issue **#24** : Header and footer strings are now unescaped so that character sequences such as '\n' are translated into single characters as with standard Java strings, e.g. '\n' will become a new line and '\t' a tab.

* Issue **#40** : Changed Stroom docker conatiner to be based on Alpine linux to save space

* Issue **#40** : Auto import of content packs on Stroom startup and added default content packs into the docker build for Stroom.

* Issue **#30** : Entering stepping mode was prompting for the pipeline to step with but also auto selecting a pipeline at the same time and entering stepping immediately.

* Dashboard auto refresh is now limited to a minimum interval of 10 seconds.

* Issue **#31** : Pipeline stepping was not including user changes immediately as parsers and XSLT filters were using cached content when they should have been ignoring the cache in stepping mode.

* Issue **#27** : Stroom now listens to window closing events and asks the user if they really want to leave the page. This replaces the previous crude attempts to block keys that affected the history or forced a browser refresh.

* Issue **#2** : The order of fields in the query editor is now alphabetical.

* Issue **#3** : When a filter is active on a dashboard table column, a filter icon now appears to indicate this.

* Issue **#5** : Replace() and Decode() dashboard table expression functions no longer ignore cells with null values.

* Issue **#7** : Dashboards are now able to query on open.

* Issue **#8** : Dashboards are now able to re-query automatically at fixed intervals.

* Updated GWT to v2.8.0 and Gin to v2.1.2.

* Issue **#12** : Dashboard queries can now evaluate relative date/time expressions such as now(), hour() etc. In addition to this the expressions also allow the addition or subtraction of durations, e.g. now - 5d.

* Issue **#14** : Dashboard query expressions can now be parameterised with any term able to accept a user defined parameter, e.g. ${user}. Once added parameters can be changed for the entire dashboard via a text box at the top of the dashboard screen which will then execute all queries when enter is pressed or it loses focus.

* Issue **#16** : Dashboard table filters can also accept user defined parameters, e.g. ${user}, to perform filtering when a query is executed.

* Fixed missing text presenter in dashboards.

* Issue **#18** : The data dashboard component will now show data relative to the last selected table row (even if there is more than one table component on the dashboard) if the data component has not been configured to listen to row selections for a specific table component.

* Changed table styling to colour alternate rows, add borders between rows and increase vertical padding

* Issue **#22** : Dashboard table columns can now be configured to wrap text via the format options.

* Issue **#28** : Dashboard component dependencies are now listed with the component name plus the component id in brackets rather than just the component id.

[Unreleased]: https://github.com/gchq/stroom/compare/v6.0-alpha.7...HEAD
[v6.0-alpha.7]: https://github.com/gchq/stroom/compare/v6.0-alpha.4...v6.0-alpha.7
[v6.0-alpha.4]: https://github.com/gchq/stroom/commits/v6.0-alpha.4
<|MERGE_RESOLUTION|>--- conflicted
+++ resolved
@@ -6,15 +6,9 @@
 
 ## [Unreleased]
 
-<<<<<<< HEAD
+* Issue **#591** : Made the query info popup more configurable with a title, validation regex etc. The popup will now only be displayed when enabled and when a manual user action takes place, e.g. clicking a search button or running a parameterised execution with one or more queries.
+
 ## [v6.0-alpha.7]
-=======
-## [v5.1-beta.13] - 2018-01-30
-
-* Issue **#591** : Made the query info popup more configurable with a title, validation regex etc. The popup will now only be displayed when enabled and when a manual user action takes place, e.g. clicking a search button or running a parameterised execution with one or more queries.
-
-## [v5.1-beta.12] - 2018-01-30
->>>>>>> 51ba59c7
 
 * Issue **#549** : Change to not try to connect to kafka when kafka is not configured and improve failure handling
 
