# Change Log
All notable changes to this project will be documented in this file.

The format is based on [Keep a Changelog](http://keepachangelog.com/) 
and this project adheres to [Semantic Versioning](http://semver.org/).

## [Unreleased]

<<<<<<< HEAD
* Issue **#1574** : Make feed suggestions return all feeds, not just ones with meta.
=======
* Issue **#1396** : Completely changed DB migration and import/export compatibility code.
>>>>>>> 2fb7b5ad

* Fix index creation stored procedure.

* Issue **#1508** : Tidy up property descriptions, change connection pool props to use Stroom Duration type.

* Issue **#473** : Fix value stats being ignored during in memroy stat aggregation.

* Issue **#1141** : Make SQL stats aggregation delete unused stat keys at the end.


## [v7.0-beta.31] - 2020-05-12

* Issue **#1546** : Fixed opening and editing of data retention rules.

* Issue **#1494** : Scrollbars now have a white background unless used in a readonly text area.

* Issue **#1547** : Added pipeline names to processor task screens.

* Issue **#1543** : Prevent import/export of processor filters with id fields

* Issue **#1112** : You can now copy feeds along with other items and copies are named appropriately.

* Issue **#1112** : When copying a selection of several items, the dependencies between the items are altered in the resulting copies so that the copied items work together as a new set of content.

* Issue **#1112** : As part of fixing dependencies when copying items, the dependencies screen now works correctly and now also shows processor filters. 

* Issue **#1545** : Add property `enableDistributedJobsOnBootstrap` to enable/disable processing on first boot.


## [v7.0-beta.30] - 2020-05-06

* Issue **#1503** : Further fix for enabled/disabled expression items and dashboard tab visibility.

* Issue **#1511** : Data pages now show pipeline names rather than pipeline UUIDs.

* Issue **#1529** : Fix error when selecting datasource in new dashboard.

* Fix NPE in SystemInfoResource.get().

* Issue **#1527** : Fixed missing aud in API eky tokens.

* Add missing guice binding for SystemInfoResource.

* Make export add new line to the end of all files to adhere to POSIX standard.

* Issue **#1532** : Fixed index shard criteria in UI.

* Change SecurityFilter to return a 401 on authentication exceptions.

* Move some health checks into SystemInfoResource.

* Remove healthchecks from rest resources and servlets that never give an unhealthy result.

* Add error info to AppConfigMonitor health check.


## [v7.0-beta.29] - 2020-05-04

* Issue **#1496** : Fixed paging of processed data.

* Add stroom.statistics.internal.enabledStoreTypes and make internal stat processing respect it.

* Improve SQL stats shutdown processing so all in memory stats are flushed.

* Issue **#1521** : Dashboards with missing datasources break entirely.

* Issue **#1477** : Disable edit button on stream processor.

* Issue **#1497** : Fixed data list result paging.

* Issue **#1492** : Fixed data list result paging.

* Issue **#1513** : You can now view data in folders.

* Issue **#1500** : Fixed data delete/restore behaviour.

* Issue **#1515** : Fix proxyDir default when running in a stack.

* Issue **#1509** : Unable to update processor filter.

* Issue **#1495** : Speculative fix for missing swagger.json file in the fat jar.

* Issue **#1503** : Fixed Dashboard serialisation and JSON template.

* Issue **#1479** : Unable to set index volume limits.


## [v7.0-beta.28] - 2020-04-29

* Issue **#1489** : Reprocess streams feature failing.

* Issue **#1465** : Add default Open ID credentials to allow proxy to be able to authenticate out of the box.

* Issue **#1455** : Fix interactive search.

* Issue **#1471** : Pipeline name not shown on processors/filters in UI.

* Issue **#1491** : Download stream feature failing. 

* Issue **#1433** : StandardKafkaProducer failed when writing XML kafka payloads. 


## [v7.0-beta.27] - 2020-04-27

* Issue **#1417** : Allow processor filters to be exported with Pipelines. 

* Issue **#1480** : Index settings now shows index volume groups and allows selection. 

* Issue **#1450** : Further attempt to improve criteria filtering on data tab.

* Issue **#1467** : The cluster node state node uses NodeResource to determine active nodes.

* Issue **#1448** : The internal processing user now has a JWT and passes it when making calls to other nodes.


## [v7.0-beta.26] - 2020-04-22

* Fix gradle build for versioned builds


## [v7.0-beta.25] - 2020-04-22

* Assorted fixes to the new React UI pages.


## [v7.0-beta.24] - 2020-04-21

* Issue **#1450** : Stop data tabs showing all feeds.

* Issue **#1454** : Fix NPE in feed name suggestion box.

* Remove internal statistics from setup sample data.

* Fix issue of pipeling structure not showing when it contains a StatisticsFilter.

* Update auth flow for auth-into-stroom integration

* Issue **#1426** : Change /logout endpoint to /noauth/logout.

* Fix `Expecting a real user identity` errors on auto import of content packs.

* Increase wait timeout to 240s in `start.sh`.

* Issue **#1404** : Fixed issue with invalid XML character filter.

* Issue **#1413** : Attempt to fix search hanging issue.

* Issue **#1393** : The annotations data popup now formats content on load.

* Issue **#1399** : Removed error logging for expected exceptions in TaskExecutor.

* Issue **#1385** : File output param `streamId` now aliased to `sourceId` and `streamNo` is now aliased to `partNo` for consistency with new source tracking XSLT functions.

* Issue **#1392** : Downloading dashboard queries now provides the current query without the need to save the dashboard.

* Issue **#1427** : Change remote call to auth service to a local call.


## [v7.0-beta.23] - 2020-03-24

* Rename all legacy DB tables to `OLD_`.

* Issue **#1394** : Fix duplicate tables appearing in Monitoring -> Database Tables.

* Add NodeEndpointConfiguration. Change `node` table to hold the base endpoint.


## [v7.0-beta.22] - 2020-03-10

* Brought stroom-auth-service into stroom

* Issue **#563** : Kafka producer improvements - StandardKafkaProducer

* Issue **#1399** : Removed error logging for expected exceptions in TaskExecutor. 

* Fix missing $ in start.sh

* Issue **#1387** : Changed the way tasks are executed to reduce changes of unhandled execution errors.

* Issue **#1378** : Improved logging detail when processor filters fail.

* Issue **#1379** : Fixed issue where you couldn't open a processor filter if parts of the filter referenced deleted items.

* Issue **#1378** : Improved logging detail when processor filters fail.

* Issue **#1382** : Added `decode-url` and `encode-url` XSLT functions.

* Issue **#655** : Fixed SQL Stats queries ignoring the enabled state of the dashboard query terms.

* Issue **#1362** : Fixed issue where hiding dashboard annotation fields removed them.

* Issue **#1357** : Fixed dragging tabs in dashboard with hidden panes to create a new split.

* Issue **#1357** : Fixed dragging tabs in dashboard with hidden panes.

* Issue **#1368** : Fixed FindReplaceFilter as it wasn't working when used in conjunction with Data Splitter.

* Issue **#1361** : Changed the way headers are parsed for the HttpCall XSLT function.


## [v7.0-beta.21] - 2020-02-24

* Add null checks to DB migration.

* Add deletion of constraint `IDX_SHARD_FK_IDX_ID` to migration script.


## [v7.0-beta.20] - 2020-02-13

* Fix bug in `processor_task` migration script.


## [v7.0-beta.19] - 2020-02-10

* Fix bugs in DB migration scripts.


## [v7.0-beta.18] - 2020-02-05

* Re-locate index database migrations.

* Fix issues with migrating null audit columns.

* Improve output of TestYamlUtil.


## [v7.0-beta.17] - 2020-01-29

* Issue **#1355** : Fixed stepping from dashboard text pane.

* Issue **#1354** : Fixed double click to edit list items, e.g. properties.

* Issue **#1340** : Fixed issue with FindReplaceFilter where it failed in some cases when more than one filter was chained together.

* Issue **#1338** : You can now configure the max size of the map store cache.

* Issue **#1350** : Fixed scope of dictionaries when loaded in multiple XSLT pipeline steps.

* Issue **#1347** : Added SSL options to `http-call` XSLT method.

* Issue **#1352** : Fixed Hessian serialisation of user identities on tasks.

* Change docker image to allow us to pass in the dropwizard command to run, e.g. server|migrate.

* Stop MySQL outputing Note level warnings during migration about things that don't exist when we expect them not to.


## [v7.0-beta.13] - 2019-12-24

* Add `migrate` command line argument to run just the DB migrations.

* Updated API key to include audience and added client id and secret.

* Change `stroom.conf.sh` to also look for ip in `/sbin`

* Issue **#260** : You can now hide dashboard tabs.

* Issue **#1332** : The text pane can now be configured to show source data.

* Issue **#1311** : Improved source location tracking.


## [v7.0-beta.12] - 2019-12-04

* Change local.yml.sh to also look for ip in /sbin


## [v7.0-beta.11] - 2019-12-04

* Fix invalid SQL syntax in V07_00_00_012__Dictionary


## [v7.0-beta.10] - 2019-12-04

* Update auth api version

* Add clientId and clientSecret to config

* Update API keys (needed aud)

* Issue **#1338** : Added new config options to control the maximum size of some caches: `stroom.pipeline.parser.maxPoolSize`, `stroom.pipeline.schema.maxPoolSize`, `stroom.pipeline.schema.maxPoolSize`, `stroom.pipeline.xslt.maxPoolSize`, `stroom.entity.maxCacheSize`, `stroom.referenceData.mapStore.maxCacheSize`.

* Issue **#642** : Downloading query details now ignores hidden fields.

* Issue **#1337** : Fixed issue where downloading large numbers of search results in Excel format was exceeding maximum style count of 64000. 

* Issue **#1341** : Added XSRF protection to GWT RPC requests.

* Issue **#1335** : Made session cookie `Secure` and `HttpOnly`.

* Issue **#1334** : Fix 404 when accessing `/stroom/resourcestore/........`, i.e. fix Tools->Export.

* Issue **#1333** : Improved resilience against XSS attacks.

* Issue **#1330** : Allow configuration of `Content-Type` in HTTPAppender.

* Issue **#1327** : Improvements to annotations.

* Issue **#1328** : Increased size of data window and removed max size restrictions.

* Issue **#1324** : Improved logging and added SSL options for HTTPAppender.


## [v7.0-beta.9] - 2019-11-20

* Fix SSL connection failure on remote feed staus check.

* Remove ConfigServlet as the functionality is covered by ProxyConfigHealthCheck.

* Fix password masking in ProxyConfigHealthCheck.

* Change servlet path of ProxyStatusServlet from `/config` to `/status`.


## [v7.0-beta.8] - 2019-11-20

* Change precedence order for config properties. YAML > database > default. Change UI to show effective value. Add hot loading of YAML file changes.

* Issue **#1322** : Stroom now asks if you really want to leave site when stepping items are dirty. Also fixed `Save` and `Save All` menu items and dashboard param changes now correctly make a dashboard dirty.

* Issue **#1320** : Fixed formatting of XML where trailing spaces were being removed from content surrounded by start and end tags (data content) which should not happen. 

* Issue **#1321** : Make path relative in stroom distribution .zip.sha256 hash file.

* The auth service now supports the use of HTTPS without certificate verification and adds additional logging.

* Issue **gchq/stroom-auth#157** : Automatically refresh user's API key when it expires.

* Issue **#1243** : Dashboard visualisations now link with similar functions available to dashboard tables, e.g. `link()`, `dashboard()`, `annotation()`, `stepping()`, `data()`.

* Issue **#1316** : JSONParser now includes various parse options including handling comments.

* Issue **#48** : Added option to hide/show dashboard table columns.

* Issue **#1315** : Improved health check for missing API key.

* Updated stroom expression to v1.5.4 and added new field types.

* Issue **#1315** : Improved health check for missing API key.

* Issue **#1314** : Fixed NPE thrown when logging caused when viewing docs that can't be found.

* Issue **#1313** : Suggestion boxes now make suggestions immediately before the user even starts typing.

* Issue **#1043** : Added feature to allow floating point numbers to be indexed.

* Issue **#1312** : Dictionaries now change the entity name in the DB when renamed.

* Issue **#1312** : Fixed read only behaviour of dictionary settings UI.

* Issue **#1300** : Multiple changes to annotations.

* Issue **#1265** : Added `modulus()` function along with alias `mod()` and modulus operator `%`.

* Issue **#1300** : Added `annotation()` link creation function, `currentUser()` alias for `param('currentUser()')` and additional link creation functions for `data()` and `stepping()`.

* Issue **#67** : Table columns now display menu items on left click.

* Uplift stroom-query to v2.2.4 to add better diagnostic logging.

* Uplift Kafka client to v2.2.1.

* Issue **#1293** : Add more static file types to allow nginx/browser caching on.

* Issue **#1295** : Add authentication bypass for servlets such as /remoting, /status, /echo, etc.

* Issue **#1297** : The UI now supplies API tokens to the backend for resource calls.

* Issue **#1296** : Fixed NPE in StreamMapCreator caused when a stream can not be found.

## [v7.0-beta.7] - 2019-10-23

* Issue **#1288** : Streams now show the name of the pipeline used to create them even if the user doesn't have permission to see the pipeline.

* Issue **#1282** : Fixed issue where items were imported into the explorer even if not selected for import.

* Issue **#1291** : Fixed issue where empty dashboard table cells did not select table rows when clicked. 

* Issue **#1290** : Fixed issue where executor provider was not executing supplied runnable if parent task had terminated.

* Fix problem of missing fallback config in docker image.


## [v7.0-beta.6] - 2019-10-15

* Add default for stroom.security.authentication.durationToWarnBeforeExpiry

* Fix missing icons for Kafka Config and Rule Set.

* Fix Kafka Config entity serialisation.

* Issue **#1264** : Dashboards running in embedded mode will not always ask for the user to choose an activity if the users session has one set already.

* Issue **#1275** : Fixed permission filtering when showing related streams.

* Issue **#1274** : Fixed issue with batch search caused by Hibernate not returning pipeline details in stream processor filters.

* Issue **#1272** : Fixed saving query favourites.

* Issue **#1266** : Stroom will now lock the cluster before releasing owned tasks so it doesn't clash with other task related processes that lock the DB for long periods.

* Issue **#1264** : Added `embedded` mode for dashboards to hide dashboard chrome and save options.

* Issue **#1264** : Stroom no longer asks if you want to leave the web page if no content needs saving.

* Issue **#1263** : Fixed issues related to URL encoding/decoding with the `dashboard()` function.

* Issue **#1263** : Fixed issue where date expressions were being allowed without '+' or '-' signs to add or subtract durations.

* Add fallback config.yml file into the docker images for running outside of a stack.

* Issue **#1263** : Fixed issues related to URL encoding/decoding in dashboard expressions.

* Issue **#1262** : Improved behaviour of `+` when used for concatenation in dashboard expressions.

* Issue **#1259** : Fixed schema compliance when logging failed document update events.

* Issue **#1245** : Fixed various issues with session management and authentication.

* Issue **#1258** : Fixed issue affecting search expressions against keyword fields using dictionaries containing carriage returns.


## [v7.0-beta.5] - 2019-09-23

* Fixes to proxy


## [v7.0-beta.4] - 2019-09-16

* Fix stroom-proxy Dockerfile


## [v7.0-beta.3] - 2019-09-16

* Minor fixes, including an essential fix to config


## [v7.0-beta.2] - 2019-09-13

* Fix docker build


## [v7.0-beta.1] - 2019-09-11

* Issue **#1253** : Data retention policies containing just `AND` will now match everything.

* Issue **#1252** : Stream type suggestions no longer list internal types.

* Issue **#1218** : All stepping panes will now show line numbers automatically if there are indicators (errors, warnings etc) that need to be displayed.  

* Issue **#1254** : Added option to allow non Java escaped find and replacement text to be used in `FindReplaceFilter`. 

* Issue **#1250** : Fixed logging description for reading and writing documents.

* Issue **#1251** : Copy permissions from a parent now shows changes prior to the user clicking ok.

* Issue **#758** : You no longer need the `Manage Processors` privilege to call `stroom:meta('Pipeline')` in XSLT.

* Issue **#1256** : Fix error caused when logging data source name when downloading search results.

* Issue **#399** : Fix for error message when stepping that said user needed `read` permission on parent pipeline and not just `use`.

* Issue **#1242** : Fix for pipeline corruption caused when moving elements back to inherited parents.

* Issue **#1244** : Updated Dropwizard to version 1.3.14 to fix session based memory leak.

* Issue **#1246** : Removed elastic search document type, menu items and filter.

* Issue **#1247** : Added XSLT functions (`source`, `sourceId`, `partNo`, `recordNo`, `lineFrom`, `colFrom`, `lineTo`, `colTo`) to determine the current source location so it can be embedded in a cooked event. Events containing raw source location info can be made into links in dashboard tables or the text pane so that a user can see raw source data or jump directly to stepping that raw record.

* Add data retention feature and index optimisation to Solr indexes.

* Initial support for Solr indexing and search.

* Issue **#1244** : Updated Dropwizard to version 1.3.14 to fix session based memory leak.

* Issue **#1246** : Removed elastic search document type, menu items and filter.

* Issue **#1214** : Fixed issue where the max results setting in dashboard tables was not always being obeyed. Also fixed some dashboard table result page size issues.

* Issue **#1238** : During proxy clean task we no longer show a failed attempt to delete an empty directory as an error as this condition is expected.

* Issue **#1237** : Fixed issue where explorer model requests were failing outside of user sessions, e.g. when we want to find folder descendants for processing.

* Issue **#1230** : Fix test.

* Issue **#1230** : Search expressions no longer have the `contains` condition. 

* Issue **#1220** : Fixed attempt to open newly created index shards as if they were old existing shards.

* Issue **#1232** : Fixed handling of enter key on pipeline element editor dialog.

* Issue **#1229** : Fixed issue where users needed `Read` permission on an index instead of just `Use` permission to search it.

* Issue **#1207** : Removed task id from meta to reduce DB size and complexity especially given the fact tasks are transient. Superseded output is now found by querying the processor task service when new output is written rather than using task ids on meta.

* Uplift HBase to 2.1.5 and refactor code accordingly

* Uplift Kafka to 2.1.1 and refactor code accordingly

* Uplift Curator to 4.2.0

* Issue **#1143** : Added mechanism to inject dashboard parameters into expressions using the `param` and `params` functions so that dashboard parameters can be echoed by expressions to create dashboard links.

* Issue **#1205** : Change proxy repo clean to not delete configured rootRepoDir.

* Issue **#1204** : Fix ProxySecurityFilter to use correct API key on feedStatus requests.

* Issue **#1211** : Added a quick filter to the server tasks page.

* Issue **#1206** : Fixed sorting active tasks when clicking column header.

* Issue **#1201** : Fixed dependencies.

* Issue **#1201** : Fixed tests.

* Issue **#1201** : Document permission changes now mutate the user document permissions cache rather than clearing it.

* Issue **#1153** : Changed security context to be a Spring singleton to improve explorer performance.

* Issue **#1202** : Fixed NumberFormatException in StreamAttributeMapUtil.

* Issue **#1203** : Fixed event logging detail for dictionaries.

* Issue **#1197** : Restored Save As functionality.

* Issue **#1199** : The index fields page now copes with more than 100 index fields.

* Issue **#1200** : Removed blocking queue that was causing search to hang when full.

* Issue **#1198** : Filtering by empty folders now works correctly.

* Comment out rollCron in proxy-prod.yml

* Change swagger UI at gchq.github.io/stroom to work off 6.0 branch

* Issue **#1195** : Fixed issue where combination of quick filter and type filter were not displaying explorer items correctly.

* Issue **#1153** : Changed the way document permissions are retrieved and cached to improve explorer performance.

* Issue **#1196** : Added code to resolve data source names from doc refs if the name is missing when logging.

* Issue **#1165** : Fixed corruption of pipeline structure when adding items to Source.

* Issue **#1193** : Added optional validation to activities.

* Change default config for proxy repositoryFormat to "${executionUuid}/${year}-${month}-${day}/${feed}/${pathId}/${id}"

* Issue **#1194** : Fixed NPE in FindTaskProgressCriteria.

* Issue **#1191** : SQL statistics search tasks now show appropriate information in the server tasks pane.

* Issue **#1192** : Executor provider tasks now run as the current user.

* Issue **#1190** : Copied indexes now retain associated index volumes.

* Issue **#1177** : Data retention now works with is doc refs.

* Issue **#1160** : Proxy repositories now only roll if all output streams for a repository are closed. Proxy repositories also only calculate the current max id if the `executionUuid` repo format param is not used.

* Issue **#1186** : Volume status is now refreshed every 5 minutes.

* Fix incorrect default keystore in proxy config yaml.

* Rename environment variables in proxy config yaml.

* Issue **#1170** : The UI should now treat the `None` tree node as a null selection.

* Issue **#1184** : Remove dropwizard yaml files from docker images.

* Issue **#1181** : Remove dropwizard config yaml from the docker images.

* Issue **#1152** : You can now control the maximum number of files that are fragmented prior to proxy aggregation with `stroom.maxFileScan`.

* Issue **#1182** : Fixed use of `in folder` for data retention and receipt policies.

* Updated to allow stacks to be built at this version.

* Issue **#1154** : Search now terminates during result creation if it is asked to do so.

* Issue **#1167** : Fix for proxy to deal with lack of explorer folder based collections.

* Issue **#1172** : Fixed logging detail for viewing docs.

* Issue **#1166** : Fixed issue where users with only read permission could not copy items.

* Issue **#1174** : Reduced hits on the document permission cache.

* Issue **#1168** : Statistics searches now work when user only has `Use` permission.

* Issue **#1170** : Extra validation to check valid feed provided for stream appender.

* Issue **#1174** : The size of the document permissions cache is now configurable via the `stroom.security.documentPermissions.maxCacheSize` property.

* Issue **#1176** : Created index on document permissions to improve performance.

* Issue **#1175** : Dropping unnecessary index `explorerTreePath_descendant_idx`.

* Issue **#747** : XSLT can now reference dictionaries by UUID.

* Issue **#1167** : Use of folders to include child feeds and pipelines is now supported.

* Issue **#1153** : The explorer tree is now built with fewer DB queries.

* Issue **#1163** : Added indexes to the DB to improve explorer performance.

* Issue **#1153** : The explorer tree now only rebuilds synchronously for users who alter the tree, if has never been built or is very old. All other rebuilds of the explorer tree required to keep it fresh will happen asynchronously.

* Issue **#1162** : Proxy aggregation will no longer recurse parts directories when creating parts.

* Issue **#1157** : Migration now adds dummy feeds etc to processor filters if the original doc can't be found. This will prevent filters from matching more items than they should if migration fails to map feeds etc because they can't be found.

* Issue **#1162** : Remove invalid CopyOption in move() call.

* Issue **#1159** : Fix NPE in rolling appenders with no frequency value.

* Issue **#1160** : Proxy repositories will no longer scan contents on open if they are set to be read only.

* Issue **#1162** : Added buffering etc to improve the performance of proxy aggregation.

* Issue **#1156** : Added code to reduce unlikely chance of NPE or uncontrolled processing in the event of a null or empty processing filter.

* Issue **#1149** : Changed the way EntryIdSet is unmarshalled so jaxb can now use the getter to add items to a collection.

* Ignore broken junit test that cannot work as it stands

* Fix NPE in DictionaryStoreImpl.findByName().

* Issue **#1146** : Added `encodeUrl()`, `decodeUrl()` and `dashboard()` functions to dashboard tables to make dashboard linking easier. The `link()` function now automatically encodes/decodes each param so that parameters do not break the link format, e.g. `[Click Here](http://www.somehost.com/somepath){dialog|Dialog Title}`.

* Issue **#1144** : Changed StreamRange to account for inclusive stream id ranges in v6.0 that was causing an issue with file system maintenance.

* Mask passwords on the proxy admin page.

* Add exception to wrapped exception in the feedStatus service.

* Issue **#1140** : Add health check for proxy feed status url.

* Issue **#1138** : Stroom proxy now deletes empty repository directories based on creation time and depth first so that pruning empty directories is quicker and generally more successful.

* Issue **#1137** : Change proxy remote url health check to accept a 406 code as the feed will not be specified.

* Issue **#1135** : Data retention policies are now migrated to use `Type` and not `Stream Type`.

* Issue **#1136** : Remove recursive chown from stroom and proxy docker entrypoint scripts.


## [v7.0-alpha.5] - 2019-06-12

* Fix YAML substitution.


## [v7.0-alpha.4] - 2019-06-11

* Update API paths


## [v7.0-alpha.3] - 2019-05-10

* Fix config


## [v7.0-alpha.2] - 2019-05-10

* Fix config

* Issue **#1134** : Proxy now requires feed name to always be supplied.

* Expose proxy api key in yaml config via SYNC_API_KEY

* Issue **#1130** : Change `start.sh` so it works when realpath is not installed.

* Issue **#1129** : Fixed stream download from the UI.

* Issue **#1119** : StreamDumpTool will now dump data to zip files containing all data and associated meta and context data. This now behaves the same way as downloading data from the UI and can be used as an input to proxy aggregation or uploaded manually.


## [v7.0-alpha.1] - 2019-04-23

* Fix config issue

* Fixed NPE created when using empty config sections.

* Issue **#1122** : Fixed hessian communication between stroom and stroom proxy used to establish feed receive status. Added restful endpoints for feed status to stroom and stroom proxy. Proxy will now be able to request feed status from upstream stroom or stroom proxy instances.

* Fixed incompatibility issues with MySQL 5.7 and 8.0.

* Added debug to help diagnose search failures

* Issue **#382** : Large zip files are now broken apart prior to proxy aggregation.

* Change start script to use absolute paths for jar, config and logs to distinguish stroom and proxy instances.

* Issue **#1116** : Better implementation of proxy aggregation.

* Issue **#1116** : Changed the way tasks are executed to ensure thread pools expand to the maximum number of threads specified rather than just queueing all tasks and only providing core threads.

* Remove full path from file in sha256 hash file release artifact.

* Issue **#1115** : Add missing super.startProcessing to AbstractKafkaProducerFilter.

* Improve exception handling and logging in RemoteDataSourceProvider. Now the full url is included in dashboard connection errors.

* Change Travis build to generate sha256 hashes for release zip/jars.

* Uplift the visualisations content pack to v3.2.1

* Issue **#1100** : Fix incorrect sort direction being sent to visualisations.

* Add guard against race condition

* Add migration script to remove property `stroom.node.status.heapHistogram.jMapExecutable`.

* Uplift base docker image to openjdk:8u191-jdk-alpine3.9, reverting back to JDK for access to diagnostic tools.

* Issue **#1084** : Change heap histogram statistics to java MBean approach rather than jmap binary. Remove stroom.node.status.heapHistogram.jMapExecutable property.

* Improve resource for setting user's status

* Issue **#1079** : Improved the logging of permission errors encountered during stream processing

* Issue **#1058** : Added property `stroom.pipeline.parser.secureProcessing` to enable/disable the XML secure processing feature.

* Issue **#1062** : Add env var for UI path

* Uplift distribution visualisation content pack to v3.1.0

* Add transform_user_extract.py, for pre-6.0 to 6.0 user migration

* Issue **#1059** : Fix guice errors on stroom-proxy startup.

* Issue **#1010** : Improve distribution start/stop/etc scripts by adding monochrome switch and background log tailing.

* Issue **#1053** : Add API to disabled authorisation users

* Issue **#1042** : Improve error message for an ApiException when requesting a user's token.

* Issue **#1050** : Prevent creation of permission entries if key already exists.

* Issue **#1015** : Add sortDirections[] and keySortDirection to visualisation data object to fix sorting in the visualisations.

* Issue **#1019** : Fix visualisations settings dialog so you can un-set text and list controls.

* Issue **#1041** : Add a healthcheck to Stroom to alert for API key expiry

* Issue **#1040** : Fix for visualisations that do not require nested data.

* Issue **#1036** : Fix for scrollbar position on explorer popup windows.

* Issue **#1037** : Updated `moment.js` for parsing/formatting dates and times.

* Issue **#1021** : Dashboard links now allow `{}` characters to be used without URL encoding.

* Issue **#1018** : Added Health Checks for the external connectors that are registered via plugins

* Issue **#1025** : Fixed ACE editor resize issue where horizontal scroll bar was not always correctly shown.

* Issue **#1025** : Updated ACE editor to v1.4.2.

* Issue **#1022** : Added `Contains` condition to all search expression fields so that regex terms can be used.

* Issue **#1024** : Superseded output helper no longer expects initialisation in all cases.

* Issue **#1021** : Multiple changes to improve vis, dashboard and external linking in Stroom.

* Issue **#1019** : Fix visualisations settings dialog so you can un-set text and list controls.

* Issue **#986** : Fix direct dashboard links.

* Issue **#1006** : Added Exception Mapper for PermissionExceptions to return HTTP FORBIDDEN.

* Issue **#1012** : Fix for NPE caused when checking if an output is superseded.

* Issue **#1011** : Old UI versions running in browsers often cause Stroom to throw an NPE as it can't find the appropriate GWT serialisation policy. Stroom will no longer throw an NPE but will report an `IncompatibleRemoteServiceException` instead. This is the default GWT behaviour.

* Issue **#1007** : Max visualisation results are now limited by default to the maximum number of results defined for the first level of the parent table. This can be further limited by settings in the visualisation.

* Issue **#1004** : Table cells now support multiple links.

* Issue **#1001** : Changed link types to `tab`, `dialog`, `dashboard`, `browser`.

* Issue **#1001** : Added dashboard link option to link to a dashboard from within a vis, e.g. `stroomLink(d.name, 'type=Dashboard&uuid=<TARGET_DASHBOARD_UUID>&params=userId%3D' + d.name, 'DASHBOARD')`.

* Issue **#1001** : Added dashboard link option to link to a dashboard using the `DASHBOARD` target name, e.g. `link(${UserId}, concat('type=Dashboard&uuid=<TARGET_DASHBOARD_UUID>', ${UserId}), '', 'DASHBOARD')`.

* Issue **#1002** : Popup dialogs shown when clicking dashboard hyperlinks are now resizable.

* Issue **#993** : Moving documents in the explorer no longer affects items that are being edited as they are not updated in the process.

* Issue **#996** : Updated functions in dashboard function picker.

* Issue **#981** : Fixed dashboard deletion

* Issue **#989** : Upgraded stroom-expression to v1.4.13 to add new dashboard `link` function.

* Issue **#988** : Changed `generate-url` XSLT function to `link` so it matches the dashboard expression. Changed the parameters to create 4 variants of the function to make creation of simple links easier.

* Issue **#980** : Fix for NPE when fetching dependencies for scripts.

* Issue **#978** : Re-ordering the fields in stream data source

* Issue **gchq/stroom-content#31** : Uplift stroom-logs content pack to v2.0-alpha.5.

* Issue **#982** : Stop proxy trying to health check the content syncing if it isn't enabled.

* Change error logging in ContentSyncService to log stack trace

* Uplift send_to_stroom.sh in the distribution to v2.0

* Issue **#973** : Export servlet changed to a Resource API, added permission check, improved error responses.

* Issue **#969** : The code now suppresses errors for index shards being locked for writing as it is expected. We now lock shards using maps rather than the file system as it is more reliable between restarts.

* Issue **#941** : Internal Meta Stats are now being written

* Issue **#970** : Add stream type of `Records` for translated stroom app events.

* Issue **#966** : Proxy was always reporting zero bytes for the request content in the receive log.

* Issue **#938** : Fixed an NPE in authentication session state.

* Change the proxy yaml configuration for the stack to add `remotedn` and `remotecertexpiry` headers to the receive log

* Change logback archived logs to be gzip compressed for stroom and proxy

* Uplift stroom-logs content pack to v2.0-alpha.3

* Uplift send_to_stroom script to v1.8.1

* Issue **#324** : Changed XML serialisation so that forbidden XML characters U+FFFE and U+FFFF are not written. Note that these characters are not even allowed as character references so they are ignored entirely.

* Issue **#945** : More changes to fix some visualisations only showing 10 data points.

* Issue **#945** : Visualisations now show an unlimited number of data points unless constrained by their parent table or their own maximum value setting.

* Issue **#948** : Catching Spring initialisation runtime errors and ensuring they are logged.

* Add `set_log_levels.sh` script to the distribution

* Uplift visualisations content pack to v3.0.6 in the gradle build

* Issue **#952** : Remote data sources now execute calls within the context of the user for the active query. As a result all running search `destroy()` calls will now be made as the same user that initiated the search.

* Issue **#566** : Info and warning icons are now displayed in stepping screen when needed.

* Issue **#923** : Dashboard queries will now terminate if there are no index shards to search.

* Issue **#959** : Remove Material UI from Login and from password management pages

* Issue **#933** : Add health check for password resets

* Issue **#929** : Add more comprehensive password validation

* Issue **#876** : Fix password reset issues

* Issue **#768** : Preventing deletion of /store in empty volumes

* Issue **#939** : Including Subject DN in receive.log

* Issue **#940** : Capturing User DN and cert expiry on DW terminated SSL

* Issue **#744** : Improved reporting of error when running query with no search extraction pipeline

* Issue **#134** : Copy permissions from parent button

* Issue **#688** : Cascading permissions when moving/copying folder into a destination

* Issue **#788** : Adding DocRef and IsDocRef to stroom query to allow doc ref related filtering. Migration of stream filters uses this.

* Issue **#936** : Add conversion of header `X-SSL-Client-V-End` into `RemoteCertExpiry`, translating date format in the process.

* Issue **#953** : Fixed NPE.

* Issue **#947** : Fixed issue where data retention policy contains incorrect field names.

* Remove Material UI from the Users and API Keys pages

* Add content packs to stroom distribution

* Change distribution to use send_to_stroom.sh v1.7

* Updated stroom expression to v1.4.12 to improve handling or errors values and add new type checking functions `isBoolean()`, `isDouble()`, `isError()`, `isInteger()`, `isLong()`, `isNull()`, `isNumber()`, `isString()`, `isValue()`. Testing equality of null with `x=null()` is no longer valid and must be replaced with `isNull(x)`.

* Issue **#920** : Fix error handling for sql stats queries

* Remove log sending cron process from docker images (now handled by stroom-log-sender).

* Issue **#924** : The `FindReplaceFilter` now records the location of errors.

* Issue **#939** : Added `remotedn` to default list of keys to include in `receive.log`.

* Add git_tag and git_commit labels to docker images

* Uplift stroom-logs content pack in docker image to` v2.0-alpha.2`

* Stop truncation of `logger` in logback console logs

* Issue **#921** : Renaming open documents now correctly changes their tab name. Documents that are being edited now prevent the rename operation until they are saved.

* Issue **#922** : The explorer now changes the selection on a right click if the item clicked is not already selected (could be part of a multi select).

* Issue **#903** : Feed names can now contain wildcard characters when filtering in the data browser.

* Add API to allow creation of an internal Stroom user.

* Fix logger configuration for SqlExceptionHelper

* Add template-pipelines and standard-pipelines content packs to docker image

* Issue **#904** : The UI now shows dictionary names in expressions without the need to enter edit mode.

* Updated ACE editor to v1.4.1.

* Add colours to console logs in docker.

* Issue **#869** : Delete will now properly delete all descendant nodes and documents when deleting folders but will not delete items from the tree if they cannot be deleted, e.g. feeds that have associated data.

* Issue **#916** : You can no longer export empty folders or import nothing.

* Issue **#911** : Changes to feeds and pipelines no longer clear data browsing filters.

* Issue **#907** : Default volumes are now created as soon as they are needed.

* Issue **#910** : Changes to index settings in the UI now register as changes and enable save.

* Issue **#913** : Improve FindReplaceFilter to cope with more complex conditions.

* Change log level for SqlExceptionHelper to OFF, to stop expected exceptions from polluting the logs

* Fix invalid requestLog logFormat in proxy configuration

* Stop service discovery health checks being registered if stroom.serviceDiscovery.enabled=false

* Add fixed version of send_to_stroom.sh to release distribution

* Uplift docker base image for stroom & proxy to openjdk:8u181-jdk-alpine3.8

* Add a health check for getting a public key from the authentication service.

* Issue **#897** : Import no longer attempts to rename or move existing items but will still update content.

* Issue **#902** : Improved the XSLT `format-date` function to better cope with week based dates and to default values to the stream time where year etc are omitted.

* Issue **#905** : Popup resize and move operations are now constrained to ensure that a popup cannot be dragged off screen or resized to be bigger than the current browser window size.

* Issue **#898** : Improved the way many read only aspects of the UI behave.

* Issue **#894** : The system now generates and displays errors to the user when you attempt to copy a feed.

* Issue **#896** : Extended folder `create` permissions are now correctly cached.

* Issue **#893** : You can now manage volumes without the `Manage Nodes` permission.

* Issue **#892** : The volume editor now waits for the node list to be loaded before opening.

* Issue **#889** : Index field editing in the UI now works correctly.

* Issue **#891** : `StreamAppender` now keeps track of it's own record write count and no longer makes use of any other write counting pipeline element.

* Issue **#885** : Improved the way import works to ensure updates to entities are at least attempted when creating an import confirmation.

* Issue **#892** : Changed `Ok` to `OK`.

* Issue **#883** : Output streams are now immediately unlocked as soon as they are closed.

* Removed unnecessary OR operator that was being inserted into expressions where only a single child term was being used. This happened when reprocessing single streams.

* Issue **#882** : Splitting aggregated streams now works when using `FindReplaceFilter`. This functionality was previously broken because various reader elements were not passing the `endStream` event on.

* Issue **#881** : The find and replace strings specified for the `FindReplaceFilter` are now treated as unescaped Java strings and now support new line characters etc.

* Issue **#880** : Increased the maximum value a numeric pipeline property can be set to via the UI to 10000000.

* Issue **#888** : The dependencies listing now copes with external dependencies failing to provide data due to authentication issues.

* Issue **#890** : Dictionaries now show the words tab by default.

* Add admin healthchecks to stroom-proxy

* Add stroom-proxy docker image

* Refactor stroom docker images to reduce image size

* Add enabled flag to storing, forwarding and synching in stroom-proxy configuration

* Issue **#884** : Added extra fonts to stroom docker image to fix bug downloading xls search results.

* Issue **#879** : Fixed bug where reprocess and delete did not work if no stream status was set in the filter.

* Issue **#878** : Changed the appearance of stream filter fields to be more user friendly, e.g. `feedName` is now `Feed` etc.

* Issue **#809** : Changed default job frequency for `Stream Attributes Retention` and `Stream Task Retention` to `1d` (one day).

* Issue **#813** : Turned on secure processing feature for XML parsers and XML transformers so that external entities are not resolved. This prevents DoS attacks and gaining unauthorised access to the local machine.

* Issue **#871** : Fix for OptimisticLockException when processing streams.

* Issue **#872** : The parser cache is now automatically cleared when a schema changes as this can affect the way a data splitter parser is created.

* Add a health check for getting a public key from the authentication service.

* Issue **#897** : Import no longer attempts to rename or move existing items but will still update content.

* Issue **#902** : Improved the XSLT `format-date` function to better cope with week based dates and to default values to the stream time where year etc are omitted.

* Issue **#905** : Popup resize and move operations are now constrained to ensure that a popup cannot be dragged off screen or resized to be bigger than the current browser window size.

* Issue **#898** : Improved the way many read only aspects of the UI behave.

* Issue **#894** : The system now generates and displays errors to the user when you attempt to copy a feed.

* Issue **#896** : Extended folder `create` permissions are now correctly cached.

* Issue **#893** : You can now manage volumes without the `Manage Nodes` permission.

* Issue **#892** : The volume editor now waits for the node list to be loaded before opening.

* Issue **#889** : Index field editing in the UI now works correctly.

* Issue **#891** : `StreamAppender` now keeps track of it's own record write count and no longer makes use of any other write counting pipeline element.

* Issue **#885** : Improved the way import works to ensure updates to entities are at least attempted when creating an import confirmation.

* Issue **#892** : Changed `Ok` to `OK`.

* Issue **#883** : Output streams are now immediately unlocked as soon as they are closed.

* Removed unnecessary OR operator that was being inserted into expressions where only a single child term was being used. This happened when reprocessing single streams.

* Issue **#882** : Splitting aggregated streams now works when using `FindReplaceFilter`. This functionality was previously broken because various reader elements were not passing the `endStream` event on.

* Issue **#881** : The find and replace strings specified for the `FindReplaceFilter` are now treated as unescaped Java strings and now support new line characters etc.

* Issue **#880** : Increased the maximum value a numeric pipeline property can be set to via the UI to 10000000.

* Issue **#888** : The dependencies listing now copes with external dependencies failing to provide data due to authentication issues.

* Issue **#890** : Dictionaries now show the words tab by default.

* Add admin healthchecks to stroom-proxy

* Add stroom-proxy docker image

* Refactor stroom docker images to reduce image size

* Add enabled flag to storing, forwarding and synching in stroom-proxy configuration

* Issue **#884** : Added extra fonts to stroom docker image to fix bug downloading xls search results.

* Issue **#879** : Fixed bug where reprocess and delete did not work if no stream status was set in the filter.

* Issue **#878** : Changed the appearance of stream filter fields to be more user friendly, e.g. `feedName` is now `Feed` etc.

* Issue **#809** : Changed default job frequency for `Stream Attributes Retention` and `Stream Task Retention` to `1d` (one day).

* Issue **#813** : Turned on secure processing feature for XML parsers and XML transformers so that external entities are not resolved. This prevents DoS attacks and gaining unauthorised access to the local machine.

* Issue **#871** : Fix for OptimisticLockException when processing streams.

* Issue **#872** : The parser cache is now automatically cleared when a schema changes as this can affect the way a data splitter parser is created.

* Issue **#865** : Made `stroom.conf` location relative to YAML file when `externalConfig` YAML property is set.

* Issue **#867** : Added an option `showReplacementCount` to the find replace filter to choose whether to report total replacements on process completion.

* Issue **#867** : Find replace filter now creates an error if an invalid regex is used.

* Issue **#855** : Further fixes for stepping data that contains a BOM.

* Changed selected default tab for pipelines to be `Data`.

* Issue **#860** : Fixed issue where stepping failed when using any sort of input filter or reader before the parser.

* Issue **#867** : Added an option `showReplacementCount` to the find replace filter to choose whether to report total replacements on process completion.

* Improved Stroom instance management scripts

* Add contentPack import

* Fix typo in Dockerfile

* Issue **#859** : Change application startup to keep retrying when establishing a DB connection except for certain connection errors like access denied.

* Issue **#730** : The `System` folder now displays data and processors. This is a bug fix related to changing the default initial page for some document types.

* Issue **#854** : The activity screen no longer shows a permission error when shown to non admin users.

* Issue **#853** : The activity chooser will no longer display on startup if activity tracking is not enabled.

* Issue **#855** : Fixed stepping data that contains a BOM.

* Change base docker image to openjdk:8u171-jdk-alpine

* Improved loading of activity list prior to showing the chooser dialog.

* Issue **#852** : Fix for more required permissions when logging other 'find' events.

* Issue **#730** : Changed the default initial page for some document types.

* Issue **#852** : Fix for required permission when logging 'find' events.

* Changed the way the root pane loads so that error popups that appear when the main page is loading are not hidden.

* Issue **#851** : Added additional type info to type id when logging events.

* Issue **#848** : Fixed various issues related to stream processor filter editor.

* Issue **#815** : `stroom.pageTitle` property changed to `stroom.htmlTitle`.

* Issue **#732** : Added `host-address` and `host-name` XSLT functions.

* Issue **#338** : Added `splitAggregatedStreams` property to `StreamAppender`, `FileAppender` and `HDFSFileAppender` so that aggregated streams can be split into separate streams on output.

* Issue **#338** : Added `streamNo` path replacement variable for files to record the stream number within an aggregate.

* Added tests and fixed sorting of server tasks.

* Improved the way text input and output is buffered and recorded when stepping.

* The find and replace filter now resets the match count in between nested streams so that each stream is treated the same way, i.e. it can have the same number of text replacements.

* Added multiple fixes and improvements to the find and replace filter including limited support of input/output recording when stepping.

* Issue **#827** : Added `TextReplacementFilterReader` pipeline element.

* Issue **#736** : Added sorting to server tasks table.

* Inverted the behaviour of `disableQueryInfo` to now be `requireQueryInfo`.

* Issue **#596** : Rolling stream and file appenders can now roll on a cron schedule in addition to a frequency.

* The accept button now enabled on splash screen.

* Added additional event logging to stepping.

* An activity property with an id of `disableQueryInfo` can now be used to disable the query info popup on a per activity basis.

* Activity properties can now include the attributes `id`, `name`, `showInSelection` and `showInList` to determine their appearance and behaviour;

* Nested elements are now usable in the activity editor HTML.

* Record counts are now recorded on a per output stream basis even when splitting output streams.

* Splash presenter buttons are now always enabled.

* Fix background colour to white on activity pane.

* Changed `splitWhenBiggerThan` property to `rollSize` and added the property to the rolling appenders for consistency.

* Issue **#838** : Fix bug where calculation of written and read bytes was being accounted for twice due to the use of Java internal `FilterInputStream` and `FilterOutputStream` behaviour. This was leading to files being split at half od the expected size. Replaced Java internal classes with our own `WrappedInputStream` and `WrappedOutputStream` code.

* Issue **#837** : Fix bug to no longer try and record set activity events for null activities.

* Issue **#595** : Added stream appender and file appender property `splitWhenBiggerThan` to limit the size of output streams.

* Now logs activity change correctly.

* Add support for checkbox and selection control types to activity descriptions.

* Issue **#833** : The global property edit dialog can now be made larger.

* Fixed some issues in the activity manager.

* Issue **#722** : Change pipeline reference data loader to store its reference data in an off-heap disk backed LMDB store to reduce Java heap usage. See the `stroom.refloader.*` properties for configuration of the off-heap store.

* Issue **#794** : Automatically suggest a pipeline element name when creating it

* Issue **#792** : Preferred order of properties for Pipeline Elements

* Issue **824** : Fix for replace method in PathCreator also found in stroom proxy.

* Issue **#828** : Changed statistics store caches to 10 minute time to live so that they will definitely pick up new statistics store definitions after 10 minutes.

* Issue **#774** : Event logging now logs find stream criteria correctly so that feeds ids are included.

* Issue **#829** : Stroom now logs event id when viewing individual events.

* Added functionality to record actions against user defined activities.

* Added functionality to show a splash screen on login.

* Issue **#791** : Fixed broken equals method so query total row count gets updated correctly.

* Issue **#830** : Fix for API queries not returning before timing out.

* Issue **#824** : Fix for replace method in PathCreator also found in stroom proxy.

* Issue **#820** : Fix updating index shards so that they are loaded, updated and saved under lock.

* Issue **#819** : Updated `stroom-expression` to v1.4.3 to fix violation of contract exception when sorting search results.

* Issue **#817** : Increased maximum number of concurrent stream processor tasks to 1000 per node.

* Moved Index entities over to the new multi part document store.

* Moved Pipeline entities over to the new multi part document store.

* Moved both Statistic Store entity types over to the new multi part document store.

* Moved XSLT entities over to the new multi part document store.

* Moved Visualisation entities over to the new multi part document store.

* Moved Script entities over to the new multi part document store.

* Moved Dashboard entities over to the new multi part document store.

* Moved XmlSchema entities over to the new multi part document store.

* Moved TextConverter entities over to the new multi part document store.

* Modified the storage of dictionaries to use the new multi part document store.

* Changed the document store to hold multiple entries for a document so that various parts of a document can be written separately, e.g. the meta data about a dictionary and the dictionary text are now written as separate DB entries. Entries are combined during the serialisation/deserialisation process.

* Changed the import export API to use byte arrays to hold values rather than strings. *POSSIBLE BREAKING CHANGE*
Issue **gchq/stroom-expression#22** : Add `typeOf(...)` function to dashboard.

* Issue **#697** : Fix for reference data sometimes failing to find the appropriate effective stream due to the incorrect use of the effective stream cache. It was incorrectly configured to use a time to idle (TTI) expiry rather than a time to live (TTL) expiry meaning that heavy use of the cache would prevent the cached effective streams being refreshed.

* Issue **#806** : Fix for clearing previous dashboard table results if search results deliver no data.

* Issue **#805** : Fix for dashboard date time formatting to use local time zone.

* Issue **#803** : Fix for group key conversion to an appropriate value for visualisations.

* Issue **#802** : Restore lucene-backward-codecs to the build

* Issue **#800** : Add DB migration script 33 to replace references to the `Stream Type` type in the STRM_PROC_FILT table with `streamTypeName`.

* Issue **#798** : Add DB migration script 32 to replace references to the `NStatFilter` type in the PIPE table with `StatisticsFilter`.

* Fix data receipt policy defect

* Issue **#791** : Search completion signal is now only sent to the UI once all pending search result merges are completed.

* Issue **#795** : Import and export now works with appropriate application permissions. Read permission is required to export items and Create/Update permissions are required to import items depending on whether the update will create a new item or update an existing one.

* Improve configurabilty of stroom-proxy.

* Issue **#783** : Reverted code that ignored duplicate selection to fix double click in tables.

* Issue **#782** : Fix for NPE thrown when using CountGroups when GroupKey string was null due to non grouped child rows.

* Issue **#778** : Fix for text selection on tooltips etc in the latest version of Chrome.

* Uplift stroom-expression to v1.4.1

* Issue **#776** : Removal of index shard searcher caching to hopefully fix Lucene directory closing issue.

* Issue **#779** : Fix permissions defect.

* Issue **gchq/stroom-expression#22** : Add `typeOf(...)` function to dashboard.

* Issue **#766** : Fix NullPointerExceptions when downloading table results to Excel format.

* Issue **#770** : Speculative fix for memory leak in SQL Stats queries.

* Issue **#761** : New fix for premature truncation of SQL stats queries due to thread interruption.

* Issue **#748** : Fix build issue resulting from a change to SafeXMLFilter.

* Issue **#748** : Added a command line interface (CLI) in addition to headless execution so that full pipelines can be run against input files.

* Issue **#748** : Fixes for error output for headless mode.

* Issue **#761** : Fixed statistic searches failing to search more than once.

* Issue **#756** : Fix for state being held by `InheritableThreadLocal` causing objects to be held in memory longer than necessary.

* Issue **#761** : Fixed premature truncation of SQL stats queries due to thread interruption.

* Added `pipeline-name` and `put` XSLT functions back into the code as they were lost in a merge.

* Issue **#749** : Fix inability to query with only `use` privileges on the index.

* Issue **#613** : Fixed visualisation display in latest Firefox and Chrome.

* Added permission caching to reference data lookup.

* Updated to stroom-expression 1.3.1

    Added cast functions `toBoolean`, `toDouble`, `toInteger`, `toLong` and `toString`.
    Added `include` and `exclude` functions.
    Added `if` and `not` functions.
    Added value functions `true()`, `false()`, `null()` and `err()`.
    Added `match` boolean function.
    Added `variance` and `stDev` functions.
    Added `hash` function.
    Added `formatDate` function.
    Added `parseDate` function.
    Made `substring` and `decode` functions capable of accepting functional parameters.
    Added `substringBefore`, `substringAfter`, `indexOf` and `lastIndexOf` functions.
    Added `countUnique` function.

* Issue **#613** : Fixed visualisation display in latest Firefox and Chrome.

* Issue **#753** : Fixed script editing in UI.

* Issue **#751** : Fix inability to query on a dashboard with only use+read rights.


## [v6.0-alpha.22]

* Issue **#719** : Fix creation of headless Jar to ensure logback is now included.

* Issue **#735** : Change the format-date xslt function to parse dates in a case insensitive way.

* Issue **#719** : Fix creation of headless Jar. Exclude gwt-unitCache folder from build JARs.

* Issue **#720** : Fix for Hessian serialisation of table coprocessor settings.

* Issue **#217** : Add an 'all/none' checkbox to the Explorer Tree's quick filter.

* Issue **#400** : Shows a warning when cascading folder permissions.

* Issue **#405** : Fixed quick filter on permissions dialog, for users and for groups. It will now match anywhere in the user or group name, not just at the start.

* Issue **#708** : Removed parent folder UUID from ExplorerActionHandler.

* Application security code is now implemented using lambda expressions rather than AOP. This simplifies debugging and makes the code easier to understand.

* Changed the task system to allow task threads to be interrupted from the task UI.

* Made changes to improve search performance by making various parts of search wait for interruptible conditions.

* Migrated code from Spring to Guice for managing dependency injection.

* Issue **#229** : When a user 'OKs' a folder permission change it can take a while to return. This disables the ok/cancel buttons while Stroom is processing the permission change.

* Issue **#405** : Fixed quick filter on permissions dialog, for users and for groups. It will now match anywhere in the user or group name, not just at the start.

* Issue **#588** : Fixed display of horizontal scrollbar on explorer tree in export, create, copy and move dialogs.

* Issue **#691** : Volumes now reload on edit so that the entities are no longer stale the second time they are edited.

* Issue **#692** : Properties now reload on edit so that the entities are no longer stale the second time they are edited.

* Issue **#703** : Removed logging of InterruptedException stack trace on SQL stat queries, improved concurrency code.

* Issue **#697** : Improved XSLT `Lookup` trace messages.

* Issue **#697** : Added a feature to trace XSLT `Lookup` attempts so that reference data lookups can be debugged.

* Issue **#702** : Fix for hanging search extraction tasks

* Issue **#701** : The search `maxDocIdQueueSize` is now 1000 by default.

* Issue **#700** : The format-date XSLT function now defaults years, months and days to the stream receipt time regardless of whether the input date pattern specifies them.

* Issue **#657** : Change SQL Stats query code to process/transform the data as it comes back from the database rather than holding the full resultset before processing. This will reduce memory overhead and improve performance.

* Issue **#634** : Remove excessive thread sleeping in index shard searching. Sleeps were causing a significant percentage of inactivity and increasing memory use as data backed up. Add more logging and logging of durations of chunks of code. Add an integration test for testing index searching for large data volumes.

* Issue **#698** : Migration of Processing Filters now protects against folders that have since been deleted

* Issue **#634** : Remove excessive thread sleeping in index shard searching. Sleeps were causing a significant percentage of inactivity and increasing memory use as data backed up. Add more logging and logging of durations of chunks of code. Add an integration test for testing index searching for large data volumes.

* Issue **#659** : Made format-date XSLT function default year if none specified to the year the data was received unless this would make the date later then the received time in which case a year is subtracted.

* Issue **#658** : Added a hashing function for XSLT translations.

* Issue **#680** : Fixed the order of streams in the data viewer to descending by date

* Issue **#679** : Fixed the editing of Stroom properties that are 'persistent'.

* Issue **#681** : Added dry run to check processor filters will convert to find stream criteria. Throws error to UI if fails.

* Issue **#676** : Fixed use of custom stream type values in expression based processing filters.

* Issue **#673** : Fixed issue with Stream processing filters that specify Create Time

* Issue **#675** : Fixed issue with datafeed requests authenticating incorrectly

* Issue **#666** : Fixed the duplicate dictionary issue in processing filter migrations, made querying more efficient too
* Database migration fixes and tools

* Issue **#668** : Fixed the issue that prevented editing of stroom volumes

* Issue **#669** : Elastic Index Filter now uses stroomServiceUser to retrieve the index config from the Query Elastic service.

* Minor fix to migrations

* Add logging to migrations

* Add logging to migrations

* Issue **#651** : Removed the redundant concept of Pipeline Types, it's half implementation prevented certain picker dialogs from working.

* Issue **#481** : Fix handling of non-incremental index queries on the query API. Adds timeout option in request and blocking code to wait for the query to complete. Exit early from wait loops in index/event search.

* Issue **#626** : Fixed issue with document settings not being persisted

* Issue **#621** : Changed the document info to prevent requests for multi selections

* Issue **#620** : Copying a directory now recursively copies it's contents, plus renaming copies is done more intelligently.

* Issue **#546** : Fixed race conditions with the Explorer Tree, it was causing odd delays to population of the explorer in various places.

* Issue **#495** : Fixed the temporary expansion of the Explorer Tree caused by filtering

* Issue **#376** : Welcome tab details fixed since move to gradle

* Issue **#523** : Changed permission behaviours for copy and move to support `None`, `Source`, `Destination` and `Combined` behaviours. Creating new items now allows for `None` and `Destination` permission behaviours. Also imported items now receive permissions from the destination folder. Event logging now indicates the permission behaviour used during copy, move and create operations.

* Issue **#480** : Change the downloaded search request API JSON to have a fetch type of ALL.

* Issue **#623** : Fixed issue where items were being added to sublist causing a stack overflow exception during data retention processing.

* Issue **#617** : Introduced a concept of `system` document types that prevents the root `System` folder type from being created, copied, deleted, moved, renamed etc.

* Issue **#622** : Fix incorrect service discovery based api paths, remove authentication and authorisation from service discovery

* Issue **#568** : Fixed filtering streams by pipeline in the pipeline screen.

* Issue **#565** : Fixed authorisation issue on dashboards.

* Issue **#592** : Mount stroom at /stroom.

* Issue **#608** : Fixed stream grep and stream dump tools and added tests to ensure continued operation.

* Issue **#603** : Changed property description from `tags` to `XML elements` in `BadTextXMLFilterReader`.

* Issue **#600** : Added debug to help diagnose cause of missing index shards in shard list.

* Issue **#611** : Changed properties to be defined in code rather than Spring XML.

* Issue **#605** : Added a cache for retrieving user by name to reduce DB use when pushing users for each task.

* Issue **#610** : Added `USE INDEX (PRIMARY)` hint to data retention select SQL to improve performance.

* Issue **#607** : Multiple improvements to the code to ensure DB connections, prepared statements, result sets etc use try-with-resources constructs wherever possible to ensure no DB resources are leaked. Also all connections obtained from a data source are now returned appropriately so that connections from pools are reused.

* Issue **#602** : Changed the data retention rule table column order.

* Issue **#606** : Added more stroom properties to tune the c3P0 connection pool. The properties are prefixed by `stroom.db.connectionPool` and `stroom.statistics.sql.db.connectionPool`.

* Issue **#601** : Fixed NPE generated during index shard retention process that was caused by a shard being deleted from the DB at the same time as the index shard retention job running.

* Issue **#609** : Add configurable regex to replace IDs in heap histogram class names, e.g. `....$Proxy54` becomes `....$Proxy--ID-REMOVED--`

* Issue **#570** : Refactor the heap histogram internal statistics for the new InternalStatisticsReceiver

* Issue **#599** : DocumentServiceWriteAction was being used in the wrong places where EntityServiceSaveAction should have been used instead to save entities that aren't document entities.

* Issue **#593** : Fixed node save RPC call.

* Issue **#591** : Made the query info popup more configurable with a title, validation regex etc. The popup will now only be displayed when enabled and when a manual user action takes place, e.g. clicking a search button or running a parameterised execution with one or more queries.

* Added 'prompt' option to force the identity provider to ask for a login.

* Issue **#549** : Change to not try to connect to kafka when kafka is not configured and improve failure handling

* Issue **#573** : Fixed viewing folders with no permitted underlying feeds. It now correctly shows blank data screen, rather than System/Data.

* Issue **#150** : Added a feature to optionally require specification of search purpose.

* Issue **#572** : Added a feature to allow easy download of dictionary contents as a text file.

* Generate additional major and minor floating docker tags in travis build, e.g. v6-LATEST and v6.0-LATEST

* Change docker image to be based on openjdk:8u151-jre-alpine

* Added a feature to list dependencies for all document entities and indicate where dependencies are missing.

* Issue **#540** : Improve description text for stroom.statistics.sql.maxProcessingAge property

* Issue **#538** : Lists of items such as users or user groups were sometimes not being converted into result pages correctly, this is now fixed.

* Issue **#537** : Users without `Manage Policies` permission can now view streams.

* Issue **#522** : Selection of data retention rules now remains when moving rules up or down.

* Issue **#411** : When data retention rules are disabled they are now shown greyed out to indicate this.

* Issue **#536** : Fix for missing visualisation icons.

* Issue **#368** : Fixed hidden job type button on job node list screen when a long cron pattern is used.

* Issue **#507** : Added dictionary inheritance via import references.

* Issue **#554** : Added a `parseUri` XSLT function.

* Issue **#557** : Added dashboard functions to parse and output URI parts.

* Issue **#552** : Fix for NPE caused by bad XSLT during search data extraction.

* Issue **#560** : Replaced instances of `Files.walk()` with `Files.walkFileTree()`. `Files.walk()` throws errors if any files are deleted or are not accessible during the walk operation. This is a major issue with the Java design for walking files using Java 8 streams. To avoid this issue `Files.walkFileTree()` has now been used in place of `Files.walk()`.

* Issue **#567** : Changed `parseUri` to be `parse-uri` to keep it consistently named with respect to other XSLT functions. The old name `parseUri` still works but is deprecated and will be removed in a later version.

* Issue **#567** : The XSLT function `parse-uri` now correctly returns a `schemeSpecificPart` element rather than the incorrectly named `schemeSpecificPort`.

* Issue **#567** : The dashboard expression function `extractSchemeSpecificPortFromUri` has now been corrected to be called `extractSchemeSpecificPartFromUri`.

* Issue **#567** : The missing dashboard expression function `extractQueryFromUri` has been added.

* Issue **#571** : Streams are now updated to have a status of deleted in batches using native SQL and prepared statements rather than using the stream store.

* Issue **#559** : Changed CSS to allow table text selection in newer browsers.

* Issue **#574** : Fixed SQL debug trace output.

* Issue **#574** : Fixed SQL UNION code that was resulting in missing streams in the data browser when paging.

* Issue **#590** : Improved data browser performance by using a local cache to remember feeds, stream types, processors, pipelines etc while decorating streams.

* Issue **#150** : Added a property to optionally require specification of search purpose.

* New authentication flow based around OpenId

* New user management screens

* The ability to issue API keys

* Issue **#501** : Improve the database teardown process in integration tests to speed up builds

* Relax regex in build script to allow tags like v6.0-alpha.3 to be published to Bintray

* Add Bintray publish plugin to Gradle build

* Issue **#75** : Upgraded to Lucene 5.

* Issue **#135** : [BREAKING CHANGE] Removed JODA Time library and replaced with Java 7 Time API. This change breaks time zone output previously formatted with `ZZ` or `ZZZ`.

* Added XSLT functions generate-url and fetch-json

* Added ability to put clickable hyperlinks in Dashboard tables

* Added an HTTP appender.

* Added an appender for the proxy store.

* Issue **#412** : Fixed no-column table breakage

* Issue **#380** : Fixed build details on welcome/about

* Issue **#348** : Fixed new menu icons.

* Issue **98** : Fix premature trimming of results in the store

* Issue **360** : Fix inability to sort sql stats results in the dashboard table

* Issue **#550** : Fix for info message output for data retention.

* Issue **#551** : Improved server task detail for data retention job.

* Issue **#541** : Changed stream retention job descriptions.

* Issue **#553** : The data retention job now terminates if requested to do so and also tracks progress in a local temp file so a nodes progress will survive application restarts.

* Change docker image to use openjdk:8u151-jre-alpine as a base

* Issue **#539** : Fix issue of statistic search failing after it is imported

* Issue **#547** : Data retention processing is now performed in batches (size determined by `stroom.stream.deleteBatchSize`). This change should reduce the memory required to process the data retention job.

* Issue **#541** : Marked old stream retention job as deprecated in description.

* Issue **#542** : Fix for lazy hibernate object initialisation when stepping cooked data.

* Issue **#524** : Remove dependency on stroom-proxy:stroom-proxy-repo and replaced with duplicated code from stroom-proxy-repo (commit b981e1e)

* Issue **#203** : Initial release of the new data receipt policy functionality.

* Issue **#202** : Initial release of the new data retention policy functionality.

* Issue **#521** : Fix for the job list screen to correct the help URL.

* Issue **#526** : Fix for XSLT functions that should return optional results but were being forced to return a single value.

* Issue **#527** : Fix for XSLT error reporting. All downstream errors were being reported as XSLT module errors and were
 hiding the underlying exception.

* Issue **#501** : Improve the database teardown process in integration tests to speed up builds.

* Issue **#511** : Fix NPE thrown during pipeline stepping by downstream XSLT.

* Issue **#521** : Fix for the job list screen to use the help URL system property for displaying context sensitive help.

* Issue **#511** : Fix for XSLT functions to allow null return values where a value cannot be returned due to an error etc.

* Issue **#515** : Fix handling of errors that occur before search starts sending.

* Issue **#506** : In v5 dashboard table filters were enhanced to allow parameters to be used in include/exclude filters. The implementation included the use of ` \ ` to escape `$` characters that were not to be considered part of a parameter reference. This change resulted in regular expressions requiring ` \ ` being escaped with additional ` \ ` characters. This escaping has now been removed and instead only `$` chars before `{` chars need escaping when necessary with double `$$` chars, e.g. use `$${something` if you actually want `${something` not to be replaced with a parameter.

* Issue **#505** : Fix the property UI so all edited value whitespace is trimmed

* Issue **#513** : Now only actively executing tasks are visible as server tasks

* Issue **#483** : When running stream retention jobs the transactions are now set to REQUIRE_NEW to hopefully ensure that the job is done in small batches rather than a larger transaction spanning multiple changes.

* Issue **#508** : Fix directory creation for index shards.

* Issue **#492** : Task producers were still not being marked as complete on termination which meant that the parent cluster task was not completing. This has now been fixed.

* Issue **#497** : DB connections obtained from the data source are now released back to the pool after use.

* Issue **#492** : Task producers were not being marked as complete on termination which meant that the parent cluster task was not completing. This has now been fixed.

* Issue **#497** : Change stream task creation to use straight JDBC rather than hibernate for inserts and use a configurable batch size (stroom.databaseMultiInsertMaxBatchSize) for the inserts.

* Issue **#502** : The task executor was not responding to shutdown and was therefore preventing the app from stopping gracefully.

* Issue **#476** : Stepping with dynamic XSLT or text converter properties now correctly falls back to the specified entity if a match cannot be found by name.

* Issue **#498** : The UI was adding more than one link between 'Source' and 'Parser' elements, this is now fixed.

* Issue **#492** : Search tasks were waiting for part of the data extraction task to run which was not checking for termination. The code for this has been changed and should now terminate when required.

* Issue **#494** : Fix problem of proxy aggregation never stopping if more files exist

* Issue **#490** : Fix errors in proxy aggregation due to a bounded thread pool size

* Issue **#484** : Remove custom finalize() methods to reduce memory overhead

* Issue **#475** : Fix memory leak of java.io.File references when proxy aggregation runs

* Issue **#470** : You can now correctly add destinations directly to the pipeline 'Source' element to enable raw streaming.

* Issue **#487** : Search result list trimming was throwing an illegal argument exception `Comparison method violates its general contract`, this should now be fixed.

* Issue **#488** : Permissions are now elevated to 'Use' for the purposes of reporting the data source being queried.

* Migrated to ehcache 3.4.0 to add options for off-heap and disk based caching to reduce memory overhead.

* Caches of pooled items no longer use Apache Commons Pool.

* Issue **#401** : Reference data was being cached per user to ensure a user centric view of reference data was being used. This required more memory so now reference data is built in the context of the internal processing user and then filtered during processing by user access to streams.

* The effective stream cache now holds 1000 items.

* Reduced the amount of cached reference data to 100 streams.

* Reduced the number of active queries to 100.

* Removed Ehcache and switched to Guava cache.

* Issue **#477** : Additional changes to ensure search sub tasks use threads fairly between multiple searches.

* Issue **#477** : Search sub tasks are now correctly linked to their parent task and can therefore be terminated by terminating parent tasks.

* Issue **#425** : Changed string replacement in pipeline migration code to use a literal match

* Issue **#469** : Add Heap Histogram internal statistics for memory use monitoring

* Issue **#463** : Made further improvements to the index shard writer cache to improve performance.

* Issue **#448** : Some search related tasks never seem to complete, presumably because an error is thrown at some point and so their callbacks do not get called normally. This fix changes the way task completion is recorded so that it isn't dependant on the callbacks being called correctly.

* Issue **#464** : When a user resets a password, the password now has an expiry date set in the future determined by the password expiry policy. Password that are reset by email still expire immediately as expected.

* Issue **#462** : Permission exceptions now carry details of the user that the exception applies to. This change allows error logging to record the user id in the message where appropriate.

* Issue **#463** : Many index shards are being corrupted which may be caused by insufficient locking of the shard writers and readers. This fix changes the locking mechanism to use the file system.

* Issue **#451** : Data paging was allowing the user to jump beyond the end of a stream whereby just the XML root elements were displayed. This is now fixed by adding a constraint to the page offset so that the user cannot jump beyond the last record. Because data paging assumes that segmented streams have a header and footer, text streams now include segments after a header and before a footer, even if neither are added, so that paging always works correctly regardless of the presence of a header or footer.

* Issue **#461** : The stream attributes on the filter dialog were not sorted alphabetically, they now are.

* Issue **#460** : In some instances error streams did not always have stream attributes added to them for fatal errors. This mainly occurred in instances where processing failed early on during pipeline creation. An error was recorded but stream attributes were not added to the meta data for the error stream. Processing now ensures that stream attributes are recorded for all error cases.

* Issue **#442** : Remove 'Old Internal Statistics' folder, improve import exception handling

* Issue **#457** : Add check to import to prevent duplicate root level entities

* Issue **#444** : Fix for segment markers when writing text to StreamAppender.

* Issue **#447** : Fix for AsyncSearchTask not being displayed as a child of EventSearchTask in the server tasks view.

* Issue **#421** : FileAppender now causes fatal error where no output path set.

* Issue **#427** : Pipelines with no source element will now only treat a single parser element as being a root element for backwards compatibility.

* Issue **#420** : Pipelines were producing errors in the UI when elements were deleted but still had properties set on them. The pipeline validator was attempting to set and validate properties for unknown elements. The validator now ignores properties and links to elements that are undeclared.

* Issue **#420** : The pipeline model now removes all properties and links for deleted elements on save.

* Issue **#458** : Only event searches should populate the `searchId`. Now `searchId` is only populated when a stream processor task is created by an event search as only event searches extract specific records from the source stream.

* Issue **#437** : The event log now includes source in move events.

* Issue **#419** : Fix multiple xml processing instructions appearing in output.

* Issue **#446** : Fix for deadlock on rolling appenders.

* Issue **#444** : Fix segment markers on RollingStreamAppender.

* Issue **#426** : Fix for incorrect processor filters. Old processor filters reference `systemGroupIdSet` rather than `folderIdSet`. The new migration updates them accordingly.

* Issue **#429** : Fix to remove `usePool` parser parameter.

* Issue **#439** : Fix for caches where elements were not eagerly evicted.

* Issue **#424** : Fix for cluster ping error display.

* Issue **#441** : Fix to ensure correct names are shown in pipeline properties.

* Issue **#433** : Fixed slow stream queries caused by feed permission restrictions.

* Issue **#385** : Individual index shards can now be deleted without deleting all shards.

* Issue **#391** : Users needed `Manage Processors` permission to initiate pipeline stepping. This is no longer required as the 'best fit' pipeline is now discovered as the internal processing user.

* Issue **#392** : Inherited pipelines now only require 'Use' permission to be used instead of requiring 'Read' permission.

* Issue **#394** : Pipeline stepping will now show errors with an alert popup.

* Issue **#396** : All queries associated with a dashboard should now be correctly deleted when a dashboard is deleted.

* Issue **#393** : All caches now cache items within the context of the current user so that different users do not have the possibility of having problems caused by others users not having read permissions on items.

* Issue **#358** : Schemas are now selected from a subset matching the criteria set on SchemaFilter by the user.

* Issue **#369** : Translation stepping wasn't showing any errors during stepping if a schema had an error in it.

* Issue **#364** : Switched index writer lock factory to a SingleInstanceLockFactory as index shards are accessed by a single process.

* Issue **#363** : IndexShardWriterCacheImpl now closes and flushes writers using an executor provided by the TaskManager. Writers are now also closed in LRU order when sweeping up writers that exceed TTL and TTI constraints.

* Issue **#361** : Information has been added to threads executing index writer and index searcher maintenance tasks.

* Issue **#356** : Changed the way index shard writers are cached to improve indexing performance and reduce blocking.

* Issue **#353** : Reduced expected error logging to debug.

* Issue **#354** : Changed the way search index shard readers get references to open writers so that any attempt to get an open writer will not cause, or have to wait for, a writer to close.

* Issue **#351** : Fixed ehcache item eviction issue caused by ehcache internally using a deprecated API.

* Issue **#347** : Added a 'Source' node to pipelines to establish a proper root for a pipeline rather than an assumed one based on elements with no parent.

* Issue **#350** : Removed 'Advanced Mode' from pipeline structure editor as it is no longer very useful.

* Issue **#349** : Improved index searcher cache to ensure searchers are not affected by writers closing.

* Issue **#342** : Changed the way indexing is performed to ensure index readers reference open writers correctly.

* Issue **#346** : Improved multi depth config content import.

* Issue **#328** : You can now delete corrupt shards from the UI.

* Issue **#343** : Fixed login expiry issue.

* Issue **#345** : Allowed for multi depth config content import.

* Issue **#341** : Fixed arg in SQL.

* Issue **#340** : Fixed headless and corresponding test.

* Issue **#333** : Fixed event-logging version in build.

* Issue **#334** : Improved entity sorting SQL and separated generation of SQL and HQL to help avoid future issues.

* Issue **#335** : Improved user management

* Issue **#337** : Added certificate auth option to export servlet and disabled the export config feature by default.

* Issue **#337** : Added basic auth option to export servlet to complement cert based auth.

* Issue **#332** : The index shard searcher cache now makes sure to get the current writer needed for the current searcher on open.

* Issue **#322** : The index cache and other caching beans should now throw exceptions on `get` that were generated during the creation of cached items.

* Issue **#325** : Query history is now cleaned with a separate job. Also query history is only recorded for manual querying, i.e. not when query is automated (on open or auto refresh). Queries are now recorded on a dashboard + query component basis and do not apply across multiple query components in a dashboard.

* Issue **#323** : Fixed an issue where parser elements were not being returned as 'processors' correctly when downstream of a reader.

* Issue **#322** : Index should now provide a more helpful message when an attempt is made to index data and no volumes have been assigned to an index.

* Issue **#316** : Search history is now only stored on initial query when using automated queries or when a user runs a query manually. Search history is also automatically purged to keep either a specified number of items defined by `stroom.query.history.itemsRetention` (default 100) or for a number of days specified by `stroom.query.history.daysRetention` (default 365).

* Issue **#317** : Users now need update permission on an index plus 'Manage Index Shards' permission to flush or close index shards. In addition to this a user needs delete permission to delete index shards.

* Issue **#319** : SaveAs now fetches the parent folder correctly so that users can copy items if they have permission to do so.

* Issue **#311** : Fixed request for `Pipeline` in `meta` XSLT function. Errors are now dealt with correctly so that the XSLT will not fail due to missing meta data.

* Issue **#313** : Fixed case of `xmlVersion` property on `InvalidXMLCharFilterReader`.

* Issue **#314** : Improved description of `tags` property in `BadTextXMLFilterReader`.

* Issue **#307** : Made some changes to avoid potential NPE caused by session serialisation.

* Issue **#306** : Added a stroom `meta` XSLT function. The XSLT function now exposes `Feed`, `StreamType`, `CreatedTime`, `EffectiveTime` and `Pipeline` meta attributes from the currently processing stream in addition to any other meta data that might apply. To access these meta data attributes of the current stream use `stroom:meta('StreamType')` etc. The `feed-attribute` function is now an alias for the `meta` function and should be considered to be deprecated.

* Issue **#303** : The stream delete job now uses cron in preference to a frequency.

* Issue **#152** : Changed the way indexing is performed so that a single indexer object is now responsible for indexing documents and adding them to the appropriate shard.

* Issue **#179** : Updated Saxon-HE to version 9.7.0-18 and added XSLTFilter option to `usePool` to see if caching might be responsible for issue.

* Issue **#288** : Made further changes to ensure that the IndexShardWriterCache doesn't try to reuse an index shard that has failed when adding any documents.

* Issue **#295** : Made the help URL absolute and not relative.

* Issue **#293** : Attempt to fix mismatch document count error being reported when index shards are opened.

* Issue **#292** : Fixed locking for rolling stream appender.

* Issue **#292** : Rolling stream output is no longer associated with a task, processor or pipeline to avoid future processing tasks from deleting rolling streams by thinking they are superseded.

* Issue **#292** : Data that we expect to be unavailable, e.g. locked and deleted streams, will no longer log exceptions when a user tries to view it and will instead return an appropriate message to the user in place of the data.

* Issue **#288** : The error condition 'Expected a new writer but got the same one back!!!' should no longer be encountered as the root cause should now be fixed. The original check has been reinstated so that processing will terminate if we do encounter this problem.

* Issue **#295** : Fixed the help property so that it can now be configured.

* Issue **#296** : Removed 'New' and 'Delete' buttons from the global property dialog.

* Issue **#279** : Fixed NPE thrown during proxy aggregation.

* Issue **#294** : Changing stream task status now tries multiple times to attempt to avoid a hibernate LockAcquisitionException.

* Issue **#287** : XSLT not found warnings property description now defaults to false.

* Issue **#261** : The save button is now only enabled when a dashboard or other item is made dirty and it is not read only.

* Issue **#286** : Dashboards now correctly save the selected tab when a tab is selected via the popup tab selector (visible when tabs are collapsed).

* Issue **#289** : Changed Log4J configuration to suppress logging from Hibernate SqlExceptionHandler for expected exceptions like constraint violations.

* Issue **#288** : Changed 'Expected a new writer...' fatal error to warning as the condition in question might be acceptable.

* Issue **#285** : Attempted fix for GWT RPC serialisation issue.

* Issue **#283** : Statistics for the stream task queue are now captured even if the size is zero.

* Issue **#226** : Fixed issue where querying an index failed with "User does not have the required permission (Manage Users)" message.

* Issue **#281** : Made further changes to cope with Files.list() and Files.walk() returning streams that should be closed with 'try with resources' construct.

* Issue **#224** : Removing an element from the pipeline structure now removes all child elements too.

* Issue **#282** : Users can now upload data with just 'Data - View' and 'Data - Import' application permissions, plus read permission on the appropriate feed.

* Issue **#199** : The explorer now scrolls selected items into view.

* Issue **#280** : Fixed 'No user is currently authenticated' issue when viewing jobs and nodes.

* Issue **#278** : The date picker now hides once you select a date.

* Issue **#281** : Directory streams etc are now auto closed to prevent systems running out of file handles.

* Issue **#263** : The explorer tree now allows you to collapse the root 'System' node after it is first displayed.

* Issue **#266** : The explorer tree now resets (clears and collapses all previously open nodes) and shows the currently selected item every time an explorer drop down in opened.

* Issue **#233** : Users now only see streams if they are administrators or have 'Data - View' permission. Non administrators will only see data that they have 'read' permission on for the associated feed and 'use' permission on for the associated pipeline if there is one.

* Issue **#265** : The stream filter now orders stream attributes alphabetically.

* Issue **#270** : Fixed security issue where null users were being treated as INTERNAL users.

* Issue **#270** : Improved security by pushing user tokens rather than just user names so that internal system (processing) users are clearly identifiable by the security system and cannot be spoofed by regular user accounts.

* Issue **#269** : When users are prevented from logging in with 'preventLogin' their failed login count is no longer incremented.

* Issue **#267** : The login page now shows the maintenance message.

* Issue **#276** : Session list now shows session user ids correctly.

* Issue **#201** : The permissions menu item is no longer available on the root 'System' folder.

* Issue **#176** : Improved performance of the explorer tree by increasing the size of the document permissions cache to 1M items and changing the eviction policy from LRU to LFU.

* Issue **#176** : Added an optimisation to the explorer tree that prevents the need for a server call when collapsing tree nodes.

* Issue **#273** : Removed an unnecessary script from the build.

* Issue **#277** : Fixed a layout issue that was causing the feed section of the processor filter popup to take up too much room.

* Issue **#274** : The editor pane was only returning the current user edited text when attached to the DOM which meant changes to text were ignored if an editor pane was not visible when save was pressed. This has now been fixed so that the current content of an editor pane is always returned even when it is in a detached state.

* Issue **#264** : Added created by/on and updated by/on info to pipeline stream processor info tooltips.

* Issue **#222** : Explorer items now auto expand when a quick filter is used.

* Issue **#205** : File permissions in distribution have now been changed to `0750` for directories and shell scripts and `0640` for all other files.

* Issue **#240** : Separate application permissions are now required to manage DB tables and tasks.

* Issue **#210** : The statistics tables are now listed in the database tables monitoring pane.

* Issue **#249** : Removed spaces between values and units.

* Issue **#237** : Users without 'Download Search Results' permission will no longer see the download button on the table component in a dashboard.

* Issue **#232** : Users can now inherit from pipelines that they have 'use' permissions on.

* Issue **#191** : Max stream size was not being treated as IEC value, e.g. Mebibytes etc.

* Issue **#235** : Users can now only view the processor filters that they have created if they have 'Manage Processors' permission unless they are an administrator in which case they will see all filters. Users without the 'Manage Processors' permission who are also not administrators will see no processor filters in the UI. Users with 'Manage Processors' permission who are not administrators will be able to update their own processor filters if they have 'update' permission on the associated pipeline. Administrators are able to update all processor filters.

* Issue **#212** : Changes made to text in any editor including those made with cut and paste are now correctly handled so that altered content is now saved.

* Issue **#247** : The editor pane now attempts to maintain the scroll position when formatting content.

* Issue **#251** : Volume and memory statistics are now recorded in bytes and not MiB.

* Issue **#243** : The error marker pane should now discover and display all error types even if they are preceded by over 1000 warnings.

* Issue **#254** : Fixed search result download.

* Issue **#209** : Statistics are now queryable in a dashboard if a user has 'use' permissions on a statistic.

* Issue **#255** : Fixed issue where error indicators were not being shown in the schema validator pane because the text needed to be formatted so that it spanned multiple lines before attempting to add annotations.

* Issue **#257** : The dashboard text pane now provides padding at the top to allow for tabs and controls.

* Issue **#174** : Index shard checking is now done asynchronously during startup to reduce startup time.

* Issue **#225** : Fixed NPE that was caused by processing instruction SAX events unexpectedly being fired by Xerces before start document events. This looks like it might be a bug in Xerces but the code now copes with the unexpected processing instruction event anyway.

* Issue **#230** : The maintenance message can now be set with the property 'stroom.maintenance.message' and the message now appears as a banner at the top of the screen rather than an annoying popup. Non admin users can also be prevented from logging on to the system by setting the 'stroom.maintenance.preventLogin' property to 'true'.

* Issue **#155** : Changed password values to be obfuscated in the UI as 20 asterisks regardless of length.

* Issue **#188** : All of the writers in a pipeline now display IO in the UI when stepping.

* Issue **#208** : Schema filter validation errors are now shown on the output pane during stepping.

* Issue **#211** : Turned off print margins in all editors.

* Issue **#200** : The stepping presenter now resizes the top pane to fit the tree structure even if it is several elements high.

* Issue **#168** : Code and IO is now loaded lazily into the element presenter panes during stepping which prevents the scrollbar in the editors being in the wrong position.

* Issue **#219** : Changed async dispatch code to work with new lambda classes rather than callbacks.

* Issue **#221** : Fixed issue where `*.zip.bad` files were being picked up for proxy aggregation.

* Issue **#242** : Improved the way properties are injected into some areas of the code to fix an issue where 'stroom.maxStreamSize' and other properties were not being set.

* Issue **#241** : XMLFilter now ignores the XSLT name pattern if an empty string is supplied.

* Issue **#236** : 'Manage Cache Permission' has been changed to 'Manage Cache'.

* Issue **#219** : Made further changes to use lambda expressions where possible to simplify code.

* Issue **#231** : Changed the way internal statistics are created so that multiple facets of a statistic, e.g. Free & Used Memory, are combined into a single statistic to allow combined visualisation.

* Issue **#172** : Further improvement to dashboard L&F.

* Issue **#194** : Fixed missing Roboto fonts.

* Issue **#195** : Improved font weights and removed underlines from link tabs.

* Issue **#196** : Reordered fields on stream, relative stream, volume and server task tables.

* Issue **#182** : Changed the way dates and times are parsed and formatted and improved the datebox control L&F.

* Issue **#198** : Renamed 'INTERNAL_PROCESSING_USER' to 'INTERNAL'.

* Issue **#154** : Active tasks are now sortable by processor filter priority.

* Issue **#204** : Pipeline processor statistics now include 'Node' as a tag.

* Issue **#170** : Changed import/export to delegate import/export responsibility to individual services. Import/export now only works with items that have valid UUIDs specified.

* Issue **#164** : Reduced caching to ensure tree items appear as soon as they are added.

* Issue **#177** : Removed 'Meta Data-Bytes Received' statistic as it was a duplicate.

* Issue **#152** : Changed the way index shard creation is locked so that only a single shard should be fetched from the cache with a given shard key at any one time.

* Issue **#189** : You now have to click within a checkbox to select it within a table rather than just clicking the cell the checkbox is in.

* Issue **#186** : Data is no longer artificially wrapped with the insertion of new lines server side. Instead the client now receives the data and an option to soft wrap lines has been added to the UI.

* Issue **#167** : Fixed formatting of JavaScript and JSON.

* Issue **#175** : Fixed visibility of items by inferred permissions.

* Issue **#178** : Added new properties and corresponding configuration to connect and create a separate SQL statistics DB.

* Issue **#172** : Improved dashboard L&F.

* Issue **#169** : Improved L&F of tables to make better use of screen real estate.

* Issue **#191** : Mebibytes (multiples of 1024) etc are now used as standard throughout the application for both memory and disk sizes and have single letter suffixes (B, K, M, G, T).

* Issue **#173** : Fixed the way XML formatter deals with spaces in attribute values.

* Issue **#151** : Fixed meta data statistics. 'metaDataStatistics' bean was declared as an interface and not a class.

* Issue **#158** : Added a new global property 'stroom.proxy.zipFilenameDelimiter' to enable Stroom proxy repositories to be processed that have a custom file name pattern.

* Issue **#153** : Clicking tick boxes and other cell components in tables no longer requires the row to be selected first.

* Issue **#148** : The stream browsing UI no longer throws an error when attempting to clear markers from the error markers pane.

* Issue **#160** : Stream processing tasks are now created within the security context of the user that created the associated stream processor filter.

* Issue **#157** : Data is now formatted by the editor automatically on display.

* Issue **#144** : Old processing output will now be deleted when content is reprocessed even if the new processing task does not produce output.

* Issue **#159** : Fixed NPE thrown during import.

* Issue **#166** : Fixed NPE thrown when searching statistics.

* Issue **#165** : Dashboards now add a query and result table from a template by default on creation. This was broken when adding permission inheritance to documents.

* Issue **#162** : The editor annotation popup now matches the style of other popups.

* Issue **#163** : Imported the Roboto Mono font to ensure consistency of the editor across platforms.

* Issue **#143** : Stroom now logs progress information about closing index shard writers during shutdown.

* Issue **#140** : Replaced code editor to improve UI performance and add additional code formatting & styling options.

* Issue **#146** : Object pool should no longer throw an error when abandoned objects are returned to the pool.

* Issue **#142** : Changed the way permissions are cached so that changes to permissions provide immediate access to documents.

* Issue **#123** : Changed the way entity service result caching works so that the underlying entity manager is cached instead of individual services. This allows entity result caching to be performed while still applying user permissions to cached results.

* Issue **#156** : Attempts to open items that that user does not have permission to open no longer show an error and spin the progress indicator forever, instead the item will just not open.

* Issue **#141** : Improved log output during entity reference migration and fixed statistic data source reference migration.

* Issue **#127** : Entity reference replacement should now work with references to 'StatisticsDataSource'.

* Issue **#125** : Fixed display of active tasks which was broken by changes to the task summary table selection model.

* Issue **#121** : Fixed cache clearing.

* Issue **#122** : Improved the look of the cache screen.

* Issue **#106** : Disabled users and groups are now displayed with greyed out icon in the UI.

* Issue **#132** : The explorer tree is now cleared on login so that users with different permissions do not see the previous users items.

* Issue **#128** : Improved error handling during login.

* Issue **#130** : Users with no permissions are no longer able to open folders including the root System folder to attempt data browsing.

* Issue **#120** : Entity chooser now treats 'None' as a special root level explorer node so that it can be selected in the same way as other nodes, e.g. visibly selected and responsive to double click.

* Issue **#129** : Fixed NPE.

* Issue **#119** : User permissions dialog now clears permissions when a user or group is deleted.

* Issue **#115** : User permissions on documents can now be inherited from parent folders on create, copy and move.

* Issue **#109** : Added packetSize="65536" property to AJP connector in server.xml template.

* Issue **#100** : Various list of items in stroom now allow multi selection for add/remove purposes.

* Issue **#112** : Removed 'pool' monitoring screen as all pools are now caches of one form or another.

* Issue **#105** : Users were not seeing 'New' menu for folders that they had some create child doc permissions for. This was due to DocumentType not implementing equals() and is now fixed.

* Issue **#111** : Fixed query favourites and history.

* Issue **#91** : Only CombinedParser was allowing code to be injected during stepping. Now DSParser and XMLFragmentParser support code injection during stepping.

* Issue **#107** : The UI now only shows new pipeline element items on the 'Add' menu that are allowed children of the selected element.

* Issue **#113** : User names are now validated against a regex specified by the 'stroom.security.userNamePattern' property.

* Issue **#116** : Rename is now only possible when a single explorer item is selected.

* Issue **#114** : Fixed selection manager so that the explorer tree does not select items when a node expander is clicked.

* Issue **#65** : Selection lists are now limited to 300px tall and show scrollbars if needed.

* Issue **#50** : Defaults table result fields to use local time without outputting the timezone.

* Issue **#15** : You can now express time zones in dashboard query expressions or just omit a time zone to use the locale of the browser.

* Issue **#49** : Dynamic XSLT selection now works with pipeline stepping.

* Issue **#63** : Entity selection control now shows current entity name even if it has changed since referencing entity was last saved.

* Issue **#70** : You can now select multiple explorer rows with ctrl and shift key modifiers and perform bulk actions such as copy, move, rename and delete.

* Issue **#85** : findDelete() no longer tries to add ORDER BY condition on UPDATE SQL when deleting streams.

* Issue **#89** : Warnings should now be present in processing logs for reference data lookups that don't specify feed or stream type. This was previously throwing a NullPointerException.

* Issue **#90** : Fixed entity selection dialog used outside of drop down selection control.

* Issue **#88** : Pipeline reference edit dialog now correctly selects the current stream type.

* Issue **#77** : Default index volume creation now sets stream status to INACTIVE rather than CLOSED and stream volume creation sets index status to INACTIVE rather than CLOSED.

* Issue **#93** : Fixed code so that the 'Item' menu is now visible.

* Issue **#97** : Index shard partition date range creation has been improved.

* Issue **#94** : Statistics searches now ignore expression terms with null or empty values so that the use of substitution parameters can be optional.

* Issue **#87** : Fixed explorer scrolling to the top by disabling keyboard selection.

* Issue **#104** : 'Query' no longer appears as an item that a user can allow 'create' on for permissions within a folder.

* Issue **#103** : Added 10 years as a supported data retention age.

* Issue **#86** : The stream delete button is now re-enabled when new items are selected for deletion.

* Issue **#81** : No exception will now be thrown if a client rejects a response for an EntityEvent.

* Issue **#79** : The client node no longer tries to create directories on the file system for a volume that may be owned by another node.

* Issue **#92** : Error summaries of multiple types no longer overlap each other at the top of the error markers list.

* Issue **#64** : Fixed Hessian serialisation of 'now' which was specified as a ZonedDateTime which cannot be serialised. This field is now a long representing millseconds since epoch.

* Issue **#62** : Task termination button is now enabled.

* Issue **#60** : Fixed validation of stream attributes prior to data upload to prevent null pointer exception.

* Issue **#9** : Created a new implementation of the expression parser that improved expression tokenisation and deals with BODMAS rules properly.

* Issue **#36** : Fixed and vastly improved the configuration of email so that more options can be set allowing for the use of other email services requiring more complex configuration such as gmail.

* Issue **#24** : Header and footer strings are now unescaped so that character sequences such as '\n' are translated into single characters as with standard Java strings, e.g. '\n' will become a new line and '\t' a tab.

* Issue **#40** : Changed Stroom docker container to be based on Alpine linux to save space

* Issue **#40** : Auto import of content packs on Stroom startup and added default content packs into the docker build for Stroom.

* Issue **#30** : Entering stepping mode was prompting for the pipeline to step with but also auto selecting a pipeline at the same time and entering stepping immediately.

* Dashboard auto refresh is now limited to a minimum interval of 10 seconds.

* Issue **#31** : Pipeline stepping was not including user changes immediately as parsers and XSLT filters were using cached content when they should have been ignoring the cache in stepping mode.

* Issue **#27** : Stroom now listens to window closing events and asks the user if they really want to leave the page. This replaces the previous crude attempts to block keys that affected the history or forced a browser refresh.

* Issue **#2** : The order of fields in the query editor is now alphabetical.

* Issue **#3** : When a filter is active on a dashboard table column, a filter icon now appears to indicate this.

* Issue **#5** : Replace() and Decode() dashboard table expression functions no longer ignore cells with null values.

* Issue **#7** : Dashboards are now able to query on open.

* Issue **#8** : Dashboards are now able to re-query automatically at fixed intervals.

* Updated GWT to v2.8.0 and Gin to v2.1.2.

* Issue **#12** : Dashboard queries can now evaluate relative date/time expressions such as now(), hour() etc. In addition to this the expressions also allow the addition or subtraction of durations, e.g. now - 5d.

* Issue **#14** : Dashboard query expressions can now be parameterised with any term able to accept a user defined parameter, e.g. ${user}. Once added parameters can be changed for the entire dashboard via a text box at the top of the dashboard screen which will then execute all queries when enter is pressed or it loses focus.

* Issue **#16** : Dashboard table filters can also accept user defined parameters, e.g. ${user}, to perform filtering when a query is executed.

* Fixed missing text presenter in dashboards.

* Issue **#18** : The data dashboard component will now show data relative to the last selected table row (even if there is more than one table component on the dashboard) if the data component has not been configured to listen to row selections for a specific table component.

* Changed table styling to colour alternate rows, add borders between rows and increase vertical padding

* Issue **#22** : Dashboard table columns can now be configured to wrap text via the format options.

* Issue **#28** : Dashboard component dependencies are now listed with the component name plus the component id in brackets rather than just the component id.

* Issue **#202** : Initial release of the new data retention policy functionality.

[Unreleased]: https://github.com/gchq/stroom/compare/v7.0-beta.31...HEAD
[v7.0-beta.31]: https://github.com/gchq/stroom/compare/v7.0-beta.30...v7.0-beta.31
[v7.0-beta.30]: https://github.com/gchq/stroom/compare/v7.0-beta.29...v7.0-beta.30
[v7.0-beta.29]: https://github.com/gchq/stroom/compare/v7.0-beta.28...v7.0-beta.29
[v7.0-beta.28]: https://github.com/gchq/stroom/compare/v7.0-beta.27...v7.0-beta.28
[v7.0-beta.27]: https://github.com/gchq/stroom/compare/v7.0-beta.26...v7.0-beta.27
[v7.0-beta.26]: https://github.com/gchq/stroom/compare/v7.0-beta.25...v7.0-beta.26
[v7.0-beta.25]: https://github.com/gchq/stroom/compare/v7.0-beta.24...v7.0-beta.25
[v7.0-beta.24]: https://github.com/gchq/stroom/compare/v7.0-beta.23...v7.0-beta.24
[v7.0-beta.23]: https://github.com/gchq/stroom/compare/v7.0-beta.22...v7.0-beta.23
[v7.0-beta.22]: https://github.com/gchq/stroom/compare/v7.0-beta.21...v7.0-beta.22
[v7.0-beta.21]: https://github.com/gchq/stroom/compare/v7.0-beta.20...v7.0-beta.21
[v7.0-beta.20]: https://github.com/gchq/stroom/compare/v7.0-beta.19...v7.0-beta.20
[v7.0-beta.19]: https://github.com/gchq/stroom/compare/v7.0-beta.18...v7.0-beta.19
[v7.0-beta.18]: https://github.com/gchq/stroom/compare/v7.0-beta.17...v7.0-beta.18
[v7.0-beta.17]: https://github.com/gchq/stroom/compare/v7.0-beta.16...v7.0-beta.17
[v7.0-beta.16]: https://github.com/gchq/stroom/compare/v7.0-beta.15...v7.0-beta.16
[v7.0-beta.15]: https://github.com/gchq/stroom/compare/v7.0-beta.14...v7.0-beta.15
[v7.0-beta.14]: https://github.com/gchq/stroom/compare/v7.0-beta.13...v7.0-beta.14
[v7.0-beta.13]: https://github.com/gchq/stroom/compare/v7.0-beta.12...v7.0-beta.13
[v7.0-beta.12]: https://github.com/gchq/stroom/compare/v7.0-beta.11...v7.0-beta.12
[v7.0-beta.11]: https://github.com/gchq/stroom/compare/v7.0-beta.10...v7.0-beta.11
[v7.0-beta.10]: https://github.com/gchq/stroom/compare/v7.0-beta.9...v7.0-beta.10
[v7.0-beta.9]: https://github.com/gchq/stroom/compare/v7.0-beta.8...v7.0-beta.9
[v7.0-beta.8]: https://github.com/gchq/stroom/compare/v7.0-beta.7...v7.0-beta.8
[v7.0-beta.7]: https://github.com/gchq/stroom/compare/v7.0-beta.6...v7.0-beta.7
[v7.0-beta.6]: https://github.com/gchq/stroom/compare/v7.0-beta.5...v7.0-beta.6
[v7.0-beta.5]: https://github.com/gchq/stroom/compare/v7.0-beta.4...v7.0-beta.5
[v7.0-beta.4]: https://github.com/gchq/stroom/compare/v7.0-beta.3...v7.0-beta.4
[v7.0-beta.3]: https://github.com/gchq/stroom/compare/v7.0-beta.2...v7.0-beta.3
[v7.0-beta.2]: https://github.com/gchq/stroom/compare/v7.0-beta.1...v7.0-beta.2
[v7.0-beta.1]: https://github.com/gchq/stroom/compare/v7.0-alpha.5...v7.0-beta.1
[v7.0-alpha.5]: https://github.com/gchq/stroom/compare/v7.0-alpha.4...v7.0-alpha.5
[v7.0-alpha.4]: https://github.com/gchq/stroom/compare/v7.0-alpha.3...v7.0-alpha.4
[v7.0-alpha.3]: https://github.com/gchq/stroom/compare/v7.0-alpha.2...v7.0-alpha.3
[v7.0-alpha.2]: https://github.com/gchq/stroom/compare/v7.0-alpha.1...v7.0-alpha.2
[v7.0-alpha.1]: https://github.com/gchq/stroom/compare/v6.0.0...v7.0-alpha.1
[v6.0.0]: https://github.com/gchq/stroom/compare/v5.4.0...v6.0.0<|MERGE_RESOLUTION|>--- conflicted
+++ resolved
@@ -6,11 +6,11 @@
 
 ## [Unreleased]
 
-<<<<<<< HEAD
+* Issue **#1457** : Change SuggestionService to use fuzzy matching.
+
 * Issue **#1574** : Make feed suggestions return all feeds, not just ones with meta.
-=======
+
 * Issue **#1396** : Completely changed DB migration and import/export compatibility code.
->>>>>>> 2fb7b5ad
 
 * Fix index creation stored procedure.
 
