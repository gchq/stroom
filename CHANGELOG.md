--- conflicted
+++ resolved
@@ -13,53 +13,32 @@
 ~~~
 
 
-<<<<<<< HEAD
+* Issue **#3412** : Add a filter icon to pipeline elements in the stepper to show which elements have active filters. Change the _Change Filters_ screen to show which of the elements has active filter(s) and to select the element currently selected in the stepper. Add a context menu to the pipeline elements to allow editing/deleting of the step filters.
+
+* Issue **#3538** : Fix null pointer exception when opening the dashboard expression editor a second time.
+
+* Issue **#3537** : Fix spinner arrows showing as `MONO_ARROW_UP` and `MONO_ARROW_DOWN` text instead of icons.
+
+* Issue **#3528** : Fix null pointer exception when booting proxy with a non-null TlsConfiguration.
+
+* Issue **#3509** : Add field, function, statement picker.
+
+* Issue **#3482** : Add a log pane to the stepper to show all the info/warn/error/fatal messages in one place. Add button to toggle the new log pane. Add coloured border to pipeline elements in the stepper to indicate the presence of INFO/WARN/ERROR/FATAL messages.
+
+* Issue **#3519** : Fix search API compatibility.
+
+* Issue **#3518** : Allow users to select the rendered markdown documentation content in the browser.
+
+* Issue **#3522** : Change the default stroom/proxy config files to set `detailedJsonProcessingExceptionMapper: true` so REST clients see the reason for a 400 Bad Request and it is also included in the app logs when using the Jersey logging feature logger.
+
+* Issue **#3305** : Fix index out of bounds exception.
+
+* Issue **#3305** : Fix index out of bounds exception.
+
+* Issue **#3305** : Fix index out of bounds exception.
+
+
 ## [v7.2-beta.27-open-id-1] - 2023-06-14
-=======
-## [v7.2-beta.33] - 2023-06-20
-
-* Issue **#3412** : Add a filter icon to pipeline elements in the stepper to show which elements have active filters. Change the _Change Filters_ screen to show which of the elements has active filter(s) and to select the element currently selected in the stepper. Add a context menu to the pipeline elements to allow editing/deleting of the step filters.
-
-* Issue **#3538** : Fix null pointer exception when opening the dashboard expression editor a second time.
-
-* Issue **#3537** : Fix spinner arrows showing as `MONO_ARROW_UP` and `MONO_ARROW_DOWN` text instead of icons.
-
-
-## [v7.2-beta.32] - 2023-06-19
-
-* Issue **#3528** : Fix null pointer exception when booting proxy with a non-null TlsConfiguration.
-
-* Issue **#3509** : Add field, function, statement picker.
-
-
-## [v7.2-beta.31] - 2023-06-15
-
-* Issue **#3482** : Add a log pane to the stepper to show all the info/warn/error/fatal messages in one place. Add button to toggle the new log pane. Add coloured border to pipeline elements in the stepper to indicate the presence of INFO/WARN/ERROR/FATAL messages.
-
-* Issue **#3519** : Fix search API compatibility.
-
-* Issue **#3518** : Allow users to select the rendered markdown documentation content in the browser.
-
-* Issue **#3522** : Change the default stroom/proxy config files to set `detailedJsonProcessingExceptionMapper: true` so REST clients see the reason for a 400 Bad Request and it is also included in the app logs when using the Jersey logging feature logger.
-
-
-## [v7.2-beta.30] - 2023-06-14
-
-* Issue **#3305** : Fix index out of bounds exception.
-
-
-## [v7.2-beta.29] - 2023-06-14
-
-* Issue **#3305** : Fix index out of bounds exception.
-
-
-## [v7.2-beta.28] - 2023-06-14
-
-* Issue **#3305** : Fix index out of bounds exception.
-
-
-## [v7.2-beta.27] - 2023-06-13
->>>>>>> 991fc68e
 
 * Issue **#3304** : Make analytic results searchable.
 
@@ -5510,7 +5489,6 @@
 
 * Issue **#202** : Initial release of the new data retention policy functionality.
 
-<<<<<<< HEAD
 [Unreleased]: https://github.com/gchq/stroom/compare/v7.2-beta.27-open-id-1...HEAD
 [v7.2-beta.27-open-id-1]: https://github.com/gchq/stroom/compare/v7.2-beta.18-open-id-1...v7.2-beta.27-open-id-1
 [v7.2-beta.18-open-id-1]: https://github.com/gchq/stroom/compare/v7.2-beta.10-open-id-7...v7.2-beta.18-open-id-1
@@ -5521,32 +5499,6 @@
 [v7.2-beta.10-open-id-3]: https://github.com/gchq/stroom/compare/v7.2-beta.10-open-id-2...v7.2-beta.10-open-id-3
 [v7.2-beta.10-open-id-2]: https://github.com/gchq/stroom/compare/v7.2-beta.10-open-id...v7.2-beta.10-open-id-2
 [v7.2-beta.10-open-id]: https://github.com/gchq/stroom/compare/v7.2-beta.10...v7.2-beta.10-open-id
-=======
-[Unreleased]: https://github.com/gchq/stroom/compare/v7.2-beta.33...HEAD
-[v7.2-beta.33]: https://github.com/gchq/stroom/compare/v7.2-beta.32...v7.2-beta.33
-[v7.2-beta.32]: https://github.com/gchq/stroom/compare/v7.2-beta.31...v7.2-beta.32
-[v7.2-beta.31]: https://github.com/gchq/stroom/compare/v7.2-beta.30...v7.2-beta.31
-[v7.2-beta.30]: https://github.com/gchq/stroom/compare/v7.2-beta.29...v7.2-beta.30
-[v7.2-beta.29]: https://github.com/gchq/stroom/compare/v7.2-beta.28...v7.2-beta.29
-[v7.2-beta.28]: https://github.com/gchq/stroom/compare/v7.2-beta.27...v7.2-beta.28
-[v7.2-beta.27]: https://github.com/gchq/stroom/compare/v7.2-beta.26...v7.2-beta.27
-[v7.2-beta.26]: https://github.com/gchq/stroom/compare/v7.2-beta.25...v7.2-beta.26
-[v7.2-beta.25]: https://github.com/gchq/stroom/compare/v7.2-beta.24...v7.2-beta.25
-[v7.2-beta.24]: https://github.com/gchq/stroom/compare/v7.2-beta.23...v7.2-beta.24
-[v7.2-beta.23]: https://github.com/gchq/stroom/compare/v7.2-beta.22...v7.2-beta.23
-[v7.2-beta.22]: https://github.com/gchq/stroom/compare/v7.2-beta.21...v7.2-beta.22
-[v7.2-beta.21]: https://github.com/gchq/stroom/compare/v7.2-beta.20...v7.2-beta.21
-[v7.2-beta.20]: https://github.com/gchq/stroom/compare/v7.2-beta.19...v7.2-beta.20
-[v7.2-beta.19]: https://github.com/gchq/stroom/compare/v7.2-beta.18...v7.2-beta.19
-[v7.2-beta.18]: https://github.com/gchq/stroom/compare/v7.2-beta.17...v7.2-beta.18
-[v7.2-beta.17]: https://github.com/gchq/stroom/compare/v7.2-beta.16...v7.2-beta.17
-[v7.2-beta.16]: https://github.com/gchq/stroom/compare/v7.2-beta.15...v7.2-beta.16
-[v7.2-beta.15]: https://github.com/gchq/stroom/compare/v7.2-beta.14...v7.2-beta.15
-[v7.2-beta.14]: https://github.com/gchq/stroom/compare/v7.2-beta.13...v7.2-beta.14
-[v7.2-beta.13]: https://github.com/gchq/stroom/compare/v7.2-beta.12...v7.2-beta.13
-[v7.2-beta.12]: https://github.com/gchq/stroom/compare/v7.2-beta.11...v7.2-beta.12
-[v7.2-beta.11]: https://github.com/gchq/stroom/compare/v7.2-beta.10...v7.2-beta.11
->>>>>>> 991fc68e
 [v7.2-beta.10]: https://github.com/gchq/stroom/compare/v7.2-beta.9...v7.2-beta.10
 [v7.2-beta.9]: https://github.com/gchq/stroom/compare/v7.2-beta.8...v7.2-beta.9
 [v7.2-beta.8]: https://github.com/gchq/stroom/compare/v7.2-beta.7...v7.2-beta.8
