--- conflicted
+++ resolved
@@ -7,7 +7,6 @@
 
 ## [Unreleased]
 
-<<<<<<< HEAD
 * Issue **#1764** : The create API key page now loads users to select on open.
 
 * Issue **#1766** : Removed comment from token.
@@ -15,9 +14,8 @@
 * Issue **#1763** : Improved column sizes on API keys dialog.
 
 * Issue **#1767** : Improved column sizes on account management dialog.
-=======
+
 * Improve exception alerts in the UI.
->>>>>>> 802d1f5c
 
 * Issue **#2023** : Enable autologger to output multiple path or query parameters
 
@@ -26,6 +24,7 @@
 * Issue **#2021** : Fix typo when autologger encounters class names ending in 'y'
 
 * Issue **#2020** : Prevent autologger redacting boolean properties
+
 
 ## [v7.0-beta.80] - 2021-01-28
 
