/*
 * Copyright 2016 Crown Copyright
 *
 * Licensed under the Apache License, Version 2.0 (the "License");
 * you may not use this file except in compliance with the License.
 * You may obtain a copy of the License at
 *
 *     http://www.apache.org/licenses/LICENSE-2.0
 *
 * Unless required by applicable law or agreed to in writing, software
 * distributed under the License is distributed on an "AS IS" BASIS,
 * WITHOUT WARRANTIES OR CONDITIONS OF ANY KIND, either express or implied.
 * See the License for the specific language governing permissions and
 * limitations under the License.
 */

package stroom.task.api;

import org.slf4j.Logger;
import org.slf4j.LoggerFactory;

import java.util.concurrent.atomic.AtomicInteger;
import java.util.function.Consumer;

public abstract class TaskProducer {

    private static final Logger LOGGER = LoggerFactory.getLogger(TaskProducer.class);

    private final AtomicInteger threadsUsed = new AtomicInteger();

    private final TaskExecutor taskExecutor;
    private final int maxThreadsPerTask;
    private final TaskContextFactory taskContextFactory;
    private final TaskContext parentContext;
    private final String taskName;

    public TaskProducer(final TaskExecutor taskExecutor,
                        final int maxThreadsPerTask,
                        final TaskContextFactory taskContextFactory,
                        final TaskContext parentContext,
                        final String taskName) {
        this.taskExecutor = taskExecutor;
        this.maxThreadsPerTask = maxThreadsPerTask;
        this.taskContextFactory = taskContextFactory;
        this.parentContext = parentContext;
        this.taskName = taskName;
    }

    /**
     * Get the next task to execute or null if the producer has reached a concurrent execution limit or no further tasks
     * are available.
     *
     * @return The next task to execute or null if no tasks are available at this time.
     */
     final Runnable next() {
        Runnable runnable = null;

        final int count = threadsUsed.incrementAndGet();
        if (count > maxThreadsPerTask) {
            threadsUsed.decrementAndGet();
        } else {
            final Consumer<TaskContext> task = getNext();
            if (task == null) {
                threadsUsed.decrementAndGet();

                // Auto detach if we are complete.
                if (isComplete()) {
                    detach();
                }
            } else {
                final Consumer<TaskContext> consumer = tc -> {
                    try {
                        LOGGER.trace("Producing a task of class " + task.getClass().getName());
                        task.accept(tc);
                        LOGGER.trace("Task produced");
                    } catch (final Throwable e) {
                        LOGGER.debug(e.getMessage(), e);
                    } finally {
                        threadsUsed.decrementAndGet();
<<<<<<< HEAD
                        incrementTasksCompleted();
                        LOGGER.trace("Now completed " + getTasksCompleted() + " with " + getRemainingTasks() + " remaining.");
=======
>>>>>>> 4ad61c7c
                    }
                };

                // Wrap the runnable so that we get task info and execute with the right permissions etc.
                runnable = taskContextFactory.context(parentContext, taskName, consumer);
            }
        }

        if (runnable != null){
            LOGGER.trace("Returning a runnable of class " + runnable.getClass().getName());
        }

        return runnable;
    }

    protected abstract Consumer<TaskContext> getNext();

    /**
     * Test if this task producer will not issue any further tasks and that all of the tasks it has issued
     * have completed processing.
     *
     * @return True if this producer will not issue any further tasks and that all of the tasks it has issued
     * have completed processing.
     */
    protected abstract boolean isComplete();

    protected void attach() {
        taskExecutor.addProducer(this);
    }

    private void detach() {
        taskExecutor.removeProducer(this);
    }

    protected void signalAvailable() {
        taskExecutor.signalAll();
    }
}<|MERGE_RESOLUTION|>--- conflicted
+++ resolved
@@ -52,7 +52,7 @@
      *
      * @return The next task to execute or null if no tasks are available at this time.
      */
-     final Runnable next() {
+    final Runnable next() {
         Runnable runnable = null;
 
         final int count = threadsUsed.incrementAndGet();
@@ -70,28 +70,17 @@
             } else {
                 final Consumer<TaskContext> consumer = tc -> {
                     try {
-                        LOGGER.trace("Producing a task of class " + task.getClass().getName());
                         task.accept(tc);
-                        LOGGER.trace("Task produced");
                     } catch (final Throwable e) {
                         LOGGER.debug(e.getMessage(), e);
                     } finally {
                         threadsUsed.decrementAndGet();
-<<<<<<< HEAD
-                        incrementTasksCompleted();
-                        LOGGER.trace("Now completed " + getTasksCompleted() + " with " + getRemainingTasks() + " remaining.");
-=======
->>>>>>> 4ad61c7c
                     }
                 };
 
                 // Wrap the runnable so that we get task info and execute with the right permissions etc.
                 runnable = taskContextFactory.context(parentContext, taskName, consumer);
             }
-        }
-
-        if (runnable != null){
-            LOGGER.trace("Returning a runnable of class " + runnable.getClass().getName());
         }
 
         return runnable;
@@ -119,4 +108,6 @@
     protected void signalAvailable() {
         taskExecutor.signalAll();
     }
+
+
 }