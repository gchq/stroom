ext.moduleName = 'stroom.task.impl'

dependencies {
    implementation project(':stroom-cluster:stroom-cluster-task-api')
    implementation project(':stroom-core-shared')
    implementation project(':stroom-docref')
    implementation project(':stroom-event-logging:stroom-event-logging-api')
    implementation project(':stroom-event-logging-rs:stroom-event-logging-rs-api')
    implementation project(':stroom-lifecycle:stroom-lifecycle-api')
    implementation project(':stroom-node:stroom-node-api')
    implementation project(':stroom-query:stroom-query-language')
    implementation project(':stroom-query:stroom-query-language-api')
    implementation project(':stroom-query:stroom-query-api')
    implementation project(':stroom-query:stroom-query-common')
    implementation project(':stroom-search:stroom-expression-matcher')
    implementation project(':stroom-search:stroom-searchable-api')
    implementation project(':stroom-security:stroom-security-api')
    implementation project(':stroom-task:stroom-task-api')
    implementation project(':stroom-util-shared')
    implementation project(':stroom-util')

    implementation libs.eventLogging
<<<<<<< HEAD
    implementation libs.guice7
=======
    implementation libs.guice
>>>>>>> d2116a58
    implementation libs.jakarta_inject
    implementation libs.jakarta_servlet_api
    implementation libs.jaxb_api
    implementation libs.restygwt
    implementation libs.slf4j_api
    implementation libs.vavr
    implementation libs.ws_rs_api

    testImplementation project(':stroom-test-common')
    testImplementation libs.assertj_core
    testImplementation libs.dropwizard_jersey
    testImplementation libs.junit_jupiter_api
    testImplementation libs.mockito_core
    testImplementation libs.mockito_junit_jupiter

    // The following logging libs are needed when running junits outside dropwizard
    testRuntimeOnly libs.jakarta_activation
    testRuntimeOnly libs.jaxb_impl
    testRuntimeOnly libs.jcl_over_slf4j
    testRuntimeOnly libs.jul_to_slf4j
    testRuntimeOnly libs.junit_jupiter_engine
    testRuntimeOnly libs.log4j_over_slf4j
    testRuntimeOnly libs.logback_classic
    testRuntimeOnly libs.logback_core
}<|MERGE_RESOLUTION|>--- conflicted
+++ resolved
@@ -20,11 +20,7 @@
     implementation project(':stroom-util')
 
     implementation libs.eventLogging
-<<<<<<< HEAD
-    implementation libs.guice7
-=======
     implementation libs.guice
->>>>>>> d2116a58
     implementation libs.jakarta_inject
     implementation libs.jakarta_servlet_api
     implementation libs.jaxb_api
