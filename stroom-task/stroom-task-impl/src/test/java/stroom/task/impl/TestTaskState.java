/*
 * Copyright 2016 Crown Copyright
 *
 * Licensed under the Apache License, Version 2.0 (the "License");
 * you may not use this file except in compliance with the License.
 * You may obtain a copy of the License at
 *
 *     http://www.apache.org/licenses/LICENSE-2.0
 *
 * Unless required by applicable law or agreed to in writing, software
 * distributed under the License is distributed on an "AS IS" BASIS,
 * WITHOUT WARRANTIES OR CONDITIONS OF ANY KIND, either express or implied.
 * See the License for the specific language governing permissions and
 * limitations under the License.
 */

package stroom.task.impl;

import org.junit.jupiter.api.Test;

import java.util.ArrayList;
import java.util.List;
import java.util.concurrent.atomic.AtomicBoolean;

class TestTaskContextImpl {

    @Test
    void test_toString() {
        final TaskContextImpl root = create();
        root.info(() -> "root");
        final TaskContextImpl child1 = create();
        root.addChild(child1);
        child1.info(() -> "child1");
        final TaskContextImpl child1child1 = create();
        child1child1.info(() -> "child1child1");
        child1.addChild(child1child1);
        final TaskContextImpl child1child2 = create();
        child1.addChild(child1child2);
        child1child2.info(() -> "child1child2");
        child1child2.info(() -> "child1child2");
        final TaskContextImpl child2 = create();
        root.addChild(child2);
        child2.info(() -> "child2");

        final List<TaskContextImpl> list = new ArrayList<>();
        list.add(root);
        list.add(child1);
        list.add(child1child1);
        list.add(child1child2);
        list.add(child2);

        final String tree = TaskThreadInfoUtil.getInfo(list);

        System.out.println(tree);
    }

    private TaskContextImpl create() {
<<<<<<< HEAD
        return new TaskContextImpl(TaskIdFactory.create(), "test", () -> null);
=======
        return new TaskContextImpl(TaskIdFactory.create(), "test", new UserIdentity() {
            @Override
            public String getId() {
                return null;
            }

            @Override
            public String getJws() {
                return null;
            }

            @Override
            public String getSessionId() {
                return null;
            }
        }, new AtomicBoolean());
>>>>>>> 21e602d4
    }
}<|MERGE_RESOLUTION|>--- conflicted
+++ resolved
@@ -55,25 +55,6 @@
     }
 
     private TaskContextImpl create() {
-<<<<<<< HEAD
         return new TaskContextImpl(TaskIdFactory.create(), "test", () -> null);
-=======
-        return new TaskContextImpl(TaskIdFactory.create(), "test", new UserIdentity() {
-            @Override
-            public String getId() {
-                return null;
-            }
-
-            @Override
-            public String getJws() {
-                return null;
-            }
-
-            @Override
-            public String getSessionId() {
-                return null;
-            }
-        }, new AtomicBoolean());
->>>>>>> 21e602d4
     }
 }