--- conflicted
+++ resolved
@@ -98,12 +98,9 @@
 
     @Override
     public ResultPage<QueryField> getFieldInfo(final FindFieldCriteria criteria) {
-<<<<<<< HEAD
         if (!TASK_MANAGER_PSEUDO_DOC_REF.equals(criteria.getDataSourceRef())) {
             return ResultPage.empty();
         }
-        return FieldInfoResultPageBuilder.builder(criteria).addAll(TaskManagerFields.getFields()).build();
-=======
         return FieldInfoResultPageBuilder.builder(criteria)
                 .addAll(getFields())
                 .build();
@@ -116,7 +113,6 @@
     @Override
     public int getFieldCount(final DocRef docRef) {
         return NullSafe.size(getFields());
->>>>>>> 6d8a9793
     }
 
     @Override
