--- conflicted
+++ resolved
@@ -75,14 +75,10 @@
     }
 
     String getSessionId() {
-<<<<<<< HEAD
         if (userIdentity instanceof HasSessionId) {
             return ((HasSessionId) userIdentity).getSessionId();
         }
         return null;
-=======
-        return userIdentity.getSessionId();
->>>>>>> 2a72b65d
     }
 
     synchronized void setThread(final Thread thread) {
