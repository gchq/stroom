/*
 * Copyright 2017 Crown Copyright
 *
 * Licensed under the Apache License, Version 2.0 (the "License");
 * you may not use this file except in compliance with the License.
 * You may obtain a copy of the License at
 *
 *    http://www.apache.org/licenses/LICENSE-2.0
 *
 * Unless required by applicable law or agreed to in writing, software
 * distributed under the License is distributed on an "AS IS" BASIS,
 * WITHOUT WARRANTIES OR CONDITIONS OF ANY KIND, either express or implied.
 * See the License for the specific language governing permissions and
 * limitations under the License.
 */

ext.moduleName = 'stroom.suggestions.api'

dependencies {
    implementation project(':stroom-core-shared')
    implementation project(':stroom-docref')
    implementation project(':stroom-util-shared')

<<<<<<< HEAD
    implementation libs.guice7
=======
    implementation libs.guice
>>>>>>> d2116a58
    implementation libs.jackson_annotations
    implementation libs.swagger_annotations
    implementation libs.jaxb_api
}
<|MERGE_RESOLUTION|>--- conflicted
+++ resolved
@@ -21,11 +21,7 @@
     implementation project(':stroom-docref')
     implementation project(':stroom-util-shared')
 
-<<<<<<< HEAD
-    implementation libs.guice7
-=======
     implementation libs.guice
->>>>>>> d2116a58
     implementation libs.jackson_annotations
     implementation libs.swagger_annotations
     implementation libs.jaxb_api
