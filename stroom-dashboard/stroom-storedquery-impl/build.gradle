--- conflicted
+++ resolved
@@ -12,41 +12,12 @@
     implementation project(':stroom-util')
     implementation project(':stroom-util-shared')
 
-<<<<<<< HEAD
-//    compile project(':stroom-docref')
-    
-    compile libs.guice5
-//    compile libs.jackson_annotations
-//    compile libs.jackson_databind
-    compile libs.javax_inject
-//    compile libs.slf4j_api
-    compile libs.jakarta_validation_api
-
-//    runtimeOnly libs.mysql_connector_java
-////
-//    testCompile libs.assertj_core
-//    testCompile libs.mockito_core
-//    testCompile libs.mockito_junit_jupiter
-//    
-//    testCompile libs.junit_jupiter_api
-//    
-//    // the following logging libs are needed when running junits outside dropwizard
-//    testRuntimeOnly libs.jaxb_runtime
-//    testRuntimeOnly libs.jakarta_activation
-//    testRuntimeOnly libs.jcl_over_slf4j
-//    testRuntimeOnly libs.jul_to_slf4j
-//    testRuntimeOnly libs.junit_jupiter_engine
-//    testRuntimeOnly libs.log4j_over_slf4j
-//    testRuntimeOnly libs.logback_classic
-//    testRuntimeOnly libs.logback_core
-=======
     implementation libs.eventLogging
     implementation libs.guice5
     implementation libs.jackson_annotations
+    implementation libs.jakarta_validation_api
     implementation libs.javax_inject
     implementation libs.jaxb_api
     implementation libs.restygwt
     implementation libs.slf4j_api
-    implementation libs.validation_api
->>>>>>> 1ff9e4a8
 }