ext.moduleName = 'stroom.dashboard.impl'

dependencies {
<<<<<<< HEAD
    compile project(':stroom-cache:stroom-cache-api')
    compile project(':stroom-config:stroom-config-common')
    compile project(':stroom-core-shared')
    compile project(':stroom-dashboard:stroom-storedquery-api')
    compile project(':stroom-dictionary:stroom-dictionary-api')
    compile project(':stroom-docstore:stroom-docstore-api')
    compile project(':stroom-explorer:stroom-collection-api')
    compile project(':stroom-explorer:stroom-docrefinfo-api')
    compile project(':stroom-event-logging-rs:stroom-event-logging-rs-api')
    compile project(':stroom-explorer:stroom-explorer-api')
    compile project(':stroom-event-logging:stroom-event-logging-api')
    compile project(':stroom-importexport:stroom-importexport-api')
    compile project(':stroom-query:stroom-expression')
    compile project(':stroom-query:stroom-query-api')
    compile project(':stroom-query:stroom-query-common')
    compile project(':stroom-resource:stroom-resource-api')
    compile project(':stroom-security:stroom-security-api')
    compile project(':stroom-servicediscovery:stroom-servicediscovery-api')
    compile project(':stroom-task:stroom-task-api')
    compile project(':stroom-util')
    compile project(':stroom-util-shared')

    compile libs.commons_text
    compile libs.dropwizard_jersey
    compile libs.eventLogging
    compile libs.guava
    compile libs.guice5
    compile libs.jackson_annotations
    compile libs.jackson_core
    compile libs.jackson_databind
    compile libs.javax_inject
    compile libs.jakarta_servlet_api
    compile libs.jaxb_api
    compile libs.jersey_client
    compile libs.jersey_common
    compile libs.poi
    compile libs.poi_ooxml
    compile libs.slf4j_api
    compile project(':stroom-docref')
    compile libs.ws_rs_api
=======
    implementation project(':stroom-cache:stroom-cache-api')
    implementation project(':stroom-config:stroom-config-common')
    implementation project(':stroom-core-shared')
    implementation project(':stroom-dashboard:stroom-storedquery-api')
    implementation project(':stroom-dictionary:stroom-dictionary-api')
    implementation project(':stroom-docstore:stroom-docstore-api')
    implementation project(':stroom-explorer:stroom-collection-api')
    implementation project(':stroom-explorer:stroom-docrefinfo-api')
    implementation project(':stroom-event-logging-rs:stroom-event-logging-rs-api')
    implementation project(':stroom-explorer:stroom-explorer-api')
    implementation project(':stroom-event-logging:stroom-event-logging-api')
    implementation project(':stroom-importexport:stroom-importexport-api')
    implementation project(':stroom-query:stroom-expression')
    implementation project(':stroom-query:stroom-query-api')
    implementation project(':stroom-resource:stroom-resource-api')
    implementation project(':stroom-security:stroom-security-api')
    implementation project(':stroom-servicediscovery:stroom-servicediscovery-api')
    implementation project(':stroom-task:stroom-task-api')
    implementation project(':stroom-util')
    implementation project(':stroom-util-shared')

    implementation libs.commons_text
    implementation libs.curator_x_discovery
    implementation libs.dropwizard_jersey
    implementation libs.eventLogging
    implementation libs.guava
    implementation libs.guice5
    implementation libs.jackson_annotations
    implementation libs.jackson_core
    implementation libs.jackson_databind
    implementation libs.javax_inject
    implementation libs.javax_servlet_api
    implementation libs.jaxb_api
    implementation libs.jersey_client
    implementation libs.jersey_common
    implementation libs.poi
    implementation libs.poi_ooxml
    implementation libs.restygwt
    implementation libs.slf4j_api
    implementation project(':stroom-docref')
    implementation libs.ws_rs_api
>>>>>>> 1ff9e4a8

    testImplementation libs.assertj_core
    testImplementation libs.mockito_core
    testImplementation libs.mockito_junit_jupiter

    testImplementation libs.junit_jupiter_api

    // The following logging libs are needed when running junits outside dropwizard
    testRuntimeOnly libs.jakarta_activation
    testRuntimeOnly libs.jaxb_runtime
    testRuntimeOnly libs.jcl_over_slf4j
    testRuntimeOnly libs.jul_to_slf4j
    testRuntimeOnly libs.junit_jupiter_engine
    testRuntimeOnly libs.log4j_over_slf4j
    testRuntimeOnly libs.logback_classic
    testRuntimeOnly libs.logback_core
}<|MERGE_RESOLUTION|>--- conflicted
+++ resolved
@@ -1,53 +1,12 @@
 ext.moduleName = 'stroom.dashboard.impl'
 
 dependencies {
-<<<<<<< HEAD
-    compile project(':stroom-cache:stroom-cache-api')
-    compile project(':stroom-config:stroom-config-common')
-    compile project(':stroom-core-shared')
-    compile project(':stroom-dashboard:stroom-storedquery-api')
-    compile project(':stroom-dictionary:stroom-dictionary-api')
-    compile project(':stroom-docstore:stroom-docstore-api')
-    compile project(':stroom-explorer:stroom-collection-api')
-    compile project(':stroom-explorer:stroom-docrefinfo-api')
-    compile project(':stroom-event-logging-rs:stroom-event-logging-rs-api')
-    compile project(':stroom-explorer:stroom-explorer-api')
-    compile project(':stroom-event-logging:stroom-event-logging-api')
-    compile project(':stroom-importexport:stroom-importexport-api')
-    compile project(':stroom-query:stroom-expression')
-    compile project(':stroom-query:stroom-query-api')
-    compile project(':stroom-query:stroom-query-common')
-    compile project(':stroom-resource:stroom-resource-api')
-    compile project(':stroom-security:stroom-security-api')
-    compile project(':stroom-servicediscovery:stroom-servicediscovery-api')
-    compile project(':stroom-task:stroom-task-api')
-    compile project(':stroom-util')
-    compile project(':stroom-util-shared')
-
-    compile libs.commons_text
-    compile libs.dropwizard_jersey
-    compile libs.eventLogging
-    compile libs.guava
-    compile libs.guice5
-    compile libs.jackson_annotations
-    compile libs.jackson_core
-    compile libs.jackson_databind
-    compile libs.javax_inject
-    compile libs.jakarta_servlet_api
-    compile libs.jaxb_api
-    compile libs.jersey_client
-    compile libs.jersey_common
-    compile libs.poi
-    compile libs.poi_ooxml
-    compile libs.slf4j_api
-    compile project(':stroom-docref')
-    compile libs.ws_rs_api
-=======
     implementation project(':stroom-cache:stroom-cache-api')
     implementation project(':stroom-config:stroom-config-common')
     implementation project(':stroom-core-shared')
     implementation project(':stroom-dashboard:stroom-storedquery-api')
     implementation project(':stroom-dictionary:stroom-dictionary-api')
+    implementation project(':stroom-docref')
     implementation project(':stroom-docstore:stroom-docstore-api')
     implementation project(':stroom-explorer:stroom-collection-api')
     implementation project(':stroom-explorer:stroom-docrefinfo-api')
@@ -57,6 +16,7 @@
     implementation project(':stroom-importexport:stroom-importexport-api')
     implementation project(':stroom-query:stroom-expression')
     implementation project(':stroom-query:stroom-query-api')
+    implementation project(':stroom-query:stroom-query-common')
     implementation project(':stroom-resource:stroom-resource-api')
     implementation project(':stroom-security:stroom-security-api')
     implementation project(':stroom-servicediscovery:stroom-servicediscovery-api')
@@ -73,8 +33,8 @@
     implementation libs.jackson_annotations
     implementation libs.jackson_core
     implementation libs.jackson_databind
+    implementation libs.jakarta_servlet_api
     implementation libs.javax_inject
-    implementation libs.javax_servlet_api
     implementation libs.jaxb_api
     implementation libs.jersey_client
     implementation libs.jersey_common
@@ -82,14 +42,11 @@
     implementation libs.poi_ooxml
     implementation libs.restygwt
     implementation libs.slf4j_api
-    implementation project(':stroom-docref')
     implementation libs.ws_rs_api
->>>>>>> 1ff9e4a8
 
     testImplementation libs.assertj_core
     testImplementation libs.mockito_core
     testImplementation libs.mockito_junit_jupiter
-
     testImplementation libs.junit_jupiter_api
 
     // The following logging libs are needed when running junits outside dropwizard
