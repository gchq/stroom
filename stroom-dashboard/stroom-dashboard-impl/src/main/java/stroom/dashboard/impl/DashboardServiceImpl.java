--- conflicted
+++ resolved
@@ -436,17 +436,12 @@
                 final Search finalSearch = search;
                 LOGGER.debug(() -> "Error processing search " + finalSearch, e);
 
-<<<<<<< HEAD
                 if (queryKey == null) {
-                    searchEventLog.search(search.getDataSourceRef(), search.getExpression(), search.getQueryInfo(), e);
-=======
-                if (newSearch) {
                     searchEventLog.search(search.getDataSourceRef(),
                             search.getExpression(),
                             search.getQueryInfo(),
                             search.getParams(),
                             e);
->>>>>>> 4c7df687
                 }
 
                 result = new DashboardSearchResponse(
