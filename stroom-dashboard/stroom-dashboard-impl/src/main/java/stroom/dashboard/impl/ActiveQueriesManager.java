/*
 * Copyright 2017 Crown Copyright
 *
 * Licensed under the Apache License, Version 2.0 (the "License");
 * you may not use this file except in compliance with the License.
 * You may obtain a copy of the License at
 *
 *     http://www.apache.org/licenses/LICENSE-2.0
 *
 * Unless required by applicable law or agreed to in writing, software
 * distributed under the License is distributed on an "AS IS" BASIS,
 * WITHOUT WARRANTIES OR CONDITIONS OF ANY KIND, either express or implied.
 * See the License for the specific language governing permissions and
 * limitations under the License.
 */

package stroom.dashboard.impl;

import stroom.cache.api.CacheManager;
import stroom.cache.api.ICache;
<<<<<<< HEAD
import stroom.security.api.HasSessionId;
=======
import stroom.query.api.v2.QueryKey;
>>>>>>> 7d0afc37
import stroom.security.api.SecurityContext;
import stroom.util.shared.Clearable;

import java.util.Optional;
import javax.inject.Inject;
import javax.inject.Singleton;

@Singleton
class ActiveQueriesManager implements Clearable {

    private static final String CACHE_NAME = "Active Queries";

    private final SecurityContext securityContext;
    private final ICache<QueryKey, ActiveQuery> cache;

    @Inject
    ActiveQueriesManager(final CacheManager cacheManager,
                         final SecurityContext securityContext,
                         final DashboardConfig dashboardConfig) {
        this.securityContext = securityContext;
        cache = cacheManager
                .create(CACHE_NAME, dashboardConfig::getActiveQueriesCache, null, this::destroy);
    }

    private void destroy(final QueryKey key, final ActiveQuery value) {
        securityContext.asProcessingUser(value::destroy);
    }

    public void put(final QueryKey key, final ActiveQuery activeQuery) {
        cache.put(key, activeQuery);
    }

    public Optional<ActiveQuery> getOptional(final QueryKey key) {
        return cache.getOptional(key);
    }

<<<<<<< HEAD
    public String createKey(final UserIdentity userIdentity, final String applicationInstanceId) {
        final StringBuilder sb = new StringBuilder();
        sb.append(userIdentity.getId());
        sb.append("_");
        if (userIdentity instanceof HasSessionId) {
            sb.append(((HasSessionId) userIdentity).getSessionId());
            sb.append("_");
        }
        sb.append(applicationInstanceId);
        return sb.toString();
=======
    public void remove(final QueryKey key) {
        cache.remove(key);
>>>>>>> 7d0afc37
    }

    @Override
    public void clear() {
        cache.clear();
    }
}<|MERGE_RESOLUTION|>--- conflicted
+++ resolved
@@ -18,11 +18,7 @@
 
 import stroom.cache.api.CacheManager;
 import stroom.cache.api.ICache;
-<<<<<<< HEAD
-import stroom.security.api.HasSessionId;
-=======
 import stroom.query.api.v2.QueryKey;
->>>>>>> 7d0afc37
 import stroom.security.api.SecurityContext;
 import stroom.util.shared.Clearable;
 
@@ -59,21 +55,8 @@
         return cache.getOptional(key);
     }
 
-<<<<<<< HEAD
-    public String createKey(final UserIdentity userIdentity, final String applicationInstanceId) {
-        final StringBuilder sb = new StringBuilder();
-        sb.append(userIdentity.getId());
-        sb.append("_");
-        if (userIdentity instanceof HasSessionId) {
-            sb.append(((HasSessionId) userIdentity).getSessionId());
-            sb.append("_");
-        }
-        sb.append(applicationInstanceId);
-        return sb.toString();
-=======
     public void remove(final QueryKey key) {
         cache.remove(key);
->>>>>>> 7d0afc37
     }
 
     @Override
