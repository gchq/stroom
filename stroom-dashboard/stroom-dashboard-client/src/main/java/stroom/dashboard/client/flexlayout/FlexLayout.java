--- conflicted
+++ resolved
@@ -31,7 +31,6 @@
 import stroom.widget.tab.client.view.GlobalResizeObserver;
 import stroom.widget.tab.client.view.LinkTab;
 import stroom.widget.tab.client.view.LinkTabBar;
-import stroom.widget.tab.client.view.ResizeObserver;
 
 import com.google.gwt.core.client.Scheduler;
 import com.google.gwt.dom.client.Element;
@@ -102,12 +101,6 @@
         initWidget(panel);
 
         element = panel.getElement();
-<<<<<<< HEAD
-
-        ResizeObserver.observe(element, e -> refresh());
-
-=======
->>>>>>> 353f72d5
         sinkEvents(Event.ONMOUSEMOVE | Event.ONMOUSEDOWN | Event.ONMOUSEUP);
     }
 
