--- conflicted
+++ resolved
@@ -36,12 +36,8 @@
 import java.util.Objects;
 
 public class BasicTableSettingsPresenter
-<<<<<<< HEAD
         extends BasicSettingsTabPresenter<BasicTableSettingsPresenter.BasicTableSettingsView>
         implements Focus {
-=======
-        extends BasicSettingsTabPresenter<BasicTableSettingsPresenter.BasicTableSettingsView> {
->>>>>>> 0839bcfe
 
     private final EntityDropDownPresenter pipelinePresenter;
 
