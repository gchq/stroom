--- conflicted
+++ resolved
@@ -200,13 +200,8 @@
     private Item createDuplicateTabPanelMenu(final TabLayoutConfig tabLayoutConfig) {
         return new IconMenuItem.Builder()
                 .priority(7)
-<<<<<<< HEAD
-                .icon(SvgPresets.COPY)
+                .icon(SvgImage.COPY)
                 .text("Duplicate All")
-=======
-                .icon(SvgImage.COPY)
-                .text("Duplicate Panel")
->>>>>>> d3298ea4
                 .command(() -> duplicateTabPanel(tabLayoutConfig))
                 .build();
     }
