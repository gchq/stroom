/*
 * Copyright 2017 Crown Copyright
 *
 * Licensed under the Apache License, Version 2.0 (the "License");
 * you may not use this file except in compliance with the License.
 * You may obtain a copy of the License at
 *
 *     http://www.apache.org/licenses/LICENSE-2.0
 *
 * Unless required by applicable law or agreed to in writing, software
 * distributed under the License is distributed on an "AS IS" BASIS,
 * WITHOUT WARRANTIES OR CONDITIONS OF ANY KIND, either express or implied.
 * See the License for the specific language governing permissions and
 * limitations under the License.
 *
 */

package stroom.dashboard.client.table;

import stroom.alert.client.event.AlertEvent;
import stroom.alert.client.event.ConfirmEvent;
import stroom.annotation.shared.EventId;
import stroom.cell.expander.client.ExpanderCell;
import stroom.core.client.LocationManager;
import stroom.dashboard.client.HasSelection;
import stroom.dashboard.client.main.AbstractComponentPresenter;
import stroom.dashboard.client.main.Component;
import stroom.dashboard.client.main.ComponentRegistry.ComponentType;
import stroom.dashboard.client.main.ComponentRegistry.ComponentUse;
import stroom.dashboard.client.main.ResultComponent;
import stroom.dashboard.client.main.SearchModel;
import stroom.dashboard.client.query.QueryPresenter;
import stroom.dashboard.client.table.TablePresenter.TableView;
import stroom.dashboard.shared.ComponentConfig;
import stroom.dashboard.shared.ComponentResultRequest;
import stroom.dashboard.shared.ComponentSettings;
import stroom.dashboard.shared.DashboardResource;
import stroom.dashboard.shared.DashboardSearchRequest;
import stroom.dashboard.shared.DownloadSearchResultsRequest;
import stroom.dashboard.shared.IndexConstants;
import stroom.dashboard.shared.Search;
import stroom.dashboard.shared.TableComponentSettings;
import stroom.dashboard.shared.TableResultRequest;
import stroom.data.grid.client.MyDataGrid;
import stroom.data.grid.client.PagerView;
import stroom.datasource.api.v2.AbstractField;
import stroom.datasource.api.v2.DateField;
import stroom.datasource.api.v2.FieldType;
import stroom.datasource.api.v2.LongField;
import stroom.datasource.api.v2.TextField;
import stroom.dispatch.client.ExportFileCompleteUtil;
import stroom.dispatch.client.Rest;
import stroom.dispatch.client.RestFactory;
import stroom.docref.DocRef;
import stroom.document.client.event.DirtyEvent;
import stroom.document.client.event.DirtyEvent.DirtyHandler;
import stroom.document.client.event.HasDirtyHandlers;
import stroom.item.client.presenter.AutocompletePopupView;
import stroom.preferences.client.UserPreferencesManager;
import stroom.processor.shared.ProcessorExpressionUtil;
import stroom.query.api.v2.ConditionalFormattingRule;
import stroom.query.api.v2.DateTimeSettings;
import stroom.query.api.v2.ExpressionItem;
import stroom.query.api.v2.ExpressionTerm;
import stroom.query.api.v2.ExpressionTerm.Condition;
import stroom.query.api.v2.Field;
import stroom.query.api.v2.Field.Builder;
import stroom.query.api.v2.Format;
import stroom.query.api.v2.Format.Type;
import stroom.query.api.v2.OffsetRange;
import stroom.query.api.v2.ParamSubstituteUtil;
import stroom.query.api.v2.QueryKey;
import stroom.query.api.v2.Result;
import stroom.query.api.v2.ResultRequest.Fetch;
import stroom.query.api.v2.Row;
import stroom.query.api.v2.TableResult;
import stroom.query.api.v2.TableSettings;
import stroom.query.client.presenter.FieldHeader;
import stroom.query.client.presenter.TableRow;
import stroom.query.client.presenter.TimeZones;
import stroom.security.client.api.ClientSecurityContext;
import stroom.security.shared.PermissionNames;
import stroom.svg.client.SvgPresets;
import stroom.ui.config.client.UiConfigCache;
import stroom.ui.config.shared.UserPreferences;
import stroom.util.shared.Expander;
import stroom.util.shared.RandomId;
import stroom.util.shared.ResourceGeneration;
import stroom.util.shared.Version;
import stroom.view.client.presenter.DataSourceFieldsMap;
import stroom.view.client.presenter.IndexLoader;
import stroom.widget.button.client.ButtonView;
import stroom.widget.popup.client.event.HidePopupEvent;
import stroom.widget.popup.client.event.ShowPopupEvent;
import stroom.widget.popup.client.presenter.PopupPosition;
import stroom.widget.popup.client.presenter.PopupType;
import stroom.widget.util.client.MouseUtil;
import stroom.widget.util.client.MultiSelectionModelImpl;

import com.google.gwt.cell.client.SafeHtmlCell;
import com.google.gwt.core.client.GWT;
import com.google.gwt.dom.client.Element;
import com.google.gwt.dom.client.Style;
import com.google.gwt.dom.client.Style.Unit;
import com.google.gwt.event.dom.client.ClickEvent;
import com.google.gwt.event.logical.shared.SelectionEvent;
import com.google.gwt.event.logical.shared.SelectionHandler;
import com.google.gwt.safecss.shared.SafeStylesBuilder;
import com.google.gwt.safehtml.shared.SafeHtml;
import com.google.gwt.user.cellview.client.Column;
import com.google.inject.Inject;
import com.google.inject.Provider;
import com.google.web.bindery.event.shared.EventBus;
import com.google.web.bindery.event.shared.HandlerRegistration;
import com.gwtplatform.mvp.client.HasUiHandlers;
import com.gwtplatform.mvp.client.View;

import java.util.ArrayList;
import java.util.Comparator;
import java.util.HashMap;
import java.util.HashSet;
import java.util.List;
import java.util.Map;
import java.util.Objects;
import java.util.Optional;
import java.util.Set;
import java.util.concurrent.atomic.AtomicBoolean;
import java.util.stream.Collectors;

public class TablePresenter extends AbstractComponentPresenter<TableView>
        implements HasDirtyHandlers, ResultComponent, HasSelection, TableUiHandlers {

    private static final DashboardResource DASHBOARD_RESOURCE = GWT.create(DashboardResource.class);
    public static final ComponentType TYPE = new ComponentType(1, "table", "Table", ComponentUse.PANEL);
    private static final int MIN_EXPANDER_COL_WIDTH = 0;
    private static final Version CURRENT_MODEL_VERSION = new Version(6, 1, 26);

    private final LocationManager locationManager;
    private TableResultRequest tableResultRequest = TableResultRequest.builder()
            .requestedRange(new OffsetRange(0, 1000))
            .build();
    private final List<Column<TableRow, ?>> existingColumns = new ArrayList<>();
    private final List<HandlerRegistration> searchModelHandlerRegistrations = new ArrayList<>();
    private final ButtonView addFieldButton;
    private final ButtonView downloadButton;
    private final ButtonView annotateButton;
    private final Provider<FieldAddPresenter> fieldAddPresenterProvider;
    private final DownloadPresenter downloadPresenter;
    private final AnnotationManager annotationManager;
    private final RestFactory restFactory;
    private final TimeZones timeZones;
    private final UserPreferencesManager userPreferencesManager;
    private final FieldsManager fieldsManager;
    private final MyDataGrid<TableRow> dataGrid;
    private final MultiSelectionModelImpl<TableRow> selectionModel;
    private final Column<TableRow, Expander> expanderColumn;

    private int expanderColumnWidth;
    private SearchModel currentSearchModel;
    private FieldAddPresenter fieldAddPresenter;
    private boolean ignoreRangeChange;
    private int[] maxResults = TableComponentSettings.DEFAULT_MAX_RESULTS;
    private final Set<String> usedFieldIds = new HashSet<>();
    private boolean pause;
    private int currentRequestCount;

    @Inject
    public TablePresenter(final EventBus eventBus,
                          final TableView view,
                          final PagerView pagerView,
                          final ClientSecurityContext securityContext,
                          final LocationManager locationManager,
                          final Provider<RenameFieldPresenter> renameFieldPresenterProvider,
                          final Provider<ExpressionPresenter> expressionPresenterProvider,
                          final FormatPresenter formatPresenter,
                          final FilterPresenter filterPresenter,
                          final Provider<FieldAddPresenter> fieldAddPresenterProvider,
                          final Provider<TableSettingsPresenter> settingsPresenterProvider,
                          final DownloadPresenter downloadPresenter,
                          final AnnotationManager annotationManager,
                          final RestFactory restFactory,
                          final UiConfigCache clientPropertyCache,
                          final TimeZones timeZones,
                          final UserPreferencesManager userPreferencesManager) {
        super(eventBus, view, settingsPresenterProvider);
        this.locationManager = locationManager;
        this.fieldAddPresenterProvider = fieldAddPresenterProvider;
        this.downloadPresenter = downloadPresenter;
        this.annotationManager = annotationManager;
        this.restFactory = restFactory;
        this.timeZones = timeZones;
        this.userPreferencesManager = userPreferencesManager;

        dataGrid = new MyDataGrid<>();
        selectionModel = dataGrid.addDefaultSelectionModel(true);
        pagerView.setDataWidget(dataGrid);

        view.setTableView(pagerView);
        view.setUiHandlers(this);

        // Add the 'add field' button.
        addFieldButton = pagerView.addButton(SvgPresets.ADD);
        addFieldButton.setTitle("Add Field");

        // Download
        downloadButton = pagerView.addButton(SvgPresets.DOWNLOAD);
        downloadButton.setVisible(securityContext.hasAppPermission(PermissionNames.DOWNLOAD_SEARCH_RESULTS_PERMISSION));

        // Annotate
        annotateButton = pagerView.addButton(SvgPresets.ANNOTATE);
        annotateButton.setVisible(securityContext.hasAppPermission(PermissionNames.ANNOTATIONS));
        annotateButton.setEnabled(false);

        fieldsManager = new FieldsManager(
                this,
                renameFieldPresenterProvider,
                expressionPresenterProvider,
                formatPresenter,
                filterPresenter);
        dataGrid.setHeadingListener(fieldsManager);

        clientPropertyCache.get()
                .onSuccess(result -> {
                    final String value = result.getDefaultMaxResults();
                    if (value != null) {
                        final String[] parts = value.split(",");
                        final int[] arr = new int[parts.length];
                        for (int i = 0; i < arr.length; i++) {
                            arr[i] = Integer.parseInt(parts[i].trim());
                        }
                        maxResults = arr;
                    }
                })
                .onFailure(caught -> AlertEvent.fireError(TablePresenter.this, caught.getMessage(), null));


        // Expander column.
        expanderColumn = new Column<TableRow, Expander>(new ExpanderCell()) {
            @Override
            public Expander getValue(final TableRow row) {
                if (row == null) {
                    return null;
                }
                return row.getExpander();
            }
        };
        expanderColumn.setFieldUpdater((index, result, value) -> {
            tableResultRequest = tableResultRequest
                    .copy()
                    .openGroup(result.getGroupKey(), !value.isExpanded())
                    .build();
            refresh();
        });
    }

    @Override
    protected void onBind() {
        super.onBind();
        registerHandler(selectionModel.addSelectionHandler(event -> {
            enableAnnotate();
            getComponents().fireComponentChangeEvent(this);
        }));
        registerHandler(dataGrid.addRangeChangeHandler(event -> {
            final com.google.gwt.view.client.Range range = event.getNewRange();
            tableResultRequest = tableResultRequest
                    .copy()
                    .requestedRange(new OffsetRange(range.getStart(), range.getLength()))
                    .build();
            if (!ignoreRangeChange) {
                refresh();
            }
        }));
        registerHandler(dataGrid.addHyperlinkHandler(event -> getEventBus().fireEvent(event)));
        registerHandler(addFieldButton.addClickHandler(event -> {
            if (MouseUtil.isPrimary(event)) {
                onAddField(event);
            }
        }));

        registerHandler(downloadButton.addClickHandler(event -> {
            if (currentSearchModel != null) {
                if (currentSearchModel.isSearching()) {
                    ConfirmEvent.fire(TablePresenter.this,
                            "Search still in progress. Do you want to download the current results? " +
                                    "Note that these may be incomplete.",
                            ok -> {
                                if (ok) {
                                    download();
                                }
                            });
                } else {
                    download();
                }
            }
        }));

        registerHandler(annotateButton.addClickHandler(event -> {
            if (MouseUtil.isPrimary(event)) {
                annotationManager.showAnnotationMenu(event.getNativeEvent(),
                        getTableSettings(),
                        selectionModel.getSelectedItems());
            }
        }));
    }

    @Override
    protected void onUnbind() {
        super.onUnbind();
        cleanupSearchModelAssociation();
    }

    @Override
    public void onPause() {
        if (pause) {
            this.pause = false;
            refresh();
        } else {
            this.pause = true;
        }
        getView().setPaused(this.pause);
    }

    private void onAddField(final ClickEvent event) {
        if (currentSearchModel != null && fieldAddPresenter == null) {
            fieldAddPresenter = fieldAddPresenterProvider.get();

            final List<Field> addFields = new ArrayList<>();
            final IndexLoader indexLoader = currentSearchModel.getIndexLoader();
            if (indexLoader.getIndexFieldNames() != null) {
                final DataSourceFieldsMap indexFieldsMap = indexLoader.getDataSourceFieldsMap();
                for (final String indexFieldName : indexLoader.getIndexFieldNames()) {
                    final Builder fieldBuilder = Field.builder();
                    fieldBuilder.name(indexFieldName);

                    final String expression;
                    if (indexFieldName.startsWith("annotation:") && indexFieldsMap != null) {
                        // Turn 'annotation:.*' fields into annotation links that make use of either the special
                        // eventId/streamId fields (so event results can link back to annotations) OR
                        // the annotation:Id field so Annotations datasource results can link back.
                        expression = buildAnnotationFieldExpression(indexFieldsMap, indexFieldName);
                    } else {
                        expression = ParamSubstituteUtil.makeParam(indexFieldName);
                    }
                    fieldBuilder.expression(expression);

                    if (indexFieldsMap != null) {
                        final AbstractField indexField = indexFieldsMap.get(indexFieldName);
                        if (indexField != null) {
                            switch (indexField.getFieldType()) {
                                case DATE:
                                    fieldBuilder.format(Format.DATE_TIME);
                                    break;
                                case INTEGER:
                                case LONG:
                                case FLOAT:
                                case DOUBLE:
                                case ID:
                                    fieldBuilder.format(Format.NUMBER);
                                    break;
                                default:
                                    fieldBuilder.format(Format.GENERAL);
                                    break;
                            }
                        }
                    }

                    addFields.add(fieldBuilder.build());
                }
            }
            addFields.sort(Comparator.comparing(Field::getName, String.CASE_INSENSITIVE_ORDER));

            final Field count = Field.builder()
                    .name("Count")
                    .format(Format.NUMBER)
                    .expression("count()")
                    .build();
            addFields.add(count);

            final Field countGroups = Field.builder()
                    .name("Count Groups")
                    .format(Format.NUMBER)
                    .expression("countGroups()")
                    .build();
            addFields.add(countGroups);

            final Field custom = Field.builder()
                    .name("Custom")
                    .build();
            addFields.add(custom);

            final Element target = event.getNativeEvent().getEventTarget().cast();
            final PopupPosition popupPosition = new PopupPosition(
                    target.getAbsoluteLeft() - 3,
                    target.getAbsoluteTop() + target.getClientHeight() + 1);

            final AutocompletePopupView<Field> popupView = fieldAddPresenter.getView();
            popupView.clearItems();
            popupView.addItems(addFields);
            popupView.showPopup(popupPosition);

            final AddSelectionHandler selectionHandler = new AddSelectionHandler(fieldAddPresenter);
            final HandlerRegistration selectionHandlerRegistration = fieldAddPresenter
                    .addSelectionHandler(selectionHandler);

            popupView.addCloseHandler(closeEvent -> {
                selectionHandlerRegistration.removeHandler();
                fieldAddPresenter = null;
            });
        }
    }

    private String buildAnnotationFieldExpression(final DataSourceFieldsMap indexFieldsMap,
                                                  final String indexFieldName) {
        final AbstractField dataSourceField = indexFieldsMap.get(indexFieldName);
        String fieldParam = ParamSubstituteUtil.makeParam(indexFieldName);
        if (dataSourceField != null && FieldType.DATE.equals(dataSourceField.getFieldType())) {
            fieldParam = "formatDate(" + fieldParam + ")";
        }
        final Set<String> allFieldNames = indexFieldsMap.keySet();

        final List<String> params = new ArrayList<>();
        params.add(fieldParam);
        addFieldIfPresent(params, allFieldNames, "annotation:Id");
        addFieldIfPresent(params, allFieldNames, "StreamId");
        addFieldIfPresent(params, allFieldNames, "EventId");

        final String argsStr = String.join(", ", params);
        return "annotation(" + argsStr + ")";
    }

    private void addFieldIfPresent(final List<String> params,
                                   final Set<String> allFields,
                                   final String fieldName) {
        if (allFields.contains(fieldName)) {
            params.add(ParamSubstituteUtil.makeParam(fieldName));
        }
    }

    private String createRandomFieldId() {
        String id = getComponentConfig().getId() + "|" + RandomId.createId(5);
        // Make sure we don't duplicate ids.
        while (usedFieldIds.contains(id)) {
            id = getComponentConfig().getId() + "|" + RandomId.createId(5);
        }
        usedFieldIds.add(id);
        return id;
    }

    private void download() {
        if (currentSearchModel != null) {
            final QueryKey queryKey = currentSearchModel.getCurrentQueryKey();
            final Search currentSearch = currentSearchModel.getCurrentSearch();
            if (queryKey != null && currentSearch != null) {
<<<<<<< HEAD
                final PopupUiHandlers popupUiHandlers = new PopupUiHandlers() {
                    @Override
                    public void onHideRequest(final boolean autoClose, final boolean ok) {
                        if (ok) {
                            final List<ComponentResultRequest> requests = new ArrayList<>();
                            currentSearch.getComponentSettingsMap().entrySet()
                                    .stream()
                                    .filter(settings -> settings.getValue() instanceof TableComponentSettings)
                                    .forEach(tableSettings -> requests.add(TableResultRequest
                                            .builder()
                                            .componentId(tableSettings.getKey())
                                            .requestedRange(new OffsetRange(0, Integer.MAX_VALUE))
                                            .tableName(getTableName(tableSettings.getKey()))
                                            .tableSettings(((TableComponentSettings) tableSettings.getValue()).copy()
                                                    .buildTableSettings())
                                            .fetch(Fetch.ALL)
                                            .build()));

                            final Search search = Search
                                    .builder()
                                    .dataSourceRef(currentSearch.getDataSourceRef())
                                    .expression(currentSearch.getExpression())
                                    .componentSettingsMap(currentSearch.getComponentSettingsMap())
                                    .params(currentSearch.getParams())
                                    .incremental(true)
                                    .queryInfo(currentSearch.getQueryInfo())
                                    .build();

                            final DashboardSearchRequest searchRequest = DashboardSearchRequest
                                    .builder()
                                    .applicationInstanceUuid(clientApplicationInstance.getInstanceUuid())
                                    .queryKey(queryKey)
                                    .search(search)
                                    .componentResultRequests(requests)
                                    .dateTimeSettings(getDateTimeSettings())
                                    .build();

                            final DownloadSearchResultsRequest downloadSearchResultsRequest =
                                    new DownloadSearchResultsRequest(
                                            searchRequest,
                                            getComponentConfig().getId(),
                                            downloadPresenter.getFileType(),
                                            downloadPresenter.downloadAllTables(),
                                            downloadPresenter.isSample(),
                                            downloadPresenter.getPercent());
                            final Rest<ResourceGeneration> rest = restFactory.create();
                            rest
                                    .onSuccess(result -> ExportFileCompleteUtil.onSuccess(locationManager,
                                            null,
                                            result))
                                    .call(DASHBOARD_RESOURCE)
                                    .downloadSearchResults(downloadSearchResultsRequest);
                        }

                        HidePopupEvent.fire(TablePresenter.this, downloadPresenter);
                    }

                    @Override
                    public void onHide(final boolean autoClose, final boolean ok) {
                    }
                };
=======
                ShowPopupEvent.builder(downloadPresenter)
                        .popupType(PopupType.OK_CANCEL_DIALOG)
                        .caption("Download Options")
                        .onShow(e -> downloadPresenter.getView().focus())
                        .onHideRequest(e -> {
                            if (e.isOk()) {
                                final TableResultRequest tableResultRequest = TableResultRequest
                                        .builder()
                                        .componentId(getComponentConfig().getId())
                                        .requestedRange(new OffsetRange(0, Integer.MAX_VALUE))
                                        .tableSettings(TablePresenter.this.tableResultRequest.getTableSettings())
                                        .fetch(Fetch.ALL)
                                        .build();

                                final List<ComponentResultRequest> requests = new ArrayList<>();
                                requests.add(tableResultRequest);

                                final Search search = Search
                                        .builder()
                                        .dataSourceRef(currentSearch.getDataSourceRef())
                                        .expression(currentSearch.getExpression())
                                        .componentSettingsMap(currentSearch.getComponentSettingsMap())
                                        .params(currentSearch.getParams())
                                        .timeRange(currentSearch.getTimeRange())
                                        .incremental(true)
                                        .queryInfo(currentSearch.getQueryInfo())
                                        .build();

                                final DashboardSearchRequest searchRequest = DashboardSearchRequest
                                        .builder()
                                        .searchRequestSource(currentSearchModel.getSearchRequestSource())
                                        .queryKey(queryKey)
                                        .search(search)
                                        .componentResultRequests(requests)
                                        .dateTimeSettings(getDateTimeSettings())
                                        .build();

                                final DownloadSearchResultsRequest downloadSearchResultsRequest =
                                        new DownloadSearchResultsRequest(
                                                searchRequest,
                                                getComponentConfig().getId(),
                                                downloadPresenter.getFileType(),
                                                downloadPresenter.isSample(),
                                                downloadPresenter.getPercent());
                                final Rest<ResourceGeneration> rest = restFactory.create();
                                rest
                                        .onSuccess(result -> ExportFileCompleteUtil.onSuccess(locationManager,
                                                null,
                                                result))
                                        .call(DASHBOARD_RESOURCE)
                                        .downloadSearchResults(
                                                currentSearchModel.getCurrentNode(),
                                                downloadSearchResultsRequest);
                            }
>>>>>>> 4d5b0699

                            e.hide();
                        })
                        .fire();
            }
        }
    }

    private String getTableName(final String componentId) {
        return Optional.ofNullable(getComponents().get(componentId))
                .map(component -> component.getComponentConfig().getName())
                .orElse(null);
    }

    private DateTimeSettings getDateTimeSettings() {
        final UserPreferences userPreferences = userPreferencesManager.getCurrentPreferences();
        return DateTimeSettings
                .builder()
                .dateTimePattern(userPreferences.getDateTimePattern())
                .timeZone(userPreferences.getTimeZone())
                .localZoneId(timeZones.getLocalTimeZoneId())
                .build();
    }

    private void enableAnnotate() {
        final List<EventId> eventIdList = annotationManager.getEventIdList(getTableSettings(),
                selectionModel.getSelectedItems());
        final List<Long> annotationIdList = annotationManager.getAnnotationIdList(getTableSettings(),
                selectionModel.getSelectedItems());
        final boolean enabled = eventIdList.size() > 0 || annotationIdList.size() > 0;
        annotateButton.setEnabled(enabled);
    }

    @Override
    public void startSearch() {
        final TableSettings tableSettings = getTableSettings()
                .copy()
                .buildTableSettings();
        tableResultRequest = tableResultRequest
                .copy()
                .tableSettings(tableSettings)
                .build();

        getView().setRefreshing(true);
    }

    @Override
    public void endSearch() {
        getView().setRefreshing(false);
    }

    @Override
    public void setData(final Result componentResult) {
        if (!pause) {
            setDataInternal(componentResult);
        }
    }

    private void setDataInternal(final Result componentResult) {
        ignoreRangeChange = true;

        try {
            if (componentResult != null) {
                // Don't refresh the table unless the results have changed.
                final TableResult tableResult = (TableResult) componentResult;

                final List<TableRow> values = processData(tableResult.getFields(), tableResult.getRows());
                final OffsetRange valuesRange = tableResult.getResultRange();

                // Only set data in the table if we have got some results and
                // they have changed.
                if (valuesRange.getOffset() == 0 || values.size() > 0) {
                    dataGrid.setRowData(valuesRange.getOffset().intValue(), values);
                    dataGrid.setRowCount(tableResult.getTotalResults(), true);
                }

                // Enable download of current results.
                downloadButton.setEnabled(true);
            } else {
                // Disable download of current results.
                downloadButton.setEnabled(false);

                dataGrid.setRowData(0, new ArrayList<>());
                dataGrid.setRowCount(0, true);

                selectionModel.clear();
            }
        } catch (final RuntimeException e) {
            GWT.log(e.getMessage());
        }

        ignoreRangeChange = false;
    }

    public static AbstractField buildDsField(final Field field) {
        Type colType = Optional.ofNullable(field.getFormat())
                .map(Format::getType)
                .orElse(Type.GENERAL);

        try {
            switch (colType) {
                case NUMBER:
                    return new LongField(field.getName(), true);

                case DATE_TIME:
                    return new DateField(field.getName(), true);

                default:
                    // CONTAINS only supported for legacy content, not for use in UI
                    final List<Condition> conditionList = new ArrayList<>();
                    conditionList.add(Condition.IN);
                    conditionList.add(Condition.EQUALS);
                    return new TextField(field.getName(), true, conditionList);

            }
        } catch (Exception e) {
            GWT.log(e.getMessage());
            throw new RuntimeException(e);
        }
    }

    private List<TableRow> processData(final List<Field> fields, final List<Row> values) {
        // See if any fields have more than 1 level. If they do then we will add
        // an expander column.
        int maxGroup = -1;
        final boolean showDetail = getTableSettings().showDetail();
        for (final Field field : fields) {
            if (field.getGroup() != null) {
                final int group = field.getGroup();
                if (group > maxGroup) {
                    maxGroup = group;
                }
            }
        }
        int maxDepth = maxGroup;
        if (showDetail) {
            maxDepth++;
        }

        final List<TableRow> processed = new ArrayList<>(values.size());
        for (final Row row : values) {
            SafeStylesBuilder rowStyle = new SafeStylesBuilder();

            // Row styles.
            if (row.getBackgroundColor() != null
                    && !row.getBackgroundColor().isEmpty()) {
                rowStyle.trustedBackgroundColor(row.getBackgroundColor());
            }
            if (row.getTextColor() != null
                    && !row.getTextColor().isEmpty()) {
                rowStyle.trustedColor(row.getTextColor());
            }

            final Map<String, TableRow.Cell> cellsMap = new HashMap<>();
            for (int i = 0; i < fields.size() && i < row.getValues().size(); i++) {
                final Field field = fields.get(i);
                final String value = row.getValues().get(i) != null
                        ? row.getValues().get(i)
                        : "";

                SafeStylesBuilder stylesBuilder = new SafeStylesBuilder();
                stylesBuilder.append(rowStyle.toSafeStyles());

                // Wrap
                if (field.getFormat() != null && field.getFormat().getWrap() != null && field.getFormat().getWrap()) {
                    stylesBuilder.whiteSpace(Style.WhiteSpace.NORMAL);
                }
                // Grouped
                if (field.getGroup() != null && field.getGroup() >= row.getDepth()) {
                    stylesBuilder.fontWeight(Style.FontWeight.BOLD);
                }

                final String style = stylesBuilder.toSafeStyles().asString();

                final TableRow.Cell cell = new TableRow.Cell(value, style);
                cellsMap.put(field.getId(), cell);
            }

            // Create an expander for the row.
            Expander expander = null;
            if (row.getDepth() < maxDepth) {
                final boolean open = tableResultRequest.isGroupOpen(row.getGroupKey());
                expander = new Expander(row.getDepth(), open, false);
            } else if (row.getDepth() > 0) {
                expander = new Expander(row.getDepth(), false, true);
            }

            processed.add(new TableRow(expander, row.getGroupKey(), cellsMap));
        }

        // Set the expander column width.
        if (maxDepth > 0) {
            expanderColumnWidth = 16 + (maxDepth * 10);
        } else {
            expanderColumnWidth = MIN_EXPANDER_COL_WIDTH;
        }
        dataGrid.setColumnWidth(expanderColumn, expanderColumnWidth, Unit.PX);

        return processed;
    }

    private void addExpanderColumn() {
        dataGrid.addColumn(expanderColumn, "<br/>", expanderColumnWidth);
        existingColumns.add(expanderColumn);
    }

    private void addColumn(final Field field) {
        final Column<TableRow, SafeHtml> column = new Column<TableRow, SafeHtml>(new SafeHtmlCell()) {
            @Override
            public SafeHtml getValue(final TableRow row) {
                if (row == null) {
                    return null;
                }

                return row.getValue(field.getId());
            }
        };

        final FieldHeader fieldHeader = new FieldHeader(field);
        dataGrid.addResizableColumn(column, fieldHeader, field.getWidth());
        existingColumns.add(column);
    }

    void handleFieldRename(final String oldName,
                           final String newName) {
        if (!Objects.equals(oldName, newName)) {
            if (getTableSettings() != null && getTableSettings().getConditionalFormattingRules() != null) {
                final AtomicBoolean wasModified = new AtomicBoolean(false);
                getTableSettings().getConditionalFormattingRules().stream()
                        .map(ConditionalFormattingRule::getExpression)
                        .forEach(expressionOperator -> {
                            boolean wasRuleModified = renameField(expressionOperator, oldName, newName);
                            if (wasRuleModified) {
                                wasModified.compareAndSet(false, true);
                            }
                        });
                if (wasModified.get()) {
                    setDirty(true);
                }
            }
        }
    }

    private boolean renameField(final ExpressionItem expressionItem,
                                final String oldTermName,
                                final String newTermName) {
        final AtomicBoolean wasModified = new AtomicBoolean(false);
        ProcessorExpressionUtil.walkExpressionTree(
                expressionItem,
                null,
                (parent, childOffset, oldTerm) -> {
                    if (Objects.equals(oldTerm.getField(), oldTermName)) {
                        if (parent == null) {
                            throw new RuntimeException("Should not have a term without a parent operator");
                        }

                        final ExpressionTerm newTerm = oldTerm.copy().field(newTermName).build();

                        // Replace the old term with the new one
                        parent.getChildren().set(childOffset, newTerm);
                        wasModified.compareAndSet(false, true);
                    }
                });
        return wasModified.get();
    }

    private void setQueryId(final String queryId) {
        cleanupSearchModelAssociation();

        if (queryId != null) {
            final Component component = getComponents().get(queryId);
            if (component instanceof QueryPresenter) {
                final QueryPresenter queryPresenter = (QueryPresenter) component;
                currentSearchModel = queryPresenter.getSearchModel();
                if (currentSearchModel != null) {
                    currentSearchModel.addComponent(getComponentConfig().getId(), this);
                }
            }
        }

        if (currentSearchModel != null) {
            searchModelHandlerRegistrations
                    .add(currentSearchModel.getIndexLoader().addChangeDataHandler(event -> updateFields()));
        }

        updateFields();
        getComponents().fireComponentChangeEvent(this);
    }

    private void cleanupSearchModelAssociation() {
        if (currentSearchModel != null) {
            // Remove this component from the list of components the search
            // model expects to update.
            currentSearchModel.removeComponent(getComponentConfig().getId());

            // Clear any existing handler registrations on the search model.
            for (final HandlerRegistration handlerRegistration : searchModelHandlerRegistrations) {
                handlerRegistration.removeHandler();
            }
            searchModelHandlerRegistrations.clear();

            currentSearchModel = null;
        }
    }

    private void updateFields() {
        if (getTableSettings().getFields() == null) {
            setSettings(getTableSettings().copy().fields(new ArrayList<>()).build());
        }

        // Update the extraction pipeline if the loaded data source has changed.
        if (currentSearchModel != null) {
            final IndexLoader indexLoader = currentSearchModel.getIndexLoader();
            if (!Objects.equals(getTableSettings().getDataSourceRef(),
                    indexLoader.getLoadedDataSourceRef())) {
                TableComponentSettings.Builder builder = getTableSettings().copy();
                builder.dataSourceRef(indexLoader.getLoadedDataSourceRef());
                DocRef docRef = indexLoader.getDefaultExtractionPipeline();
                if (docRef != null) {
                    builder.extractionPipeline(docRef).extractValues(true);
                }
                setSettings(builder.build());
            }
        }

        // Update columns.
        updateColumns();
    }

    private void ensureSpecialFields(final String... indexFieldNames) {
        // Get special fields from the current data source.
        final List<AbstractField> requiredSpecialDsFields = new ArrayList<>();
        final List<Field> requiredSpecialFields = new ArrayList<>();
        // Get all index fields provided by the datasource
        final DataSourceFieldsMap dataSourceFieldsMap = getIndexFieldsMap();
        if (dataSourceFieldsMap != null) {
            for (final String indexFieldName : indexFieldNames) {
                final AbstractField indexField = dataSourceFieldsMap.get(indexFieldName);
                if (indexField != null) {
                    requiredSpecialDsFields.add(indexField);
                    final Field specialField = buildSpecialField(indexFieldName);
                    requiredSpecialFields.add(specialField);
                }
            }

            // If the fields we want to make special do exist in the current data source then
            // add them.
            if (requiredSpecialFields.size() > 0) {
                // Remove all special fields as we will re-add them with the right names if there are any.
                getTableSettings().getFields().removeIf(Field::isSpecial);

                // Prior to the introduction of the special field concept, special fields were
                // treated as invisible fields. For this reason we need to remove old invisible
                // fields if we haven't yet turned them into special fields.
                final Version version = Version.parse(getTableSettings().getModelVersion());
                final boolean old = version.lt(CURRENT_MODEL_VERSION);
                if (old) {
                    requiredSpecialDsFields.forEach(requiredSpecialDsField ->
                            getTableSettings().getFields().removeIf(field ->
                                    !field.isVisible() && field.getName().equals(requiredSpecialDsField.getName())));
                    setSettings(getTableSettings()
                            .copy()
                            .modelVersion(CURRENT_MODEL_VERSION.toString())
                            .build());
                }

                // Add special fields.
                requiredSpecialFields.forEach(field ->
                        getTableSettings().getFields().add(field));
            }

//        GWT.log(tableSettings.getFields().stream()
//                .map(field ->
//                        String.join(
//                                ", ",
//                                field.getId(),
//                                field.getName(),
//                                Boolean.toString(field.isVisible()),
//                                Boolean.toString(field.isSpecial())))
//                .collect(Collectors.joining("\n")));
        }
    }

    public static Field buildSpecialField(final String indexFieldName) {
        final String obfuscatedColumnName = IndexConstants.generateObfuscatedColumnName(indexFieldName);
        return Field.builder()
                .id(obfuscatedColumnName)
                .name(obfuscatedColumnName)
                .expression(ParamSubstituteUtil.makeParam(indexFieldName))
                .visible(false)
                .special(true)
                .build();
    }

    DataSourceFieldsMap getIndexFieldsMap() {
        if (currentSearchModel != null
                && currentSearchModel.getIndexLoader() != null
                && currentSearchModel.getIndexLoader().getDataSourceFieldsMap() != null) {
            return currentSearchModel.getIndexLoader().getDataSourceFieldsMap();
        }

        return null;
    }

    void updateColumns() {
        // Now make sure special fields exist for stream id and event id.
        ensureSpecialFields(IndexConstants.STREAM_ID, IndexConstants.EVENT_ID, "Id");

        // Remove existing columns.
        for (final Column<TableRow, ?> column : existingColumns) {
            dataGrid.removeColumn(column);
        }
        existingColumns.clear();

        final List<Field> fields = getTableSettings().getFields();
        addExpanderColumn();
        fieldsManager.setFieldsStartIndex(1);

        // Add fields as columns.
        for (final Field field : fields) {
            // Only include the field if it is supposed to be visible.
            if (field.isVisible()) {
                addColumn(field);
            }
        }

        dataGrid.resizeTableToFitColumns();
    }

    @Override
    public HandlerRegistration addDirtyHandler(final DirtyHandler handler) {
        return addHandlerToSource(DirtyEvent.getType(), handler);
    }

    @Override
    public ComponentType getType() {
        return TYPE;
    }

    @Override
    public void read(final ComponentConfig componentConfig) {
        super.read(componentConfig);

        tableResultRequest = tableResultRequest
                .copy()
                .componentId(componentConfig.getId())
                .build();

        ComponentSettings settings = componentConfig.getSettings();
        if (!(settings instanceof TableComponentSettings)) {
            setSettings(createSettings());
        }

        // Ensure all fields have ids.
        if (getTableSettings().getFields() != null) {
            final String obfuscatedStreamId = IndexConstants.generateObfuscatedColumnName(IndexConstants.STREAM_ID);
            final String obfuscatedEventId = IndexConstants.generateObfuscatedColumnName(IndexConstants.EVENT_ID);

            final List<Field> fields = new ArrayList<>();
            getTableSettings().getFields().forEach(field -> {
                Field f = field;
                if (obfuscatedStreamId.equals(f.getName())) {
                    f = buildSpecialField(IndexConstants.STREAM_ID);
                } else if (obfuscatedEventId.equals(f.getName())) {
                    f = buildSpecialField(IndexConstants.EVENT_ID);
                } else if (field.getId() == null) {
                    f = field.copy().id(createRandomFieldId()).build();
                }
                usedFieldIds.add(field.getId());
                fields.add(f);
            });
            setSettings(getTableSettings().copy().fields(fields).build());
        }
    }

    public TableComponentSettings getTableSettings() {
        return (TableComponentSettings) getSettings();
    }

    @Override
    public void link() {
        String queryId = getTableSettings().getQueryId();
        queryId = getComponents().validateOrGetLastComponentId(queryId, QueryPresenter.TYPE.getId());
        setSettings(getTableSettings().copy().queryId(queryId).build());
        setQueryId(queryId);
    }

    @Override
    protected void changeSettings() {
        super.changeSettings();
        setQueryId(getTableSettings().getQueryId());
    }

    @Override
    public boolean isPaused() {
        return pause;
    }

    @Override
    public ComponentResultRequest getResultRequest(final Fetch fetch) {
        return tableResultRequest.copy().fetch(fetch).build();
    }

    @Override
    public ComponentResultRequest createDownloadQueryRequest() {
        final TableSettings tableSettings = getTableSettings()
                .copy()
                .buildTableSettings();
        return tableResultRequest
                .copy()
                .requestedRange(new OffsetRange(0, Integer.MAX_VALUE))
                .tableSettings(tableSettings)
                .fetch(Fetch.ALL)
                .build();
    }

    @Override
    public void reset() {
        final long length = Math.max(1, tableResultRequest.getRequestedRange().getLength());

        // Reset the data grid paging.
        if (dataGrid.getVisibleRange().getStart() > 0) {
            dataGrid.setVisibleRange(0, (int) length);
        }

        tableResultRequest = tableResultRequest
                .copy()
                .requestedRange(new OffsetRange(0L, length))
                .build();
    }

    @Override
    public List<AbstractField> getFields() {
        final List<AbstractField> abstractFields = new ArrayList<>();
        final List<Field> fields = getTableSettings().getFields();
        if (fields != null && fields.size() > 0) {
            for (final Field field : fields) {
                abstractFields.add(new TextField(field.getName(), true));
            }
        }
        return abstractFields;
    }

    @Override
    public List<Map<String, String>> getSelection() {
        final List<Map<String, String>> list = new ArrayList<>();
        final List<Field> fields = getTableSettings().getFields();
        for (final TableRow tableRow : getSelectedRows()) {
            final Map<String, String> map = new HashMap<>();
            for (final Field field : fields) {
                map.put(field.getName(), tableRow.getText(field.getId()));
            }
            list.add(map);
        }
        return list;
    }

    private void refresh() {
        currentRequestCount++;
        getView().setPaused(pause && currentRequestCount == 0);
        getView().setRefreshing(true);
        currentSearchModel.refresh(getComponentConfig().getId(), result -> {
            try {
                if (result != null) {
                    setDataInternal(result);
                }
            } catch (final Exception e) {
                GWT.log(e.getMessage());
            }
            currentRequestCount--;
            getView().setPaused(pause && currentRequestCount == 0);
            getView().setRefreshing(currentSearchModel.getMode());
        });
    }

    void clear() {
        setDataInternal(null);
    }

    public List<TableRow> getSelectedRows() {
        return selectionModel.getSelectedItems();
    }

    private TableComponentSettings createSettings() {
        List<Integer> arr = null;
        if (maxResults != null && maxResults.length > 0) {
            arr = new ArrayList<>();
            arr.add(maxResults[0]);
        }

        return TableComponentSettings.builder().maxResults(arr).build();
    }

    public Set<String> getHighlights() {
        if (currentSearchModel != null
                && currentSearchModel.getCurrentResponse() != null
                && currentSearchModel.getCurrentResponse().getHighlights() != null) {
            return currentSearchModel.getCurrentResponse().getHighlights();
        }

        return null;
    }

    public interface TableView extends View, HasUiHandlers<TableUiHandlers> {

        void setTableView(View view);

        void setRefreshing(boolean refreshing);

        void setPaused(boolean paused);
    }

    private class AddSelectionHandler implements SelectionHandler<Field> {

        private final FieldAddPresenter presenter;

        AddSelectionHandler(final FieldAddPresenter presenter) {
            this.presenter = presenter;
        }

        @Override
        public void onSelection(final SelectionEvent<Field> event) {
            Field field = event.getSelectedItem();
            if (field != null) {
                HidePopupEvent
                        .builder(presenter)
                        .fire();

                final String fieldName = field.getName();
                String suffix = "";
                int count = 1;
                final Set<String> currentFields = getTableSettings().getFields().stream().map(Field::getName).collect(
                        Collectors.toSet());
                while (currentFields.contains(fieldName + suffix)) {
                    count++;
                    suffix = " " + count;
                }

                field = field.copy()
                        .name(fieldName + suffix)
                        .id(createRandomFieldId())
                        .build();
                fieldsManager.addField(field);
            }
        }
    }
}<|MERGE_RESOLUTION|>--- conflicted
+++ resolved
@@ -451,69 +451,6 @@
             final QueryKey queryKey = currentSearchModel.getCurrentQueryKey();
             final Search currentSearch = currentSearchModel.getCurrentSearch();
             if (queryKey != null && currentSearch != null) {
-<<<<<<< HEAD
-                final PopupUiHandlers popupUiHandlers = new PopupUiHandlers() {
-                    @Override
-                    public void onHideRequest(final boolean autoClose, final boolean ok) {
-                        if (ok) {
-                            final List<ComponentResultRequest> requests = new ArrayList<>();
-                            currentSearch.getComponentSettingsMap().entrySet()
-                                    .stream()
-                                    .filter(settings -> settings.getValue() instanceof TableComponentSettings)
-                                    .forEach(tableSettings -> requests.add(TableResultRequest
-                                            .builder()
-                                            .componentId(tableSettings.getKey())
-                                            .requestedRange(new OffsetRange(0, Integer.MAX_VALUE))
-                                            .tableName(getTableName(tableSettings.getKey()))
-                                            .tableSettings(((TableComponentSettings) tableSettings.getValue()).copy()
-                                                    .buildTableSettings())
-                                            .fetch(Fetch.ALL)
-                                            .build()));
-
-                            final Search search = Search
-                                    .builder()
-                                    .dataSourceRef(currentSearch.getDataSourceRef())
-                                    .expression(currentSearch.getExpression())
-                                    .componentSettingsMap(currentSearch.getComponentSettingsMap())
-                                    .params(currentSearch.getParams())
-                                    .incremental(true)
-                                    .queryInfo(currentSearch.getQueryInfo())
-                                    .build();
-
-                            final DashboardSearchRequest searchRequest = DashboardSearchRequest
-                                    .builder()
-                                    .applicationInstanceUuid(clientApplicationInstance.getInstanceUuid())
-                                    .queryKey(queryKey)
-                                    .search(search)
-                                    .componentResultRequests(requests)
-                                    .dateTimeSettings(getDateTimeSettings())
-                                    .build();
-
-                            final DownloadSearchResultsRequest downloadSearchResultsRequest =
-                                    new DownloadSearchResultsRequest(
-                                            searchRequest,
-                                            getComponentConfig().getId(),
-                                            downloadPresenter.getFileType(),
-                                            downloadPresenter.downloadAllTables(),
-                                            downloadPresenter.isSample(),
-                                            downloadPresenter.getPercent());
-                            final Rest<ResourceGeneration> rest = restFactory.create();
-                            rest
-                                    .onSuccess(result -> ExportFileCompleteUtil.onSuccess(locationManager,
-                                            null,
-                                            result))
-                                    .call(DASHBOARD_RESOURCE)
-                                    .downloadSearchResults(downloadSearchResultsRequest);
-                        }
-
-                        HidePopupEvent.fire(TablePresenter.this, downloadPresenter);
-                    }
-
-                    @Override
-                    public void onHide(final boolean autoClose, final boolean ok) {
-                    }
-                };
-=======
                 ShowPopupEvent.builder(downloadPresenter)
                         .popupType(PopupType.OK_CANCEL_DIALOG)
                         .caption("Download Options")
@@ -524,6 +461,7 @@
                                         .builder()
                                         .componentId(getComponentConfig().getId())
                                         .requestedRange(new OffsetRange(0, Integer.MAX_VALUE))
+                                        .tableName(getTableName(tableSettings.getKey()))
                                         .tableSettings(TablePresenter.this.tableResultRequest.getTableSettings())
                                         .fetch(Fetch.ALL)
                                         .build();
@@ -556,6 +494,7 @@
                                                 searchRequest,
                                                 getComponentConfig().getId(),
                                                 downloadPresenter.getFileType(),
+                                                downloadPresenter.downloadAllTables(),
                                                 downloadPresenter.isSample(),
                                                 downloadPresenter.getPercent());
                                 final Rest<ResourceGeneration> rest = restFactory.create();
@@ -568,7 +507,6 @@
                                                 currentSearchModel.getCurrentNode(),
                                                 downloadSearchResultsRequest);
                             }
->>>>>>> 4d5b0699
 
                             e.hide();
                         })
