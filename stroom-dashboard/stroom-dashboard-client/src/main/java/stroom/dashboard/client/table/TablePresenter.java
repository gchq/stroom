/*
 * Copyright 2017 Crown Copyright
 *
 * Licensed under the Apache License, Version 2.0 (the "License");
 * you may not use this file except in compliance with the License.
 * You may obtain a copy of the License at
 *
 *     http://www.apache.org/licenses/LICENSE-2.0
 *
 * Unless required by applicable law or agreed to in writing, software
 * distributed under the License is distributed on an "AS IS" BASIS,
 * WITHOUT WARRANTIES OR CONDITIONS OF ANY KIND, either express or implied.
 * See the License for the specific language governing permissions and
 * limitations under the License.
 *
 */

package stroom.dashboard.client.table;

import stroom.alert.client.event.AlertEvent;
import stroom.alert.client.event.ConfirmEvent;
import stroom.annotation.shared.EventId;
import stroom.cell.expander.client.ExpanderCell;
import stroom.core.client.LocationManager;
import stroom.dashboard.client.HasSelection;
import stroom.dashboard.client.main.AbstractComponentPresenter;
import stroom.dashboard.client.main.Component;
import stroom.dashboard.client.main.ComponentRegistry.ComponentType;
import stroom.dashboard.client.main.DataSourceFieldsMap;
import stroom.dashboard.client.main.IndexLoader;
import stroom.dashboard.client.main.ResultComponent;
import stroom.dashboard.client.main.SearchModel;
import stroom.dashboard.client.query.QueryPresenter;
import stroom.dashboard.client.table.TablePresenter.TableView;
import stroom.dashboard.shared.ComponentConfig;
import stroom.dashboard.shared.ComponentResultRequest;
import stroom.dashboard.shared.ComponentSettings;
import stroom.dashboard.shared.DashboardResource;
import stroom.dashboard.shared.DashboardSearchRequest;
import stroom.dashboard.shared.DownloadSearchResultsRequest;
import stroom.dashboard.shared.IndexConstants;
import stroom.dashboard.shared.Search;
import stroom.dashboard.shared.TableComponentSettings;
import stroom.dashboard.shared.TableResultRequest;
import stroom.data.grid.client.MyDataGrid;
import stroom.data.grid.client.PagerView;
import stroom.datasource.api.v2.AbstractField;
import stroom.datasource.api.v2.DateField;
import stroom.datasource.api.v2.FieldType;
import stroom.datasource.api.v2.LongField;
import stroom.datasource.api.v2.TextField;
import stroom.dispatch.client.ExportFileCompleteUtil;
import stroom.dispatch.client.Rest;
import stroom.dispatch.client.RestFactory;
import stroom.docref.DocRef;
import stroom.document.client.event.DirtyEvent;
import stroom.document.client.event.DirtyEvent.DirtyHandler;
import stroom.document.client.event.HasDirtyHandlers;
import stroom.instance.client.ClientApplicationInstance;
import stroom.item.client.presenter.AutocompletePopupView;
import stroom.preferences.client.UserPreferencesManager;
import stroom.processor.shared.ProcessorExpressionUtil;
import stroom.query.api.v2.ConditionalFormattingRule;
import stroom.query.api.v2.DateTimeSettings;
import stroom.query.api.v2.ExpressionItem;
import stroom.query.api.v2.ExpressionTerm;
import stroom.query.api.v2.ExpressionTerm.Condition;
import stroom.query.api.v2.Field;
import stroom.query.api.v2.Field.Builder;
import stroom.query.api.v2.Format;
import stroom.query.api.v2.Format.Type;
import stroom.query.api.v2.OffsetRange;
import stroom.query.api.v2.ParamUtil;
import stroom.query.api.v2.QueryKey;
import stroom.query.api.v2.Result;
import stroom.query.api.v2.ResultRequest.Fetch;
import stroom.query.api.v2.Row;
import stroom.query.api.v2.TableResult;
import stroom.query.api.v2.TableSettings;
import stroom.security.client.api.ClientSecurityContext;
import stroom.security.shared.PermissionNames;
import stroom.svg.client.SvgPresets;
import stroom.ui.config.client.UiConfigCache;
import stroom.ui.config.shared.UserPreferences;
import stroom.util.shared.Expander;
import stroom.util.shared.RandomId;
import stroom.util.shared.ResourceGeneration;
import stroom.util.shared.Version;
import stroom.widget.button.client.ButtonView;
import stroom.widget.menu.client.presenter.Item;
import stroom.widget.menu.client.presenter.MenuItem;
import stroom.widget.menu.client.presenter.ShowMenuEvent;
import stroom.widget.menu.client.presenter.SimpleMenuItem;
import stroom.widget.popup.client.event.ShowPopupEvent;
import stroom.widget.popup.client.presenter.PopupPosition;
import stroom.widget.popup.client.presenter.PopupType;
import stroom.widget.util.client.MouseUtil;
import stroom.widget.util.client.MultiSelectionModelImpl;

import com.google.gwt.cell.client.SafeHtmlCell;
import com.google.gwt.core.client.GWT;
<<<<<<< HEAD
=======
import com.google.gwt.dom.client.Element;
import com.google.gwt.dom.client.NativeEvent;
>>>>>>> 842ff1cc
import com.google.gwt.dom.client.Style;
import com.google.gwt.dom.client.Style.Unit;
import com.google.gwt.event.dom.client.ClickEvent;
import com.google.gwt.event.logical.shared.SelectionEvent;
import com.google.gwt.event.logical.shared.SelectionHandler;
import com.google.gwt.safecss.shared.SafeStylesBuilder;
import com.google.gwt.safehtml.shared.SafeHtml;
import com.google.gwt.user.cellview.client.Column;
<<<<<<< HEAD
import com.google.gwt.user.client.Command;
=======
>>>>>>> 842ff1cc
import com.google.inject.Inject;
import com.google.inject.Provider;
import com.google.web.bindery.event.shared.EventBus;
import com.google.web.bindery.event.shared.HandlerRegistration;
import com.gwtplatform.mvp.client.HasUiHandlers;
import com.gwtplatform.mvp.client.View;

import java.util.ArrayList;
import java.util.Comparator;
import java.util.HashMap;
import java.util.HashSet;
import java.util.List;
import java.util.Map;
import java.util.Objects;
import java.util.Optional;
import java.util.Set;
import java.util.concurrent.atomic.AtomicBoolean;
import java.util.stream.Collectors;

public class TablePresenter extends AbstractComponentPresenter<TableView>
        implements HasDirtyHandlers, ResultComponent, HasSelection, TableUiHandlers {

    private static final DashboardResource DASHBOARD_RESOURCE = GWT.create(DashboardResource.class);
    public static final ComponentType TYPE = new ComponentType(1, "table", "Table");
    private static final int MIN_EXPANDER_COL_WIDTH = 0;
    private static final Version CURRENT_MODEL_VERSION = new Version(6, 1, 26);

    private final LocationManager locationManager;
    private TableResultRequest tableResultRequest = TableResultRequest.builder()
            .requestedRange(new OffsetRange(0, 1000))
            .build();
    private final List<Column<TableRow, ?>> existingColumns = new ArrayList<>();
    private final List<HandlerRegistration> searchModelHandlerRegistrations = new ArrayList<>();
    private final ButtonView addFieldButton;
    private final ButtonView downloadButton;
    private final ButtonView annotateButton;
    private final DownloadPresenter downloadPresenter;
    private final AnnotationManager annotationManager;
    private final RestFactory restFactory;
    private final TimeZones timeZones;
    private final UserPreferencesManager userPreferencesManager;
    private final FieldsManager fieldsManager;
    private final MyDataGrid<TableRow> dataGrid;
    private final MultiSelectionModelImpl<TableRow> selectionModel;
    private final Column<TableRow, Expander> expanderColumn;
    private final ClientApplicationInstance clientApplicationInstance;

    private int expanderColumnWidth;
    private SearchModel currentSearchModel;
    private boolean ignoreRangeChange;
    private int[] maxResults = TableComponentSettings.DEFAULT_MAX_RESULTS;
    private final Set<String> usedFieldIds = new HashSet<>();
    private boolean pause;
    private int currentRequestCount;

    @Inject
    public TablePresenter(final EventBus eventBus,
                          final TableView view,
                          final PagerView pagerView,
                          final ClientSecurityContext securityContext,
                          final LocationManager locationManager,
                          final Provider<RenameFieldPresenter> renameFieldPresenterProvider,
                          final Provider<ExpressionPresenter> expressionPresenterProvider,
                          final FormatPresenter formatPresenter,
                          final FilterPresenter filterPresenter,
                          final Provider<TableSettingsPresenter> settingsPresenterProvider,
                          final DownloadPresenter downloadPresenter,
                          final AnnotationManager annotationManager,
                          final RestFactory restFactory,
                          final UiConfigCache clientPropertyCache,
                          final TimeZones timeZones,
                          final ClientApplicationInstance clientApplicationInstance,
                          final UserPreferencesManager userPreferencesManager) {
        super(eventBus, view, settingsPresenterProvider);
        this.locationManager = locationManager;
        this.downloadPresenter = downloadPresenter;
        this.annotationManager = annotationManager;
        this.restFactory = restFactory;
        this.timeZones = timeZones;
        this.clientApplicationInstance = clientApplicationInstance;
        this.userPreferencesManager = userPreferencesManager;

        dataGrid = new MyDataGrid<>();
        selectionModel = dataGrid.addDefaultSelectionModel(true);
        pagerView.setDataWidget(dataGrid);

        view.setTableView(pagerView);
        view.setUiHandlers(this);

        // Add the 'add field' button.
        addFieldButton = pagerView.addButton(SvgPresets.ADD);
        addFieldButton.setTitle("Add Field");

        // Download
        downloadButton = pagerView.addButton(SvgPresets.DOWNLOAD);
        downloadButton.setVisible(securityContext.hasAppPermission(PermissionNames.DOWNLOAD_SEARCH_RESULTS_PERMISSION));

        // Annotate
        annotateButton = pagerView.addButton(SvgPresets.ANNOTATE);
        annotateButton.setVisible(securityContext.hasAppPermission(PermissionNames.ANNOTATIONS));
        annotateButton.setEnabled(false);

        fieldsManager = new FieldsManager(
                this,
                renameFieldPresenterProvider,
                expressionPresenterProvider,
                formatPresenter,
                filterPresenter);
        dataGrid.setHeadingListener(fieldsManager);

        clientPropertyCache.get()
                .onSuccess(result -> {
                    final String value = result.getDefaultMaxResults();
                    if (value != null) {
                        final String[] parts = value.split(",");
                        final int[] arr = new int[parts.length];
                        for (int i = 0; i < arr.length; i++) {
                            arr[i] = Integer.parseInt(parts[i].trim());
                        }
                        maxResults = arr;
                    }
                })
                .onFailure(caught -> AlertEvent.fireError(TablePresenter.this, caught.getMessage(), null));


        // Expander column.
        expanderColumn = new Column<TableRow, Expander>(new ExpanderCell()) {
            @Override
            public Expander getValue(final TableRow row) {
                if (row == null) {
                    return null;
                }
                return row.getExpander();
            }
        };
        expanderColumn.setFieldUpdater((index, result, value) -> {
            tableResultRequest = tableResultRequest
                    .copy()
                    .openGroup(result.getGroupKey(), !value.isExpanded())
                    .build();
            refresh();
        });
    }

    @Override
    protected void onBind() {
        super.onBind();
        registerHandler(selectionModel.addSelectionHandler(event -> {
            enableAnnotate();
            getComponents().fireComponentChangeEvent(this);
        }));
        registerHandler(dataGrid.addRangeChangeHandler(event -> {
            final com.google.gwt.view.client.Range range = event.getNewRange();
            tableResultRequest = tableResultRequest
                    .copy()
                    .requestedRange(new OffsetRange(range.getStart(), range.getLength()))
                    .build();
            if (!ignoreRangeChange) {
                refresh();
            }
        }));
        registerHandler(dataGrid.addHyperlinkHandler(event -> getEventBus().fireEvent(event)));
        registerHandler(addFieldButton.addClickHandler(event -> {
            if (MouseUtil.isPrimary(event)) {
                onAddField(event);
            }
        }));

        registerHandler(downloadButton.addClickHandler(event -> {
            if (currentSearchModel != null) {
                if (currentSearchModel.isSearching()) {
                    ConfirmEvent.fire(TablePresenter.this,
                            "Search still in progress. Do you want to download the current results? " +
                                    "Note that these may be incomplete.",
                            ok -> {
                                if (ok) {
                                    download();
                                }
                            });
                } else {
                    download();
                }
            }
        }));

        registerHandler(annotateButton.addClickHandler(event -> {
            if (MouseUtil.isPrimary(event)) {
                annotationManager.showAnnotationMenu(event.getNativeEvent(),
                        getTableSettings(),
                        selectionModel.getSelectedItems());
            }
        }));
    }

    @Override
    protected void onUnbind() {
        super.onUnbind();
        cleanupSearchModelAssociation();
    }

<<<<<<< HEAD
    @Override
    public void onPause() {
        if (pause) {
            this.pause = false;
            refresh();
        } else {
            this.pause = true;
        }
        getView().setPaused(this.pause);
    }
=======
    private void onAddField(final ClickEvent event) {
        if (currentSearchModel != null && fieldAddPresenter == null) {
            fieldAddPresenter = fieldAddPresenterProvider.get();
>>>>>>> 842ff1cc

    private void onAddField(final ClickEvent event) {
        if (currentSearchModel != null) {
            final List<Field> addFields = new ArrayList<>();
            final IndexLoader indexLoader = currentSearchModel.getIndexLoader();
            if (indexLoader.getIndexFieldNames() != null) {
                final DataSourceFieldsMap indexFieldsMap = indexLoader.getDataSourceFieldsMap();
                for (final String indexFieldName : indexLoader.getIndexFieldNames()) {
                    final Builder fieldBuilder = Field.builder();
                    fieldBuilder.name(indexFieldName);

                    final String expression;
                    if (indexFieldName.startsWith("annotation:") && indexFieldsMap != null) {
                        // Turn 'annotation:.*' fields into annotation links that make use of either the special
                        // eventId/streamId fields (so event results can link back to annotations) OR
                        // the annotation:Id field so Annotations datasource results can link back.
                        expression = buildAnnotationFieldExpression(indexFieldsMap, indexFieldName);
                    } else {
                        expression = ParamUtil.makeParam(indexFieldName);
                    }
                    fieldBuilder.expression(expression);

                    if (indexFieldsMap != null) {
                        final AbstractField indexField = indexFieldsMap.get(indexFieldName);
                        if (indexField != null) {
                            switch (indexField.getFieldType()) {
                                case DATE:
                                    fieldBuilder.format(Format.DATE_TIME);
                                    break;
                                case INTEGER:
                                case LONG:
                                case FLOAT:
                                case DOUBLE:
                                case ID:
                                    fieldBuilder.format(Format.NUMBER);
                                    break;
                                default:
                                    fieldBuilder.format(Format.GENERAL);
                                    break;
                            }
                        }
                    }

                    addFields.add(fieldBuilder.build());
                }
            }
            addFields.sort(Comparator.comparing(Field::getName, String.CASE_INSENSITIVE_ORDER));

            final Field count = Field.builder()
                    .name("Count")
                    .format(Format.NUMBER)
                    .expression("count()")
                    .build();
            addFields.add(count);

            final Field countGroups = Field.builder()
                    .name("Count Groups")
                    .format(Format.NUMBER)
                    .expression("countGroups()")
                    .build();
            addFields.add(countGroups);

            final Field custom = Field.builder()
                    .name("Custom")
                    .build();
            addFields.add(custom);

<<<<<<< HEAD
            final List<Item> menuItems = new ArrayList<>();
            int priority = 0;
            for (final Field field : addFields) {
                menuItems.add(createFieldMenuItem(priority++, field));
            }

            final com.google.gwt.dom.client.Element target = event.getNativeEvent().getEventTarget().cast();
            final PopupPosition popupPosition = new PopupPosition(
                    target.getAbsoluteLeft() - 3,
                    target.getAbsoluteTop() + target.getClientHeight() + 1);
            ShowMenuEvent
                    .builder()
                    .items(menuItems)
                    .popupPosition(popupPosition)
                    .fire(this);
=======
            final Element target = event.getNativeEvent().getEventTarget().cast();
            final PopupPosition popupPosition = new PopupPosition(
                    target.getAbsoluteLeft() - 3,
                    target.getAbsoluteTop() + target.getClientHeight() + 1);

            final AutocompletePopupView<Field> popupView = fieldAddPresenter.getView();
            popupView.clearItems();
            popupView.addItems(addFields);
            popupView.showPopup(popupPosition);

            final AddSelectionHandler selectionHandler = new AddSelectionHandler(fieldAddPresenter);
            final HandlerRegistration selectionHandlerRegistration = fieldAddPresenter
                    .addSelectionHandler(selectionHandler);

            popupView.addCloseHandler(closeEvent -> {
                selectionHandlerRegistration.removeHandler();
                fieldAddPresenter = null;
            });
>>>>>>> 842ff1cc
        }
    }

    private String buildAnnotationFieldExpression(final DataSourceFieldsMap indexFieldsMap,
                                                  final String indexFieldName) {
        final AbstractField dataSourceField = indexFieldsMap.get(indexFieldName);
        String fieldParam = ParamUtil.makeParam(indexFieldName);
        if (dataSourceField != null && FieldType.DATE.equals(dataSourceField.getFieldType())) {
            fieldParam = "formatDate(" + fieldParam + ")";
        }
        final Set<String> allFieldNames = indexFieldsMap.keySet();

        final List<String> params = new ArrayList<>();
        params.add(fieldParam);
        addFieldIfPresent(params, allFieldNames, "annotation:Id");
        addFieldIfPresent(params, allFieldNames, "StreamId");
        addFieldIfPresent(params, allFieldNames, "EventId");

        final String argsStr = String.join(", ", params);
        return "annotation(" + argsStr + ")";
    }

    private void addFieldIfPresent(final List<String> params,
                                   final Set<String> allFields,
                                   final String fieldName) {
        if (allFields.contains(fieldName)) {
            params.add(ParamUtil.makeParam(fieldName));
        }
    }

    private String createRandomFieldId() {
        String id = getComponentConfig().getId() + "|" + RandomId.createId(5);
        // Make sure we don't duplicate ids.
        while (usedFieldIds.contains(id)) {
            id = getComponentConfig().getId() + "|" + RandomId.createId(5);
        }
        usedFieldIds.add(id);
        return id;
    }

    private void download() {
        if (currentSearchModel != null) {
            final QueryKey queryKey = currentSearchModel.getCurrentQueryKey();
            final Search currentSearch = currentSearchModel.getCurrentSearch();
            if (queryKey != null && currentSearch != null) {
                ShowPopupEvent.builder(downloadPresenter)
                        .popupType(PopupType.OK_CANCEL_DIALOG)
                        .caption("Download Options")
                        .onShow(e -> downloadPresenter.getView().focus())
                        .onHideRequest(e -> {
                            if (e.isOk()) {
                                final TableResultRequest tableResultRequest = TableResultRequest
                                        .builder()
                                        .componentId(getComponentConfig().getId())
                                        .requestedRange(new OffsetRange(0, Integer.MAX_VALUE))
                                        .tableSettings(TablePresenter.this.tableResultRequest.getTableSettings())
                                        .fetch(Fetch.ALL)
                                        .build();

                                final List<ComponentResultRequest> requests = new ArrayList<>();
                                requests.add(tableResultRequest);

                                final Search search = Search
                                        .builder()
                                        .dataSourceRef(currentSearch.getDataSourceRef())
                                        .expression(currentSearch.getExpression())
                                        .componentSettingsMap(currentSearch.getComponentSettingsMap())
                                        .params(currentSearch.getParams())
                                        .incremental(true)
                                        .queryInfo(currentSearch.getQueryInfo())
                                        .build();

                                final DashboardSearchRequest searchRequest = DashboardSearchRequest
                                        .builder()
                                        .applicationInstanceUuid(clientApplicationInstance.getInstanceUuid())
                                        .queryKey(queryKey)
                                        .search(search)
                                        .componentResultRequests(requests)
                                        .dateTimeSettings(getDateTimeSettings())
                                        .build();

                                final DownloadSearchResultsRequest downloadSearchResultsRequest =
                                        new DownloadSearchResultsRequest(
                                                searchRequest,
                                                getComponentConfig().getId(),
                                                downloadPresenter.getFileType(),
                                                downloadPresenter.isSample(),
                                                downloadPresenter.getPercent());
                                final Rest<ResourceGeneration> rest = restFactory.create();
                                rest
                                        .onSuccess(result -> ExportFileCompleteUtil.onSuccess(locationManager,
                                                null,
                                                result))
                                        .call(DASHBOARD_RESOURCE)
                                        .downloadSearchResults(downloadSearchResultsRequest);
                            }

                            e.hide();
                        })
                        .fire();
            }
        }
    }

    private DateTimeSettings getDateTimeSettings() {
        final UserPreferences userPreferences = userPreferencesManager.getCurrentPreferences();
        return DateTimeSettings
                .builder()
                .dateTimePattern(userPreferences.getDateTimePattern())
                .timeZone(userPreferences.getTimeZone())
                .localZoneId(timeZones.getLocalTimeZoneId())
                .build();
    }

    private void enableAnnotate() {
        final List<EventId> eventIdList = annotationManager.getEventIdList(getTableSettings(),
                selectionModel.getSelectedItems());
        final List<Long> annotationIdList = annotationManager.getAnnotationIdList(getTableSettings(),
                selectionModel.getSelectedItems());
        final boolean enabled = eventIdList.size() > 0 || annotationIdList.size() > 0;
        annotateButton.setEnabled(enabled);
    }

    @Override
    public void startSearch() {
        final TableSettings tableSettings = getTableSettings()
                .copy()
                .buildTableSettings();
        tableResultRequest = tableResultRequest
                .copy()
                .tableSettings(tableSettings)
                .build();

        getView().setRefreshing(true);
    }

    @Override
    public void endSearch() {
        getView().setRefreshing(false);
    }

    @Override
    public void setData(final Result componentResult) {
        if (!pause) {
            setDataInternal(componentResult);
        }
    }

    private void setDataInternal(final Result componentResult) {
        ignoreRangeChange = true;

        try {
            if (componentResult != null) {
                // Don't refresh the table unless the results have changed.
                final TableResult tableResult = (TableResult) componentResult;

                final List<TableRow> values = processData(tableResult.getFields(), tableResult.getRows());
                final OffsetRange valuesRange = tableResult.getResultRange();

                // Only set data in the table if we have got some results and
                // they have changed.
                if (valuesRange.getOffset() == 0 || values.size() > 0) {
                    dataGrid.setRowData(valuesRange.getOffset().intValue(), values);
                    dataGrid.setRowCount(tableResult.getTotalResults(), true);
                }

                // Enable download of current results.
                downloadButton.setEnabled(true);
            } else {
                // Disable download of current results.
                downloadButton.setEnabled(false);

                dataGrid.setRowData(0, new ArrayList<>());
                dataGrid.setRowCount(0, true);

                selectionModel.clear();
            }
        } catch (final RuntimeException e) {
            GWT.log(e.getMessage());
        }

        ignoreRangeChange = false;
    }

    public static AbstractField buildDsField(final Field field) {
        Type colType = Optional.ofNullable(field.getFormat())
                .map(Format::getType)
                .orElse(Type.GENERAL);

        try {
            switch (colType) {
                case NUMBER:
                    return new LongField(field.getName(), true);

                case DATE_TIME:
                    return new DateField(field.getName(), true);

                default:
                    // CONTAINS only supported for legacy content, not for use in UI
                    final List<Condition> conditionList = new ArrayList<>();
                    conditionList.add(Condition.IN);
                    conditionList.add(Condition.EQUALS);
                    return new TextField(field.getName(), true, conditionList);

            }
        } catch (Exception e) {
            GWT.log(e.getMessage());
            throw new RuntimeException(e);
        }
    }

    private List<TableRow> processData(final List<Field> fields, final List<Row> values) {
        // See if any fields have more than 1 level. If they do then we will add
        // an expander column.
        int maxGroup = -1;
        final boolean showDetail = getTableSettings().showDetail();
        for (final Field field : fields) {
            if (field.getGroup() != null) {
                final int group = field.getGroup();
                if (group > maxGroup) {
                    maxGroup = group;
                }
            }
        }
        int maxDepth = maxGroup;
        if (showDetail) {
            maxDepth++;
        }

        final List<TableRow> processed = new ArrayList<>(values.size());
        for (final Row row : values) {
            SafeStylesBuilder rowStyle = new SafeStylesBuilder();

            // Row styles.
            if (row.getBackgroundColor() != null
                    && !row.getBackgroundColor().isEmpty()) {
                rowStyle.trustedBackgroundColor(row.getBackgroundColor());
            }
            if (row.getTextColor() != null
                    && !row.getTextColor().isEmpty()) {
                rowStyle.trustedColor(row.getTextColor());
            }

            final Map<String, TableRow.Cell> cellsMap = new HashMap<>();
            for (int i = 0; i < fields.size() && i < row.getValues().size(); i++) {
                final Field field = fields.get(i);
                final String value = row.getValues().get(i) != null
                        ? row.getValues().get(i)
                        : "";

                SafeStylesBuilder stylesBuilder = new SafeStylesBuilder();
                stylesBuilder.append(rowStyle.toSafeStyles());

                // Wrap
                if (field.getFormat() != null && field.getFormat().getWrap() != null && field.getFormat().getWrap()) {
                    stylesBuilder.whiteSpace(Style.WhiteSpace.NORMAL);
                }
                // Grouped
                if (field.getGroup() != null && field.getGroup() >= row.getDepth()) {
                    stylesBuilder.fontWeight(Style.FontWeight.BOLD);
                }

                final String style = stylesBuilder.toSafeStyles().asString();

                final TableRow.Cell cell = new TableRow.Cell(value, style);
                cellsMap.put(field.getId(), cell);
            }

            // Create an expander for the row.
            Expander expander = null;
            if (row.getDepth() < maxDepth) {
                final boolean open = tableResultRequest.isGroupOpen(row.getGroupKey());
                expander = new Expander(row.getDepth(), open, false);
            } else if (row.getDepth() > 0) {
                expander = new Expander(row.getDepth(), false, true);
            }

            processed.add(new TableRow(expander, row.getGroupKey(), cellsMap));
        }

        // Set the expander column width.
        if (maxDepth > 0) {
            expanderColumnWidth = 16 + (maxDepth * 10);
        } else {
            expanderColumnWidth = MIN_EXPANDER_COL_WIDTH;
        }
        dataGrid.setColumnWidth(expanderColumn, expanderColumnWidth, Unit.PX);

        return processed;
    }

    private void addExpanderColumn() {
        dataGrid.addColumn(expanderColumn, "<br/>", expanderColumnWidth);
        existingColumns.add(expanderColumn);
    }

    private void addColumn(final Field field) {
        final Column<TableRow, SafeHtml> column = new Column<TableRow, SafeHtml>(new SafeHtmlCell()) {
            @Override
            public SafeHtml getValue(final TableRow row) {
                if (row == null) {
                    return null;
                }

                return row.getValue(field.getId());
            }
        };

        final FieldHeader fieldHeader = new FieldHeader(field);
        dataGrid.addResizableColumn(column, fieldHeader, field.getWidth());
        existingColumns.add(column);
    }

    void handleFieldRename(final String oldName,
                           final String newName) {
        if (!Objects.equals(oldName, newName)) {
            if (getTableSettings() != null && getTableSettings().getConditionalFormattingRules() != null) {
                final AtomicBoolean wasModified = new AtomicBoolean(false);
                getTableSettings().getConditionalFormattingRules().stream()
                        .map(ConditionalFormattingRule::getExpression)
                        .forEach(expressionOperator -> {
                            boolean wasRuleModified = renameField(expressionOperator, oldName, newName);
                            if (wasRuleModified) {
                                wasModified.compareAndSet(false, true);
                            }
                        });
                if (wasModified.get()) {
                    setDirty(true);
                }
            }
        }
    }

    private boolean renameField(final ExpressionItem expressionItem,
                                final String oldTermName,
                                final String newTermName) {
        final AtomicBoolean wasModified = new AtomicBoolean(false);
        ProcessorExpressionUtil.walkExpressionTree(
                expressionItem,
                null,
                (parent, childOffset, oldTerm) -> {
                    if (Objects.equals(oldTerm.getField(), oldTermName)) {
                        if (parent == null) {
                            throw new RuntimeException("Should not have a term without a parent operator");
                        }

                        final ExpressionTerm newTerm = oldTerm.copy().field(newTermName).build();

                        // Replace the old term with the new one
                        parent.getChildren().set(childOffset, newTerm);
                        wasModified.compareAndSet(false, true);
                    }
                });
        return wasModified.get();
    }

    private void setQueryId(final String queryId) {
        cleanupSearchModelAssociation();

        if (queryId != null) {
            final Component component = getComponents().get(queryId);
            if (component instanceof QueryPresenter) {
                final QueryPresenter queryPresenter = (QueryPresenter) component;
                currentSearchModel = queryPresenter.getSearchModel();
                if (currentSearchModel != null) {
                    currentSearchModel.addComponent(getComponentConfig().getId(), this);
                }
            }
        }

        if (currentSearchModel != null) {
            searchModelHandlerRegistrations
                    .add(currentSearchModel.getIndexLoader().addChangeDataHandler(event -> updateFields()));
        }

        updateFields();
        getComponents().fireComponentChangeEvent(this);
    }

    private void cleanupSearchModelAssociation() {
        if (currentSearchModel != null) {
            // Remove this component from the list of components the search
            // model expects to update.
            currentSearchModel.removeComponent(getComponentConfig().getId());

            // Clear any existing handler registrations on the search model.
            for (final HandlerRegistration handlerRegistration : searchModelHandlerRegistrations) {
                handlerRegistration.removeHandler();
            }
            searchModelHandlerRegistrations.clear();

            currentSearchModel = null;
        }
    }

    private void updateFields() {
        if (getTableSettings().getFields() == null) {
            setSettings(getTableSettings().copy().fields(new ArrayList<>()).build());
        }

        // Update the extraction pipeline if the loaded data source has changed.
        if (currentSearchModel != null) {
            final IndexLoader indexLoader = currentSearchModel.getIndexLoader();
            if (!Objects.equals(getTableSettings().getDataSourceRef(),
                    indexLoader.getLoadedDataSourceRef())) {
                TableComponentSettings.Builder builder = getTableSettings().copy();
                builder.dataSourceRef(indexLoader.getLoadedDataSourceRef());
                DocRef docRef = indexLoader.getDefaultExtractionPipeline();
                if (docRef != null) {
                    builder.extractionPipeline(docRef).extractValues(true);
                }
                setSettings(builder.build());
            }
        }

        // Update columns.
        updateColumns();
    }

    private void ensureSpecialFields(final String... indexFieldNames) {
        // Get special fields from the current data source.
        final List<AbstractField> requiredSpecialDsFields = new ArrayList<>();
        final List<Field> requiredSpecialFields = new ArrayList<>();
        // Get all index fields provided by the datasource
        final DataSourceFieldsMap dataSourceFieldsMap = getIndexFieldsMap();
        if (dataSourceFieldsMap != null) {
            for (final String indexFieldName : indexFieldNames) {
                final AbstractField indexField = dataSourceFieldsMap.get(indexFieldName);
                if (indexField != null) {
                    requiredSpecialDsFields.add(indexField);
                    final Field specialField = buildSpecialField(indexFieldName);
                    requiredSpecialFields.add(specialField);
                }
            }

            // If the fields we want to make special do exist in the current data source then
            // add them.
            if (requiredSpecialFields.size() > 0) {
                // Remove all special fields as we will re-add them with the right names if there are any.
                getTableSettings().getFields().removeIf(Field::isSpecial);

                // Prior to the introduction of the special field concept, special fields were
                // treated as invisible fields. For this reason we need to remove old invisible
                // fields if we haven't yet turned them into special fields.
                final Version version = Version.parse(getTableSettings().getModelVersion());
                final boolean old = version.lt(CURRENT_MODEL_VERSION);
                if (old) {
                    requiredSpecialDsFields.forEach(requiredSpecialDsField ->
                            getTableSettings().getFields().removeIf(field ->
                                    !field.isVisible() && field.getName().equals(requiredSpecialDsField.getName())));
                    setSettings(getTableSettings()
                            .copy()
                            .modelVersion(CURRENT_MODEL_VERSION.toString())
                            .build());
                }

                // Add special fields.
                requiredSpecialFields.forEach(field ->
                        getTableSettings().getFields().add(field));
            }

//        GWT.log(tableSettings.getFields().stream()
//                .map(field ->
//                        String.join(
//                                ", ",
//                                field.getId(),
//                                field.getName(),
//                                Boolean.toString(field.isVisible()),
//                                Boolean.toString(field.isSpecial())))
//                .collect(Collectors.joining("\n")));
        }
    }

    public static Field buildSpecialField(final String indexFieldName) {
        final String obfuscatedColumnName = IndexConstants.generateObfuscatedColumnName(indexFieldName);
        return Field.builder()
                .id(obfuscatedColumnName)
                .name(obfuscatedColumnName)
                .expression(ParamUtil.makeParam(indexFieldName))
                .visible(false)
                .special(true)
                .build();
    }

    DataSourceFieldsMap getIndexFieldsMap() {
        if (currentSearchModel != null
                && currentSearchModel.getIndexLoader() != null
                && currentSearchModel.getIndexLoader().getDataSourceFieldsMap() != null) {
            return currentSearchModel.getIndexLoader().getDataSourceFieldsMap();
        }

        return null;
    }

    void updateColumns() {
        // Now make sure special fields exist for stream id and event id.
        ensureSpecialFields(IndexConstants.STREAM_ID, IndexConstants.EVENT_ID, "Id");

        // Remove existing columns.
        for (final Column<TableRow, ?> column : existingColumns) {
            dataGrid.removeColumn(column);
        }
        existingColumns.clear();

        final List<Field> fields = getTableSettings().getFields();
        addExpanderColumn();
        fieldsManager.setFieldsStartIndex(1);

        // Add fields as columns.
        for (final Field field : fields) {
            // Only include the field if it is supposed to be visible.
            if (field.isVisible()) {
                addColumn(field);
            }
        }

        dataGrid.resizeTableToFitColumns();
    }

    @Override
    public HandlerRegistration addDirtyHandler(final DirtyHandler handler) {
        return addHandlerToSource(DirtyEvent.getType(), handler);
    }

    @Override
    public ComponentType getType() {
        return TYPE;
    }

    @Override
    public void read(final ComponentConfig componentConfig) {
        super.read(componentConfig);

        tableResultRequest = tableResultRequest
                .copy()
                .componentId(componentConfig.getId())
                .build();

        ComponentSettings settings = componentConfig.getSettings();
        if (!(settings instanceof TableComponentSettings)) {
            setSettings(createSettings());
        }

        // Ensure all fields have ids.
        if (getTableSettings().getFields() != null) {
            final String obfuscatedStreamId = IndexConstants.generateObfuscatedColumnName(IndexConstants.STREAM_ID);
            final String obfuscatedEventId = IndexConstants.generateObfuscatedColumnName(IndexConstants.EVENT_ID);

            final List<Field> fields = new ArrayList<>();
            getTableSettings().getFields().forEach(field -> {
                Field f = field;
                if (obfuscatedStreamId.equals(f.getName())) {
                    f = buildSpecialField(IndexConstants.STREAM_ID);
                } else if (obfuscatedEventId.equals(f.getName())) {
                    f = buildSpecialField(IndexConstants.EVENT_ID);
                } else if (field.getId() == null) {
                    f = field.copy().id(createRandomFieldId()).build();
                }
                usedFieldIds.add(field.getId());
                fields.add(f);
            });
            setSettings(getTableSettings().copy().fields(fields).build());
        }
    }

    public TableComponentSettings getTableSettings() {
        return (TableComponentSettings) getSettings();
    }

    @Override
    public void link() {
        String queryId = getTableSettings().getQueryId();
        queryId = getComponents().validateOrGetLastComponentId(queryId, QueryPresenter.TYPE.getId());
        setSettings(getTableSettings().copy().queryId(queryId).build());
        setQueryId(queryId);
    }

    @Override
    protected void changeSettings() {
        super.changeSettings();
        setQueryId(getTableSettings().getQueryId());
    }

    @Override
    public ComponentResultRequest getResultRequest(final boolean ignorePause) {
        Fetch fetch = Fetch.CHANGES;
        if (pause && !ignorePause) {
            fetch = Fetch.NONE;
        }
        return tableResultRequest.copy().fetch(fetch).build();
    }

    @Override
    public ComponentResultRequest createDownloadQueryRequest() {
        final TableSettings tableSettings = getTableSettings()
                .copy()
                .buildTableSettings();
        return tableResultRequest
                .copy()
                .requestedRange(new OffsetRange(0, Integer.MAX_VALUE))
                .tableSettings(tableSettings)
                .fetch(Fetch.ALL)
                .build();
    }

    @Override
    public void reset() {
        final long length = Math.max(1, tableResultRequest.getRequestedRange().getLength());

        // Reset the data grid paging.
        if (dataGrid.getVisibleRange().getStart() > 0) {
            dataGrid.setVisibleRange(0, (int) length);
        }

        tableResultRequest = tableResultRequest
                .copy()
                .requestedRange(new OffsetRange(0L, length))
                .build();
    }

    @Override
    public List<AbstractField> getFields() {
        final List<AbstractField> abstractFields = new ArrayList<>();
        final List<Field> fields = getTableSettings().getFields();
        if (fields != null && fields.size() > 0) {
            for (final Field field : fields) {
                abstractFields.add(new TextField(field.getName(), true));
            }
        }
        return abstractFields;
    }

    @Override
    public List<Map<String, String>> getSelection() {
        final List<Map<String, String>> list = new ArrayList<>();
        final List<Field> fields = getTableSettings().getFields();
        for (final TableRow tableRow : getSelectedRows()) {
            final Map<String, String> map = new HashMap<>();
            for (final Field field : fields) {
                map.put(field.getName(), tableRow.getText(field.getId()));
            }
            list.add(map);
        }
        return list;
    }

    private void refresh() {
        currentRequestCount++;
        getView().setPaused(pause && currentRequestCount == 0);
        getView().setRefreshing(true);
        currentSearchModel.refresh(getComponentConfig().getId(), result -> {
            try {
                if (result != null) {
                    setDataInternal(result);
                }
            } catch (final Exception e) {
                GWT.log(e.getMessage());
            }
            currentRequestCount--;
            getView().setPaused(pause && currentRequestCount == 0);
            getView().setRefreshing(currentSearchModel.getMode());
        });
    }

    void clear() {
        setDataInternal(null);
    }

    public List<TableRow> getSelectedRows() {
        return selectionModel.getSelectedItems();
    }

    private TableComponentSettings createSettings() {
        List<Integer> arr = null;
        if (maxResults != null && maxResults.length > 0) {
            arr = new ArrayList<>();
            arr.add(maxResults[0]);
        }

        return TableComponentSettings.builder().maxResults(arr).build();
    }

    public Set<String> getHighlights() {
        if (currentSearchModel != null
                && currentSearchModel.getCurrentResponse() != null
                && currentSearchModel.getCurrentResponse().getHighlights() != null) {
            return currentSearchModel.getCurrentResponse().getHighlights();
        }

        return null;
    }

    public interface TableView extends View, HasUiHandlers<TableUiHandlers> {

        void setTableView(View view);

        void setRefreshing(boolean refreshing);
<<<<<<< HEAD
=======
    }

    private class AddSelectionHandler implements SelectionHandler<Field> {
>>>>>>> 842ff1cc

        void setPaused(boolean paused);
    }

    private MenuItem createFieldMenuItem(final int priority, final Field field) {
        final Command command = () -> {
            final String fieldName = field.getName();
            String suffix = "";
            int count = 1;
            final Set<String> currentFields = getTableSettings().getFields().stream().map(Field::getName).collect(
                    Collectors.toSet());
            while (currentFields.contains(fieldName + suffix)) {
                count++;
                suffix = " " + count;
            }

<<<<<<< HEAD
            final Field copy = field.copy()
                    .name(fieldName + suffix)
                    .id(createRandomFieldId())
                    .build();
            fieldsManager.addField(copy);
        };
=======
        @Override
        public void onSelection(final SelectionEvent<Field> event) {
            Field field = event.getSelectedItem();
            if (field != null) {
                HidePopupEvent.fire(TablePresenter.this, presenter);

                final String fieldName = field.getName();
                String suffix = "";
                int count = 1;
                final Set<String> currentFields = getTableSettings().getFields().stream().map(Field::getName).collect(
                        Collectors.toSet());
                while (currentFields.contains(fieldName + suffix)) {
                    count++;
                    suffix = " " + count;
                }
>>>>>>> 842ff1cc

        return new SimpleMenuItem.Builder()
                .priority(priority)
                .text(field.getName())
                .command(command)
                .build();
    }
}<|MERGE_RESOLUTION|>--- conflicted
+++ resolved
@@ -99,11 +99,8 @@
 
 import com.google.gwt.cell.client.SafeHtmlCell;
 import com.google.gwt.core.client.GWT;
-<<<<<<< HEAD
-=======
 import com.google.gwt.dom.client.Element;
 import com.google.gwt.dom.client.NativeEvent;
->>>>>>> 842ff1cc
 import com.google.gwt.dom.client.Style;
 import com.google.gwt.dom.client.Style.Unit;
 import com.google.gwt.event.dom.client.ClickEvent;
@@ -112,10 +109,7 @@
 import com.google.gwt.safecss.shared.SafeStylesBuilder;
 import com.google.gwt.safehtml.shared.SafeHtml;
 import com.google.gwt.user.cellview.client.Column;
-<<<<<<< HEAD
 import com.google.gwt.user.client.Command;
-=======
->>>>>>> 842ff1cc
 import com.google.inject.Inject;
 import com.google.inject.Provider;
 import com.google.web.bindery.event.shared.EventBus;
@@ -165,6 +159,7 @@
 
     private int expanderColumnWidth;
     private SearchModel currentSearchModel;
+    private FieldAddPresenter fieldAddPresenter;
     private boolean ignoreRangeChange;
     private int[] maxResults = TableComponentSettings.DEFAULT_MAX_RESULTS;
     private final Set<String> usedFieldIds = new HashSet<>();
@@ -177,10 +172,12 @@
                           final PagerView pagerView,
                           final ClientSecurityContext securityContext,
                           final LocationManager locationManager,
+                          final MenuListPresenter menuListPresenter,
                           final Provider<RenameFieldPresenter> renameFieldPresenterProvider,
                           final Provider<ExpressionPresenter> expressionPresenterProvider,
                           final FormatPresenter formatPresenter,
                           final FilterPresenter filterPresenter,
+                          final Provider<FieldAddPresenter> fieldAddPresenterProvider,
                           final Provider<TableSettingsPresenter> settingsPresenterProvider,
                           final DownloadPresenter downloadPresenter,
                           final AnnotationManager annotationManager,
@@ -191,6 +188,7 @@
                           final UserPreferencesManager userPreferencesManager) {
         super(eventBus, view, settingsPresenterProvider);
         this.locationManager = locationManager;
+        this.fieldAddPresenterProvider = fieldAddPresenterProvider;
         this.downloadPresenter = downloadPresenter;
         this.annotationManager = annotationManager;
         this.restFactory = restFactory;
@@ -220,6 +218,7 @@
 
         fieldsManager = new FieldsManager(
                 this,
+                menuListPresenter,
                 renameFieldPresenterProvider,
                 expressionPresenterProvider,
                 formatPresenter,
@@ -316,7 +315,6 @@
         cleanupSearchModelAssociation();
     }
 
-<<<<<<< HEAD
     @Override
     public void onPause() {
         if (pause) {
@@ -327,14 +325,11 @@
         }
         getView().setPaused(this.pause);
     }
-=======
+
     private void onAddField(final ClickEvent event) {
         if (currentSearchModel != null && fieldAddPresenter == null) {
             fieldAddPresenter = fieldAddPresenterProvider.get();
->>>>>>> 842ff1cc
-
-    private void onAddField(final ClickEvent event) {
-        if (currentSearchModel != null) {
+
             final List<Field> addFields = new ArrayList<>();
             final IndexLoader indexLoader = currentSearchModel.getIndexLoader();
             if (indexLoader.getIndexFieldNames() != null) {
@@ -357,15 +352,15 @@
                     if (indexFieldsMap != null) {
                         final AbstractField indexField = indexFieldsMap.get(indexFieldName);
                         if (indexField != null) {
-                            switch (indexField.getFieldType()) {
-                                case DATE:
+                            switch (indexField.getType()) {
+                                case FieldTypes.DATE:
                                     fieldBuilder.format(Format.DATE_TIME);
                                     break;
-                                case INTEGER:
-                                case LONG:
-                                case FLOAT:
-                                case DOUBLE:
-                                case ID:
+                                case FieldTypes.INTEGER:
+                                case FieldTypes.LONG:
+                                case FieldTypes.FLOAT:
+                                case FieldTypes.DOUBLE:
+                                case FieldTypes.ID:
                                     fieldBuilder.format(Format.NUMBER);
                                     break;
                                 default:
@@ -399,42 +394,29 @@
                     .build();
             addFields.add(custom);
 
-<<<<<<< HEAD
             final List<Item> menuItems = new ArrayList<>();
             int priority = 0;
             for (final Field field : addFields) {
                 menuItems.add(createFieldMenuItem(priority++, field));
             }
 
-            final com.google.gwt.dom.client.Element target = event.getNativeEvent().getEventTarget().cast();
+            final AutocompletePopupView<Field> popupView = fieldAddPresenter.getView();
+            popupView.clearItems();
+            popupView.addItems(addFields);
+            popupView.showPopup(popupPosition);
+
             final PopupPosition popupPosition = new PopupPosition(
                     target.getAbsoluteLeft() - 3,
                     target.getAbsoluteTop() + target.getClientHeight() + 1);
             ShowMenuEvent
-                    .builder()
+                    .builder(popupView)
                     .items(menuItems)
                     .popupPosition(popupPosition)
+                    .onHide(() -> {
+                        selectionHandlerRegistration.removeHandler();
+                        fieldAddPresenter = null;
+                    })
                     .fire(this);
-=======
-            final Element target = event.getNativeEvent().getEventTarget().cast();
-            final PopupPosition popupPosition = new PopupPosition(
-                    target.getAbsoluteLeft() - 3,
-                    target.getAbsoluteTop() + target.getClientHeight() + 1);
-
-            final AutocompletePopupView<Field> popupView = fieldAddPresenter.getView();
-            popupView.clearItems();
-            popupView.addItems(addFields);
-            popupView.showPopup(popupPosition);
-
-            final AddSelectionHandler selectionHandler = new AddSelectionHandler(fieldAddPresenter);
-            final HandlerRegistration selectionHandlerRegistration = fieldAddPresenter
-                    .addSelectionHandler(selectionHandler);
-
-            popupView.addCloseHandler(closeEvent -> {
-                selectionHandlerRegistration.removeHandler();
-                fieldAddPresenter = null;
-            });
->>>>>>> 842ff1cc
         }
     }
 
@@ -442,7 +424,7 @@
                                                   final String indexFieldName) {
         final AbstractField dataSourceField = indexFieldsMap.get(indexFieldName);
         String fieldParam = ParamUtil.makeParam(indexFieldName);
-        if (dataSourceField != null && FieldType.DATE.equals(dataSourceField.getFieldType())) {
+        if (dataSourceField != null && FieldTypes.DATE.equals(dataSourceField.getType())) {
             fieldParam = "formatDate(" + fieldParam + ")";
         }
         final Set<String> allFieldNames = indexFieldsMap.keySet();
@@ -1127,21 +1109,6 @@
         return null;
     }
 
-    public interface TableView extends View, HasUiHandlers<TableUiHandlers> {
-
-        void setTableView(View view);
-
-        void setRefreshing(boolean refreshing);
-<<<<<<< HEAD
-=======
-    }
-
-    private class AddSelectionHandler implements SelectionHandler<Field> {
->>>>>>> 842ff1cc
-
-        void setPaused(boolean paused);
-    }
-
     private MenuItem createFieldMenuItem(final int priority, final Field field) {
         final Command command = () -> {
             final String fieldName = field.getName();
@@ -1154,14 +1121,37 @@
                 suffix = " " + count;
             }
 
-<<<<<<< HEAD
             final Field copy = field.copy()
                     .name(fieldName + suffix)
                     .id(createRandomFieldId())
                     .build();
             fieldsManager.addField(copy);
         };
-=======
+
+        return new SimpleMenuItem.Builder()
+                .priority(priority)
+                .text(field.getName())
+                .command(command)
+                .build();
+    }
+
+    public interface TableView extends View, HasUiHandlers<TableUiHandlers> {
+
+        void setTableView(View view);
+
+        void setRefreshing(boolean refreshing);
+
+        void setPaused(boolean paused);
+    }
+
+    private class AddSelectionHandler implements SelectionHandler<Field> {
+
+        private final FieldAddPresenter presenter;
+
+        AddSelectionHandler(final FieldAddPresenter presenter) {
+            this.presenter = presenter;
+        }
+
         @Override
         public void onSelection(final SelectionEvent<Field> event) {
             Field field = event.getSelectedItem();
@@ -1177,12 +1167,13 @@
                     count++;
                     suffix = " " + count;
                 }
->>>>>>> 842ff1cc
-
-        return new SimpleMenuItem.Builder()
-                .priority(priority)
-                .text(field.getName())
-                .command(command)
-                .build();
+
+                field = field.copy()
+                        .name(fieldName + suffix)
+                        .id(createRandomFieldId())
+                        .build();
+                fieldsManager.addField(field);
+            }
+        }
     }
 }