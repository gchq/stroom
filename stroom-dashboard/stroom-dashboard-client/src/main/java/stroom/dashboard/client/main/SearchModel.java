--- conflicted
+++ resolved
@@ -35,13 +35,10 @@
 import stroom.query.api.v2.ExpressionUtil;
 import stroom.query.api.v2.Param;
 import stroom.query.api.v2.Result;
-<<<<<<< HEAD
 import stroom.ui.config.shared.UserPreferences;
-=======
 import stroom.util.shared.RandomId;
 
 import com.google.gwt.core.client.GWT;
->>>>>>> 32f38f6e
 
 import java.util.ArrayList;
 import java.util.Collections;
@@ -59,13 +56,10 @@
     private final QueryPresenter queryPresenter;
     private final IndexLoader indexLoader;
     private final TimeZones timeZones;
-<<<<<<< HEAD
-    private final UserPreferencesManager userPreferencesManager;
-=======
     private String applicationInstanceId;
     private String dashboardUuid;
     private String componentId;
->>>>>>> 32f38f6e
+    private final UserPreferencesManager userPreferencesManager;
     private Map<String, ResultComponent> componentMap = new HashMap<>();
     private Map<String, String> currentParameterMap;
     private ExpressionOperator currentExpression;
@@ -80,15 +74,10 @@
                        final SearchKeepAlive searchKeepAlive,
                        final QueryPresenter queryPresenter,
                        final IndexLoader indexLoader,
-<<<<<<< HEAD
                        final TimeZones timeZones,
                        final UserPreferencesManager userPreferencesManager) {
-        this.searchBus = searchBus;
-=======
-                       final TimeZones timeZones) {
         this.restFactory = restFactory;
         this.searchKeepAlive = searchKeepAlive;
->>>>>>> 32f38f6e
         this.queryPresenter = queryPresenter;
         this.indexLoader = indexLoader;
         this.timeZones = timeZones;
@@ -150,7 +139,7 @@
                         .dashboardQueryKey(queryKey)
                         .search(search)
                         .componentResultRequests(requests)
-                        .dateTimeLocale(timeZones.getTimeZone())
+                        .dateTimeSettings(getDateTimeSettings())
                         .build();
 
                 final Rest<DashboardSearchResponse> rest = restFactory.create();
@@ -425,25 +414,6 @@
         queryPresenter.setMode(mode);
     }
 
-    /**
-<<<<<<< HEAD
-     * The search bus calls this method to get the search request for this
-     * search model.
-     *
-     * @return The current search request.
-     */
-    DashboardSearchRequest getCurrentRequest() {
-        final Search search = currentSearch;
-        final List<ComponentResultRequest> requests = new ArrayList<>();
-        for (final Entry<String, ResultComponent> entry : componentMap.entrySet()) {
-            final ResultComponent resultComponent = entry.getValue();
-            final ComponentResultRequest componentResultRequest = resultComponent.getResultRequest();
-            requests.add(componentResultRequest);
-        }
-
-        return new DashboardSearchRequest(currentQueryKey, search, requests, getDateTimeSettings());
-    }
-
     private DateTimeSettings getDateTimeSettings() {
         final UserPreferences userPreferences = userPreferencesManager.getCurrentPreferences();
         return DateTimeSettings
@@ -455,8 +425,6 @@
     }
 
     /**
-=======
->>>>>>> 32f38f6e
      * Initialises the model for passed expression and current result settings and returns
      * the corresponding {@link DashboardSearchRequest} object
      */
@@ -494,16 +462,12 @@
             requests.add(componentResultRequest);
         }
 
-<<<<<<< HEAD
-        return new DashboardSearchRequest(currentQueryKey, search, requests, getDateTimeSettings());
-=======
         return DashboardSearchRequest
                 .builder()
                 .search(search)
                 .componentResultRequests(requests)
-                .dateTimeLocale(timeZones.getTimeZone())
+                .dateTimeSettings(getDateTimeSettings())
                 .build();
->>>>>>> 32f38f6e
     }
 
     public boolean isSearching() {
