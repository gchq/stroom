--- conflicted
+++ resolved
@@ -35,11 +35,8 @@
 import stroom.query.api.v2.Param;
 import stroom.query.api.v2.QueryKey;
 import stroom.query.api.v2.Result;
-<<<<<<< HEAD
 import stroom.ui.config.shared.UserPreferences;
 import stroom.util.shared.RandomId;
-=======
->>>>>>> 7d0afc37
 
 import com.google.gwt.core.client.GWT;
 
@@ -89,97 +86,6 @@
         this.componentId = componentId;
     }
 
-<<<<<<< HEAD
-    private void start() {
-        searching = true;
-        poll();
-    }
-
-    /**
-     * Stop searching, set the search mode to inactive and tell all components
-     * that they no longer want data and search has ended.
-     */
-    public void destroy() {
-        GWT.log("SearchModel - destroy()");
-        if (currentQueryKey != null) {
-            searchKeepAlive.remove(currentQueryKey);
-            currentQueryKey = null;
-        }
-        setMode(Mode.INACTIVE);
-
-        // Stop the spinner from spinning and tell components that they no
-        // longer want data.
-        for (final ResultComponent resultComponent : componentMap.values()) {
-            resultComponent.setWantsData(false);
-            resultComponent.endSearch();
-        }
-
-        // Stop polling.
-        searching = false;
-        polling = false;
-    }
-
-    private void poll() {
-        if (!polling) {
-            polling = true;
-
-            final DashboardQueryKey queryKey = currentQueryKey;
-            final Search search = currentSearch;
-            if (queryKey != null && search != null && searching) {
-                final List<ComponentResultRequest> requests = new ArrayList<>();
-                for (final Entry<String, ResultComponent> entry : componentMap.entrySet()) {
-                    final ResultComponent resultComponent = entry.getValue();
-                    final ComponentResultRequest componentResultRequest = resultComponent.getResultRequest();
-                    requests.add(componentResultRequest);
-                }
-                final DashboardSearchRequest request = DashboardSearchRequest
-                        .builder()
-                        .dashboardQueryKey(queryKey)
-                        .search(search)
-                        .componentResultRequests(requests)
-                        .dateTimeSettings(getDateTimeSettings())
-                        .build();
-
-                final Rest<DashboardSearchResponse> rest = restFactory.create();
-                rest
-                        .onSuccess(response -> {
-                            try {
-                                update(response);
-                            } catch (final RuntimeException e) {
-                                GWT.log(e.getMessage());
-                            }
-
-                            polling = false;
-                            if (searching) {
-                                poll();
-                            }
-
-                        })
-                        .onFailure(throwable -> {
-                            try {
-                                if (queryKey.equals(currentQueryKey)) {
-                                    queryPresenter.setErrors(Collections.singletonList(throwable.toString()));
-                                    searching = false;
-                                }
-                            } catch (final RuntimeException e) {
-                                GWT.log(e.getMessage());
-                            }
-
-                            polling = false;
-                            if (searching) {
-                                poll();
-                            }
-                        })
-                        .call(DASHBOARD_RESOURCE)
-                        .search(request);
-            } else {
-                polling = false;
-            }
-        }
-    }
-
-=======
->>>>>>> 7d0afc37
     /**
      * Run a search with the provided expression, returning results for all
      * components.
@@ -302,7 +208,7 @@
                             .queryKey(queryKey)
                             .search(search)
                             .componentResultRequests(requests)
-                            .dateTimeLocale(timeZones.getTimeZone())
+                            .dateTimeSettings(getDateTimeSettings())
                             .dashboardUuid(dashboardUuid)
                             .componentId(componentId)
                             .build();
@@ -371,7 +277,7 @@
                     .queryKey(queryKey)
                     .search(search)
                     .componentResultRequests(requests)
-                    .dateTimeLocale(timeZones.getTimeZone())
+                    .dateTimeSettings(getDateTimeSettings())
                     .dashboardUuid(dashboardUuid)
                     .componentId(componentId)
                     .storeHistory(storeHistory)
@@ -559,13 +465,9 @@
                 .builder()
                 .search(search)
                 .componentResultRequests(requests)
-<<<<<<< HEAD
                 .dateTimeSettings(getDateTimeSettings())
-=======
-                .dateTimeLocale(timeZones.getTimeZone())
                 .dashboardUuid(dashboardUuid)
                 .componentId(componentId)
->>>>>>> 7d0afc37
                 .build();
     }
 
