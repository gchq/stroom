--- conflicted
+++ resolved
@@ -43,7 +43,6 @@
 import stroom.document.client.event.HasDirtyHandlers;
 import stroom.entity.client.presenter.DocumentEditPresenter;
 import stroom.explorer.shared.DocumentType;
-<<<<<<< HEAD
 import stroom.query.api.v2.Param;
 import stroom.query.api.v2.ParamUtil;
 import stroom.query.api.v2.ResultStoreInfo;
@@ -51,10 +50,8 @@
 import stroom.query.api.v2.TimeRange;
 import stroom.query.client.presenter.QueryUiHandlers;
 import stroom.query.client.view.QueryButtons;
-=======
 import stroom.explorer.shared.ExplorerNode;
 import stroom.explorer.shared.ExplorerResource;
->>>>>>> 887a423b
 import stroom.security.client.api.ClientSecurityContext;
 import stroom.svg.client.Icon;
 import stroom.util.shared.RandomId;
@@ -89,23 +86,10 @@
         Consumer<Boolean> {
 
     private static final Logger logger = Logger.getLogger(DashboardPresenter.class.getName());
-<<<<<<< HEAD
     private final FlexLayout layoutPresenter;
     private final Components components;
     private final Provider<QueryInfoPresenter> queryInfoPresenterProvider;
     private final Provider<LayoutConstraintPresenter> layoutConstraintPresenterProvider;
-=======
-
-    private static final ExplorerResource EXPLORER_RESOURCE = GWT.create(ExplorerResource.class);
-    private final ButtonView saveButton;
-    private final ButtonView saveAsButton;
-    private final DashboardLayoutPresenter layoutPresenter;
-    private final Components components;
-    private final Provider<QueryInfoPresenter> queryInfoPresenterProvider;
-    private final RestFactory restFactory;
-    private final ButtonView addButton;
-    private ButtonPanel leftButtons;
->>>>>>> 887a423b
     private String lastLabel;
     private boolean loaded;
     private String customTitle;
@@ -129,44 +113,16 @@
                               final Components components,
                               final Provider<RenameTabPresenter> renameTabPresenterProvider,
                               final Provider<QueryInfoPresenter> queryInfoPresenterProvider,
-<<<<<<< HEAD
                               final Provider<LayoutConstraintPresenter> layoutConstraintPresenterProvider,
                               final ClientSecurityContext securityContext) {
-=======
-                              final ClientSecurityContext securityContext,
-                              final RestFactory restFactory) {
->>>>>>> 887a423b
         super(eventBus, view, securityContext);
         this.layoutPresenter = flexLayout;
         this.components = components;
         this.queryInfoPresenterProvider = queryInfoPresenterProvider;
-<<<<<<< HEAD
         this.layoutConstraintPresenterProvider = layoutConstraintPresenterProvider;
 
         final TabManager tabManager = new TabManager(components, renameTabPresenterProvider, this);
         flexLayout.setTabManager(tabManager);
-=======
-        this.restFactory = restFactory;
-
-        final TabManager tabManager = new TabManager(components, renameTabPresenterProvider, this);
-        layoutPresenter.setTabManager(tabManager);
-
-        saveButton = addButtonLeft(SvgPresets.SAVE);
-        saveAsButton = addButtonLeft(SvgPresets.SAVE_AS);
-        saveButton.setEnabled(false);
-        saveAsButton.setEnabled(false);
-
-        registerHandler(saveButton.addClickHandler(event -> save()));
-        registerHandler(saveAsButton.addClickHandler(this::onSaveAsDocument));
-
-        layoutPresenter.setFlexLayoutChangeHandler(this);
-        layoutPresenter.setComponents(components);
-        view.setContent(layoutPresenter.getView());
-
-        addButton = addButtonLeft(SvgPresets.ADD);
-        addButton.setTitle("Add Component");
-        addButton.setEnabled(false);
->>>>>>> 887a423b
 
         flexLayout.setChangeHandler(this);
         flexLayout.setComponents(components);
@@ -180,28 +136,10 @@
     protected void onUnbind() {
         super.onUnbind();
 
-<<<<<<< HEAD
         // Remove all components. This should have been done already in the
         // onClose() method.
         components.removeAll();
     }
-=======
-    private void onSaveAsDocument(ClickEvent event) {
-        if (saveAsButton.isEnabled()) {
-            restFactory.create()
-                    .onSuccess(explorerNode ->
-                            SaveAsDocumentEvent.fire(DashboardPresenter.this, (ExplorerNode) explorerNode))
-                    .call(EXPLORER_RESOURCE)
-                    .getFromDocRef(docRef);
-        }
-    }
-
-    private ButtonView addButtonLeft(final Preset preset) {
-        if (leftButtons == null) {
-            leftButtons = new ButtonPanel();
-            addWidgetLeft(leftButtons);
-        }
->>>>>>> 887a423b
 
     @Override
     public void onAddPanel(final ClickEvent event) {
