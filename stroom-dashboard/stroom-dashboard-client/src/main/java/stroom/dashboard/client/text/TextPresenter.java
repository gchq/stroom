/*
 * Copyright 2017 Crown Copyright
 *
 * Licensed under the Apache License, Version 2.0 (the "License");
 * you may not use this file except in compliance with the License.
 * You may obtain a copy of the License at
 *
 *     http://www.apache.org/licenses/LICENSE-2.0
 *
 * Unless required by applicable law or agreed to in writing, software
 * distributed under the License is distributed on an "AS IS" BASIS,
 * WITHOUT WARRANTIES OR CONDITIONS OF ANY KIND, either express or implied.
 * See the License for the specific language governing permissions and
 * limitations under the License.
 */

package stroom.dashboard.client.text;

import stroom.alert.client.event.AlertEvent;
import stroom.dashboard.client.main.AbstractComponentPresenter;
import stroom.dashboard.client.main.Component;
import stroom.dashboard.client.main.ComponentRegistry.ComponentType;
import stroom.dashboard.client.main.Components;
import stroom.dashboard.client.table.TablePresenter;
import stroom.dashboard.client.table.TableRow;
import stroom.dashboard.shared.ComponentConfig;
import stroom.dashboard.shared.ComponentSettings;
import stroom.dashboard.shared.Field;
<<<<<<< HEAD
=======
import stroom.dashboard.shared.IndexConstants;
import stroom.dashboard.shared.TableComponentSettings;
>>>>>>> fe500052
import stroom.dashboard.shared.TextComponentSettings;
import stroom.dashboard.shared.IndexConstants;
import stroom.util.shared.DataRange;
import stroom.dispatch.client.Rest;
import stroom.dispatch.client.RestFactory;
import stroom.editor.client.presenter.EditorPresenter;
import stroom.editor.client.presenter.HtmlPresenter;
import stroom.hyperlink.client.Hyperlink;
import stroom.hyperlink.client.HyperlinkEvent;
import stroom.pipeline.shared.AbstractFetchDataResult;
import stroom.pipeline.shared.FetchDataRequest;
import stroom.pipeline.shared.FetchDataResult;
import stroom.pipeline.shared.SourceLocation;
import stroom.pipeline.shared.ViewDataResource;
import stroom.pipeline.shared.stepping.StepLocation;
import stroom.pipeline.stepping.client.event.BeginPipelineSteppingEvent;
import stroom.security.client.api.ClientSecurityContext;
import stroom.security.shared.PermissionNames;
import stroom.util.shared.DefaultLocation;
import stroom.util.shared.EqualsUtil;
<<<<<<< HEAD
import stroom.util.shared.TextRange;

import com.google.gwt.core.client.GWT;
import com.google.gwt.core.client.Scheduler;
import com.google.gwt.dom.client.Element;
import com.google.gwt.event.dom.client.ClickEvent;
import com.google.gwt.user.client.Timer;
import com.google.inject.Inject;
import com.google.inject.Provider;
import com.google.web.bindery.event.shared.EventBus;
import com.gwtplatform.mvp.client.HasUiHandlers;
import com.gwtplatform.mvp.client.View;
=======
import stroom.util.shared.Highlight;
import stroom.util.shared.OffsetRange;
import stroom.util.shared.Version;
>>>>>>> fe500052

import com.google.gwt.core.client.GWT;
import com.google.gwt.core.client.Scheduler;
import com.google.gwt.dom.client.Element;
import com.google.gwt.event.dom.client.ClickEvent;
import com.google.gwt.user.client.Timer;
import com.google.inject.Inject;
import com.google.inject.Provider;
import com.google.web.bindery.event.shared.EventBus;
import com.gwtplatform.mvp.client.HasUiHandlers;
import com.gwtplatform.mvp.client.View;

import java.util.ArrayList;
import java.util.Collections;
import java.util.List;
import java.util.Set;

public class TextPresenter extends AbstractComponentPresenter<TextPresenter.TextView> implements TextUiHandlers {
    private static final ViewDataResource VIEW_DATA_RESOURCE = GWT.create(ViewDataResource.class);

    public static final ComponentType TYPE = new ComponentType(2, "text", "Text");

    private static final Version CURRENT_MODEL_VERSION = new Version(6, 1, 26);

    private final Provider<EditorPresenter> rawPresenterProvider;
    private final Provider<HtmlPresenter> htmlPresenterProvider;
    private final RestFactory restFactory;
    private final ClientSecurityContext securityContext;
    private TextComponentSettings textSettings;
    private List<FetchDataRequest> fetchDataQueue;
    private Timer delayedFetchDataTimer;
    private Long currentStreamId;
    private Long currentPartNo;
    private Long currentRecordNo;
    private Set<String> currentHighlightStrings;
    private boolean playButtonVisible;

    private TablePresenter currentTablePresenter;

    private EditorPresenter rawPresenter;
    private HtmlPresenter htmlPresenter;

    private boolean isHtml;

    @Inject
    public TextPresenter(final EventBus eventBus,
                         final TextView view,
                         final Provider<TextSettingsPresenter> settingsPresenterProvider,
                         final Provider<EditorPresenter> rawPresenterProvider,
                         final Provider<HtmlPresenter> htmlPresenterProvider,
                         final RestFactory restFactory,
                         final ClientSecurityContext securityContext) {
        super(eventBus, view, settingsPresenterProvider);
        this.rawPresenterProvider = rawPresenterProvider;
        this.htmlPresenterProvider = htmlPresenterProvider;
        this.restFactory = restFactory;
        this.securityContext = securityContext;

        view.setUiHandlers(this);
    }

    private void showData(final String data,
                          final String classification,
                          final Set<String> highlightStrings,
                          final boolean isHtml) {
        final List<TextRange> highlights = getHighlights(data, highlightStrings);

        // Defer showing data to be sure that the data display has been made
        // visible first.
        Scheduler.get().scheduleDeferred(() -> {
            // Determine if we should show tha play button.
            playButtonVisible = !isHtml
                    && textSettings.isShowStepping()
                    && securityContext.hasAppPermission(PermissionNames.STEPPING_PERMISSION);

            // Show the play button if we have fetched input data.
            getView().setPlayVisible(playButtonVisible);

            getView().setClassification(classification);
            if (isHtml) {
                if (htmlPresenter == null) {
                    htmlPresenter = htmlPresenterProvider.get();
                    htmlPresenter.getWidget().addDomHandler(event -> {
                        final Element target = event.getNativeEvent().getEventTarget().cast();
                        final String link = target.getAttribute("link");
                        if (link != null) {
                            final Hyperlink hyperlink = Hyperlink.create(link);
                            if (hyperlink != null) {
                                HyperlinkEvent.fire(TextPresenter.this, hyperlink);
                            }
                        }
                    }, ClickEvent.getType());
                }

                getView().setContent(htmlPresenter.getView());
                htmlPresenter.setHtml(data);
            } else {
                if (rawPresenter == null) {
                    rawPresenter = rawPresenterProvider.get();
                    rawPresenter.setReadOnly(true);
                    rawPresenter.getLineNumbersOption().setOn(false);
                    rawPresenter.getLineWrapOption().setOn(true);
                }

                getView().setContent(rawPresenter.getView());

                rawPresenter.setText(data, true);
                rawPresenter.setHighlights(highlights);
                rawPresenter.setControlsVisible(playButtonVisible);
            }
        });
    }

    private List<TextRange> getHighlights(final String input, final Set<String> highlightStrings) {
        // final StringBuilder output = new StringBuilder(input);

        final List<TextRange> highlights = new ArrayList<>();

        // See if we are going to add highlights.
        if (highlightStrings != null && highlightStrings.size() > 0) {
            final char[] inputChars = input.toLowerCase().toCharArray();
            final int inputLength = inputChars.length;

            // Find out where the highlight elements need to be placed.
            for (final String highlight : highlightStrings) {
                final char[] highlightChars = highlight.toLowerCase().toCharArray();
                final int highlightLength = highlightChars.length;

                boolean inElement = false;
                boolean inEscapedElement = false;
                int lineNo = 1;
                int colNo = 0;
                for (int i = 0; i < inputLength; i++) {
                    final char inputChar = inputChars[i];

                    if (inputChar == '\n') {
                        lineNo++;
                        colNo = 0;
                    }

                    if (!inElement && !inEscapedElement) {
                        if (inputChar == '<') {
                            inElement = true;
                        } else if (inputChar == '&' && i + 3 < inputLength && inputChars[i + 1] == 'l'
                                && inputChars[i + 2] == 't' && inputChars[i + 3] == ';') {
                            inEscapedElement = true;
                        } else {
                            // If we aren't in an element or escaped element
                            // then try to match.
                            boolean found = false;
                            for (int j = 0; j < highlightLength && i + j < inputLength; j++) {
                                final char highlightChar = highlightChars[j];
                                if (inputChars[i + j] != highlightChar) {
                                    break;
                                } else if (j == highlightLength - 1) {
                                    found = true;
                                }
                            }

                            if (found) {
                                final TextRange hl = new TextRange(
                                        new DefaultLocation(lineNo, colNo),
                                        new DefaultLocation(lineNo, colNo + highlightLength));
                                highlights.add(hl);

                                i += highlightLength;
                            }
                        }
                    } else if (inElement && inputChar == '>') {
                        inElement = false;

                    } else if (inEscapedElement && inputChar == '&' && i + 3 < inputLength && inputChars[i + 1] == 'g'
                            && inputChars[i + 2] == 't' && inputChars[i + 3] == ';') {
                        inEscapedElement = false;
                    }

                    colNo++;
                }
            }
        }

        Collections.sort(highlights);

        return highlights;
    }

    @Override
    public void setComponents(final Components components) {
        super.setComponents(components);
        registerHandler(components.addComponentChangeHandler(event -> {
            if (textSettings != null) {
                final Component component = event.getComponent();
                if (textSettings.getTableId() == null) {
                    if (component instanceof TablePresenter) {
                        currentTablePresenter = (TablePresenter) component;
                        update(currentTablePresenter);
                    }
                } else if (EqualsUtil.isEquals(textSettings.getTableId(), event.getComponentId())) {
                    if (component instanceof TablePresenter) {
                        currentTablePresenter = (TablePresenter) component;
                        update(currentTablePresenter);
                    }
                }
            }
        }));
    }

    private void update(final TablePresenter tablePresenter) {
        boolean updating = false;
        String message = "";

        final String permissionCheck = checkPermissions();
        if (permissionCheck != null) {
            isHtml = false;
            showData(permissionCheck, null, null, isHtml);
            updating = true;

        } else {
            currentStreamId = null;
            currentPartNo = null;
            currentRecordNo = null;
            currentHighlightStrings = null;

            if (tablePresenter != null) {
                final List<TableRow> selection = tablePresenter.getSelectedRows();
                if (selection != null && selection.size() == 1) {
                    final Field streamIdField = chooseBestField(tablePresenter, textSettings.getStreamIdField());
                    final Field partNoField = chooseBestField(tablePresenter, textSettings.getPartNoField());
                    final Field recordNoField = chooseBestField(tablePresenter, textSettings.getRecordNoField());
                    final Field lineFromField = chooseBestField(tablePresenter, textSettings.getLineFromField());
                    final Field colFromField = chooseBestField(tablePresenter, textSettings.getColFromField());
                    final Field lineToField = chooseBestField(tablePresenter, textSettings.getLineToField());
                    final Field colToField = chooseBestField(tablePresenter, textSettings.getColToField());

                    // Just use the first row.
                    final TableRow selected = selection.get(0);
                    currentStreamId = getLong(streamIdField, selected);
                    currentPartNo = getLong(partNoField, selected);
                    currentRecordNo = getLong(recordNoField, selected);
                    final Long currentLineFrom = getLong(lineFromField, selected);
                    final Long currentColFrom = getLong(colFromField, selected);
                    final Long currentLineTo = getLong(lineToField, selected);
                    final Long currentColTo = getLong(colToField, selected);

                    // Validate settings.
                    if (textSettings.getStreamIdField() == null) {
                        message = "No stream id field is configured";

                    } else if (textSettings.getStreamIdField() != null && currentStreamId == null) {
                        message = "No stream id found in selection";

                    } else if (textSettings.getRecordNoField() == null &&
                            !(textSettings.getLineFromField() != null && textSettings.getLineToField() != null)) { // Allow just line positions to be used rather than record no.
                        message = "No record number field is configured";

                    } else if (textSettings.getRecordNoField() != null && currentRecordNo == null) {
                        message = "No record number field found in selection";

                    } else {
                        DataRange dataRange = null;
                        TextRange highlight = null;
                        if (currentLineFrom != null
                                && currentColFrom != null
                                && currentLineTo != null
                                && currentColTo != null) {
                            dataRange = DataRange.between(
                                    new DefaultLocation(currentLineFrom.intValue(), currentColFrom.intValue()),
                                    new DefaultLocation(currentLineTo.intValue(), currentColTo.intValue()));

                            highlight = new TextRange(
                                    new DefaultLocation(currentLineFrom.intValue(), currentColFrom.intValue()),
                                    new DefaultLocation(currentLineTo.intValue(), currentColTo.intValue()));
                        }

                        final SourceLocation sourceLocation = SourceLocation.builder(currentStreamId)
                                .withPartNo(currentPartNo != null ? currentPartNo - 1: 0) // make zero based
                                .withSegmentNumber(currentRecordNo != null ? currentRecordNo - 1: 0) // make zero based
                                .withDataRange(dataRange)
                                .withHighlight(highlight)
                                .build();

                        currentHighlightStrings = tablePresenter.getHighlights();

//                        OffsetRange<Long> currentStreamRange = new OffsetRange<>(sourceLocation.getPartNo() - 1, 1L);

//                        Builder dataRangeBuilder = DataRange.builder(currentStreamId)
//                                .withPartNumber(sourceLocation.getPartNo() - 1) // make zero based
//                                .withChildStreamType(null);

//                        request.setStreamId(currentStreamId);
//                        request.setStreamRange(currentStreamRange);
//                        request.setChildStreamType(null);

                        // If we have a source highlight then use it.
//                        if (highlight != null) {
//                            // lines 2=>3 means lines 2 & 3, lines 4=>4 means line 4
//                            // -1 to offset to make zero based
//                            // +1 to length to make inclusive
//                            currentPageRange = new OffsetRange<>(
//                                    highlight.getFrom().getLineNo() - 1L,
//                                    (long) highlight.getTo().getLineNo() - highlight.getFrom().getLineNo() + 1);
//                        } else {
//                            currentPageRange = new OffsetRange<>(sourceLocation.getRecordNo() - 1L, 1L);
//                        }

                        // TODO @AT Fix/implement
                        // If we have a source highlight then use it.
//                        if (highlight != null) {
////                            dataRangeBuilder
////                                    .fromLocation(highlight.getFrom())
////                                    .toLocation(highlight.getTo());
//                        } else {
////                            // TODO assume this is segmented data
//////                            currentPageRange = new OffsetRange<>(sourceLocation.getRecordNo() - 0L, 1L);
//////                            request.setPageRange(new OffsetRange<>(sourceLocation.getRecordNo() - 1L, 1L));
////
////                            // Convert it to zero based
////                            dataRangeBuilder.withSegmentNumber(sourceLocation.getSegmentNo() - 1L);
//                        }

                        final FetchDataRequest request = new FetchDataRequest(sourceLocation);

                        request.setPipeline(textSettings.getPipeline());
                        request.setShowAsHtml(textSettings.isShowAsHtml());

                        ensureFetchDataQueue();
                        fetchDataQueue.add(request);
                        delayedFetchDataTimer.cancel();
                        delayedFetchDataTimer.schedule(250);
                        updating = true;
                    }
                }
            }
        }

        // If we aren't updating the data display then clear it.
        if (!updating) {
            showData(message, null, null, isHtml);
        }
    }

<<<<<<< HEAD
    private long getStartLine(final TextRange highlight) {
        int lineNoFrom = highlight.getFrom().getLineNo();
        if (lineNoFrom == 1) {
            // Content starts on first line so convert to an offset as the server code
            // works in zero based line numbers
            return lineNoFrom - 1;
        } else {
            //
            return lineNoFrom;
        }
    }

    private long getLineCount(final TextRange highlight) {
        int lineNoFrom = highlight.getFrom().getLineNo();
        if (lineNoFrom == 1) {
            return highlight.getTo().getLineNo() - highlight.getFrom().getLineNo() + 1;
        } else {
            return highlight.getTo().getLineNo() - highlight.getFrom().getLineNo();
        }
    }

//    private Long getLong(final Field field, List<Field> fields, final Row row) {
//        if (field != null && fields != null && row != null) {
//            int index = -1;
//
//            if (index == -1 && field.getId() != null) {
//                // Try matching on id alone.
//                for (int i = 0; i < fields.size(); i++) {
//                    if (field.getId().equals(fields.get(i).getId())) {
//                        index = i;
//                        break;
//                    }
//                }
//            }
//
//            if (index == -1 && field.getName() != null) {
//                // Try matching on name alone.
//                for (int i = 0; i < fields.size(); i++) {
//                    if (field.getName().equals(fields.get(i).getName())) {
//                        index = i;
//                        break;
//                    }
//                }
//            }
//
//            if (index != -1) {
//                if (row.getValues().size() > index) {
//                    return getLong(row.getValues().get(index));
//                }
//            }
//        }
//        return null;
//    }

=======
    private Field chooseBestField(final TablePresenter tablePresenter, final Field field) {
        if (field != null) {
            final TableComponentSettings tableComponentSettings = tablePresenter.getSettings();
            final List<Field> fields = tableComponentSettings.getFields();
            // Try and choose by id.
            for (final Field f : fields) {
                if (f.getId() != null && f.getId().equals(field.getId())) {
                    return f;
                }
            }
            // Try and choose by name.
            for (final Field f : fields) {
                if (f.getName() != null && f.getName().equals(field.getName())) {
                    return f;
                }
            }
        }
        return null;
    }

>>>>>>> fe500052
    private Long getLong(final Field field, final TableRow row) {
        if (field != null && row != null) {
            return getLong(row.getText(field.getId()));
        }
        return null;
    }

    private Long getLong(final String string) {
        if (string != null) {
            try {
                return Long.valueOf(string);
            } catch (final NumberFormatException e) {
                // Ignore.
            }
        }

        return null;
    }

    private String checkPermissions() {
        if (!securityContext.hasAppPermission(PermissionNames.VIEW_DATA_PERMISSION)) {
            if (!securityContext.hasAppPermission(PermissionNames.VIEW_DATA_WITH_PIPELINE_PERMISSION)) {
                return "You do not have permission to display this item";
            } else if (textSettings.getPipeline() == null) {
                return "You must choose a pipeline to display this item";
            }
        }

        return null;
    }

    private void ensureFetchDataQueue() {
        if (fetchDataQueue == null) {
            fetchDataQueue = new ArrayList<>();
            delayedFetchDataTimer = new Timer() {
                @Override
                public void run() {
                    final FetchDataRequest request = fetchDataQueue.get(fetchDataQueue.size() - 1);
                    fetchDataQueue.clear();

                    final Rest<AbstractFetchDataResult> rest = restFactory.create();
                    rest
                            .onSuccess(result -> {
                                // If we are queueing more actions then don't update
                                // the text.
                                if (fetchDataQueue.size() == 0) {
                                    String data = "The data has been deleted or reprocessed since this index was built";
                                    String classification = null;
                                    boolean isHtml = false;
                                    if (result != null) {
                                        if (result instanceof FetchDataResult) {
                                            final FetchDataResult fetchDataResult = (FetchDataResult) result;
                                            data = fetchDataResult.getData();
                                            classification = result.getClassification();
                                            isHtml = fetchDataResult.isHtml();
                                        } else {
                                            data = "";
                                            classification = null;
                                            isHtml = false;
                                        }
                                    }

                                    TextPresenter.this.isHtml = isHtml;
                                    showData(data, classification, currentHighlightStrings, isHtml);
                                }
                            })
                            .call(VIEW_DATA_RESOURCE)
                            .fetch(request);
                }
            };
        }
    }

    @Override
    public void read(final ComponentConfig componentConfig) {
        super.read(componentConfig);
        textSettings = getSettings();

        final Version version = Version.parse(textSettings.getModelVersion());
        final boolean old = version.lt(CURRENT_MODEL_VERSION);

        // special field names have changed from EventId to __event_id__ so we need to deal
        // with those and replace them, also rebuild existing special fields just in case
        if (textSettings.getStreamIdField() == null
                || (old && IndexConstants.STREAM_ID.equals(textSettings.getStreamIdField().getName()))
                || (old && textSettings.getStreamIdField().isSpecial())) {
            textSettings.setStreamIdField(TablePresenter.buildSpecialField(IndexConstants.STREAM_ID));
        }
        if (textSettings.getRecordNoField() == null
                || (old && IndexConstants.EVENT_ID.equals(textSettings.getRecordNoField().getName()))
                || (old && textSettings.getRecordNoField().isSpecial())) {
            textSettings.setRecordNoField(TablePresenter.buildSpecialField(IndexConstants.EVENT_ID));
        }

        textSettings.setModelVersion(CURRENT_MODEL_VERSION.toString());
    }

    @Override
    public void link() {
        final String tableId = textSettings.getTableId();
        String newTableId = getComponents().validateOrGetFirstComponentId(tableId, TablePresenter.TYPE.getId());

        // If we can't get the same table id then set to null so that changes to any table can be listened to.
        if (!EqualsUtil.isEquals(tableId, newTableId)) {
            newTableId = null;
        }

        textSettings.setTableId(newTableId);
        update(currentTablePresenter);
    }

    @Override
    public void changeSettings() {
        super.changeSettings();
        update(currentTablePresenter);
    }

    @Override
    public ComponentType getType() {
        return TYPE;
    }

    private TextComponentSettings getSettings() {
        ComponentSettings settings = getComponentConfig().getSettings();
        if (!(settings instanceof TextComponentSettings)) {
            settings = createSettings();
            getComponentConfig().setSettings(settings);
        }

        return (TextComponentSettings) settings;
    }

    private ComponentSettings createSettings() {
        return new TextComponentSettings();
    }

    @Override
    public void beginStepping() {
        if (currentStreamId != null) {
            final StepLocation stepLocation = new StepLocation(
                    currentStreamId,
                    currentPartNo != null ? currentPartNo : 1,
                    currentRecordNo != null ? currentRecordNo : -1);

            BeginPipelineSteppingEvent.fire(
                    this,
                    currentStreamId,
                    null,
                    null,
                    stepLocation,
                    null);
        } else {
            AlertEvent.fireError(this, "No stream id", null);
        }
    }

    public interface TextView extends View, HasUiHandlers<TextUiHandlers> {
        void setContent(View view);

        void setClassification(String classification);

        void setPlayVisible(boolean visible);
    }
}<|MERGE_RESOLUTION|>--- conflicted
+++ resolved
@@ -26,14 +26,9 @@
 import stroom.dashboard.shared.ComponentConfig;
 import stroom.dashboard.shared.ComponentSettings;
 import stroom.dashboard.shared.Field;
-<<<<<<< HEAD
-=======
 import stroom.dashboard.shared.IndexConstants;
 import stroom.dashboard.shared.TableComponentSettings;
->>>>>>> fe500052
 import stroom.dashboard.shared.TextComponentSettings;
-import stroom.dashboard.shared.IndexConstants;
-import stroom.util.shared.DataRange;
 import stroom.dispatch.client.Rest;
 import stroom.dispatch.client.RestFactory;
 import stroom.editor.client.presenter.EditorPresenter;
@@ -49,26 +44,11 @@
 import stroom.pipeline.stepping.client.event.BeginPipelineSteppingEvent;
 import stroom.security.client.api.ClientSecurityContext;
 import stroom.security.shared.PermissionNames;
+import stroom.util.shared.DataRange;
 import stroom.util.shared.DefaultLocation;
 import stroom.util.shared.EqualsUtil;
-<<<<<<< HEAD
 import stroom.util.shared.TextRange;
-
-import com.google.gwt.core.client.GWT;
-import com.google.gwt.core.client.Scheduler;
-import com.google.gwt.dom.client.Element;
-import com.google.gwt.event.dom.client.ClickEvent;
-import com.google.gwt.user.client.Timer;
-import com.google.inject.Inject;
-import com.google.inject.Provider;
-import com.google.web.bindery.event.shared.EventBus;
-import com.gwtplatform.mvp.client.HasUiHandlers;
-import com.gwtplatform.mvp.client.View;
-=======
-import stroom.util.shared.Highlight;
-import stroom.util.shared.OffsetRange;
 import stroom.util.shared.Version;
->>>>>>> fe500052
 
 import com.google.gwt.core.client.GWT;
 import com.google.gwt.core.client.Scheduler;
@@ -302,7 +282,6 @@
                     final Field colFromField = chooseBestField(tablePresenter, textSettings.getColFromField());
                     final Field lineToField = chooseBestField(tablePresenter, textSettings.getLineToField());
                     final Field colToField = chooseBestField(tablePresenter, textSettings.getColToField());
-
                     // Just use the first row.
                     final TableRow selected = selection.get(0);
                     currentStreamId = getLong(streamIdField, selected);
@@ -410,7 +389,26 @@
         }
     }
 
-<<<<<<< HEAD
+    private Field chooseBestField(final TablePresenter tablePresenter, final Field field) {
+        if (field != null) {
+            final TableComponentSettings tableComponentSettings = tablePresenter.getSettings();
+            final List<Field> fields = tableComponentSettings.getFields();
+            // Try and choose by id.
+            for (final Field f : fields) {
+                if (f.getId() != null && f.getId().equals(field.getId())) {
+                    return f;
+                }
+            }
+            // Try and choose by name.
+            for (final Field f : fields) {
+                if (f.getName() != null && f.getName().equals(field.getName())) {
+                    return f;
+                }
+            }
+        }
+        return null;
+    }
+
     private long getStartLine(final TextRange highlight) {
         int lineNoFrom = highlight.getFrom().getLineNo();
         if (lineNoFrom == 1) {
@@ -465,28 +463,6 @@
 //        return null;
 //    }
 
-=======
-    private Field chooseBestField(final TablePresenter tablePresenter, final Field field) {
-        if (field != null) {
-            final TableComponentSettings tableComponentSettings = tablePresenter.getSettings();
-            final List<Field> fields = tableComponentSettings.getFields();
-            // Try and choose by id.
-            for (final Field f : fields) {
-                if (f.getId() != null && f.getId().equals(field.getId())) {
-                    return f;
-                }
-            }
-            // Try and choose by name.
-            for (final Field f : fields) {
-                if (f.getName() != null && f.getName().equals(field.getName())) {
-                    return f;
-                }
-            }
-        }
-        return null;
-    }
-
->>>>>>> fe500052
     private Long getLong(final Field field, final TableRow row) {
         if (field != null && row != null) {
             return getLong(row.getText(field.getId()));
