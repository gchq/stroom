--- conflicted
+++ resolved
@@ -22,11 +22,7 @@
 import stroom.dashboard.client.main.AbstractComponentPresenter;
 import stroom.dashboard.client.main.Component;
 import stroom.dashboard.client.main.ComponentRegistry.ComponentType;
-<<<<<<< HEAD
 import stroom.dashboard.client.main.Components;
-import stroom.dashboard.client.main.DashboardUUID;
-=======
->>>>>>> 32f38f6e
 import stroom.dashboard.client.main.DataSourceFieldsMap;
 import stroom.dashboard.client.main.IndexLoader;
 import stroom.dashboard.client.main.Queryable;
@@ -207,16 +203,13 @@
         warningsButton.setVisible(false);
 
         indexLoader = new IndexLoader(getEventBus(), restFactory);
-<<<<<<< HEAD
-        searchModel = new SearchModel(searchBus, this, indexLoader, timeZones, userPreferencesManager);
-=======
         searchModel = new SearchModel(
                 restFactory,
                 searchKeepAlive,
                 this,
                 indexLoader,
-                timeZones);
->>>>>>> 32f38f6e
+                timeZones,
+                userPreferencesManager);
 
         clientPropertyCache.get()
                 .onSuccess(result -> {
