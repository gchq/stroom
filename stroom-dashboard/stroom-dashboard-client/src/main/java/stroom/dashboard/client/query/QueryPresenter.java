/*
 * Copyright 2017 Crown Copyright
 *
 * Licensed under the Apache License, Version 2.0 (the "License");
 * you may not use this file except in compliance with the License.
 * You may obtain a copy of the License at
 *
 *     http://www.apache.org/licenses/LICENSE-2.0
 *
 * Unless required by applicable law or agreed to in writing, software
 * distributed under the License is distributed on an "AS IS" BASIS,
 * WITHOUT WARRANTIES OR CONDITIONS OF ANY KIND, either express or implied.
 * See the License for the specific language governing permissions and
 * limitations under the License.
 */

package stroom.dashboard.client.query;

import stroom.alert.client.event.AlertEvent;
import stroom.core.client.LocationManager;
import stroom.dashboard.client.HasSelection;
import stroom.dashboard.client.main.AbstractComponentPresenter;
import stroom.dashboard.client.main.Component;
import stroom.dashboard.client.main.ComponentRegistry.ComponentType;
import stroom.dashboard.client.main.Components;
import stroom.dashboard.client.main.DashboardUUID;
import stroom.dashboard.client.main.DataSourceFieldsMap;
import stroom.dashboard.client.main.IndexLoader;
import stroom.dashboard.client.main.Queryable;
import stroom.dashboard.client.main.SearchBus;
import stroom.dashboard.client.main.SearchModel;
import stroom.dashboard.client.table.TimeZones;
import stroom.dashboard.shared.Automate;
import stroom.dashboard.shared.ComponentConfig;
import stroom.dashboard.shared.ComponentSelectionHandler;
import stroom.dashboard.shared.ComponentSettings;
import stroom.dashboard.shared.DashboardDoc;
import stroom.dashboard.shared.DashboardQueryKey;
import stroom.dashboard.shared.DashboardResource;
import stroom.dashboard.shared.DashboardSearchRequest;
import stroom.dashboard.shared.DownloadQueryRequest;
import stroom.dashboard.shared.QueryComponentSettings;
import stroom.datasource.api.v2.AbstractField;
import stroom.dispatch.client.ExportFileCompleteUtil;
import stroom.dispatch.client.Rest;
import stroom.dispatch.client.RestFactory;
import stroom.docref.DocRef;
import stroom.document.client.event.DirtyEvent;
import stroom.document.client.event.DirtyEvent.DirtyHandler;
import stroom.document.client.event.HasDirtyHandlers;
import stroom.explorer.client.presenter.EntityChooser;
import stroom.pipeline.client.event.CreateProcessorEvent;
import stroom.pipeline.shared.PipelineDoc;
import stroom.preferences.client.UserPreferencesManager;
import stroom.processor.shared.CreateProcessFilterRequest;
import stroom.processor.shared.Limits;
import stroom.processor.shared.ProcessorFilter;
import stroom.processor.shared.ProcessorFilterResource;
import stroom.processor.shared.QueryData;
import stroom.query.api.v2.ExpressionOperator;
import stroom.query.api.v2.ExpressionOperator.Op;
import stroom.query.api.v2.ExpressionUtil;
import stroom.query.client.ExpressionTreePresenter;
import stroom.query.client.ExpressionUiHandlers;
import stroom.security.client.api.ClientSecurityContext;
import stroom.security.shared.DocumentPermissionNames;
import stroom.security.shared.PermissionNames;
import stroom.svg.client.Preset;
import stroom.svg.client.SvgPresets;
import stroom.ui.config.client.UiConfigCache;
import stroom.util.shared.EqualsBuilder;
import stroom.util.shared.ModelStringUtil;
import stroom.util.shared.ResourceGeneration;
import stroom.widget.button.client.ButtonView;
import stroom.widget.menu.client.presenter.IconMenuItem;
import stroom.widget.menu.client.presenter.Item;
import stroom.widget.menu.client.presenter.MenuListPresenter;
import stroom.widget.popup.client.event.HidePopupEvent;
import stroom.widget.popup.client.event.ShowPopupEvent;
import stroom.widget.popup.client.presenter.PopupPosition;
import stroom.widget.popup.client.presenter.PopupUiHandlers;
import stroom.widget.popup.client.presenter.PopupView.PopupType;

import com.google.gwt.core.client.GWT;
import com.google.gwt.dom.client.NativeEvent;
import com.google.gwt.user.client.Timer;
import com.google.inject.Inject;
import com.google.inject.Provider;
import com.google.web.bindery.event.shared.EventBus;
import com.google.web.bindery.event.shared.HandlerRegistration;
import com.gwtplatform.mvp.client.HasUiHandlers;
import com.gwtplatform.mvp.client.View;

import java.util.ArrayList;
import java.util.Comparator;
import java.util.List;
import java.util.Map;
import java.util.function.Function;
import java.util.stream.Collectors;

public class QueryPresenter extends AbstractComponentPresenter<QueryPresenter.QueryView>
        implements QueryUiHandlers, HasDirtyHandlers, Queryable {

    private static final DashboardResource DASHBOARD_RESOURCE = GWT.create(DashboardResource.class);
    private static final ProcessorFilterResource PROCESSOR_FILTER_RESOURCE = GWT.create(ProcessorFilterResource.class);

    public static final ComponentType TYPE = new ComponentType(0, "query", "Query");
    static final int TEN_SECONDS = 10000;

    private final ExpressionTreePresenter expressionPresenter;
    private final QueryHistoryPresenter historyPresenter;
    private final QueryFavouritesPresenter favouritesPresenter;
    private final Provider<EntityChooser> pipelineSelection;
    private final Provider<QueryInfoPresenter> queryInfoPresenterProvider;
    private final ProcessorLimitsPresenter processorLimitsPresenter;
    private final MenuListPresenter menuListPresenter;
    private final RestFactory restFactory;
    private final LocationManager locationManager;

    private final IndexLoader indexLoader;
    private final SearchModel searchModel;
    private final ButtonView addOperatorButton;
    private final ButtonView addTermButton;
    private final ButtonView disableItemButton;
    private final ButtonView deleteItemButton;
    private final ButtonView historyButton;
    private final ButtonView favouriteButton;
    private final ButtonView downloadQueryButton;
    private final ButtonView warningsButton;

    private String params;
    private List<String> currentWarnings;
    private ButtonView processButton;
    private long defaultProcessorTimeLimit;
    private long defaultProcessorRecordLimit;
    private boolean initialised;
    private Timer autoRefreshTimer;
    private String lastUsedQueryInfo;
    private boolean queryOnOpen;

    @Inject
    public QueryPresenter(final EventBus eventBus,
                          final QueryView view,
                          final SearchBus searchBus,
                          final Provider<QuerySettingsPresenter> settingsPresenterProvider,
                          final ExpressionTreePresenter expressionPresenter,
                          final QueryHistoryPresenter historyPresenter,
                          final QueryFavouritesPresenter favouritesPresenter,
                          final Provider<EntityChooser> pipelineSelection,
                          final Provider<QueryInfoPresenter> queryInfoPresenterProvider,
                          final ProcessorLimitsPresenter processorLimitsPresenter,
                          final MenuListPresenter menuListPresenter,
                          final RestFactory restFactory,
                          final ClientSecurityContext securityContext,
                          final UiConfigCache clientPropertyCache,
                          final LocationManager locationManager,
                          final TimeZones timeZones,
                          final UserPreferencesManager userPreferencesManager) {
        super(eventBus, view, settingsPresenterProvider);
        this.expressionPresenter = expressionPresenter;
        this.historyPresenter = historyPresenter;
        this.favouritesPresenter = favouritesPresenter;
        this.pipelineSelection = pipelineSelection;
        this.queryInfoPresenterProvider = queryInfoPresenterProvider;
        this.processorLimitsPresenter = processorLimitsPresenter;
        this.menuListPresenter = menuListPresenter;
        this.restFactory = restFactory;
        this.locationManager = locationManager;

        view.setExpressionView(expressionPresenter.getView());
        view.setUiHandlers(this);

        expressionPresenter.setUiHandlers(new ExpressionUiHandlers() {
            @Override
            public void fireDirty() {
                setDirty(true);
            }

            @Override
            public void search() {
                start();
            }
        });

        addTermButton = view.addButton(SvgPresets.ADD);
        addTermButton.setTitle("Add Term");
        addOperatorButton = view.addButton(SvgPresets.OPERATOR);
        disableItemButton = view.addButton(SvgPresets.DISABLE);
        deleteItemButton = view.addButton(SvgPresets.DELETE);
        historyButton = view.addButton(SvgPresets.HISTORY.enabled(true));
        favouriteButton = view.addButton(SvgPresets.FAVOURITES.enabled(true));
        downloadQueryButton = view.addButton(SvgPresets.DOWNLOAD);

        if (securityContext.hasAppPermission(PermissionNames.MANAGE_PROCESSORS_PERMISSION)) {
            processButton = view.addButton(SvgPresets.PROCESS.enabled(true));
        }

        warningsButton = view.addButton(SvgPresets.ALERT.title("Show Warnings"));
        warningsButton.setVisible(false);

        indexLoader = new IndexLoader(getEventBus(), restFactory);
        searchModel = new SearchModel(searchBus, this, indexLoader, timeZones, userPreferencesManager);

        clientPropertyCache.get()
                .onSuccess(result -> {
                    defaultProcessorTimeLimit = result.getProcess().getDefaultTimeLimit();
                    defaultProcessorRecordLimit = result.getProcess().getDefaultRecordLimit();
                })
                .onFailure(caught -> AlertEvent.fireError(QueryPresenter.this, caught.getMessage(), null));
    }

    @Override
    protected void onBind() {
        super.onBind();

        registerHandler(expressionPresenter.addDataSelectionHandler(event -> setButtonsEnabled()));
        registerHandler(expressionPresenter.addContextMenuHandler(event -> {
            final List<Item> menuItems = addExpressionActionsToMenu();
            if (menuItems.size() > 0) {
                final PopupPosition popupPosition = new PopupPosition(event.getX(), event.getY());
                showMenu(popupPosition, menuItems);
            }
        }));
        registerHandler(addOperatorButton.addClickHandler(event -> {
            if ((event.getNativeButton() & NativeEvent.BUTTON_LEFT) != 0) {
                addOperator();
            }
        }));
        registerHandler(addTermButton.addClickHandler(event -> {
            if ((event.getNativeButton() & NativeEvent.BUTTON_LEFT) != 0) {
                addTerm();
            }
        }));
        registerHandler(disableItemButton.addClickHandler(event -> {
            if ((event.getNativeButton() & NativeEvent.BUTTON_LEFT) != 0) {
                disable();
            }
        }));
        registerHandler(deleteItemButton.addClickHandler(event -> {
            if ((event.getNativeButton() & NativeEvent.BUTTON_LEFT) != 0) {
                delete();
            }
        }));
        registerHandler(historyButton.addClickHandler(event -> {
            if ((event.getNativeButton() & NativeEvent.BUTTON_LEFT) != 0) {
                historyPresenter.show(QueryPresenter.this, getComponents().getDashboard().getUuid());
            }
        }));
        registerHandler(favouriteButton.addClickHandler(event -> {
            if ((event.getNativeButton() & NativeEvent.BUTTON_LEFT) != 0) {
                final ExpressionOperator root = expressionPresenter.write();
                favouritesPresenter.show(
                        QueryPresenter.this,
                        getComponents().getDashboard().getUuid(),
                        getQuerySettings().getDataSource(),
                        root);

            }
        }));
        if (processButton != null) {
            registerHandler(processButton.addClickHandler(event -> {
                if ((event.getNativeButton() & NativeEvent.BUTTON_LEFT) != 0) {
                    choosePipeline();
                }
            }));
        }
        registerHandler(warningsButton.addClickHandler(event -> {
            if ((event.getNativeButton() & NativeEvent.BUTTON_LEFT) != 0) {
                showWarnings();
            }
        }));
        registerHandler(indexLoader.addChangeDataHandler(event ->
                loadedDataSource(indexLoader.getLoadedDataSourceRef(), indexLoader.getDataSourceFieldsMap())));

        registerHandler(downloadQueryButton.addClickHandler(event -> downloadQuery()));
    }

<<<<<<< HEAD
    @Override
    public void setComponents(final Components components) {
        super.setComponents(components);
        registerHandler(components.addComponentChangeHandler(event -> {
            if (initialised) {
                final Component component = event.getComponent();
                if (component instanceof HasSelection) {
                    final HasSelection hasSelection = (HasSelection) component;
                    final List<Map<String, String>> selection = hasSelection.getSelection();
                    final List<ComponentSelectionHandler> selectionHandlers = getQuerySettings().getSelectionHandlers();
                    if (selectionHandlers != null) {
                        final List<ComponentSelectionHandler> matchingHandlers = selectionHandlers
                                .stream()
                                .filter(ComponentSelectionHandler::isEnabled)
                                .filter(selectionHandler -> selectionHandler.getComponentId() == null ||
                                        selectionHandler.getComponentId().equals(component.getId()))
                                .collect(Collectors.toList());

                        if (matchingHandlers.size() > 0) {
                            final Function<ExpressionOperator, ExpressionOperator> decorator = (in) -> {
                                final ExpressionOperator.Builder innerBuilder = ExpressionOperator
                                        .builder();
                                boolean added = false;
                                for (final ComponentSelectionHandler selectionHandler : matchingHandlers) {
                                    for (final Map<String, String> params : selection) {
                                        ExpressionOperator ex = selectionHandler.getExpression();
                                        ex = ExpressionUtil.replaceExpressionParameters(ex, params);
                                        innerBuilder.addOperator(ex);

                                        if (!added) {
                                            added = true;
                                        } else {
                                            innerBuilder.op(Op.OR);
                                        }
                                    }
                                }

                                if (added) {
                                    return ExpressionOperator
                                            .builder()
                                            .addOperator(in)
                                            .addOperator(innerBuilder.build())
                                            .build();
                                }

                                return in;
                            };

//                          this.params = params;
//                          lastUsedQueryInfo = null;

                            stop();
                            run(true, true, decorator);
                        }
                    }
                }
            }

//            if (component instanceof HasAbstractFields) {
//                final VisPresenter visPresenter = (VisPresenter) component;
//                final List<Map<String, String>> selection = visPresenter.getCurrentSelection();
//                String params = "";
//                if (selection != null) {
//                    for (final Map<String, String> map : selection) {
//                        for (final Entry<String, String> entry : map.entrySet()) {
//                            params += entry.getKey() + "=" + entry.getValue() + " ";
//                        }
//                    }
//                }
//                onQuery(params, null);
//            }

//                if (getTextSettings().getTableId() == null) {
//                    if (component instanceof TablePresenter) {
//                        currentTablePresenter = (TablePresenter) component;
//                        update(currentTablePresenter);
//                    }
//                } else if (EqualsUtil.isEquals(getTextSettings().getTableId(), event.getComponentId())) {
//                    if (component instanceof TablePresenter) {
//                        currentTablePresenter = (TablePresenter) component;
//                        update(currentTablePresenter);
//                    }
//                }
//            }
        }));
    }

    public void setErrors(final String errors) {
=======
    public void setErrors(final List<String> errors) {
>>>>>>> e7aa2858
        currentWarnings = errors;
        warningsButton.setVisible(currentWarnings != null && !currentWarnings.isEmpty());
    }

    private void setButtonsEnabled() {
        final stroom.query.client.Item selectedItem = getSelectedItem();

        if (selectedItem == null) {
            disableItemButton.setEnabled(false);
            disableItemButton.setTitle("");
        } else {
            disableItemButton.setEnabled(true);
            disableItemButton.setTitle(getEnableDisableText());
        }

        if (selectedItem == null) {
            deleteItemButton.setEnabled(false);
            deleteItemButton.setTitle("");
        } else {
            deleteItemButton.setEnabled(true);
            deleteItemButton.setTitle("Delete");
        }

        final DocRef dataSourceRef = getQuerySettings().getDataSource();

        if (dataSourceRef == null) {
            downloadQueryButton.setEnabled(false);
            downloadQueryButton.setTitle("");
        } else {
            downloadQueryButton.setEnabled(true);
            downloadQueryButton.setTitle("Download Query");
        }
    }

    private void loadDataSource(final DocRef dataSourceRef) {
        searchModel.getIndexLoader().loadDataSource(dataSourceRef);
        setButtonsEnabled();
    }

    private void loadedDataSource(final DocRef dataSourceRef, final DataSourceFieldsMap dataSourceFieldsMap) {
        // Create a list of index fields.
        final List<AbstractField> fields = new ArrayList<>();
        if (dataSourceFieldsMap != null) {
            for (final AbstractField field : dataSourceFieldsMap.values()) {
                // Protection from default values of false not being in the serialised json
                if (field.getQueryable() != null
                        ? field.getQueryable()
                        : false) {
                    fields.add(field);
                }
            }
        }
        fields.sort(Comparator.comparing(AbstractField::getName, String.CASE_INSENSITIVE_ORDER));
        expressionPresenter.init(restFactory, dataSourceRef, fields);

        final EqualsBuilder builder = new EqualsBuilder();
        builder.append(getQuerySettings().getDataSource(), dataSourceRef);

        if (!builder.isEquals()) {
            setSettings(getQuerySettings()
                    .copy()
                    .dataSource(dataSourceRef)
                    .build());
            setDirty(true);
        }

        // Only allow searching if we have a data source and have loaded fields from it successfully.
        getView().setEnabled(dataSourceRef != null && fields.size() > 0);

        init();
        setButtonsEnabled();
    }

    private void addOperator() {
        expressionPresenter.addOperator();
    }

    private void addTerm() {
        final DocRef dataSourceRef = getQuerySettings().getDataSource();

        if (dataSourceRef == null) {
            warnNoDataSource();
        } else {
            expressionPresenter.addTerm();
        }
    }

    private void warnNoDataSource() {
        AlertEvent.fireWarn(this, "No data source has been chosen to search", null);
    }

    private void disable() {
        expressionPresenter.disable();
        setButtonsEnabled();
    }

    private void delete() {
        expressionPresenter.delete();
    }

    private void choosePipeline() {
        expressionPresenter.clearSelection();
        // Write expression.
        final ExpressionOperator root = expressionPresenter.write();

        final QueryData queryData = new QueryData();
        queryData.setDataSource(getQuerySettings().getDataSource());
        queryData.setExpression(root);

        final EntityChooser chooser = pipelineSelection.get();
        chooser.setCaption("Choose Pipeline To Process Results With");
        chooser.setIncludedTypes(PipelineDoc.DOCUMENT_TYPE);
        chooser.setRequiredPermissions(DocumentPermissionNames.USE);
        chooser.addDataSelectionHandler(event -> {
            final DocRef pipeline = chooser.getSelectedEntityReference();
            if (pipeline != null) {
                setProcessorLimits(queryData, pipeline);
            }
        });

        chooser.show();
    }

    private void setProcessorLimits(final QueryData queryData, final DocRef pipeline) {
        processorLimitsPresenter.setTimeLimitMins(defaultProcessorTimeLimit);
        processorLimitsPresenter.setRecordLimit(defaultProcessorRecordLimit);
        ShowPopupEvent.fire(this, processorLimitsPresenter, PopupType.OK_CANCEL_DIALOG,
                "Process Search Results", new PopupUiHandlers() {
                    @Override
                    public void onHideRequest(final boolean autoClose, final boolean ok) {
                        if (ok) {
                            final Limits limits = new Limits();
                            if (processorLimitsPresenter.getRecordLimit() != null) {
                                limits.setEventCount(processorLimitsPresenter.getRecordLimit());
                            }
                            if (processorLimitsPresenter.getTimeLimitMins() != null) {
                                limits.setDurationMs(processorLimitsPresenter.getTimeLimitMins() * 60 * 1000);
                            }
                            queryData.setLimits(limits);
                            openEditor(queryData, pipeline);
                        }
                        HidePopupEvent.fire(QueryPresenter.this, processorLimitsPresenter);
                    }

                    @Override
                    public void onHide(final boolean autoClose, final boolean ok) {
                    }
                });
    }

    private void openEditor(final QueryData queryData, final DocRef pipeline) {
        // Now create the processor filter using the find stream criteria.
        final CreateProcessFilterRequest request = CreateProcessFilterRequest
                .builder()
                .pipeline(pipeline)
                .queryData(queryData)
                .priority(1)
                .build();
        final Rest<ProcessorFilter> rest = restFactory.create();
        rest
                .onSuccess(streamProcessorFilter -> {
                    if (streamProcessorFilter != null) {
                        CreateProcessorEvent.fire(QueryPresenter.this, streamProcessorFilter);
                    } else {
                        AlertEvent.fireInfo(this, "Created batch processor", null);
                    }
                })
                .call(PROCESSOR_FILTER_RESOURCE)
                .create(request);
    }

    private void showWarnings() {
        if (currentWarnings != null && !currentWarnings.isEmpty()) {
            final String errors = String.join("\n", currentWarnings);
            AlertEvent.fireWarn(this,
                    "The following warnings have been created while running this search:",
                    errors, null);
        }
    }

    @Override
    public void onQuery(final String params, final String queryInfo) {
        this.params = params;
        lastUsedQueryInfo = queryInfo;
        if (initialised) {
            stop();
            run(true, true);
        }
    }

    @Override
    public void setQueryOnOpen(final boolean queryOnOpen) {
        this.queryOnOpen = queryOnOpen;
    }

    @Override
    public void start() {
        if (SearchModel.Mode.INACTIVE.equals(searchModel.getMode())) {
            queryInfoPresenterProvider.get().show(lastUsedQueryInfo, state -> {
                if (state.isOk()) {
                    lastUsedQueryInfo = state.getQueryInfo();
                    run(true, true);
                }
            });
        } else {
            run(true, true);
        }
    }

    @Override
    public void stop() {
        if (autoRefreshTimer != null) {
            autoRefreshTimer.cancel();
            autoRefreshTimer = null;
        }
        searchModel.destroy();
    }

    private void run(final boolean incremental,
                     final boolean storeHistory) {
        run(incremental, storeHistory, Function.identity());
    }

    private void run(final boolean incremental,
                     final boolean storeHistory,
                     final Function<ExpressionOperator, ExpressionOperator> expressionDecorator) {
        final DocRef dataSourceRef = getQuerySettings().getDataSource();

        if (dataSourceRef == null) {
            warnNoDataSource();
        } else {
            currentWarnings = null;
            expressionPresenter.clearSelection();

            warningsButton.setVisible(false);

            // Write expression.
            final ExpressionOperator root = expressionPresenter.write();
            final ExpressionOperator decorated = expressionDecorator.apply(root);

            // Start search.
            searchModel.search(decorated, params, incremental, storeHistory, lastUsedQueryInfo);
        }
    }

    @Override
    public void read(final ComponentConfig componentConfig) {
        super.read(componentConfig);

        final ComponentSettings settings = componentConfig.getSettings();
        if (!(settings instanceof QueryComponentSettings)) {
            setSettings(QueryComponentSettings.builder()
                    .build());
        }

        if (getQuerySettings().getAutomate() == null) {
            final Automate automate = Automate.builder().build();
            setSettings(getQuerySettings()
                    .copy()
                    .automate(automate)
                    .build());
        }

        // Create and register the search model.
        final DashboardDoc dashboard = getComponents().getDashboard();
        final DashboardUUID dashboardUUID = new DashboardUUID(dashboard.getUuid(),
                dashboard.getName(),
                getComponentConfig().getId());
        searchModel.setDashboardUUID(dashboardUUID);

        // Read data source.
        loadDataSource(getQuerySettings().getDataSource());

        // Read expression.
        ExpressionOperator root = getQuerySettings().getExpression();
        if (root == null) {
            root = ExpressionOperator.builder().build();
        }
        setExpression(root);
    }

    @Override
    public ComponentConfig write() {
        // Write expression.
        setSettings(getQuerySettings()
                .copy()
                .expression(expressionPresenter.write())
                .build());
        return super.write();
    }

    private QueryComponentSettings getQuerySettings() {
        return (QueryComponentSettings) getSettings();
    }

    @Override
    public void onRemove() {
        super.onRemove();
        stop();
        initialised = false;
    }

    @Override
    public void link() {
    }

    private void init() {
        if (!initialised) {
            initialised = true;
            // An auto search can only commence if the UI has fully loaded and the data source has also
            // loaded from the server.
            final Automate automate = getQuerySettings().getAutomate();
            if (queryOnOpen || automate.isOpen()) {
                run(true, false);
            }
        }
    }

    @Override
    public void changeSettings() {
        super.changeSettings();
        loadDataSource(getQuerySettings().getDataSource());
    }

    @Override
    public HandlerRegistration addDirtyHandler(final DirtyHandler handler) {
        return addHandlerToSource(DirtyEvent.getType(), handler);
    }

    @Override
    public ComponentType getType() {
        return TYPE;
    }

    public SearchModel getSearchModel() {
        return searchModel;
    }

    public void setExpression(final ExpressionOperator root) {
        expressionPresenter.read(root);
    }

    public void setMode(final SearchModel.Mode mode) {
        getView().setMode(mode);

        // If this is the end of a query then schedule a refresh.
        if (SearchModel.Mode.INACTIVE.equals(mode)) {
            scheduleRefresh();
        }
    }

    private void scheduleRefresh() {
        // Schedule auto refresh after a query has finished.
        if (autoRefreshTimer != null) {
            autoRefreshTimer.cancel();
        }
        autoRefreshTimer = null;

        final Automate automate = getQuerySettings().getAutomate();
        if (initialised && automate.isRefresh()) {
            try {
                final String interval = automate.getRefreshInterval();
                int millis = ModelStringUtil.parseDurationString(interval).intValue();

                // Ensure that the refresh interval is not less than 10 seconds.
                millis = Math.max(millis, TEN_SECONDS);

                autoRefreshTimer = new Timer() {
                    @Override
                    public void run() {
                        if (!initialised) {
                            stop();
                        } else {
                            // Make sure search is currently inactive before we attempt to execute a new query.
                            if (SearchModel.Mode.INACTIVE.equals(searchModel.getMode())) {
                                QueryPresenter.this.run(false, false);
                            }
                        }
                    }
                };
                autoRefreshTimer.schedule(millis);
            } catch (final RuntimeException e) {
                // Ignore as we cannot display this error now.
            }
        }
    }

    private List<Item> addExpressionActionsToMenu() {
        final stroom.query.client.Item selectedItem = getSelectedItem();
        final boolean hasSelection = selectedItem != null;

        final List<Item> menuItems = new ArrayList<>();
        menuItems.add(new IconMenuItem(1, SvgPresets.ADD, SvgPresets.ADD, "Add Term", null, true, this::addTerm));
        menuItems.add(new IconMenuItem(2, SvgPresets.OPERATOR, SvgPresets.OPERATOR, "Add Operator", null,
                true, this::addOperator));
        menuItems.add(new IconMenuItem(3, SvgPresets.DISABLE, SvgPresets.DISABLE, getEnableDisableText(),
                null, hasSelection, this::disable));
        menuItems.add(new IconMenuItem(4, SvgPresets.DELETE, SvgPresets.DELETE, "Delete", null,
                hasSelection, this::delete));

        return menuItems;
    }

    private String getEnableDisableText() {
        final stroom.query.client.Item selectedItem = getSelectedItem();
        if (selectedItem != null && !selectedItem.isEnabled()) {
            return "Enable";
        }
        return "Disable";
    }

    private stroom.query.client.Item getSelectedItem() {
        if (expressionPresenter.getSelectionModel() != null) {
            return expressionPresenter.getSelectionModel().getSelectedObject();
        }
        return null;
    }

    private void showMenu(final PopupPosition popupPosition, final List<Item> menuItems) {
        menuListPresenter.setData(menuItems);

        final PopupUiHandlers popupUiHandlers = new PopupUiHandlers() {
            @Override
            public void onHideRequest(final boolean autoClose, final boolean ok) {
                HidePopupEvent.fire(QueryPresenter.this, menuListPresenter);
            }

            @Override
            public void onHide(final boolean autoClose, final boolean ok) {
            }
        };
        ShowPopupEvent.fire(this, menuListPresenter, PopupType.POPUP, popupPosition, popupUiHandlers);
    }

    private void downloadQuery() {
        if (getQuerySettings().getDataSource() != null) {

            final DashboardSearchRequest searchRequest = searchModel.createDownloadQueryRequest(
                    expressionPresenter.write(),
                    params,
                    false,
                    false,
                    null);

            final DashboardDoc dashboard = getComponents().getDashboard();
            final DashboardUUID dashboardUUID = new DashboardUUID(
                    dashboard.getUuid(),
                    dashboard.getName(),
                    getComponentConfig().getId());
            final DashboardQueryKey dashboardQueryKey = new DashboardQueryKey(
                    dashboardUUID.getUUID(),
                    dashboard.getUuid(),
                    dashboardUUID.getComponentId());

            final Rest<ResourceGeneration> rest = restFactory.create();
            rest
                    .onSuccess(result ->
                            ExportFileCompleteUtil.onSuccess(locationManager, null, result))
                    .call(DASHBOARD_RESOURCE)
                    .downloadQuery(new DownloadQueryRequest(dashboardQueryKey, searchRequest));
        }
    }

    public interface QueryView extends View, HasUiHandlers<QueryUiHandlers> {

        ButtonView addButton(Preset preset);

        void setExpressionView(View view);

        void setMode(SearchModel.Mode mode);

        void setEnabled(boolean enabled);
    }
}<|MERGE_RESOLUTION|>--- conflicted
+++ resolved
@@ -275,7 +275,6 @@
         registerHandler(downloadQueryButton.addClickHandler(event -> downloadQuery()));
     }
 
-<<<<<<< HEAD
     @Override
     public void setComponents(final Components components) {
         super.setComponents(components);
@@ -363,10 +362,7 @@
         }));
     }
 
-    public void setErrors(final String errors) {
-=======
     public void setErrors(final List<String> errors) {
->>>>>>> e7aa2858
         currentWarnings = errors;
         warningsButton.setVisible(currentWarnings != null && !currentWarnings.isEmpty());
     }
