<!DOCTYPE ui:UiBinder SYSTEM "http://dl.google.com/gwt/DTD/xhtml.ent">
<ui:UiBinder xmlns:ui="urn:ui:com.google.gwt.uibinder"
             xmlns:g="urn:import:com.google.gwt.user.client.ui"
             xmlns:btn="urn:import:stroom.widget.button.client">
<<<<<<< HEAD
    <g:FlowPanel styleName="dock-container-vertical">
=======
    <g:FlowPanel styleName="max default-min-sizes dock-container-vertical">
>>>>>>> 353f72d5
        <g:FlowPanel addStyleNames="dock-min">
            <btn:ButtonPanel styleName="expressionViewImpl-btnPanel" ui:field="buttonPanel"/>
            <g:FlowPanel styleName="expressionViewImpl-labelPanel">
                <g:HTML styleName="expressionViewImpl-completionLabel">
                    <code>ctrl-space</code>
                    for auto-completion
                </g:HTML>
            </g:FlowPanel>
        </g:FlowPanel>
        <g:FlowPanel addStyleNames="dock-max expressionViewImpl-resizePanel">
            <g:SimplePanel ui:field="editorContainer"
                           addStyleNames="max expressionViewImpl-editorContainer"/>
        </g:FlowPanel>
    </g:FlowPanel>
</ui:UiBinder><|MERGE_RESOLUTION|>--- conflicted
+++ resolved
@@ -2,11 +2,7 @@
 <ui:UiBinder xmlns:ui="urn:ui:com.google.gwt.uibinder"
              xmlns:g="urn:import:com.google.gwt.user.client.ui"
              xmlns:btn="urn:import:stroom.widget.button.client">
-<<<<<<< HEAD
-    <g:FlowPanel styleName="dock-container-vertical">
-=======
     <g:FlowPanel styleName="max default-min-sizes dock-container-vertical">
->>>>>>> 353f72d5
         <g:FlowPanel addStyleNames="dock-min">
             <btn:ButtonPanel styleName="expressionViewImpl-btnPanel" ui:field="buttonPanel"/>
             <g:FlowPanel styleName="expressionViewImpl-labelPanel">
