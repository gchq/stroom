ext.moduleName = 'stroom.core.shared'

dependencies {
    implementation project(':stroom-query:stroom-query-api')
//    implementation project(':stroom-query:stroom-expression')
    implementation project(':stroom-util-shared')

    implementation project(':stroom-docref')

<<<<<<< HEAD
//    compile libs.gwt_servlet
    compile libs.jackson_annotations
//    compile libs.jackson_databind
    compile libs.javax_inject
    compile libs.jaxb_api
//    compile libs.slf4j_api
//    compile libs.jakarta_servlet_api
    compile libs.restygwt
    compile libs.swagger_annotations
    compile libs.jakarta_validation_api
    compile libs.ws_rs_api
=======
//    implementation libs.gwt_servlet
    implementation libs.jackson_annotations
//    implementation libs.jackson_databind
    implementation libs.javax_inject
    implementation libs.jaxb_api
//    implementation libs.slf4j_api
//    implementation libs.javax_servlet_api
    implementation libs.restygwt
    implementation libs.swagger_annotations
    implementation libs.validation_api
    implementation libs.ws_rs_api
>>>>>>> 1ff9e4a8

    testImplementation libs.assertj_core
    testImplementation libs.jackson_core
    testImplementation libs.junit_jupiter_api

    // The following logging libs are needed when running junits outside dropwizard
    testRuntimeOnly libs.jakarta_activation
    testRuntimeOnly libs.jaxb_runtime
    testRuntimeOnly libs.jcl_over_slf4j
    testRuntimeOnly libs.jul_to_slf4j
    testRuntimeOnly libs.junit_jupiter_engine
    testRuntimeOnly libs.log4j_over_slf4j
    testRuntimeOnly libs.logback_classic
    testRuntimeOnly libs.logback_core
}<|MERGE_RESOLUTION|>--- conflicted
+++ resolved
@@ -1,37 +1,17 @@
 ext.moduleName = 'stroom.core.shared'
 
 dependencies {
+    implementation project(':stroom-docref')
     implementation project(':stroom-query:stroom-query-api')
-//    implementation project(':stroom-query:stroom-expression')
     implementation project(':stroom-util-shared')
 
-    implementation project(':stroom-docref')
-
-<<<<<<< HEAD
-//    compile libs.gwt_servlet
-    compile libs.jackson_annotations
-//    compile libs.jackson_databind
-    compile libs.javax_inject
-    compile libs.jaxb_api
-//    compile libs.slf4j_api
-//    compile libs.jakarta_servlet_api
-    compile libs.restygwt
-    compile libs.swagger_annotations
-    compile libs.jakarta_validation_api
-    compile libs.ws_rs_api
-=======
-//    implementation libs.gwt_servlet
     implementation libs.jackson_annotations
-//    implementation libs.jackson_databind
+    implementation libs.jakarta_validation_api
     implementation libs.javax_inject
     implementation libs.jaxb_api
-//    implementation libs.slf4j_api
-//    implementation libs.javax_servlet_api
     implementation libs.restygwt
     implementation libs.swagger_annotations
-    implementation libs.validation_api
     implementation libs.ws_rs_api
->>>>>>> 1ff9e4a8
 
     testImplementation libs.assertj_core
     testImplementation libs.jackson_core
