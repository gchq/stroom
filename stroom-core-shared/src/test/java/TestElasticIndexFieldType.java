--- conflicted
+++ resolved
@@ -3,6 +3,7 @@
 
 import org.junit.jupiter.api.Test;
 
+import static org.junit.jupiter.api.Assertions.assertFalse;
 import static org.junit.jupiter.api.Assertions.assertNotSame;
 import static org.junit.jupiter.api.Assertions.assertSame;
 import static org.junit.jupiter.api.Assertions.assertTrue;
@@ -36,16 +37,9 @@
 
     @Test
     public void testIsNumeric() {
-<<<<<<< HEAD
         assertTrue(ElasticIndexFieldType.INTEGER.isNumeric());
         assertTrue(ElasticIndexFieldType.LONG.isNumeric());
-        assertTrue(ElasticIndexFieldType.FLOAT.isNumeric());
-        assertTrue(ElasticIndexFieldType.DOUBLE.isNumeric());
-=======
-        Assert.assertTrue(ElasticIndexFieldType.INTEGER.isNumeric());
-        Assert.assertTrue(ElasticIndexFieldType.LONG.isNumeric());
-        Assert.assertFalse(ElasticIndexFieldType.FLOAT.isNumeric());
-        Assert.assertFalse(ElasticIndexFieldType.DOUBLE.isNumeric());
->>>>>>> b81267ee
+        assertFalse(ElasticIndexFieldType.FLOAT.isNumeric());
+        assertFalse(ElasticIndexFieldType.DOUBLE.isNumeric());
     }
 }