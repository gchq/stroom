package stroom.security.shared;

import com.fasterxml.jackson.annotation.JsonCreator;
import com.fasterxml.jackson.annotation.JsonInclude;
import com.fasterxml.jackson.annotation.JsonInclude.Include;
import com.fasterxml.jackson.annotation.JsonProperty;

import java.util.List;
import java.util.Map;
import java.util.Set;

@JsonInclude(Include.NON_NULL)
public class AppUserPermissionsReport {

    @JsonProperty
    private final Set<AppPermission> explicitPermissions;
    @JsonProperty
    private final Map<AppPermission, List<String>> inheritedPermissions;

    @JsonCreator
<<<<<<< HEAD
    public AppUserPermissionsReport(
            @JsonProperty("explicitPermissions") final Set<AppPermission> explicitPermissions,
            @JsonProperty("inheritedPermissions") Map<AppPermission, List<String>> inheritedPermissions) {

=======
    public AppUserPermissionsReport(@JsonProperty("explicitPermissions") final Set<AppPermission> explicitPermissions,
                                    @JsonProperty("inheritedPermissions") final Map<AppPermission, List<String>>
                                            inheritedPermissions) {
>>>>>>> 87e90873
        this.explicitPermissions = explicitPermissions;
        this.inheritedPermissions = inheritedPermissions;
    }

    public Set<AppPermission> getExplicitPermissions() {
        return explicitPermissions;
    }

    public Map<AppPermission, List<String>> getInheritedPermissions() {
        return inheritedPermissions;
    }
}<|MERGE_RESOLUTION|>--- conflicted
+++ resolved
@@ -18,16 +18,10 @@
     private final Map<AppPermission, List<String>> inheritedPermissions;
 
     @JsonCreator
-<<<<<<< HEAD
     public AppUserPermissionsReport(
             @JsonProperty("explicitPermissions") final Set<AppPermission> explicitPermissions,
-            @JsonProperty("inheritedPermissions") Map<AppPermission, List<String>> inheritedPermissions) {
+            @JsonProperty("inheritedPermissions") final Map<AppPermission, List<String>> inheritedPermissions) {
 
-=======
-    public AppUserPermissionsReport(@JsonProperty("explicitPermissions") final Set<AppPermission> explicitPermissions,
-                                    @JsonProperty("inheritedPermissions") final Map<AppPermission, List<String>>
-                                            inheritedPermissions) {
->>>>>>> 87e90873
         this.explicitPermissions = explicitPermissions;
         this.inheritedPermissions = inheritedPermissions;
     }
