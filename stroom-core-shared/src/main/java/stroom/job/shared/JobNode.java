--- conflicted
+++ resolved
@@ -10,10 +10,7 @@
 import com.fasterxml.jackson.annotation.JsonInclude;
 import com.fasterxml.jackson.annotation.JsonInclude.Include;
 import com.fasterxml.jackson.annotation.JsonProperty;
-<<<<<<< HEAD
-=======
 import io.swagger.annotations.ApiModel;
->>>>>>> d7801b45
 
 import java.util.Objects;
 
@@ -197,11 +194,7 @@
     public enum JobType implements HasPrimitiveValue {
         UNKNOWN("UNKNOWN", 0),
         CRON("Cron", 1),
-<<<<<<< HEAD
-        FREQUENCY("Fequency", 2),
-=======
         FREQUENCY("Frequency", 2),
->>>>>>> d7801b45
         DISTRIBUTED("Distributed", 3);
 
         public static final PrimitiveValueConverter<JobType> PRIMITIVE_VALUE_CONVERTER = new PrimitiveValueConverter<>(
@@ -242,7 +235,6 @@
                 '}';
     }
 
-    @SuppressWarnings("checkstyle:needbraces")
     @Override
     public boolean equals(final Object o) {
         if (this == o) {
