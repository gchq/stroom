/*
 * Copyright 2016 Crown Copyright
 *
 * Licensed under the Apache License, Version 2.0 (the "License");
 * you may not use this file except in compliance with the License.
 * You may obtain a copy of the License at
 *
 *     http://www.apache.org/licenses/LICENSE-2.0
 *
 * Unless required by applicable law or agreed to in writing, software
 * distributed under the License is distributed on an "AS IS" BASIS,
 * WITHOUT WARRANTIES OR CONDITIONS OF ANY KIND, either express or implied.
 * See the License for the specific language governing permissions and
 * limitations under the License.
 */

package stroom.explorer.shared;

import com.fasterxml.jackson.annotation.JsonCreator;
import com.fasterxml.jackson.annotation.JsonInclude;
import com.fasterxml.jackson.annotation.JsonInclude.Include;
import com.fasterxml.jackson.annotation.JsonProperty;

import java.util.List;
import java.util.Objects;
import java.util.Set;

@JsonInclude(Include.NON_NULL)
public class FetchExplorerNodeResult {

    @JsonProperty
    private final List<ExplorerNode> rootNodes;
    @JsonProperty
    private final List<String> openedItems;
    @JsonProperty
    private final Set<String> temporaryOpenedItems;

    @JsonCreator
    public FetchExplorerNodeResult(@JsonProperty("rootNodes") final List<ExplorerNode> rootNodes,
                                   @JsonProperty("openedItems") final List<String> openedItems,
                                   @JsonProperty("temporaryOpenedItems") final Set<String> temporaryOpenedItems) {
        this.rootNodes = rootNodes;
        this.openedItems = openedItems;
        this.temporaryOpenedItems = temporaryOpenedItems;
    }

    public List<ExplorerNode> getRootNodes() {
        return rootNodes;
    }

    public List<String> getOpenedItems() {
        return openedItems;
    }

    public Set<String> getTemporaryOpenedItems() {
        return temporaryOpenedItems;
    }

<<<<<<< HEAD
    @SuppressWarnings("checkstyle:needbraces")
=======
    public void setTemporaryOpenedItems(final Set<String> temporaryOpenedItems) {
        this.temporaryOpenedItems = temporaryOpenedItems;
    }

>>>>>>> 99a4e93f
    @Override
    public boolean equals(final Object o) {
        if (this == o) {
            return true;
        }
        if (o == null || getClass() != o.getClass()) {
            return false;
        }
        final FetchExplorerNodeResult that = (FetchExplorerNodeResult) o;
        return Objects.equals(rootNodes, that.rootNodes) &&
                Objects.equals(openedItems, that.openedItems) &&
                Objects.equals(temporaryOpenedItems, that.temporaryOpenedItems);
    }

    @Override
    public int hashCode() {
        return Objects.hash(rootNodes, openedItems, temporaryOpenedItems);
    }
}<|MERGE_RESOLUTION|>--- conflicted
+++ resolved
@@ -56,14 +56,6 @@
         return temporaryOpenedItems;
     }
 
-<<<<<<< HEAD
-    @SuppressWarnings("checkstyle:needbraces")
-=======
-    public void setTemporaryOpenedItems(final Set<String> temporaryOpenedItems) {
-        this.temporaryOpenedItems = temporaryOpenedItems;
-    }
-
->>>>>>> 99a4e93f
     @Override
     public boolean equals(final Object o) {
         if (this == o) {
