/*
 * Copyright 2017 Crown Copyright
 *
 * Licensed under the Apache License, Version 2.0 (the "License");
 * you may not use this file except in compliance with the License.
 * You may obtain a copy of the License at
 *
 *     http://www.apache.org/licenses/LICENSE-2.0
 *
 * Unless required by applicable law or agreed to in writing, software
 * distributed under the License is distributed on an "AS IS" BASIS,
 * WITHOUT WARRANTIES OR CONDITIONS OF ANY KIND, either express or implied.
 * See the License for the specific language governing permissions and
 * limitations under the License.
 *
 */

package stroom.docstore.shared;

import stroom.util.shared.HasAuditInfo;
import stroom.util.shared.HasUuid;

import com.fasterxml.jackson.annotation.JsonCreator;
import com.fasterxml.jackson.annotation.JsonInclude;
import com.fasterxml.jackson.annotation.JsonInclude.Include;
import com.fasterxml.jackson.annotation.JsonProperty;
import com.fasterxml.jackson.annotation.JsonPropertyOrder;
<<<<<<< HEAD
=======
import stroom.util.shared.HasAuditInfo;
import stroom.util.shared.HasType;
import stroom.util.shared.HasUuid;
>>>>>>> d7801b45

import java.util.Objects;

@JsonPropertyOrder({"type", "uuid", "name", "version", "createTime", "updateTime", "createUser", "updateUser"})
@JsonInclude(Include.NON_NULL)
<<<<<<< HEAD
public abstract class Doc implements HasAuditInfo, HasUuid {

=======
public abstract class Doc implements HasAuditInfo, HasUuid, HasType {
>>>>>>> d7801b45
    @JsonProperty
    private String type;
    @JsonProperty
    private String uuid;
    @JsonProperty
    private String name;
    @JsonProperty
    private String version;
    @JsonProperty
    private Long createTime;
    @JsonProperty
    private Long updateTime;
    @JsonProperty
    private String createUser;
    @JsonProperty
    private String updateUser;

    public Doc() {
    }

    public Doc(final String type, final String uuid, final String name) {
        this.type = type;
        this.uuid = uuid;
        this.name = name;
    }

    @JsonCreator
    public Doc(@JsonProperty("type") final String type,
               @JsonProperty("uuid") final String uuid,
               @JsonProperty("name") final String name,
               @JsonProperty("version") final String version,
               @JsonProperty("createTime") final Long createTime,
               @JsonProperty("updateTime") final Long updateTime,
               @JsonProperty("createUser") final String createUser,
               @JsonProperty("updateUser") final String updateUser) {
        this.type = type;
        this.uuid = uuid;
        this.name = name;
        this.version = version;
        this.createTime = createTime;
        this.updateTime = updateTime;
        this.createUser = createUser;
        this.updateUser = updateUser;
    }

    public String getType() {
        return type;
    }

    public void setType(final String type) {
        this.type = type;
    }

    @Override
    public String getUuid() {
        return uuid;
    }

    public void setUuid(final String uuid) {
        this.uuid = uuid;
    }

    public String getName() {
        return name;
    }

    public void setName(final String name) {
        this.name = name;
    }

    public String getVersion() {
        return version;
    }

    public void setVersion(final String version) {
        this.version = version;
    }

    @Override
    public Long getCreateTimeMs() {
        return createTime;
    }

    @Override
    public void setCreateTimeMs(final Long createTime) {
        this.createTime = createTime;
    }

    @Override
    public Long getUpdateTimeMs() {
        return updateTime;
    }

    @Override
    public void setUpdateTimeMs(final Long updateTime) {
        this.updateTime = updateTime;
    }

    @Override
    public String getCreateUser() {
        return createUser;
    }

    @Override
    public void setCreateUser(final String createUser) {
        this.createUser = createUser;
    }

    @Override
    public String getUpdateUser() {
        return updateUser;
    }

    @Override
    public void setUpdateUser(final String updateUser) {
        this.updateUser = updateUser;
    }

    @SuppressWarnings("checkstyle:needbraces")
    @Override
    public boolean equals(final Object o) {
        if (this == o) {
            return true;
        }
        if (!(o instanceof Doc)) {
            return false;
        }
        final Doc doc = (Doc) o;
        return Objects.equals(type, doc.type) &&
                Objects.equals(uuid, doc.uuid) &&
                Objects.equals(name, doc.name) &&
                Objects.equals(version, doc.version) &&
                Objects.equals(createTime, doc.createTime) &&
                Objects.equals(updateTime, doc.updateTime) &&
                Objects.equals(createUser, doc.createUser) &&
                Objects.equals(updateUser, doc.updateUser);
    }

    @Override
    public int hashCode() {
        return Objects.hash(type, uuid, name, version, createTime, updateTime, createUser, updateUser);
    }

    @Override
    public String toString() {
        return "DocRef{" +
                "type='" + type + '\'' +
                ", uuid='" + uuid + '\'' +
                ", name='" + name + '\'' +
                '}';
    }
}<|MERGE_RESOLUTION|>--- conflicted
+++ resolved
@@ -18,6 +18,7 @@
 package stroom.docstore.shared;
 
 import stroom.util.shared.HasAuditInfo;
+import stroom.util.shared.HasType;
 import stroom.util.shared.HasUuid;
 
 import com.fasterxml.jackson.annotation.JsonCreator;
@@ -25,23 +26,13 @@
 import com.fasterxml.jackson.annotation.JsonInclude.Include;
 import com.fasterxml.jackson.annotation.JsonProperty;
 import com.fasterxml.jackson.annotation.JsonPropertyOrder;
-<<<<<<< HEAD
-=======
-import stroom.util.shared.HasAuditInfo;
-import stroom.util.shared.HasType;
-import stroom.util.shared.HasUuid;
->>>>>>> d7801b45
 
 import java.util.Objects;
 
 @JsonPropertyOrder({"type", "uuid", "name", "version", "createTime", "updateTime", "createUser", "updateUser"})
 @JsonInclude(Include.NON_NULL)
-<<<<<<< HEAD
-public abstract class Doc implements HasAuditInfo, HasUuid {
+public abstract class Doc implements HasAuditInfo, HasUuid, HasType {
 
-=======
-public abstract class Doc implements HasAuditInfo, HasUuid, HasType {
->>>>>>> d7801b45
     @JsonProperty
     private String type;
     @JsonProperty
@@ -160,7 +151,6 @@
         this.updateUser = updateUser;
     }
 
-    @SuppressWarnings("checkstyle:needbraces")
     @Override
     public boolean equals(final Object o) {
         if (this == o) {
