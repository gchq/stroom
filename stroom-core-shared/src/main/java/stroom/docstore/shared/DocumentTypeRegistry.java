--- conflicted
+++ resolved
@@ -1,14 +1,5 @@
 package stroom.docstore.shared;
 
-<<<<<<< HEAD
-import stroom.analytics.shared.AnalyticRuleDoc;
-import stroom.analytics.shared.ReportDoc;
-import stroom.aws.s3.shared.S3ConfigDoc;
-import stroom.dashboard.shared.DashboardDoc;
-import stroom.dictionary.shared.DictionaryDoc;
-import stroom.documentation.shared.DocumentationDoc;
-=======
->>>>>>> a88fd390
 import stroom.explorer.shared.ExplorerConstants;
 import stroom.svg.shared.SvgImage;
 
@@ -70,6 +61,11 @@
             "Index",
             "Lucene Index",
             SvgImage.DOCUMENT_INDEX);
+    public static final DocumentType REPORT_DOCUMENT_TYPE = new DocumentType(
+            DocumentTypeGroup.SEARCH,
+            "Report",
+            "Report",
+            SvgImage.DOCUMENT_REPORT);
     public static final DocumentType STROOM_STATS_STORE_DOCUMENT_TYPE = new DocumentType(
             DocumentTypeGroup.INDEXING,
             "StroomStatsStore",
@@ -187,15 +183,9 @@
         put(PIPELINE_DOCUMENT_TYPE);
         put(PROCESSOR_DOCUMENT_TYPE);
         put(PROCESSOR_FILTER_DOCUMENT_TYPE);
-<<<<<<< HEAD
-        put(PipelineDoc.DOCUMENT_TYPE);
-        put(QueryDoc.DOCUMENT_TYPE);
-        put(ReceiveDataRules.DOCUMENT_TYPE);
-        put(ReportDoc.DOCUMENT_TYPE);
-        put(S3ConfigDoc.DOCUMENT_TYPE);
-=======
         put(QUERY_DOCUMENT_TYPE);
         put(RECEIVE_DATA_RULESET_DOCUMENT_TYPE);
+        put(REPORT_DOCUMENT_TYPE);
         put(S3_CONFIG_DOCUMENT_TYPE);
         put(SCRIPT_DOCUMENT_TYPE);
         put(SCYLLA_DB_DOCUMENT_TYPE);
@@ -203,7 +193,6 @@
         put(STATE_STORE_DOCUMENT_TYPE);
         put(STATISTIC_STORE_DOCUMENT_TYPE);
         put(STROOM_STATS_STORE_DOCUMENT_TYPE);
->>>>>>> a88fd390
         put(SYSTEM_DOCUMENT_TYPE);
         put(TEXT_CONVERTER_DOCUMENT_TYPE);
         put(VIEW_DOCUMENT_TYPE);
