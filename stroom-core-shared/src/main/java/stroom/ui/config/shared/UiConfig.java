--- conflicted
+++ resolved
@@ -315,13 +315,12 @@
         return requireReactWrapper;
     }
 
-<<<<<<< HEAD
     public void setRequireReactWrapper(final Boolean requireReactWrapper) {
         this.requireReactWrapper = requireReactWrapper;
-=======
+    }
+
     public int getApplicationInstanceKeepAliveIntervalMs() {
         return applicationInstanceKeepAliveIntervalMs;
->>>>>>> aa2c52c7
     }
 
     @Override
