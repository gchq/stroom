--- conflicted
+++ resolved
@@ -91,13 +91,6 @@
     private ActivityConfig activity;
 
     @JsonProperty
-<<<<<<< HEAD
-    private UrlConfig url;
-=======
-    private UiPreferences uiPreferences;
->>>>>>> 92db7a41
-
-    @JsonProperty
     private SourceConfig source;
 
     @JsonProperty
@@ -127,11 +120,6 @@
                     @JsonProperty("oncontextmenu") final String oncontextmenu,
                     @JsonProperty("splash") final SplashConfig splash,
                     @JsonProperty("activity") final ActivityConfig activity,
-<<<<<<< HEAD
-                    @JsonProperty("url") final UrlConfig url,
-=======
-                    @JsonProperty("uiPreferences") final UiPreferences uiPreferences,
->>>>>>> 92db7a41
                     @JsonProperty("source") final SourceConfig source,
                     @JsonProperty("requireReactWrapper") Boolean requireReactWrapper) {
         this.welcomeHtml = welcomeHtml;
@@ -147,11 +135,6 @@
         this.oncontextmenu = oncontextmenu;
         this.splash = splash;
         this.activity = activity;
-<<<<<<< HEAD
-        this.url = url;
-=======
-        this.uiPreferences = uiPreferences;
->>>>>>> 92db7a41
         this.source = source;
         this.requireReactWrapper = requireReactWrapper;
 
@@ -194,14 +177,6 @@
         }
         if (activity == null) {
             activity = new ActivityConfig();
-        }
-<<<<<<< HEAD
-        if (url == null) {
-            url = new UrlConfig();
-=======
-        if (uiPreferences == null) {
-            uiPreferences = new UiPreferences();
->>>>>>> 92db7a41
         }
         if (source == null) {
             source = new SourceConfig();
@@ -340,22 +315,6 @@
             return false;
         }
         final UiConfig uiConfig = (UiConfig) o;
-<<<<<<< HEAD
-        return Objects.equals(welcomeHtml, uiConfig.welcomeHtml) && Objects.equals(aboutHtml,
-                uiConfig.aboutHtml) && Objects.equals(maintenanceMessage,
-                uiConfig.maintenanceMessage) && Objects.equals(defaultMaxResults,
-                uiConfig.defaultMaxResults) && Objects.equals(process,
-                uiConfig.process) && Objects.equals(helpUrl, uiConfig.helpUrl) && Objects.equals(theme,
-                uiConfig.theme) && Objects.equals(query, uiConfig.query) && Objects.equals(namePattern,
-                uiConfig.namePattern) && Objects.equals(htmlTitle,
-                uiConfig.htmlTitle) && Objects.equals(oncontextmenu,
-                uiConfig.oncontextmenu) && Objects.equals(splash, uiConfig.splash) && Objects.equals(
-                activity,
-                uiConfig.activity) && Objects.equals(url, uiConfig.url) &&
-                Objects.equals(source, uiConfig.source) && Objects.equals(
-                requireReactWrapper,
-                uiConfig.requireReactWrapper);
-=======
         return Objects.equals(welcomeHtml, uiConfig.welcomeHtml)
                 && Objects.equals(aboutHtml, uiConfig.aboutHtml)
                 && Objects.equals(maintenanceMessage, uiConfig.maintenanceMessage)
@@ -369,10 +328,8 @@
                 && Objects.equals(oncontextmenu, uiConfig.oncontextmenu)
                 && Objects.equals(splash, uiConfig.splash)
                 && Objects.equals(activity, uiConfig.activity)
-                && Objects.equals(uiPreferences, uiConfig.uiPreferences)
                 && Objects.equals(source, uiConfig.source)
                 && Objects.equals(requireReactWrapper, uiConfig.requireReactWrapper);
->>>>>>> 92db7a41
     }
 
     @Override
@@ -390,11 +347,6 @@
                 oncontextmenu,
                 splash,
                 activity,
-<<<<<<< HEAD
-                url,
-=======
-                uiPreferences,
->>>>>>> 92db7a41
                 source,
                 requireReactWrapper);
     }
@@ -415,11 +367,6 @@
                 ", oncontextmenu='" + oncontextmenu + '\'' +
                 ", splash=" + splash +
                 ", activity=" + activity +
-<<<<<<< HEAD
-                ", url=" + url +
-=======
-                ", uiPreferences=" + uiPreferences +
->>>>>>> 92db7a41
                 ", source=" + source +
                 ", requireReactWrapper=" + requireReactWrapper +
                 '}';
