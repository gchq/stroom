/*
 * Copyright 2016 Crown Copyright
 *
 * Licensed under the Apache License, Version 2.0 (the "License");
 * you may not use this file except in compliance with the License.
 * You may obtain a copy of the License at
 *
 *     http://www.apache.org/licenses/LICENSE-2.0
 *
 * Unless required by applicable law or agreed to in writing, software
 * distributed under the License is distributed on an "AS IS" BASIS,
 * WITHOUT WARRANTIES OR CONDITIONS OF ANY KIND, either express or implied.
 * See the License for the specific language governing permissions and
 * limitations under the License.
 */

package stroom.feed.shared;

import stroom.data.shared.StreamTypeNames;
import stroom.docref.DocRef;
import stroom.docref.HasDisplayValue;
import stroom.docs.shared.Description;
import stroom.docstore.shared.Doc;
import stroom.docstore.shared.DocumentType;
import stroom.docstore.shared.DocumentTypeRegistry;
import stroom.util.shared.HasPrimitiveValue;
import stroom.util.shared.PrimitiveValueConverter;

import com.fasterxml.jackson.annotation.JsonCreator;
import com.fasterxml.jackson.annotation.JsonIgnore;
import com.fasterxml.jackson.annotation.JsonInclude;
import com.fasterxml.jackson.annotation.JsonInclude.Include;
import com.fasterxml.jackson.annotation.JsonProperty;
import com.fasterxml.jackson.annotation.JsonPropertyOrder;

@Description(
        "The {{< glossary \"Feed\" >}} is Stroom's way of compartmentalising data that has been ingested or " +
        "created by a [Pipeline]({{< relref \"#pipeline\" >}}).\n" +
        "Ingested data must specify the Feed that is it destined for.\n\n" +
        "The Feed Document defines the character encoding for the data in the Feed, the type of data that " +
        "will be received into it (e.g. `Raw Events`) and optionally a Volume Group to use for " +
        "data storage.\n" +
        "The Feed Document can also control the ingest of data using its `Feed Status` property and " +
        "be used for viewing data that belonging to that feed.")
@JsonPropertyOrder({
        "type",
        "uuid",
        "name",
        "version",
        "createTimeMs",
        "updateTimeMs",
        "createUser",
        "updateUser",
        "description",
        "classification",
        "encoding",
        "contextEncoding",
        "retentionDayAge",
        "reference",
        "streamType",
<<<<<<< HEAD
        "status",
        "volumeGroup"})
=======
        "dataFormat",
        "contextFormat",
        "schema",
        "schemaVersion",
        "status"})
>>>>>>> b785c7da
@JsonInclude(Include.NON_NULL)
public class FeedDoc extends Doc {

    public static final String TYPE = "Feed";
    public static final DocumentType DOCUMENT_TYPE = DocumentTypeRegistry.FEED_DOCUMENT_TYPE;

    @JsonProperty
    private String description;
    @JsonProperty
    private String classification;
    @JsonProperty
    private String encoding;
    @JsonProperty
    private String contextEncoding;
    @JsonProperty
    private Integer retentionDayAge;
    @JsonProperty
    private boolean reference;
    @JsonProperty
    private String streamType;
    @JsonProperty
    private String dataFormat;
    @JsonProperty
    private String contextFormat;
    @JsonProperty
    private String schema;
    @JsonProperty
    private String schemaVersion;
    @JsonProperty
    private FeedStatus status;
    @JsonProperty
    private String volumeGroup;

    public FeedDoc() {
    }

    public FeedDoc(final String name) {
        setName(name);
    }

    @JsonCreator
    public FeedDoc(@JsonProperty("type") final String type,
                   @JsonProperty("uuid") final String uuid,
                   @JsonProperty("name") final String name,
                   @JsonProperty("version") final String version,
                   @JsonProperty("createTimeMs") final Long createTimeMs,
                   @JsonProperty("updateTimeMs") final Long updateTimeMs,
                   @JsonProperty("createUser") final String createUser,
                   @JsonProperty("updateUser") final String updateUser,
                   @JsonProperty("description") final String description,
                   @JsonProperty("classification") final String classification,
                   @JsonProperty("encoding") final String encoding,
                   @JsonProperty("contextEncoding") final String contextEncoding,
                   @JsonProperty("retentionDayAge") final Integer retentionDayAge,
                   @JsonProperty("reference") final boolean reference,
                   @JsonProperty("streamType") final String streamType,
<<<<<<< HEAD
                   @JsonProperty("status") final FeedStatus status,
                   @JsonProperty("volumeGroup") final String volumeGroup) {
=======
                   @JsonProperty("dataFormat") final String dataFormat,
                   @JsonProperty("contextFormat") final String contextFormat,
                   @JsonProperty("schema") final String schema,
                   @JsonProperty("schemaVersion") final String schemaVersion,
                   @JsonProperty("status") final FeedStatus status) {
>>>>>>> b785c7da
        super(type, uuid, name, version, createTimeMs, updateTimeMs, createUser, updateUser);
        this.description = description;
        this.classification = classification;
        this.encoding = encoding;
        this.contextEncoding = contextEncoding;
        this.retentionDayAge = retentionDayAge;
        this.reference = reference;
        this.streamType = streamType;
        this.status = status;
<<<<<<< HEAD
        this.volumeGroup = volumeGroup;
=======
        this.dataFormat = dataFormat;
        this.contextFormat = contextFormat;
        this.schema = schema;
        this.schemaVersion = schemaVersion;
>>>>>>> b785c7da
    }

    /**
     * @return A new {@link DocRef} for this document's type with the supplied uuid.
     */
    public static DocRef getDocRef(final String uuid) {
        return DocRef.builder(TYPE)
                .uuid(uuid)
                .build();
    }

    /**
     * @return A new builder for creating a {@link DocRef} for this document's type.
     */
    public static DocRef.TypedBuilder buildDocRef() {
        return DocRef.builder(TYPE);
    }

    public String getDescription() {
        return description;
    }

    public void setDescription(final String description) {
        this.description = description;
    }

    public String getStreamType() {
        if (streamType == null) {
            if (reference) {
                streamType = StreamTypeNames.RAW_REFERENCE;
            } else {
                streamType = StreamTypeNames.RAW_EVENTS;
            }
        }

        return streamType;
    }

    public void setStreamType(final String streamType) {
        this.streamType = streamType;
    }

    public String getClassification() {
        return classification;
    }

    public void setClassification(final String classification) {
        this.classification = classification;
    }

    public String getEncoding() {
        return encoding;
    }

    public void setEncoding(final String encoding) {
        this.encoding = encoding;
    }

    public FeedStatus getStatus() {
        if (status == null) {
            return FeedStatus.RECEIVE;
        }

        return status;
    }

    public void setStatus(final FeedStatus feedStatus) {
        this.status = feedStatus;
    }

    @JsonIgnore
    public boolean isReceive() {
        return !FeedStatus.REJECT.equals(getStatus());
    }

    public String getContextEncoding() {
        return contextEncoding;
    }

    public void setContextEncoding(final String contextEncoding) {
        this.contextEncoding = contextEncoding;
    }

    public Integer getRetentionDayAge() {
        return retentionDayAge;
    }

    public void setRetentionDayAge(final Integer retentionDayAge) {
        this.retentionDayAge = retentionDayAge;
    }

    public boolean isReference() {
        return reference;
    }

    public void setReference(final boolean reference) {
        this.reference = reference;
    }

<<<<<<< HEAD
    public String getVolumeGroup() {
        return volumeGroup;
    }

    public void setVolumeGroup(final String volumeGroup) {
        this.volumeGroup = volumeGroup;
    }

=======
    public String getDataFormat() {
        return dataFormat;
    }

    public void setDataFormat(final String dataFormat) {
        this.dataFormat = dataFormat;
    }

    public String getContextFormat() {
        return contextFormat;
    }

    public void setContextFormat(final String contextFormat) {
        this.contextFormat = contextFormat;
    }

    public String getSchema() {
        return schema;
    }

    public void setSchema(final String schema) {
        this.schema = schema;
    }

    public String getSchemaVersion() {
        return schemaVersion;
    }

    public void setSchemaVersion(final String schemaVersion) {
        this.schemaVersion = schemaVersion;
    }
>>>>>>> b785c7da

    // --------------------------------------------------------------------------------


    public enum FeedStatus implements HasDisplayValue, HasPrimitiveValue {
        RECEIVE("Receive", 1),
        REJECT("Reject", 2),
        DROP("Drop", 3);

        public static final PrimitiveValueConverter<FeedStatus> PRIMITIVE_VALUE_CONVERTER =
                PrimitiveValueConverter.create(FeedStatus.class, FeedStatus.values());
        private final String displayValue;
        private final byte primitiveValue;

        FeedStatus(final String displayValue, final int primitiveValue) {
            this.displayValue = displayValue;
            this.primitiveValue = (byte) primitiveValue;
        }

        @Override
        public String getDisplayValue() {
            return displayValue;
        }

        @Override
        public byte getPrimitiveValue() {
            return primitiveValue;
        }
    }
}<|MERGE_RESOLUTION|>--- conflicted
+++ resolved
@@ -58,16 +58,12 @@
         "retentionDayAge",
         "reference",
         "streamType",
-<<<<<<< HEAD
-        "status",
-        "volumeGroup"})
-=======
         "dataFormat",
         "contextFormat",
         "schema",
         "schemaVersion",
-        "status"})
->>>>>>> b785c7da
+        "status",
+        "volumeGroup"})
 @JsonInclude(Include.NON_NULL)
 public class FeedDoc extends Doc {
 
@@ -124,16 +120,12 @@
                    @JsonProperty("retentionDayAge") final Integer retentionDayAge,
                    @JsonProperty("reference") final boolean reference,
                    @JsonProperty("streamType") final String streamType,
-<<<<<<< HEAD
-                   @JsonProperty("status") final FeedStatus status,
-                   @JsonProperty("volumeGroup") final String volumeGroup) {
-=======
                    @JsonProperty("dataFormat") final String dataFormat,
                    @JsonProperty("contextFormat") final String contextFormat,
                    @JsonProperty("schema") final String schema,
                    @JsonProperty("schemaVersion") final String schemaVersion,
-                   @JsonProperty("status") final FeedStatus status) {
->>>>>>> b785c7da
+                   @JsonProperty("status") final FeedStatus status,
+                   @JsonProperty("volumeGroup") final String volumeGroup) {
         super(type, uuid, name, version, createTimeMs, updateTimeMs, createUser, updateUser);
         this.description = description;
         this.classification = classification;
@@ -143,14 +135,11 @@
         this.reference = reference;
         this.streamType = streamType;
         this.status = status;
-<<<<<<< HEAD
-        this.volumeGroup = volumeGroup;
-=======
         this.dataFormat = dataFormat;
         this.contextFormat = contextFormat;
         this.schema = schema;
         this.schemaVersion = schemaVersion;
->>>>>>> b785c7da
+        this.volumeGroup = volumeGroup;
     }
 
     /**
@@ -250,7 +239,38 @@
         this.reference = reference;
     }
 
-<<<<<<< HEAD
+    public String getDataFormat() {
+        return dataFormat;
+    }
+
+    public void setDataFormat(final String dataFormat) {
+        this.dataFormat = dataFormat;
+    }
+
+    public String getContextFormat() {
+        return contextFormat;
+    }
+
+    public void setContextFormat(final String contextFormat) {
+        this.contextFormat = contextFormat;
+    }
+
+    public String getSchema() {
+        return schema;
+    }
+
+    public void setSchema(final String schema) {
+        this.schema = schema;
+    }
+
+    public String getSchemaVersion() {
+        return schemaVersion;
+    }
+
+    public void setSchemaVersion(final String schemaVersion) {
+        this.schemaVersion = schemaVersion;
+    }
+
     public String getVolumeGroup() {
         return volumeGroup;
     }
@@ -259,39 +279,6 @@
         this.volumeGroup = volumeGroup;
     }
 
-=======
-    public String getDataFormat() {
-        return dataFormat;
-    }
-
-    public void setDataFormat(final String dataFormat) {
-        this.dataFormat = dataFormat;
-    }
-
-    public String getContextFormat() {
-        return contextFormat;
-    }
-
-    public void setContextFormat(final String contextFormat) {
-        this.contextFormat = contextFormat;
-    }
-
-    public String getSchema() {
-        return schema;
-    }
-
-    public void setSchema(final String schema) {
-        this.schema = schema;
-    }
-
-    public String getSchemaVersion() {
-        return schemaVersion;
-    }
-
-    public void setSchemaVersion(final String schemaVersion) {
-        this.schemaVersion = schemaVersion;
-    }
->>>>>>> b785c7da
 
     // --------------------------------------------------------------------------------
 
