/*
 * Copyright 2017 Crown Copyright
 *
 * Licensed under the Apache License, Version 2.0 (the "License");
 * you may not use this file except in compliance with the License.
 * You may obtain a copy of the License at
 *
 *    http://www.apache.org/licenses/LICENSE-2.0
 *
 * Unless required by applicable law or agreed to in writing, software
 * distributed under the License is distributed on an "AS IS" BASIS,
 * WITHOUT WARRANTIES OR CONDITIONS OF ANY KIND, either express or implied.
 * See the License for the specific language governing permissions and
 * limitations under the License.
 */

package stroom.streamstore.shared;

import stroom.entity.shared.BaseCriteria;
import stroom.entity.shared.Copyable;
import stroom.entity.shared.CriteriaSet;
import stroom.entity.shared.EntityIdSet;
import stroom.entity.shared.FolderIdSet;
import stroom.entity.shared.HasFolderIdSet;
import stroom.entity.shared.HasIsConstrained;
import stroom.entity.shared.IdRange;
import stroom.entity.shared.IncludeExcludeEntityIdSet;
import stroom.entity.shared.Matcher;
import stroom.entity.shared.Period;
import stroom.feed.shared.Feed;
import stroom.pipeline.shared.PipelineEntity;
import stroom.streamtask.shared.StreamProcessor;
import stroom.util.shared.EqualsBuilder;
import stroom.util.shared.HashCodeBuilder;

import javax.xml.bind.annotation.XmlRootElement;
import java.util.ArrayList;
import java.util.List;

/**
 * <p>
 * Criteria Object for find streams that is a bit more advanced than find by
 * example.
 * </p>
 */
@XmlRootElement
public class FindStreamCriteria extends BaseCriteria
        implements HasFolderIdSet, Copyable<FindStreamCriteria>, HasIsConstrained, Matcher<Stream> {
<<<<<<< HEAD
    public static final OrderBy ORDER_BY_CREATE_MS = new OrderBy("Create", "createMs", Stream.CREATE_MS);
    private static final long serialVersionUID = -4777723504698304778L;
=======
    private static final long serialVersionUID = -4777723504698304778L;

    public static final String FIELD_CREATE_MS = "Create";

>>>>>>> eec3e5f6
    /**
     * Keep up to date as it's used to cache SQL queries.
     */
    private EntityIdSet<StreamProcessor> streamProcessorIdSet;
    private FolderIdSet folderIdSet;

    /**
     * You must use feeds instead this is here for compatibility with previous
     * versions.
     **/
    @Deprecated
    private EntityIdSet<Feed> feedIdSet;

    private IncludeExcludeEntityIdSet<Feed> feeds;
    private EntityIdSet<PipelineEntity> pipelineIdSet;
    private EntityIdSet<StreamType> streamTypeIdSet;
    private EntityIdSet<Stream> streamIdSet;
    private CriteriaSet<StreamStatus> statusSet;
    private IdRange streamIdRange;
    private EntityIdSet<Stream> parentStreamIdSet;
    private Period createPeriod;
    private Period effectivePeriod;
    private Period statusPeriod;
    private List<StreamAttributeCondition> attributeConditionList;
    private QueryData queryData;

    public FindStreamCriteria() {
    }

    public static final FindStreamCriteria createWithStream(final Stream stream) {
        final FindStreamCriteria criteria = new FindStreamCriteria();
        criteria.obtainStatusSet().add(StreamStatus.UNLOCKED);
        criteria.obtainStreamIdSet().add(stream);
        return criteria;
    }

    public static final FindStreamCriteria createWithStreamType(final StreamType streamType) {
        final FindStreamCriteria criteria = new FindStreamCriteria();
        criteria.obtainStatusSet().add(StreamStatus.UNLOCKED);
        criteria.obtainStreamTypeIdSet().add(streamType);
        return criteria;
    }

    @Override
    public boolean isMatch(final Stream stream) {
        if (streamProcessorIdSet != null) {
            if (!streamProcessorIdSet.isMatch(stream.getStreamProcessor())) {
                return false;
            }
        }
        if (folderIdSet != null) {
            if (!folderIdSet.isMatch(stream.getFeed().getFolder())) {
                return false;
            }
        }
        if (feeds != null) {
            if (!feeds.isMatch(stream.getFeed())) {
                return false;
            }
        }
        if (pipelineIdSet != null) {
            if (!pipelineIdSet.isMatch(stream.getStreamProcessor().getPipeline())) {
                return false;
            }
        }
        if (streamTypeIdSet != null) {
            if (!streamTypeIdSet.isMatch(stream.getStreamType())) {
                return false;
            }
        }
        if (streamIdSet != null) {
            if (!streamIdSet.isMatch(stream)) {
                return false;
            }
        }
        if (statusSet != null) {
            if (!statusSet.isMatch(stream.getStatus())) {
                return false;
            }
        }
        if (parentStreamIdSet != null) {
            if (!parentStreamIdSet.isMatch(stream.getParentStreamId())) {
                return false;
            }
        }
        if (createPeriod != null) {
            if (!createPeriod.isMatch(stream.getCreateMs())) {
                return false;
            }
        }
        if (effectivePeriod != null) {
            if (!effectivePeriod.isMatch(stream.getEffectiveMs())) {
                return false;
            }
        }
        if (statusPeriod != null) {
            if (!statusPeriod.isMatch(stream.getStatusMs())) {
                return false;
            }
        }
        if (streamIdRange != null) {
            if (!streamIdRange.isMatch(stream.getId())) {
                return false;
            }
        }

        return true;
    }

    @Override
    public boolean isConstrained() {
        if (streamProcessorIdSet != null && streamProcessorIdSet.isConstrained()) {
            return true;
        }
        if (folderIdSet != null && folderIdSet.isConstrained()) {
            return true;
        }
        if (feeds != null && feeds.isConstrained()) {
            return true;
        }
        if (pipelineIdSet != null && pipelineIdSet.isConstrained()) {
            return true;
        }
        if (streamTypeIdSet != null && streamTypeIdSet.isConstrained()) {
            return true;
        }
        if (createPeriod != null && createPeriod.isConstrained()) {
            return true;
        }
        if (effectivePeriod != null && effectivePeriod.isConstrained()) {
            return true;
        }
        if (statusPeriod != null && statusPeriod.isConstrained()) {
            return true;
        }
        if (statusSet != null && statusSet.isConstrained()) {
            return true;
        }
        if (streamIdSet != null && streamIdSet.isConstrained()) {
            return true;
        }
        if (parentStreamIdSet != null && parentStreamIdSet.isConstrained()) {
            return true;
        }
        return streamIdRange != null && streamIdRange.isConstrained();

    }

    public EntityIdSet<StreamProcessor> getStreamProcessorIdSet() {
        return streamProcessorIdSet;
    }

    public void setStreamProcessorIdSet(final EntityIdSet<StreamProcessor> streamProcessorIdSet) {
        this.streamProcessorIdSet = streamProcessorIdSet;
    }

    public EntityIdSet<StreamProcessor> obtainStreamProcessorIdSet() {
        if (streamProcessorIdSet == null) {
            streamProcessorIdSet = new EntityIdSet<>();
        }
        return streamProcessorIdSet;
    }

    public CriteriaSet<StreamStatus> getStatusSet() {
        return statusSet;
    }

    public void setStatusSet(final CriteriaSet<StreamStatus> statusSet) {
        this.statusSet = statusSet;
    }

    public CriteriaSet<StreamStatus> obtainStatusSet() {
        if (statusSet == null) {
            statusSet = new CriteriaSet<>();
        }
        return statusSet;
    }

    @Override
    public FolderIdSet getFolderIdSet() {
        return folderIdSet;
    }

    public void setFolderIdSet(final FolderIdSet folderIdSet) {
        this.folderIdSet = folderIdSet;
    }

    @Override
    public FolderIdSet obtainFolderIdSet() {
        if (folderIdSet == null) {
            folderIdSet = new FolderIdSet();
        }
        return folderIdSet;
    }

    public IncludeExcludeEntityIdSet<Feed> getFeeds() {
        if (feedIdSet != null) {
            feeds = new IncludeExcludeEntityIdSet<Feed>();
            feeds.setInclude(feedIdSet);
            this.feedIdSet = null;
        }

        return feeds;
    }

    public void setFeeds(final IncludeExcludeEntityIdSet<Feed> feeds) {
        this.feeds = feeds;
    }

    public IncludeExcludeEntityIdSet<Feed> obtainFeeds() {
        if (feedIdSet != null) {
            feeds = new IncludeExcludeEntityIdSet<Feed>();
            feeds.setInclude(feedIdSet);
            this.feedIdSet = null;
        }

        if (feeds == null) {
            feeds = new IncludeExcludeEntityIdSet<Feed>();
        }
        return feeds;
    }

    /**
     * You must use getFeeds() instead this is here for compatibility with
     * previous versions.
     **/
    @Deprecated
    public EntityIdSet<Feed> getFeedIdSet() {
        return feedIdSet;
    }

    /**
     * You must use setFeeds() instead this is here for compatibility with
     * previous versions.
     **/
    @Deprecated
    public void setFeedIdSet(final EntityIdSet<Feed> feedIdSet) {
        if (feedIdSet != null) {
            feeds = new IncludeExcludeEntityIdSet<>();
            feeds.setInclude(feedIdSet);
        }
        this.feedIdSet = null;
    }

    public EntityIdSet<PipelineEntity> getPipelineIdSet() {
        return pipelineIdSet;
    }

    public void setPipelineIdSet(final EntityIdSet<PipelineEntity> pipelineIdSet) {
        this.pipelineIdSet = pipelineIdSet;
    }

    public EntityIdSet<PipelineEntity> obtainPipelineIdSet() {
        if (pipelineIdSet == null) {
            pipelineIdSet = new EntityIdSet<>();
        }
        return pipelineIdSet;
    }

    public EntityIdSet<StreamType> getStreamTypeIdSet() {
        return streamTypeIdSet;
    }

    public void setStreamTypeIdSet(final EntityIdSet<StreamType> streamTypeIdSet) {
        this.streamTypeIdSet = streamTypeIdSet;
    }

    public EntityIdSet<StreamType> obtainStreamTypeIdSet() {
        if (streamTypeIdSet == null) {
            streamTypeIdSet = new EntityIdSet<>();
        }
        return streamTypeIdSet;
    }

    public EntityIdSet<Stream> getStreamIdSet() {
        return streamIdSet;
    }

    public void setStreamIdSet(final EntityIdSet<Stream> streamIdSet) {
        this.streamIdSet = streamIdSet;
    }

    public EntityIdSet<Stream> obtainStreamIdSet() {
        if (streamIdSet == null) {
            streamIdSet = new EntityIdSet<>();
        }
        return streamIdSet;
    }

    public IdRange getStreamIdRange() {
        return streamIdRange;
    }

    public void setStreamIdRange(final IdRange streamIdRange) {
        this.streamIdRange = streamIdRange;
    }

    public IdRange obtainStreamIdRange() {
        if (streamIdRange == null) {
            streamIdRange = new IdRange();
        }
        return streamIdRange;
    }

    public EntityIdSet<Stream> getParentStreamIdSet() {
        return parentStreamIdSet;
    }

    public void setParentStreamIdSet(final EntityIdSet<Stream> parentStreamIdSet) {
        this.parentStreamIdSet = parentStreamIdSet;
    }

    public EntityIdSet<Stream> obtainParentStreamIdSet() {
        if (parentStreamIdSet == null) {
            parentStreamIdSet = new EntityIdSet<>();
        }
        return parentStreamIdSet;
    }

    public Period getCreatePeriod() {
        return createPeriod;
    }

    public void setCreatePeriod(final Period createPeriod) {
        this.createPeriod = createPeriod;
    }

    public Period obtainCreatePeriod() {
        if (createPeriod == null) {
            createPeriod = new Period();
        }
        return createPeriod;

    }

    public Period getEffectivePeriod() {
        return effectivePeriod;
    }

    public void setEffectivePeriod(final Period effectivePeriod) {
        this.effectivePeriod = effectivePeriod;
    }

    public Period obtainEffectivePeriod() {
        if (effectivePeriod == null) {
            effectivePeriod = new Period();
        }
        return effectivePeriod;
    }

    public Period getStatusPeriod() {
        return statusPeriod;
    }

    public void setStatusPeriod(final Period statusPeriod) {
        this.statusPeriod = statusPeriod;
    }

    public Period obtainStatusPeriod() {
        if (statusPeriod == null) {
            statusPeriod = new Period();
        }
        return statusPeriod;
    }

    public List<StreamAttributeCondition> getAttributeConditionList() {
        return attributeConditionList;
    }

    public void setAttributeConditionList(final List<StreamAttributeCondition> attributeConditionList) {
        this.attributeConditionList = attributeConditionList;
    }

    public List<StreamAttributeCondition> obtainAttributeConditionList() {
        if (attributeConditionList == null) {
            attributeConditionList = new ArrayList<>();
        }
        return attributeConditionList;
    }

    public QueryData getQueryData() {
        return queryData;
    }

    public void setQueryData(final QueryData queryData) {
        this.queryData = queryData;
    }

    @Override
    public int hashCode() {
        final HashCodeBuilder builder = new HashCodeBuilder();
        builder.append(streamProcessorIdSet);
        builder.append(folderIdSet);
        builder.append(feeds);
        builder.append(pipelineIdSet);
        builder.append(streamTypeIdSet);
        builder.append(streamIdSet);
        builder.append(statusSet);
        builder.append(streamIdRange);
        builder.append(parentStreamIdSet);
        builder.append(createPeriod);
        builder.append(effectivePeriod);
        builder.append(statusPeriod);
        builder.append(streamIdRange);
        builder.append(statusSet);
        builder.append(attributeConditionList);

        return builder.toHashCode();
    }

    @Override
    public boolean equals(final Object o) {
        if (o == this) {
            return true;
        } else if (!(o instanceof FindStreamCriteria)) {
            return false;
        }

        final FindStreamCriteria other = (FindStreamCriteria) o;
        final EqualsBuilder builder = new EqualsBuilder();
        builder.append(this.streamProcessorIdSet, other.streamProcessorIdSet);
        builder.append(this.folderIdSet, other.folderIdSet);
        builder.append(this.feeds, other.feeds);
        builder.append(this.pipelineIdSet, other.pipelineIdSet);
        builder.append(this.streamTypeIdSet, other.streamTypeIdSet);
        builder.append(this.streamIdSet, other.streamIdSet);
        builder.append(this.statusSet, other.statusSet);
        builder.append(this.streamIdRange, other.streamIdRange);
        builder.append(this.parentStreamIdSet, other.parentStreamIdSet);
        builder.append(this.createPeriod, other.createPeriod);
        builder.append(this.effectivePeriod, other.effectivePeriod);
        builder.append(this.statusPeriod, other.statusPeriod);
        builder.append(this.statusSet, other.statusSet);
        builder.append(this.streamIdRange, other.streamIdRange);
        builder.append(this.attributeConditionList, other.attributeConditionList);

        return builder.isEquals();
    }

    @Override
    public void copyFrom(final FindStreamCriteria other) {
        this.obtainStreamProcessorIdSet().copyFrom(other.obtainStreamProcessorIdSet());
        this.obtainFolderIdSet().copyFrom(other.obtainFolderIdSet());
        this.obtainFeeds().copyFrom(other.obtainFeeds());
        this.obtainPipelineIdSet().copyFrom(other.obtainPipelineIdSet());
        this.obtainStreamTypeIdSet().copyFrom(other.obtainStreamTypeIdSet());
        this.obtainStreamIdSet().copyFrom(other.obtainStreamIdSet());
        this.obtainStatusSet().copyFrom(other.obtainStatusSet());
        this.obtainStreamIdRange().copyFrom(other.obtainStreamIdRange());
        this.obtainParentStreamIdSet().copyFrom(other.obtainParentStreamIdSet());
        this.createPeriod = Period.clone(other.createPeriod);
        this.effectivePeriod = Period.clone(other.effectivePeriod);
        this.statusPeriod = Period.clone(other.statusPeriod);

        if (other.attributeConditionList == null) {
            this.attributeConditionList = null;
        } else {
            this.attributeConditionList = new ArrayList<>(other.attributeConditionList);
        }

        super.copyFrom(other);
    }
}<|MERGE_RESOLUTION|>--- conflicted
+++ resolved
@@ -5,7 +5,7 @@
  * you may not use this file except in compliance with the License.
  * You may obtain a copy of the License at
  *
- *    http://www.apache.org/licenses/LICENSE-2.0
+ *     http://www.apache.org/licenses/LICENSE-2.0
  *
  * Unless required by applicable law or agreed to in writing, software
  * distributed under the License is distributed on an "AS IS" BASIS,
@@ -46,15 +46,10 @@
 @XmlRootElement
 public class FindStreamCriteria extends BaseCriteria
         implements HasFolderIdSet, Copyable<FindStreamCriteria>, HasIsConstrained, Matcher<Stream> {
-<<<<<<< HEAD
-    public static final OrderBy ORDER_BY_CREATE_MS = new OrderBy("Create", "createMs", Stream.CREATE_MS);
     private static final long serialVersionUID = -4777723504698304778L;
-=======
-    private static final long serialVersionUID = -4777723504698304778L;
 
     public static final String FIELD_CREATE_MS = "Create";
 
->>>>>>> eec3e5f6
     /**
      * Keep up to date as it's used to cache SQL queries.
      */
