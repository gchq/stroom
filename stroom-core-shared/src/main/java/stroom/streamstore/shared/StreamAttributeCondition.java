/*
 * Copyright 2017 Crown Copyright
 *
 * Licensed under the Apache License, Version 2.0 (the "License");
 * you may not use this file except in compliance with the License.
 * You may obtain a copy of the License at
 *
 *    http://www.apache.org/licenses/LICENSE-2.0
 *
 * Unless required by applicable law or agreed to in writing, software
 * distributed under the License is distributed on an "AS IS" BASIS,
 * WITHOUT WARRANTIES OR CONDITIONS OF ANY KIND, either express or implied.
 * See the License for the specific language governing permissions and
 * limitations under the License.
 */

package stroom.streamstore.shared;

<<<<<<< HEAD
import stroom.query.api.v1.DocRef;
import stroom.query.api.v1.ExpressionTerm.Condition;
=======
import stroom.entity.shared.DocRef;
import stroom.query.shared.ExpressionTerm.Condition;
>>>>>>> eec3e5f6
import stroom.util.shared.EqualsBuilder;
import stroom.util.shared.HashCodeBuilder;

import java.io.Serializable;

public class StreamAttributeCondition implements Serializable {
    private static final long serialVersionUID = -2063409357774838870L;

    private DocRef streamAttributeKey;
    private Condition condition;
    private String fieldValue;

    public StreamAttributeCondition() {
        // Default constructor necessary for GWT serialisation.
    }

    public StreamAttributeCondition(final DocRef streamAttributeKey, final Condition condition,
            final String fieldValue) {
        this.streamAttributeKey = streamAttributeKey;
        this.condition = condition;
        this.fieldValue = fieldValue;
    }

    public Condition getCondition() {
        return condition;
    }

    public void setCondition(final Condition condition) {
        this.condition = condition;
    }

    public String getFieldValue() {
        return fieldValue;
    }

    public void setFieldValue(final String fieldValue) {
        this.fieldValue = fieldValue;
    }

    public DocRef getStreamAttributeKey() {
        return streamAttributeKey;
    }

    public void setStreamAttributeKey(final DocRef streamAttributeKey) {
        this.streamAttributeKey = streamAttributeKey;
    }

    @Override
    public int hashCode() {
        final HashCodeBuilder builder = new HashCodeBuilder();
        builder.append(streamAttributeKey);
        builder.append(condition);
        builder.append(fieldValue);
        return builder.toHashCode();
    }

    @Override
    public boolean equals(final Object o) {
        if (o == this) {
            return true;
        } else if (!(o instanceof StreamAttributeCondition)) {
            return false;
        }

        final StreamAttributeCondition streamAttributeCondition = (StreamAttributeCondition) o;
        final EqualsBuilder builder = new EqualsBuilder();
        builder.append(streamAttributeKey, streamAttributeCondition.streamAttributeKey);
        builder.append(condition, streamAttributeCondition.condition);
        builder.append(fieldValue, streamAttributeCondition.fieldValue);

        return builder.isEquals();
    }
}<|MERGE_RESOLUTION|>--- conflicted
+++ resolved
@@ -5,7 +5,7 @@
  * you may not use this file except in compliance with the License.
  * You may obtain a copy of the License at
  *
- *    http://www.apache.org/licenses/LICENSE-2.0
+ *     http://www.apache.org/licenses/LICENSE-2.0
  *
  * Unless required by applicable law or agreed to in writing, software
  * distributed under the License is distributed on an "AS IS" BASIS,
@@ -16,13 +16,8 @@
 
 package stroom.streamstore.shared;
 
-<<<<<<< HEAD
 import stroom.query.api.v1.DocRef;
 import stroom.query.api.v1.ExpressionTerm.Condition;
-=======
-import stroom.entity.shared.DocRef;
-import stroom.query.shared.ExpressionTerm.Condition;
->>>>>>> eec3e5f6
 import stroom.util.shared.EqualsBuilder;
 import stroom.util.shared.HashCodeBuilder;
 
