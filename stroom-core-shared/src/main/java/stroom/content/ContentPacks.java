--- conflicted
+++ resolved
@@ -5,13 +5,8 @@
     private static final GitRepo STROOM_CONTENT_GIT_REPO =
             new GitRepo("stroom-content",
                     "https://github.com/gchq/stroom-content.git",
-<<<<<<< HEAD
-                    "planb",
-                    "73bf8b6123c76faa61f4edba4e4bbee42fcf07f5");
-=======
                     "7.10",
                     "0c6da31bc3d1d2d87be3d681c859b9a015be4afb");
->>>>>>> 45a5dd33
     private static final GitRepo STROOM_VISUALISATION_DEV_GIT_REPO =
             new GitRepo("stroom-visualisations-dev",
                     "https://github.com/gchq/stroom-visualisations-dev.git",
