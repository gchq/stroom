/*
 * Copyright 2017 Crown Copyright
 *
 * Licensed under the Apache License, Version 2.0 (the "License");
 * you may not use this file except in compliance with the License.
 * You may obtain a copy of the License at
 *
 *     http://www.apache.org/licenses/LICENSE-2.0
 *
 * Unless required by applicable law or agreed to in writing, software
 * distributed under the License is distributed on an "AS IS" BASIS,
 * WITHOUT WARRANTIES OR CONDITIONS OF ANY KIND, either express or implied.
 * See the License for the specific language governing permissions and
 * limitations under the License.
 */

package stroom.processor.shared;

import stroom.util.shared.ResourcePaths;
import stroom.util.shared.RestResource;

import io.swagger.annotations.Api;
import io.swagger.annotations.ApiOperation;
import io.swagger.annotations.ApiParam;
import org.fusesource.restygwt.client.DirectRestService;

import javax.ws.rs.Consumes;
import javax.ws.rs.DELETE;
import javax.ws.rs.PUT;
import javax.ws.rs.Path;
import javax.ws.rs.PathParam;
import javax.ws.rs.Produces;
import javax.ws.rs.core.MediaType;

@Api(tags = "Processors")
@Path("/processor" + ResourcePaths.V1)
@Produces(MediaType.APPLICATION_JSON)
@Consumes(MediaType.APPLICATION_JSON)
public interface ProcessorResource extends RestResource, DirectRestService {

    @DELETE
    @Path("/{id}")
    @ApiOperation("Deletes a processor")
    void delete(@PathParam("id") Integer id);

    @PUT
    @Path("/{id}/enabled")
<<<<<<< HEAD
    @ApiOperation(value = "Sets the enabled/disabled state for a processor")
    void setEnabled(@PathParam("id") Integer id,
=======
    @ApiOperation("Sets the enabled/disabled state for a processor")
    void setEnabled(@PathParam("id") Integer id, 
>>>>>>> d7801b45
                    @ApiParam("enabled") Boolean enabled);
}<|MERGE_RESOLUTION|>--- conflicted
+++ resolved
@@ -45,12 +45,7 @@
 
     @PUT
     @Path("/{id}/enabled")
-<<<<<<< HEAD
-    @ApiOperation(value = "Sets the enabled/disabled state for a processor")
+    @ApiOperation("Sets the enabled/disabled state for a processor")
     void setEnabled(@PathParam("id") Integer id,
-=======
-    @ApiOperation("Sets the enabled/disabled state for a processor")
-    void setEnabled(@PathParam("id") Integer id, 
->>>>>>> d7801b45
                     @ApiParam("enabled") Boolean enabled);
 }