--- conflicted
+++ resolved
@@ -55,22 +55,13 @@
             @JsonProperty("dashboardQueryKey") final DashboardQueryKey dashboardQueryKey,
             @JsonProperty("search") final Search search,
             @JsonProperty("componentResultRequests") final List<ComponentResultRequest> componentResultRequests,
-<<<<<<< HEAD
-            @JsonProperty("dateTimeSettings") final DateTimeSettings dateTimeSettings) {
-
+            @JsonProperty("dateTimeSettings") final DateTimeSettings dateTimeSettings,
+            @JsonProperty("timeout") final long timeout) {
         this.dashboardQueryKey = dashboardQueryKey;
         this.search = search;
         this.componentResultRequests = componentResultRequests;
         this.dateTimeSettings = dateTimeSettings;
-=======
-            @JsonProperty("dateTimeLocale") final String dateTimeLocale,
-            @JsonProperty("timeout") final long timeout) {
-        this.dashboardQueryKey = dashboardQueryKey;
-        this.search = search;
-        this.componentResultRequests = componentResultRequests;
-        this.dateTimeLocale = dateTimeLocale;
         this.timeout = timeout;
->>>>>>> 32f38f6e
     }
 
     public DashboardQueryKey getDashboardQueryKey() {
@@ -89,29 +80,8 @@
         return dateTimeSettings;
     }
 
-<<<<<<< HEAD
-    @Override
-    public boolean equals(final Object o) {
-        if (this == o) {
-            return true;
-        }
-        if (o == null || getClass() != o.getClass()) {
-            return false;
-        }
-        final DashboardSearchRequest that = (DashboardSearchRequest) o;
-        return Objects.equals(dashboardQueryKey, that.dashboardQueryKey) &&
-                Objects.equals(search, that.search) &&
-                Objects.equals(componentResultRequests, that.componentResultRequests) &&
-                Objects.equals(dateTimeSettings, that.dateTimeSettings);
-    }
-
-    @Override
-    public int hashCode() {
-        return Objects.hash(dashboardQueryKey, search, componentResultRequests, dateTimeSettings);
-=======
     public long getTimeout() {
         return timeout;
->>>>>>> 32f38f6e
     }
 
     @Override
@@ -120,12 +90,8 @@
                 "dashboardQueryKey=" + dashboardQueryKey +
                 ", search=" + search +
                 ", componentResultRequests=" + componentResultRequests +
-<<<<<<< HEAD
                 ", dateTimeSettings='" + dateTimeSettings + '\'' +
-=======
-                ", dateTimeLocale='" + dateTimeLocale + '\'' +
                 ", timeout=" + timeout +
->>>>>>> 32f38f6e
                 '}';
     }
 
@@ -142,12 +108,8 @@
         private DashboardQueryKey dashboardQueryKey;
         private Search search;
         private List<ComponentResultRequest> componentResultRequests;
-<<<<<<< HEAD
         private DateTimeSettings dateTimeSettings;
-=======
-        private String dateTimeLocale = "en-gb";
         private long timeout = 1000L;
->>>>>>> 32f38f6e
 
         private Builder() {
         }
@@ -156,12 +118,8 @@
             this.dashboardQueryKey = searchRequest.dashboardQueryKey;
             this.search = searchRequest.search;
             this.componentResultRequests = searchRequest.componentResultRequests;
-<<<<<<< HEAD
             this.dateTimeSettings = searchRequest.dateTimeSettings;
-=======
-            this.dateTimeLocale = searchRequest.dateTimeLocale;
             this.timeout = searchRequest.timeout;
->>>>>>> 32f38f6e
         }
 
         public Builder dashboardQueryKey(final DashboardQueryKey dashboardQueryKey) {
@@ -190,16 +148,12 @@
         }
 
         public DashboardSearchRequest build() {
-<<<<<<< HEAD
-            return new DashboardSearchRequest(dashboardQueryKey, search, componentResultRequests, dateTimeSettings);
-=======
             return new DashboardSearchRequest(
                     dashboardQueryKey,
                     search,
                     componentResultRequests,
-                    dateTimeLocale,
+                    dateTimeSettings,
                     timeout);
->>>>>>> 32f38f6e
         }
     }
 }