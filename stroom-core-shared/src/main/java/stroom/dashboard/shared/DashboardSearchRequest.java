/*
 * Copyright 2017 Crown Copyright
 *
 * Licensed under the Apache License, Version 2.0 (the "License");
 * you may not use this file except in compliance with the License.
 * You may obtain a copy of the License at
 *
 *     http://www.apache.org/licenses/LICENSE-2.0
 *
 * Unless required by applicable law or agreed to in writing, software
 * distributed under the License is distributed on an "AS IS" BASIS,
 * WITHOUT WARRANTIES OR CONDITIONS OF ANY KIND, either express or implied.
 * See the License for the specific language governing permissions and
 * limitations under the License.
 */

package stroom.dashboard.shared;

<<<<<<< HEAD
import stroom.query.api.v2.DateTimeSettings;
=======
import stroom.query.api.v2.QueryKey;
>>>>>>> 7d0afc37

import com.fasterxml.jackson.annotation.JsonCreator;
import com.fasterxml.jackson.annotation.JsonInclude;
import com.fasterxml.jackson.annotation.JsonInclude.Include;
import com.fasterxml.jackson.annotation.JsonProperty;
import io.swagger.v3.oas.annotations.media.Schema;

import java.util.List;

@JsonInclude(Include.NON_NULL)
public class DashboardSearchRequest {

    @JsonProperty
    private final QueryKey queryKey;
    @JsonProperty
    private final Search search;
    @JsonProperty
    private final List<ComponentResultRequest> componentResultRequests;
    @JsonProperty
    private final DateTimeSettings dateTimeSettings;

    @Schema(description = "Set the maximum time (in ms) for the server to wait for a complete result set. The " +
            "timeout applies to both incremental and non incremental queries, though the behaviour is slightly " +
            "different. The timeout will make the server wait for which ever comes first out of the query " +
            "completing or the timeout period being reached. If no value is supplied then for an " +
            "incremental query a default value of 0 will be used (i.e. returning immediately) and for a " +
            "non-incremental query the server's default timeout period will be used. For an incremental " +
            "query, if the query has not completed by the end of the timeout period, it will return " +
            "the currently know results with complete=false, however for a non-incremental query it will " +
            "return no results, complete=false and details of the timeout in the error field")
    @JsonProperty
    private final long timeout;

    @JsonProperty
    private final String dashboardUuid;
    @JsonProperty
    private final String componentId;
    @JsonProperty
    private final boolean storeHistory;

    @JsonCreator
    public DashboardSearchRequest(
            @JsonProperty("queryKey") final QueryKey queryKey,
            @JsonProperty("search") final Search search,
            @JsonProperty("componentResultRequests") final List<ComponentResultRequest> componentResultRequests,
<<<<<<< HEAD
            @JsonProperty("dateTimeSettings") final DateTimeSettings dateTimeSettings,
            @JsonProperty("timeout") final long timeout) {
        this.dashboardQueryKey = dashboardQueryKey;
=======
            @JsonProperty("dateTimeLocale") final String dateTimeLocale,
            @JsonProperty("timeout") final long timeout,
            @JsonProperty("dashboardUuid") final String dashboardUuid,
            @JsonProperty("componentId") final String componentId,
            @JsonProperty("storeHistory") final boolean storeHistory) {
        this.queryKey = queryKey;
>>>>>>> 7d0afc37
        this.search = search;
        this.componentResultRequests = componentResultRequests;
        this.dateTimeSettings = dateTimeSettings;
        this.timeout = timeout;
        this.dashboardUuid = dashboardUuid;
        this.componentId = componentId;
        this.storeHistory = storeHistory;
    }

    public QueryKey getQueryKey() {
        return queryKey;
    }

    public Search getSearch() {
        return search;
    }

    public List<ComponentResultRequest> getComponentResultRequests() {
        return componentResultRequests;
    }

    public DateTimeSettings getDateTimeSettings() {
        return dateTimeSettings;
    }

    public long getTimeout() {
        return timeout;
    }

    public String getDashboardUuid() {
        return dashboardUuid;
    }

    public String getComponentId() {
        return componentId;
    }

    public boolean isStoreHistory() {
        return storeHistory;
    }

    @Override
    public String toString() {
        return "DashboardSearchRequest{" +
                "queryKey=" + queryKey +
                ", search=" + search +
                ", componentResultRequests=" + componentResultRequests +
                ", dateTimeSettings='" + dateTimeSettings + '\'' +
                ", timeout=" + timeout +
                ", dashboardUuid='" + dashboardUuid + '\'' +
                ", componentId='" + componentId + '\'' +
                ", storeHistory=" + storeHistory +
                '}';
    }

    public static Builder builder() {
        return new Builder();
    }

    public Builder copy() {
        return new Builder(this);
    }

    public static final class Builder {

        private QueryKey queryKey;
        private Search search;
        private List<ComponentResultRequest> componentResultRequests;
        private DateTimeSettings dateTimeSettings;
        private long timeout = 1000L;
        private String dashboardUuid;
        private String componentId;
        private boolean storeHistory;

        private Builder() {
        }

        private Builder(final DashboardSearchRequest searchRequest) {
            this.queryKey = searchRequest.queryKey;
            this.search = searchRequest.search;
            this.componentResultRequests = searchRequest.componentResultRequests;
            this.dateTimeSettings = searchRequest.dateTimeSettings;
            this.timeout = searchRequest.timeout;
            this.dashboardUuid = searchRequest.dashboardUuid;
            this.storeHistory = searchRequest.storeHistory;
            this.componentId = searchRequest.componentId;
        }

        public Builder queryKey(final QueryKey queryKey) {
            this.queryKey = queryKey;
            return this;
        }

        public Builder search(final Search search) {
            this.search = search;
            return this;
        }

        public Builder componentResultRequests(final List<ComponentResultRequest> componentResultRequests) {
            this.componentResultRequests = componentResultRequests;
            return this;
        }

        public Builder dateTimeSettings(final DateTimeSettings dateTimeSettings) {
            this.dateTimeSettings = dateTimeSettings;
            return this;
        }

        public Builder timeout(final long timeout) {
            this.timeout = timeout;
            return this;
        }

        public Builder dashboardUuid(final String dashboardUuid) {
            this.dashboardUuid = dashboardUuid;
            return this;
        }

        public Builder componentId(final String componentId) {
            this.componentId = componentId;
            return this;
        }

        public Builder storeHistory(final boolean storeHistory) {
            this.storeHistory = storeHistory;
            return this;
        }

        public DashboardSearchRequest build() {
            return new DashboardSearchRequest(
                    queryKey,
                    search,
                    componentResultRequests,
<<<<<<< HEAD
                    dateTimeSettings,
                    timeout);
=======
                    dateTimeLocale,
                    timeout,
                    dashboardUuid,
                    componentId,
                    storeHistory);
>>>>>>> 7d0afc37
        }
    }
}<|MERGE_RESOLUTION|>--- conflicted
+++ resolved
@@ -16,11 +16,8 @@
 
 package stroom.dashboard.shared;
 
-<<<<<<< HEAD
 import stroom.query.api.v2.DateTimeSettings;
-=======
 import stroom.query.api.v2.QueryKey;
->>>>>>> 7d0afc37
 
 import com.fasterxml.jackson.annotation.JsonCreator;
 import com.fasterxml.jackson.annotation.JsonInclude;
@@ -66,18 +63,12 @@
             @JsonProperty("queryKey") final QueryKey queryKey,
             @JsonProperty("search") final Search search,
             @JsonProperty("componentResultRequests") final List<ComponentResultRequest> componentResultRequests,
-<<<<<<< HEAD
             @JsonProperty("dateTimeSettings") final DateTimeSettings dateTimeSettings,
-            @JsonProperty("timeout") final long timeout) {
-        this.dashboardQueryKey = dashboardQueryKey;
-=======
-            @JsonProperty("dateTimeLocale") final String dateTimeLocale,
             @JsonProperty("timeout") final long timeout,
             @JsonProperty("dashboardUuid") final String dashboardUuid,
             @JsonProperty("componentId") final String componentId,
             @JsonProperty("storeHistory") final boolean storeHistory) {
         this.queryKey = queryKey;
->>>>>>> 7d0afc37
         this.search = search;
         this.componentResultRequests = componentResultRequests;
         this.dateTimeSettings = dateTimeSettings;
@@ -211,16 +202,11 @@
                     queryKey,
                     search,
                     componentResultRequests,
-<<<<<<< HEAD
                     dateTimeSettings,
-                    timeout);
-=======
-                    dateTimeLocale,
                     timeout,
                     dashboardUuid,
                     componentId,
                     storeHistory);
->>>>>>> 7d0afc37
         }
     }
 }