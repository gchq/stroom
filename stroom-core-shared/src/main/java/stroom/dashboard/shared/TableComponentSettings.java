--- conflicted
+++ resolved
@@ -229,20 +229,6 @@
         }
         final TableComponentSettings that = (TableComponentSettings) o;
         return Objects.equals(queryId, that.queryId) &&
-<<<<<<< HEAD
-                Objects.equals(dataSourceRef, that.dataSourceRef) &&
-                Objects.equals(fields, that.fields) &&
-                Objects.equals(extractValues, that.extractValues) &&
-                Objects.equals(useDefaultExtractionPipeline, that.useDefaultExtractionPipeline) &&
-                Objects.equals(extractionPipeline, that.extractionPipeline) &&
-                Objects.equals(maxResults, that.maxResults) &&
-                Objects.equals(pageSize, that.pageSize) &&
-                Objects.equals(showDetail, that.showDetail) &&
-                Objects.equals(conditionalFormattingRules, that.conditionalFormattingRules) &&
-                Objects.equals(modelVersion, that.modelVersion) &&
-                Objects.equals(applyValueFilters, that.applyValueFilters) &&
-                Objects.equals(selectionHandlers, that.selectionHandlers);
-=======
                Objects.equals(dataSourceRef, that.dataSourceRef) &&
                Objects.equals(fields, that.fields) &&
                Objects.equals(extractValues, that.extractValues) &&
@@ -252,8 +238,9 @@
                Objects.equals(pageSize, that.pageSize) &&
                Objects.equals(showDetail, that.showDetail) &&
                Objects.equals(conditionalFormattingRules, that.conditionalFormattingRules) &&
-               Objects.equals(modelVersion, that.modelVersion);
->>>>>>> 91558ead
+               Objects.equals(modelVersion, that.modelVersion) &&
+               Objects.equals(applyValueFilters, that.applyValueFilters) &&
+               Objects.equals(selectionHandlers, that.selectionHandlers);
     }
 
     @Override
@@ -277,7 +264,6 @@
     @Override
     public String toString() {
         return "TableSettings{" +
-<<<<<<< HEAD
                 "queryId='" + queryId + '\'' +
                 ", dataSourceRef=" + dataSourceRef +
                 ", columns=" + fields +
@@ -292,20 +278,6 @@
                 ", applyValueFilters='" + applyValueFilters + '\'' +
                 ", selectionHandlers='" + selectionHandlers + '\'' +
                 '}';
-=======
-               "queryId='" + queryId + '\'' +
-               ", dataSourceRef=" + dataSourceRef +
-               ", columns=" + fields +
-               ", extractValues=" + extractValues +
-               ", useDefaultExtractionPipeline=" + useDefaultExtractionPipeline +
-               ", extractionPipeline=" + extractionPipeline +
-               ", maxResults=" + maxResults +
-               ", pageSize=" + pageSize +
-               ", showDetail=" + showDetail +
-               ", conditionalFormattingRules=" + conditionalFormattingRules +
-               ", modelVersion='" + modelVersion + '\'' +
-               '}';
->>>>>>> 91558ead
     }
 
     public static Builder builder() {
@@ -464,15 +436,11 @@
         public Builder extractionPipeline(final String type,
                                           final String uuid,
                                           final String name) {
-<<<<<<< HEAD
-            return self().extractionPipeline(DocRef.builder().type(type).uuid(uuid).name(name).build());
-=======
-            return this.extractionPipeline(DocRef.builder()
+            return self().extractionPipeline(DocRef.builder()
                     .type(type)
                     .uuid(uuid)
                     .name(name)
                     .build());
->>>>>>> 91558ead
         }
 
         public Builder maxResults(final List<Long> maxResults) {
