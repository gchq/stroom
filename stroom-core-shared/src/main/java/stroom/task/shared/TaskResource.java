/*
 * Copyright 2017 Crown Copyright
 *
 * Licensed under the Apache License, Version 2.0 (the "License");
 * you may not use this file except in compliance with the License.
 * You may obtain a copy of the License at
 *
 *     http://www.apache.org/licenses/LICENSE-2.0
 *
 * Unless required by applicable law or agreed to in writing, software
 * distributed under the License is distributed on an "AS IS" BASIS,
 * WITHOUT WARRANTIES OR CONDITIONS OF ANY KIND, either express or implied.
 * See the License for the specific language governing permissions and
 * limitations under the License.
 */

package stroom.task.shared;

import stroom.util.shared.ResourcePaths;
import stroom.util.shared.RestResource;

import io.swagger.annotations.Api;
import io.swagger.annotations.ApiOperation;
import io.swagger.annotations.ApiParam;
import org.fusesource.restygwt.client.DirectRestService;

import javax.ws.rs.Consumes;
import javax.ws.rs.GET;
import javax.ws.rs.POST;
import javax.ws.rs.Path;
import javax.ws.rs.PathParam;
import javax.ws.rs.Produces;
import javax.ws.rs.core.MediaType;

@Api(tags = "Tasks")
@Path(TaskResource.BASE_PATH)
@Consumes(MediaType.APPLICATION_JSON)
@Produces(MediaType.APPLICATION_JSON)
public interface TaskResource extends RestResource, DirectRestService {

    String BASE_PATH = "/task" + ResourcePaths.V1;
    String LIST_PATH_PART = "/list";
    String FIND_PATH_PART = "/find";
    String USER_PATH_PART = "/user";
    String TERMINATE_PATH_PART = "/terminate";
    String NODE_NAME_PATH_PARAM = "/{nodeName}";

    @GET
    @Path(LIST_PATH_PART + NODE_NAME_PATH_PARAM)
    @ApiOperation("Lists tasks for a node")
    TaskProgressResponse list(@PathParam("nodeName") String nodeName);

    @POST
    @Path(FIND_PATH_PART + NODE_NAME_PATH_PARAM)
<<<<<<< HEAD
    @ApiOperation(
            value = "Finds tasks for a node",
            response = TaskProgressResponse.class)
    TaskProgressResponse find(@PathParam("nodeName") String nodeName,
=======
    @ApiOperation("Finds tasks for a node")
    TaskProgressResponse find(@PathParam("nodeName") String nodeName, 
>>>>>>> d7801b45
                              @ApiParam("request") FindTaskProgressRequest request);

    @GET
    @Path(USER_PATH_PART + NODE_NAME_PATH_PARAM)
    @ApiOperation("Lists tasks for a node")
    TaskProgressResponse userTasks(@PathParam("nodeName") String nodeName);

    @POST
    @Path(TERMINATE_PATH_PART + NODE_NAME_PATH_PARAM)
<<<<<<< HEAD
    @ApiOperation(
            value = "Terminates tasks for a node")
    Boolean terminate(@PathParam("nodeName") String nodeName,
=======
    @ApiOperation("Terminates tasks for a node")
    Boolean terminate(@PathParam("nodeName") String nodeName, 
>>>>>>> d7801b45
                      @ApiParam("request") TerminateTaskProgressRequest request);
}<|MERGE_RESOLUTION|>--- conflicted
+++ resolved
@@ -52,15 +52,8 @@
 
     @POST
     @Path(FIND_PATH_PART + NODE_NAME_PATH_PARAM)
-<<<<<<< HEAD
-    @ApiOperation(
-            value = "Finds tasks for a node",
-            response = TaskProgressResponse.class)
+    @ApiOperation("Finds tasks for a node")
     TaskProgressResponse find(@PathParam("nodeName") String nodeName,
-=======
-    @ApiOperation("Finds tasks for a node")
-    TaskProgressResponse find(@PathParam("nodeName") String nodeName, 
->>>>>>> d7801b45
                               @ApiParam("request") FindTaskProgressRequest request);
 
     @GET
@@ -70,13 +63,7 @@
 
     @POST
     @Path(TERMINATE_PATH_PART + NODE_NAME_PATH_PARAM)
-<<<<<<< HEAD
-    @ApiOperation(
-            value = "Terminates tasks for a node")
+    @ApiOperation("Terminates tasks for a node")
     Boolean terminate(@PathParam("nodeName") String nodeName,
-=======
-    @ApiOperation("Terminates tasks for a node")
-    Boolean terminate(@PathParam("nodeName") String nodeName, 
->>>>>>> d7801b45
                       @ApiParam("request") TerminateTaskProgressRequest request);
 }