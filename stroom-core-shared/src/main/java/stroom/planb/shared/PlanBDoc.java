/*
 * Copyright 2017 Crown Copyright
 *
 * Licensed under the Apache License, Version 2.0 (the "License");
 * you may not use this file except in compliance with the License.
 * You may obtain a copy of the License at
 *
 *     http://www.apache.org/licenses/LICENSE-2.0
 *
 * Unless required by applicable law or agreed to in writing, software
 * distributed under the License is distributed on an "AS IS" BASIS,
 * WITHOUT WARRANTIES OR CONDITIONS OF ANY KIND, either express or implied.
 * See the License for the specific language governing permissions and
 * limitations under the License.
 */

package stroom.planb.shared;

import stroom.docref.DocRef;
import stroom.docs.shared.Description;
import stroom.docstore.shared.AbstractDoc;
import stroom.docstore.shared.DocumentType;
import stroom.docstore.shared.DocumentTypeRegistry;
import stroom.util.shared.NullSafe;

import com.fasterxml.jackson.annotation.JsonCreator;
import com.fasterxml.jackson.annotation.JsonInclude;
import com.fasterxml.jackson.annotation.JsonInclude.Include;
import com.fasterxml.jackson.annotation.JsonProperty;
import com.fasterxml.jackson.annotation.JsonPropertyOrder;

import java.util.Objects;

@Description("Defines a place to store state")
@JsonPropertyOrder({
        "type",
        "uuid",
        "name",
        "version",
        "createTimeMs",
        "updateTimeMs",
        "createUser",
        "updateUser",
        "description",
        "stateType",
        "settings"
})
@JsonInclude(Include.NON_NULL)
public class PlanBDoc extends AbstractDoc {

    public static final String TYPE = "PlanB";
    public static final DocumentType DOCUMENT_TYPE = DocumentTypeRegistry.PLAN_B_DOCUMENT_TYPE;

    @JsonProperty
    private final String description;
    @JsonProperty
    private final StateType stateType;
    @JsonProperty
    private final AbstractPlanBSettings settings;

<<<<<<< HEAD
=======
    public PlanBDoc() {
        // A temporary fix to address 5254 in 7.10, knowing it has been addressed in 7.11 already.
        //
        super(TYPE,
                null,
                null,
                null,
                null,
                null,
                null,
                null);
        description = null;
        stateType = null;
        settings = null;
    }

>>>>>>> d85e5128
    @JsonCreator
    public PlanBDoc(
            @JsonProperty("uuid") final String uuid,
            @JsonProperty("name") final String name,
            @JsonProperty("version") final String version,
            @JsonProperty("createTimeMs") final Long createTimeMs,
            @JsonProperty("updateTimeMs") final Long updateTimeMs,
            @JsonProperty("createUser") final String createUser,
            @JsonProperty("updateUser") final String updateUser,
            @JsonProperty("description") final String description,
            @JsonProperty("stateType") final StateType stateType,
            @JsonProperty("settings") final AbstractPlanBSettings settings) {
<<<<<<< HEAD
        super(TYPE, uuid, name, version, createTimeMs, updateTimeMs, createUser, updateUser);
=======
        // A temporary fix to address 5254 in 7.10, knowing it has been addressed in 7.11 already.
        super(NullSafe.requireNonNullElse(type, TYPE),
                uuid,
                name,
                version,
                createTimeMs,
                updateTimeMs,
                createUser,
                updateUser);
>>>>>>> d85e5128
        this.description = description;
        this.stateType = stateType;
        this.settings = settings;
    }

    public String getDescription() {
        return description;
    }

    public StateType getStateType() {
        return stateType;
    }

    public AbstractPlanBSettings getSettings() {
        return settings;
    }

    @Override
    public boolean equals(final Object o) {
        if (this == o) {
            return true;
        }
        if (o == null || getClass() != o.getClass()) {
            return false;
        }
        if (!super.equals(o)) {
            return false;
        }
        final PlanBDoc doc = (PlanBDoc) o;
        return Objects.equals(description, doc.description) &&
               stateType == doc.stateType &&
               Objects.equals(settings, doc.settings);
    }

    @Override
    public int hashCode() {
        return Objects.hash(super.hashCode(),
                description,
                stateType,
                settings);
    }

    @Override
    public String toString() {
        return "PlanBDoc{" +
               "type='" + getType() + '\'' +
               ", uuid='" + getUuid() + '\'' +
               ", name='" + getName() + '\'' +
               ", description='" + description + '\'' +
               ", stateType=" + stateType +
               ", settings=" + settings +
               '}';
    }

    /**
     * @return A new builder for creating a {@link DocRef} for this document's type.
     */
    public static DocRef.TypedBuilder buildDocRef() {
        return DocRef.builder(TYPE);
    }

    public Builder copy() {
        return new Builder(this);
    }

    public static Builder builder() {
        return new Builder();
    }

    public static class Builder extends AbstractBuilder<PlanBDoc, PlanBDoc.Builder> {

        private String description;
        private StateType stateType;
        private AbstractPlanBSettings settings;

        public Builder() {
        }

        public Builder(final PlanBDoc doc) {
            super(doc);
            this.description = doc.description;
            this.stateType = doc.stateType;
            this.settings = doc.settings;
        }

        public Builder description(final String description) {
            this.description = description;
            return self();
        }

        public Builder stateType(final StateType stateType) {
            this.stateType = stateType;
            return self();
        }

        public Builder settings(final AbstractPlanBSettings settings) {
            this.settings = settings;
            return self();
        }

        @Override
        protected Builder self() {
            return this;
        }

        @Override
        public PlanBDoc build() {
            return new PlanBDoc(
                    uuid,
                    name,
                    version,
                    createTimeMs,
                    updateTimeMs,
                    createUser,
                    updateUser,
                    description,
                    stateType,
                    settings);
        }
    }
}<|MERGE_RESOLUTION|>--- conflicted
+++ resolved
@@ -58,25 +58,6 @@
     @JsonProperty
     private final AbstractPlanBSettings settings;
 
-<<<<<<< HEAD
-=======
-    public PlanBDoc() {
-        // A temporary fix to address 5254 in 7.10, knowing it has been addressed in 7.11 already.
-        //
-        super(TYPE,
-                null,
-                null,
-                null,
-                null,
-                null,
-                null,
-                null);
-        description = null;
-        stateType = null;
-        settings = null;
-    }
-
->>>>>>> d85e5128
     @JsonCreator
     public PlanBDoc(
             @JsonProperty("uuid") final String uuid,
@@ -89,19 +70,7 @@
             @JsonProperty("description") final String description,
             @JsonProperty("stateType") final StateType stateType,
             @JsonProperty("settings") final AbstractPlanBSettings settings) {
-<<<<<<< HEAD
         super(TYPE, uuid, name, version, createTimeMs, updateTimeMs, createUser, updateUser);
-=======
-        // A temporary fix to address 5254 in 7.10, knowing it has been addressed in 7.11 already.
-        super(NullSafe.requireNonNullElse(type, TYPE),
-                uuid,
-                name,
-                version,
-                createTimeMs,
-                updateTimeMs,
-                createUser,
-                updateUser);
->>>>>>> d85e5128
         this.description = description;
         this.stateType = stateType;
         this.settings = settings;
