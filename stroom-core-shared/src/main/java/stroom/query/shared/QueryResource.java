--- conflicted
+++ resolved
@@ -101,8 +101,6 @@
     DashboardSearchResponse search(
             @PathParam("nodeName") String nodeName,
             @Parameter(description = "request", required = true) QuerySearchRequest request);
-<<<<<<< HEAD
-=======
 
     @POST
     @Path(SEARCH_PATH_PART)
@@ -121,7 +119,6 @@
 //            operationId = "queryDestroySearch")
 //    Boolean destroy(
 //            @Parameter(description = "request", required = true) DestroyQueryRequest request);
->>>>>>> 6f5254a8
 
     @GET
     @Path("/fetchTimeZones")
