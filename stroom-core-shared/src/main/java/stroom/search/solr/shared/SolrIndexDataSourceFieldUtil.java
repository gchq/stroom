/*
 * Copyright 2017 Crown Copyright
 *
 * Licensed under the Apache License, Version 2.0 (the "License");
 * you may not use this file except in compliance with the License.
 * You may obtain a copy of the License at
 *
 *     http://www.apache.org/licenses/LICENSE-2.0
 *
 * Unless required by applicable law or agreed to in writing, software
 * distributed under the License is distributed on an "AS IS" BASIS,
 * WITHOUT WARRANTIES OR CONDITIONS OF ANY KIND, either express or implied.
 * See the License for the specific language governing permissions and
 * limitations under the License.
 */

package stroom.search.solr.shared;

<<<<<<< HEAD
import stroom.datasource.api.v2.AbstractField;
import stroom.datasource.api.v2.DateField;
import stroom.datasource.api.v2.IdField;
import stroom.datasource.api.v2.NumberField;
import stroom.datasource.api.v2.TextField;
=======
import stroom.datasource.api.v2.DataSourceField;
import stroom.datasource.api.v2.DataSourceField.DataSourceFieldType;
import stroom.query.api.v2.ExpressionTerm;
>>>>>>> 99672530

import java.util.List;
import java.util.stream.Collectors;

public final class SolrIndexDataSourceFieldUtil {
    public static List<AbstractField> getDataSourceFields(final SolrIndexDoc index) {
        if (index == null || index.getFields() == null) {
            return null;
        }

        return index.getFields()
                .stream()
                .map(SolrIndexDataSourceFieldUtil::convert)
                .collect(Collectors.toList());
    }

<<<<<<< HEAD
    private static AbstractField convert(final SolrIndexField field) {
        switch (field.getFieldUse()) {
            case DATE_FIELD:
                return new DateField(field.getFieldName(), field.isIndexed(), field.getSupportedConditions());
            case FIELD:
                return new TextField(field.getFieldName(), field.isIndexed(), field.getSupportedConditions());
            case ID:
                return new IdField(field.getFieldName(), field.isIndexed(), field.getSupportedConditions());
            case NUMERIC_FIELD:
                return new NumberField(field.getFieldName(), field.isIndexed(), field.getSupportedConditions());
=======
    private static DataSourceFieldType getDataSourceFieldType(final SolrIndexFieldType indexFieldType) {
        switch (indexFieldType) {
            case ID_FIELD:
                return DataSourceFieldType.ID_FIELD;
            case BOOLEAN_FIELD:
                return DataSourceFieldType.BOOLEAN_FIELD;
            case INTEGER_FIELD:
                return DataSourceFieldType.INTEGER_FIELD;
            case LONG_FIELD:
                return DataSourceFieldType.LONG_FIELD;
            case FLOAT_FIELD:
                return DataSourceFieldType.FLOAT_FIELD;
            case DOUBLE_FIELD:
                return DataSourceFieldType.DOUBLE_FIELD;
            case DATE_FIELD:
                return DataSourceFieldType.DATE_FIELD;
            case TEXT_FIELD:
                return DataSourceFieldType.TEXT_FIELD;
>>>>>>> 99672530
        }
        return null;
    }
}<|MERGE_RESOLUTION|>--- conflicted
+++ resolved
@@ -16,17 +16,15 @@
 
 package stroom.search.solr.shared;
 
-<<<<<<< HEAD
 import stroom.datasource.api.v2.AbstractField;
+import stroom.datasource.api.v2.BooleanField;
 import stroom.datasource.api.v2.DateField;
+import stroom.datasource.api.v2.DoubleField;
+import stroom.datasource.api.v2.FloatField;
 import stroom.datasource.api.v2.IdField;
-import stroom.datasource.api.v2.NumberField;
+import stroom.datasource.api.v2.IntegerField;
+import stroom.datasource.api.v2.LongField;
 import stroom.datasource.api.v2.TextField;
-=======
-import stroom.datasource.api.v2.DataSourceField;
-import stroom.datasource.api.v2.DataSourceField.DataSourceFieldType;
-import stroom.query.api.v2.ExpressionTerm;
->>>>>>> 99672530
 
 import java.util.List;
 import java.util.stream.Collectors;
@@ -43,38 +41,26 @@
                 .collect(Collectors.toList());
     }
 
-<<<<<<< HEAD
     private static AbstractField convert(final SolrIndexField field) {
         switch (field.getFieldUse()) {
+            case ID_FIELD:
+                return new IdField(field.getFieldName(), field.isIndexed(), field.getSupportedConditions());
+            case BOOLEAN_FIELD:
+                return new BooleanField(field.getFieldName(), field.isIndexed(), field.getSupportedConditions());
+            case INTEGER_FIELD:
+                return new IntegerField(field.getFieldName(), field.isIndexed(), field.getSupportedConditions());
+            case LONG_FIELD:
+                return new LongField(field.getFieldName(), field.isIndexed(), field.getSupportedConditions());
+            case FLOAT_FIELD:
+                return new FloatField(field.getFieldName(), field.isIndexed(), field.getSupportedConditions());
+            case DOUBLE_FIELD:
+                return new DoubleField(field.getFieldName(), field.isIndexed(), field.getSupportedConditions());
             case DATE_FIELD:
                 return new DateField(field.getFieldName(), field.isIndexed(), field.getSupportedConditions());
-            case FIELD:
+            case TEXT_FIELD:
                 return new TextField(field.getFieldName(), field.isIndexed(), field.getSupportedConditions());
-            case ID:
-                return new IdField(field.getFieldName(), field.isIndexed(), field.getSupportedConditions());
-            case NUMERIC_FIELD:
-                return new NumberField(field.getFieldName(), field.isIndexed(), field.getSupportedConditions());
-=======
-    private static DataSourceFieldType getDataSourceFieldType(final SolrIndexFieldType indexFieldType) {
-        switch (indexFieldType) {
-            case ID_FIELD:
-                return DataSourceFieldType.ID_FIELD;
-            case BOOLEAN_FIELD:
-                return DataSourceFieldType.BOOLEAN_FIELD;
-            case INTEGER_FIELD:
-                return DataSourceFieldType.INTEGER_FIELD;
-            case LONG_FIELD:
-                return DataSourceFieldType.LONG_FIELD;
-            case FLOAT_FIELD:
-                return DataSourceFieldType.FLOAT_FIELD;
-            case DOUBLE_FIELD:
-                return DataSourceFieldType.DOUBLE_FIELD;
-            case DATE_FIELD:
-                return DataSourceFieldType.DATE_FIELD;
-            case TEXT_FIELD:
-                return DataSourceFieldType.TEXT_FIELD;
->>>>>>> 99672530
         }
+
         return null;
     }
 }