--- conflicted
+++ resolved
@@ -69,13 +69,9 @@
     public static final int DEFAULT_SEARCH_SCROLL_SIZE = 1000;
     public static final String TYPE = "ElasticIndex";
     public static final DocumentType DOCUMENT_TYPE = DocumentTypeRegistry.ELASTIC_INDEX_DOCUMENT_TYPE;
-<<<<<<< HEAD
-    public static final String DEFAULT_TIME_FIELD = "@timestamp";
-=======
     private static final String DEFAULT_TIME_FIELD = "@timestamp";
     private static final String DEFAULT_TEXT_FIELD_SUFFIX = ".text";
     private static final Float DEFAULT_RERANK_SCORE_MINIMUM = 0.8f;
->>>>>>> c6c01fdd
 
     /**
      * Reference to the `ElasticCluster` containing common Elasticsearch cluster connection properties
@@ -141,18 +137,6 @@
     @JsonProperty
     private DocRef defaultExtractionPipeline;
 
-<<<<<<< HEAD
-=======
-    public ElasticIndexDoc() {
-        searchSlices = DEFAULT_SEARCH_SLICES;
-        searchScrollSize = DEFAULT_SEARCH_SCROLL_SIZE;
-        fields = new ArrayList<>();
-        timeField = DEFAULT_TIME_FIELD;
-        rerankTextFieldSuffix = DEFAULT_TEXT_FIELD_SUFFIX;
-        rerankScoreMinimum = DEFAULT_RERANK_SCORE_MINIMUM;
-    }
-
->>>>>>> c6c01fdd
     @JsonCreator
     public ElasticIndexDoc(
             @JsonProperty("uuid") final String uuid,
@@ -169,16 +153,11 @@
             @JsonProperty("searchScrollSize") final Integer searchScrollSize,
             @JsonProperty("fields") final List<ElasticIndexField> fields,
             @JsonProperty("timeField") final String timeField,
-<<<<<<< HEAD
-            @JsonProperty("defaultExtractionPipeline") final DocRef defaultExtractionPipeline,
-            @JsonProperty("retentionExpression") final ExpressionOperator retentionExpression) {
-=======
             @JsonProperty("vectorGenerationModelRef") final DocRef vectorGenerationModelRef,
             @JsonProperty("rerankModelRef") final DocRef rerankModelRef,
             @JsonProperty("rerankTextFieldSuffix") final String rerankTextFieldSuffix,
             @JsonProperty("rerankScoreMinimum") final Float rerankScoreMinimum,
             @JsonProperty("defaultExtractionPipeline") final DocRef defaultExtractionPipeline) {
->>>>>>> c6c01fdd
         super(TYPE, uuid, name, version, createTimeMs, updateTimeMs, createUser, updateUser);
         this.description = description;
         this.clusterRef = clusterRef;
@@ -202,7 +181,7 @@
         if (this.timeField == null || this.timeField.isEmpty()) {
             this.timeField = DEFAULT_TIME_FIELD;
         }
-        if (this.rerankTextFieldSuffix == null ||  this.rerankTextFieldSuffix.isEmpty()) {
+        if (this.rerankTextFieldSuffix == null || this.rerankTextFieldSuffix.isEmpty()) {
             this.rerankTextFieldSuffix = DEFAULT_TEXT_FIELD_SUFFIX;
         }
         if (this.rerankScoreMinimum == null) {
@@ -293,8 +272,6 @@
         this.rerankModelRef = rerankModelRef;
     }
 
-<<<<<<< HEAD
-=======
     public String getRerankTextFieldSuffix() {
         return rerankTextFieldSuffix;
     }
@@ -319,7 +296,6 @@
         this.defaultExtractionPipeline = defaultExtractionPipeline;
     }
 
->>>>>>> c6c01fdd
     @Override
     public boolean equals(final Object o) {
         if (this == o) {
@@ -391,7 +367,10 @@
         private List<ElasticIndexField> fields = new ArrayList<>();
         private String timeField = ElasticIndexDoc.DEFAULT_TIME_FIELD;
         private DocRef defaultExtractionPipeline;
-        private ExpressionOperator retentionExpression;
+        private DocRef vectorGenerationModelRef;
+        private DocRef rerankModelRef;
+        private String rerankTextFieldSuffix = DEFAULT_TEXT_FIELD_SUFFIX;
+        private Float rerankScoreMinimum = DEFAULT_RERANK_SCORE_MINIMUM;
 
         private Builder() {
         }
@@ -406,7 +385,10 @@
             this.fields = elasticIndexDoc.fields;
             this.timeField = elasticIndexDoc.timeField;
             this.defaultExtractionPipeline = elasticIndexDoc.defaultExtractionPipeline;
-            this.retentionExpression = elasticIndexDoc.retentionExpression;
+            this.vectorGenerationModelRef = elasticIndexDoc.vectorGenerationModelRef;
+            this.rerankModelRef = elasticIndexDoc.rerankModelRef;
+            this.rerankTextFieldSuffix = elasticIndexDoc.rerankTextFieldSuffix;
+            this.rerankScoreMinimum = elasticIndexDoc.rerankScoreMinimum;
         }
 
         public Builder clusterRef(final DocRef clusterRef) {
@@ -449,8 +431,23 @@
             return self();
         }
 
-        public Builder retentionExpression(final ExpressionOperator retentionExpression) {
-            this.retentionExpression = retentionExpression;
+        public Builder vectorGenerationModelRef(final DocRef vectorGenerationModelRef) {
+            this.vectorGenerationModelRef = vectorGenerationModelRef;
+            return self();
+        }
+
+        public Builder rerankModelRef(final DocRef rerankModelRef) {
+            this.rerankModelRef = rerankModelRef;
+            return self();
+        }
+
+        public Builder rerankTextFieldSuffix(final String rerankTextFieldSuffix) {
+            this.rerankTextFieldSuffix = rerankTextFieldSuffix;
+            return self();
+        }
+
+        public Builder rerankScoreMinimum(final Float rerankScoreMinimum) {
+            this.rerankScoreMinimum = rerankScoreMinimum;
             return self();
         }
 
@@ -475,8 +472,11 @@
                     searchScrollSize,
                     fields,
                     timeField,
-                    defaultExtractionPipeline,
-                    retentionExpression);
+                    vectorGenerationModelRef,
+                    rerankModelRef,
+                    rerankTextFieldSuffix,
+                    rerankScoreMinimum,
+                    defaultExtractionPipeline);
         }
     }
 }