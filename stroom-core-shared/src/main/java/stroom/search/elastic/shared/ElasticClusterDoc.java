/*
 * Copyright 2017 Crown Copyright
 *
 * Licensed under the Apache License, Version 2.0 (the "License");
 * you may not use this file except in compliance with the License.
 * You may obtain a copy of the License at
 *
 *     http://www.apache.org/licenses/LICENSE-2.0
 *
 * Unless required by applicable law or agreed to in writing, software
 * distributed under the License is distributed on an "AS IS" BASIS,
 * WITHOUT WARRANTIES OR CONDITIONS OF ANY KIND, either express or implied.
 * See the License for the specific language governing permissions and
 * limitations under the License.
 */

package stroom.search.elastic.shared;

import stroom.docref.DocRef;
import stroom.docs.shared.Description;
import stroom.docstore.shared.AbstractDoc;
import stroom.docstore.shared.DocumentType;
import stroom.docstore.shared.DocumentTypeRegistry;

import com.fasterxml.jackson.annotation.JsonCreator;
import com.fasterxml.jackson.annotation.JsonInclude;
import com.fasterxml.jackson.annotation.JsonInclude.Include;
import com.fasterxml.jackson.annotation.JsonProperty;
import com.fasterxml.jackson.annotation.JsonPropertyOrder;

import java.util.Objects;

@Description(
        "Defines the connection details for a single Elasticsearch cluster.\n" +
        "This Elastic Cluster Document can then be used by one or more Elastic Index Documents.")
@JsonPropertyOrder({
        "type",
        "uuid",
        "name",
        "version",
        "createTimeMs",
        "updateTimeMs",
        "createUser",
        "updateUser",
        "description",
        "connection"})
@JsonInclude(Include.NON_NULL)
public class ElasticClusterDoc extends AbstractDoc {

    public static final String TYPE = "ElasticCluster";
    public static final DocumentType DOCUMENT_TYPE = DocumentTypeRegistry.ELASTIC_CLUSTER_DOCUMENT_TYPE;

    @JsonProperty
    private String description;

    @JsonProperty
    private ElasticConnectionConfig connection;

    @JsonCreator
<<<<<<< HEAD
    public ElasticClusterDoc(@JsonProperty("uuid") final String uuid,
                             @JsonProperty("name") final String name,
                             @JsonProperty("version") final String version,
                             @JsonProperty("createTimeMs") final Long createTimeMs,
                             @JsonProperty("updateTimeMs") final Long updateTimeMs,
                             @JsonProperty("createUser") final String createUser,
                             @JsonProperty("updateUser") final String updateUser,
                             @JsonProperty("description") final String description,
                             @JsonProperty("connection") final ElasticConnectionConfig connection) {
=======
    public ElasticClusterDoc(
            @JsonProperty("uuid") final String uuid,
            @JsonProperty("name") final String name,
            @JsonProperty("version") final String version,
            @JsonProperty("createTimeMs") final Long createTimeMs,
            @JsonProperty("updateTimeMs") final Long updateTimeMs,
            @JsonProperty("createUser") final String createUser,
            @JsonProperty("updateUser") final String updateUser,
            @JsonProperty("description") final String description,
            @JsonProperty("connection") final ElasticConnectionConfig connection) {
>>>>>>> c6c01fdd
        super(TYPE, uuid, name, version, createTimeMs, updateTimeMs, createUser, updateUser);
        this.description = description;
        this.connection = connection;
    }

    /**
     * @return A new builder for creating a {@link DocRef} for this document's type.
     */
    public static DocRef.TypedBuilder buildDocRef() {
        return DocRef.builder(TYPE);
    }

    public String getDescription() {
        return description;
    }

    public void setDescription(final String description) {
        this.description = description;
    }

    public ElasticConnectionConfig getConnection() {
        return connection;
    }

    public void setConnection(final ElasticConnectionConfig connection) {
        this.connection = connection;
    }

    @Override
    public boolean equals(final Object o) {
        if (this == o) {
            return true;
        }
        if (!(o instanceof ElasticClusterDoc)) {
            return false;
        }
        if (!super.equals(o)) {
            return false;
        }
        final ElasticClusterDoc elasticCluster = (ElasticClusterDoc) o;
        return Objects.equals(description, elasticCluster.description) &&
               Objects.equals(connection, elasticCluster.connection);
    }

    @Override
    public int hashCode() {
        return Objects.hash(super.hashCode(), description, connection);
    }

    @Override
    public String toString() {
        return "ElasticCluster{" +
               "description='" + description + '\'' +
               ", connectionConfig=" + connection +
               '}';
    }

    public Builder copy() {
        return new Builder(this);
    }

    public static Builder builder() {
        return new Builder();
    }

    public static final class Builder
            extends AbstractDoc.AbstractBuilder<ElasticClusterDoc, ElasticClusterDoc.Builder> {

        private String description;
        private ElasticConnectionConfig connection = new ElasticConnectionConfig();

        private Builder() {
        }

        private Builder(final ElasticClusterDoc elasticClusterDoc) {
            super(elasticClusterDoc);
            this.description = elasticClusterDoc.description;
            this.connection = elasticClusterDoc.connection;
        }

        public Builder description(final String description) {
            this.description = description;
            return self();
        }

        public Builder connection(final ElasticConnectionConfig connection) {
            this.connection = connection;
            return self();
        }

        @Override
        protected Builder self() {
            return this;
        }

        public ElasticClusterDoc build() {
            return new ElasticClusterDoc(
                    uuid,
                    name,
                    version,
                    createTimeMs,
                    updateTimeMs,
                    createUser,
                    updateUser,
                    description,
                    connection);
        }
    }
}<|MERGE_RESOLUTION|>--- conflicted
+++ resolved
@@ -57,17 +57,6 @@
     private ElasticConnectionConfig connection;
 
     @JsonCreator
-<<<<<<< HEAD
-    public ElasticClusterDoc(@JsonProperty("uuid") final String uuid,
-                             @JsonProperty("name") final String name,
-                             @JsonProperty("version") final String version,
-                             @JsonProperty("createTimeMs") final Long createTimeMs,
-                             @JsonProperty("updateTimeMs") final Long updateTimeMs,
-                             @JsonProperty("createUser") final String createUser,
-                             @JsonProperty("updateUser") final String updateUser,
-                             @JsonProperty("description") final String description,
-                             @JsonProperty("connection") final ElasticConnectionConfig connection) {
-=======
     public ElasticClusterDoc(
             @JsonProperty("uuid") final String uuid,
             @JsonProperty("name") final String name,
@@ -78,7 +67,6 @@
             @JsonProperty("updateUser") final String updateUser,
             @JsonProperty("description") final String description,
             @JsonProperty("connection") final ElasticConnectionConfig connection) {
->>>>>>> c6c01fdd
         super(TYPE, uuid, name, version, createTimeMs, updateTimeMs, createUser, updateUser);
         this.description = description;
         this.connection = connection;
