--- conflicted
+++ resolved
@@ -155,7 +155,6 @@
                                     .selectFrom(n)
                                     .fetch())
                     .stream()
-<<<<<<< HEAD
                     .collect(Collectors.toMap(ExplorerNodeRecord::getId, r ->
                             ExplorerNode
                                     .builder()
@@ -164,17 +163,7 @@
                                     .name(r.getName())
                                     .tags(r.getTags())
                                     .iconClassName(iconUrlProvider.apply(r.getType()))
-                                    .build())));
-=======
-                    .collect(Collectors.toMap(ExplorerNodeRecord::getId, r -> {
-                        final ExplorerNode explorerNode = new ExplorerNode(r.getType(),
-                                r.getUuid(),
-                                r.getName(),
-                                r.getTags());
-                        explorerNode.setIconUrl(iconUrlProvider.apply(r.getType()));
-                        return explorerNode;
-                    }));
->>>>>>> e6261c18
+                                    .build()));
 
             // Add the roots.
             roots.forEach(rootId -> {
