--- conflicted
+++ resolved
@@ -3,13 +3,8 @@
 dependencies {
     compile project(':stroom-core-shared')
     compile project(':stroom-util-shared')
-
-<<<<<<< HEAD
-    implementation libs.stroomDocRef
-    implementation libs.stroomQueryApi
-=======
+    
     compile libs.stroomDocRef
->>>>>>> b1da1e9a
 
     compile libs.jaxb_api
     
