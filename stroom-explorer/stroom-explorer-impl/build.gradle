--- conflicted
+++ resolved
@@ -29,17 +29,12 @@
     implementation libs.swagger_annotations
     implementation libs.ws_rs_api
 
-<<<<<<< HEAD
+    testImplementation project(':stroom-security:stroom-security-mock')
+
     testImplementation libs.assertj_core
     testImplementation libs.junit_jupiter_api
-=======
-    testCompile project(':stroom-security:stroom-security-mock')
-
-    testCompile libs.assertj_core
-    testCompile libs.junit_jupiter_api
-    testCompile libs.mockito_core
-    testCompile libs.mockito_junit_jupiter
->>>>>>> 903ea886
+    testImplementation libs.mockito_core
+    testImplementation libs.mockito_junit_jupiter
 
     runtimeOnly libs.mysql_connector_java
 
