/*
 * Copyright 2024 Crown Copyright
 *
 * Licensed under the Apache License, Version 2.0 (the "License");
 * you may not use this file except in compliance with the License.
 * You may obtain a copy of the License at
 *
 *     http://www.apache.org/licenses/LICENSE-2.0
 *
 * Unless required by applicable law or agreed to in writing, software
 * distributed under the License is distributed on an "AS IS" BASIS,
 * WITHOUT WARRANTIES OR CONDITIONS OF ANY KIND, either express or implied.
 * See the License for the specific language governing permissions and
 * limitations under the License.
 */

package stroom.explorer.impl;

import stroom.docref.DocRef;
import stroom.docref.DocRefInfo;
import stroom.docrefinfo.api.DocRefInfoService;
import stroom.docstore.api.DocumentNotFoundException;
import stroom.explorer.api.ExplorerActionHandler;
import stroom.explorer.shared.ExplorerConstants;
import stroom.feed.shared.FeedDoc;
import stroom.security.api.SecurityContext;
import stroom.security.shared.DocumentPermission;
import stroom.util.NullSafe;
import stroom.util.shared.PermissionException;

import jakarta.inject.Inject;
import jakarta.inject.Provider;

import java.util.ArrayList;
import java.util.Collections;
import java.util.List;
import java.util.Objects;
import java.util.Optional;
import java.util.Set;
import java.util.stream.Collectors;

class DocRefInfoServiceImpl implements DocRefInfoService {

    private final DocRefInfoCache docRefInfoCache;
    private final Provider<SecurityContext> securityContextProvider;
    private final ExplorerActionHandlers explorerActionHandlers;

    @Inject
    DocRefInfoServiceImpl(final DocRefInfoCache docRefInfoCache,
                          final Provider<SecurityContext> securityContextProvider,
                          final ExplorerActionHandlers explorerActionHandlers) {
        this.docRefInfoCache = docRefInfoCache;
        this.securityContextProvider = securityContextProvider;
        this.explorerActionHandlers = explorerActionHandlers;
    }

    @Override
    public List<DocRef> findByType(final String type) {
        Objects.requireNonNull(type);
        return securityContextProvider.get().asProcessingUserResult(() -> {
            final ExplorerActionHandler handler = explorerActionHandlers.getHandler(type);
            Objects.requireNonNull(handler, () -> "No handler for type " + type);
            return new ArrayList<>(handler.listDocuments());
        });
    }

    @Override
    public Optional<DocRefInfo> info(final DocRef docRef) {
        return docRefInfoCache.get(docRef);
    }

    @Override
    public Optional<DocRefInfo> info(final String uuid) {
        return docRefInfoCache.get(DocRef.builder().uuid(uuid).build());
    }

    @Override
    public Optional<String> name(final DocRef docRef) {
        return info(docRef)
                .map(DocRefInfo::getDocRef)
                .map(DocRef::getName);
    }

    @Override
    public List<DocRef> findByName(final String type,
                                   final String nameFilter,
                                   final boolean allowWildCards,
                                   final boolean isCaseSensitive) {
        if (NullSafe.isEmptyString(nameFilter)) {
            return Collections.emptyList();
        } else {
            return securityContextProvider.get().asProcessingUserResult(() -> {
                if (type == null) {
                    // No type so have to search all handlers
                    final List<DocRef> result = new ArrayList<>();
<<<<<<< HEAD
                    explorerActionHandlers.forEach((handlerType, handler) -> {
                        result.addAll(handler.findByName(nameFilter, allowWildCards, isCaseSensitive));
                    });
=======
                    explorerActionHandlers.forEach((handlerType, handler) ->
                            result.addAll(handler.findByName(nameFilter, allowWildCards)));
>>>>>>> bee79e4b
                    return result;
                } else {
                    final ExplorerActionHandler handler = explorerActionHandlers.getHandler(type);
                    Objects.requireNonNull(handler, () -> "No handler for type " + type);
                    return handler.findByName(nameFilter, allowWildCards, isCaseSensitive);
                }
            });
        }
    }

    @Override
    public List<DocRef> findByNames(final String type,
                                    final List<String> nameFilters,
                                    final boolean allowWildCards,
                                    final boolean isCaseSensitive) {
        Objects.requireNonNull(type);
        if (NullSafe.isEmptyCollection(nameFilters)) {
            return Collections.emptyList();
        } else {
            return securityContextProvider.get().asProcessingUserResult(() -> {
                final ExplorerActionHandler handler = explorerActionHandlers.getHandler(type);
                Objects.requireNonNull(handler, () -> "No handler for type " + type);
                return handler.findByNames(nameFilters, allowWildCards, isCaseSensitive);
            });
        }
    }

    @Override
    public List<DocRef> decorate(final List<DocRef> docRefs) {
        if (NullSafe.isEmptyCollection(docRefs)) {
            return Collections.emptyList();
        } else {
            return docRefs.stream()
                    .filter(Objects::nonNull)
                    .map(docRef ->
                            decorate(docRef, false, null))
                    .collect(Collectors.toList());
        }
    }

    @Override
    public DocRef decorate(final DocRef docRef,
                           final boolean force) {
        return decorate(docRef, force, null);
    }

    @Override
    public DocRef decorate(final DocRef docRef,
                           final boolean force,
                           final Set<DocumentPermission> requiredPermissions) {
        final SecurityContext securityContext = securityContextProvider.get();
        Objects.requireNonNull(docRef);

        // Allows the caller to do a perm check at the same time as decorating the docRef
        NullSafe.forEach(requiredPermissions, permName -> {
            if (!securityContext.hasDocumentPermission(docRef, permName)) {
                throw new PermissionException(
                        securityContext.getUserRef(),
                        "You do not have permission to decorate this "
                                + Objects.requireNonNullElse(docRef.getType(), "document"));
            }
        });

        // Special case for System that isn't in the db.
        if (ExplorerConstants.SYSTEM_DOC_REF.equals(docRef)) {
            return ExplorerConstants.SYSTEM_DOC_REF;
        }

        // Allow decoration by name alone if feed (special case).
        if (FeedDoc.DOCUMENT_TYPE.equals(docRef.getType()) && docRef.getUuid() == null) {
            final List<DocRef> list = findByName(
                    docRef.getType(),
                    docRef.getName(),
                    false,
                    true);
            if (!NullSafe.isEmptyCollection(list)) {
                return list.getFirst();
            } else {
                return null;
            }
        }

        Objects.requireNonNull(docRef.getUuid(), "DocRef UUID is not set.");

        // The passed docRef may have all the parts, but it may be from before a rename, so if force
        // is set, use the cached copy which should be up-to-date.
        if (NullSafe.isEmptyString(docRef.getType())
                || NullSafe.isEmptyString(docRef.getName())
                || force) {
            return docRefInfoCache.get(docRef)
                    .map(DocRefInfo::getDocRef)
                    .orElseThrow(() ->
                            new DocumentNotFoundException(docRef));
        } else {
            return docRef;
        }
    }

}<|MERGE_RESOLUTION|>--- conflicted
+++ resolved
@@ -93,14 +93,9 @@
                 if (type == null) {
                     // No type so have to search all handlers
                     final List<DocRef> result = new ArrayList<>();
-<<<<<<< HEAD
                     explorerActionHandlers.forEach((handlerType, handler) -> {
                         result.addAll(handler.findByName(nameFilter, allowWildCards, isCaseSensitive));
                     });
-=======
-                    explorerActionHandlers.forEach((handlerType, handler) ->
-                            result.addAll(handler.findByName(nameFilter, allowWildCards)));
->>>>>>> bee79e4b
                     return result;
                 } else {
                     final ExplorerActionHandler handler = explorerActionHandlers.getHandler(type);
