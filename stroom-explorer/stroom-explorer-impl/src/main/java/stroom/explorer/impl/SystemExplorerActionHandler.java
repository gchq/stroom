package stroom.explorer.impl;

import stroom.docref.DocRef;
import stroom.docref.DocRefInfo;
import stroom.docstore.api.UniqueNameUtil;
import stroom.explorer.api.ExplorerActionHandler;
import stroom.explorer.shared.DocumentType;
import stroom.explorer.shared.DocumentTypeGroup;
import stroom.explorer.shared.ExplorerConstants;
import stroom.security.api.SecurityContext;
import stroom.security.shared.DocumentPermission;
import stroom.svg.shared.SvgImage;
import stroom.util.shared.PermissionException;

import jakarta.inject.Inject;

import java.util.Collections;
import java.util.List;
import java.util.Map;
import java.util.Set;
import java.util.UUID;

class SystemExplorerActionHandler implements ExplorerActionHandler {

    private static final String SYSTEM = ExplorerConstants.SYSTEM;
    private static final String FOLDER = ExplorerConstants.FOLDER;
    private static final SvgImage ICON = SvgImage.DOCUMENT_SYSTEM;
    public static final DocumentType DOCUMENT_TYPE = new DocumentType(
            DocumentTypeGroup.SYSTEM,
            SystemExplorerActionHandler.SYSTEM,
            SystemExplorerActionHandler.SYSTEM,
            SystemExplorerActionHandler.ICON);
    private final SecurityContext securityContext;
    private final ExplorerTreeDao explorerTreeDao;

    @Inject
    SystemExplorerActionHandler(final SecurityContext securityContext,
                                final ExplorerTreeDao explorerTreeDao) {
        this.securityContext = securityContext;
        this.explorerTreeDao = explorerTreeDao;
    }

    @Override
    public DocRef createDocument(final String name) {
        throw new PermissionException(securityContext.getUserRef(), "You cannot create the System node");
    }

    @Override
    public DocRef copyDocument(final DocRef docRef,
                               final String name,
                               final boolean makeNameUnique,
                               final Set<String> existingNames) {
        final ExplorerTreeNode explorerTreeNode = explorerTreeDao.findByUUID(docRef.getUuid());
        if (explorerTreeNode == null) {
            throw new RuntimeException("Unable to find tree node to copy");
        }

        if (!securityContext.hasDocumentPermission(docRef, DocumentPermission.VIEW)) {
            throw new PermissionException(securityContext.getUserRef(),
                    "You do not have permission to read (" + FOLDER + ")");
        }

        String folderName = name;
        if (folderName == null || folderName.trim().isEmpty()) {
            folderName = explorerTreeNode.getName();
        }

        final String newName = UniqueNameUtil.getCopyName(folderName, makeNameUnique, existingNames);
        return new DocRef(FOLDER, UUID.randomUUID().toString(), newName);
    }

    @Override
    public DocRef moveDocument(final DocRef docRef) {
        throw new PermissionException(securityContext.getUserRef(), "You cannot move the System node");
    }

    @Override
    public DocRef renameDocument(final DocRef docRef, final String name) {
        throw new PermissionException(securityContext.getUserRef(), "You cannot rename the System node");
    }

    @Override
    public void deleteDocument(final DocRef docRef) {
        throw new PermissionException(securityContext.getUserRef(), "You cannot delete the System node");
    }

    @Override
    public DocRefInfo info(final DocRef docRef) {
        throw new PermissionException(
                securityContext.getUserRef(),
                "You cannot get info about the System node");
    }

    @Override
    public DocumentType getDocumentType() {
        return DOCUMENT_TYPE;
    }

    ////////////////////////////////////////////////////////////////////////
    // START OF HasDependencies
    ////////////////////////////////////////////////////////////////////////

    @Override
    public Map<DocRef, Set<DocRef>> getDependencies() {
        return Collections.emptyMap();
    }

    @Override
    public Set<DocRef> getDependencies(final DocRef docRef) {
        return Collections.emptySet();
    }

    @Override
    public void remapDependencies(final DocRef docRef, final Map<DocRef, DocRef> remappings) {
    }

    ////////////////////////////////////////////////////////////////////////
    // END OF HasDependencies
    ////////////////////////////////////////////////////////////////////////


    @Override
<<<<<<< HEAD
    public List<DocRef> findByNames(final List<String> names,
                                    final boolean allowWildCards,
                                    final boolean isCaseSensitive) {
        throw new PermissionException(securityContext.getUserIdentityForAudit(),
=======
    public List<DocRef> findByNames(final List<String> name, final boolean allowWildCards) {
        throw new PermissionException(securityContext.getUserRef(),
>>>>>>> ee4358ad
                "You cannot perform findByNames on the System node handler");
    }

    @Override
    public Set<DocRef> listDocuments() {
        throw new PermissionException(securityContext.getUserRef(),
                "You cannot perform listDocuments on the System node handler");
    }
}<|MERGE_RESOLUTION|>--- conflicted
+++ resolved
@@ -120,15 +120,10 @@
 
 
     @Override
-<<<<<<< HEAD
     public List<DocRef> findByNames(final List<String> names,
                                     final boolean allowWildCards,
                                     final boolean isCaseSensitive) {
-        throw new PermissionException(securityContext.getUserIdentityForAudit(),
-=======
-    public List<DocRef> findByNames(final List<String> name, final boolean allowWildCards) {
         throw new PermissionException(securityContext.getUserRef(),
->>>>>>> ee4358ad
                 "You cannot perform findByNames on the System node handler");
     }
 
