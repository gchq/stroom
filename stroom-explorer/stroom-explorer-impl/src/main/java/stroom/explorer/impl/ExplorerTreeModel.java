--- conflicted
+++ resolved
@@ -23,11 +23,8 @@
 import stroom.util.logging.LambdaLoggerFactory;
 import stroom.util.logging.LogUtil;
 
-<<<<<<< HEAD
+import java.time.Instant;
 import java.util.Comparator;
-=======
-import java.time.Instant;
->>>>>>> 6b3d6963
 import java.util.List;
 import java.util.concurrent.CompletableFuture;
 import java.util.concurrent.Executor;
@@ -129,7 +126,7 @@
         TreeModel newModel;
         performingRebuild.incrementAndGet();
         try {
-            newModel = explorerTreeDao.createModel(this::getIconUrl, id, creationTime);
+            newModel = explorerTreeDao.createModel(this::getIconClassName, id, creationTime);
 
             // Sort children.
             newModel.values().forEach(this::sort);
@@ -138,20 +135,7 @@
         } finally {
             performingRebuild.decrementAndGet();
         }
-<<<<<<< HEAD
-        return true;
-    }
-
-    TreeModel createModel() {
-        final TreeModel treeModel = explorerTreeDao.createModel(this::getIconClassName);
-
-        // Sort children.
-        treeModel.values().forEach(this::sort);
-
-        return treeModel;
-=======
         return newModel;
->>>>>>> 6b3d6963
     }
 
     private String getIconClassName(final String type) {
@@ -195,15 +179,8 @@
     void rebuild() {
         LOGGER.debug("rebuild called");
         final long now = System.currentTimeMillis();
-<<<<<<< HEAD
-
-        minExplorerTreeModelBuildTime.getAndUpdate(prev -> Math.max(prev, now));
-
-        explorerSession.setMinExplorerTreeModelBuildTime(now);
-=======
         minExplorerTreeModelBuildTime.getAndUpdate(prev -> Math.max(prev, now));
         explorerSession.setMinExplorerTreeModelId(currentId.incrementAndGet());
->>>>>>> 6b3d6963
     }
 
     void clear() {
