/*
 * Copyright 2024 Crown Copyright
 *
 * Licensed under the Apache License, Version 2.0 (the "License");
 * you may not use this file except in compliance with the License.
 * You may obtain a copy of the License at
 *
 *     http://www.apache.org/licenses/LICENSE-2.0
 *
 * Unless required by applicable law or agreed to in writing, software
 * distributed under the License is distributed on an "AS IS" BASIS,
 * WITHOUT WARRANTIES OR CONDITIONS OF ANY KIND, either express or implied.
 * See the License for the specific language governing permissions and
 * limitations under the License.
 */

package stroom.explorer.impl;

import stroom.collection.api.CollectionService;
import stroom.docref.DocContentHighlights;
import stroom.docref.DocContentMatch;
import stroom.docref.DocRef;
import stroom.docstore.api.ContentIndex;
import stroom.explorer.api.ExplorerActionHandler;
import stroom.explorer.api.ExplorerDecorator;
import stroom.explorer.api.ExplorerFavService;
import stroom.explorer.api.ExplorerNodeService;
import stroom.explorer.api.ExplorerService;
import stroom.explorer.shared.AdvancedDocumentFindRequest;
import stroom.explorer.shared.AdvancedDocumentFindWithPermissionsRequest;
import stroom.explorer.shared.BulkActionResult;
import stroom.explorer.shared.DocumentFindRequest;
import stroom.explorer.shared.DocumentType;
import stroom.explorer.shared.ExplorerConstants;
import stroom.explorer.shared.ExplorerFields;
import stroom.explorer.shared.ExplorerNode;
import stroom.explorer.shared.ExplorerNode.Builder;
import stroom.explorer.shared.ExplorerNodeKey;
import stroom.explorer.shared.ExplorerResource.TagFetchMode;
import stroom.explorer.shared.ExplorerTreeFilter;
import stroom.explorer.shared.FetchExplorerNodeResult;
import stroom.explorer.shared.FetchExplorerNodesRequest;
import stroom.explorer.shared.FetchHighlightsRequest;
import stroom.explorer.shared.FindInContentRequest;
import stroom.explorer.shared.FindInContentResult;
import stroom.explorer.shared.FindResult;
import stroom.explorer.shared.FindResultWithPermissions;
import stroom.explorer.shared.NodeFlag;
import stroom.explorer.shared.NodeFlag.NodeFlagGroups;
import stroom.explorer.shared.PermissionInheritance;
import stroom.explorer.shared.StandardExplorerTags;
import stroom.expression.matcher.ExpressionMatcher;
import stroom.expression.matcher.TermMatcher;
import stroom.query.api.v2.ExpressionOperator;
import stroom.query.api.v2.ExpressionTerm.Condition;
import stroom.query.api.v2.ExpressionUtil;
import stroom.query.shared.FetchSuggestionsRequest;
import stroom.query.shared.Suggestions;
import stroom.security.api.DocumentPermissionService;
import stroom.security.api.SecurityContext;
import stroom.security.shared.DocumentPermission;
import stroom.security.shared.DocumentPermissionFields;
import stroom.security.shared.DocumentUserPermissions;
import stroom.suggestions.api.SuggestionsQueryHandler;
import stroom.svg.shared.SvgImage;
import stroom.util.NullSafe;
import stroom.util.entityevent.EntityAction;
import stroom.util.entityevent.EntityEvent;
import stroom.util.entityevent.EntityEventBus;
import stroom.util.logging.DurationTimer;
import stroom.util.logging.LambdaLogger;
import stroom.util.logging.LambdaLoggerFactory;
import stroom.util.logging.LogUtil;
import stroom.util.logging.Metrics;
import stroom.util.logging.Metrics.LocalMetrics;
import stroom.util.shared.Clearable;
import stroom.util.shared.PermissionException;
import stroom.util.shared.ResultPage;
import stroom.util.shared.UserRef;

import jakarta.inject.Inject;
import jakarta.inject.Provider;
import jakarta.inject.Singleton;

import java.time.Duration;
import java.util.ArrayList;
import java.util.Collection;
import java.util.Collections;
import java.util.Comparator;
import java.util.EnumSet;
import java.util.HashMap;
import java.util.HashSet;
import java.util.Iterator;
import java.util.LinkedHashSet;
import java.util.List;
import java.util.Map;
import java.util.Objects;
import java.util.Optional;
import java.util.SequencedSet;
import java.util.Set;
import java.util.UUID;
import java.util.function.Consumer;
import java.util.function.Function;
import java.util.stream.Collectors;

@Singleton
class ExplorerServiceImpl
        implements ExplorerService, CollectionService, Clearable, SuggestionsQueryHandler {

    private static final LambdaLogger LOGGER = LambdaLoggerFactory.getLogger(ExplorerServiceImpl.class);

    private static final Set<String> FOLDER_TYPES = Set.of(
            ExplorerConstants.SYSTEM_TYPE,
            ExplorerConstants.FAVOURITES_TYPE,
            ExplorerConstants.FOLDER_TYPE);

    // NONE/DESTINATION involve clearing all current perms and COMBINED means adding additional perms.
    // All are something only an OWNER (or admin) can do.
    private static final Set<PermissionInheritance> ALLOW_PERMISSION_CHANGE = EnumSet.of(
            PermissionInheritance.DESTINATION,
            PermissionInheritance.NONE,
            PermissionInheritance.COMBINED);

    private static final String NAME_PATTERN_VALUE = "^[a-zA-Z0-9_\\- \\.\\(\\)]{1,}$";

    private final ExplorerNodeService explorerNodeService;
    private final ExplorerTreeModel explorerTreeModel;
    private final ExplorerActionHandlers explorerActionHandlers;
    private final SecurityContext securityContext;
    private final ExplorerEventLog explorerEventLog;
    private final Provider<ExplorerDecorator> explorerDecoratorProvider;
    private final Provider<ExplorerFavService> explorerFavService;
    private final EntityEventBus entityEventBus;
    private final DocumentPermissionService documentPermissionService;
    private final ContentIndex contentIndex;

    @Inject
    ExplorerServiceImpl(final ExplorerNodeService explorerNodeService,
                        final ExplorerTreeModel explorerTreeModel,
                        final ExplorerActionHandlers explorerActionHandlers,
                        final SecurityContext securityContext,
                        final ExplorerEventLog explorerEventLog,
                        final Provider<ExplorerDecorator> explorerDecoratorProvider,
                        final Provider<ExplorerFavService> explorerFavService,
                        final EntityEventBus entityEventBus,
                        final DocumentPermissionService documentPermissionService,
                        final ContentIndex contentIndex) {
        this.explorerNodeService = explorerNodeService;
        this.explorerTreeModel = explorerTreeModel;
        this.explorerActionHandlers = explorerActionHandlers;
        this.securityContext = securityContext;
        this.explorerEventLog = explorerEventLog;
        this.explorerDecoratorProvider = explorerDecoratorProvider;
        this.explorerFavService = explorerFavService;
        this.entityEventBus = entityEventBus;
        this.documentPermissionService = documentPermissionService;
        this.contentIndex = contentIndex;

        explorerNodeService.ensureRootNodeExists();
    }

    @Override
    public FetchExplorerNodeResult getData(final FetchExplorerNodesRequest criteria) {
        final DurationTimer timer = DurationTimer.start();
        final LocalMetrics metrics = Metrics.createLocalMetrics(LOGGER.isDebugEnabled());
        try {
            // Get a copy of the master tree model, so we can add the favourites into it.
            final TreeModel masterTreeModelClone = explorerTreeModel.getModel().createMutableCopy();

            if (LOGGER.isDebugEnabled()) {
                logOpenItems(
                        masterTreeModelClone,
                        OpenItemsImpl.create(criteria.getOpenItems()),
                        OpenItemsImpl.create(criteria.getTemporaryOpenedItems()),
                        OpenItemsImpl.create(criteria.getEnsureVisible()));
            }

            // See if we need to open any more folders to see nodes we want to ensure are visible.
            final Set<ExplorerNodeKey> forcedOpenItems = getForcedOpenItems(masterTreeModelClone, criteria);

            final Set<ExplorerNodeKey> allOpen = new HashSet<>();
            allOpen.addAll(NullSafe.set(criteria.getOpenItems()));
            allOpen.addAll(NullSafe.set(criteria.getTemporaryOpenedItems()));
            allOpen.addAll(NullSafe.set(forcedOpenItems));
            final OpenItems openItems = OpenItemsImpl.createWithForced(allOpen, forcedOpenItems);
            final FetchExplorerNodeResult result = getData(
                    criteria.getFilter(),
                    masterTreeModelClone,
                    openItems,
                    metrics,
                    criteria.getShowAlerts());
            if (LOGGER.isDebugEnabled()) {
                LOGGER.debug("getData() metrics:\n{}", LogUtil.toPaddedMultiLine("  ", metrics.toString()));
                logResult(LOGGER::debug, criteria, result, timer.get());
            }
            return result;

        } catch (Exception e) {
            LOGGER.error("Error fetching nodes with criteria {}", criteria, e);
            throw e;
        }
    }

    private FetchExplorerNodeResult getData(final ExplorerTreeFilter filter,
                                            final TreeModel masterTreeModelClone,
                                            final OpenItems openItems,
                                            final LocalMetrics metrics,
                                            final boolean includeNodeInfo) {
        // Generate a hashset of all favourites for the user, so we can mark matching nodes with a star
        final Set<String> userFavouriteUuids = explorerFavService.get().getUserFavourites()
                .stream()
                .map(DocRef::getUuid)
                .collect(Collectors.toSet());
        buildFavouritesNode(masterTreeModelClone);

        final FilteredTreeModel filteredModel = new FilteredTreeModel(
                masterTreeModelClone.getId(),
                masterTreeModelClone.getCreationTime());

        // A transient holder for the filter, predicate
        final NodeInclusionChecker nodeInclusionChecker = new NodeInclusionChecker(securityContext, filter);

        // Recurse down the tree adding items that should be included
        final NodeStates nodeStates = addDescendants(
                null,
                null,
                masterTreeModelClone,
                filteredModel,
                filter,
                nodeInclusionChecker,
                false,
                openItems,
                userFavouriteUuids,
                0,
                includeNodeInfo,
                metrics);

        // Sort the tree model
        filteredModel.sort(this::getPriority);

        // If the name filter has changed then we want to temporarily expand all nodes.
        Set<ExplorerNodeKey> temporaryOpenItems;
        if (filter.isNameFilterChange()) {
            if (NullSafe.isBlankString(filter.getNameFilter()) || nodeStates.openNodes.isEmpty()) {
                temporaryOpenItems = Collections.emptySet();
            } else {
                temporaryOpenItems = new HashSet<>(nodeStates.openNodes);
                openItems.addAll(nodeStates.openNodes);
            }
        } else {
            temporaryOpenItems = null;
        }

        List<ExplorerNodeKey> openedItems = new ArrayList<>();
        List<ExplorerNode> rootNodes = addRoots(
                filteredModel,
                openItems,
                openedItems,
                metrics);

        rootNodes = decorateTree(
                rootNodes,
                filter,
                nodeInclusionChecker);

        rootNodes = ensureRootNodes(rootNodes, filter);

        final FetchExplorerNodeResult result = new FetchExplorerNodeResult(
                rootNodes, openedItems, temporaryOpenItems, nodeInclusionChecker.getQualifiedNameFilterInput());

        if (LOGGER.isTraceEnabled()) {
            logOpenItems(
                    masterTreeModelClone,
                    OpenItemsImpl.create(openedItems),
                    OpenItemsImpl.create(temporaryOpenItems),
                    null);
            LOGGER.trace("Tree:\n{}", result.dumpTree());
        }
        return result;
    }

    private void logResult(final Consumer<String> loggerFunc,
                           final FetchExplorerNodesRequest criteria,
                           final FetchExplorerNodeResult result,
                           final Duration duration) {
        final ExplorerTreeFilter filter = criteria.getFilter();
        final String template = """
                Returned FetchExplorerNodeResult in {}
                  user: {}
                  minDepth: {}
                  includedTypes: {}
                  includedTags: {}
                  requiredPermissions: {}
                  filterInput: '{}'
                  qualifiedFilterInput: '{}'
                  criteria open item count: {}
                  criteria temp open item count: {}
                  criteria ensure visible count: {}
                  result open item count: {}
                  result temp open item count: {}
                """;
        loggerFunc.accept(LogUtil.message(
                template,
                duration,
                securityContext.getUserRef(),
                criteria.getMinDepth(),
                filter.getIncludedTypes(),
                filter.getTags(),
                filter.getRequiredPermissions(),
                Objects.requireNonNullElse(filter.getNameFilter(), ""),
                Objects.requireNonNullElse(result.getQualifiedFilterInput(), ""),
                NullSafe.size(criteria.getOpenItems()),
                NullSafe.size(criteria.getTemporaryOpenedItems()),
                NullSafe.size(criteria.getEnsureVisible()),
                NullSafe.size(result.getOpenedItems()),
                NullSafe.size(result.getTemporaryOpenedItems())));
    }

    private static void logOpenItems(final TreeModel treeModel,
                                     final OpenItems openItems,
                                     final OpenItems tempOpenItems,
                                     final OpenItems ensureVisible) {
        if (NullSafe.hasItems(openItems)) {
            LOGGER.trace(() -> LogUtil.message("openItems:\n{}", openItemsToStr(treeModel, openItems)));
        }
        if (NullSafe.hasItems(tempOpenItems)) {
            LOGGER.trace(() -> LogUtil.message("tempOpenItems:\n{}", openItemsToStr(treeModel, openItems)));
        }
        if (NullSafe.hasItems(ensureVisible)) {
            LOGGER.trace(() -> LogUtil.message("ensureVisible:\n{}", openItemsToStr(treeModel, openItems)));
        }
    }

    /**
     * For debug only really
     */
    private static String openItemsToStr(final TreeModel treeModel, final OpenItems openItems) {
        if (openItems == null) {
            return null;
        } else {
            if (openItems instanceof OpenItemsImpl openItemsImpl) {
                try {
                    return openItemsImpl.getOpenItemSet()
                            .stream()
                            .filter(Objects::nonNull)
                            .map(explorerNodeKey -> treeModel.getNode(explorerNodeKey.getUuid()))
                            .map(node -> node.getDocRef().getType() + " "
                                         + node.getName()
                                         + " (" + node.getUuid() + ")")
                            .collect(Collectors.joining("\n"));
                } catch (Exception e) {
                    LOGGER.trace(e::getMessage, e);
                    return Objects.toString(openItems);
                }
            } else {
                return Objects.toString(openItems);
            }
        }
    }

    private static List<ExplorerNode> ensureRootNodes(final List<ExplorerNode> rootNodes,
                                                      final ExplorerTreeFilter filter) {
        // Now ensure we always have favourite system root nodes
        final List<ExplorerNode> rootNodesCopy = new ArrayList<>(rootNodes);
        final List<ExplorerNode> result = new ArrayList<>();
        ExplorerNode favouritesNode = ensureRootNode(rootNodesCopy, filter, ExplorerConstants.FAVOURITES_NODE);

        // We can't use the tree model to work out if the fav node has descendant issues or not
        // so we have to just check its direct children
        final boolean foundNodeInfo = NullSafe.stream(favouritesNode.getChildren())
                .anyMatch(ExplorerNode::hasDescendantNodeInfo);
        favouritesNode = favouritesNode.copy()
                .setNodeFlag(NodeFlag.DESCENDANT_NODE_INFO, foundNodeInfo)
                .build();

        result.add(favouritesNode);
        result.add(ensureRootNode(rootNodesCopy, filter, ExplorerConstants.SYSTEM_NODE));
        // Add any remaining nodes, e.g. searchables
        result.addAll(rootNodesCopy);
        return result;
    }

    private static ExplorerNode ensureRootNode(final List<ExplorerNode> nodes,
                                               final ExplorerTreeFilter filter,
                                               final ExplorerNode rootNodeConstant) {

        // We may have no nodes under Favourites/System so ensure they are always present.
        // If a quick filter is active then mark them as non-matches.
        return removeMatchingNode(nodes, rootNodeConstant)
                .orElseGet(() ->
                        rootNodeConstant.copy()
                                .addNodeFlag(NodeFlag.LEAF)
                                .setGroupedNodeFlag(
                                        NodeFlagGroups.FILTER_MATCH_PAIR,
                                        NullSafe.isBlankString(filter.getNameFilter()))
                                .build());
    }

    private static Optional<ExplorerNode> removeMatchingNode(final List<ExplorerNode> nodes,
                                                             final ExplorerNode targetNode) {
        List<ExplorerNode> list = NullSafe.list(nodes);

        for (int i = 0; i < list.size(); i++) {
            final ExplorerNode node = list.get(i);
            if (Objects.equals(node, targetNode)) {
                nodes.remove(i);
                return Optional.of(node);
            }
        }
        return Optional.empty();
    }

    private int getPriority(final ExplorerNode node) {
        final DocumentType documentType = explorerActionHandlers.getType(node.getType());
        if (documentType == null) {
            return Integer.MAX_VALUE;
        }

        return documentType.getGroup().getPriority();
    }

    private void buildFavouritesNode(final TreeModel treeModel) {
        final ExplorerNode favRootNode = ExplorerConstants.FAVOURITES_NODE;
        treeModel.addRoot(favRootNode);

        for (final DocRef favDocRef : explorerFavService.get().getUserFavourites()) {
            final ExplorerNode treeModelNode = treeModel.getNode(favDocRef.getUuid());
            final ExplorerNode childNode = treeModelNode.copy()
                    .rootNodeUuid(favRootNode)
                    .depth(1)
                    .addNodeFlag(NodeFlag.FAVOURITE)
                    .addNodeFlag(ExplorerFlags.getStandardFlagByDocType(favDocRef.getType()).orElse(null))
                    .build();
            treeModel.add(favRootNode, childNode);
        }
    }

    private List<ExplorerNode> decorateTree(final List<ExplorerNode> rootNodes,
                                            final ExplorerTreeFilter filter,
                                            final NodeInclusionChecker nodeInclusionChecker) {
        if (!rootNodes.isEmpty()) {
            final ExplorerNode rootNode = rootNodes.getLast();
            return rootNodes
                    .stream()
                    .map(node -> {
                        if (node == rootNode) {
                            return replaceRootNode(node, filter, nodeInclusionChecker);
                        }
                        return node;
                    })
                    .collect(Collectors.toList());
        } else {
            return Collections.singletonList(replaceRootNode(null, filter, nodeInclusionChecker));
        }
    }

    private ExplorerNode replaceRootNode(final ExplorerNode rootNode,
                                         final ExplorerTreeFilter filter,
                                         final NodeInclusionChecker nodeInclusionChecker) {
        final ExplorerNode.Builder rootNodeBuilder;
        if (rootNode != null) {
            rootNodeBuilder = rootNode.copy();
        } else {
            // If there is no root at this point then either the quick filter has filtered
            // everything out so System is not a match, or it is type filter with no matching types
            // in which case System would be considered a match as we only have non-matches when
            // using the QuickFilter
            rootNodeBuilder = ExplorerConstants.SYSTEM_NODE.copy()
                    .setGroupedNodeFlag(
                            NodeFlagGroups.FILTER_MATCH_PAIR,
                            NullSafe.isBlankString(filter.getNameFilter()));
        }

        if (filter != null
            && NullSafe.set(filter.getNodeFlags()).contains(NodeFlag.DATA_SOURCE)) {

            final ExplorerDecorator explorerDecorator = explorerDecoratorProvider.get();
            if (explorerDecorator != null) {
                // Unfortunately we need to create the nodes before we filter, as we
                // need to be able to filter on the node's tags
                final List<ExplorerNode> additionalNodes = explorerDecorator.list()
                        .stream()
                        .map(this::createSearchableNode)
                        .filter(nodeInclusionChecker.getFuzzyMatchPredicate())
                        .toList();

                if (NullSafe.hasItems(additionalNodes)) {
                    additionalNodes.forEach(rootNodeBuilder::addChild);
                }
            }
        }
        if (rootNode == null || !rootNode.hasNodeFlagGroup(NodeFlagGroups.EXPANDER_GROUP)) {
            if (!rootNodeBuilder.hasChildren()) {
                rootNodeBuilder.addNodeFlag(NodeFlag.LEAF);
            }
        }
        return rootNodeBuilder.build();
    }

    @Override
    public Optional<ExplorerNode> getFromDocRef(final DocRef docRef) {
        final Optional<ExplorerNode> optional = explorerNodeService.getNodeWithRoot(docRef);
        if (optional.isPresent()) {
            return optional;
        }

        final ExplorerDecorator explorerDecorator = explorerDecoratorProvider.get();
        if (explorerDecorator == null) {
            return Optional.empty();
        }

        return explorerDecorator.list()
                .stream()
                .filter(ref -> Objects.equals(docRef, ref))
                .findAny()
                .map(this::createSearchableNode);
    }

    private ExplorerNode createSearchableNode(final DocRef docRef) {
        return ExplorerNode
                .builder()
                .docRef(docRef)
                .addNodeFlag(NodeFlag.DATA_SOURCE)
                .addNodeFlag(NodeFlag.LEAF)
                .depth(1)
                .icon(SvgImage.DOCUMENT_SEARCHABLE)
                .build();
    }

    @Override
    public Set<DocRef> getChildren(final DocRef folder, final String type) {
        return getDescendants(folder, type, 0);
    }

    @Override
    public Set<DocRef> getDescendants(final DocRef folder, final String type) {
        return getDescendants(folder, type, Integer.MAX_VALUE);
    }

    private Set<DocRef> getDescendants(final DocRef folder, final String type, final int maxDepth) {
        final UnmodifiableTreeModel masterTreeModel = explorerTreeModel.getModel();
        if (masterTreeModel != null) {
            final Set<DocRef> refs = new HashSet<>();
            addChildren(folder, type, 0, maxDepth, masterTreeModel, refs);
            return refs;
        }

        return Collections.emptySet();
    }

    private void addChildren(final DocRef parent,
                             final String type,
                             final int depth,
                             final int maxDepth,
                             final UnmodifiableTreeModel treeModel,
                             final Set<DocRef> refs) {
        final List<DocRef> children = treeModel.getChildren(parent);
        if (children != null) {
            children.forEach(childDocRef -> {
                if (childDocRef.getType().equals(type)) {
                    if (securityContext.hasDocumentPermission(childDocRef, DocumentPermission.USE)) {
                        refs.add(childDocRef);
                    }
                }

                if (depth < maxDepth) {
                    addChildren(childDocRef, type, depth + 1, maxDepth, treeModel, refs);
                }
            });
        }
    }

    private Set<ExplorerNodeKey> getForcedOpenItems(final TreeModel masterTreeModel,
                                                    final FetchExplorerNodesRequest criteria) {
        final Set<ExplorerNodeKey> forcedOpen = new HashSet<>();

        // Add parents of nodes that we have been requested to ensure are visible.
        if (NullSafe.hasItems(criteria.getEnsureVisible())) {
            for (final ExplorerNodeKey ensureVisible : criteria.getEnsureVisible()) {
                ExplorerNode parent = masterTreeModel.getParent(ensureVisible.getUuid());
                while (parent != null) {
                    forcedOpen.add(ExplorerNode.builder()
                            .docRef(parent.getDocRef())
                            .rootNodeUuid(ensureVisible.getRootNodeUuid())
                            .build()
                            .getUniqueKey());
                    parent = masterTreeModel.getParent(parent);
                }
            }
        }

        // Add nodes that should be forced open because they are deeper than the minimum expansion depth.
        if (criteria.getMinDepth() != null && criteria.getMinDepth() > 0) {
            forceMinDepthOpen(masterTreeModel, forcedOpen, null, null,
                    criteria.getMinDepth(), 1);
            forcedOpen.add(ExplorerConstants.FAVOURITES_NODE.getUniqueKey());
        }

        return forcedOpen;
    }

    private void forceMinDepthOpen(final TreeModel masterTreeModel,
                                   final Set<ExplorerNodeKey> forcedOpen,
                                   final ExplorerNode rootNode,
                                   final ExplorerNode parent,
                                   final int minDepth,
                                   final int depth) {
        final List<ExplorerNode> children = masterTreeModel.getChildren(parent);
        if (children != null) {
            for (final ExplorerNode child : children) {
                final ExplorerNode childWithRootNode = child.copy()
                        .rootNodeUuid(Objects.requireNonNullElse(rootNode, child))
                        .build();
                forcedOpen.add(childWithRootNode.getUniqueKey());
                if (minDepth > depth) {
                    forceMinDepthOpen(masterTreeModel,
                            forcedOpen,
                            rootNode == null
                                    ? child
                                    : rootNode,
                            child,
                            minDepth,
                            depth + 1);
                }
            }
        }
    }

    private NodeStates addDescendants(final ExplorerNode rootNode,
                                      final ExplorerNode parent,
                                      final TreeModel treeModelIn,
                                      final FilteredTreeModel treeModelOut,
                                      final ExplorerTreeFilter filter,
                                      final NodeInclusionChecker nodeInclusionChecker,
                                      final boolean ignoreNameFilter,
                                      final OpenItems allOpenItems,
                                      final Set<String> userFavourites,
                                      final int currentDepth,
                                      final boolean includeNodeInfo,
                                      final LocalMetrics metrics) {
        return metrics.measure("addDescendants", () -> {
            int added = 0;
            boolean foundChildNodeInfo = false;
            boolean foundFilterMatch = false;
            final Set<ExplorerNodeKey> openNodes = new HashSet<>();

            List<ExplorerNode> children = treeModelIn.getChildren(parent);

            // If set, only include specified roots
            if (children != null
                && parent == null
                && NullSafe.hasItems(filter.getIncludedRootTypes())) {
                children = children.stream()
                        .filter(child ->
                                filter.getIncludedRootTypes().contains(child.getType()))
                        .toList();
            }

            if (children != null) {
                // Add all children if the name filter has changed or the parent item is open.
                final boolean addAllChildren = (filter.isNameFilterChange() && filter.getNameFilter() != null)
                                               || parent == null
                                               || allOpenItems.isOpen(parent.getUniqueKey());

                // We need to add at least one item to the tree to be able to determine if the parent is a leaf node.
                final Iterator<ExplorerNode> iterator = children.iterator();
                while (iterator.hasNext() && (addAllChildren || added == 0)) {
                    final ExplorerNode child = iterator.next();
                    // We don't want to filter child items if the parent folder matches the name filter.
                    final boolean isFuzzyFilterMatch = nodeInclusionChecker.isFuzzyFilterMatch(child);
                    final boolean ignoreChildNameFilter = ignoreNameFilter || isFuzzyFilterMatch;

                    // Decorate the child with the root parent node, so the same child can be referenced in multiple
                    // parent roots (e.g. System or Favourites)
                    final ExplorerNode.Builder nodeBuilder = child.copy()
                            .rootNodeUuid(Objects.requireNonNullElse(rootNode, child))
                            .setNodeFlag(NodeFlag.FAVOURITE, userFavourites.contains(child.getUuid()))
                            .setGroupedNodeFlag(NodeFlagGroups.FILTER_MATCH_PAIR, isFuzzyFilterMatch);
                    if (includeNodeInfo) {
                        nodeBuilder.nodeInfoList(treeModelIn.getNodeInfo(child));
                    }

                    ExplorerNode decoratedChild = nodeBuilder.build();

                    // Recurse right down to find out if a descendant is being added and therefore if we need to
                    // include this as an ancestor.
                    final NodeStates result = addDescendants(
                            Objects.requireNonNullElse(rootNode, decoratedChild),
                            decoratedChild,
                            treeModelIn,
                            treeModelOut,
                            filter,
                            nodeInclusionChecker,
                            ignoreChildNameFilter,
                            allOpenItems,
                            userFavourites,
                            currentDepth + 1,
                            includeNodeInfo,
                            metrics);

                    openNodes.addAll(result.openNodes);
                    final Builder builder = decoratedChild.copy()
                            .setNodeFlag(NodeFlag.FOLDER, result.isFolder);

                    if (includeNodeInfo && result.hasIssues && result.isFolder) {
                        // Mark the node as having descendants with issues
                        builder.addNodeFlag(NodeFlag.DESCENDANT_NODE_INFO);
                    }
                    decoratedChild = builder.build();

                    if (result.isFolder && result.containsFilterMatch) {
                        openNodes.add(decoratedChild.getUniqueKey());
                    }
                    if (isFuzzyFilterMatch || result.containsFilterMatch) {
                        foundFilterMatch = true;
                    }

                    // See if child should be included in treeModelOut
                    if (isNodeIncluded(result.hasChildren, ignoreNameFilter, nodeInclusionChecker, child, metrics)) {
                        treeModelOut.add(parent, decoratedChild);
                        added++;
                        if (includeNodeInfo) {
                            if (result.hasIssues || hasDescendantNodeInfo(
                                    treeModelIn,
                                    nodeInclusionChecker,
                                    ignoreNameFilter,
                                    parent,
                                    Collections.singleton(child),
                                    metrics)) {
                                foundChildNodeInfo = true;
                            }
                        }
                    }
                }

                // The above loop may not look at all children so check the remaining
                // children to establish if any included nodes have issues
                if (includeNodeInfo && !foundChildNodeInfo && !addAllChildren) {
                    final Set<ExplorerNode> remainingIncludedChildNodes = new HashSet<>();
                    iterator.forEachRemaining(remainingIncludedChildNodes::add);

                    if (hasDescendantNodeInfo(
                            treeModelIn,
                            nodeInclusionChecker,
                            ignoreNameFilter,
                            parent,
                            remainingIncludedChildNodes,
                            metrics)) {
                        foundChildNodeInfo = true;
                    }
                }
            }
            return new NodeStates(
                    added > 0,
                    foundChildNodeInfo,
                    isFolder(parent),
                    foundFilterMatch,
                    openNodes);
        });
    }

    private boolean isFolder(final ExplorerNode explorerNode) {
        if (explorerNode != null) {
            final String type = NullSafe.get(explorerNode.getDocRef(), DocRef::getType);
            if (type != null) {
                return FOLDER_TYPES.contains(type);
            } else {
                return false;
            }
        } else {
            return false;
        }
    }

    /**
     * @return True if any one of childNodes (or their descendants) has node info and is included
     * in treeModelOut
     */
    private boolean hasDescendantNodeInfo(final TreeModel treeModelIn,
                                          final NodeInclusionChecker nodeInclusionChecker,
                                          final boolean ignoreNameFilter,
                                          final ExplorerNode parentNode,
                                          final Collection<ExplorerNode> childNodes,
                                          final LocalMetrics metrics) {

        return metrics.measure("hasDescendantNodeInfo", () -> {
            // See if any of childNodes (or their descendants) have node info in the master model
            boolean hasDescendantNodeInfo = false;
            final Set<ExplorerNode> childrenWithDescendantInfo = treeModelIn.getChildrenWithDescendantInfo(
                    parentNode, childNodes);

            if (NullSafe.hasItems(childrenWithDescendantInfo)) {
                // At least one descendant has node info, but there may be filter/perms limiting what
                // the user can see, or they are in un-opened branches, so we need to walk the full tree
                // to check based on what we can see
                for (final ExplorerNode childNode : childrenWithDescendantInfo) {
                    final boolean isNodeIncluded = metrics.measure("isNodeIncluded", () ->
                            nodeInclusionChecker.isNodeIncluded(ignoreNameFilter, childNode));
                    if (isNodeIncluded) {
                        // This child is included in the filtering and is known to have descendant node info,
                        // so we can mark as found and bail out of this level
                        hasDescendantNodeInfo = true;
                        break;
                    } else {
                        // Not included but its children might be so recurse those nodes known
                        // to have descendant node info
                        final Set<ExplorerNode> grandChildren = treeModelIn.getChildrenWithDescendantInfo(
                                childNode);
                        if (NullSafe.hasItems(grandChildren)) {
                            hasDescendantNodeInfo = hasDescendantNodeInfo(
                                    treeModelIn,
                                    nodeInclusionChecker,
                                    ignoreNameFilter,
                                    childNode,
                                    grandChildren,
                                    metrics);
                        }
                    }
                    if (hasDescendantNodeInfo) {
                        break;
                    }
                }
            }
            return hasDescendantNodeInfo;
        });
    }

    private boolean isNodeIncluded(final boolean hasChildren,
                                   final boolean ignoreNameFilter,
                                   final NodeInclusionChecker nodeInclusionChecker,
                                   final ExplorerNode child,
                                   final LocalMetrics metrics) {
        return metrics.measure("isNodeIncluded (hasChildren)", () ->
                hasChildren
                || nodeInclusionChecker.isNodeIncluded(ignoreNameFilter, child));
    }

    private List<ExplorerNode> addRoots(final FilteredTreeModel filteredModel,
                                        final OpenItems openItems,
                                        final List<ExplorerNodeKey> openedItems,
                                        final LocalMetrics metrics) {
        return metrics.measure("addRoots", () -> {
            final List<ExplorerNode> rootNodes = new ArrayList<>();
            final List<ExplorerNode> children = filteredModel.getChildren(null);

            if (children != null) {
                final List<ExplorerNode> sortedChildren = children
                        .stream()
                        .sorted(Comparator.comparing(ExplorerNode::getName))
                        .toList();
                for (final ExplorerNode child : sortedChildren) {
                    final ExplorerNode copy =
                            addChildren(
                                    child,
                                    child,
                                    filteredModel,
                                    openItems,
                                    0,
                                    openedItems,
                                    metrics);
                    rootNodes.add(copy);
                }
            }
            return rootNodes;
        });
    }

    private ExplorerNode addChildren(final ExplorerNode rootNode,
                                     final ExplorerNode parent,
                                     final FilteredTreeModel filteredModel,
                                     final OpenItems openItems,
                                     final int currentDepth,
                                     final List<ExplorerNodeKey> openedItems,
                                     final LocalMetrics metrics) {
        return metrics.measure("addChildren", () -> {
            ExplorerNode.Builder builder = parent.copy();
            builder.depth(currentDepth);

            final ExplorerNodeKey parentNodeKey = parent.getUniqueKey();

            // Remember if this item was forced open. This allows us to filter down the items that were actually opened
            // in the filtered tree as a result of forcing.
            if (openItems.isForcedOpen(parentNodeKey)) {
                openedItems.add(parentNodeKey);
            }

            final List<ExplorerNode> children = filteredModel.getChildren(parent);
            if (!parent.hasNodeFlagGroup(NodeFlagGroups.EXPANDER_GROUP) && NullSafe.isEmptyCollection(children)) {
                builder.setGroupedNodeFlag(NodeFlagGroups.EXPANDER_GROUP, NodeFlag.LEAF);
            } else if (openItems.isOpen(parentNodeKey)) {
                final List<ExplorerNode> newChildren = new ArrayList<>();
                for (final ExplorerNode child : NullSafe.list(children)) {
                    final ExplorerNode copy = addChildren(
                            rootNode,
                            child,
                            filteredModel,
                            openItems,
                            currentDepth + 1,
                            openedItems,
                            metrics);
                    newChildren.add(copy);
                }

                builder.setGroupedNodeFlag(NodeFlagGroups.EXPANDER_GROUP, NodeFlag.OPEN);
                builder.children(newChildren);
                builder.rootNodeUuid(rootNode);
            } else {
                builder.setGroupedNodeFlag(NodeFlagGroups.EXPANDER_GROUP, NodeFlag.CLOSED);
            }

            return builder.build();
        });
    }

    @Override
    public ExplorerNode createFolder(final String name,
                                     final ExplorerNode destinationFolder,
                                     final PermissionInheritance permissionInheritance) {
        // Create an item of the specified type in the destination folder.
        // This should fire a CREATE entity event
        NameValidationUtil.validate(NAME_PATTERN_VALUE, name);
        DocRef docRef = new DocRef(ExplorerConstants.FOLDER, UUID.randomUUID().toString(), name);
        return create(docRef, destinationFolder, permissionInheritance);
    }

    @Override
    public ExplorerNode create(final DocRef docRef,
                               final ExplorerNode destinationFolder,
                               final PermissionInheritance permissionInheritance) {

        final DocRef folderRef = getDestinationFolderRef(destinationFolder);

        try {
            // Check that the user is allowed to create an item of this type in the destination folder.
            checkCreatePermission(folderRef, docRef.getType());

            // Create the explorer node.
            explorerNodeService.createNode(docRef, folderRef, permissionInheritance);

            // Make sure the tree model is rebuilt.
            rebuildTree();

            explorerEventLog.create(docRef.getType(),
                    docRef.getType(),
                    docRef.getUuid(),
                    folderRef,
                    permissionInheritance,
                    null);

            return ExplorerNode.builder()
                    .docRef(docRef)
                    .rootNodeUuid(destinationFolder != null
                            ? destinationFolder.getRootNodeUuid()
                            : null)
                    .build();
        } catch (final RuntimeException e) {
            explorerEventLog.create(docRef.getType(),
                    docRef.getType(),
                    docRef.getUuid(),
                    folderRef,
                    permissionInheritance,
                    e);
            throw e;
        }
    }

    /**
     * Returns the DocRef of a destination folder
     *
     * @param destinationFolder If null, looks up the default root node
     */
    private DocRef getDestinationFolderRef(final ExplorerNode destinationFolder) {
        if (destinationFolder != null) {
            final DocRef destDocRef = destinationFolder.getDocRef();
            if (!ExplorerConstants.isFolder(destDocRef) && !ExplorerConstants.isRootNode(destinationFolder)) {
                throw new IllegalArgumentException(destDocRef + " is not a valid destination folder");
            }
            return destDocRef;
        }

        final ExplorerNode rootNode = explorerNodeService.getRoot();
        return rootNode != null
                ? rootNode.getDocRef()
                : null;
    }

    @Override
    public BulkActionResult copy(final List<ExplorerNode> explorerNodes,
                                 final ExplorerNode destinationFolder,
                                 final boolean allowRename,
                                 final String docName,
                                 final PermissionInheritance permissionInheritance) {
        final StringBuilder resultMessage = new StringBuilder();

        // Create a map to store source to destination document references.
        final Map<ExplorerNode, ExplorerNode> remappings = new HashMap<>();

        // Discover all affected folder children.
        final Map<ExplorerNode, List<ExplorerNode>> childMap = new HashMap<>();
        createChildMap(explorerNodes, childMap);

        // Perform a copy on the selected items.
        explorerNodes.forEach(sourceNode ->
                copy(sourceNode,
                        destinationFolder,
                        allowRename,
                        docName,
                        permissionInheritance,
                        resultMessage,
                        remappings));

        // Recursively copy any selected folders.
        explorerNodes.forEach(sourceNode ->
                recurseCopy(sourceNode,
                        permissionInheritance,
                        resultMessage,
                        remappings,
                        childMap));

        // Remap all dependencies for the copied items.
        remappings.values().forEach(newExplorerNode -> {
            final ExplorerActionHandler handler = explorerActionHandlers.getHandler(newExplorerNode.getType());
            if (handler != null) {
                final HashMap<DocRef, DocRef> docRefRemappings = new HashMap<>();
                for (final var remapping : remappings.entrySet()) {
                    docRefRemappings.put(remapping.getKey().getDocRef(), remapping.getValue().getDocRef());
                }
                handler.remapDependencies(newExplorerNode.getDocRef(), docRefRemappings);
            }
        });

        // Make sure the tree model is rebuilt.
        remappings.values().forEach(newNode -> {
            // Although the copy above will have fired entity events, they were before the deps
            // get re-mapped. Thus, we need to let the exp tree know that deps may have changed
            EntityEvent.fire(entityEventBus, newNode.getDocRef(), EntityAction.CREATE_EXPLORER_NODE);
        });

        return new BulkActionResult(new ArrayList<>(remappings.values()), resultMessage.toString());
    }

    /**
     * Copy an item into a destination folder.
     *
     * @param sourceNode            The explorer node being copied
     * @param destinationFolder     The destination folder explorer node
     * @param permissionInheritance The mode of permission inheritance being used for the whole operation
     * @param resultMessage         Allow contribution to result message
     * @param remappings            A map to store source to destination document references
     */
    private void copy(final ExplorerNode sourceNode,
                      final ExplorerNode destinationFolder,
                      final boolean allowRename,
                      final String docName,
                      final PermissionInheritance permissionInheritance,
                      final StringBuilder resultMessage,
                      final Map<ExplorerNode, ExplorerNode> remappings) {

        final DocRef destinationFolderRef = getDestinationFolderRef(destinationFolder);

        try {
            // Ensure we haven't already copied this item as part of a folder copy.
            if (!remappings.containsKey(sourceNode)) {
                // Get a handler to perform the copy.
                final ExplorerActionHandler handler = explorerActionHandlers.getHandler(sourceNode.getType());

                checkOwnershipForCopy(sourceNode, permissionInheritance);

                // Check that the user is allowed to create an item of this type in the destination folder.
                checkCreatePermission(destinationFolderRef, sourceNode.getType());

                // Find out names of other items in the destination folder.
                final Set<String> otherDestinationChildrenNames = explorerNodeService.getChildren(destinationFolderRef)
                        .stream()
                        .map(ExplorerNode::getDocRef)
                        .filter(docRef -> docRef.getType().equals(sourceNode.getType()))
                        .map(DocRef::getName)
                        .collect(Collectors.toSet());

                // Copy the item to the destination folder.
                String name = sourceNode.getDocRef().getName();
                if (allowRename && !NullSafe.isBlankString(docName)) {
                    name = docName;
                }
                final DocRef destinationDocRef = handler.copyDocument(
                        sourceNode.getDocRef(),
                        name,
                        !allowRename,
                        otherDestinationChildrenNames);
                explorerEventLog.copy(sourceNode.getDocRef(), destinationFolderRef, permissionInheritance,
                        null);

                // Create the explorer node
                if (destinationDocRef != null) {
                    // Copy the explorer node.
                    explorerNodeService.copyNode(
                            sourceNode,
                            destinationDocRef,
                            destinationFolderRef,
                            permissionInheritance);

                    // Record where the document got copied from -> to.
                    remappings.put(sourceNode, ExplorerNode.builder()
                            .docRef(destinationDocRef)
                            .rootNodeUuid(destinationFolder != null
                                    ? destinationFolder.getRootNodeUuid()
                                    : null)
                            .build());
                }
            }
        } catch (final RuntimeException e) {
            explorerEventLog.copy(sourceNode.getDocRef(), destinationFolderRef, permissionInheritance, e);
            resultMessage.append("Unable to copy '");
            resultMessage.append(sourceNode.getName());
            resultMessage.append("' ");
            resultMessage.append(e.getMessage());
            resultMessage.append("\n");
        }
    }

    /**
     * Copy the contents of a folder recursively
     *
     * @param sourceFolder          The explorer node being copied
     * @param permissionInheritance The mode of permission inheritance being used for the whole operation
     * @param resultMessage         Allow contribution to result message
     * @param remappings            A map to store source to destination explorer nodes
     * @param childMap              A map of folders and their child items.
     */
    private void recurseCopy(final ExplorerNode sourceFolder,
                             final PermissionInheritance permissionInheritance,
                             final StringBuilder resultMessage,
                             final Map<ExplorerNode, ExplorerNode> remappings,
                             final Map<ExplorerNode, List<ExplorerNode>> childMap) {
        final ExplorerNode destinationFolder = remappings.get(sourceFolder);
        if (destinationFolder != null) {
            final List<ExplorerNode> children = childMap.get(sourceFolder);
            NullSafe.forEach(children, child -> {
                copy(child,
                        destinationFolder,
                        false,
                        null,
                        permissionInheritance,
                        resultMessage,
                        remappings);
                recurseCopy(child, permissionInheritance, resultMessage, remappings, childMap);
            });
        }
    }

    /**
     * Create a map of folders and their child items.
     */
    private void createChildMap(final List<ExplorerNode> explorerNodes,
                                final Map<ExplorerNode, List<ExplorerNode>> childMap) {
        explorerNodes.forEach(explorerNode -> {
            final List<ExplorerNode> children = explorerNodeService.getChildren(explorerNode.getDocRef());
            if (NullSafe.hasItems(children)) {
                childMap.put(explorerNode, children);
                createChildMap(children, childMap);
            }
        });
    }

    @Override
    public BulkActionResult move(final List<ExplorerNode> explorerNodes,
                                 final ExplorerNode destinationFolder,
                                 final PermissionInheritance permissionInheritance) {
        final DocRef folderRef = getDestinationFolderRef(destinationFolder);
        final List<ExplorerNode> resultNodes = new ArrayList<>();
        final StringBuilder resultMessage = new StringBuilder();

        // Test whether any of the source items match the destination. If so, abort the move as it's not possible
        // to move one object into itself
        if (explorerNodes.stream().anyMatch(node -> node.getDocRef().equals(destinationFolder.getDocRef()))) {
            throw new IllegalArgumentException("Source and destination locations cannot be the same.");
        }

        for (final ExplorerNode explorerNode : explorerNodes) {
            final ExplorerActionHandler handler = explorerActionHandlers.getHandler(explorerNode.getType());

            DocRef result = null;

            try {
                checkPermsForMove(explorerNode, permissionInheritance);

                // Check that the user is allowed to create an item of this type in the destination folder.
                checkCreatePermission(folderRef, explorerNode.getType());
                // Move the item.
                result = handler.moveDocument(explorerNode.getDocRef());
                explorerEventLog.move(explorerNode.getDocRef(), folderRef, permissionInheritance, null);
                resultNodes.add(ExplorerNode.builder()
                        .docRef(result)
                        .rootNodeUuid(explorerNode.getRootNodeUuid())
                        .build());

            } catch (final RuntimeException e) {
                explorerEventLog.move(explorerNode.getDocRef(), folderRef, permissionInheritance, e);
                resultMessage.append("Unable to move '");
                resultMessage.append(explorerNode.getName());
                resultMessage.append("' ");
                resultMessage.append(e.getMessage());
                resultMessage.append("\n");
            }

            // Create the explorer node
            if (result != null) {
                explorerNodeService.moveNode(result, folderRef, permissionInheritance);
            }
            // Let the tree know it has changed
            EntityEvent.fire(entityEventBus, explorerNode.getDocRef(), result, EntityAction.UPDATE_EXPLORER_NODE);
        }

        return new BulkActionResult(resultNodes, resultMessage.toString());
    }

    private void checkPermsForMove(final ExplorerNode node,
                                   final PermissionInheritance permissionInheritance) {
        // Even though move is not changing the actual document, it is not right that a user with only VIEW
        // can move a doc and potentially move it into a folder that only they have access to.
        if (!securityContext.hasDocumentPermission(node.getDocRef(), DocumentPermission.EDIT)) {
            throw new PermissionException(securityContext.getUserRef(),
                    "You must have 'Edit' permission on the document to move it.");
        }
        if (ALLOW_PERMISSION_CHANGE.contains(permissionInheritance)) {
            if (!securityContext.hasDocumentPermission(node.getDocRef(), DocumentPermission.OWNER)) {
                throw new PermissionException(securityContext.getUserRef(),
                        "You must have 'Owner' permission on the document to move it with permission mode '"
                        + permissionInheritance.getDisplayValue() + "'.");
            }
        }
    }

    private void checkOwnershipForCopy(final ExplorerNode node,
                                       final PermissionInheritance permissionInheritance) {
        if (ALLOW_PERMISSION_CHANGE.contains(permissionInheritance)) {
            if (!securityContext.hasDocumentPermission(node.getDocRef(), DocumentPermission.OWNER)) {
                throw new PermissionException(securityContext.getUserRef(),
                        "You must have 'Owner' permission on the document to copy it with permission mode '"
                        + permissionInheritance.getDisplayValue() + "'.");
            }
        }
    }

<<<<<<< HEAD
    private boolean allowsPermissionChange(final PermissionInheritance permissionInheritance) {
        // NONE/DESTINATION involve clearing all current perms and COMBINED means adding additional perms.
        // All are something only an OWNER (or admin) can do.
        return permissionInheritance == PermissionInheritance.DESTINATION
               || permissionInheritance == PermissionInheritance.NONE
               || permissionInheritance == PermissionInheritance.COMBINED;
    }

=======
>>>>>>> 539b54c3
    @Override
    public ExplorerNode rename(final ExplorerNode explorerNode, final String docName) {
        final ExplorerActionHandler handler = explorerActionHandlers.getHandler(explorerNode.getType());
        final ExplorerNode result = rename(handler, explorerNode, docName);

        // Make sure the tree model is rebuilt.
        EntityEvent.fire(entityEventBus, result.getDocRef(), EntityAction.UPDATE_EXPLORER_NODE);

        return result;
    }

    @Override
    public ExplorerNode updateTags(final ExplorerNode explorerNode) {
        Objects.requireNonNull(explorerNode);
        final DocRef docRef = explorerNode.getDocRef();
        return updateTags(docRef, explorerNode.getTags());
    }

    public ExplorerNode updateTags(final DocRef docRef, final Set<String> tags) {
        Objects.requireNonNull(docRef);
        ExplorerNode beforeNode = null;
        ExplorerNode afterNode = null;
        try {
            beforeNode = explorerNodeService.getNode(docRef)
                    .orElse(null);

            if (!securityContext.hasDocumentPermission(docRef, DocumentPermission.EDIT)) {
                throw new PermissionException(securityContext.getUserRef(),
                        "You must have 'Edit' permission on the document to change it's tags.");
            }

            explorerNodeService.updateTags(docRef, tags);

            afterNode = explorerNodeService.getNode(docRef)
                    .orElseThrow(() -> new RuntimeException(LogUtil.message(
                            "Can't find node {} after updating it", docRef)));

            explorerEventLog.update(beforeNode, afterNode, null);

            // Make sure the tree model is rebuilt.
            EntityEvent.fire(entityEventBus, docRef, EntityAction.UPDATE_EXPLORER_NODE);
            return afterNode;
        } catch (final Exception e) {
            explorerEventLog.update(beforeNode, afterNode, e);
            throw e;
        }
    }

    @Override
    public void addTags(final List<DocRef> docRefs, final Set<String> tags) {
        addRemoveTags(docRefs, tags, TagOperation.ADD);
    }

    @Override
    public void removeTags(final List<DocRef> docRefs, final Set<String> tags) {
        addRemoveTags(docRefs, tags, TagOperation.REMOVE);
    }

    private void addRemoveTags(final List<DocRef> docRefs,
                               final Set<String> tags,
                               final TagOperation tagOperation) {

        if (NullSafe.hasItems(tags)) {
            for (final DocRef docRef : NullSafe.list(docRefs)) {

                explorerNodeService.getNode(docRef).ifPresent(node -> {
                    final Set<String> nodeTags = new HashSet<>(NullSafe.set(node.getTags()));
                    if (TagOperation.ADD.equals(tagOperation)) {
                        nodeTags.addAll(tags);
                    } else {
                        nodeTags.removeAll(tags);
                    }

                    updateTags(docRef, nodeTags);
                });
            }
        }
    }

    private ExplorerNode rename(final ExplorerActionHandler handler,
                                final ExplorerNode explorerNode,
                                final String docName) {
        DocRef result;

        try {
            result = handler.renameDocument(explorerNode.getDocRef(), docName);
            explorerEventLog.rename(explorerNode.getDocRef(), docName, null);
        } catch (final RuntimeException e) {
            explorerEventLog.rename(explorerNode.getDocRef(), docName, e);
            throw e;
        }

        // Rename the explorer node.
        explorerNodeService.renameNode(result);
        EntityEvent.fire(entityEventBus, result, EntityAction.UPDATE_EXPLORER_NODE);

        return ExplorerNode.builder()
                .docRef(result)
                .rootNodeUuid(explorerNode.getRootNodeUuid())
                .build();
    }

    @Override
    public BulkActionResult delete(final List<ExplorerNode> explorerNodes) {
        final List<ExplorerNode> resultNodes = new ArrayList<>();
        final StringBuilder resultMessage = new StringBuilder();

        final HashSet<ExplorerNode> deleted = new HashSet<>();
        explorerNodes.forEach(explorerNode -> {
            // Check this document hasn't already been deleted.
            if (!deleted.contains(explorerNode)) {
                recursiveDelete(explorerNodes, deleted, resultNodes, resultMessage);
            }
        });

        // The action handlers may fire DELETE events, but in case they don't
        resultNodes.stream()
                .filter(Objects::nonNull)
                .map(ExplorerNode::getDocRef)
                .forEach(docRef ->
                        EntityEvent.fire(entityEventBus, docRef, EntityAction.DELETE_EXPLORER_NODE));

        return new BulkActionResult(resultNodes, resultMessage.toString());
    }

    private void recursiveDelete(final List<ExplorerNode> explorerNodes,
                                 final HashSet<ExplorerNode> deleted,
                                 final List<ExplorerNode> resultDocRefs,
                                 final StringBuilder resultMessage) {
        explorerNodes.forEach(explorerNode -> {
            // Check this document hasn't already been deleted.
            if (!deleted.contains(explorerNode)) {
                // Get any children that might need to be deleted.
                List<ExplorerNode> children = explorerNodeService.getChildren(explorerNode.getDocRef());
                if (NullSafe.hasItems(children)) {
                    // Recursive delete.
                    recursiveDelete(children, deleted, resultDocRefs, resultMessage);
                }

                // Check to see if we still have children.
                children = explorerNodeService.getChildren(explorerNode.getDocRef());
                if (NullSafe.hasItems(children)) {
                    final String message = "Unable to delete '" + explorerNode.getName() +
                                           "' because the folder is not empty";
                    resultMessage.append(message);
                    resultMessage.append("\n");
                    explorerEventLog.delete(explorerNode.getDocRef(), new RuntimeException(message));

                } else {
                    final ExplorerActionHandler handler = explorerActionHandlers.getHandler(explorerNode.getType());
                    try {
                        handler.deleteDocument(explorerNode.getDocRef());
                        explorerEventLog.delete(explorerNode.getDocRef(), null);

                        // Delete all perms associated with this doc
                        documentPermissionService.removeAllDocumentPermissions(explorerNode.getDocRef());
                        deleted.add(explorerNode);
                        resultDocRefs.add(explorerNode);

                        // Delete the explorer node.
                        explorerNodeService.deleteNode(explorerNode.getDocRef());
                    } catch (final Exception e) {
                        explorerEventLog.delete(explorerNode.getDocRef(), e);
                        resultMessage.append("Unable to delete '");
                        resultMessage.append(explorerNode.getName());
                        resultMessage.append("' ");
                        resultMessage.append(e.getMessage());
                        resultMessage.append("\n");
                    }
                }
            }
        });
    }

    @Override
    public void rebuildTree() {
        explorerTreeModel.rebuild();
    }

    @Override
    public void clear() {
        explorerTreeModel.clear();
    }

    @Override
    public List<DocumentType> getTypes() {
        return explorerActionHandlers.getTypes();
    }

    @Override
    public Set<String> getTags() {
        final Set<String> modelTags = NullSafe.set(explorerTreeModel.getModel().getAllTags());
        final int count = StandardExplorerTags.values().length + modelTags.size();
        final Set<String> tags = new HashSet<>(count);

        // Add in our standard tags
        for (final StandardExplorerTags tag : StandardExplorerTags.values()) {
            tags.add(tag.getTagName());
        }

        // Add in all known tags from the exp tree model, i.e. user added ones
        tags.addAll(modelTags);
        return Collections.unmodifiableSet(tags);
    }

    @Override
    public Set<String> getTags(final Collection<DocRef> docRefs, final TagFetchMode fetchMode) {

        if (NullSafe.hasItems(docRefs)) {
            final UnmodifiableTreeModel treeModel = explorerTreeModel.getModel();
            if (TagFetchMode.OR.equals(fetchMode) || docRefs.size() == 1) {
                return NullSafe.stream(docRefs)
                        .filter(Objects::nonNull)
                        .map(docRef ->
                                treeModel.getNode(docRef.getUuid()))
                        .filter(Objects::nonNull)
                        .flatMap(node ->
                                NullSafe.stream(node.getTags()))
                        .collect(Collectors.toUnmodifiableSet());
            } else {
                // Find the tags common to ALL nodes
                Set<String> commonTags = null;
                for (final DocRef docRef : docRefs) {
                    if (docRef != null) {
                        final ExplorerNode node = treeModel.getNode(docRef.getUuid());
                        final Set<String> nodeTags = new HashSet<>(NullSafe.getOrElseGet(
                                node,
                                ExplorerNode::getTags,
                                Collections::emptySet));
                        if (nodeTags.isEmpty()) {
                            // A node has no tags so no common tags
                            commonTags = nodeTags;
                            break;
                        }
                        if (commonTags != null) {
                            nodeTags.retainAll(commonTags);
                        }
                        commonTags = nodeTags;
                    }
                }
                return Collections.unmodifiableSet(NullSafe.set(commonTags));
            }
        } else {
            return Collections.emptySet();
        }
    }

    @Override
    public List<DocumentType> getVisibleTypes() {
        // Get the master tree model.
        final UnmodifiableTreeModel masterTreeModel = explorerTreeModel.getModel();

        // Filter the model by user permissions.
        final Set<DocumentPermission> requiredPermissions = new HashSet<>();
        requiredPermissions.add(DocumentPermission.VIEW);

        final Set<String> visibleTypes = new HashSet<>();
        addTypes(null, masterTreeModel, visibleTypes, requiredPermissions);

        return getDocumentTypes(visibleTypes);
    }

    private boolean addTypes(final ExplorerNode parent,
                             final UnmodifiableTreeModel treeModel,
                             final Set<String> types,
                             final Set<DocumentPermission> requiredPermissions) {
        boolean added = false;

        final List<ExplorerNode> children = treeModel.getChildren(parent);
        if (children != null) {
            for (final ExplorerNode child : children) {
                // Recurse right down to find out if a descendant is being added and therefore if we need to
                // include this type as it is an ancestor.
                // Even if you have no permission on a folder, you can see descendants of it if you have permission
                // on them, hence we have to recurse all the way.
                final boolean hasChildren = addTypes(child, treeModel, types, requiredPermissions);
                final String type = child.getType();
                if (hasChildren) {
                    // We added one or more descendants of child, so add child's type
                    types.add(type);
                    added = true;
                } else if (!types.contains(type)
                           && NodeInclusionChecker.hasPermission(securityContext, child, requiredPermissions)) {
                    types.add(type);
                    added = true;
                }
            }
        }

        return added;
    }

    private List<DocumentType> getDocumentTypes(final Collection<String> visibleTypes) {
        return getTypes().stream()
                .filter(type -> visibleTypes.contains(type.getType()))
                .collect(Collectors.toList());
    }

    private void checkCreatePermission(final DocRef folderRef, final String documentType) {
        // Only allow administrators to create documents with no folder.
        if (folderRef == null) {
            if (!securityContext.isAdmin()) {
                throw new PermissionException(securityContext.getUserRef(),
                        "Only administrators can create root level entries");
            }
        } else {
            if (!securityContext.hasDocumentCreatePermission(folderRef, documentType)) {
                final String folderName = Optional.ofNullable(explorerTreeModel.getModel().getNode(folderRef.getUuid()))
                        .map(ExplorerNode::getName)
                        .filter(name -> !name.isEmpty())
                        .map(name -> "'" + name + "' (" + folderRef + ")")
                        .orElse(folderRef.getName());
                throw new PermissionException(securityContext.getUserRef(),
                        "You do not have permission to create " + documentType + " in folder " + folderName);
            }
        }
    }

    @Override
    public ResultPage<FindResult> find(final DocumentFindRequest request) {
        final LocalMetrics metrics = Metrics.createLocalMetrics(LOGGER.isDebugEnabled());
        try {
            if (request.getFilter() == null) {
                return ResultPage.empty();
            }
            final boolean recentItemsMode = request.getFilter().getRecentItems() != null;
            if (recentItemsMode) {
                if (request.getFilter().getRecentItems().isEmpty()) {
                    return ResultPage.empty();
                }
            } else if (NullSafe.isBlankString(request.getFilter().getNameFilter())) {
                return ResultPage.empty();
            }

            // Get a copy of the master tree model, so we can add the favourites into it.
            final TreeModel masterTreeModelClone = explorerTreeModel.getModel().createMutableCopy();

            final FetchExplorerNodeResult result = getData(
                    request.getFilter(),
                    masterTreeModelClone,
                    OpenItemsImpl.all(),
                    metrics,
                    false);
            final List<FindResult> results = new ArrayList<>();

            walkNodeTree(result.getRootNodes(), (path, node) -> {
                if (node.hasNodeFlag(NodeFlag.FILTER_MATCH) &&
                    node.getDocRef() != null &&
                    !ExplorerConstants.isRootNode(node)) {
<<<<<<< HEAD
                    results.add(new FindResult(
                            node.getDocRef(),
                            path.stream().map(ExplorerNode::getDisplayValue).collect(Collectors.joining(" / ")),
                            node.getIcon()));
=======
                    final String pathStr = ExplorerNode.buildDocRefPathString(path);
                    results.add(new FindResult(node.getDocRef(), pathStr, node.getIcon()));
>>>>>>> 539b54c3
                }
                return true;
            });

            // If this is recent items mode then filter by recent items.
            if (recentItemsMode) {
                final Map<DocRef, FindResult> resultMap = results
                        .stream()
                        .collect(Collectors.toMap(FindResult::getDocRef, Function.identity()));
                final List<FindResult> recentItems = request
                        .getFilter().getRecentItems()
                        .stream()
                        .map(resultMap::get)
                        .filter(Objects::nonNull)
                        .toList();
                return ResultPage.createPageLimitedList(recentItems, request.getPageRequest());
            } else {
                results.sort(Comparator
                        .<FindResult, String>comparing(res -> res.getDocRef().getName(), Comparator.naturalOrder())
                        .thenComparing(FindResult::getPath)
                        .thenComparing(res -> res.getDocRef().getType())
                        .thenComparing(res -> res.getDocRef().getUuid()));
            }

            return ResultPage.createPageLimitedList(results, request.getPageRequest());

        } catch (Exception e) {
            LOGGER.error("Error finding nodes with request {}", request, e);
            throw e;
        }
    }

//    private void addResults(final String parent,
//                            final List<ExplorerNode> nodes,
//                            final List<FindResult> results) {
//        if (nodes != null) {
//            for (final ExplorerNode node : nodes) {
//                if (node.hasNodeFlag(NodeFlag.FILTER_MATCH) &&
//                        node.getDocRef() != null &&
//                        !ExplorerConstants.isRootNode(node)) {
//
//                    results.add(new FindResult(
//                            node.getDocRef(),
//                            parent,
//                            node.getIcon()));
//                }
//                addResults(
//                        parent.isEmpty()
//                                ? node.getName()
//                                : parent + " / " + node.getName(),
//                        node.getChildren(),
//                        results);
//            }
//        }
//    }

    @Override
    public ResultPage<FindResult> advancedFind(final AdvancedDocumentFindRequest request) {
//        final LocalMetrics metrics = Metrics.createLocalMetrics(LOGGER.isDebugEnabled());
        try {
            final List<FindResult> results = new ArrayList<>();
            applyExpressionFilter(request, (path, node) -> {
                results.add(createFindResult(path, node));
                return true;
            });

            // If this is recent items mode then filter by recent items.
            results.sort(Comparator
                    .<FindResult, String>comparing(res -> res.getDocRef().getName(), Comparator.naturalOrder())
                    .thenComparing(FindResult::getPath)
                    .thenComparing(res -> res.getDocRef().getType())
                    .thenComparing(res -> res.getDocRef().getUuid()));

            return ResultPage.createPageLimitedList(results, request.getPageRequest());

        } catch (Exception e) {
            LOGGER.error("Error finding nodes with request {}", request, e);
            throw e;
        }
    }

    private FindResult createFindResult(final SequencedSet<DocRef> path, final ExplorerNode node) {
        final String pathStr = ExplorerNode.buildDocRefPathString(path);
        return new FindResult(node.getDocRef(), pathStr, node.getIcon());
    }

    private void applyExpressionFilter(final AdvancedDocumentFindRequest request,
                                       final TreeConsumer consumer) {
        final LocalMetrics metrics = Metrics.createLocalMetrics(LOGGER.isDebugEnabled());
        try {
            if (!ExpressionUtil.hasTerms(request.getExpression())) {
                return;
            }

            // Get a copy of the master tree model, so we can add the favourites into it.
            final TreeModel masterTreeModelClone = explorerTreeModel.getModel().createMutableCopy();

            // This is not used by the explorer tree so, we only want nodes under the System root,
            // not Favourites.
            final ExplorerTreeFilter explorerTreeFilter = ExplorerTreeFilter
                    .builder()
                    .requiredPermissions(request.getRequiredPermissions())
                    .includedRootTypes(ExplorerConstants.SYSTEM_TYPE)
                    .build();

            final FetchExplorerNodeResult result = getData(
                    explorerTreeFilter,
                    masterTreeModelClone,
                    OpenItemsImpl.all(),
                    metrics,
                    false);

            final ExpressionOperator expression = request.getExpression();
            final ExpressionMatcher expressionMatcher =
                    new ExpressionMatcher(DocumentPermissionFields.getAllFieldMap());

            walkNodeTree(result.getRootNodes(), (path, node) -> {
                if (matchExpression(path, node, expressionMatcher, expression)) {
                    return consumer.consume(path, node);
                }
                return true;
            });
        } catch (Exception e) {
            LOGGER.error("Error finding nodes with request {}", request, e);
            throw e;
        }
    }

    @Override
    public ResultPage<FindResultWithPermissions> advancedFindWithPermissions(
            final AdvancedDocumentFindWithPermissionsRequest request) {
        // First find the results then decorate them with user permissions.
        final List<FindResultWithPermissions> results = new ArrayList<>();
        applyExpressionFilter(request, (path, node) -> {
            final DocumentUserPermissions permissions = documentPermissionService
                    .getPermissions(node.getDocRef(), request.getUserRef());
            if (request.isExplicitPermission()) {
                if (permissions.getPermission() != null ||
                    (permissions.getDocumentCreatePermissions() != null &&
                     !permissions.getDocumentCreatePermissions().isEmpty())) {
                    results.add(new FindResultWithPermissions(createFindResult(path, node), permissions));
                }
            } else {
                results.add(new FindResultWithPermissions(createFindResult(path, node), permissions));
            }

            return true;
        });

        // If this is recent items mode then filter by recent items.
        results.sort(Comparator
                .<FindResultWithPermissions, String>comparing(res ->
                        res.getFindResult().getDocRef().getName(), Comparator.naturalOrder())
                .thenComparing(res -> res.getFindResult().getPath())
                .thenComparing(res -> res.getFindResult().getDocRef().getType())
                .thenComparing(res -> res.getFindResult().getDocRef().getUuid()));

        // Return the decorated result.
        return ResultPage.createPageLimitedList(results, request.getPageRequest());
    }

    private void walkNodeTree(final List<ExplorerNode> nodes,
                              final TreeConsumer consumer) {
        walkNodeTree(Collections.emptyNavigableSet(), nodes, consumer);
    }

    private void walkNodeTree(final SequencedSet<DocRef> nodePath,
                              final List<ExplorerNode> nodes,
                              final TreeConsumer consumer) {
        if (nodes != null) {
            for (final ExplorerNode node : nodes) {
                if (consumer.consume(nodePath, node)) {
                    // init capacity of LinkedHashSet will likely be 12 which is prob fine
                    // for the depth of most trees
                    final SequencedSet<DocRef> newAncestors = new LinkedHashSet<>(nodePath);
                    newAncestors.add(node.getDocRef());
                    walkNodeTree(newAncestors, node.getChildren(), consumer);
                }
            }
        }
    }

//    private void addResults(final String parent,
//                            final List<ExplorerNode> nodes,
//                            final List<DocRef> ancestors,
//                            final List<FindResult> results,
//                            final Predicate<ContextualNode> contextualNodePredicate) {
//        if (nodes != null) {
//            for (final ExplorerNode node : nodes) {
//                final ContextualNode contextualNode = new ContextualNode(ancestors, node);
//                if (contextualNodePredicate.test(contextualNode)) {
//                    results.add(new FindResult(
//                            node.getDocRef(),
//                            parent,
//                            node.getIcon()));
//                }
//                final List<DocRef> newAncestors = new ArrayList<>(ancestors);
//                if (node.getDocRef() != null) {
//                    newAncestors.add(node.getDocRef());
//                }
//                addResults(
//                        parent.isEmpty()
//                                ? node.getName()
//                                : parent + " / " + node.getName(),
//                        node.getChildren(),
//                        newAncestors,
//                        results,
//                        contextualNodePredicate);
//            }
//        }
//    }

    private boolean matchExpression(final SequencedSet<DocRef> nodePath,
                                    final ExplorerNode node,
                                    final ExpressionMatcher expressionMatcher,
                                    final ExpressionOperator expression) {
        if (node.hasNodeFlag(NodeFlag.FILTER_MATCH) && node.getDocRef() != null) {
            // Some value are null, so can't use Map.of
            final Map<String, Object> attributes = new HashMap<>();
            attributes.put(DocumentPermissionFields.DOCUMENT.getFldName(), node.getDocRef());
<<<<<<< HEAD
            attributes.put(DocumentPermissionFields.CHILDREN.getFldName(),
                    (TermMatcher) (queryField, condition, termValue, docRef) -> {
                        if (Condition.OF_DOC_REF.equals(condition)) {
                            if (docRef == null) {
                                return false;
                            }
                            if (!path.isEmpty()) {
                                final DocRef parent = path.getLast().getDocRef();
                                return docRef.equals(parent);
                            }
                        }
                        return false;
                    });
            attributes.put(DocumentPermissionFields.DESCENDANTS.getFldName(),
                    (TermMatcher) (queryField, condition, termValue, docRef) -> {
                        if (Condition.OF_DOC_REF.equals(condition)) {
                            if (docRef == null) {
                                return false;
                            }
                            if (!path.isEmpty()) {
                                return path.stream().anyMatch(n -> Objects.equals(docRef, n.getDocRef()));
                            }
                        }
                        return false;
                    });
            attributes.put(DocumentPermissionFields.USER.getFldName(),
                    (TermMatcher) (queryField, condition, termValue, docRef) -> {
                        if (docRef == null) {
                            return false;
                        }

                        final DocumentPermission permission = documentPermissionService
                                .getPermission(
                                        node.getDocRef(),
                                        UserRef.builder().uuid(docRef.getUuid()).build());

                        return switch (condition) {
                            case Condition.USER_HAS_PERM -> permission != null;
                            case Condition.USER_HAS_OWNER -> DocumentPermission.OWNER.equals(permission);
                            case Condition.USER_HAS_DELETE -> DocumentPermission.DELETE.equals(permission);
                            case Condition.USER_HAS_EDIT -> DocumentPermission.EDIT.equals(permission);
                            case Condition.USER_HAS_VIEW -> DocumentPermission.VIEW.equals(permission);
                            case Condition.USER_HAS_USE -> DocumentPermission.USE.equals(permission);
                            default -> false;
                        };
                    });
=======
            attributes.put(DocumentPermissionFields.CHILDREN.getFldName(), createChildrenOfTermMatcher(nodePath));
            attributes.put(DocumentPermissionFields.DESCENDANTS.getFldName(), createDescendantsOfTermMatcher(nodePath));
            attributes.put(DocumentPermissionFields.USER.getFldName(), createUserTermMatcher(node));
>>>>>>> 539b54c3
            attributes.put(DocumentPermissionFields.DOCUMENT_TYPE.getFldName(), node.getDocRef().getType());
            attributes.put(DocumentPermissionFields.DOCUMENT_UUID.getFldName(), node.getDocRef().getUuid());
            attributes.put(DocumentPermissionFields.DOCUMENT_NAME.getFldName(), node.getDocRef().getName());
            attributes.put(DocumentPermissionFields.DOCUMENT_TAG.getFldName(), node.getTags());
            return expressionMatcher.match(Collections.unmodifiableMap(attributes), expression);
        }

        return false;
    }

    private TermMatcher createUserTermMatcher(final ExplorerNode node) {
        return (queryField, condition, termValue, docRef) -> {
            if (docRef == null) {
                return false;
            }

            final DocumentPermission permission = documentPermissionService
                    .getPermission(
                            node.getDocRef(),
                            UserRef.builder().uuid(docRef.getUuid()).build());

            return switch (condition) {
                case USER_HAS_PERM -> permission != null;
                case USER_HAS_OWNER -> DocumentPermission.OWNER.equals(permission);
                case USER_HAS_DELETE -> DocumentPermission.DELETE.equals(permission);
                case USER_HAS_EDIT -> DocumentPermission.EDIT.equals(permission);
                case USER_HAS_VIEW -> DocumentPermission.VIEW.equals(permission);
                case USER_HAS_USE -> DocumentPermission.USE.equals(permission);
                default -> false;
            };
        };
    }

    private static TermMatcher createDescendantsOfTermMatcher(final SequencedSet<DocRef> nodePath) {
        return (queryField, condition, termValue, docRef) -> {
            if (Condition.OF_DOC_REF.equals(condition)) {
                if (docRef == null) {
                    return false;
                }
                if (!nodePath.isEmpty()) {
                    return nodePath.contains(docRef);
                }
            }
            return false;
        };
    }

    private static TermMatcher createChildrenOfTermMatcher(final SequencedSet<DocRef> nodePath) {
        return (queryField, condition, termValue, docRef) -> {
            if (Condition.OF_DOC_REF.equals(condition)) {
                if (docRef == null) {
                    return false;
                }
                if (!nodePath.isEmpty()) {
                    final DocRef parent = nodePath.getLast();
                    return docRef.equals(parent);
                }
            }
            return false;
        };
    }

    @Override
    public ResultPage<FindInContentResult> findInContent(final FindInContentRequest request) {
        final ResultPage<DocContentMatch> resultPage = contentIndex.findInContent(request);
        final List<FindInContentResult> list = new ArrayList<>();
        for (final DocContentMatch docContentMatch : resultPage.getValues()) {
            final List<String> parents = new ArrayList<>();
            parents.add(docContentMatch.getDocRef().getName());
            final UnmodifiableTreeModel masterTreeModel = explorerTreeModel.getModel();
            if (masterTreeModel != null) {
                ExplorerNode parent = masterTreeModel.getParent(ExplorerNode
                        .builder()
                        .docRef(docContentMatch.getDocRef())
                        .build());
                while (parent != null) {
                    parents.add(parent.getName());
                    parent = masterTreeModel.getParent(parent);
                }
            }
            final StringBuilder parentPath = new StringBuilder();
            for (int i = parents.size() - 1; i >= 0; i--) {
                String parent = parents.get(i);
                parentPath.append(parent);
                if (i > 0) {
                    parentPath.append(" / ");
                }
            }

            final ExplorerActionHandler explorerActionHandler =
                    explorerActionHandlers.getHandler(docContentMatch.getDocRef().getType());
            final FindInContentResult explorerDocContentMatch = FindInContentResult.builder()
                    .docContentMatch(docContentMatch)
                    .path(parentPath.toString())
                    .icon(explorerActionHandler.getDocumentType().getIcon())
                    .build();
            list.add(explorerDocContentMatch);
        }
        return new ResultPage<>(list, resultPage.getPageResponse());
    }

    @Override
    public DocContentHighlights fetchHighlights(final FetchHighlightsRequest request) {
        return contentIndex.fetchHighlights(request);
    }

    @Override
    public Set<String> parseNodeTags(final String tagsStr) {
        return NodeTagSerialiser.deserialise(tagsStr);
    }

    @Override
    public String nodeTagsToString(final Set<String> tags) {
        return NodeTagSerialiser.serialise(tags);
    }

    @Override
    public Suggestions getSuggestions(final FetchSuggestionsRequest request) {
        return securityContext.secureResult(() -> {
            if (ExplorerFields.TAG.getFldName().equals(request.getField().getFldName())) {
                final Set<String> tags = getTags();
                return new Suggestions(new ArrayList<>(tags), false);
            } else {
                throw new RuntimeException(LogUtil.message("Unexpected field " + request.getField().getFldName()));
            }
        });
    }

    // --------------------------------------------------------------------------------


    /**
     * @param hasChildren         Whether this node has any children that are to be included in the tree.
     * @param hasIssues           Whether this node or any of its descendants have an issue.
     * @param isFolder            Whether this node is a folder, i.e. has children that may or may not be included
     *                            in the tree.
     * @param containsFilterMatch Whether this node or any descendant is a filter match.
     */
    private record NodeStates(boolean hasChildren,
                              boolean hasIssues,
                              boolean isFolder,
                              boolean containsFilterMatch,
                              Set<ExplorerNodeKey> openNodes) {

    }


    // --------------------------------------------------------------------------------


    private enum TagOperation {
        ADD,
        REMOVE
    }


    // --------------------------------------------------------------------------------


    private interface TreeConsumer {

        /**
         * Consume a node and return true if we should keep descending.
         */
        boolean consume(SequencedSet<DocRef> nodePath, ExplorerNode node);
    }
}<|MERGE_RESOLUTION|>--- conflicted
+++ resolved
@@ -919,7 +919,7 @@
         // Create an item of the specified type in the destination folder.
         // This should fire a CREATE entity event
         NameValidationUtil.validate(NAME_PATTERN_VALUE, name);
-        DocRef docRef = new DocRef(ExplorerConstants.FOLDER, UUID.randomUUID().toString(), name);
+        DocRef docRef = new DocRef(ExplorerConstants.FOLDER_TYPE, UUID.randomUUID().toString(), name);
         return create(docRef, destinationFolder, permissionInheritance);
     }
 
@@ -1242,17 +1242,6 @@
         }
     }
 
-<<<<<<< HEAD
-    private boolean allowsPermissionChange(final PermissionInheritance permissionInheritance) {
-        // NONE/DESTINATION involve clearing all current perms and COMBINED means adding additional perms.
-        // All are something only an OWNER (or admin) can do.
-        return permissionInheritance == PermissionInheritance.DESTINATION
-               || permissionInheritance == PermissionInheritance.NONE
-               || permissionInheritance == PermissionInheritance.COMBINED;
-    }
-
-=======
->>>>>>> 539b54c3
     @Override
     public ExplorerNode rename(final ExplorerNode explorerNode, final String docName) {
         final ExplorerActionHandler handler = explorerActionHandlers.getHandler(explorerNode.getType());
@@ -1602,15 +1591,8 @@
                 if (node.hasNodeFlag(NodeFlag.FILTER_MATCH) &&
                     node.getDocRef() != null &&
                     !ExplorerConstants.isRootNode(node)) {
-<<<<<<< HEAD
-                    results.add(new FindResult(
-                            node.getDocRef(),
-                            path.stream().map(ExplorerNode::getDisplayValue).collect(Collectors.joining(" / ")),
-                            node.getIcon()));
-=======
                     final String pathStr = ExplorerNode.buildDocRefPathString(path);
                     results.add(new FindResult(node.getDocRef(), pathStr, node.getIcon()));
->>>>>>> 539b54c3
                 }
                 return true;
             });
@@ -1831,58 +1813,9 @@
             // Some value are null, so can't use Map.of
             final Map<String, Object> attributes = new HashMap<>();
             attributes.put(DocumentPermissionFields.DOCUMENT.getFldName(), node.getDocRef());
-<<<<<<< HEAD
-            attributes.put(DocumentPermissionFields.CHILDREN.getFldName(),
-                    (TermMatcher) (queryField, condition, termValue, docRef) -> {
-                        if (Condition.OF_DOC_REF.equals(condition)) {
-                            if (docRef == null) {
-                                return false;
-                            }
-                            if (!path.isEmpty()) {
-                                final DocRef parent = path.getLast().getDocRef();
-                                return docRef.equals(parent);
-                            }
-                        }
-                        return false;
-                    });
-            attributes.put(DocumentPermissionFields.DESCENDANTS.getFldName(),
-                    (TermMatcher) (queryField, condition, termValue, docRef) -> {
-                        if (Condition.OF_DOC_REF.equals(condition)) {
-                            if (docRef == null) {
-                                return false;
-                            }
-                            if (!path.isEmpty()) {
-                                return path.stream().anyMatch(n -> Objects.equals(docRef, n.getDocRef()));
-                            }
-                        }
-                        return false;
-                    });
-            attributes.put(DocumentPermissionFields.USER.getFldName(),
-                    (TermMatcher) (queryField, condition, termValue, docRef) -> {
-                        if (docRef == null) {
-                            return false;
-                        }
-
-                        final DocumentPermission permission = documentPermissionService
-                                .getPermission(
-                                        node.getDocRef(),
-                                        UserRef.builder().uuid(docRef.getUuid()).build());
-
-                        return switch (condition) {
-                            case Condition.USER_HAS_PERM -> permission != null;
-                            case Condition.USER_HAS_OWNER -> DocumentPermission.OWNER.equals(permission);
-                            case Condition.USER_HAS_DELETE -> DocumentPermission.DELETE.equals(permission);
-                            case Condition.USER_HAS_EDIT -> DocumentPermission.EDIT.equals(permission);
-                            case Condition.USER_HAS_VIEW -> DocumentPermission.VIEW.equals(permission);
-                            case Condition.USER_HAS_USE -> DocumentPermission.USE.equals(permission);
-                            default -> false;
-                        };
-                    });
-=======
             attributes.put(DocumentPermissionFields.CHILDREN.getFldName(), createChildrenOfTermMatcher(nodePath));
             attributes.put(DocumentPermissionFields.DESCENDANTS.getFldName(), createDescendantsOfTermMatcher(nodePath));
             attributes.put(DocumentPermissionFields.USER.getFldName(), createUserTermMatcher(node));
->>>>>>> 539b54c3
             attributes.put(DocumentPermissionFields.DOCUMENT_TYPE.getFldName(), node.getDocRef().getType());
             attributes.put(DocumentPermissionFields.DOCUMENT_UUID.getFldName(), node.getDocRef().getUuid());
             attributes.put(DocumentPermissionFields.DOCUMENT_NAME.getFldName(), node.getDocRef().getName());
