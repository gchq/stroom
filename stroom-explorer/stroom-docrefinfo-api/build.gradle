--- conflicted
+++ resolved
@@ -1,15 +1,9 @@
 ext.moduleName = 'stroom.docrefinfo.api'
 
 dependencies {
-<<<<<<< HEAD
     implementation project(':stroom-docref')
+    implementation project(':stroom-util-shared')
 
     implementation libs.jackson_annotations
     implementation libs.jaxb_api
-=======
-//    compile libs.jackson_annotations
-//    compile libs.jaxb_api
-    compile project(':stroom-docref')
-    compile project(':stroom-util-shared')
->>>>>>> 1f2edced
 }