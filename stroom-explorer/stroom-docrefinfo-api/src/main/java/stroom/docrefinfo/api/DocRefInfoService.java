package stroom.docrefinfo.api;

import stroom.docref.DocRef;
import stroom.docref.DocRefInfo;

import java.util.List;
import java.util.Optional;

public interface DocRefInfoService extends DocRefDecorator {

    /**
     * @return A list of all known and readable docRefs for the given type.
     */
    List<DocRef> findByType(String type);

    Optional<DocRefInfo> info(DocRef docRef);

    Optional<DocRefInfo> info(String uuid);

    Optional<String> name(DocRef docRef);

    /**
     * Find by match on the name.
     * If allowWildCards is true '*' can be used to denote a 0-many char wild card.
     * Names may not be unique for a given type, so a non-wild carded nameFilter may return
     * more than one {@link DocRef}.
     *
     * @param type       Can be null. If null all handlers will be searched
     * @param nameFilter The name of the {@link DocRef}s to filter by. If allowWildCards is true
     *                   find all matching else find those with an exact case-sensitive name match.
     */
<<<<<<< HEAD
    List<DocRef> findByName(final String type,
                            final String nameFilter,
                            final boolean allowWildCards,
                            final boolean isCaseSensitive);
=======
    List<DocRef> findByName(String type,
                            String nameFilter,
                            boolean allowWildCards);
>>>>>>> ee4358ad

    /**
     * Find by match on the name.
     * If allowWildCards is true '*' can be used to denote a 0-many char wild card.
     * Names may not be unique for a given type, so a non-wild carded nameFilter may return
     * more than one {@link DocRef}. Applies all nameFilters using an OR, i.e. returns all docRefs
     * associated with any of the passed nameFilters.
     *
     * @param type        The {@link DocRef} type. Mandatory.
     * @param nameFilters The names of the {@link DocRef}s to filter by. If allowWildCards is true
     *                    find all matching else find those with an exact case-sensitive name match.
     */
<<<<<<< HEAD
    List<DocRef> findByNames(final String type,
                             final List<String> nameFilters,
                             final boolean allowWildCards,
                             final boolean isCaseSensitive);
=======
    List<DocRef> findByNames(String type,
                             List<String> nameFilters,
                             boolean allowWildCards);
>>>>>>> ee4358ad
}<|MERGE_RESOLUTION|>--- conflicted
+++ resolved
@@ -29,16 +29,10 @@
      * @param nameFilter The name of the {@link DocRef}s to filter by. If allowWildCards is true
      *                   find all matching else find those with an exact case-sensitive name match.
      */
-<<<<<<< HEAD
-    List<DocRef> findByName(final String type,
-                            final String nameFilter,
-                            final boolean allowWildCards,
-                            final boolean isCaseSensitive);
-=======
     List<DocRef> findByName(String type,
                             String nameFilter,
-                            boolean allowWildCards);
->>>>>>> ee4358ad
+                            boolean allowWildCards,
+                            boolean isCaseSensitive);
 
     /**
      * Find by match on the name.
@@ -51,14 +45,8 @@
      * @param nameFilters The names of the {@link DocRef}s to filter by. If allowWildCards is true
      *                    find all matching else find those with an exact case-sensitive name match.
      */
-<<<<<<< HEAD
-    List<DocRef> findByNames(final String type,
-                             final List<String> nameFilters,
-                             final boolean allowWildCards,
-                             final boolean isCaseSensitive);
-=======
     List<DocRef> findByNames(String type,
                              List<String> nameFilters,
-                             boolean allowWildCards);
->>>>>>> ee4358ad
+                             boolean allowWildCards,
+                             boolean isCaseSensitive);
 }