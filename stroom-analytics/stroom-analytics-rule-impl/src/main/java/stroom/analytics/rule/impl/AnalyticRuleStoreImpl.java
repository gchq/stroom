--- conflicted
+++ resolved
@@ -62,12 +62,8 @@
     private final Store<AnalyticRuleDoc> store;
     private final SecurityContext securityContext;
     private final Provider<DataSourceProviderRegistry> dataSourceProviderRegistryProvider;
-<<<<<<< HEAD
-    private final SearchRequestBuilder searchRequestBuilder;
+    private final SearchRequestFactory searchRequestFactory;
     private final Provider<AnalyticRuleProcessors> analyticRuleProcessorsProvider;
-=======
-    private final SearchRequestFactory searchRequestFactory;
->>>>>>> dbd8861f
 
     @Inject
     AnalyticRuleStoreImpl(final StoreFactory storeFactory,
@@ -79,12 +75,8 @@
         this.store = storeFactory.createStore(serialiser, AnalyticRuleDoc.DOCUMENT_TYPE, AnalyticRuleDoc.class);
         this.securityContext = securityContext;
         this.dataSourceProviderRegistryProvider = dataSourceProviderRegistryProvider;
-<<<<<<< HEAD
-        this.searchRequestBuilder = searchRequestBuilder;
+        this.searchRequestFactory = searchRequestFactory;
         this.analyticRuleProcessorsProvider = analyticRuleProcessorsProvider;
-=======
-        this.searchRequestFactory = searchRequestFactory;
->>>>>>> dbd8861f
     }
 
     ////////////////////////////////////////////////////////////////////////
