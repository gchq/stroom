--- conflicted
+++ resolved
@@ -6,17 +6,10 @@
 import stroom.query.language.functions.FieldIndex;
 import stroom.query.language.functions.Val;
 import stroom.query.language.functions.ValuesConsumer;
-<<<<<<< HEAD
 import stroom.search.extraction.AnalyticFieldListConsumer;
 import stroom.search.extraction.FieldValue;
+import stroom.search.extraction.FieldValueExtractor;
 import stroom.search.extraction.MemoryIndex;
-=======
-import stroom.search.extraction.FieldValueExtractor;
-import stroom.search.impl.SearchException;
-import stroom.search.impl.SearchExpressionQueryBuilder.SearchExpressionQuery;
-import stroom.util.logging.LambdaLogger;
-import stroom.util.logging.LambdaLoggerFactory;
->>>>>>> 48563a58
 
 import java.util.List;
 
@@ -75,32 +68,9 @@
             }
         }
     }
-<<<<<<< HEAD
-=======
 
     @Override
     public void acceptStringValues(final List<StringFieldValue> stringValues) {
         acceptFieldValues(fieldValueExtractor.convert(stringValues));
     }
-
-    private boolean matchQuery(final MemoryIndex memoryIndex) {
-        try {
-            final SearchExpressionQuery query = searchExpressionQueryCache.getQuery(true);
-            final IndexSearcher indexSearcher = memoryIndex.createSearcher();
-            final TopDocs docs = indexSearcher.search(query.getQuery(), 100);
-
-            if (docs.totalHits == 0) {
-                return false;
-            } else if (docs.totalHits == 1) {
-                return true;
-            } else {
-                LOGGER.error("Unexpected number of documents {}  found by rule, should be 1 or 0.", docs.totalHits);
-            }
-        } catch (final SearchException | IOException se) {
-            LOGGER.warn("Unable to create alerts for rule " + searchRequest.getQuery() + " due to " + se.getMessage());
-        }
-
-        return false;
-    }
->>>>>>> 48563a58
 }