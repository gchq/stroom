--- conflicted
+++ resolved
@@ -44,14 +44,10 @@
 import stroom.search.extraction.ExtractionException;
 import stroom.search.extraction.ExtractionState;
 import stroom.search.extraction.FieldListConsumerHolder;
-<<<<<<< HEAD
-import stroom.search.extraction.MemoryIndex;
-=======
 import stroom.search.extraction.FieldValueExtractor;
 import stroom.search.extraction.FieldValueExtractorFactory;
+import stroom.search.extraction.MemoryIndex;
 import stroom.search.extraction.ValueConsumerHolder;
-import stroom.search.impl.SearchExpressionQueryBuilderFactory;
->>>>>>> 48563a58
 import stroom.security.api.SecurityContext;
 import stroom.security.api.UserIdentity;
 import stroom.task.api.ExecutorProvider;
@@ -248,7 +244,7 @@
                                                            final AtomicBoolean allComplete) {
         final DocRef pipelineRef = groupKey.pipeline();
         final String ownerUuid = groupKey.ownerUuid();
-        if (analytics.size() > 0) {
+        if (!analytics.isEmpty()) {
             final UserIdentity userIdentity = securityContext.createIdentityByUserUuid(ownerUuid);
             return securityContext.asUserResult(userIdentity, () -> securityContext.useAsReadResult(() -> {
                 final String pipelineIdentity = pipelineRef.toInfoString();
@@ -283,7 +279,7 @@
         });
 
         // Now process each stream with the pipeline.
-        if (sortedMetaList.size() > 0) {
+        if (!sortedMetaList.isEmpty()) {
             final PipelineData pipelineData = getPipelineData(pipelineDocRef);
             for (final Meta meta : sortedMetaList) {
                 if (!parentTaskContext.isTerminated()) {
@@ -397,7 +393,7 @@
         if (fieldListConsumers.size() > 1) {
             fieldListConsumer = new MultiAnalyticFieldListConsumer(fieldListConsumers);
         } else if (fieldListConsumers.size() == 1) {
-            fieldListConsumer = fieldListConsumers.get(0);
+            fieldListConsumer = fieldListConsumers.getFirst();
         } else {
             fieldListConsumer = null;
         }
@@ -652,7 +648,7 @@
 
             searchRequest = searchRequest.copy().key(queryKey).incremental(true).build();
             // Perform the search.
-            ResultRequest resultRequest = searchRequest.getResultRequests().get(0);
+            ResultRequest resultRequest = searchRequest.getResultRequests().getFirst();
             resultRequest = resultRequest.copy().timeFilter(timeFilter).build();
             final TableResultConsumer tableResultConsumer =
                     new TableResultConsumer(analytic.analyticRuleDoc(), notificationState, detectionConsumer);
