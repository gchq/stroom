--- conflicted
+++ resolved
@@ -190,13 +190,8 @@
         final Map<GroupKey, List<TableBuilderAnalytic>> analyticGroupMap = new HashMap<>();
         for (final TableBuilderAnalytic analytic : analytics) {
             try {
-<<<<<<< HEAD
-                final String ownerUuid = securityContext.getDocumentOwnerUuid(loadedAnalytic.viewDoc().asDocRef());
-                final GroupKey groupKey = new GroupKey(loadedAnalytic.viewDoc().getPipeline(), ownerUuid);
-=======
-                final String ownerUuid = securityContext.getDocumentOwnerUuid(analytic.analyticRuleDoc().getUuid());
+                final String ownerUuid = securityContext.getDocumentOwnerUuid(analytic.analyticRuleDoc().asDocRef());
                 final GroupKey groupKey = new GroupKey(analytic.viewDoc().getPipeline(), ownerUuid);
->>>>>>> 010d9ac3
                 analyticGroupMap
                         .computeIfAbsent(groupKey, k -> new ArrayList<>())
                         .add(analytic);
