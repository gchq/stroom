--- conflicted
+++ resolved
@@ -187,7 +187,6 @@
         }
     }
 
-<<<<<<< HEAD
     private Runnable createRunnable(final AnalyticRuleDoc analytic,
                                     final TaskContext parentTaskContext) {
         return () -> {
@@ -199,26 +198,6 @@
                 } catch (final RuntimeException e) {
                     LOGGER.error(() -> "Error executing rule: " + AnalyticUtil.getAnalyticRuleIdentity(analytic), e);
                 }
-=======
-    private void execAnalytic(final AnalyticRuleDoc analytic,
-                              final TaskContext parentTaskContext) {
-        if (!parentTaskContext.isTerminated()) {
-            try {
-                final DocRef analyticDocRef = analytic.asDocRef();
-                final String ownerUuid = securityContext.getDocumentOwnerUuid(analyticDocRef);
-                final UserIdentity userIdentity = securityContext.getIdentityByUserUuid(ownerUuid);
-                LOGGER.debug(() -> LogUtil.message(
-                        "Using ownerUuid: {}, userIdentity: {} for analyticRuleDoc: {}",
-                        ownerUuid, userIdentity, analyticDocRef.toShortString()));
-
-                securityContext.asUser(userIdentity, () ->
-                        execAnalyticAsUser(
-                                analytic,
-                                userIdentity,
-                                parentTaskContext));
-            } catch (final RuntimeException e) {
-                LOGGER.error(() -> "Error executing rule: " + AnalyticUtil.getAnalyticRuleIdentity(analytic), e);
->>>>>>> fcf9f887
             }
         };
     }
@@ -241,15 +220,10 @@
                 try {
                     // We need to set the user again here as it will have been lost from the parent context as we are
                     // running within a new thread.
-<<<<<<< HEAD
+                    LOGGER.debug(() -> LogUtil.message("analyticRuleDoc: {}, running as user: {}",
+                            analyticDocRef.toShortString(), executionSchedule.getRunAsUser()));
+
                     securityContext.asUser(executionSchedule.getRunAsUser(), () -> securityContext.useAsRead(() -> {
-=======
-                    securityContext.asUser(userIdentity, () -> securityContext.useAsRead(() -> {
-
-                        LOGGER.debug(() -> LogUtil.message("analyticRuleDoc: {}, running as userIdentity: {}",
-                                analyticDocRef.toShortString(), userIdentity));
-
->>>>>>> fcf9f887
                         boolean success = true;
                         while (success && !parentTaskContext.isTerminated()) {
                             success = executeIfScheduled(analytic, parentTaskContext, executionSchedule);
