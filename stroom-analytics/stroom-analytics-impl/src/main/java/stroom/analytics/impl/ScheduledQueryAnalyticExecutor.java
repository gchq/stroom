/*
 * Copyright 2024 Crown Copyright
 *
 * Licensed under the Apache License, Version 2.0 (the "License");
 * you may not use this file except in compliance with the License.
 * You may obtain a copy of the License at
 *
 *     http://www.apache.org/licenses/LICENSE-2.0
 *
 * Unless required by applicable law or agreed to in writing, software
 * distributed under the License is distributed on an "AS IS" BASIS,
 * WITHOUT WARRANTIES OR CONDITIONS OF ANY KIND, either express or implied.
 * See the License for the specific language governing permissions and
 * limitations under the License.
 */

package stroom.analytics.impl;

import stroom.analytics.rule.impl.AnalyticRuleStore;
import stroom.analytics.shared.AnalyticProcessType;
import stroom.analytics.shared.AnalyticRuleDoc;
import stroom.analytics.shared.ExecutionHistory;
import stroom.analytics.shared.ExecutionSchedule;
import stroom.analytics.shared.ExecutionScheduleRequest;
import stroom.analytics.shared.ExecutionTracker;
import stroom.analytics.shared.ScheduleBounds;
import stroom.docref.DocRef;
import stroom.docref.StringMatch;
import stroom.docrefinfo.api.DocRefInfoService;
import stroom.expression.api.DateTimeSettings;
import stroom.index.shared.IndexConstants;
import stroom.node.api.NodeInfo;
import stroom.pipeline.errorhandler.ErrorReceiverProxy;
import stroom.query.api.v2.Column;
import stroom.query.api.v2.DestroyReason;
import stroom.query.api.v2.OffsetRange;
import stroom.query.api.v2.ParamUtil;
import stroom.query.api.v2.Query;
import stroom.query.api.v2.ResultRequest;
import stroom.query.api.v2.Row;
import stroom.query.api.v2.SearchRequest;
import stroom.query.api.v2.SearchRequestSource;
import stroom.query.api.v2.SearchRequestSource.SourceType;
import stroom.query.api.v2.TableSettings;
import stroom.query.common.v2.CompiledColumns;
import stroom.query.common.v2.DataStore;
import stroom.query.common.v2.ErrorConsumerImpl;
import stroom.query.common.v2.ExpressionContextFactory;
import stroom.query.common.v2.ExpressionPredicateFactory;
import stroom.query.common.v2.FilteredRowCreator;
import stroom.query.common.v2.ItemMapper;
import stroom.query.common.v2.KeyFactory;
import stroom.query.common.v2.OpenGroups;
import stroom.query.common.v2.ResultStoreManager;
import stroom.query.common.v2.ResultStoreManager.RequestAndStore;
import stroom.query.common.v2.SimpleRowCreator;
import stroom.query.common.v2.ValFilter;
import stroom.query.common.v2.format.FormatterFactory;
import stroom.query.language.SearchRequestFactory;
import stroom.query.language.functions.ExpressionContext;
import stroom.query.language.functions.Val;
import stroom.query.language.functions.ref.ErrorConsumer;
import stroom.security.api.SecurityContext;
import stroom.security.shared.AppPermission;
import stroom.task.api.ExecutorProvider;
import stroom.task.api.TaskContext;
import stroom.task.api.TaskContextFactory;
import stroom.task.api.TaskTerminatedException;
import stroom.util.NullSafe;
import stroom.util.concurrent.UncheckedInterruptedException;
import stroom.util.concurrent.WorkQueue;
import stroom.util.date.DateUtil;
import stroom.util.logging.LambdaLogger;
import stroom.util.logging.LambdaLoggerFactory;
import stroom.util.logging.LogExecutionTime;
import stroom.util.logging.LogUtil;
import stroom.util.scheduler.Trigger;
import stroom.util.scheduler.TriggerFactory;
import stroom.util.shared.HasUserDependencies;
import stroom.util.shared.PermissionException;
import stroom.util.shared.ResultPage;
import stroom.util.shared.Severity;
import stroom.util.shared.UserDependency;
import stroom.util.shared.UserRef;
import stroom.util.shared.scheduler.Schedule;

import jakarta.inject.Inject;
import jakarta.inject.Provider;

import java.time.Instant;
import java.util.ArrayList;
import java.util.List;
import java.util.Map;
import java.util.Objects;
import java.util.Optional;
import java.util.function.Consumer;
import java.util.function.Predicate;
import java.util.function.Supplier;

public class ScheduledQueryAnalyticExecutor implements HasUserDependencies {

    private static final LambdaLogger LOGGER = LambdaLoggerFactory.getLogger(ScheduledQueryAnalyticExecutor.class);

    private final AnalyticHelper analyticHelper;
    private final AnalyticRuleStore analyticRuleStore;
    private final ExecutorProvider executorProvider;
    private final ResultStoreManager searchResponseCreatorManager;
    private final Provider<DetectionConsumerProxy> detectionConsumerProxyProvider;
    private final Provider<AnalyticErrorWriter> analyticErrorWriterProvider;
    private final TaskContextFactory taskContextFactory;
    private final NodeInfo nodeInfo;
    private final Provider<ErrorReceiverProxy> errorReceiverProxyProvider;
    private final DetectionConsumerFactory detectionConsumerFactory;
    private final SearchRequestFactory searchRequestFactory;
    private final ExpressionContextFactory expressionContextFactory;
    private final SecurityContext securityContext;
    private final ExecutionScheduleDao executionScheduleDao;
    private final DuplicateCheckFactory duplicateCheckFactory;
    private final DuplicateCheckDirs duplicateCheckDirs;
<<<<<<< HEAD
    private final ExpressionPredicateFactory expressionPredicateFactory;
=======
    private final Provider<DocRefInfoService> docRefInfoServiceProvider;
>>>>>>> a7390df9

    @Inject
    ScheduledQueryAnalyticExecutor(final AnalyticHelper analyticHelper,
                                   final AnalyticRuleStore analyticRuleStore,
                                   final ExecutorProvider executorProvider,
                                   final ResultStoreManager searchResponseCreatorManager,
                                   final Provider<DetectionConsumerProxy> detectionConsumerProxyProvider,
                                   final Provider<AnalyticErrorWriter> analyticErrorWriterProvider,
                                   final TaskContextFactory taskContextFactory,
                                   final NodeInfo nodeInfo,
                                   final Provider<ErrorReceiverProxy> errorReceiverProxyProvider,
                                   final DetectionConsumerFactory detectionConsumerFactory,
                                   final SearchRequestFactory searchRequestFactory,
                                   final ExpressionContextFactory expressionContextFactory,
                                   final SecurityContext securityContext,
                                   final ExecutionScheduleDao executionScheduleDao,
                                   final DuplicateCheckFactory duplicateCheckFactory,
                                   final DuplicateCheckDirs duplicateCheckDirs,
<<<<<<< HEAD
                                   final ExpressionPredicateFactory expressionPredicateFactory) {
=======
                                   final Provider<DocRefInfoService> docRefInfoServiceProvider) {
>>>>>>> a7390df9
        this.analyticHelper = analyticHelper;
        this.analyticRuleStore = analyticRuleStore;
        this.executorProvider = executorProvider;
        this.searchResponseCreatorManager = searchResponseCreatorManager;
        this.detectionConsumerProxyProvider = detectionConsumerProxyProvider;
        this.analyticErrorWriterProvider = analyticErrorWriterProvider;
        this.taskContextFactory = taskContextFactory;
        this.nodeInfo = nodeInfo;
        this.errorReceiverProxyProvider = errorReceiverProxyProvider;
        this.detectionConsumerFactory = detectionConsumerFactory;
        this.searchRequestFactory = searchRequestFactory;
        this.expressionContextFactory = expressionContextFactory;
        this.securityContext = securityContext;
        this.executionScheduleDao = executionScheduleDao;
        this.duplicateCheckFactory = duplicateCheckFactory;
        this.duplicateCheckDirs = duplicateCheckDirs;
<<<<<<< HEAD
        this.expressionPredicateFactory = expressionPredicateFactory;
=======
        this.docRefInfoServiceProvider = docRefInfoServiceProvider;
>>>>>>> a7390df9
    }

    public void exec() {
        final TaskContext taskContext = taskContextFactory.current();
        final LogExecutionTime logExecutionTime = new LogExecutionTime();
        try {
            info(() -> "Starting scheduled analytic processing");

            // Start by finding a set of UUIDs for existing rule checking stores.
            final List<String> duplicateStoreDirs = duplicateCheckDirs.getAnalyticRuleUUIDList();

            // Load rules.
            final List<AnalyticRuleDoc> analytics = loadScheduledQueryAnalytics();

            info(() -> "Processing " + LogUtil.namedCount("scheduled analytic rule", NullSafe.size(analytics)));
            final WorkQueue workQueue = new WorkQueue(executorProvider.get(), 1, 1);
            for (final AnalyticRuleDoc analytic : analytics) {
                final Runnable runnable = createRunnable(analytic, taskContext);
                try {
                    workQueue.exec(runnable);
                } catch (final TaskTerminatedException | UncheckedInterruptedException e) {
                    LOGGER.debug(e::getMessage, e);
                    throw e;
                } catch (final RuntimeException e) {
                    LOGGER.error(e::getMessage, e);
                }
            }

            // Join.
            workQueue.join();

            // Delete unused duplicate stores.
            duplicateCheckDirs.deleteUnused(duplicateStoreDirs, analytics);

            info(() -> LogUtil.message("Finished scheduled analytic processing in {}", logExecutionTime));
        } catch (final TaskTerminatedException | UncheckedInterruptedException e) {
            LOGGER.debug("Task terminated", e);
            LOGGER.debug(() -> LogUtil.message("Scheduled Analytic processing terminated after {}", logExecutionTime));
        } catch (final RuntimeException e) {
            LOGGER.error(() -> LogUtil.message("Error during scheduled analytic processing: {}", e.getMessage()), e);
        }
    }

    private Runnable createRunnable(final AnalyticRuleDoc analytic,
                                    final TaskContext parentTaskContext) {
        return () -> {
            if (!parentTaskContext.isTerminated()) {
                try {
                    execAnalytic(
                            analytic,
                            parentTaskContext);
                } catch (final RuntimeException e) {
                    LOGGER.error(() -> "Error executing rule: " + AnalyticUtil.getAnalyticRuleIdentity(analytic), e);
                }
            }
        };
    }

    private void execAnalytic(final AnalyticRuleDoc analytic,
                              final TaskContext parentTaskContext) {
        // Load schedules for the analytic.
        final DocRef analyticDocRef = analytic.asDocRef();
        final ExecutionScheduleRequest request = ExecutionScheduleRequest
                .builder()
                .ownerDocRef(analyticDocRef)
                .enabled(true)
                .nodeName(StringMatch.equals(nodeInfo.getThisNodeName(), true))
                .build();

        final ResultPage<ExecutionSchedule> executionSchedules = executionScheduleDao.fetchExecutionSchedule(request);
        final WorkQueue workQueue = new WorkQueue(executorProvider.get(), 1, 1);
        for (final ExecutionSchedule executionSchedule : executionSchedules.getValues()) {
            final Runnable runnable = () -> {
                try {
                    // We need to set the user again here as it will have been lost from the parent context as we are
                    // running within a new thread.
                    LOGGER.debug(() -> LogUtil.message("analyticRuleDoc: {}, running as user: {}",
                            analyticDocRef.toShortString(), executionSchedule.getRunAsUser()));

                    securityContext.asUser(executionSchedule.getRunAsUser(), () -> securityContext.useAsRead(() -> {
                        boolean success = true;
                        while (success && !parentTaskContext.isTerminated()) {
                            success = executeIfScheduled(analytic, parentTaskContext, executionSchedule);
                        }
                    }));
                } catch (final RuntimeException e) {
                    LOGGER.error(() -> "Error executing rule: " + AnalyticUtil.getAnalyticRuleIdentity(analytic), e);
                }
            };
            workQueue.exec(runnable);
        }
        workQueue.join();
    }

    private boolean executeIfScheduled(final AnalyticRuleDoc analytic,
                                       final TaskContext parentTaskContext,
                                       final ExecutionSchedule executionSchedule) {
        final Optional<ExecutionSchedule> optionalSchedule = executionScheduleDao
                .fetchScheduleById(executionSchedule.getId());
        if (optionalSchedule.isEmpty()) {
            return false;
        }
        final ExecutionSchedule schedule = optionalSchedule.get();
        if (!schedule.isEnabled()) {
            return false;
        }

        // Reload the analytic in case it has changed since last executed.
        final AnalyticRuleDoc reloaded = analyticRuleStore.readDocument(analytic.asDocRef());
        if (reloaded == null || !AnalyticProcessType.SCHEDULED_QUERY.equals(reloaded.getAnalyticProcessType())) {
            return false;
        }

        return taskContextFactory.childContextResult(
                parentTaskContext,
                "Scheduled Query Analytic: " +
                AnalyticUtil.getAnalyticRuleIdentity(reloaded),
                taskContext -> execute(
                        reloaded,
                        schedule,
                        taskContext)).get();
    }

    private boolean execute(final AnalyticRuleDoc analytic,
                            final ExecutionSchedule executionSchedule,
                            final TaskContext taskContext) {
        final ExecutionTracker currentTracker = executionScheduleDao.getTracker(executionSchedule).orElse(null);
        final Schedule schedule = executionSchedule.getSchedule();
        final ScheduleBounds scheduleBounds = executionSchedule.getScheduleBounds();

        // See if it is time to execute this query.
        final Instant executionTime = Instant.now();
        final Trigger trigger = TriggerFactory.create(schedule);

        final Instant effectiveExecutionTime;
        if (currentTracker != null) {
            effectiveExecutionTime = Instant.ofEpochMilli(currentTracker.getNextEffectiveExecutionTimeMs());
        } else {
            if (scheduleBounds != null && scheduleBounds.getStartTimeMs() != null) {
                effectiveExecutionTime = Instant.ofEpochMilli(scheduleBounds.getStartTimeMs());
            } else {
                effectiveExecutionTime = trigger.getNextExecutionTimeAfter(executionTime);
            }
        }

        // Calculate end bounds.
        Instant endTime = Instant.MAX;
        if (scheduleBounds != null && scheduleBounds.getEndTimeMs() != null) {
            endTime = Instant.ofEpochMilli(scheduleBounds.getEndTimeMs());
        }

        if (!effectiveExecutionTime.isAfter(executionTime) && !effectiveExecutionTime.isAfter(endTime)) {
            taskContext.info(() -> "Executing schedule '" +
                                   executionSchedule.getName() +
                                   "' with effective time: " +
                                   DateUtil.createNormalDateTimeString(effectiveExecutionTime.toEpochMilli()));
            final String errorFeedName = analyticHelper.getErrorFeedName(analytic);
            final AnalyticErrorWriter analyticErrorWriter = analyticErrorWriterProvider.get();
            return analyticErrorWriter.exec(
                    errorFeedName,
                    null,
                    taskContext,
                    (t) -> process(
                            analytic,
                            trigger,
                            executionTime,
                            effectiveExecutionTime,
                            executionSchedule,
                            currentTracker));
        }
        return false;
    }

    private boolean process(final AnalyticRuleDoc analytic,
                            final Trigger trigger,
                            final Instant executionTime,
                            final Instant effectiveExecutionTime,
                            final ExecutionSchedule executionSchedule,
                            final ExecutionTracker currentTracker) {
        LOGGER.debug(() -> LogUtil.message(
                "Executing analytic: {} with executionTime: {}, effectiveExecutionTime: {}, currentTracker: {}",
                analytic.asDocRef().toShortString(), executionTime, effectiveExecutionTime, currentTracker));

        boolean success = false;
        final ErrorConsumer errorConsumer = new ErrorConsumerImpl();
        ExecutionResult executionResult = new ExecutionResult(null, null);

        try {
            final SearchRequestSource searchRequestSource = SearchRequestSource
                    .builder()
                    .sourceType(SourceType.SCHEDULED_QUERY_ANALYTIC)
                    .componentId(SearchRequestFactory.TABLE_COMPONENT_ID)
                    .build();

            final String query = analytic.getQuery();
            final Query sampleQuery = Query
                    .builder()
                    .params(analytic.getParameters())
                    .timeRange(analytic.getTimeRange())
                    .build();
            final SearchRequest sampleRequest = new SearchRequest(
                    searchRequestSource,
                    null,
                    sampleQuery,
                    null,
                    DateTimeSettings.builder().referenceTime(effectiveExecutionTime.toEpochMilli()).build(),
                    false);
            final ExpressionContext expressionContext = expressionContextFactory.createContext(sampleRequest);
            SearchRequest mappedRequest = searchRequestFactory.create(query, sampleRequest, expressionContext);

            // Fix table result requests.
            final List<ResultRequest> resultRequests = mappedRequest.getResultRequests();
            if (resultRequests != null && resultRequests.size() == 1) {
                final ResultRequest resultRequest = resultRequests.getFirst().copy()
                        .openGroups(null)
                        .requestedRange(OffsetRange.UNBOUNDED)
                        .build();

                // Create a result store and begin search.
                final RequestAndStore requestAndStore = searchResponseCreatorManager
                        .getResultStore(mappedRequest);
                final SearchRequest modifiedRequest = requestAndStore.searchRequest();
                try {
                    final DataStore dataStore = requestAndStore
                            .resultStore().getData(SearchRequestFactory.TABLE_COMPONENT_ID);
                    // Wait for search to complete.
                    dataStore.getCompletionState().awaitCompletion();

                    // Now consume all results as detections.
                    final TableSettings tableSettings = resultRequest.getMappings().getFirst();
                    final List<Column> columns = tableSettings.getColumns();
                    final Map<String, String> paramMap = ParamUtil
                            .createParamMap(mappedRequest.getQuery().getParams());
                    final CompiledColumns compiledColumns = CompiledColumns.create(
                            expressionContext,
                            columns,
                            paramMap);
                    final Predicate<Val[]> valFilter = ValFilter.create(
                            tableSettings.getValueFilter(),
                            compiledColumns,
                            modifiedRequest.getDateTimeSettings(),
                            expressionPredicateFactory,
                            paramMap);

                    final Provider<DetectionConsumer> detectionConsumerProvider =
                            detectionConsumerFactory.create(analytic);
                    final DetectionConsumerProxy detectionConsumerProxy = detectionConsumerProxyProvider.get();
                    detectionConsumerProxy.setAnalyticRuleDoc(analytic);
                    detectionConsumerProxy.setExecutionSchedule(executionSchedule);
                    detectionConsumerProxy.setExecutionTime(executionTime);
                    detectionConsumerProxy.setEffectiveExecutionTime(effectiveExecutionTime);
                    detectionConsumerProxy.setCompiledColumns(compiledColumns);
                    detectionConsumerProxy.setValFilter(valFilter);
                    detectionConsumerProxy.setDetectionsConsumerProvider(detectionConsumerProvider);

                    try (final DuplicateCheck duplicateCheck =
                            duplicateCheckFactory.create(analytic, compiledColumns)) {
                        detectionConsumerProxy.start();
                        final Consumer<Row> itemConsumer = row -> {
                            if (duplicateCheck.check(row)) {
                                Long streamId = null;
                                Long eventId = null;
                                final List<DetectionValue> values = new ArrayList<>();
                                for (int i = 0; i < dataStore.getColumns().size(); i++) {
                                    if (i < row.getValues().size()) {
                                        final String columnName = dataStore.getColumns().get(i).getName();
                                        final String value = row.getValues().get(i);
                                        if (value != null) {
                                            if (IndexConstants.STREAM_ID.equals(columnName)) {
                                                streamId = DetectionConsumerProxy.getSafeLong(value);
                                            } else if (IndexConstants.EVENT_ID.equals(columnName)) {
                                                eventId = DetectionConsumerProxy.getSafeLong(value);
                                            }
                                            values.add(new DetectionValue(columnName, value));
                                        }
                                    }
                                }

                                List<DetectionLinkedEvent> linkedEvents = null;
                                if (streamId != null || eventId != null) {
                                    linkedEvents = List.of(new DetectionLinkedEvent(null, streamId, eventId));
                                }

                                final Detection detection = Detection
                                        .builder()
                                        .withDetectTime(DateUtil.createNormalDateTimeString())
                                        .withDetectorName(analytic.getName())
                                        .withDetectorUuid(analytic.getUuid())
                                        .withDetectorVersion(analytic.getVersion())
                                        .withDetailedDescription(analytic.getDescription())
                                        .withRandomDetectionUniqueId()
                                        .withDetectionRevision(0)
                                        .withExecutionSchedule(NullSafe
                                                .get(executionSchedule, ExecutionSchedule::getName))
                                        .withExecutionTime(executionTime)
                                        .withEffectiveExecutionTime(effectiveExecutionTime)
                                        .notDefunct()
                                        .withValues(values)
                                        .withLinkedEvents(linkedEvents)
                                        .build();
                                detectionConsumerProxy.getDetectionConsumer().accept(detection);
                            }
                        };
                        final Consumer<Long> countConsumer = count -> {

                        };

                        final KeyFactory keyFactory = dataStore.getKeyFactory();
                        final FormatterFactory formatterFactory =
                                new FormatterFactory(sampleRequest.getDateTimeSettings());

                        // Create the row creator.
                        Optional<ItemMapper<Row>> optionalRowCreator = FilteredRowCreator.create(
                                dataStore.getColumns(),
                                columns,
                                false,
                                formatterFactory,
                                keyFactory,
                                tableSettings.getAggregateFilter(),
                                expressionContext.getDateTimeSettings(),
                                errorConsumer,
                                expressionPredicateFactory);

                        if (optionalRowCreator.isEmpty()) {
                            optionalRowCreator = SimpleRowCreator.create(
                                    dataStore.getColumns(),
                                    columns,
                                    formatterFactory,
                                    keyFactory,
                                    errorConsumer);
                        }

                        final ItemMapper<Row> rowCreator = optionalRowCreator.orElse(null);

                        dataStore.fetch(
                                columns,
                                OffsetRange.UNBOUNDED,
                                OpenGroups.NONE,
                                resultRequest.getTimeFilter(),
                                rowCreator,
                                itemConsumer,
                                countConsumer);

                    } finally {
                        final List<String> errors = errorConsumer.getErrors();
                        if (errors != null) {
                            for (final String error : errors) {
                                if (executionResult.status == null) {
                                    executionResult = new ExecutionResult("Error", error);
                                }

                                errorReceiverProxyProvider.get()
                                        .getErrorReceiver()
                                        .log(Severity.ERROR, null, null, error, null);
                            }
                        }

                        detectionConsumerProxy.end();
                    }
                } finally {
                    // Destroy search result store.
                    searchResponseCreatorManager.destroy(modifiedRequest.getKey(), DestroyReason.NO_LONGER_NEEDED);
                }
            }

            // Remember last successful execution time and compute next execution time.
            final Instant now = Instant.now();
            final Instant nextExecutionTime;
            if (executionSchedule.isContiguous()) {
                nextExecutionTime = trigger.getNextExecutionTimeAfter(effectiveExecutionTime);
            } else {
                nextExecutionTime = trigger.getNextExecutionTimeAfter(now);
            }

            // Update tracker.
            final ExecutionTracker executionTracker = new ExecutionTracker(
                    now.toEpochMilli(),
                    effectiveExecutionTime.toEpochMilli(),
                    nextExecutionTime.toEpochMilli());
            if (currentTracker != null) {
                executionScheduleDao.updateTracker(executionSchedule, executionTracker);
            } else {
                executionScheduleDao.createTracker(executionSchedule, executionTracker);
            }

            if (executionResult.status == null) {
                executionResult = new ExecutionResult("Complete", executionResult.message);
                success = true;
            }

        } catch (final Exception e) {
            executionResult = new ExecutionResult("Error", e.getMessage());

            try {
                LOGGER.debug(e::getMessage, e);
                errorReceiverProxyProvider.get()
                        .getErrorReceiver()
                        .log(Severity.ERROR, null, null, e.getMessage(), e);
            } catch (final RuntimeException e2) {
                LOGGER.error(e2::getMessage, e2);
            }

            // Disable future execution.
            LOGGER.info("Disabling: " + AnalyticUtil.getAnalyticRuleIdentity(analytic));
            executionScheduleDao.updateExecutionSchedule(executionSchedule.copy().enabled(false).build());

        } finally {
            // Record the execution.
            addExecutionHistory(executionSchedule,
                    executionTime,
                    effectiveExecutionTime,
                    executionResult);
        }

        return success;
    }

    @Override
    public List<UserDependency> getUserDependencies(final UserRef userRef) {
        Objects.requireNonNull(userRef);

        if (!securityContext.hasAppPermission(AppPermission.MANAGE_USERS_PERMISSION)
            && !securityContext.isCurrentUser(userRef)) {
            throw new PermissionException(
                    userRef,
                    "You do not have permission to view the Analytic rules that have scheduled executors " +
                    "configured to run-as user "
                    + userRef.toInfoString());
        }

        final DocRefInfoService docRefInfoService = docRefInfoServiceProvider.get();
        return NullSafe.stream(executionScheduleDao.fetchSchedulesByRunAsUser(userRef.getUuid()))
                .map(executionSchedule -> {
                    DocRef owningDocRef = executionSchedule.getOwningDoc();
                    owningDocRef = docRefInfoService.decorate(owningDocRef);
                    final String details = LogUtil.message(
                            "{} '{}' has as a scheduled executor named '{}' " +
                            "with a run-as dependency.",
                            owningDocRef.getType(),
                            owningDocRef.getName(),
                            executionSchedule.getName());
                    return new UserDependency(userRef, details, executionSchedule.getOwningDoc());
                })
//                    .filter(userDependency ->
//                            NullSafe.getOrElse(
//                                    userDependency.getDocRef(),
//                                    docRef -> securityContext.hasDocumentPermission(docRef, DocumentPermission.VIEW),
//                                    true))
                .toList();
    }

    private void addExecutionHistory(final ExecutionSchedule executionSchedule,
                                     final Instant executionTime,
                                     final Instant effectiveExecutionTime,
                                     final ExecutionResult executionResult) {
        try {
            final ExecutionHistory executionHistory = ExecutionHistory
                    .builder()
                    .executionSchedule(executionSchedule)
                    .executionTimeMs(executionTime.toEpochMilli())
                    .effectiveExecutionTimeMs(effectiveExecutionTime.toEpochMilli())
                    .status(executionResult.status)
                    .message(executionResult.message)
                    .build();
            executionScheduleDao.addExecutionHistory(executionHistory);
        } catch (final Exception e) {
            LOGGER.error(e::getMessage, e);
        }
    }

    private List<AnalyticRuleDoc> loadScheduledQueryAnalytics() {
        final LogExecutionTime logExecutionTime = new LogExecutionTime();
        info(() -> "Loading rules");
        final List<AnalyticRuleDoc> analyticList = new ArrayList<>();
        final List<AnalyticRuleDoc> rules = analyticHelper.getRules();
        for (final AnalyticRuleDoc analyticRuleDoc : rules) {
            if (AnalyticProcessType.SCHEDULED_QUERY.equals(analyticRuleDoc.getAnalyticProcessType())) {
                analyticList.add(analyticRuleDoc);
            }
        }
        info(() -> LogUtil.message("Finished loading rules in {}", logExecutionTime));
        return analyticList;
    }

    private void info(final Supplier<String> messageSupplier) {
        LOGGER.info(messageSupplier);
        taskContextFactory.current().info(messageSupplier);
    }


    // --------------------------------------------------------------------------------


    private record ExecutionResult(String status, String message) {

    }
}<|MERGE_RESOLUTION|>--- conflicted
+++ resolved
@@ -117,11 +117,8 @@
     private final ExecutionScheduleDao executionScheduleDao;
     private final DuplicateCheckFactory duplicateCheckFactory;
     private final DuplicateCheckDirs duplicateCheckDirs;
-<<<<<<< HEAD
+    private final Provider<DocRefInfoService> docRefInfoServiceProvider;
     private final ExpressionPredicateFactory expressionPredicateFactory;
-=======
-    private final Provider<DocRefInfoService> docRefInfoServiceProvider;
->>>>>>> a7390df9
 
     @Inject
     ScheduledQueryAnalyticExecutor(final AnalyticHelper analyticHelper,
@@ -140,11 +137,8 @@
                                    final ExecutionScheduleDao executionScheduleDao,
                                    final DuplicateCheckFactory duplicateCheckFactory,
                                    final DuplicateCheckDirs duplicateCheckDirs,
-<<<<<<< HEAD
+                                   final Provider<DocRefInfoService> docRefInfoServiceProvider,
                                    final ExpressionPredicateFactory expressionPredicateFactory) {
-=======
-                                   final Provider<DocRefInfoService> docRefInfoServiceProvider) {
->>>>>>> a7390df9
         this.analyticHelper = analyticHelper;
         this.analyticRuleStore = analyticRuleStore;
         this.executorProvider = executorProvider;
@@ -161,11 +155,8 @@
         this.executionScheduleDao = executionScheduleDao;
         this.duplicateCheckFactory = duplicateCheckFactory;
         this.duplicateCheckDirs = duplicateCheckDirs;
-<<<<<<< HEAD
+        this.docRefInfoServiceProvider = docRefInfoServiceProvider;
         this.expressionPredicateFactory = expressionPredicateFactory;
-=======
-        this.docRefInfoServiceProvider = docRefInfoServiceProvider;
->>>>>>> a7390df9
     }
 
     public void exec() {
