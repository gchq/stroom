--- conflicted
+++ resolved
@@ -366,13 +366,8 @@
 
                     // Now consume all results as detections.
                     final TableSettings tableSettings = resultRequest.getMappings().getFirst();
-<<<<<<< HEAD
-                    final List<Column> columns = WindowSupport.modifyColumns(tableSettings);
+                    final List<Column> columns = tableSettings.getColumns();
                     final Map<CIKey, String> paramMap = ParamUtil
-=======
-                    final List<Column> columns = tableSettings.getColumns();
-                    final Map<String, String> paramMap = ParamUtil
->>>>>>> bee79e4b
                             .createParamMap(mappedRequest.getQuery().getParams());
                     final CompiledColumns compiledColumns = CompiledColumns.create(
                             expressionContext,
