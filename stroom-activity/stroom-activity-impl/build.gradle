ext.moduleName = 'stroom.activity.impl'

dependencies {
    implementation project(':stroom-activity:stroom-activity-api')
    implementation project(':stroom-core-shared')
    implementation project(':stroom-event-logging:stroom-event-logging-api')
    implementation project(':stroom-event-logging-rs:stroom-event-logging-rs-api')
    implementation project(':stroom-security:stroom-security-api')
    implementation project(':stroom-util-shared')
    implementation project(':stroom-util')
    
<<<<<<< HEAD
    compile libs.eventLogging
    compile libs.guava
    compile libs.guice5
//    compile libs.jackson_annotations
//    compile libs.jackson_databind
    compile libs.javax_inject
    compile libs.jakarta_servlet_api
    compile libs.slf4j_api
=======
    implementation libs.eventLogging
    implementation libs.guava
    implementation libs.guice5
    implementation libs.javax_inject
    implementation libs.javax_servlet_api
    implementation libs.jaxb_api
    implementation libs.restygwt
    implementation libs.slf4j_api
>>>>>>> 1ff9e4a8
}<|MERGE_RESOLUTION|>--- conflicted
+++ resolved
@@ -9,23 +9,12 @@
     implementation project(':stroom-util-shared')
     implementation project(':stroom-util')
     
-<<<<<<< HEAD
-    compile libs.eventLogging
-    compile libs.guava
-    compile libs.guice5
-//    compile libs.jackson_annotations
-//    compile libs.jackson_databind
-    compile libs.javax_inject
-    compile libs.jakarta_servlet_api
-    compile libs.slf4j_api
-=======
     implementation libs.eventLogging
     implementation libs.guava
     implementation libs.guice5
+    implementation libs.jakarta_servlet_api
     implementation libs.javax_inject
-    implementation libs.javax_servlet_api
     implementation libs.jaxb_api
     implementation libs.restygwt
     implementation libs.slf4j_api
->>>>>>> 1ff9e4a8
 }