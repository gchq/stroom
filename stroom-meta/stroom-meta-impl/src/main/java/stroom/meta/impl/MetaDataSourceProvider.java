package stroom.meta.impl;

import stroom.datasource.api.v2.DataSourceProvider;
import stroom.datasource.api.v2.FindFieldCriteria;
import stroom.datasource.api.v2.QueryField;
import stroom.docref.DocRef;
import stroom.meta.shared.MetaFields;
import stroom.query.common.v2.FieldInfoResultPageBuilder;
import stroom.util.shared.ResultPage;

import java.util.List;
import java.util.Optional;

/**
 * This class provides a data source for the `StreamStore` source type as opposed to the generic `Searchable`.
 */
public class MetaDataSourceProvider implements DataSourceProvider {

    @Override
    public List<DocRef> list() {
        return List.of(MetaFields.STREAM_STORE_DOC_REF);
    }

    @Override
    public String getType() {
        return MetaFields.STREAM_STORE_DOC_REF.getType();
    }

    @Override
<<<<<<< HEAD
    public ResultPage<QueryField> getFieldInfo(final FindFieldInfoCriteria criteria) {
        if (!MetaFields.STREAM_STORE_DOC_REF.equals(criteria.getDataSourceRef())) {
            return ResultPage.empty();
        }
=======
    public ResultPage<QueryField> getFieldInfo(final FindFieldCriteria criteria) {
>>>>>>> df289678
        return FieldInfoResultPageBuilder.builder(criteria).addAll(MetaFields.getFields()).build();
    }

    @Override
    public Optional<String> fetchDocumentation(final DocRef docRef) {
        return Optional.empty();
    }

    @Override
    public DocRef fetchDefaultExtractionPipeline(final DocRef docRef) {
        return null;
    }
}<|MERGE_RESOLUTION|>--- conflicted
+++ resolved
@@ -27,14 +27,10 @@
     }
 
     @Override
-<<<<<<< HEAD
-    public ResultPage<QueryField> getFieldInfo(final FindFieldInfoCriteria criteria) {
+    public ResultPage<QueryField> getFieldInfo(final FindFieldCriteria criteria) {
         if (!MetaFields.STREAM_STORE_DOC_REF.equals(criteria.getDataSourceRef())) {
             return ResultPage.empty();
         }
-=======
-    public ResultPage<QueryField> getFieldInfo(final FindFieldCriteria criteria) {
->>>>>>> df289678
         return FieldInfoResultPageBuilder.builder(criteria).addAll(MetaFields.getFields()).build();
     }
 
