/*
 * Copyright 2017 Crown Copyright
 *
 * Licensed under the Apache License, Version 2.0 (the "License");
 * you may not use this file except in compliance with the License.
 * You may obtain a copy of the License at
 *
 *     http://www.apache.org/licenses/LICENSE-2.0
 *
 * Unless required by applicable law or agreed to in writing, software
 * distributed under the License is distributed on an "AS IS" BASIS,
 * WITHOUT WARRANTIES OR CONDITIONS OF ANY KIND, either express or implied.
 * See the License for the specific language governing permissions and
 * limitations under the License.
 */

package stroom.meta.api;

import java.util.Set;

public interface StandardHeaderArguments {

    String GUID = "GUID";
    String COMPRESSION = "Compression";
    String COMPRESSION_ZIP = "ZIP";
    String COMPRESSION_GZIP = "GZIP";
    String COMPRESSION_NONE = "NONE";

    Set<String> VALID_COMPRESSION_SET = Set.of(
            COMPRESSION_GZIP,
            COMPRESSION_ZIP,
            COMPRESSION_NONE);

    String CONTENT_LENGTH = "content-length";

    String CONTENT_ENCODING = "content-encoding";
    String CONTENT_ENCODING_GZIP = "gzip";
    String CONTENT_ENCODING_DEFLATE = "deflate";
    String CONTENT_ENCODING_BROTLI = "br";
    String CONTENT_ENCODING_ZSTD = "zstd";

    String USER_AGENT = "user-agent";

    String REMOTE_ADDRESS = "RemoteAddress";
    String REMOTE_HOST = "RemoteHost";
    String RECEIVED_TIME = "ReceivedTime";
    /**
     * A comma delimited list of ReceivedTime values, oldest first that includes the
     * ReceivedTime value as its last item.
     */
    String RECEIVED_TIME_HISTORY = "ReceivedTimeHistory";
    String RECEIVED_PATH = "ReceivedPath";
    String EFFECTIVE_TIME = "EffectiveTime";
    String REMOTE_DN = "RemoteDN";
    String REMOTE_CERT_EXPIRY = "RemoteCertExpiry";
    String REMOTE_FILE = "RemoteFile";
    String RECEIPT_ID = "ReceiptId";
    String RECEIPT_ID_PATH = "ReceiptIdPath";
    /**
     * The unique message from an AWS SQS queue.
     */
    String SQS_MESSAGE_ID = "SqsMessageId";

    // The unique identifier of the user on the IDP
    String UPLOAD_USER_ID = "UploadUserId";
    // Username of the user on the IDP, may not be unique
    String UPLOAD_USERNAME = "UploadUsername";

    String STREAM_SIZE = "StreamSize";

    String STROOM_STATUS = "Stroom-Status";
    String STROOM_ERROR = "Stroom-Error";

    String ACCOUNT_NAME = "AccountName";
    String SYSTEM = "System";
    String COMPONENT = "Component";
    String FEED = "Feed";
<<<<<<< HEAD
    String TYPE = "Type";
    String SYSTEM = "System";
    String ENVIRONMENT = "Environment";
=======
    String TYPE = "Type"; // Stream type
    String FORMAT = "Format"; // The data format, e.g. XML, JSON, CSV, etc.
    String CONTEXT_FORMAT = "ContextFormat"; // The data format of the context sub-stream, e.g. XML, JSON, CSV, etc.
    String SCHEMA = "Schema"; // The name of the schema for the data format if applicable, e.g. event-logging
    String SCHEMA_VERSION = "SchemaVersion"; // The version of the schema if applicable, e.g. 4.0.1

    String ENCODING = "Encoding";
    String CONTEXT_ENCODING = "ContextEncoding";
    String CLASSIFICATION = "Classification";
>>>>>>> b785c7da

    // Typically added in by nginx
    String X_FORWARDED_FOR = "X-Forwarded-For";

    Set<String> HEADER_CLONE_EXCLUDE_SET = Set.of(
            "accept",
            "connection",
            "content-length",
            "transfer-encoding",
            "expect",
            COMPRESSION);
<<<<<<< HEAD

    /**
     * Header keys for values that are date/time strings
     */
    Set<String> DATE_HEADER_KEYS = Set.of(
            EFFECTIVE_TIME,
            RECEIVED_TIME);
}
=======
}
>>>>>>> b785c7da
<|MERGE_RESOLUTION|>--- conflicted
+++ resolved
@@ -75,12 +75,8 @@
     String SYSTEM = "System";
     String COMPONENT = "Component";
     String FEED = "Feed";
-<<<<<<< HEAD
     String TYPE = "Type";
-    String SYSTEM = "System";
     String ENVIRONMENT = "Environment";
-=======
-    String TYPE = "Type"; // Stream type
     String FORMAT = "Format"; // The data format, e.g. XML, JSON, CSV, etc.
     String CONTEXT_FORMAT = "ContextFormat"; // The data format of the context sub-stream, e.g. XML, JSON, CSV, etc.
     String SCHEMA = "Schema"; // The name of the schema for the data format if applicable, e.g. event-logging
@@ -89,7 +85,6 @@
     String ENCODING = "Encoding";
     String CONTEXT_ENCODING = "ContextEncoding";
     String CLASSIFICATION = "Classification";
->>>>>>> b785c7da
 
     // Typically added in by nginx
     String X_FORWARDED_FOR = "X-Forwarded-For";
@@ -101,7 +96,6 @@
             "transfer-encoding",
             "expect",
             COMPRESSION);
-<<<<<<< HEAD
 
     /**
      * Header keys for values that are date/time strings
@@ -110,6 +104,3 @@
             EFFECTIVE_TIME,
             RECEIVED_TIME);
 }
-=======
-}
->>>>>>> b785c7da
