package stroom.meta.api;

import stroom.test.common.TestUtil;
import stroom.util.date.DateUtil;
import stroom.util.shared.NullSafe;

import io.vavr.Tuple;
import org.junit.jupiter.api.DynamicTest;
import org.junit.jupiter.api.Test;
import org.junit.jupiter.api.TestFactory;

import java.io.ByteArrayInputStream;
import java.io.IOException;
import java.nio.charset.StandardCharsets;
import java.time.Duration;
import java.time.Instant;
import java.time.temporal.ChronoUnit;
import java.util.Arrays;
import java.util.Collections;
import java.util.HashSet;
import java.util.List;
import java.util.Map;
import java.util.concurrent.atomic.AtomicInteger;
import java.util.stream.Stream;

import static org.assertj.core.api.Assertions.assertThat;

class TestAttributeMap {

    @Test
    void testSimple() {
        AttributeMap attributeMap = new AttributeMap();
        attributeMap.put("person", "person1");

        assertThat(attributeMap.get("person")).isEqualTo("person1");
        assertThat(attributeMap.get("PERSON")).isEqualTo("person1");

        assertThat(attributeMap.keySet()).isEqualTo(new HashSet<>(Collections.singletonList("person")));

        attributeMap.put("PERSON", "person2");

        assertThat(attributeMap.get("person")).isEqualTo("person2");
        assertThat(attributeMap.get("PERSON")).isEqualTo("person2");

        assertThat(attributeMap.keySet()).isEqualTo(new HashSet<>(Collections.singletonList("PERSON")));

        AttributeMap attributeMap2 = new AttributeMap();
        attributeMap2.put("persOn", "person3");
        attributeMap2.put("persOn1", "person4");

        attributeMap.putAll(attributeMap2);

        assertThat(attributeMap.keySet()).isEqualTo(new HashSet<>(Arrays.asList("persOn", "persOn1")));
    }

    @Test
    void testRemove() {
        AttributeMap attributeMap = new AttributeMap();
        attributeMap.put("a", "a1");
        attributeMap.put("B", "b1");

        attributeMap.removeAll(Arrays.asList("A", "b"));

        assertThat(attributeMap.size()).isEqualTo(0);
    }

    @Test
    void testReadWrite() throws IOException {
        AttributeMap attributeMap = new AttributeMap();
        AttributeMapUtil.read("b:2\na:1\nz\n".getBytes(AttributeMapUtil.DEFAULT_CHARSET), attributeMap);
        assertThat(attributeMap.get("a")).isEqualTo("1");
        assertThat(attributeMap.get("b")).isEqualTo("2");
        assertThat(attributeMap.get("z")).isNull();

        assertThat(new String(AttributeMapUtil.toByteArray(attributeMap), AttributeMapUtil.DEFAULT_CHARSET)).isEqualTo(
                "a:1\nb:2\nz\n");
    }

    @Test
    void testtoString() throws IOException {
        AttributeMap attributeMap = new AttributeMap();
        AttributeMapUtil.read("b:2\na:1\nz\n".getBytes(AttributeMapUtil.DEFAULT_CHARSET), attributeMap);

        // AttributeMap's are used in log output and so check that they do output
        // the map values.
        assertThat(attributeMap.toString().contains("b=2")).as(attributeMap.toString()).isTrue();
        assertThat(attributeMap.toString().contains("a=1")).as(attributeMap.toString()).isTrue();
    }

    @Test
    void testTrim() {
        AttributeMap attributeMap = AttributeMap.builder()
                .put(" person ", "person1")
                .put("PERSON", "person2")
                .put("FOOBAR", "1")
                .put("F OOBAR", "2")
                .put(" foobar ", " 3 ")
                .build();

        assertThat(attributeMap.get("PERSON ")).isEqualTo("person2");
        assertThat(attributeMap.get("FOOBAR")).isEqualTo("3");
    }

    @Test
    void testWriteMultiLineValues() throws IOException {
        AttributeMap attributeMap = AttributeMap.builder()
                .put("foo", "123")
                .put("files", "/some/path/file1,/some/path/file2,/some/path/file3")
                .put("bar", "456")
                .build();
        final String str = new String(AttributeMapUtil.toByteArray(attributeMap), AttributeMapUtil.DEFAULT_CHARSET);

        assertThat(str)
                .isEqualTo("""
                        bar:456
                        files:/some/path/file1,/some/path/file2,/some/path/file3
                        foo:123
                        """);
    }

    @Test
    void testPutCollection() throws IOException {
        AttributeMap attributeMap = AttributeMap.builder()
                .put("foo", "123")
                .putCollection("files", List.of(
                        "/some/path/file1",
                        "/some/path/file2",
                        "/some/path/file3"))
                .put("bar", "456")
                .build();
        final String str = new String(AttributeMapUtil.toByteArray(attributeMap), AttributeMapUtil.DEFAULT_CHARSET);

        assertThat(str)
                .isEqualTo("""
                        bar:456
                        files:/some/path/file1,/some/path/file2,/some/path/file3
                        foo:123
                        """);
    }

    @Test
    void testGetAsCollection() throws IOException {
        AttributeMap attributeMap = AttributeMap.builder()
                .put("foo", "123")
                .putCollection("files", List.of(
                        "/some/path/file1",
                        "/some/path/file2",
                        "/some/path/file3"))
                .put("bar", "456")
                .build();

        assertThat(attributeMap.get("files"))
                .isEqualTo("/some/path/file1,/some/path/file2,/some/path/file3");
        assertThat(attributeMap.getAsList("files"))
                .containsExactly(
                        "/some/path/file1",
                        "/some/path/file2",
                        "/some/path/file3");
        assertThat(attributeMap.getAsList("foo"))
                .containsExactly("123");
    }

    @Test
    void testZeroBytes() throws IOException {
        final byte[] bytes = "b:2\na:1\nz\n".getBytes(StandardCharsets.UTF_8);
        final ByteArrayInputStream is = new ByteArrayInputStream(bytes) {
            boolean firstRead = true;

            @Override
            public synchronized int read() {
                if (firstRead) {
                    firstRead = false;
                    return 0;
                }

                return super.read();
            }

            @Override
            public int read(final byte[] b) throws IOException {
                if (firstRead) {
                    firstRead = false;
                    return 0;
                }

                return super.read(b);
            }

            @Override
            public synchronized int read(final byte[] b, final int off, final int len) {
                if (firstRead) {
                    firstRead = false;
                    return 0;
                }

                return super.read(b, off, len);
            }
        };

        final AttributeMap attributeMap = new AttributeMap();
        AttributeMapUtil.read(is, attributeMap);
    }

    @Test
    void testEquality1() {
        final AttributeMap attributeMap1 = new AttributeMap();
        attributeMap1.putAll(Map.of(
                "foo", "123",
                "bar", "456"));
        final AttributeMap attributeMap2 = new AttributeMap();
        attributeMap2.putAll(Map.of(
                "FOO", "123",
                "BAR", "456"));

        assertThat(attributeMap1)
                .isEqualTo(attributeMap2);
    }

    @Test
    void testEquality2() {
        final AttributeMap attributeMap1 = new AttributeMap();
        attributeMap1.putAll(Map.of(
                "fooXXX", "123",
                "bar", "456"));
        final AttributeMap attributeMap2 = new AttributeMap();
        attributeMap2.putAll(Map.of(
                "FOO", "123",
                "BAR", "456"));

        assertThat(attributeMap1)
                .isNotEqualTo(attributeMap2);
    }

    @Test
    void testEquality3() {
        final AttributeMap attributeMap1 = new AttributeMap();
        attributeMap1.putAll(Map.of(
                "foo", "value1",
                "bar", "value2"));
        final AttributeMap attributeMap2 = new AttributeMap();
        attributeMap2.putAll(Map.of(
                "foo", "VALUE1",
                "bar", "VALUE2"));

        // Value cases not same
        assertThat(attributeMap1)
                .isNotEqualTo(attributeMap2);
    }

    @TestFactory
    Stream<DynamicTest> testGet() {
        final AttributeMap attributeMap1 = new AttributeMap();
        attributeMap1.putAll(Map.of(
                "foo", "123",
                "bar", "456"));
        final AttributeMap attributeMapEmpty = new AttributeMap();

        return TestUtil.buildDynamicTestStream()
                .withInputTypes(AttributeMap.class, String.class)
                .withOutputType(String.class)
                .withTestFunction(testCase -> {
                    var attrMap = testCase.getInput()._1;
                    return attrMap.get(testCase.getInput()._2);
                })
                .withSimpleEqualityAssertion()
                .addThrowsCase(Tuple.of(attributeMapEmpty, null), NullPointerException.class)
                .addCase(Tuple.of(attributeMapEmpty, "foo"), null)
                .addCase(Tuple.of(attributeMap1, ""), null)
                .addCase(Tuple.of(attributeMap1, "foo"), "123")
                .addCase(Tuple.of(attributeMap1, "FOO"), "123")
                .addCase(Tuple.of(attributeMap1, "Foo"), "123")
                .addCase(Tuple.of(attributeMap1, " Foo"), "123")
                .addCase(Tuple.of(attributeMap1, "Foo "), "123")
                .addCase(Tuple.of(attributeMap1, " Foo "), "123")
                .build();
    }

    @TestFactory
    Stream<DynamicTest> testContainsKey() {
        final AttributeMap attributeMap1 = new AttributeMap();
        attributeMap1.putAll(Map.of(
                "foo", "123",
                "bar", "456"));
        final AttributeMap attributeMapEmpty = new AttributeMap();

        return TestUtil.buildDynamicTestStream()
                .withInputTypes(AttributeMap.class, String.class)
                .withOutputType(boolean.class)
                .withTestFunction(testCase -> {
                    var attrMap = testCase.getInput()._1;
                    return attrMap.containsKey(testCase.getInput()._2);
                })
                .withSimpleEqualityAssertion()
                .addThrowsCase(Tuple.of(attributeMapEmpty, null), NullPointerException.class)
                .addCase(Tuple.of(attributeMapEmpty, "foo"), false)
                .addCase(Tuple.of(attributeMap1, ""), false)
                .addCase(Tuple.of(attributeMap1, "foo"), true)
                .addCase(Tuple.of(attributeMap1, "FOO"), true)
                .addCase(Tuple.of(attributeMap1, "Foo"), true)
                .addCase(Tuple.of(attributeMap1, " Foo"), true)
                .addCase(Tuple.of(attributeMap1, "Foo "), true)
                .addCase(Tuple.of(attributeMap1, " Foo "), true)
                .build();
    }

    @TestFactory
    Stream<DynamicTest> testContainsValue() {
        final AttributeMap attributeMap1 = new AttributeMap();
        attributeMap1.putAll(Map.of(
                "foo", "value1",
                "bar", "value2"));
        attributeMap1.put("NULL", null);

        final AttributeMap attributeMapEmpty = new AttributeMap();

        return TestUtil.buildDynamicTestStream()
                .withInputTypes(AttributeMap.class, String.class)
                .withOutputType(boolean.class)
                .withTestFunction(testCase -> {
                    var attrMap = testCase.getInput()._1;
                    return attrMap.containsValue(testCase.getInput()._2);
                })
                .withSimpleEqualityAssertion()
                .addCase(Tuple.of(attributeMapEmpty, "value1"), false)
                .addCase(Tuple.of(attributeMap1, null), true)
                .addCase(Tuple.of(attributeMap1, ""), false)
                .addCase(Tuple.of(attributeMap1, "value1"), true)
                .addCase(Tuple.of(attributeMap1, "value2"), true)
                .addCase(Tuple.of(attributeMap1, "VALUE1"), false) // wrong case
                .build();
    }

    @Test
    void testPut() {
        final AttributeMap attributeMap1 = new AttributeMap();

        assertThat(attributeMap1)
                .isEmpty();

        attributeMap1.put("foo", "value1a");
        assertThat(attributeMap1)
                .hasSize(1);
        assertThat(attributeMap1.get("Foo"))
                .isEqualTo("value1a");

        attributeMap1.put("FOO", "value1b"); // 'same' key, new val
        assertThat(attributeMap1)
                .hasSize(1);
        assertThat(attributeMap1.get("Foo"))
                .isEqualTo("value1b");

        attributeMap1.put("bar", "value2a");
        assertThat(attributeMap1)
                .hasSize(2);
        assertThat(attributeMap1.get("BAR"))
                .isEqualTo("value2a");
    }

    @Test
    void testPut_withDateNormalisation() {
        final AttributeMap attributeMap1 = new AttributeMap();
        final String dateStrIn = "2010-01-01T23:59:59.123456+00:00";
        final String dateStrOut = "2010-01-01T23:59:59.123Z";

        for (final String key : StandardHeaderArguments.DATE_HEADER_KEYS) {
            attributeMap1.clear();
            assertThat(attributeMap1)
                    .isEmpty();

            attributeMap1.put(key, dateStrIn);

            assertThat(attributeMap1)
                    .hasSize(1);

            assertThat(attributeMap1.get(key))
                    .isEqualTo(dateStrOut);
        }
    }

    @Test
    void testPutDateTime1() {
        final AttributeMap attributeMap1 = new AttributeMap();
        final String dateStrIn = "2010-01-01T23:59:59.123456+00:00";
        final String dateStrOut = "2010-01-01T23:59:59.123Z";
        final long epochMs = Instant.parse(dateStrIn).toEpochMilli();
        final String key = "foo";

        assertThat(attributeMap1)
                .isEmpty();

        attributeMap1.putDateTime(key, epochMs);

        assertThat(attributeMap1)
                .hasSize(1);

        assertThat(attributeMap1.get(key))
                .isEqualTo(dateStrOut);
    }

    @Test
    void testPutDateTime2() {
        final AttributeMap attributeMap1 = new AttributeMap();
        final String dateStrIn = "2010-01-01T23:59:59.123456+00:00";
        final String dateStrOut = "2010-01-01T23:59:59.123Z";
        final Instant instant = Instant.parse(dateStrIn);
        final String key = "foo";

        assertThat(attributeMap1)
                .isEmpty();

        attributeMap1.putDateTime(key, instant);

        assertThat(attributeMap1)
                .hasSize(1);

        assertThat(attributeMap1.get(key))
                .isEqualTo(dateStrOut);
    }

    @Test
    void testPutCurrentDateTime() {
        final AttributeMap attributeMap1 = new AttributeMap();
        final String dateStrIn = "2010-01-01T23:59:59.123456+00:00";
        final String dateStrOut = "2010-01-01T23:59:59.123Z";
        final String key = "foo";

        assertThat(attributeMap1)
                .isEmpty();

        final Instant now = Instant.now();
        attributeMap1.putCurrentDateTime(key);

        assertThat(attributeMap1)
                .hasSize(1);

        final String val = attributeMap1.get(key);
        assertThat(val)
                .isNotNull();
        final Instant instant = Instant.parse(val);
        assertThat(Duration.between(now, instant))
                .isLessThan(Duration.ofMillis(100));
    }

    @Test
    void testAppendDateTime_notPresent() {
        final String key = "foo";
        final Instant instant1 = Instant.now();
        final String str1 = DateUtil.createNormalDateTimeString(instant1);

        final AttributeMap attributeMap = new AttributeMap();

        final String val1 = attributeMap.appendDateTime(key, instant1);
        assertThat(val1)
                .isEqualTo(null);
        assertThat(attributeMap.get(key))
                .isEqualTo(str1);
    }

    @Test
    void testAppendDateTime_present() {
        final String key = "foo";
        final Instant instant1 = Instant.now().minus(1, ChronoUnit.DAYS);
        final String str1 = DateUtil.createNormalDateTimeString(instant1);
        final Instant instant2 = Instant.now();
        final String str2 = DateUtil.createNormalDateTimeString(instant2);

        final AttributeMap attributeMap = new AttributeMap();

        final String val1 = attributeMap.appendDateTime(key, instant1);
        assertThat(val1)
                .isEqualTo(null);
        assertThat(attributeMap.get(key))
                .isEqualTo(str1);

        final String val2 = attributeMap.appendDateTime(key, instant2);

        assertThat(val2)
                .isEqualTo(str1);
        assertThat(attributeMap.get(key))
                .isEqualTo(str1 + AttributeMap.VALUE_DELIMITER + str2);
    }

    @Test
    void testAppendDateTime_present_null() {
        final String key = "foo";
        final Instant instant1 = Instant.now();
        final String str1 = DateUtil.createNormalDateTimeString(instant1);

        final AttributeMap attributeMap = new AttributeMap();
        attributeMap.put(key, null);

        final String val1 = attributeMap.appendDateTime(key, instant1);
        assertThat(val1)
                .isEqualTo(null);
        assertThat(attributeMap.get(key))
                .isEqualTo(str1);
    }

    @Test
    void testAppendDateTime_present_emptyString() {
        final String key = "foo";
        final Instant instant1 = Instant.now();
        final String str1 = DateUtil.createNormalDateTimeString(instant1);

        final AttributeMap attributeMap = new AttributeMap();
        attributeMap.put(key, "");

        final String val1 = attributeMap.appendDateTime(key, instant1);
        assertThat(val1)
                .isEqualTo("");
        assertThat(attributeMap.get(key))
                .isEqualTo(str1);
    }

    @Test
    void testAppendItem_notPresent() {
        final String key = "foo";
        final String item1 = "1";

        final AttributeMap attributeMap = new AttributeMap();

        final String val1 = attributeMap.appendItem(key, item1);
        assertThat(val1)
                .isEqualTo(null);
        assertThat(attributeMap.get(key))
                .isEqualTo(item1);
    }

    @Test
    void testAppendItemIfDifferent_present() {
        final String key = "foo";
        final String item1 = "1";
        final String item2 = "2";

        final AttributeMap attributeMap = new AttributeMap();

        final String val1 = attributeMap.appendItemIfDifferent(key, item1);
        assertThat(val1)
                .isEqualTo(null);
        assertThat(attributeMap.get(key))
                .isEqualTo(item1);

        final String val2 = attributeMap.appendItemIfDifferent(key, item2);

        assertThat(val2)
                .isEqualTo(item1);
        assertThat(attributeMap.get(key))
<<<<<<< HEAD
                .isEqualTo(item1 + AttributeMap.VALUE_DELIMITER + item2);
=======
                .isEqualTo(item1 + AttributeMapUtil.VALUE_DELIMITER + item2);

        // Append same thing again
        final String val3 = attributeMap.appendItemIfDifferent(key, item2);
        assertThat(val3)
                .isEqualTo(item1 + AttributeMapUtil.VALUE_DELIMITER + item2);
        assertThat(attributeMap.get(key))
                .isEqualTo(item1 + AttributeMapUtil.VALUE_DELIMITER + item2);
>>>>>>> 2023fa28
    }

    @Test
    void testAppendItem_present_null() {
        final String key = "foo";
        final String item1 = "1";

        final AttributeMap attributeMap = new AttributeMap();
        attributeMap.put(key, null);

        final String val1 = attributeMap.appendItem(key, item1);
        assertThat(val1)
                .isEqualTo(null);
        assertThat(attributeMap.get(key))
                .isEqualTo(item1);
    }

    @Test
    void testAppendItem_present_emptyString() {
        final String key = "foo";
        final String item1 = "1";

        final AttributeMap attributeMap = new AttributeMap();
        attributeMap.put(key, "");

        final String val1 = attributeMap.appendItem(key, item1);
        assertThat(val1)
                .isEqualTo("");
        assertThat(attributeMap.get(key))
                .isEqualTo(item1);
    }

    @Test
    void testAppendItemIf_notPresent() {
        final String key = "foo";
        final String item1 = "1";

        final AttributeMap attributeMap = new AttributeMap();

        assertThat(attributeMap.get(key))
                .isEqualTo(null);

        final String val1 = attributeMap.appendItemIf(key, item1, val -> false);
        assertThat(attributeMap.get(key))
                .isEqualTo(null);
        assertThat(val1)
                .isEqualTo(null);

        final String val2 = attributeMap.appendItemIf(key, item1, val -> !NullSafe.contains(val, "1"));
        assertThat(attributeMap.get(key))
                .isEqualTo("1");
        assertThat(val2)
                .isEqualTo(null);

        assertThat(attributeMap.get(key))
                .isEqualTo("1");
    }

    @Test
    void testAppendItemIf_present() {
        final String key = "foo";
        final String item1 = "1";
        final String item2 = "2";

        final AttributeMap attributeMap = new AttributeMap();

        attributeMap.put(key, item1);
        assertThat(attributeMap.get(key))
                .isEqualTo(item1);


        final String val1 = attributeMap.appendItemIf(key, item2, curVal -> !NullSafe.contains(curVal, "1"));
        assertThat(val1)
                .isEqualTo("1");
        assertThat(attributeMap.get(key))
                .isEqualTo(item1);

        final String val2 = attributeMap.appendItemIf(key, item2, curVal -> NullSafe.contains(curVal, "1"));
        assertThat(val1)
                .isEqualTo("1");
        assertThat(attributeMap.get(key))
                .isEqualTo(item1 + AttributeMap.VALUE_DELIMITER + item2);
    }

    @Test
    void testComputeIfAbsent1() {

        final AttributeMap attributeMap1 = new AttributeMap();
        assertThat(attributeMap1)
                .isEmpty();
        final AtomicInteger callCount = new AtomicInteger();

        final String computedVal = attributeMap1.computeIfAbsent("foo", k -> {
            callCount.incrementAndGet();
            return "value(" + k + ")";
        });

        assertThat(computedVal)
                .isEqualTo("value(foo)");
        assertThat(callCount)
                .hasValue(1);
    }

    @Test
    void testComputeIfAbsent2() {

        final AttributeMap attributeMap1 = new AttributeMap();
        attributeMap1.put("foo", "value(initial)");
        assertThat(attributeMap1)
                .hasSize(1);
        final AtomicInteger callCount = new AtomicInteger();

        final String computedVal = attributeMap1.computeIfAbsent("foo", k -> {
            callCount.incrementAndGet();
            return "value(" + k + ")";
        });

        assertThat(computedVal)
                .isEqualTo("value(initial)");
        assertThat(callCount)
                .hasValue(0);
    }
}<|MERGE_RESOLUTION|>--- conflicted
+++ resolved
@@ -545,18 +545,14 @@
         assertThat(val2)
                 .isEqualTo(item1);
         assertThat(attributeMap.get(key))
-<<<<<<< HEAD
                 .isEqualTo(item1 + AttributeMap.VALUE_DELIMITER + item2);
-=======
-                .isEqualTo(item1 + AttributeMapUtil.VALUE_DELIMITER + item2);
 
         // Append same thing again
         final String val3 = attributeMap.appendItemIfDifferent(key, item2);
         assertThat(val3)
-                .isEqualTo(item1 + AttributeMapUtil.VALUE_DELIMITER + item2);
-        assertThat(attributeMap.get(key))
-                .isEqualTo(item1 + AttributeMapUtil.VALUE_DELIMITER + item2);
->>>>>>> 2023fa28
+                .isEqualTo(item1 + AttributeMap.VALUE_DELIMITER + item2);
+        assertThat(attributeMap.get(key))
+                .isEqualTo(item1 + AttributeMap.VALUE_DELIMITER + item2);
     }
 
     @Test
