--- conflicted
+++ resolved
@@ -1,18 +1,11 @@
 ext.moduleName = 'stroom.meta.impl.db'
 
 dependencies {
-<<<<<<< HEAD
-    compile project(':stroom-cluster:stroom-cluster-lock-api')
-    compile project(':stroom-cluster:stroom-cluster-lock-mock')
-    compile project(':stroom-config:stroom-config-common')
-    compile project(':stroom-core-shared')
-=======
 //    compile project(':stroom-cluster:stroom-cluster-lock-api')
 //    compile project(':stroom-cluster:stroom-cluster-lock-mock')
 //    compile project(':stroom-config:stroom-config-common')
 //    compile project(':stroom-core-shared')
     compile project(':stroom-meta:stroom-meta-impl')
->>>>>>> 3fd5170c
     compile project(':stroom-meta:stroom-meta-impl-db-jooq')
     compile project(':stroom-meta:stroom-meta-api')
     compile project(':stroom-db-util')
