--
-- Create the meta_processor table
--
-- processor_id comes from the processor table in stroom-process but there is no FK
-- between them
CREATE TABLE IF NOT EXISTS meta_processor (
  id 				    int(11) NOT NULL AUTO_INCREMENT,
  processor_uuid 	    varchar(255) DEFAULT NULL,
  processor_filter_uuid varchar(255) DEFAULT NULL,
  pipeline_uuid 	    varchar(255) DEFAULT NULL,
  PRIMARY KEY           (id),
  UNIQUE KEY            processor_uuid (processor_uuid)
) ENGINE=InnoDB DEFAULT CHARSET=utf8;

--
-- Copy data into the meta_processor table
--
DROP PROCEDURE IF EXISTS copy_meta_processor;
DELIMITER //
CREATE PROCEDURE copy_meta_processor ()
BEGIN
    -- If table exists (it may not if this migration runs before core stroom's) then migrate its data,
    -- if it doesn't exist then it won't ever have data to migrate
  IF (SELECT COUNT(*) FROM INFORMATION_SCHEMA.TABLES where TABLE_NAME = 'STRM_PROC' > 0) THEN
    -- Copy data into the meta_processor table, use ID predicate to make it re-runnable
    INSERT
<<<<<<< HEAD
    INTO meta_processor (id, pipeline_uuid, processor_id)
    SELECT SP.ID, P.UUID, SP.ID
    FROM STRM_PROC SP
    INNER JOIN PIPE P ON (P.ID = SP.FK_PIPE_ID)
    WHERE SP.ID > (SELECT COALESCE(MAX(mp.id), 0) FROM meta_processor mp)
    ORDER BY SP.ID;
=======
    INTO meta_processor (id, processor_uuid, pipeline_uuid)
    SELECT ID, ID, PIPE_UUID
    FROM STRM_PROC
    WHERE ID > (SELECT COALESCE(MAX(id), 0) FROM meta_processor)
    ORDER BY ID;
>>>>>>> ad66392c

    -- Work out what to set our auto_increment start value to
    SELECT CONCAT('ALTER TABLE meta_processor AUTO_INCREMENT = ', COALESCE(MAX(id) + 1, 1))
    INTO @alter_table_sql
    FROM meta_processor;

    PREPARE alter_table_stmt FROM @alter_table_sql;
    EXECUTE alter_table_stmt;
  END IF;
END//
DELIMITER ;
CALL copy_meta_processor();
DROP PROCEDURE copy_meta_processor;<|MERGE_RESOLUTION|>--- conflicted
+++ resolved
@@ -24,20 +24,11 @@
   IF (SELECT COUNT(*) FROM INFORMATION_SCHEMA.TABLES where TABLE_NAME = 'STRM_PROC' > 0) THEN
     -- Copy data into the meta_processor table, use ID predicate to make it re-runnable
     INSERT
-<<<<<<< HEAD
-    INTO meta_processor (id, pipeline_uuid, processor_id)
-    SELECT SP.ID, P.UUID, SP.ID
-    FROM STRM_PROC SP
-    INNER JOIN PIPE P ON (P.ID = SP.FK_PIPE_ID)
-    WHERE SP.ID > (SELECT COALESCE(MAX(mp.id), 0) FROM meta_processor mp)
-    ORDER BY SP.ID;
-=======
     INTO meta_processor (id, processor_uuid, pipeline_uuid)
     SELECT ID, ID, PIPE_UUID
     FROM STRM_PROC
     WHERE ID > (SELECT COALESCE(MAX(id), 0) FROM meta_processor)
     ORDER BY ID;
->>>>>>> ad66392c
 
     -- Work out what to set our auto_increment start value to
     SELECT CONCAT('ALTER TABLE meta_processor AUTO_INCREMENT = ', COALESCE(MAX(id) + 1, 1))
