ext.moduleName = 'stroom.legacy.db.migration'

dependencies {
<<<<<<< HEAD
//    compile project(':stroom-config:stroom-config-app')
//    compile project(':stroom-config:stroom-config-global-impl')
    compile project(':stroom-config:stroom-config-global-impl-db-jooq')
    compile project(':stroom-core-shared')
    compile project(':stroom-dashboard:stroom-dashboard-impl')
    compile project(':stroom-dictionary:stroom-dictionary-impl')
    compile project(':stroom-docstore:stroom-docstore-impl')
    compile project(':stroom-feed:stroom-feed-impl')
    compile project(':stroom-index:stroom-index-impl')
    compile project(':stroom-legacy:stroom-legacy-impex_6_1')
    compile project(':stroom-legacy:stroom-legacy-model_6_1')
    compile project(':stroom-pipeline')
    compile project(':stroom-processor:stroom-processor-impl-db')
    compile project(':stroom-statistics:stroom-statistics-impl-hbase')
    compile project(':stroom-statistics:stroom-statistics-impl-sql')
    compile project(':stroom-dashboard:stroom-storedquery-impl-db')



//    compile libs.hibernate_jpa_api
//    compile libs.jackson_annotations
//    compile libs.javassist
//    compile libs.saxon_he
//    compile libs.slf4j_api
//    compile libs.swagger_annotations
//    compile libs.jakarta_validation_api

//    compile libs.commons_compress
//    compile libs.commons_io
//    compile libs.commons_lang
//    compile libs.dropwizard_lifecycle
//    compile libs.dropwizard_metrics_annotation
//    compile libs.eventLogging
    compile libs.flyway_core
//    compile libs.guava
    compile libs.guice5
//    compile libs.gwt_servlet
    compile libs.hikari
//    compile libs.jackson_annotations
//    compile libs.jackson_core
//    compile libs.jackson_databind
//    compile libs.javassist
//    compile libs.javax_inject
//    compile libs.jakarta_servlet_api
//    compile libs.jaxb_api
//    compile libs.saxon_he
    compile libs.slf4j_api
//    compile project(':stroom-docref')
//    compile libs.swagger_annotations
//    compile libs.ws_rs_api
//    compile libs.xml_apis

    testCompile project(':stroom-test-common')

    testCompile libs.assertj_core
    testCompile libs.junit_jupiter_api
    testCompile libs.mockito_core
    testCompile libs.mockito_junit_jupiter
=======
    implementation project(':stroom-config:stroom-config-common')
    implementation project(':stroom-config:stroom-config-global-impl-db-jooq')
    implementation project(':stroom-core-shared')
    implementation project(':stroom-dashboard:stroom-dashboard-impl')
    implementation project(':stroom-dashboard:stroom-storedquery-impl-db')
    implementation project(':stroom-db-util')
    implementation project(':stroom-dictionary:stroom-dictionary-impl')
    implementation project(':stroom-docref')
    implementation project(':stroom-docstore:stroom-docstore-api')
    implementation project(':stroom-docstore:stroom-docstore-impl')
    implementation project(':stroom-feed:stroom-feed-impl')
    implementation project(':stroom-index:stroom-index-impl')
    implementation project(':stroom-legacy:stroom-legacy-impex_6_1')
    implementation project(':stroom-legacy:stroom-legacy-model_6_1')
    implementation project(':stroom-pipeline')
    implementation project(':stroom-processor:stroom-processor-impl-db')
    implementation project(':stroom-query:stroom-query-api')
    implementation project(':stroom-query:stroom-query-common')
    implementation project(':stroom-statistics:stroom-statistics-impl-hbase')
    implementation project(':stroom-statistics:stroom-statistics-impl-sql')
    implementation project(':stroom-util')
    implementation project(':stroom-util-shared')

    implementation libs.dropwizard_metrics_healthchecks
    implementation libs.flyway_core
    implementation libs.guice5
    implementation libs.hibernate_jpa
    implementation libs.hikari
    implementation libs.jackson_annotations
    implementation libs.jooq
    implementation libs.slf4j_api

    testImplementation project(':stroom-test-common')

    testImplementation libs.assertj_core
    testImplementation libs.junit_jupiter_api
    testImplementation libs.mockito_core
    testImplementation libs.mockito_junit_jupiter
>>>>>>> 1ff9e4a8

    // The following logging libs are needed when running junits outside dropwizard
    testRuntimeOnly libs.jakarta_activation
    testRuntimeOnly libs.jaxb_runtime
    testRuntimeOnly libs.jcl_over_slf4j
    testRuntimeOnly libs.jul_to_slf4j
    testRuntimeOnly libs.junit_jupiter_engine
    testRuntimeOnly libs.log4j_over_slf4j
    testRuntimeOnly libs.logback_classic
    testRuntimeOnly libs.logback_core
}<|MERGE_RESOLUTION|>--- conflicted
+++ resolved
@@ -1,66 +1,6 @@
 ext.moduleName = 'stroom.legacy.db.migration'
 
 dependencies {
-<<<<<<< HEAD
-//    compile project(':stroom-config:stroom-config-app')
-//    compile project(':stroom-config:stroom-config-global-impl')
-    compile project(':stroom-config:stroom-config-global-impl-db-jooq')
-    compile project(':stroom-core-shared')
-    compile project(':stroom-dashboard:stroom-dashboard-impl')
-    compile project(':stroom-dictionary:stroom-dictionary-impl')
-    compile project(':stroom-docstore:stroom-docstore-impl')
-    compile project(':stroom-feed:stroom-feed-impl')
-    compile project(':stroom-index:stroom-index-impl')
-    compile project(':stroom-legacy:stroom-legacy-impex_6_1')
-    compile project(':stroom-legacy:stroom-legacy-model_6_1')
-    compile project(':stroom-pipeline')
-    compile project(':stroom-processor:stroom-processor-impl-db')
-    compile project(':stroom-statistics:stroom-statistics-impl-hbase')
-    compile project(':stroom-statistics:stroom-statistics-impl-sql')
-    compile project(':stroom-dashboard:stroom-storedquery-impl-db')
-
-
-
-//    compile libs.hibernate_jpa_api
-//    compile libs.jackson_annotations
-//    compile libs.javassist
-//    compile libs.saxon_he
-//    compile libs.slf4j_api
-//    compile libs.swagger_annotations
-//    compile libs.jakarta_validation_api
-
-//    compile libs.commons_compress
-//    compile libs.commons_io
-//    compile libs.commons_lang
-//    compile libs.dropwizard_lifecycle
-//    compile libs.dropwizard_metrics_annotation
-//    compile libs.eventLogging
-    compile libs.flyway_core
-//    compile libs.guava
-    compile libs.guice5
-//    compile libs.gwt_servlet
-    compile libs.hikari
-//    compile libs.jackson_annotations
-//    compile libs.jackson_core
-//    compile libs.jackson_databind
-//    compile libs.javassist
-//    compile libs.javax_inject
-//    compile libs.jakarta_servlet_api
-//    compile libs.jaxb_api
-//    compile libs.saxon_he
-    compile libs.slf4j_api
-//    compile project(':stroom-docref')
-//    compile libs.swagger_annotations
-//    compile libs.ws_rs_api
-//    compile libs.xml_apis
-
-    testCompile project(':stroom-test-common')
-
-    testCompile libs.assertj_core
-    testCompile libs.junit_jupiter_api
-    testCompile libs.mockito_core
-    testCompile libs.mockito_junit_jupiter
-=======
     implementation project(':stroom-config:stroom-config-common')
     implementation project(':stroom-config:stroom-config-global-impl-db-jooq')
     implementation project(':stroom-core-shared')
@@ -90,6 +30,7 @@
     implementation libs.hibernate_jpa
     implementation libs.hikari
     implementation libs.jackson_annotations
+    implementation libs.jakarta_validation_api
     implementation libs.jooq
     implementation libs.slf4j_api
 
@@ -99,7 +40,6 @@
     testImplementation libs.junit_jupiter_api
     testImplementation libs.mockito_core
     testImplementation libs.mockito_junit_jupiter
->>>>>>> 1ff9e4a8
 
     // The following logging libs are needed when running junits outside dropwizard
     testRuntimeOnly libs.jakarta_activation
