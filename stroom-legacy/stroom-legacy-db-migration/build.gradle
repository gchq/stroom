--- conflicted
+++ resolved
@@ -26,12 +26,8 @@
 
     implementation libs.dropwizard_metrics_healthchecks
     implementation libs.flyway_core
-<<<<<<< HEAD
-    implementation libs.guice7
-=======
     implementation libs.flyway_mysql
     implementation libs.guice
->>>>>>> d2116a58
     implementation libs.hibernate_jpa
     implementation libs.hikari
     implementation libs.jackson_annotations
