package stroom.util.string;

import com.google.common.base.Preconditions;

import java.security.SecureRandom;
import java.util.Objects;
import java.util.regex.Pattern;
import java.util.stream.Stream;

/**
 * A partner to {@link stroom.util.shared.StringUtil} that is for server side
 * use only so can contain java regex goodness.
 */
public class StringUtil {

    // Split on one or more unix/windows/dos line ends
    private static final Pattern LINE_SPLIT_PATTERN = Pattern.compile("(\r?\n)");

    private static final Pattern WORD_SPLIT_PATTERN = Pattern.compile("((\r?\n)|\\s)");

    public static final char[] ALLOWED_CHARS_CASE_SENSITIVE_ALPHA_NUMERIC =
            "abcdefghijklmnopqrstuvwxyzABCDEFGJKLMNPRSTUVWXYZ0123456789".toCharArray();
    public static final char[] ALLOWED_CHARS_CASE_INSENSITIVE_ALPHA_NUMERIC =
            "ABCDEFGJKLMNPRSTUVWXYZ0123456789".toCharArray();
    public static final char[] ALLOWED_CHARS_HEX =
            "0123456789ABCDEF".toCharArray();
    // See Base58Check. This is NOT base58Check, but uses the same chars, ie. no 'o0il1' for readability
<<<<<<< HEAD
    public static final char[] ALLOWED_CHARS_BASE_58_STYLE = Base58.ALPHABET;
=======
    public static final char[] ALLOWED_CHARS_BASE_58_STYLE =
            "abcdefghjkmnpqrstuvwxyzABCDEFGJKLMNPRSTUVWXYZ23456789".toCharArray();
>>>>>>> 4e103856

    private StringUtil() {
    }

    /**
     * Splits text into lines, where a line is delimited by \n or \r\n.
     *
     * @param trimLines If true, trims any leading/trailing space and ignores any blank lines
     */
    public static Stream<String> splitToLines(final String text,
                                              final boolean trimLines) {
        if (text == null || text.isEmpty() || (trimLines && text.isBlank())) {
            return Stream.empty();
        } else {
            Stream<String> stream = LINE_SPLIT_PATTERN.splitAsStream(text);

            if (trimLines) {
                stream = stream.map(String::trim)
                        .filter(str -> !str.isBlank());
            }

            return stream;
        }
    }

    /**
     * Splits text into words where delimiters are taken to be \n, \r\n or the regex \s.
     * Ignores blank words.
     */
    public static Stream<String> splitToWords(final String text) {
        if (text == null || text.isBlank()) {
            return Stream.empty();
        } else {

            return WORD_SPLIT_PATTERN.splitAsStream(text)
                    .filter(str -> !str.isBlank());
        }
    }

    public static String createRandomCode(final int length) {
<<<<<<< HEAD
        return createRandomCode(new SecureRandom(), length, ALLOWED_CHARS_BASE_58_STYLE);
    }

    public static String createRandomCode(final SecureRandom secureRandom,
                                          final int length) {
        return createRandomCode(secureRandom, length, ALLOWED_CHARS_BASE_58_STYLE);
    }

    public static String createRandomCode(final SecureRandom secureRandom,
                                          final int length,
                                          final char[] allowedChars) {
=======
        return createRandomCode(length, ALLOWED_CHARS_BASE_58_STYLE);
    }

    public static String createRandomCode(final int length, final char[] allowedChars) {
>>>>>>> 4e103856
        Preconditions.checkArgument(length >= 1, "length must be >= 1");
        Objects.requireNonNull(allowedChars);
        final int count = allowedChars.length;
        Preconditions.checkArgument(count >= 1, "Need at least one allowedChar");

<<<<<<< HEAD
=======
        final SecureRandom secureRandom = new SecureRandom();
>>>>>>> 4e103856
        final StringBuilder stringBuilder = new StringBuilder();

        for (int i = 0; i < length; i++) {
            stringBuilder.append(allowedChars[secureRandom.nextInt(count)]);
        }
        return stringBuilder.toString();
    }
}<|MERGE_RESOLUTION|>--- conflicted
+++ resolved
@@ -25,12 +25,7 @@
     public static final char[] ALLOWED_CHARS_HEX =
             "0123456789ABCDEF".toCharArray();
     // See Base58Check. This is NOT base58Check, but uses the same chars, ie. no 'o0il1' for readability
-<<<<<<< HEAD
     public static final char[] ALLOWED_CHARS_BASE_58_STYLE = Base58.ALPHABET;
-=======
-    public static final char[] ALLOWED_CHARS_BASE_58_STYLE =
-            "abcdefghjkmnpqrstuvwxyzABCDEFGJKLMNPRSTUVWXYZ23456789".toCharArray();
->>>>>>> 4e103856
 
     private StringUtil() {
     }
@@ -71,7 +66,6 @@
     }
 
     public static String createRandomCode(final int length) {
-<<<<<<< HEAD
         return createRandomCode(new SecureRandom(), length, ALLOWED_CHARS_BASE_58_STYLE);
     }
 
@@ -83,21 +77,11 @@
     public static String createRandomCode(final SecureRandom secureRandom,
                                           final int length,
                                           final char[] allowedChars) {
-=======
-        return createRandomCode(length, ALLOWED_CHARS_BASE_58_STYLE);
-    }
-
-    public static String createRandomCode(final int length, final char[] allowedChars) {
->>>>>>> 4e103856
         Preconditions.checkArgument(length >= 1, "length must be >= 1");
         Objects.requireNonNull(allowedChars);
         final int count = allowedChars.length;
         Preconditions.checkArgument(count >= 1, "Need at least one allowedChar");
 
-<<<<<<< HEAD
-=======
-        final SecureRandom secureRandom = new SecureRandom();
->>>>>>> 4e103856
         final StringBuilder stringBuilder = new StringBuilder();
 
         for (int i = 0; i < length; i++) {
