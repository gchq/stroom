/*
 * Copyright 2024 Crown Copyright
 *
 * Licensed under the Apache License, Version 2.0 (the "License");
 * you may not use this file except in compliance with the License.
 * You may obtain a copy of the License at
 *
 *     http://www.apache.org/licenses/LICENSE-2.0
 *
 * Unless required by applicable law or agreed to in writing, software
 * distributed under the License is distributed on an "AS IS" BASIS,
 * WITHOUT WARRANTIES OR CONDITIONS OF ANY KIND, either express or implied.
 * See the License for the specific language governing permissions and
 * limitations under the License.
 */

package stroom.util;

import stroom.util.io.ByteSize;
import stroom.util.logging.DurationTimer;
import stroom.util.logging.LogUtil;
import stroom.util.shared.time.SimpleDuration;
import stroom.util.time.StroomDuration;

import java.time.Duration;
import java.util.ArrayList;
import java.util.Arrays;
import java.util.Collection;
import java.util.Collections;
<<<<<<< HEAD
import java.util.HashSet;
=======
import java.util.EnumSet;
>>>>>>> b785c7da
import java.util.List;
import java.util.Map;
import java.util.Objects;
import java.util.Optional;
import java.util.Set;
import java.util.function.Consumer;
import java.util.function.Function;
import java.util.function.Predicate;
import java.util.function.Supplier;
import java.util.stream.Stream;

/**
 * Utility methods for safely getting properties (or properties of properties of ...) from
 * a value with protection from null values anywhere in the chain.
 */
public class NullSafe {

    private NullSafe() {
    }

    /**
     * Allows you to safely compare a child property of val1 to other.
     *
     * @return False if val1 is null else whether the child property of val1 is equal to other
     */
    public static <T1, T2> boolean equals(final T1 val1,
                                          final Function<T1, T2> getter,
                                          final Object other) {
        if (val1 == null) {
            return false;
        } else {
            final T2 val2 = getter.apply(val1);
            return Objects.equals(val2, other);
        }
    }

    /**
     * Test if the properties (accessed using the same getter for both) of two
     * objects of the same class are equal in a null safe way.
     *
     * @return True if val1 and val2 are both null or if the results of applying {@code getter}
     * to va1 and val2 are equal.
     */
    public static <T, R> boolean equalProperties(final T val1,
                                                 final T val2,
                                                 final Function<T, R> getter) {
        if (val1 == null && val2 == null) {
            return true;
        } else if (val1 != null && val2 == null) {
            return false;
        } else if (val1 == null) {
            return false;
        } else {
            Objects.requireNonNull(getter);
            final R result1 = getter.apply(val1);
            final R result2 = getter.apply(val2);
            return Objects.equals(result1, result2);
        }
    }

    /**
     * @return True if all values in the array are null or the array itself is null
     */
    public static <T> boolean allNull(final T... vals) {
        if (vals == null) {
            return true;
        } else {
            boolean allNull = true;
            for (final T val : vals) {
                if (val != null) {
                    allNull = false;
                    break;
                }
            }
            return allNull;
        }
    }

    /**
     * @return True if the array itself is non-null and all values in the array are non-null
     */
    public static <T> boolean allNonNull(final T... vals) {
        if (vals == null) {
            return false;
        } else {
            boolean allNonNull = true;
            for (final T val : vals) {
                if (val == null) {
                    allNonNull = false;
                    break;
                }
            }
            return allNonNull;
        }
    }

    /**
     * Allows you to safely compare a grandchild property of val1 to other.
     *
     * @return False if val1 is null or if val1's child property is null,
     * else whether the grandchild property of val1 is equal to other
     */
    public static <T1, T2, T3> boolean equals(final T1 val1,
                                              final Function<T1, T2> getter1,
                                              final Function<T2, T3> getter2,
                                              final Object other) {
        if (val1 == null) {
            return false;
        } else {
            final T2 val2 = getter1.apply(val1);
            if (val2 == null) {
                return false;
            } else {
                final T3 val3 = getter2.apply(val2);
                return Objects.equals(val3, other);
            }
        }
    }

    /**
     * Return first non-null value or an empty {@link Optional} if all are null
     * <p>
     * Alias for {@link NullSafe#coalesce(T[])}
     */
    public static <T> Optional<T> firstNonNull(final T... vals) {
        if (vals != null) {
            for (final T val : vals) {
                if (val != null) {
                    return Optional.of(val);
                }
            }
        }
        return Optional.empty();
    }


    /**
     * @return The first item in the list or null if list is null or empty.
     */
    public static <T> T first(final List<T> list) {
        if (list == null || list.isEmpty()) {
            return null;
        } else {
            return list.getFirst();
        }
    }

    /**
     * @return The first item in the list or null if list is null or empty.
     */
    public static <T> T last(final List<T> list) {
        if (list == null || list.isEmpty()) {
            return null;
        } else {
            return list.getLast();
        }
    }

    /**
     * Return first non-null value or an empty {@link Optional} if all are null
     */
    public static <T> Optional<T> coalesce(final T... vals) {
        if (vals != null) {
            for (final T val : vals) {
                if (val != null) {
                    return Optional.of(val);
                }
            }
        }
        return Optional.empty();
    }

    /**
     * @return True if str is null or blank
     */
    public static boolean isBlankString(final String str) {
        return str == null || str.isBlank();
    }

    /**
     * @return True if str is non-null and not blank
     */
    public static boolean isNonBlankString(final String str) {
        return str != null && !str.isBlank();
    }

    /**
     * @return str if it is non-null and non-blank, else return other
     */
    public static String nonBlankStringElse(final String str, final String other) {
        return str != null && !str.isBlank()
                ? str
                : other;
    }

    /**
     * @return str if it is non-null and non-blank, else return the value supplied by otherSupplier
     */
    public static String nonBlankStringElseGet(final String str, final Supplier<String> otherSupplier) {
        return str != null && !str.isBlank()
                ? str
                : Objects.requireNonNull(otherSupplier).get();
    }

    /**
     * @return True if str is null or empty
     */
    public static boolean isEmptyString(final String str) {
        return str == null || str.isEmpty();
    }

    /**
     * @return True if str is non-null and not empty
     */
    public static boolean isNonEmptyString(final String str) {
        return str != null && !str.isEmpty();
    }

    /**
     * @return str trimmed or an empty string if str is null
     */
    public static String trim(final String str) {
        return str != null
                ? str.trim()
                : "";
    }

    /**
     * @return True if val is not null and true
     */
    public static boolean isTrue(final Boolean val) {
        return val != null && val;
    }

    /**
     * @return True if val is not null and the result of applying getter to value
     * is non-null and true
     */
    public static <T> boolean isTrue(final T val, final Function<T, Boolean> getter) {
        if (val == null) {
            return false;
        } else {
            Objects.requireNonNull(getter);
            final Boolean bool = getter.apply(val);
            return bool != null && bool;
        }
    }

    /**
     * @return The un-boxed value if non-null, else zero.
     */
    public static int getInt(final Integer val) {
        return val != null
                ? val
                : 0;
    }

    /**
     * @return The un-boxed value if non-null, else zero.
     */
    public static long getLong(final Long val) {
        return val != null
                ? val
                : 0;
    }

    public static Optional<String> nonBlank(final String str) {
        if (isBlankString(str)) {
            return Optional.empty();
        } else {
            return Optional.of(str);
        }
    }

    /**
     * @return True if both str and subStr are non-null and str contains subStr.
     * Case-sensitive.
     */
    public static boolean contains(final String str, final String subStr) {
        return str != null
               && subStr != null
               && str.contains(subStr);
    }

    /**
     * @return True if both str and subStr are non-null and str contains subStr
     * Case-insensitive.
     */
    public static boolean containsIgnoringCase(final String str, final String subStr) {
        return str != null
               && subStr != null
               && str.toLowerCase().contains(subStr.toLowerCase());
    }

    /**
     * @return True if the collection is null or empty
     */
    public static <T> boolean isEmptyCollection(final Collection<T> collection) {
        return collection == null || collection.isEmpty();
    }

    /**
     * @return True if the array is null or empty
     */
    public static <T> boolean isEmptyArray(final T[] arr) {
        return arr == null || arr.length == 0;
    }

    /**
     * @return True if the map is null or empty
     */
    public static <T1, T2> boolean isEmptyMap(final Map<T1, T2> map) {
        return map == null || map.isEmpty();
    }

    /**
     * @return True if value is null or the string property is null or empty
     */
    public static <T> boolean isEmptyString(final T value,
                                            final Function<T, String> stringGetter) {
        if (value == null) {
            return true;
        } else {
            final String str = Objects.requireNonNull(stringGetter).apply(value);
            return str == null || str.isEmpty();
        }
    }

    /**
     * @return True if value is null or the string property is null or empty
     */
    public static <T> boolean isBlankString(final T value,
                                            final Function<T, String> stringGetter) {
        if (value == null) {
            return true;
        } else {
            final String str = Objects.requireNonNull(stringGetter).apply(value);
            return str == null || str.isBlank();
        }
    }

    /**
     * @return True if value is null or the collection is null or empty
     */
    public static <T1, T2 extends Collection<E>, E> boolean isEmptyCollection(final T1 value,
                                                                              final Function<T1, T2> collectionGetter) {
        if (value == null) {
            return true;
        } else {
            final T2 collection = Objects.requireNonNull(collectionGetter)
                    .apply(value);
            return collection == null || collection.isEmpty();
        }
    }

    /**
     * @return True if value is null or the map is null or empty
     */
    public static <T1, T2 extends Map<K, V>, K, V> boolean isEmptyMap(final T1 value,
                                                                      final Function<T1, T2> mapGetter) {
        if (value == null) {
            return true;
        } else {
            final T2 map = Objects.requireNonNull(mapGetter)
                    .apply(value);
            return map == null || map.isEmpty();
        }
    }

    /**
     * @return True if the collection is non-null and not empty
     */
    public static <T> boolean hasItems(final T... items) {
        return items != null && items.length > 0;
    }

    /**
     * @return True if the collection is non-null and not empty
     */
    public static <T> boolean hasItems(final Collection<T> collection) {
        return collection != null && !collection.isEmpty();
    }

    /**
     * @return True if the map is non-null and not empty
     */
    public static <T1, T2> boolean hasEntries(final Map<T1, T2> map) {
        return map != null && !map.isEmpty();
    }

    /**
     * @return The size of the collection or zero if null.
     */
    public static <T> int size(final Collection<T> collection) {
        return collection != null
                ? collection.size()
                : 0;
    }

    /**
     * @return The size of the collection or zero if null.
     */
    public static <K, V> int size(final Map<K, V> map) {
        return map != null
                ? map.size()
                : 0;
    }

    /**
     * @return True if value is non-null and the collection is non-null and not empty
     */
    public static <T1, T2 extends Collection<E>, E> boolean hasItems(
            final T1 value,
            final Function<T1, T2> collectionGetter) {

        if (value == null) {
            return false;
        } else {
            final T2 collection = Objects.requireNonNull(collectionGetter)
                    .apply(value);
            return collection != null && !collection.isEmpty();
        }
    }

    /**
     * @return True if value is non-null and the map is non-null and not empty
     */
    public static <T1, T2 extends Map<K, V>, K, V> boolean hasEntries(
            final T1 value,
            final Function<T1, T2> mapGetter) {

        if (value == null) {
            return false;
        } else {
            final T2 map = Objects.requireNonNull(mapGetter)
                    .apply(value);
            return map != null && !map.isEmpty();
        }
    }

    /**
     * Returns a {@link Stream<E>} if collection is non-null else returns an empty {@link Stream<E>}
     */
    public static <E> Stream<E> stream(final Collection<E> collection) {
        if (collection == null || collection.isEmpty()) {
            return Stream.empty();
        } else {
            return collection.stream();
        }
    }

    /**
     * Returns a {@link Stream<T>} if items is non-null else returns an empty {@link Stream<T>}
     */
    public static <T> Stream<T> stream(final T... items) {
        if (items == null || items.length == 0) {
            return Stream.empty();
        } else if (items.length == 1) {
            return Stream.of(items[0]);
        } else {
            return Arrays.stream(items);
        }
    }

    /**
     * Equivalent to {@link Iterable#forEach(Consumer)}, except consumer is only called for each non-null
     * item in the iterable. If iterable or consumer are null it is a no-op.
     */
    public static <T> void forEach(final Iterable<T> iterable, final Consumer<? super T> consumer) {
        if (iterable != null && consumer != null) {
            for (final T item : iterable) {
                if (item != null) {
                    consumer.accept(item);
                }
            }
        }
    }

    /**
     * Returns the passed collection if it is non-null else returns an immutable empty collection.
     */
    public static <L extends Collection<T>, T> Collection<T> collection(final L collection) {
        return collection != null
                ? collection
                : Collections.emptyList();
    }

    /**
     * Returns the passed list if it is non-null else returns an immutable empty list.
     */
    public static <L extends List<T>, T> List<T> list(final L list) {
        return list != null
                ? list
                : Collections.emptyList();
    }

    /**
     * Returns an unmodifiable view of the passed list if it is non-null else returns an immutable empty list.
     */
    public static <L extends List<T>, T> List<T> unmodifiableList(final L list) {
        return list != null
                ? Collections.unmodifiableList(list)
                : Collections.emptyList();
    }

    /**
     * Returns a new {@link ArrayList} instance. If list is not null, the new {@link ArrayList} will
     * contain the contents of list, else it will be empty.
     */
    public static <L extends List<T>, T> List<T> mutableList(final L list) {
        return list != null
                ? new ArrayList<>(list)
                : new ArrayList<>();
    }

    /**
     * Returns a new {@link java.util.HashSet} instance. If set is not null, the new {@link java.util.HashSet} will
     * contain the contents of set, else it will be empty.
     */
    public static <C extends Collection<T>, T> Set<T> mutableSet(final C set) {
        return set != null
                ? new HashSet<>(set)
                : new HashSet<>();
    }

    /**
     * Returns the passed value as a singleton list if non-null, else an empty list
     */
    public static <T> List<T> singletonList(final T item) {
        return item != null
                ? Collections.singletonList(item)
                : Collections.emptyList();
    }

    /**
     * Returns the passed array of items or varargs items as a non-null list.
     * Does not supports null items in the list.
     * Uses {@link List#of()} under the hood.
     *
     * @return A non-null list of items. List should be assumed to be immutable.
     */
    @SafeVarargs
    public static <T> List<T> asList(final T... items) {
        return items == null || items.length == 0
                ? Collections.emptyList()
                : List.of(items);
    }

    /**
     * Returns the passed array of items or varargs items as a non-null set.
     * Does not support null items in the array.
     *
     * @return A non-null unmodifiable set of items.
     */
    @SafeVarargs
    public static <T> Set<T> asSet(final T... items) {
        return items == null || items.length == 0
                ? Collections.emptySet()
                : Set.of(items);
    }

    /**
     * Returns the passed set if it is non-null else returns an empty set.
     */
    public static <S extends Set<T>, T> Set<T> set(final S set) {
        return set != null
                ? set
                : Collections.emptySet();
    }

    /**
<<<<<<< HEAD
     * Returns an unmodifiable view of the passed set if it is non-null else returns an immutable empty set.
     */
    public static <S extends Set<T>, T> Set<T> unmodifialbeSet(final S set) {
        return set != null
                ? Collections.unmodifiableSet(set)
                : Collections.emptySet();
=======
     * Returns a non-null {@link EnumSet} containing the items in set.
     * If set is not itself an {@link EnumSet} then the items will be copied into
     * a new {@link EnumSet}.
     *
     * @param type The class of the {@link Enum} for use when constructing an empty {@link EnumSet}
     * @return A non-null {@link EnumSet}.
     */
    public static <S extends Set<T>, T extends Enum<T>> Set<T> enumSet(final Class<T> type,
                                                                       final S set) {
        if (set instanceof EnumSet<?>) {
            return set;
        } else if (set == null || set.isEmpty()) {
            return EnumSet.noneOf(type);
        } else {
            // Make sure we get back an EnumSet as they are faster and more memory efficient
            return EnumSet.copyOf(set);
        }
    }

    /**
     * Returns a non-null {@link EnumSet} containing all non-null items.
     *
     * @param type The class of the {@link Enum} for use when constructing an empty {@link EnumSet}.
     * @return A non-null {@link EnumSet}.
     */
    public static <T extends Enum<T>> Set<T> enumSetOf(final Class<T> type, final T... items) {
        final EnumSet<T> enumSet = EnumSet.noneOf(type);
        if (items != null) {
            for (final T item : items) {
                if (item != null) {
                    enumSet.add(item);
                }
            }
        }
        return enumSet;
>>>>>>> b785c7da
    }

    /**
     * Returns the passed value as a singleton set if non-null, else an empty set
     */
    public static <T> Set<T> singletonSet(final T item) {
        return item != null
                ? Collections.singleton(item)
                : Collections.emptySet();
    }

    /**
     * Returns the passed map if it is non-null else returns an empty map.
     */
    public static <M extends Map<K, V>, K, V> Map<K, V> map(final M map) {
        return map != null
                ? map
                : Collections.emptyMap();
    }

    public static <M extends Map<K, V>, K, V> Collection<K> keySetOf(final Map<K, V> map) {
        return map != null
                ? map.keySet()
                : Collections.emptySet();
    }

    public static <M extends Map<K, V>, K, V> Collection<V> valuesOf(final Map<K, V> map) {
        return map != null
                ? map.values()
                : Collections.emptySet();
    }

    /**
     * Returns the passed string if it is non-null else returns an empty string.
     */
    public static String string(final String str) {
        return str != null
                ? str
                : "";
    }

    /**
     * Returns the passed stroomDuration if it is non-null else returns a ZERO {@link StroomDuration}
     */
    public static StroomDuration duration(final StroomDuration stroomDuration) {
        return stroomDuration != null
                ? stroomDuration
                : StroomDuration.ZERO;
    }

    /**
     * Returns the passed duration if it is non-null else returns a ZERO {@link SimpleDuration}
     */
    public static SimpleDuration duration(final SimpleDuration duration) {
        return duration != null
                ? duration
                : SimpleDuration.ZERO;
    }

    /**
     * Returns the passed duration if it is non-null else returns a ZERO {@link Duration}
     */
    public static Duration duration(final Duration duration) {
        return duration != null
                ? duration
                : Duration.ZERO;
    }

    /**
     * Returns the passed duration if it is non-null else returns a ZERO {@link Duration}
     */
    public static DurationTimer durationTimer(final DurationTimer durationTimer) {
        return durationTimer != null
                ? durationTimer
                : DurationTimer.ZERO;
    }

    /**
     * Returns the passed byteSize if it is non-null else returns a ZERO {@link ByteSize}
     */
    public static ByteSize byteSize(final ByteSize byteSize) {
        return byteSize != null
                ? byteSize
                : ByteSize.ZERO;
    }

    /**
     * Apply getter to value if value is non-null.
     *
     * @return The result of applying getter to value if value is non-null, else null.
     */
    public static <T1, R> R get(final T1 value,
                                final Function<T1, R> getter) {
        if (value == null) {
            return null;
        } else {
            return Objects.requireNonNull(getter).apply(value);
        }
    }

    /**
     * Apply getter to value if value is non-null. If value or the result of
     * applying getter to value is null, return other.
     */
    public static <T1, R> R getOrElse(final T1 value,
                                      final Function<T1, R> getter,
                                      final R other) {
        return Objects.requireNonNullElse(get(value, getter), other);
    }

    public static <T1> String toStringOrElse(final T1 value,
                                             final String other) {
        if (value == null) {
            return other;
        } else {
            return convertToString(value, other);
        }
    }

    /**
     * Apply getter to value if value is non-null. If value or the result of
     * applying getter to value is null, return the value supplied by otherSupplier.
     */
    public static <T1, R> R getOrElseGet(final T1 value,
                                         final Function<T1, R> getter,
                                         final Supplier<R> otherSupplier) {
        return Objects.requireNonNullElseGet(get(value, getter), otherSupplier);
    }

    /**
     * Apply getter to value if value is non-null and return wrapper in an {@link Optional}.
     * If this result or value are null return an empty {@link Optional}.
     */
    public static <T1, R> Optional<R> getAsOptional(final T1 value,
                                                    final Function<T1, R> getter) {
        if (value == null) {
            return Optional.empty();
        } else {
            return Optional.ofNullable(Objects.requireNonNull(getter).apply(value));
        }
    }

    /**
     * @return True if any of value or the result of getter1 are
     * null, else false.
     */
    public static <T1, R> boolean isNull(final T1 value,
                                         final Function<T1, R> getter) {
        if (value == null) {
            return true;
        } else {
            return Objects.requireNonNull(getter).apply(value) == null;
        }
    }

    /**
     * @return True if value and the result of getter
     * are non-null, else false.
     */
    public static <T1, R> boolean nonNull(final T1 value,
                                          final Function<T1, R> getter) {
        if (value == null) {
            return false;
        } else {
            return Objects.requireNonNull(getter).apply(value) != null;
        }
    }

    /**
     * Require that both {@code value} is non-null and the result of applying {@code getter} to
     * {@code value} is non-null. Throws an {@link NullPointerException} otherwise.
     *
     * @throws NullPointerException
     */
    public static <T1, R> R requireNonNull(final T1 value,
                                           final Function<T1, R> getter,
                                           final Supplier<String> messageSupplier) {
        if (value == null) {
            throw new NullPointerException(buildNullValueMsg("value", messageSupplier));
        } else {
            R result = Objects.requireNonNull(getter, "Null getter")
                    .apply(value);
            if (result == null) {
                throw new NullPointerException(buildNullGetterResultMsg(0, messageSupplier));
            } else {
                return result;
            }
        }
    }

    /**
     * If runnable is non-null run it.
     */
    public static void run(final Runnable runnable) {
        if (runnable != null) {
            runnable.run();
        }
    }

    /**
     * If value and consumer are non-null pass it to the consumer, else it is a no-op.
     */
    public static <T> void consume(final T value,
                                   final Consumer<T> consumer) {
        if (value != null && consumer != null) {
            consumer.accept(value);
        }
    }

    /**
     * Return the value supplier or null if supplier is itself null.
     */
    public static <T> T supply(final Supplier<T> supplier) {
        if (supplier != null) {
            return supplier.get();
        } else {
            return null;
        }
    }

    /**
     * If value is non-null pass it to the consumer, else execute runnable.
     */
    public static <T> void consumeOr(final T value,
                                     final Consumer<T> consumer,
                                     final Runnable runnable) {
        if (value != null) {
            if (consumer != null) {
                consumer.accept(value);
            }
        } else {
            if (runnable != null) {
                runnable.run();
            }
        }
    }

    /**
     * Allows you to test a value without worrying if the value is null, e.g.
     * <pre><code>
     *    boolean hasValues = NullSafe.test(myList, list -> !list.isEmpty());
     * </code></pre>
     *
     * @return false if value is null
     * else return the value of the predicate when applied
     * to the non-null value.
     */
    public static <T> boolean test(final T value,
                                   final Predicate<T> predicate) {
        if (value == null) {
            return false;
        } else {
            return Objects.requireNonNull(predicate)
                    .test(value);
        }
    }

    /**
     * Allows you to test some property of a value without worrying if the value is null, e.g.
     * <pre><code>
     *    boolean hasValues = NullSafe.test(myObject, MyObject::getItems, list -> !list.isEmpty());
     * </code></pre>
     *
     * @return false if value is null or the getter returns null,
     * else return the value of the predicate when applied
     * to the result of the getter.
     */
    public static <T1, R> boolean test(final T1 value,
                                       final Function<T1, R> getter,
                                       final Predicate<R> predicate) {
        if (value == null) {
            return false;
        } else {
            final R result = Objects.requireNonNull(getter)
                    .apply(value);
            return result != null
                   && Objects.requireNonNull(predicate)
                           .test(result);
        }
    }

    public static <T1> String toString(final T1 value,
                                       final Function<T1, Object> getter) {
        return toStringOrElse(value, getter, null);
    }

    public static <T1> String toStringOrElse(final T1 value,
                                             final Function<T1, Object> getter,
                                             final String other) {
        if (value == null) {
            return other;
        } else {
            final Object value2 = Objects.requireNonNull(getter).apply(value);
            return convertToString(value2, other);
        }
    }

    public static <T1> String toStringOrElseGet(final T1 value,
                                                final Function<T1, Object> getter,
                                                final Supplier<String> otherSupplier) {
        if (value == null) {
            return handleNull(otherSupplier);
        } else {
            final Object value2 = Objects.requireNonNull(getter).apply(value);
            return convertToString(value2, otherSupplier);
        }
    }

    public static <T1, T2, R> R get(final T1 value,
                                    final Function<T1, T2> getter1,
                                    final Function<T2, R> getter2) {
        if (value == null) {
            return null;
        } else {
            final T2 value2 = Objects.requireNonNull(getter1).apply(value);
            if (value2 == null) {
                return null;
            } else {
                return Objects.requireNonNull(getter2).apply(value2);
            }
        }
    }

    public static <T1, T2, R> R getOrElse(final T1 value,
                                          final Function<T1, T2> getter1,
                                          final Function<T2, R> getter2,
                                          final R other) {
        return Objects.requireNonNullElse(get(value, getter1, getter2), other);
    }

    public static <T1, T2, R> R getOrElseGet(final T1 value,
                                             final Function<T1, T2> getter1,
                                             final Function<T2, R> getter2,
                                             final Supplier<R> otherSupplier) {
        return Objects.requireNonNullElseGet(get(value, getter1, getter2), otherSupplier);
    }

    public static <T1, T2, R> Optional<R> getAsOptional(final T1 value,
                                                        final Function<T1, T2> getter1,
                                                        final Function<T2, R> getter2) {
        if (value == null) {
            return Optional.empty();
        } else {
            final T2 value2 = Objects.requireNonNull(getter1).apply(value);
            if (value2 == null) {
                return Optional.empty();
            } else {
                return Optional.ofNullable(Objects.requireNonNull(getter2).apply(value2));
            }
        }
    }

    /**
     * @return True if any of value, the result of getter1 or the result of getter2 are
     * null, else false.
     */
    public static <T1, T2, R> boolean isNull(final T1 value,
                                             final Function<T1, T2> getter1,
                                             final Function<T2, R> getter2) {
        if (value == null) {
            return true;
        } else {
            final T2 value2 = Objects.requireNonNull(getter1).apply(value);
            if (value2 == null) {
                return true;
            } else {
                return Objects.requireNonNull(getter2).apply(value2) == null;
            }
        }
    }

    /**
     * @return True if all of, value; the result of getter1 and the result of getter2
     * are non-null, else false.
     */
    public static <T1, T2, R> boolean nonNull(final T1 value,
                                              final Function<T1, T2> getter1,
                                              final Function<T2, R> getter2) {
        if (value == null) {
            return false;
        } else {
            final T2 value2 = Objects.requireNonNull(getter1).apply(value);
            if (value2 == null) {
                return false;
            } else {
                return Objects.requireNonNull(getter2).apply(value2) != null;
            }
        }
    }

    /**
     * Require that {@code value} is non-null, the result of applying {@code getter1} to
     * {@code value} is non-null and the result applying {@code getter2} to the result
     * of {@code getter1} is non-null. Throws an {@link NullPointerException} otherwise.
     *
     * @throws NullPointerException
     */
    public static <T1, T2, R> R requireNonNull(final T1 value,
                                               final Function<T1, T2> getter1,
                                               final Function<T2, R> getter2,
                                               final Supplier<String> messageSupplier) {
        if (value == null) {
            throw new NullPointerException(buildNullValueMsg("value", messageSupplier));
        } else {
            final T2 value2 = Objects.requireNonNull(getter1, "Null getter1")
                    .apply(value);
            if (value2 == null) {
                throw new NullPointerException(buildNullGetterResultMsg(1, messageSupplier));
            } else {
                final R result = Objects.requireNonNull(getter2, "Null getter2")
                        .apply(value2);
                if (result == null) {
                    throw new NullPointerException(buildNullGetterResultMsg(2, messageSupplier));
                } else {
                    return result;
                }
            }
        }
    }

    /**
     * If value is non-null apply getter1 to it.
     * If the result of that is non-null consume the result.
     */
    public static <T1, T2> void consume(final T1 value,
                                        final Function<T1, T2> getter1,
                                        final Consumer<T2> consumer) {
        if (value != null && consumer != null) {
            final T2 value2 = Objects.requireNonNull(getter1)
                    .apply(value);
            if (value2 != null) {
                consumer.accept(value2);
            }
        }
    }

    /**
     * If value and the result of passing value to getter are both non-null then pass the result
     * of getter to consumer, else call runnable.
     * consume and runnable can both be null for a no-op.
     */
    public static <T1, T2> void consumeOr(final T1 value,
                                          final Function<T1, T2> getter,
                                          final Consumer<T2> consumer,
                                          final Runnable runnable) {
        if (value != null) {
            final T2 value2 = Objects.requireNonNull(getter)
                    .apply(value);
            if (value2 != null) {
                if (consumer != null) {
                    consumer.accept(value2);
                }
            } else {
                if (runnable != null) {
                    runnable.run();
                }
            }
        } else {
            if (runnable != null) {
                runnable.run();
            }
        }
    }

    /**
     * Allows you to test some property of a value without worrying if the value is null, e.g.
     * <pre><code>
     *    List<Sting> list = null;
     *    boolean hasValues = NullSafe.test(list, list -> list.size > 0);
     * </code></pre>
     *
     * @return false if value is null, else return the value of the predicate when applied
     * to the result of the getter.
     */
    public static <T1, T2, R> boolean test(final T1 value,
                                           final Function<T1, T2> getter1,
                                           final Function<T2, R> getter2,
                                           final Predicate<R> predicate) {
        if (value == null) {
            return false;
        } else {
            final T2 value2 = Objects.requireNonNull(getter1)
                    .apply(value);
            if (value2 == null) {
                return false;
            } else {
                final R result = Objects.requireNonNull(getter2).apply(value2);
                return result != null
                       && Objects.requireNonNull(predicate)
                               .test(result);
            }
        }
    }

    public static <T1, T2> String toString(final T1 value,
                                           final Function<T1, T2> getter1,
                                           final Function<T2, Object> getter2) {
        return toStringOrElse(value, getter1, getter2, null);
    }

    public static <T1, T2> String toStringOrElse(final T1 value,
                                                 final Function<T1, T2> getter1,
                                                 final Function<T2, Object> getter2,
                                                 final Supplier<String> otherSupplier) {
        if (value == null) {
            return handleNull(otherSupplier);
        } else {
            final T2 value2 = Objects.requireNonNull(getter1).apply(value);
            if (value2 == null) {
                return handleNull(otherSupplier);
            } else {
                final Object value3 = Objects.requireNonNull(getter2).apply(value2);
                return convertToString(value3, otherSupplier);
            }
        }
    }

    public static <T1, T2, T3, R> R get(final T1 value,
                                        final Function<T1, T2> getter1,
                                        final Function<T2, T3> getter2,
                                        final Function<T3, R> getter3) {
        if (value == null) {
            return null;
        } else {
            final T2 value2 = Objects.requireNonNull(getter1).apply(value);
            if (value2 == null) {
                return null;
            } else {
                final T3 value3 = Objects.requireNonNull(getter2).apply(value2);
                if (value3 == null) {
                    return null;
                } else {
                    return Objects.requireNonNull(getter3).apply(value3);
                }
            }
        }
    }

    public static <T1, T2, T3, R> R getOrElse(final T1 value,
                                              final Function<T1, T2> getter1,
                                              final Function<T2, T3> getter2,
                                              final Function<T3, R> getter3,
                                              final R other) {
        return Objects.requireNonNullElse(get(value, getter1, getter2, getter3), other);
    }

    public static <T1, T2, T3, R> R getOrElseGet(final T1 value,
                                                 final Function<T1, T2> getter1,
                                                 final Function<T2, T3> getter2,
                                                 final Function<T3, R> getter3,
                                                 final Supplier<R> otherSupplier) {
        return Objects.requireNonNullElseGet(get(value, getter1, getter2, getter3), otherSupplier);
    }

    public static <T1, T2, T3, R> Optional<R> getAsOptional(final T1 value,
                                                            final Function<T1, T2> getter1,
                                                            final Function<T2, T3> getter2,
                                                            final Function<T3, R> getter3) {
        if (value == null) {
            return Optional.empty();
        } else {
            final T2 value2 = Objects.requireNonNull(getter1).apply(value);
            if (value2 == null) {
                return Optional.empty();
            } else {
                final T3 value3 = Objects.requireNonNull(getter2).apply(value2);
                if (value3 == null) {
                    return Optional.empty();
                } else {
                    return Optional.ofNullable(Objects.requireNonNull(getter3).apply(value3));
                }
            }
        }
    }

    /**
     * If value is non-null apply getter1 to it.
     * If the result of that is non-null apply getter2 to the result.
     * If the result of that is non-null consume the result.
     */
    public static <T1, T2, T3> void consume(final T1 value,
                                            final Function<T1, T2> getter1,
                                            final Function<T2, T3> getter2,
                                            final Consumer<T3> consumer) {
        if (value != null && consumer != null) {
            final T2 value2 = Objects.requireNonNull(getter1).apply(value);
            if (value2 != null) {
                final T3 value3 = Objects.requireNonNull(getter2).apply(value2);
                if (value3 != null) {
                    consumer.accept(value3);
                }
            }
        }
    }

    /**
     * Apply each getter to the value of <code>value</code> or the result from the previous
     * getter while the result is non-null. The <code>predicate</code> is applied to the result of
     * the last getter.
     *
     * @return false if any of the values/results are null, else return the value of the predicate when applied
     * to the result of the last getter.
     */
    public static <T1, T2, T3, R> boolean test(final T1 value,
                                               final Function<T1, T2> getter1,
                                               final Function<T2, T3> getter2,
                                               final Function<T3, R> getter3,
                                               final Predicate<R> predicate) {
        if (value == null) {
            return false;
        } else {
            final T2 value2 = Objects.requireNonNull(getter1)
                    .apply(value);
            if (value2 == null) {
                return false;
            } else {
                final T3 value3 = Objects.requireNonNull(getter2)
                        .apply(value2);
                if (value3 == null) {
                    return false;
                } else {
                    final R result = Objects.requireNonNull(getter3).apply(value3);
                    return result != null
                           && Objects.requireNonNull(predicate)
                                   .test(result);
                }
            }
        }
    }

    public static <T1, T2, T3> String toString(final T1 value,
                                               final Function<T1, T2> getter1,
                                               final Function<T2, T3> getter2,
                                               final Function<T3, Object> getter3) {
        return toStringOrElse(value, getter1, getter2, getter3, null);
    }

    public static <T1, T2, T3> String toStringOrElse(final T1 value,
                                                     final Function<T1, T2> getter1,
                                                     final Function<T2, T3> getter2,
                                                     final Function<T3, Object> getter3,
                                                     final Supplier<String> otherSupplier) {
        if (value == null) {
            return handleNull(otherSupplier);
        } else {
            final T2 value2 = Objects.requireNonNull(getter1).apply(value);
            if (value2 == null) {
                return handleNull(otherSupplier);
            } else {
                final T3 value3 = Objects.requireNonNull(getter2).apply(value2);
                if (value3 == null) {
                    return handleNull(otherSupplier);
                } else {
                    final Object value4 = Objects.requireNonNull(getter3).apply(value3);
                    return convertToString(value4, otherSupplier);
                }
            }
        }
    }

    public static <T1, T2, T3, T4, R> R get(final T1 value,
                                            final Function<T1, T2> getter1,
                                            final Function<T2, T3> getter2,
                                            final Function<T3, T4> getter3,
                                            final Function<T4, R> getter4) {
        if (value == null) {
            return null;
        } else {
            final T2 value2 = Objects.requireNonNull(getter1).apply(value);
            if (value2 == null) {
                return null;
            } else {
                final T3 value3 = Objects.requireNonNull(getter2).apply(value2);
                if (value3 == null) {
                    return null;
                } else {
                    final T4 value4 = Objects.requireNonNull(getter3).apply(value3);
                    if (value4 == null) {
                        return null;
                    } else {
                        return Objects.requireNonNull(getter4).apply(value4);
                    }
                }
            }
        }
    }

    public static <T1, T2, T3, T4, R> R getOrElse(final T1 value,
                                                  final Function<T1, T2> getter1,
                                                  final Function<T2, T3> getter2,
                                                  final Function<T3, T4> getter3,
                                                  final Function<T4, R> getter4,
                                                  final R other) {
        return Objects.requireNonNullElse(get(value, getter1, getter2, getter3, getter4), other);
    }

    public static <T1, T2, T3, T4, R> R getOrElseGet(final T1 value,
                                                     final Function<T1, T2> getter1,
                                                     final Function<T2, T3> getter2,
                                                     final Function<T3, T4> getter3,
                                                     final Function<T4, R> getter4,
                                                     final Supplier<R> otherSupplier) {
        return Objects.requireNonNullElseGet(get(value, getter1, getter2, getter3, getter4), otherSupplier);
    }

    @SuppressWarnings("unused")
    public static <T1, T2, T3, T4, R> Optional<R> getAsOptional(final T1 value,
                                                                final Function<T1, T2> getter1,
                                                                final Function<T2, T3> getter2,
                                                                final Function<T3, T4> getter3,
                                                                final Function<T4, R> getter4) {
        if (value == null) {
            return Optional.empty();
        } else {
            final T2 value2 = Objects.requireNonNull(getter1).apply(value);
            if (value2 == null) {
                return Optional.empty();
            } else {
                final T3 value3 = Objects.requireNonNull(getter2).apply(value2);
                if (value3 == null) {
                    return Optional.empty();
                } else {
                    final T4 value4 = Objects.requireNonNull(getter3).apply(value3);
                    if (value4 == null) {
                        return Optional.empty();
                    } else {
                        return Optional.ofNullable(Objects.requireNonNull(getter4).apply(value4));
                    }
                }
            }
        }
    }

    /**
     * If value is non-null apply getter1 to it.
     * If the result of that is non-null apply getter2 to the result.
     * If the result of that is non-null consume the result.
     */
    public static <T1, T2, T3, T4> void consume(final T1 value,
                                                final Function<T1, T2> getter1,
                                                final Function<T2, T3> getter2,
                                                final Function<T3, T4> getter3,
                                                final Consumer<T4> consumer) {
        if (value != null && consumer != null) {
            final T2 value2 = Objects.requireNonNull(getter1).apply(value);
            if (value2 != null) {
                final T3 value3 = Objects.requireNonNull(getter2).apply(value2);
                if (value3 != null) {
                    final T4 value4 = Objects.requireNonNull(getter3).apply(value3);
                    if (value4 != null) {
                        consumer.accept(value4);
                    }
                }
            }
        }
    }

    public static <T1, T2, T3, T4> String toStringOrElse(final T1 value,
                                                         final Function<T1, T2> getter1,
                                                         final Function<T2, T3> getter2,
                                                         final Function<T3, T4> getter3,
                                                         final Function<T4, Object> getter4,
                                                         final Supplier<String> otherSupplier) {
        if (value == null) {
            return handleNull(otherSupplier);
        } else {
            final T2 value2 = Objects.requireNonNull(getter1).apply(value);
            if (value2 == null) {
                return handleNull(otherSupplier);
            } else {
                final T3 value3 = Objects.requireNonNull(getter2).apply(value2);
                if (value3 == null) {
                    return handleNull(otherSupplier);
                } else {
                    final T4 value4 = Objects.requireNonNull(getter3).apply(value3);
                    if (value4 == null) {
                        return handleNull(otherSupplier);
                    } else {
                        final Object value5 = Objects.requireNonNull(getter4).apply(value4);
                        return convertToString(value5, otherSupplier);
                    }
                }
            }
        }
    }

    private static <T> T handleNull(final Supplier<T> otherSupplier) {
        if (otherSupplier != null) {
            return otherSupplier.get();
        } else {
            return null;
        }
    }

    private static String convertToString(final Object value, final Supplier<String> otherSupplier) {
        if (value != null) {
            return value.toString();
        } else {
            if (otherSupplier != null) {
                return Objects.requireNonNull(otherSupplier).get();
            } else {
                return null;
            }
        }
    }

    private static String convertToString(final Object value, final String other) {
        if (value != null) {
            return value.toString();
        } else {
            return other;
        }
    }

    private static String buildNullValueMsg(final String variableName,
                                            final Supplier<String> messageSupplier) {
        return messageSupplier.get()
               + LogUtil.message(" (Value of argument {} is null)", variableName);
    }

    private static String buildNullGetterResultMsg(final int getterNo,
                                                   final Supplier<String> messageSupplier) {
        return messageSupplier.get()
               + LogUtil.message(" (Result of applying getter{} is null)",
                (getterNo == 0
                        ? ""
                        : getterNo));
    }
}<|MERGE_RESOLUTION|>--- conflicted
+++ resolved
@@ -27,11 +27,8 @@
 import java.util.Arrays;
 import java.util.Collection;
 import java.util.Collections;
-<<<<<<< HEAD
+import java.util.EnumSet;
 import java.util.HashSet;
-=======
-import java.util.EnumSet;
->>>>>>> b785c7da
 import java.util.List;
 import java.util.Map;
 import java.util.Objects;
@@ -603,14 +600,15 @@
     }
 
     /**
-<<<<<<< HEAD
      * Returns an unmodifiable view of the passed set if it is non-null else returns an immutable empty set.
      */
     public static <S extends Set<T>, T> Set<T> unmodifialbeSet(final S set) {
         return set != null
                 ? Collections.unmodifiableSet(set)
                 : Collections.emptySet();
-=======
+    }
+
+    /**
      * Returns a non-null {@link EnumSet} containing the items in set.
      * If set is not itself an {@link EnumSet} then the items will be copied into
      * a new {@link EnumSet}.
@@ -646,7 +644,6 @@
             }
         }
         return enumSet;
->>>>>>> b785c7da
     }
 
     /**
