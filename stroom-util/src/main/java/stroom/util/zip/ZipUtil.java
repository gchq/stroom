--- conflicted
+++ resolved
@@ -64,28 +64,17 @@
                            final Path dir,
                            final Pattern includePattern,
                            final Pattern excludePattern) throws IOException {
-<<<<<<< HEAD
-        try (final ZipOutputStream zipOutputStream =
-                new ZipOutputStream(new BufferedOutputStream(Files.newOutputStream(zipFile)))) {
+        try (final ZipArchiveOutputStream zipOutputStream =
+                createOutputStream(new BufferedOutputStream(Files.newOutputStream(zipFile)))) {
             zip(zipFile, dir, zipOutputStream, includePattern, excludePattern);
         }
     }
 
     private static void zip(final Path zipFile,
                             final Path dir,
-                            final ZipOutputStream zipOutputStream,
+                            final ZipArchiveOutputStream zipOutputStream,
                             final Pattern includePattern,
                             final Pattern excludePattern) {
-=======
-        try (final ZipArchiveOutputStream zipStream =
-                createOutputStream(new BufferedOutputStream(Files.newOutputStream(zipFile)))) {
-            zip(dir, zipStream, includePattern, excludePattern);
-        }
-    }
-
-    private static void zip(final Path parent, final ZipArchiveOutputStream zip,
-                            final Pattern includePattern, final Pattern excludePattern) {
->>>>>>> 6ace5629
         try {
             Files.walkFileTree(
                     dir,
