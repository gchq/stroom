/*
 * Copyright 2016 Crown Copyright
 *
 * Licensed under the Apache License, Version 2.0 (the "License");
 * you may not use this file except in compliance with the License.
 * You may obtain a copy of the License at
 *
 *     http://www.apache.org/licenses/LICENSE-2.0
 *
 * Unless required by applicable law or agreed to in writing, software
 * distributed under the License is distributed on an "AS IS" BASIS,
 * WITHOUT WARRANTIES OR CONDITIONS OF ANY KIND, either express or implied.
 * See the License for the specific language governing permissions and
 * limitations under the License.
 */

package stroom.util.zip;

import stroom.util.io.AbstractFileVisitor;
import stroom.util.io.ByteSize;
import stroom.util.io.StreamUtil;
import stroom.util.logging.LogUtil;

import org.apache.commons.compress.archivers.ArchiveEntry;
import org.apache.commons.compress.archivers.examples.Expander;
import org.apache.commons.compress.archivers.zip.Zip64Mode;
import org.apache.commons.compress.archivers.zip.ZipArchiveEntry;
import org.apache.commons.compress.archivers.zip.ZipArchiveInputStream;
import org.apache.commons.compress.archivers.zip.ZipArchiveOutputStream;
import org.apache.commons.compress.archivers.zip.ZipFile;
import org.slf4j.Logger;
import org.slf4j.LoggerFactory;

import java.io.BufferedInputStream;
import java.io.BufferedOutputStream;
import java.io.File;
import java.io.IOException;
import java.io.InputStream;
import java.io.OutputStream;
import java.io.UncheckedIOException;
import java.nio.charset.StandardCharsets;
import java.nio.file.FileVisitOption;
import java.nio.file.FileVisitResult;
import java.nio.file.Files;
import java.nio.file.NotDirectoryException;
import java.nio.file.Path;
import java.nio.file.attribute.BasicFileAttributes;
import java.util.ArrayList;
import java.util.EnumSet;
import java.util.Enumeration;
import java.util.Iterator;
import java.util.List;
import java.util.Objects;
import java.util.Optional;
import java.util.function.BiConsumer;
import java.util.function.Predicate;
import java.util.regex.Pattern;
import java.util.stream.StreamSupport;

public final class ZipUtil {

    private static final Logger LOGGER = LoggerFactory.getLogger(ZipUtil.class);

    private ZipUtil() {
        // Utility class.
    }

    public static ZipArchiveOutputStream createOutputStream(final OutputStream outputStream) {
        final ZipArchiveOutputStream zipArchiveOutputStream = new ZipArchiveOutputStream(outputStream);
        zipArchiveOutputStream.setUseZip64(Zip64Mode.AlwaysWithCompatibility);
        return zipArchiveOutputStream;
    }

    public static void zip(final Path zipFile, final Path dir) throws IOException {
        final Predicate<Path> filePredicate = path -> !path.equals(zipFile);
        zip(zipFile, dir, filePredicate, name -> true);
    }

    public static Predicate<String> createIncludeExcludeEntryPredicate(final Pattern includePattern,
                                                                       final Pattern excludePattern) {
        if (includePattern == null && excludePattern == null) {
            return name -> true;
        }
        Predicate<String> include = null;
        Predicate<String> exclude = null;
        if (includePattern != null) {
            include = name -> includePattern.matcher(name).matches();
        }
        if (excludePattern != null) {
            exclude = name -> !excludePattern.matcher(name).matches();
        }
        if (include != null && exclude != null) {
            return include.and(exclude);
        } else if (include != null) {
            return include;
        }
        return exclude;
    }

    public static void zip(final Path zipFile,
                           final Path dir,
                           final Predicate<Path> filePredicate,
                           final Predicate<String> entryPredicate) throws IOException {
        try (final ZipArchiveOutputStream zipOutputStream =
                createOutputStream(new BufferedOutputStream(Files.newOutputStream(zipFile)))) {
            zip(dir, zipOutputStream, filePredicate, entryPredicate);
        }
    }

    public static void zip(final Path dir,
                           final ZipArchiveOutputStream zipOutputStream) {
        zip(dir, zipOutputStream, path -> true, name -> true);
    }

    private static void zip(final Path dir,
                            final ZipArchiveOutputStream zipOutputStream,
                            final Predicate<Path> filePredicate,
                            final Predicate<String> entryPredicate) {
        try {
            Files.walkFileTree(
                    dir,
                    EnumSet.of(FileVisitOption.FOLLOW_LINKS),
                    Integer.MAX_VALUE,
                    new AbstractFileVisitor() {
                        @Override
                        public FileVisitResult visitFile(final Path file, final BasicFileAttributes attrs) {
                            try {
                                // Make sure we don't include the destination zip file in the zip file.
                                if (filePredicate.test(file)) {
                                    final String name = dir.relativize(file).toString();
                                    if (entryPredicate.test(name)) {
                                        putEntry(zipOutputStream, file, name);
                                    }
                                }
                            } catch (final IOException e) {
                                LOGGER.error(e.getMessage(), e);
                            }
                            return super.visitFile(file, attrs);
                        }
                    });
        } catch (final NotDirectoryException e) {
            // Ignore.
        } catch (final IOException e) {
            LOGGER.debug(e.getMessage(), e);
        }
    }

    private static void putEntry(final ZipArchiveOutputStream zipOutputStream, final Path file, final String name)
            throws IOException {
        LOGGER.debug("zip() - Putting entry {}", name);
        try {
            zipOutputStream.putArchiveEntry(new ZipArchiveEntry(name));
            try (final InputStream is = new BufferedInputStream(Files.newInputStream(file))) {
                StreamUtil.streamToStream(is, zipOutputStream);
            }
        } finally {
            zipOutputStream.closeArchiveEntry();
        }
    }

    /**
     * Unzips zipFile into targetDir. targetDir will be created if it doesn't exist.
     *
     * @param zipFile   The ZIP file to unzip.
     * @param targetDir The target directory to unzip into.
     * @throws IOException
     */
    public static void unzip(final Path zipFile, final Path targetDir) throws IOException {
        Objects.requireNonNull(targetDir);
        if (Files.exists(targetDir) && !Files.isDirectory(targetDir)) {
            throw new IOException(LogUtil.message("'{}' is not a directory.", targetDir.toAbsolutePath()));
        }
        try (ZipFile zipArchive = createZipFile(zipFile)) {
            // This will check zip entry paths are not outside the targetDir
            new Expander().expand(zipArchive, targetDir);
        }
    }

    /**
     * Unzipping from an {@link InputStream} means you may unzip entries that are not in the
     * ZIP central directory. See ZipArchiveInputStream javadoc.
     *
     * @param inputStream The input stream to unzip.
     * @param targetDir   The target directory to unzip into.
     * @throws IOException
     */
    @Deprecated
    public static void unzip(final InputStream inputStream, final Path targetDir) throws IOException {
        Objects.requireNonNull(inputStream);
        Objects.requireNonNull(targetDir);
        if (Files.exists(targetDir) && !Files.isDirectory(targetDir)) {
            throw new IOException(LogUtil.message("'{}' is not a directory.", targetDir.toAbsolutePath()));
        }

        try (final ZipArchiveInputStream zip = new ZipArchiveInputStream(new BufferedInputStream(inputStream))) {
            ZipArchiveEntry zipEntry;
            while ((zipEntry = zip.getNextEntry()) != null) {
                // Get output file. This will throw if the entry is outside targetDir
                final Path file = zipEntry.resolveIn(targetDir);

                if (zipEntry.isDirectory()) {
                    // Make sure output directories exist.
                    Files.createDirectories(file);
                } else {
                    // Make sure output directories exist.
                    Files.createDirectories(file.getParent());

                    // Write file.
                    try (final OutputStream outputStream = Files.newOutputStream(file)) {
                        StreamUtil.streamToStream(zip, outputStream);
                    }
                }
            }
        }
    }

    /**
     * List the paths ({@link ZipArchiveEntry#getName()}) in the ZIP.
     */
    public static List<String> pathList(final Path zipFile) throws IOException {
        return pathList(zipFile, true);
    }

    /**
     * List the paths ({@link ZipArchiveEntry#getName()}) in the ZIP.
     *
     * @param zipFilePath   The zip file to list.
     * @param validatePaths If true will throw an exception for any zip entries that have an
     *                      absolute path or a path that would be outside a target directory,
     *                      e.g. '../foo.txt'.
     * @return The list of paths.
     * @throws IOException
     */
    public static List<String> pathList(final Path zipFilePath, final boolean validatePaths) throws IOException {
        Objects.requireNonNull(zipFilePath);
        final List<String> pathList = new ArrayList<>();
        try (ZipFile zipFile = createZipFile(zipFilePath)) {
            final Iterator<ZipArchiveEntry> iterator = zipFile.getEntries().asIterator();
            while (iterator.hasNext()) {
                final ZipArchiveEntry zipEntry = iterator.next();
                if (validatePaths && !isSafeZipPath(Path.of(zipEntry.getName()))) {
                    throw new IOException(LogUtil.message(
                            "Zip entry '{}' would extract outside of a target directory.",
                            zipEntry.getName()));
                }
                pathList.add(zipEntry.getName());
            }
        }
        return pathList;
    }

    /**
     * Get the uncompressed size of the entry, if known.
     */
    public static Optional<ByteSize> getEntryUncompressedSize(final ArchiveEntry archiveEntry) {
        return Optional.ofNullable(archiveEntry)
                .map(ArchiveEntry::getSize)
                .filter(size -> size != ArchiveEntry.SIZE_UNKNOWN)
                .map(ByteSize::ofBytes);
    }

    /**
     * @return True if the uncompressed size of the entry is known.
     */
    public static boolean hasKnownUncompressedSize(final ArchiveEntry archiveEntry) {
        if (archiveEntry == null) {
            return false;
        } else {
            return archiveEntry.getSize() != ArchiveEntry.SIZE_UNKNOWN;
        }
    }

    public static ZipFile createZipFile(final Path zipFilePath) {
        if (!Files.isRegularFile(zipFilePath)) {
            throw new UncheckedIOException(new IOException(
                    LogUtil.message("ZIP file '{}' does not exist or is not a file", zipFilePath.toAbsolutePath())));
        }
        if (!Files.isReadable(zipFilePath)) {
            throw new UncheckedIOException(new IOException(
                    LogUtil.message("ZIP file '{}' is not readable", zipFilePath.toAbsolutePath())));
        }
        try {
            // Not clear if we should be using setSeekableByteChannel or setFile ??
            return ZipFile.builder()
                    .setSeekableByteChannel(Files.newByteChannel(zipFilePath))
                    .get();
        } catch (final IOException e) {
<<<<<<< HEAD
=======
            // TODO change e.getMessage() => LogUtil.exceptionMessage(e) in later versions
>>>>>>> 0a1d6da0
            throw new UncheckedIOException(LogUtil.message(
                    "Error creating ZipFile object for zipFilePath {}: {}",
                    zipFilePath, e.getMessage()), e);
        }
    }

    public static String getEntryContent(final ZipFile zipFile,
                                         final ZipArchiveEntry entry) {
        try (final InputStream inputStream = zipFile.getInputStream(entry)) {
            return new String(inputStream.readAllBytes(), StandardCharsets.UTF_8);
        } catch (final IOException e) {
            throw new UncheckedIOException(e);
        }
    }

    /**
     * Iterate over each entry in the zip file.
     */
    public static void forEachEntry(final Path zipFile,
                                    final BiConsumer<ZipFile, ZipArchiveEntry> entryConsumer) {
        Objects.requireNonNull(entryConsumer);
<<<<<<< HEAD
        try (final ZipFile zipFile = createZipFile(zipFilePath)) {
            zipFile.getEntries()
                    .asIterator()
                    .forEachRemaining(entry ->
                            entryConsumer.accept(zipFile, entry));
        } catch (final IOException e) {
=======
        try (final ZipFile zipArchive = createZipFile(zipFile)) {
            final Enumeration<ZipArchiveEntry> entries = zipArchive.getEntries();
            ZipArchiveEntry zipEntry = entries.hasMoreElements()
                    ? entries.nextElement()
                    : null;
            while (zipEntry != null && zipArchive.canReadEntryData(zipEntry)) {
                entryConsumer.accept(zipArchive, zipEntry);
                zipEntry = entries.hasMoreElements()
                        ? entries.nextElement()
                        : null;
            }
        } catch (final IOException e) {
            // TODO change e.getMessage() => LogUtil.exceptionMessage(e) in later versions
>>>>>>> 0a1d6da0
            throw new UncheckedIOException(LogUtil.message(
                    "Error iterating over entries in zipFilePath {}: {}",
                    zipFile, e.getMessage()), e);
        }
    }

    /**
     * Tests if a zip entry path is safe to use, i.e. when path is unzipped into
     * any directory, it does not resolve to a path that is outside that directory.
     *
     * @param path The path to test, relative or absolute.
     * @return True if the path is safe.
     */
    public static boolean isSafeZipPath(final Path path) {
        Objects.requireNonNull(path);
        final Path normalisedPath = path.normalize();

        // We don't have a destination dir, so need to construct a base path to
        // test normalisedPath against that has at least as many parts,
        // e.g. if normalisedPath is ../../../foo basePath needs to be /0/1/2/3
        // to give a fullPath of /0/foo when combined, which does not start
        // with /0/1/2/3
        final long partCount = StreamSupport.stream(normalisedPath.spliterator(), false)
                .count();
        final StringBuilder stringBuilder = new StringBuilder();
        for (long i = 0; i < partCount; i++) {
            stringBuilder.append(File.separatorChar)
                    .append(i);
        }
        final Path basePath = Path.of(stringBuilder.toString());
        final Path fullPath = basePath.resolve(normalisedPath)
                .normalize();

        LOGGER.trace("path: {}, normalisedPath: {}, basePath: {}, fullPath: {}",
                path, normalisedPath, basePath, fullPath);

        return fullPath.startsWith(basePath.normalize());
    }

    /**
     * Tests if a zip entry path is safe to use, i.e. it does not resolve to a path
     * that is outside destDir.
     * <p>
     * Consider using {@link ZipArchiveEntry#resolveIn(Path)} which does the same check.
     * </p>
     *
     * @param path    The path to test, relative or absolute.
     * @param destDir The directory that path will be resolved against.
     * @return True if the path is safe.
     */
    public static boolean isSafeZipPath(final Path path, final Path destDir) {
        Objects.requireNonNull(path);
        Objects.requireNonNull(destDir);
        final Path normalisedPath = path.normalize();
        final Path fullPath = destDir.resolve(normalisedPath)
                .normalize();

        LOGGER.debug("path: {}, destDir: {}, normalisedPath: {}, fullPath: {}",
                path, destDir, normalisedPath, fullPath);

        return fullPath.startsWith(destDir.normalize());
    }
}<|MERGE_RESOLUTION|>--- conflicted
+++ resolved
@@ -285,10 +285,7 @@
                     .setSeekableByteChannel(Files.newByteChannel(zipFilePath))
                     .get();
         } catch (final IOException e) {
-<<<<<<< HEAD
-=======
             // TODO change e.getMessage() => LogUtil.exceptionMessage(e) in later versions
->>>>>>> 0a1d6da0
             throw new UncheckedIOException(LogUtil.message(
                     "Error creating ZipFile object for zipFilePath {}: {}",
                     zipFilePath, e.getMessage()), e);
@@ -310,14 +307,6 @@
     public static void forEachEntry(final Path zipFile,
                                     final BiConsumer<ZipFile, ZipArchiveEntry> entryConsumer) {
         Objects.requireNonNull(entryConsumer);
-<<<<<<< HEAD
-        try (final ZipFile zipFile = createZipFile(zipFilePath)) {
-            zipFile.getEntries()
-                    .asIterator()
-                    .forEachRemaining(entry ->
-                            entryConsumer.accept(zipFile, entry));
-        } catch (final IOException e) {
-=======
         try (final ZipFile zipArchive = createZipFile(zipFile)) {
             final Enumeration<ZipArchiveEntry> entries = zipArchive.getEntries();
             ZipArchiveEntry zipEntry = entries.hasMoreElements()
@@ -331,7 +320,6 @@
             }
         } catch (final IOException e) {
             // TODO change e.getMessage() => LogUtil.exceptionMessage(e) in later versions
->>>>>>> 0a1d6da0
             throw new UncheckedIOException(LogUtil.message(
                     "Error iterating over entries in zipFilePath {}: {}",
                     zipFile, e.getMessage()), e);
