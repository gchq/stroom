/*
 * Copyright 2016 Crown Copyright
 *
 * Licensed under the Apache License, Version 2.0 (the "License");
 * you may not use this file except in compliance with the License.
 * You may obtain a copy of the License at
 *
 *     http://www.apache.org/licenses/LICENSE-2.0
 *
 * Unless required by applicable law or agreed to in writing, software
 * distributed under the License is distributed on an "AS IS" BASIS,
 * WITHOUT WARRANTIES OR CONDITIONS OF ANY KIND, either express or implied.
 * See the License for the specific language governing permissions and
 * limitations under the License.
 */

package stroom.util.spring;

import java.lang.annotation.Annotation;
import java.lang.reflect.InvocationTargetException;
import java.lang.reflect.Method;
import java.util.ArrayList;
import java.util.Arrays;
import java.util.Collections;
import java.util.HashMap;
import java.util.HashSet;
import java.util.List;
import java.util.Map;
import java.util.Set;

import org.slf4j.Logger;
import org.slf4j.LoggerFactory;
import org.springframework.aop.framework.Advised;
import org.springframework.aop.support.AopUtils;
import org.springframework.beans.BeansException;
import org.springframework.beans.factory.BeanFactory;
import org.springframework.beans.factory.BeanFactoryAware;
import org.springframework.beans.factory.InitializingBean;
import org.springframework.context.ApplicationContext;
import org.springframework.context.ApplicationContextAware;
import org.springframework.stereotype.Component;

@Component
public class StroomBeanStore implements InitializingBean, BeanFactoryAware, ApplicationContextAware {
    private static final Logger LOGGER = LoggerFactory.getLogger(StroomBeanStore.class);

    private static final String STROOM_CLASSES = "stroom.";

    private boolean initialised = false;
    private final Map<Class<?>, List<StroomBeanMethod>> stroomBeanMethodMap = new HashMap<>();

    private ApplicationContext applicationContext;
    private BeanFactory beanFactory;

    public List<StroomBeanMethod> getStroomBeanMethod(final Class<?> annotation) {
        List<StroomBeanMethod> list = stroomBeanMethodMap.get(annotation);
        if (list == null) {
            list = new ArrayList<>();
        }
        return list;
    }

    public Set<String> getStroomBean(final Class<? extends Annotation> annotationType) {
        final Set<String> results = new HashSet<>();

        final Set<String> beanNames = new HashSet<>();
        beanNames.addAll(Arrays.asList(applicationContext.getBeanDefinitionNames()));

        for (final String beanName : beanNames) {
            if (applicationContext.findAnnotationOnBean(beanName, annotationType) != null) {
                results.add(beanName);
            }
        }
        return results;
    }

    public Set<String> getStroomBeanByType(final Class<?> type) {
        final Set<String> results = new HashSet<>();

        final Set<String> beanNames = new HashSet<>();
        beanNames.addAll(Arrays.asList(applicationContext.getBeanDefinitionNames()));

        for (final String beanName : beanNames) {
            if (applicationContext.isTypeMatch(beanName, type)) {
                results.add(beanName);
            }
        }
        return results;
    }

    public <A extends Annotation> A findAnnotationOnBean(final String beanName, final Class<A> annotationType) {
        return applicationContext.findAnnotationOnBean(beanName, annotationType);

    }

    public Object getBean(final String name) {
        Object o = null;
        try {
            o = beanFactory.getBean(name);
        } catch (final Throwable t) {
            LOGGER.error("Unable to get bean!", t);
        }

        if (o == null) {
            LOGGER.error("getBean() - {} returned null !!", name);
        }

        return o;
    }

    public Object invoke(final StroomBeanMethod stroomBeanMethod, final Object... args)
            throws NoSuchMethodException, InvocationTargetException, IllegalAccessException {
        // Get the bean.
        final Object bean = getBean(stroomBeanMethod.getBeanName());
        final Method beanMethod = stroomBeanMethod.getBeanMethod();

        if (bean != null) {
            // Test to see if the bean is an instance of JdkDynamicProxy. If it
            // is then only the interface will be available on the proxy. We
            // ideally want to execute a method on the proxy as the proxy may be
            // providing transactional behaviour or security interception etc.
            // If we really can't get the method off the proxy then we will need
            // to get the proxy target and invoke the method on that directly.
            if (AopUtils.isJdkDynamicProxy(bean)) {
                Method method = null;

                // Try and get the method from the proxied interfaces.
                for (final Method m : bean.getClass().getMethods()) {
                    if (m.getName().equals(beanMethod.getName())
                            && Arrays.equals(m.getParameterTypes(), beanMethod.getParameterTypes())) {
                        method = m;
                        break;
                    }
                }

                if (method == null) {
                    // If we didn't manage to get the method from the proxied
                    // interfaces then invoke them method on the proxy target
                    // directly. This might result in errors as we will be
                    // bypassing transaction interception etc.
                    try {
                        final Object o = ((Advised) bean).getTargetSource().getTarget();
                        return beanMethod.invoke(o, args);
                    } catch (final Exception e) {
                        throw new RuntimeException(e);
                    }
                } else {
                    return method.invoke(bean, args);
                }

            } else {
                beanMethod.invoke(bean, args);
            }
        }

        return null;
    }

    public Object getBean(final StroomBeanMethod stroomBeanMethod) {
        return getBean(stroomBeanMethod.getBeanName());
    }

    public <T> T getBean(final Class<T> stroomBeanClass) {
        T bean = null;
        try {
            bean = beanFactory.getBean(stroomBeanClass);
        } catch (final Throwable t) {
            LOGGER.error("Unable to get bean!", t);
        }

        if (bean == null) {
            LOGGER.error("getBean() - {} returned null !!", stroomBeanClass);
        }

        return bean;
    }

    @Override
    public void afterPropertiesSet() throws Exception {
        init();
    }

    private synchronized void init() {
        if (initialised) {
            return;
        }

        final String[] allBeans = applicationContext.getBeanDefinitionNames();

        for (final String beanName : allBeans) {
            Class<?> beanClass = applicationContext.getType(beanName);
            if (beanClass != null) {
                // Here we need to get the real class if we have be given a
                // CGLIB Proxy.
                if (beanClass.getName().contains("CGLIB")) {
                    beanClass = beanClass.getSuperclass();
                }
                // Only bother with out own code
                if (!beanClass.getName().contains(STROOM_CLASSES)) {
                    continue;
                }

                if (beanClass.getName().contains("$")) {
<<<<<<< HEAD
                    LOGGER.error("init() - UNABLE TO RESOVE BEAN CLASS ?? MAYBE SPRING IS NOLONGER USING CGLIB .... {}",
=======
                    LOGGER.error("init() - UNABLE TO RESOLVE BEAN CLASS ?? MAYBE SPRING IS NO LONGER USING CGLIB .... %s",
                            beanClass.getName());
                }

                if (beanClass.isInterface()) {
                    LOGGER.error("init() - EXPECTED CLASS BUT RECEIVED INTERFACE .... %s",
>>>>>>> 77deba40
                            beanClass.getName());
                }

                addAnnotatedMethods(beanClass, beanName);
            }
        }

        if (LOGGER.isDebugEnabled()) {
            final List<String> beanMethodList = new ArrayList<>();
            for (final List<StroomBeanMethod> methods : stroomBeanMethodMap.values()) {
                for (final StroomBeanMethod method : methods) {
                    beanMethodList.add(method.toString());
                }
            }
            Collections.sort(beanMethodList);
            for (final String string : beanMethodList) {
                LOGGER.debug("init() - {}", string);
            }
        }
        initialised = true;
    }

    private void addAnnotatedMethods(final Class<?> clazz, final String beanName) {
        if (clazz != null) {
            final Method[] methodList = clazz.getMethods();
            for (final Method method : methodList) {
                final Annotation[] allAnnotation = method.getAnnotations();
                for (final Annotation annotation : allAnnotation) {
                    final Class<?> annotationType = annotation.annotationType();
                    if (annotationType.getName().contains(STROOM_CLASSES)) {
                        stroomBeanMethodMap.computeIfAbsent(annotationType, k -> new ArrayList<>()).add(new StroomBeanMethod(beanName, method));
                    }
                }
            }

            // Recurse to add annotated methods from superclass.
            addAnnotatedMethods(clazz.getSuperclass(), beanName);
        }
    }

    @Override
    public void setBeanFactory(final BeanFactory beanFactory) throws BeansException {
        this.beanFactory = beanFactory;
    }

    @Override
    public void setApplicationContext(final ApplicationContext applicationContext) throws BeansException {
        this.applicationContext = applicationContext;
    }
}<|MERGE_RESOLUTION|>--- conflicted
+++ resolved
@@ -16,6 +16,18 @@
 
 package stroom.util.spring;
 
+import org.slf4j.Logger;
+import org.slf4j.LoggerFactory;
+import org.springframework.aop.framework.Advised;
+import org.springframework.aop.support.AopUtils;
+import org.springframework.beans.BeansException;
+import org.springframework.beans.factory.BeanFactory;
+import org.springframework.beans.factory.BeanFactoryAware;
+import org.springframework.beans.factory.InitializingBean;
+import org.springframework.context.ApplicationContext;
+import org.springframework.context.ApplicationContextAware;
+import org.springframework.stereotype.Component;
+
 import java.lang.annotation.Annotation;
 import java.lang.reflect.InvocationTargetException;
 import java.lang.reflect.Method;
@@ -27,18 +39,6 @@
 import java.util.List;
 import java.util.Map;
 import java.util.Set;
-
-import org.slf4j.Logger;
-import org.slf4j.LoggerFactory;
-import org.springframework.aop.framework.Advised;
-import org.springframework.aop.support.AopUtils;
-import org.springframework.beans.BeansException;
-import org.springframework.beans.factory.BeanFactory;
-import org.springframework.beans.factory.BeanFactoryAware;
-import org.springframework.beans.factory.InitializingBean;
-import org.springframework.context.ApplicationContext;
-import org.springframework.context.ApplicationContextAware;
-import org.springframework.stereotype.Component;
 
 @Component
 public class StroomBeanStore implements InitializingBean, BeanFactoryAware, ApplicationContextAware {
@@ -201,16 +201,12 @@
                 }
 
                 if (beanClass.getName().contains("$")) {
-<<<<<<< HEAD
-                    LOGGER.error("init() - UNABLE TO RESOVE BEAN CLASS ?? MAYBE SPRING IS NOLONGER USING CGLIB .... {}",
-=======
-                    LOGGER.error("init() - UNABLE TO RESOLVE BEAN CLASS ?? MAYBE SPRING IS NO LONGER USING CGLIB .... %s",
+                    LOGGER.error("init() - UNABLE TO RESOLVE BEAN CLASS ?? MAYBE SPRING IS NO LONGER USING CGLIB .... {}",
                             beanClass.getName());
                 }
 
                 if (beanClass.isInterface()) {
                     LOGGER.error("init() - EXPECTED CLASS BUT RECEIVED INTERFACE .... %s",
->>>>>>> 77deba40
                             beanClass.getName());
                 }
 
