--- conflicted
+++ resolved
@@ -145,7 +145,6 @@
         return count.get();
     }
 
-<<<<<<< HEAD
     public static long countNested(final Path dir) {
         final AtomicLong count = new AtomicLong();
 
@@ -186,7 +185,9 @@
             // Ignore.
         }
 
-=======
+        return count.get();
+    }
+
     public static long count(final Path dir,
                              final Predicate<Path> pathExclusionFilter) {
         final AtomicLong count = new AtomicLong();
@@ -204,7 +205,6 @@
         } catch (final IOException e) {
             LOGGER.debug(e.getMessage(), e);
         }
->>>>>>> 2543aa9f
         return count.get();
     }
 
