--- conflicted
+++ resolved
@@ -374,11 +374,7 @@
         };
     }
 
-<<<<<<< HEAD
-    @SuppressWarnings(value = "DM_DEFAULT_ENCODING") // PrintWriter does not take a charset
-=======
     @SuppressWarnings(value = "DM_DEFAULT_ENCODING")
->>>>>>> 77deba40
     public static String exceptionCallStack(final Throwable throwable) {
         final ByteArrayOutputStream byteArrayOutputStream = new ByteArrayOutputStream();
         final PrintWriter printWriter = new PrintWriter(byteArrayOutputStream);
