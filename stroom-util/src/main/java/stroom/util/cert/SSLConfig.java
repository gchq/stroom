package stroom.util.cert;

import stroom.util.shared.AbstractConfig;
import stroom.util.shared.IsProxyConfig;
import stroom.util.shared.NotInjectableConfig;
import stroom.util.shared.validation.ValidFilePath;

import com.fasterxml.jackson.annotation.JsonProperty;
<<<<<<< HEAD
import com.fasterxml.jackson.annotation.JsonPropertyOrder;

@JsonPropertyOrder({
        "keyStorePath",
        "keyStoreType",
        "keyStorePassword",
        "trustStorePath",
        "trustStoreType",
        "trustStorePassword",
        "isHostnameVerificationEnabled",
        "sslProtocol"
})
public class SSLConfig {
=======

import java.util.Objects;

@NotInjectableConfig
public class SSLConfig extends AbstractConfig implements IsProxyConfig {
>>>>>>> 92db7a41

    private String keyStorePath;
    private String keyStoreType = "JKS";
    private String keyStorePassword;

    private String trustStorePath;
    private String trustStoreType = "JKS";
    private String trustStorePassword;

    private boolean isHostnameVerificationEnabled = true;
    private String sslProtocol = "TLSv1.2";

    /**
     * The path to the keystore file that will be used for client authentication during forwarding
     */
    @JsonProperty
    @ValidFilePath
    public String getKeyStorePath() {
        return keyStorePath;
    }

    @JsonProperty
    public void setKeyStorePath(final String keyStorePath) {
        this.keyStorePath = keyStorePath;
    }

    /**
     * The type of the keystore, e.g. JKS
     */
    @JsonProperty
    public String getKeyStoreType() {
        return keyStoreType;
    }

    @JsonProperty
    public void setKeyStoreType(final String keyStoreType) {
        this.keyStoreType = keyStoreType;
    }

    /**
     * The password for the keystore
     */
    @JsonProperty
    public String getKeyStorePassword() {
        return keyStorePassword;
    }

    @JsonProperty
    public void setKeyStorePassword(final String keyStorePassword) {
        this.keyStorePassword = keyStorePassword;
    }

    /**
     * The path to the truststore file that will be used for client authentication during forwarding
     */
    @JsonProperty
    @ValidFilePath
    public String getTrustStorePath() {
        return trustStorePath;
    }

    @JsonProperty
    public void setTrustStorePath(final String trustStorePath) {
        this.trustStorePath = trustStorePath;
    }

    /**
     * The type of the truststore, e.g. JKS
     */
    @JsonProperty
    public String getTrustStoreType() {
        return trustStoreType;
    }

    @JsonProperty
    public void setTrustStoreType(final String trustStoreType) {
        this.trustStoreType = trustStoreType;
    }

    /**
     * The password for the truststore
     */
    @JsonProperty
    public String getTrustStorePassword() {
        return trustStorePassword;
    }

    @JsonProperty
    public void setTrustStorePassword(final String trustStorePassword) {
        this.trustStorePassword = trustStorePassword;
    }

    /**
     * If true default verification of the destination hostname against the server certificate will be used.
     * If false any destination hostname will be permitted.
     */
    @JsonProperty
    public boolean isHostnameVerificationEnabled() {
        return isHostnameVerificationEnabled;
    }

    @JsonProperty
    public void setHostnameVerificationEnabled(final boolean hostnameVerificationEnabled) {
        isHostnameVerificationEnabled = hostnameVerificationEnabled;
    }

    /**
     * The SSL protocol to use, e.g. TLSv1.2
     */
    @JsonProperty
    public String getSslProtocol() {
        return sslProtocol;
    }

    @JsonProperty
    public void setSslProtocol(final String sslProtocol) {
        this.sslProtocol = sslProtocol;
    }

    @Override
    public boolean equals(final Object o) {
        if (this == o) {
            return true;
        }
        if (o == null || getClass() != o.getClass()) {
            return false;
        }
        final SSLConfig sslConfig = (SSLConfig) o;
        return isHostnameVerificationEnabled == sslConfig.isHostnameVerificationEnabled && Objects.equals(
                keyStorePath,
                sslConfig.keyStorePath) && Objects.equals(keyStoreType,
                sslConfig.keyStoreType) && Objects.equals(keyStorePassword,
                sslConfig.keyStorePassword) && Objects.equals(trustStorePath,
                sslConfig.trustStorePath) && Objects.equals(trustStoreType,
                sslConfig.trustStoreType) && Objects.equals(trustStorePassword,
                sslConfig.trustStorePassword) && Objects.equals(sslProtocol, sslConfig.sslProtocol);
    }

    @Override
    public int hashCode() {
        return Objects.hash(keyStorePath,
                keyStoreType,
                keyStorePassword,
                trustStorePath,
                trustStoreType,
                trustStorePassword,
                isHostnameVerificationEnabled,
                sslProtocol);
    }

    @Override
    public String toString() {
        return "SSLConfig{" +
                "keyStorePath='" + keyStorePath + '\'' +
                ", keyStoreType='" + keyStoreType + '\'' +
                ", keyStorePassword='" + keyStorePassword + '\'' +
                ", trustStorePath='" + trustStorePath + '\'' +
                ", trustStoreType='" + trustStoreType + '\'' +
                ", trustStorePassword='" + trustStorePassword + '\'' +
                ", isHostnameVerificationEnabled=" + isHostnameVerificationEnabled +
                ", sslProtocol='" + sslProtocol + '\'' +
                '}';
    }
}<|MERGE_RESOLUTION|>--- conflicted
+++ resolved
@@ -6,27 +6,12 @@
 import stroom.util.shared.validation.ValidFilePath;
 
 import com.fasterxml.jackson.annotation.JsonProperty;
-<<<<<<< HEAD
 import com.fasterxml.jackson.annotation.JsonPropertyOrder;
-
-@JsonPropertyOrder({
-        "keyStorePath",
-        "keyStoreType",
-        "keyStorePassword",
-        "trustStorePath",
-        "trustStoreType",
-        "trustStorePassword",
-        "isHostnameVerificationEnabled",
-        "sslProtocol"
-})
-public class SSLConfig {
-=======
 
 import java.util.Objects;
 
 @NotInjectableConfig
 public class SSLConfig extends AbstractConfig implements IsProxyConfig {
->>>>>>> 92db7a41
 
     private String keyStorePath;
     private String keyStoreType = "JKS";
