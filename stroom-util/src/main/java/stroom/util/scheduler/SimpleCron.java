/*
 * Copyright 2016 Crown Copyright
 *
 * Licensed under the Apache License, Version 2.0 (the "License");
 * you may not use this file except in compliance with the License.
 * You may obtain a copy of the License at
 *
 *     http://www.apache.org/licenses/LICENSE-2.0
 *
 * Unless required by applicable law or agreed to in writing, software
 * distributed under the License is distributed on an "AS IS" BASIS,
 * WITHOUT WARRANTIES OR CONDITIONS OF ANY KIND, either express or implied.
 * See the License for the specific language governing permissions and
 * limitations under the License.
 */

package stroom.util.scheduler;

import java.util.ArrayList;
import java.util.Arrays;
import java.util.Calendar;
import java.util.List;
import java.util.TimeZone;
import java.util.regex.Matcher;
import java.util.regex.Pattern;
import java.util.stream.IntStream;

/**
 * Class to figure out the next time we should fire based on a simple CRON
 * expression.
 * <p>
 * E.g. 0 * * Every Hour 1,30 * * Every Half Hour
 */
public class SimpleCron {

    /**
     * Token to mean ANY time matches.
     */
    public static final String CRON_ANY = "*";
    private static final TimeZone UTC = TimeZone.getTimeZone("UTC");
    private final String expression;

    /**
     * List of 3 CRON parts.
     */
    private final List<CronPart> cronParts;

    private SimpleCron(final String expression) {
        this.expression = expression;

        if (expression == null) {
            throw new MalformedCronException("Cron expression cannot be null");
        }

        final String[] parts = expression.split(" ");
        if (parts.length != 3) {
            throw new MalformedCronException("Cron expression must contain 3 parts");
        }

        cronParts = new ArrayList<>(3);
        cronParts.add(new CronPart(Calendar.MINUTE, parts[0]));
        cronParts.add(new CronPart(Calendar.HOUR_OF_DAY, parts[1]));
        cronParts.add(new CronPart(Calendar.DAY_OF_MONTH, parts[2]));
    }

    /**
     * Factory method used to compile a cron expression and create a new
     * SimpleCron object. Note that any errors in the expression will result in
     * a MalformedCronException being thrown.
     *
     * @param expression The cron expression to compile into this SimpleCron object.
     */
    public static SimpleCron compile(final String expression) {
        return new SimpleCron(expression);
    }

    /**
     * Creates a new scheduler to be used with this cron object.
     */
    public Scheduler createScheduler() {
        return new SimpleCronScheduler(this);
    }

    /**
     * Move the supplied time forward or backward to get the previous and next
     * execution times.
     */
    private Long move(final long millis, final boolean forward) {
        final Calendar time = Calendar.getInstance();
        time.setTimeZone(UTC);
        time.setTimeInMillis(millis);
        // Wind back to start of minute
        time.set(Calendar.MILLISECOND, 0);
        time.set(Calendar.SECOND, 0);

        boolean hasRolled = false;

        // If we are going back in time then we will have already rolled by
        // resetting the millis and second parameters unless the time just
        // happened to be exactly the same after resetting these values.
        if (!forward) {
            if (time.getTimeInMillis() != millis) {
                hasRolled = true;
            }
        }

        // Loop through and try and roll
        for (int i = 0; i < cronParts.size(); i++) {
            hasRolled = move(i, time, hasRolled, forward);
        }

        return time.getTime().getTime();
    }

    /**
     * Try and move time until we have rolled OK. hasRolled only gets set to
     * false for the first order CRON.
     */
    private boolean move(final int cronIndex, final Calendar time, final boolean hasRolled, final boolean forward) {
        final CronPart cronEntry = cronParts.get(cronIndex);
        final int start = time.get(cronEntry.getCalendarType());

        // Should we roll (no if we have already rolled)
        boolean roll = !hasRolled;
        int value;
        do {
            // Move forward?
            if (roll) {
                if (forward) {
                    time.add(cronEntry.getCalendarType(), 1);
                } else {
                    time.add(cronEntry.getCalendarType(), -1);
                }

                // Reset lower order CRONS
                reset(cronIndex - 1, time, forward);
            } else {
                // Loop done once ... now OK to start rolling
                roll = true;
            }
            value = time.get(cronEntry.getCalendarType());

            // As soon as we have wrapped exit loop
            if (forward) {
                if (value < start) {
                    break;
                }
            } else {
                if (value > start) {
                    break;
                }
            }

            if (!cronEntry.hasMatches()) {
                // Match on ANY - Return as soon as we have rolled
                if (value != start || hasRolled) {
                    return true;
                }
            } else {
                // Return if new start is in our set
                final Integer match = cronEntry.match(value, forward);
                if (match != null) {
                    // Reset previous fields if we need to.
                    if (match != value) {
                        // Reset lower order CRONS
                        reset(cronIndex - 1, time, forward);
                    }

                    final int diff = match - value;
                    time.add(cronEntry.getCalendarType(), diff);

                    return true;
                }
            }
        } while (true);

        // Wrapped ... reset.
        reset(cronIndex, time, forward);
        return true;
    }

    /**
     * Used when the time wraps to set the time to the best CRON match. e.g. 2,8
     * for hours would move 0H to 2H.
     * <p>
     * Also recurses into lower order CRON's.
     */
    private void reset(final int cronIndex, final Calendar time, final boolean forward) {
        // Do we have a CRON do to ?
        if (cronIndex >= 0) {
            final CronPart cronEntry = cronParts.get(cronIndex);
            if (forward) {
                if (cronEntry.hasMatches()) {
                    // Use the first CRON match
                    time.set(cronEntry.getCalendarType(), cronEntry.first());
                } else {
                    // Start will be fine.
                    time.set(cronEntry.getCalendarType(), 0);
                }
            } else {
                if (cronEntry.hasMatches()) {
                    // Use the last CRON match
                    time.set(cronEntry.getCalendarType(), cronEntry.last());
                } else {
                    // End will be fine.
                    if (cronEntry.getCalendarType() == Calendar.MINUTE) {
                        time.set(Calendar.MINUTE, 59);
                    } else if (cronEntry.getCalendarType() == Calendar.HOUR_OF_DAY) {
                        time.set(Calendar.HOUR_OF_DAY, 23);
                    } else if (cronEntry.getCalendarType() == Calendar.DAY_OF_MONTH) {
                        // We don't know how many days there are in the month so
                        // just keep subtracting months.
                        int month = 0;
                        do {
                            month = time.get(Calendar.DAY_OF_MONTH);
                            time.add(Calendar.DAY_OF_MONTH, -1);
                        } while (month != 0);
                    }
                }
            }

            // Recurse
            reset(cronIndex - 1, time, forward);
        }
    }

    /**
     * Given a time when should we run next.
     */
    public Long getNextTime(final Long millis) {
        return move(millis, true);
    }

    /**
     * Given a time when should we have last run.
     */
    public Long getLastTime(final Long millis) {
        return move(millis, false);
    }

    @Override
    public String toString() {
        return expression;
    }

    /**
     * Internal Class to hold CRON per calendar type.
     */
    private static class CronPart {
<<<<<<< HEAD
=======
        private static final Pattern reNumericList = Pattern.compile("^(\\d+)(,\\d+)*$");
        private static final Pattern reInterval = Pattern.compile("^\\*\\/(\\d{1,2})$");
        private static final Pattern reRange = Pattern.compile("^(\\d+)-(\\d+)$");
>>>>>>> 4d045fc4

        private final int calendarType;

        /**
         * CRON matches OR null if ANY match
         */
        private final int[] matches;

        public CronPart(final int calendarType, final String expression) {
            this.calendarType = calendarType;
            this.matches = buildMatches(expression);
        }

        /**
         * Build the CRON matches
         */
        @SuppressWarnings(value = "PZLA_PREFER_ZERO_LENGTH_ARRAYS") // private array ... designed to allow null
        private int[] buildMatches(final String expression) {
            if (CRON_ANY.equals(expression)) {
                return null;
            } else {
                // A comma-separated list of numeric values (e.g. 10,20,30)
                final Matcher numericListMatcher = reNumericList.matcher(expression);
                if (numericListMatcher.matches()) {
                    return buildMatchesFromList(expression);
                }

                // Expression is an interval like `*/10`
                final Matcher intervalMatcher = reInterval.matcher(expression);
                if (intervalMatcher.matches()) {
                    final int interval = Integer.parseInt(intervalMatcher.group(1));
                    return buildMatchesFromInterval(interval);
                }

                // A numeric range (e.g. 1-25)
                final Matcher rangeMatcher = reRange.matcher(expression);
                if (rangeMatcher.matches()) {
                    final int start = Integer.parseInt(rangeMatcher.group(1));
                    final int end = Integer.parseInt(rangeMatcher.group(2));
                    return buildMatchesFromRange(expression, start, end);
                }

                throw new MalformedCronException(
                    "Cron expression \"" + expression + "\" must be a list of comma-separated numbers," +
                            "an interval or a wildcard (*)");
            }
        }

        /**
         * Extract numeric values from a series of matches
         */
        private int[] buildMatchesFromList(final String expression) {
            return Arrays.stream(expression.split(",")).map(str -> {
                final int val = Integer.parseInt(str);

                switch (calendarType) {
                    case Calendar.MINUTE:
                        if (val < 0 || val > 59) {
                            throw new MalformedCronException(
                                    "Cron expression \"" + expression + "\" must be in the range 0-59 or *");
                        }
                        break;
                    case Calendar.HOUR_OF_DAY:
                        if (val < 0 || val > 23) {
                            throw new MalformedCronException(
                                    "Cron expression \"" + expression + "\" must be in the range 0-23 or *");
                        }
                        break;
                    case Calendar.DAY_OF_MONTH:
                        if (val < 1 || val > 31) {
                            throw new MalformedCronException(
                                    "Cron expression \"" + expression + "\" must be in the range 1-31 or *");
                        }
                        break;
                }

                return val;
            }).sorted().mapToInt(i -> i).toArray();
        }

        /**
         * Return a list of numbers, incrementing each iteration by the specified numeric interval
         */
        private int[] buildMatchesFromInterval(final int interval) {
            switch (calendarType) {
                case Calendar.MINUTE:
                    return IntStream.range(0, 59).filter(x -> x % interval == 0).toArray();
                case Calendar.HOUR_OF_DAY:
                    return IntStream.range(0, 23).filter(x -> x % interval == 0).toArray();
                case Calendar.DAY_OF_MONTH:
                    return IntStream.range(1, 31).filter(x -> x % interval == 0).toArray();
            }

            return null;
        }

        /**
         * Return a sequence of numbers between the specified start and end (inclusive), incrementing by one
         */
        private int[] buildMatchesFromRange(final String expression, final int start, final int end) {
            if (start > end) {
                throw new MalformedCronException(
                        "Cron expression range start (" + start + ") must be less than end (" + end + ")");
            }

            switch (calendarType) {
                case Calendar.MINUTE:
                    if (start < 0 || end > 59) {
                        throw new MalformedCronException(
                                "Cron expression \"" + expression + "\" must be in the range 0-59 or *");
                    }
                    return IntStream.range(start, end).toArray();
                case Calendar.HOUR_OF_DAY:
                    if (start < 0 || end > 23) {
                        throw new MalformedCronException(
                                "Cron expression \"" + expression + "\" must be in the range 0-23 or *");
                    }
                    return IntStream.range(start, end).toArray();
                case Calendar.DAY_OF_MONTH:
                    if (start < 1 || end > 31) {
                        throw new MalformedCronException(
                                "Cron expression \"" + expression + "\" must be in the range 1-31 or *");
                    }
                    return IntStream.range(start, end).toArray();
            }

            return null;
        }

        public int getCalendarType() {
            return calendarType;
        }

        public boolean hasMatches() {
            return matches != null && matches.length > 0;
        }

        public Integer match(final int value, final boolean forward) {
            if (forward) {
                for (int i = 0; i < matches.length; i++) {
                    if (matches[i] >= value) {
                        return matches[i];
                    }
                }
            } else {
                for (int i = matches.length - 1; i >= 0; i--) {
                    if (matches[i] <= value) {
                        return matches[i];
                    }
                }
            }

            return null;
        }

        public int first() {
            return matches[0];
        }

        public int last() {
            return matches[matches.length - 1];
        }
    }
}<|MERGE_RESOLUTION|>--- conflicted
+++ resolved
@@ -247,12 +247,10 @@
      * Internal Class to hold CRON per calendar type.
      */
     private static class CronPart {
-<<<<<<< HEAD
-=======
+
         private static final Pattern reNumericList = Pattern.compile("^(\\d+)(,\\d+)*$");
         private static final Pattern reInterval = Pattern.compile("^\\*\\/(\\d{1,2})$");
         private static final Pattern reRange = Pattern.compile("^(\\d+)-(\\d+)$");
->>>>>>> 4d045fc4
 
         private final int calendarType;
 
