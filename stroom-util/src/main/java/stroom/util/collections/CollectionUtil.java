package stroom.util.collections;

import stroom.util.logging.LogUtil;
import stroom.util.shared.NullSafe;
import stroom.util.shared.collection.GwtCollectionUtil;

import java.util.Collection;
import java.util.Collections;
import java.util.EnumMap;
import java.util.LinkedHashMap;
import java.util.List;
import java.util.Map;
import java.util.Objects;
import java.util.SequencedMap;
import java.util.Set;
import java.util.function.BinaryOperator;
import java.util.function.Function;
import java.util.stream.Collectors;
import java.util.stream.Stream;

public class CollectionUtil {

    private CollectionUtil() {
        // Static util stuff only
    }

    /**
     * Return a {@link Set} containing items, with iteration order matching
     * the order in items array. Useful in config classes where a HashSet would
     * result in an undefined order on serialisation.
     */
    public static <T> Set<T> asUnmodifiabledOrderedSet(final T item) {
        return item != null
                ? Collections.singleton(item)
                : Collections.emptySet();
    }

    /**
     * Return a {@link Set} containing items, with iteration order matching
     * the items in natural sort order. Useful in config classes where a HashSet would
     * result in an undefined order on serialisation.
     */
    public static <T> Set<T> asUnmodifiabledConsistentOrderSet(final T... items) {
        return GwtCollectionUtil.asUnmodifiabledConsistentOrderSet(items);
    }

    /**
     * Return a {@link Set} containing items, with iteration order matching
     * the items in natural sort order. Useful in config classes where a HashSet would
     * result in an undefined order on serialisation.
     */
    public static <T> Set<T> asUnmodifiabledConsistentOrderSet(final Set<T> items) {
        return GwtCollectionUtil.asUnmodifiabledConsistentOrderSet(items);
    }

    /**
     * Return a {@link Set} containing items, with iteration order matching
     * the items in natural sort order. Useful in config classes where a HashSet would
     * result in an undefined order on serialisation.
     */
    public static <T> Set<T> asUnmodifiabledConsistentOrderSet(final List<T> items) {
        return GwtCollectionUtil.asUnmodifiabledConsistentOrderSet(items);
    }

    public static <K, V> LinkedHashMapBuilder<K, V> linkedHashMapBuilder(final Class<K> keyType,
                                                                         final Class<V> valueType) {
        return new LinkedHashMapBuilder<>(keyType, valueType);
    }

    /**
     * Removes null items, applies formatter on each item, then removes any empty items.
     * Is null safe.
     */
    public static Set<String> cleanItems(final Set<String> items) {
        return cleanItems(items, null);
    }

    /**
<<<<<<< HEAD
     * Removes null items, applies formatter on each item, then removes any empty items.
     * Is null safe.
=======
     * Removes null items then applies formatter on each item, then removes any items that are
     * an empty String.
     *
     * @return An unmodifiable Set of the cleaned items which may be empty if all items
     * have been removed.
>>>>>>> 12fa2f9e
     */
    public static Set<String> cleanItems(final Set<String> items,
                                         final Function<String, String> formatter) {
        if (NullSafe.isEmptyCollection(items)) {
            return Collections.emptySet();
        } else {
            Stream<String> stringStream = NullSafe.stream(items)
                    .filter(Objects::nonNull);
            if (formatter != null) {
                stringStream = stringStream.map(formatter);
            }
            return stringStream
                    .filter(NullSafe::isNonEmptyString)
                    .collect(Collectors.toUnmodifiableSet());
        }
    }
<<<<<<< HEAD

    /**
     * Removes null items, applies formatter on each item, then removes any empty items.
     * Also removes duplicates.
     * Is null safe.
     */
    public static List<String> cleanItems(final List<String> items) {
        return cleanItems(items, null, true);
    }

    /**
     * Removes null items, applies formatter on each item, then removes any empty items.
     * Is null safe.
     */
    public static List<String> cleanItems(final List<String> items,
                                          final Function<String, String> formatter,
                                          final boolean removeDuplicates) {
        if (NullSafe.isEmptyCollection(items)) {
            return Collections.emptyList();
        } else {
            Stream<String> stringStream = NullSafe.stream(items)
                    .filter(Objects::nonNull);
            if (formatter != null) {
                stringStream = stringStream.map(formatter);
            }
            stringStream = stringStream
                    .filter(NullSafe::isNonEmptyString);

            if (removeDuplicates) {
                stringStream = stringStream.distinct();
            }
            return stringStream.toList();
        }
    }

    private static <V> BinaryOperator<V> createMergeFunction(final DuplicateMode duplicateMode) {
        return switch (Objects.requireNonNull(duplicateMode)) {
            case THROW -> (v1, v2) -> {
                throw new IllegalStateException(LogUtil.message(
                        "Duplicate values found for the same key, v1: {}, v2: {}", v1, v2));
            };
            case USE_FIRST -> (v1, v2) -> v1;
            case USE_LAST -> (v1, v2) -> v2;
        };
    }

    /**
     * Convert a {@link Collection} of values into a {@link Map} of those values
     * keyed using keyExtractor.
     * <p>
     * If duplicate values are found, the first value encountered is put in the map.
     * </p>
     *
     * @param duplicateMode How to handle multiple values for the same key.
     */
    public static <K, V> Map<K, V> mapBy(final Function<V, K> keyExtractor,
                                         final DuplicateMode duplicateMode,
                                         final Collection<V> values) {
        return NullSafe.stream(values)
                .collect(Collectors.toMap(
                        keyExtractor,
                        Function.identity(),
                        createMergeFunction(duplicateMode)));
    }

    /**
     * Convert an array of values into a {@link EnumMap} of those values
     * keyed using keyExtractor.
     * <p>
     * If duplicate values are found, the first value encountered is put in the map.
     * </p>
     *
     * @param duplicateMode How to handle multiple values for the same key.
     */
    public static <K, V> Map<K, V> mapBy(final Function<V, K> keyExtractor,
                                         final DuplicateMode duplicateMode,
                                         final V... values) {
        return NullSafe.stream(values)
                .collect(Collectors.toMap(
                        keyExtractor,
                        Function.identity(),
                        createMergeFunction(duplicateMode)));
    }

    /**
     * Convert a {@link Collection} of values into a {@link EnumMap} of those values
     * keyed using keyExtractor.
     * <p>
     * If duplicate values are found, the first value encountered is put in the map.
     * </p>
     *
     * @param duplicateMode How to handle multiple values for the same key.
     */
    public static <K extends Enum<K>, V> Map<K, V> enumMapBy(final Class<K> enumType,
                                                             final Function<V, K> keyExtractor,
                                                             final DuplicateMode duplicateMode,
                                                             final Collection<V> values) {
        return NullSafe.stream(values)
                .collect(Collectors.toMap(
                        keyExtractor,
                        Function.identity(),
                        createMergeFunction(duplicateMode),
                        () -> new EnumMap<>(enumType)));
    }

    /**
     * Convert a {@link Collection} of values into a {@link Map} of those values
     * keyed using keyExtractor.
     * <p>
     * If duplicate values are found, the first value encountered is put in the map.
     * </p>
     *
     * @param duplicateMode How to handle multiple values for the same key.
     */
    public static <K extends Enum<K>, V> Map<K, V> enumMapBy(final Class<K> enumType,
                                                             final Function<V, K> keyExtractor,
                                                             final DuplicateMode duplicateMode,
                                                             final V... values) {
        return NullSafe.stream(values)
                .collect(Collectors.toMap(
                        keyExtractor,
                        Function.identity(),
                        createMergeFunction(duplicateMode),
                        () -> new EnumMap<>(enumType)));
    }


    // --------------------------------------------------------------------------------


    public enum DuplicateMode {
        /**
         * Throw an exception if multiple values exist for the same key.
         */
        THROW,
        /**
         * If multiple values exist for the same key, use the first value encountered.
         */
        USE_FIRST,
        /**
         * If multiple values exist for the same key, use the last value encountered.
         */
        USE_LAST,
        ;
    }


    // --------------------------------------------------------------------------------


    public static class LinkedHashMapBuilder<K, V> {

        private SequencedMap<K, V> map = null;

        private LinkedHashMapBuilder() {
        }

        private LinkedHashMapBuilder(final Class<K> ignoredKeyType, final Class<V> ignoredValueType) {
            // types to aid generics
        }

        public LinkedHashMapBuilder<K, V> add(final K key, final V val) {
            if (map == null) {
                map = new LinkedHashMap<>();
            }
            map.put(key, val);
            return this;
        }

        public SequencedMap<K, V> build() {
            return map;
        }
    }
=======
>>>>>>> 12fa2f9e
}<|MERGE_RESOLUTION|>--- conflicted
+++ resolved
@@ -76,16 +76,11 @@
     }
 
     /**
-<<<<<<< HEAD
-     * Removes null items, applies formatter on each item, then removes any empty items.
-     * Is null safe.
-=======
      * Removes null items then applies formatter on each item, then removes any items that are
      * an empty String.
      *
      * @return An unmodifiable Set of the cleaned items which may be empty if all items
      * have been removed.
->>>>>>> 12fa2f9e
      */
     public static Set<String> cleanItems(final Set<String> items,
                                          final Function<String, String> formatter) {
@@ -102,7 +97,6 @@
                     .collect(Collectors.toUnmodifiableSet());
         }
     }
-<<<<<<< HEAD
 
     /**
      * Removes null items, applies formatter on each item, then removes any empty items.
@@ -276,6 +270,4 @@
             return map;
         }
     }
-=======
->>>>>>> 12fa2f9e
 }