/*
 * Copyright 2016 Crown Copyright
 *
 * Licensed under the Apache License, Version 2.0 (the "License");
 * you may not use this file except in compliance with the License.
 * You may obtain a copy of the License at
 *
 *     http://www.apache.org/licenses/LICENSE-2.0
 *
 * Unless required by applicable law or agreed to in writing, software
 * distributed under the License is distributed on an "AS IS" BASIS,
 * WITHOUT WARRANTIES OR CONDITIONS OF ANY KIND, either express or implied.
 * See the License for the specific language governing permissions and
 * limitations under the License.
 */

package stroom.util.test;

import stroom.util.config.StroomProperties;
import stroom.util.io.FileUtil;

import java.nio.file.Files;
import java.nio.file.Path;

public class TestState {
    /**
     * Record and modify the test state in a static thread local as we want to
     * reset in static beforeClass() method.
     */
    private static ThreadLocal<State> stateThreadLocal = new ThreadLocal<>();

    public static State getState() {
        State state = stateThreadLocal.get();
        if (state == null) {
            state = new State();
            state.create();
            stateThreadLocal.set(state);
        }
        return state;
    }

    public static class State {
        private Path testDir;
        private int classTestCount;
        private int threadTestCount;
        private boolean doneSetup;

        public void create() {
            try {
                if (testDir == null) {
                    final Path testDir = Files.createTempDirectory("stroom");
//                    final Path rootTestDir = StroomTestUtil.createRootTestDir(initialTempPath);
//                    testDir = StroomTestUtil.createPerThreadTestDir(rootTestDir);

                    // Redirect the temp dir for the tests.
                    StroomProperties.setOverrideProperty(StroomProperties.STROOM_TEMP, FileUtil.getCanonicalPath(testDir), StroomProperties.Source.TEST);

                    FileUtil.forgetTempDir();

                    // Let tests update the database
//                    StroomProperties.setOverrideProperty("stroom.jpaHbm2DdlAuto", "update", "test");
//                    StroomProperties.setOverrideProperty("stroom.connectionTesterClassName",
//                            "stroom.entity.server.util.StroomConnectionTesterOkOnException", "test");
                }
            } catch (final Throwable t) {
                t.printStackTrace(System.err);
                throw new RuntimeException(t.getMessage(), t);
            }
        }

        public void destroy() {
            try {
                if (testDir != null) {
                    FileUtil.deleteDir(testDir);
                    FileUtil.forgetTempDir();
                    StroomProperties.removeOverrides();
                }
            } catch (final Throwable t) {
                t.printStackTrace(System.err);
                throw new RuntimeException(t.getMessage(), t);
            } finally {
                testDir = null;
            }
        }

        public void reset() {
            classTestCount = 0;
            doneSetup = false;
        }

        public void incrementTestCount() {
            classTestCount++;
            threadTestCount++;
        }

        public boolean isDoneSetup() {
            return doneSetup;
        }

        public void setDoneSetup(final boolean doneSetup) {
            this.doneSetup = doneSetup;
        }

        public int getClassTestCount() {
            return classTestCount;
        }
<<<<<<< HEAD
=======

        @Override
        protected void finalize() throws Throwable {
            destroy();
            super.finalize();
        }
    }

    /**
     * Record and modify the test state in a static thread local as we want to
     * reset in static beforeClass() method.
     */
    private static ThreadLocal<State> stateThreadLocal = ThreadLocal.withInitial(() -> {
        final State state = new State();
        state.create();
        return state;
    });

    public static State getState() {
        return stateThreadLocal.get();
>>>>>>> 3ffada04
    }
}<|MERGE_RESOLUTION|>--- conflicted
+++ resolved
@@ -27,16 +27,14 @@
      * Record and modify the test state in a static thread local as we want to
      * reset in static beforeClass() method.
      */
-    private static ThreadLocal<State> stateThreadLocal = new ThreadLocal<>();
+    private static ThreadLocal<State> stateThreadLocal = ThreadLocal.withInitial(() -> {
+        final State state = new State();
+        state.create();
+        return state;
+    });
 
     public static State getState() {
-        State state = stateThreadLocal.get();
-        if (state == null) {
-            state = new State();
-            state.create();
-            stateThreadLocal.set(state);
-        }
-        return state;
+        return stateThreadLocal.get();
     }
 
     public static class State {
@@ -104,28 +102,5 @@
         public int getClassTestCount() {
             return classTestCount;
         }
-<<<<<<< HEAD
-=======
-
-        @Override
-        protected void finalize() throws Throwable {
-            destroy();
-            super.finalize();
-        }
-    }
-
-    /**
-     * Record and modify the test state in a static thread local as we want to
-     * reset in static beforeClass() method.
-     */
-    private static ThreadLocal<State> stateThreadLocal = ThreadLocal.withInitial(() -> {
-        final State state = new State();
-        state.create();
-        return state;
-    });
-
-    public static State getState() {
-        return stateThreadLocal.get();
->>>>>>> 3ffada04
     }
 }