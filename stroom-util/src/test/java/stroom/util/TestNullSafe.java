--- conflicted
+++ resolved
@@ -245,7 +245,6 @@
         return TestUtil.buildDynamicTestStream()
                 .withWrappedInputType(new TypeLiteral<List<String>>() {
                 })
-<<<<<<< HEAD
                 .withWrappedOutputType(new TypeLiteral<Optional<String>>() {
                 })
                 .withSingleArgTestFunction(NullSafe::first)
@@ -256,15 +255,6 @@
                 .addCase(Arrays.asList((String) null, (String) null), Optional.empty())
                 .addCase(List.of("foo"), Optional.of("foo"))
                 .addCase(List.of("foo", "bar"), Optional.of("foo"))
-=======
-                .withOutputType(String.class)
-                .withTestFunction(testCase ->
-                        NullSafe.first(testCase.getInput()))
-                .withSimpleEqualityAssertion()
-                .addCase(null, null)
-                .addCase(Collections.emptyList(), null)
-                .addCase(List.of("bar"), "bar")
-                .addCase(List.of("foo", "bar"), "foo")
                 .build();
     }
 
@@ -281,7 +271,6 @@
                 .addCase(Collections.emptyList(), null)
                 .addCase(List.of("bar"), "bar")
                 .addCase(List.of("foo", "bar"), "bar")
->>>>>>> bee79e4b
                 .build();
     }
 
