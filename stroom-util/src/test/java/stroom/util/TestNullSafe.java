--- conflicted
+++ resolved
@@ -362,7 +362,6 @@
                 .isFalse();
     }
 
-<<<<<<< HEAD
     @TestFactory
     Stream<DynamicTest> testIsEmptyCollection() {
         final List<String> emptyList = Collections.emptyList();
@@ -397,39 +396,24 @@
                 .addCase(emptyList, false)
                 .addCase(nonEmptyList, true)
                 .build();
-=======
-    @Test
-    void testIsEmpty_Null() {
-        final List<String> list = null;
-        Assertions.assertThat(NullSafe.isEmptyCollection(list))
-                .isTrue();
-        Assertions.assertThat(NullSafe.hasItems(list))
-                .isFalse();
-        Assertions.assertThat(NullSafe.size(list))
-                .isEqualTo(0);
-    }
-
-    @Test
-    void testIsEmpty_Empty() {
-        final List<String> list = Collections.emptyList();
-        Assertions.assertThat(NullSafe.isEmptyCollection(list))
-                .isTrue();
-        Assertions.assertThat(NullSafe.hasItems(list))
-                .isFalse();
-        Assertions.assertThat(NullSafe.size(list))
-                .isEqualTo(0);
-    }
-
-    @Test
-    void testIsEmpty_NotEmpty() {
-        final List<String> list = List.of("X");
-        Assertions.assertThat(NullSafe.isEmptyCollection(list))
-                .isFalse();
-        Assertions.assertThat(NullSafe.hasItems(list))
-                .isTrue();
-        Assertions.assertThat(NullSafe.size(list))
-                .isEqualTo(1);
->>>>>>> c705eed0
+    }
+
+    @TestFactory
+    Stream<DynamicTest> testSize_collection() {
+        final List<String> emptyList = Collections.emptyList();
+        final List<String> nonEmptyList = List.of("foo", "bar");
+
+        return TestUtil.buildDynamicTestStream()
+                .withWrappedInputType(new TypeLiteral<List<String>>() {
+                })
+                .withOutputType(int.class)
+                .withTestFunction(testCase ->
+                        NullSafe.size(testCase.getInput()))
+                .withSimpleEqualityAssertion()
+                .addCase(null, 0)
+                .addCase(emptyList, 0)
+                .addCase(nonEmptyList, 2)
+                .build();
     }
 
     @TestFactory
@@ -437,7 +421,6 @@
         final ListWrapper nullListWrapper = null;
         final ListWrapper nonNullListWrapper = new ListWrapper();
 
-<<<<<<< HEAD
         return TestUtil.buildDynamicTestStream()
                 .withWrappedInputType(new TypeLiteral<Tuple2<ListWrapper, Function<ListWrapper, List<Integer>>>>() {
                 })
@@ -497,39 +480,6 @@
                 .addCase(emptyMap, true)
                 .addCase(nonEmptyMap, false)
                 .build();
-=======
-    @Test
-    void testIsEmptyMap_Null() {
-        final Map<String, String> map = null;
-        Assertions.assertThat(NullSafe.isEmptyMap(map))
-                .isTrue();
-        Assertions.assertThat(NullSafe.hasEntries(map))
-                .isFalse();
-        Assertions.assertThat(NullSafe.size(map))
-                .isEqualTo(0);
-    }
-
-    @Test
-    void testIsEmptyMap_Empty() {
-        final Map<String, String> map = Collections.emptyMap();
-        Assertions.assertThat(NullSafe.isEmptyMap(map))
-                .isTrue();
-        Assertions.assertThat(NullSafe.hasEntries(map))
-                .isFalse();
-        Assertions.assertThat(NullSafe.size(map))
-                .isEqualTo(0);
-    }
-
-    @Test
-    void testIsEmptyMap_NotEmpty() {
-        final Map<String, String> map = Map.of("foo", "bar");
-        Assertions.assertThat(NullSafe.isEmptyMap(map))
-                .isFalse();
-        Assertions.assertThat(NullSafe.hasEntries(map))
-                .isTrue();
-        Assertions.assertThat(NullSafe.size(map))
-                .isEqualTo(1);
->>>>>>> c705eed0
     }
 
     @TestFactory
@@ -547,6 +497,24 @@
                 .addCase(null, false)
                 .addCase(emptyMap, false)
                 .addCase(nonEmptyMap, true)
+                .build();
+    }
+
+    @TestFactory
+    Stream<DynamicTest> testSize_map() {
+        final Map<String, String> emptyMap = Collections.emptyMap();
+        final Map<String, String> nonEmptyMap = Map.of("foo", "bar");
+
+        return TestUtil.buildDynamicTestStream()
+                .withWrappedInputType(new TypeLiteral<Map<String, String>>() {
+                })
+                .withOutputType(int.class)
+                .withTestFunction(testCase ->
+                        NullSafe.size(testCase.getInput()))
+                .withSimpleEqualityAssertion()
+                .addCase(null, 0)
+                .addCase(emptyMap, 0)
+                .addCase(nonEmptyMap, 1)
                 .build();
     }
 
@@ -635,6 +603,26 @@
     }
 
     @TestFactory
+    Stream<DynamicTest> testContains() {
+        return TestUtil.buildDynamicTestStream()
+                .withInputTypes(String.class, String.class)
+                .withOutputType(Boolean.class)
+                .withTestFunction(testCase -> {
+                    var str = testCase.getInput()._1;
+                    var subStr = testCase.getInput()._2;
+                    return NullSafe.contains(str, subStr);
+                })
+                .withSimpleEqualityAssertion()
+                .addCase(Tuple.of(null, null), false)
+                .addCase(Tuple.of("foorbar", null), false)
+                .addCase(Tuple.of(null, "foobar"), false)
+                .addCase(Tuple.of("foobar", "foo"), true)
+                .addCase(Tuple.of("foobar", "ob"), true)
+                .addCase(Tuple.of("foobar", "foobar"), true)
+                .build();
+    }
+
+    @TestFactory
     Stream<DynamicTest> testIsEmptyString2() {
         final StringWrapper nullStringWrapper = null;
         final StringWrapper nonNullStringWrapper = new StringWrapper();
@@ -661,31 +649,7 @@
     }
 
     @TestFactory
-<<<<<<< HEAD
     Stream<DynamicTest> testIsBlankString2() {
-=======
-    Stream<DynamicTest> testContains() {
-        return TestUtil.buildDynamicTestStream()
-                .withInputTypes(String.class, String.class)
-                .withOutputType(Boolean.class)
-                .withTestFunction(testCase -> {
-                    var str = testCase.getInput()._1;
-                    var subStr = testCase.getInput()._2;
-                    return NullSafe.contains(str, subStr);
-                })
-                .withSimpleEqualityAssertion()
-                .addCase(Tuple.of(null, null), false)
-                .addCase(Tuple.of("foorbar", null), false)
-                .addCase(Tuple.of(null, "foobar"), false)
-                .addCase(Tuple.of("foobar", "foo"), true)
-                .addCase(Tuple.of("foobar", "ob"), true)
-                .addCase(Tuple.of("foobar", "foobar"), true)
-                .build();
-    }
-
-    @Test
-    void testIsEmptyString2() {
->>>>>>> c705eed0
         final StringWrapper nullStringWrapper = null;
         final StringWrapper nonNullStringWrapper = new StringWrapper();
 
