package stroom.security;

import org.jose4j.jwa.AlgorithmConstraints;
import org.jose4j.jwk.PublicJsonWebKey;
import org.jose4j.jwk.RsaJsonWebKey;
import org.jose4j.jws.AlgorithmIdentifiers;
import org.jose4j.jwt.JwtClaims;
import org.jose4j.jwt.consumer.InvalidJwtException;
import org.jose4j.jwt.consumer.JwtConsumer;
import org.jose4j.jwt.consumer.JwtConsumerBuilder;
import org.jose4j.lang.JoseException;
import org.slf4j.Logger;
import org.slf4j.LoggerFactory;
import stroom.auth.service.ApiException;
import stroom.auth.service.api.ApiKeyApi;
<<<<<<< HEAD
import stroom.properties.api.PropertyService;
=======
import stroom.security.SecurityConfig.JwtConfig;
>>>>>>> ced7ad52

import javax.inject.Inject;
import javax.inject.Singleton;
import javax.servlet.ServletRequest;
import javax.servlet.http.HttpServletRequest;
import java.util.Optional;

@Singleton
class JWTService {
    private static final Logger LOGGER = LoggerFactory.getLogger(JWTService.class);

    private static final String BEARER = "Bearer ";
    private static final String AUTHORIZATION_HEADER = "Authorization";

    private PublicJsonWebKey jwk;
    private final String authJwtIssuer;
    private AuthenticationServiceClients authenticationServiceClients;
    private final boolean checkTokenRevocation;

    @Inject
<<<<<<< HEAD
    JWTService(final PropertyService propertyService,
=======
    JWTService(final SecurityConfig securityConfig,
               final JwtConfig jwtConfig,
>>>>>>> ced7ad52
               final AuthenticationServiceClients authenticationServiceClients) {
        this.authJwtIssuer = jwtConfig.getJwtIssuer();
        this.authenticationServiceClients = authenticationServiceClients;
        this.checkTokenRevocation = jwtConfig.isEnableTokenRevocationCheck();

        if (securityConfig.isAuthenticationRequired()) {
            fetchNewPublicKeys();

            if (securityConfig.getAuthServicesBaseUrl() == null) {
                throw new SecurityException("No authentication service URL is defined");
            }
        }
    }

    /**
     * Check to see if the remote authentication service has published a public key.
     * <p>
     * We need this key to verify id tokens.
     * <p>
     * We need to do this if the remote public key changes and verification fails.
     */
    private void fetchNewPublicKeys() {
        // We need to fetch the public key from the remote authentication service.
        final ApiKeyApi apiKeyApi = authenticationServiceClients.newApiKeyApi();
        try {
            String jwkAsJson = apiKeyApi.getPublicKey();
            jwk = RsaJsonWebKey.Factory.newPublicJwk(jwkAsJson);
        } catch (JoseException | ApiException e) {
            LOGGER.error("Unable to fetch the remote authentication service's public key!", e);
        }
    }

    public boolean containsValidJws(ServletRequest request) {
        Optional<String> authHeader = getAuthHeader(request);
        String jws;
        if (authHeader.isPresent()) {
            String bearerString = authHeader.get();

            if (bearerString.startsWith(BEARER)) {
                // This chops out 'Bearer' so we get just the token.
                jws = bearerString.substring(BEARER.length());
            } else {
                jws = bearerString;
            }
            LOGGER.debug("Found auth header in request. It looks like this: {}", jws);
        } else {
            // If there's no token then we've nothing to do.
            return false;
        }

        try {
            if (checkTokenRevocation) {
                LOGGER.debug("Checking token revocation status in remote auth service...");
                AuthenticationToken authenticationToken = checkToken(jws);
                return authenticationToken.getUserId() != null;
            } else {
                LOGGER.debug("Verifying token...");
                Optional<JwtClaims> jwtClaimsOptional = verifyToken(jws);
                // If we have claims then we successfully verified the token.
                return jwtClaimsOptional.isPresent();
            }

        } catch (final RuntimeException e) {
            LOGGER.error("Unable to verify token:", e.getMessage(), e);
            // If we get an exception verifying the token then we need to log the message
            // and continue as if the token wasn't provided.
            // TODO: decide if this should be handled by an exception and how
            return false;
        }

    }

    public Optional<String> getJws(ServletRequest request) {
        Optional<String> authHeader = getAuthHeader(request);
        Optional<String> jws = Optional.empty();
        if (authHeader.isPresent()) {
            String bearerString = authHeader.get();
            if (bearerString.startsWith(BEARER)) {
                // This chops out 'Bearer' so we get just the token.
                jws = Optional.of(bearerString.substring(BEARER.length()));
            } else {
                jws = Optional.of(bearerString);
            }
            LOGGER.debug("Found auth header in request. It looks like this: {}", jws);
        }
        return jws;
    }

    private AuthenticationToken checkToken(String token) {
        try {
            LOGGER.debug("Checking with the Authentication Service that a token is valid.");
            String usersEmail = authenticationServiceClients.newAuthenticationApi().verifyToken(token);
            return new AuthenticationToken(usersEmail, token);
        } catch (ApiException e) {
            throw new RuntimeException("Unable to verify token remotely!", e);
        }
    }

    public Optional<JwtClaims> verifyToken(String token) {
        try {
            return Optional.of(toClaims(token));
        } catch (InvalidJwtException e) {
            LOGGER.warn("Unable to verify token! I'm going to refresh the verification key and try again.");
            fetchNewPublicKeys();
            try {
                return Optional.of(toClaims(token));
            } catch (InvalidJwtException e1) {
                LOGGER.warn("I refreshed the verification key but was still unable to verify this token.");
                return Optional.empty();
            }
        }
    }

    private static Optional<String> getAuthHeader(ServletRequest request) {
        HttpServletRequest httpServletRequest = (HttpServletRequest) request;
        return (getAuthHeader(httpServletRequest));
    }

    private static Optional<String> getAuthHeader(HttpServletRequest httpServletRequest) {
        String authHeader = httpServletRequest.getHeader(AUTHORIZATION_HEADER);
        return authHeader == null || authHeader.isEmpty() ? Optional.empty() : Optional.of(authHeader);
    }

    private JwtClaims toClaims(String token) throws InvalidJwtException {
        final JwtConsumer jwtConsumer = newJwsConsumer();
        return jwtConsumer.processToClaims(token);
    }

    private JwtConsumer newJwsConsumer() {
        // If we don't have a JWK we can't create a consumer to verify anything.
        // Why might we not have one? If the remote authentication service was down when Stroom started
        // then we wouldn't. It might not be up now but we're going to try and fetch it.
        if (jwk == null) {
            fetchNewPublicKeys();
        }

        JwtConsumerBuilder builder = new JwtConsumerBuilder()
                .setAllowedClockSkewInSeconds(30) // allow some leeway in validating time based claims to account for clock skew
                .setRequireSubject() // the JWT must have a subject claim
                .setVerificationKey(this.jwk.getPublicKey()) // verify the signature with the public key
                .setRelaxVerificationKeyValidation() // relaxes key length requirement
                .setJwsAlgorithmConstraints( // only allow the expected signature algorithm(s) in the given context
                        new AlgorithmConstraints(AlgorithmConstraints.ConstraintType.WHITELIST, // which is only RS256 here
                                AlgorithmIdentifiers.RSA_USING_SHA256))
                .setExpectedIssuer(authJwtIssuer);
        return builder.build();
    }
}<|MERGE_RESOLUTION|>--- conflicted
+++ resolved
@@ -13,11 +13,7 @@
 import org.slf4j.LoggerFactory;
 import stroom.auth.service.ApiException;
 import stroom.auth.service.api.ApiKeyApi;
-<<<<<<< HEAD
-import stroom.properties.api.PropertyService;
-=======
 import stroom.security.SecurityConfig.JwtConfig;
->>>>>>> ced7ad52
 
 import javax.inject.Inject;
 import javax.inject.Singleton;
@@ -38,12 +34,8 @@
     private final boolean checkTokenRevocation;
 
     @Inject
-<<<<<<< HEAD
-    JWTService(final PropertyService propertyService,
-=======
     JWTService(final SecurityConfig securityConfig,
                final JwtConfig jwtConfig,
->>>>>>> ced7ad52
                final AuthenticationServiceClients authenticationServiceClients) {
         this.authJwtIssuer = jwtConfig.getJwtIssuer();
         this.authenticationServiceClients = authenticationServiceClients;
