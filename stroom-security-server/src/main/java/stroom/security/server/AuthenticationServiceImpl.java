--- conflicted
+++ resolved
@@ -5,7 +5,7 @@
  * you may not use this file except in compliance with the License.
  * You may obtain a copy of the License at
  *
- *    http://www.apache.org/licenses/LICENSE-2.0
+ *     http://www.apache.org/licenses/LICENSE-2.0
  *
  * Unless required by applicable law or agreed to in writing, software
  * distributed under the License is distributed on an "AS IS" BASIS,
@@ -22,12 +22,8 @@
 import org.apache.shiro.authc.IncorrectCredentialsException;
 import org.apache.shiro.authc.UsernamePasswordToken;
 import org.apache.shiro.subject.Subject;
-<<<<<<< HEAD
-=======
-import org.joda.time.DateTime;
 import org.slf4j.Logger;
 import org.slf4j.LoggerFactory;
->>>>>>> f22fb453
 import org.springframework.stereotype.Component;
 import stroom.entity.server.util.EntityServiceExceptionUtil;
 import stroom.entity.shared.EntityServiceException;
@@ -210,7 +206,7 @@
         user.setPasswordHash(newHash);
 
         // Set the expiry.
-        user.setPasswordExpiryMs(getExpiryDate().toInstant().toEpochMilli());
+        user.setPasswordExpiryMs(getExpiryDate().getMillis());
 
         // Write event log data for password change.
         eventLog.changePassword(user.getName());
@@ -287,9 +283,9 @@
         return httpServletRequestHolder.getSessionId() != null;
     }
 
-    private ZonedDateTime getExpiryDate() {
+    private DateTime getExpiryDate() {
         // Get the current number of milliseconds.
-        final ZonedDateTime expiryDate = ZonedDateTime.now(ZoneOffset.UTC);
+        final DateTime expiryDate = new DateTime();
         // Days to expiry will be 90 days.
         return expiryDate.plusDays(getDaysToPasswordExpiry());
     }
