--- conflicted
+++ resolved
@@ -617,11 +617,7 @@
 
     @Override
     public void rebuildTree() {
-<<<<<<< HEAD
-        explorerTreeModel.rebuildTree();
-=======
         explorerTreeModel.rebuild();
->>>>>>> 2f67b4a9
     }
 
     private String getUUID(final DocRef docRef) {
