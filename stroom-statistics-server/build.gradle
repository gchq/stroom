/*
 * Copyright 2017 Crown Copyright
 *
 * Licensed under the Apache License, Version 2.0 (the "License");
 * you may not use this file except in compliance with the License.
 * You may obtain a copy of the License at
 *
 *    http://www.apache.org/licenses/LICENSE-2.0
 *
 * Unless required by applicable law or agreed to in writing, software
 * distributed under the License is distributed on an "AS IS" BASIS,
 * WITHOUT WARRANTIES OR CONDITIONS OF ANY KIND, either express or implied.
 * See the License for the specific language governing permissions and
 * limitations under the License.
 */

dependencies {
    compile project(':stroom-statistics-shared')
    compile project(':stroom-pipeline')
    compile project(':stroom-statistics-api')
    compile project(':stroom-entity-shared')
    compile project(':stroom-util-shared')
    compile project(':stroom-core-server')
    compile project(':stroom-util')
    compile project(':stroom-security-api')
    compile project(':stroom-core-shared')

    //hbase-common is currently only used for its Bytes class, so exclude all its deps
    compile('org.apache.hbase:hbase-common:1.2.1') {
        transitive = false
    }

    compile urlDependencies.get(versions.stroomQueryCommon)
    compile urlDependencies.get(versions.hadoopCommonShaded)
    compile 'org.springframework:spring-beans:4.3.4.RELEASE'
    compile 'org.springframework:spring-core:4.3.4.RELEASE'
    compile 'org.springframework:spring-context:4.3.4.RELEASE'
    compile 'commons-lang:commons-lang:2.6'
    compile 'net.sf.ehcache:ehcache-core:2.6.11'
    compile 'org.slf4j:slf4j-api:1.7.21'
    compile 'com.google.guava:guava:20.0'
    compile 'javax.inject:javax.inject:1'
    compile 'org.apache.commons:commons-pool2:2.4.2'
    compile 'xml-apis:xml-apis:1.0.b2'
    compile 'org.springframework:spring-tx:4.3.4.RELEASE'
    compile 'javax.annotation:javax.annotation-api:1.2'
    compile 'org.flywaydb:flyway-core:4.0.3'
    compile 'com.mchange:c3p0:0.9.5.2'
<<<<<<< HEAD
=======

>>>>>>> 4ab4f16f

    testCompile project(path: ':stroom-util', configuration: 'testArtifacts')
    testCompile project(path: ':stroom-core-server', configuration: 'testArtifacts')
    testCompile 'junit:junit:4.12'
    testCompile 'org.mockito:mockito-core:2.0.2-beta'
}<|MERGE_RESOLUTION|>--- conflicted
+++ resolved
@@ -46,10 +46,6 @@
     compile 'javax.annotation:javax.annotation-api:1.2'
     compile 'org.flywaydb:flyway-core:4.0.3'
     compile 'com.mchange:c3p0:0.9.5.2'
-<<<<<<< HEAD
-=======
-
->>>>>>> 4ab4f16f
 
     testCompile project(path: ':stroom-util', configuration: 'testArtifacts')
     testCompile project(path: ':stroom-core-server', configuration: 'testArtifacts')
