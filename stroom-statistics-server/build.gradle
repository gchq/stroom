--- conflicted
+++ resolved
@@ -33,16 +33,13 @@
     compile libs.swagger_annotations
     compile libs.vavr
     compile libs.ws_rs_api
-<<<<<<< HEAD
+    compile libs.xml_apis
+    compile(libs.hbase) { transitive = false } //hbase-common is currently only used for its Bytes class, so exclude all its deps
     compile libs.guice4
     compile libs.hibernate_jpa_api
 
     compile libs.dropwizard_metrics_annotation
     compile libs.dropwizard_metrics_healthchecks
-=======
-    compile libs.xml_apis
-    compile(libs.hbase) { transitive = false } //hbase-common is currently only used for its Bytes class, so exclude all its deps
->>>>>>> 7dc0957d
 
     testCompile project(path: ':stroom-util', configuration: 'testArtifacts')
     testCompile project(path: ':stroom-core-server', configuration: 'testArtifacts')
