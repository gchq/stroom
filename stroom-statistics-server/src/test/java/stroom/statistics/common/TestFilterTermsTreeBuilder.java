--- conflicted
+++ resolved
@@ -16,17 +16,6 @@
 
 package stroom.statistics.common;
 
-<<<<<<< HEAD
-import static org.junit.Assert.assertEquals;
-import static org.junit.Assert.assertNull;
-import static org.junit.Assert.assertTrue;
-
-import java.util.Arrays;
-import java.util.HashSet;
-import java.util.Set;
-
-=======
->>>>>>> 0d593f12
 import org.junit.Test;
 import stroom.query.api.ExpressionBuilder;
 import stroom.query.api.ExpressionOperator.Op;
@@ -195,19 +184,7 @@
 
         final TermNode term2Node = (TermNode) filterTermsTree.getRootNode();
 
-<<<<<<< HEAD
-        assertNull(term2Node);
-    }
-
-    private static ExpressionTerm buildTerm(final String field, final String value, final Condition condition) {
-        final ExpressionTerm term = new ExpressionTerm();
-        term.setCondition(condition);
-        term.setField(field);
-        term.setValue(value);
-        return term;
-=======
         assertEquals("term1field", term2Node.getTag());
         assertEquals("", term2Node.getValue());
->>>>>>> 0d593f12
     }
 }