--- conflicted
+++ resolved
@@ -23,11 +23,6 @@
 import stroom.entity.server.util.ConnectionUtil;
 import stroom.util.logging.LogExecutionTime;
 import stroom.util.sql.SQLSafe;
-<<<<<<< HEAD
-import org.springframework.stereotype.Component;
-import org.springframework.transaction.annotation.Transactional;
-=======
->>>>>>> 5cc0386f
 
 import javax.inject.Inject;
 import javax.inject.Named;
@@ -100,15 +95,7 @@
                 sql.append(item.getCreateMs());
                 sql.append(",'");
                 sql.append(SQLSafe.escapeChars(item.getName())); // must escape
-                // any bad
-                // chars as
-                // we risk
-                // sql
-                // injecction
-                // (not an
-                // issue for
-                // prepared
-                // statements)
+                // any bad chars as we risk sql injecction (not an issue for prepared statements)
                 sql.append("',");
                 sql.append(item.getType().getPrimitiveValue());
                 sql.append(",");
