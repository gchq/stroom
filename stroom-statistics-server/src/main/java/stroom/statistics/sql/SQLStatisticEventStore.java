/*
 * Copyright 2017 Crown Copyright
 *
 * Licensed under the Apache License, Version 2.0 (the "License");
 * you may not use this file except in compliance with the License.
 * You may obtain a copy of the License at
 *
 *     http://www.apache.org/licenses/LICENSE-2.0
 *
 * Unless required by applicable law or agreed to in writing, software
 * distributed under the License is distributed on an "AS IS" BASIS,
 * WITHOUT WARRANTIES OR CONDITIONS OF ANY KIND, either express or implied.
 * See the License for the specific language governing permissions and
 * limitations under the License.
 */

package stroom.statistics.sql;

import org.apache.commons.pool2.BasePooledObjectFactory;
import org.apache.commons.pool2.PooledObject;
import org.apache.commons.pool2.impl.DefaultPooledObject;
import org.apache.commons.pool2.impl.GenericObjectPool;
import org.apache.commons.pool2.impl.GenericObjectPoolConfig;
<<<<<<< HEAD
import org.slf4j.Logger;
import org.slf4j.LoggerFactory;
=======
>>>>>>> 77deba40
import org.springframework.stereotype.Component;
import org.springframework.util.StringUtils;
import stroom.node.server.StroomPropertyService;
import stroom.query.api.Query;
import stroom.statistics.common.FindEventCriteria;
import stroom.statistics.common.RolledUpStatisticEvent;
import stroom.statistics.common.StatisticDataPoint;
import stroom.statistics.common.StatisticDataSet;
import stroom.statistics.common.StatisticEvent;
import stroom.statistics.common.StatisticStoreCache;
import stroom.statistics.common.StatisticStoreValidator;
import stroom.statistics.common.StatisticTag;
import stroom.statistics.common.exception.StatisticsEventValidationException;
import stroom.statistics.common.rollup.RollUpBitMask;
import stroom.statistics.server.common.AbstractStatistics;
import stroom.statistics.shared.StatisticStore;
import stroom.statistics.shared.StatisticStoreEntity;
import stroom.statistics.shared.StatisticType;
import stroom.util.shared.ModelStringUtil;
import stroom.util.spring.StroomFrequencySchedule;

import javax.inject.Inject;
import javax.inject.Named;
import javax.sql.DataSource;
import java.sql.Connection;
import java.sql.PreparedStatement;
import java.sql.ResultSet;
import java.sql.SQLException;
import java.util.ArrayList;
import java.util.Arrays;
import java.util.HashSet;
import java.util.List;
import java.util.Set;
import java.util.concurrent.TimeUnit;

@Component
public class SQLStatisticEventStore extends AbstractStatistics {
<<<<<<< HEAD
    private static final Logger LOGGER = LoggerFactory.getLogger(SQLStatisticEventStore.class);
    public static final String ENGINE_NAME = "sql";
    static final String PROP_KEY_SQL_SEARCH_MAX_RESULTS = "stroom.stats.sql.search.maxResults";
=======
    public static final StroomLogger LOGGER = StroomLogger.getLogger(SQLStatisticEventStore.class);

    static final String PROP_KEY_SQL_SEARCH_MAX_RESULTS = "stroom.statistics.sql.search.maxResults";

    public static final String ENGINE_NAME = "sql";

    private final SQLStatisticCache statisticCache;

    private final DataSource statisticsDataSource;
    private final StroomPropertyService propertyService;

>>>>>>> 77deba40
    private static final int DEFAULT_POOL_SIZE = 10;
    private static final long DEFAULT_SIZE_THRESHOLD = 1000000L;
    private static final Set<String> BLACK_LISTED_INDEX_FIELDS = new HashSet<>(
            Arrays.asList(StatisticStoreEntity.FIELD_NAME_MIN_VALUE, StatisticStoreEntity.FIELD_NAME_MAX_VALUE));
    /**
     * Keep half the time out our SQL insert threshold
     */
    private static final long DEFAULT_AGE_MS_THRESHOLD = TimeUnit.MINUTES.toMillis(5);
    // @formatter:off
    private static final String STAT_QUERY_SKELETON = "" + "select " + "K." + SQLStatisticNames.NAME + ", " + "V."
            + SQLStatisticNames.PRECISION + ", " + "V." + SQLStatisticNames.TIME_MS + ", " + "V."
            + SQLStatisticNames.VALUE_TYPE + ", " + "V." + SQLStatisticNames.VALUE + ", " + "V."
            + SQLStatisticNames.COUNT + " " + "FROM " + SQLStatisticNames.SQL_STATISTIC_KEY_TABLE_NAME + " K " + "JOIN "
            + SQLStatisticNames.SQL_STATISTIC_VALUE_TABLE_NAME + " V ON (K." + SQLStatisticNames.ID + " = V."
            + SQLStatisticNames.SQL_STATISTIC_KEY_FOREIGN_KEY + ") " + "WHERE K." + SQLStatisticNames.NAME + " LIKE ? "
            + "AND K." + SQLStatisticNames.NAME + " REGEXP ? " + "AND V." + SQLStatisticNames.TIME_MS + " >= ? "
            + "AND V." + SQLStatisticNames.TIME_MS + " < ?";
    private final SQLStatisticCache statisticCache;
    private final DataSource cachedSqlDataSource;
    private final StroomPropertyService propertyService;

    // @formatter:on
    /**
     * SQL for testing querying the stat/tag names
     * <p>
     * create table test (name varchar(255)) ENGINE=InnoDB DEFAULT
     * CHARSET=latin1;
     * <p>
     * insert into test values ('StatName1');
     * <p>
     * insert into test values ('StatName2¬Tag1¬Val1¬Tag2¬Val2');
     * <p>
     * insert into test values ('StatName2¬Tag2¬Val2¬Tag1¬Val1');
     * <p>
     * select * from test where name REGEXP '^StatName1(¬|$)';
     * <p>
     * select * from test where name REGEXP '¬Tag1¬Val1(¬|$)';
     */

    private long poolAgeMsThreshold = DEFAULT_AGE_MS_THRESHOLD;
    private long aggregatorSizeThreshold = DEFAULT_SIZE_THRESHOLD;
    private int poolSize = DEFAULT_POOL_SIZE;

    private GenericObjectPool<SQLStatisticAggregateMap> objectPool;

    @Inject
    public SQLStatisticEventStore(final StatisticStoreValidator statisticsDataSourceValidator,
                                  final StatisticStoreCache statisticsDataSourceCache, final SQLStatisticCache statisticCache,
                                  final DataSource cachedSqlDataSource, final StroomPropertyService propertyService) {
        super(statisticsDataSourceValidator, statisticsDataSourceCache, propertyService);
        this.statisticCache = statisticCache;
        this.cachedSqlDataSource = cachedSqlDataSource;
        this.propertyService = propertyService;

        initPool(getObjectPoolConfig());
    }

    public SQLStatisticEventStore(final int poolSize, final long aggregatorSizeThreshold, final long poolAgeMsThreshold,
                                  final StatisticStoreValidator statisticsDataSourceValidator,
                                  final StatisticStoreCache statisticsDataSourceCache, final SQLStatisticCache statisticCache,
                                  final DataSource cachedSqlDataSource, final StroomPropertyService propertyService) {
        super(statisticsDataSourceValidator, statisticsDataSourceCache, propertyService);
        this.statisticCache = statisticCache;
        this.cachedSqlDataSource = cachedSqlDataSource;

        this.aggregatorSizeThreshold = aggregatorSizeThreshold;
        this.poolAgeMsThreshold = poolAgeMsThreshold;
        this.poolSize = poolSize;
        this.propertyService = propertyService;

        initPool(getObjectPoolConfig());
    }

    @Override
    protected Set<String> getIndexFieldBlackList() {
        return BLACK_LISTED_INDEX_FIELDS;
    }

    private GenericObjectPoolConfig getObjectPoolConfig() {
        final GenericObjectPoolConfig config = new GenericObjectPoolConfig();
        // Max number of idle items .... same as our pool size
        config.setMaxIdle(poolSize);
        // Pool size
        config.setMaxTotal(poolSize);
        // Returns the minimum amount of time an object may sit idle in the pool
        // before it is eligible for eviction by the idle object evictor
        // Here if it is idle for 10 min's it will simply return It will also
        // return by validateObject if it is simple more than 10min old
        config.setMinEvictableIdleTimeMillis(poolAgeMsThreshold);
        // Check for idle objects never .... we will do this with task sytstem
        config.setTimeBetweenEvictionRunsMillis(0);
        // Must cause other threads to block to wait for a object
        config.setBlockWhenExhausted(true);
        config.setJmxEnabled(false);
        // Check item on just before returning to pool
        config.setTestOnReturn(true);

        return config;
    }

<<<<<<< HEAD
=======
    @Inject
    SQLStatisticEventStore(final StatisticStoreValidator statisticsDataSourceValidator,
                           final StatisticStoreCache statisticsDataSourceCache, final SQLStatisticCache statisticCache,
                           @Named("statisticsDataSource") final DataSource statisticsDataSource, final StroomPropertyService propertyService) {
        super(statisticsDataSourceValidator, statisticsDataSourceCache, propertyService);
        this.statisticCache = statisticCache;
        this.statisticsDataSource = statisticsDataSource;
        this.propertyService = propertyService;

        initPool(getObjectPoolConfig());
    }

    public SQLStatisticEventStore(final int poolSize, final long aggregatorSizeThreshold, final long poolAgeMsThreshold,
                                  final StatisticStoreValidator statisticsDataSourceValidator,
                                  final StatisticStoreCache statisticsDataSourceCache, final SQLStatisticCache statisticCache,
                                  final DataSource statisticsDataSource, final StroomPropertyService propertyService) {
        super(statisticsDataSourceValidator, statisticsDataSourceCache, propertyService);
        this.statisticCache = statisticCache;
        this.statisticsDataSource = statisticsDataSource;

        this.aggregatorSizeThreshold = aggregatorSizeThreshold;
        this.poolAgeMsThreshold = poolAgeMsThreshold;
        this.poolSize = poolSize;
        this.propertyService = propertyService;

        initPool(getObjectPoolConfig());
    }

>>>>>>> 77deba40
    @Override
    public String getEngineName() {
        return ENGINE_NAME;
    }

    @StroomFrequencySchedule("1m")
    public void evict() {
        LOGGER.debug("evict");
        try {
            objectPool.evict();
        } catch (final Exception ex) {
            LOGGER.error("evict", ex);
        }
    }

    private void initPool(final GenericObjectPoolConfig config) {
        objectPool = new GenericObjectPool<>(new ObjectFactory(), config);

    }

    /**
     * Get the threshold datetime (ms) for processing a statistic
     *
     * @return The threshold in ms since unix epoch
     */
    private Long getEventProcessingThresholdMs() {
        final String eventProcessingThresholdStr = propertyService
                .getProperty(SQLStatisticConstants.PROP_KEY_STATS_MAX_PROCESSING_AGE);

        if (StringUtils.hasText(eventProcessingThresholdStr)) {
            final long duration = ModelStringUtil.parseDurationString(eventProcessingThresholdStr);
            return Long.valueOf(System.currentTimeMillis() - duration);
        } else {
            return null;
        }
    }

    private boolean isStatisticEventInsideProcessingThreshold(final StatisticEvent statisticEvent,
                                                              final Long optionalEventProcessingThresholdMs) {
        return statisticEvent
                .getTimeMs() > (optionalEventProcessingThresholdMs != null ? optionalEventProcessingThresholdMs : 0);
    }

    public SQLStatisticAggregateMap createAggregateMap() {
        return new SQLStatisticAggregateMap();
    }

    public void destroyAggregateMap(final SQLStatisticAggregateMap map) {
        LOGGER.debug("destroyAggregateMap - Flushing map size={}", map.size());
        statisticCache.add(map);
    }

    @Override
    public boolean putEvents(final List<StatisticEvent> statisticEvents, final StatisticStore statisticStore) {
        if (LOGGER.isDebugEnabled()) {
            LOGGER.debug("putEvents - count={}", statisticEvents.size());
        }

        final Long optionalEventProcessingThresholdMs = getEventProcessingThresholdMs();

        final StatisticStoreEntity entity = (StatisticStoreEntity) statisticStore;

        // validate the first stat in the batch to check we have a statistic
        // data source for it.
        if (validateStatisticDataSource(statisticEvents.iterator().next(), entity) == false) {
            // no StatisticsDataSource entity so don't record the stat as we
            // will have no way of querying the stat
            return false;
        }

        try {
            final SQLStatisticAggregateMap statisticAggregateMap = objectPool.borrowObject();
            try {
                for (final StatisticEvent statisticEvent : statisticEvents) {
                    // Only process a stat if it is inside the processing
                    // threshold
                    if (isStatisticEventInsideProcessingThreshold(statisticEvent, optionalEventProcessingThresholdMs)) {
                        final RolledUpStatisticEvent rolledUpStatisticEvent = generateTagRollUps(statisticEvent,
                                entity);
                        statisticAggregateMap.addRolledUpEvent(rolledUpStatisticEvent, entity.getPrecision());
                    }
                }
            } finally {
                objectPool.returnObject(statisticAggregateMap);
            }
        } catch (final StatisticsEventValidationException seve) {
            throw new RuntimeException(seve.getMessage(), seve);
        } catch (final Exception ex) {
            LOGGER.error("putEvent()", ex);
            return false;
        }
        return true;
    }

    @Override
    public boolean putEvent(final StatisticEvent statisticEvent, final StatisticStore statisticStore) {
        if (LOGGER.isDebugEnabled()) {
            LOGGER.debug("putEvent - count=1");
        }

        final StatisticStoreEntity entity = (StatisticStoreEntity) statisticStore;

        // validate the first stat in the batch to check we have a statistic
        // data source for it.
        if (validateStatisticDataSource(statisticEvent, entity) == false) {
            // no StatisticsDataSource entity so don't record the stat as we
            // will have no way of querying the stat
            return false;
        }

        // Only process a stat if it is inside the processing threshold
        if (isStatisticEventInsideProcessingThreshold(statisticEvent, getEventProcessingThresholdMs())) {
            final RolledUpStatisticEvent rolledUpStatisticEvent = generateTagRollUps(statisticEvent, entity);
            try {
                final SQLStatisticAggregateMap statisticAggregateMap = objectPool.borrowObject();
                try {
                    statisticAggregateMap.addRolledUpEvent(rolledUpStatisticEvent, entity.getPrecision());
                } finally {
                    objectPool.returnObject(statisticAggregateMap);
                }
            } catch (final StatisticsEventValidationException seve) {
                throw new RuntimeException(seve.getMessage(), seve);
            } catch (final Exception ex) {
                LOGGER.error("putEvent()", ex);
                return false;
            }
        }
        return true;
    }

    public StatisticDataSet searchStatisticsData(final Query query, final StatisticStoreEntity dataSource) {
        final FindEventCriteria criteria = buildCriteria(query, dataSource);
        return performStatisticQuery(dataSource, criteria);
    }

    @Override
    public List<String> getValuesByTag(final String tagName) {
        throw new UnsupportedOperationException("Code waiting to be written");
    }

    @Override
    public List<String> getValuesByTagAndPartialValue(final String tagName, final String partialValue) {
        throw new UnsupportedOperationException("Code waiting to be written");
    }

    @Override
    public void flushAllEvents() {
        throw new UnsupportedOperationException("Code waiting to be written");
    }

    @Override
    public String toString() {
        return "numActive=" + objectPool.getNumActive() + ", numIdle=" + objectPool.getNumIdle();
    }

    public int getNumActive() {
        return objectPool.getNumActive();
    }

    public int getNumIdle() {
        return objectPool.getNumIdle();
    }

    private StatisticDataSet performStatisticQuery(final StatisticStoreEntity dataSource,
                                                   final FindEventCriteria criteria) {
        final Set<StatisticDataPoint> dataPoints = new HashSet<StatisticDataPoint>();

        // TODO need to fingure out how we get the precision
        final StatisticDataSet statisticDataSet = new StatisticDataSet(dataSource.getName(),
                dataSource.getStatisticType(), 1000L, dataPoints);

        try (Connection connection = statisticsDataSource.getConnection()) {
            try (PreparedStatement ps = buildSearchPreparedStatement(dataSource, criteria, connection)) {
                try (ResultSet rs = ps.executeQuery()) {
                    while (rs.next()) {
                        final StatisticType statisticType = StatisticType.PRIMITIVE_VALUE_CONVERTER
                                .fromPrimitiveValue(rs.getByte(SQLStatisticNames.VALUE_TYPE));

                        final List<StatisticTag> statisticTags = extractStatisticTagsFromColumn(
                                rs.getString(SQLStatisticNames.NAME));
                        final long timeMs = rs.getLong(SQLStatisticNames.TIME_MS);

                        // the precision in the table represents the number of zeros
                        // of millisecond precision, e.g.
                        // 6=1,000,000ms
                        final long precisionMs = (long) Math.pow(10, rs.getInt(SQLStatisticNames.PRECISION));

                        StatisticDataPoint statisticDataPoint;

                        if (StatisticType.COUNT.equals(statisticType)) {
                            statisticDataPoint = StatisticDataPoint.countInstance(timeMs, precisionMs, statisticTags,
                                    rs.getLong(SQLStatisticNames.COUNT));
                        } else {
                            final double aggregatedValue = rs.getDouble(SQLStatisticNames.VALUE);
                            final long count = rs.getLong(SQLStatisticNames.COUNT);

                            // the aggregateValue is sum of all values against that
                            // key/time. We therefore need to get the
                            // average using the count column
                            final double averagedValue = count != 0 ? (aggregatedValue / count) : 0;

                            // min/max are not supported by SQL stats so use -1
                            statisticDataPoint = StatisticDataPoint.valueInstance(timeMs, precisionMs, statisticTags,
                                    averagedValue, count, -1, -1);
                        }

                        statisticDataSet.addDataPoint(statisticDataPoint);
                    }
                }
            }
        } catch (final SQLException sqlEx) {
            LOGGER.error("performStatisticQuery failed", sqlEx);
            throw new RuntimeException("performStatisticQuery failed", sqlEx);
        }
        return statisticDataSet;
    }

    /**
     * @param columnValue The value from the STAT_KEY.NAME column which could be of the
     *                    form 'StatName' or 'StatName¬Tag1¬Tag1Val1¬Tag2¬Tag2Val1'
     * @return A list of {@link StatisticTag} objects built from the tag/value
     * token pairs in the string or an empty list if there are none.
     */
    private List<StatisticTag> extractStatisticTagsFromColumn(final String columnValue) {
        final String[] tokens = columnValue.split(SQLStatisticConstants.NAME_SEPARATOR);
        final List<StatisticTag> statisticTags = new ArrayList<StatisticTag>();

        if (tokens.length == 1) {
            // no separators so there are no tags
        } else if (tokens.length % 2 == 0) {
            throw new RuntimeException(
                    String.format("Expecting an odd number of tokens, columnValue: %s", columnValue));
        } else {
            // stat name will be at pos 0 so start at 1
            for (int i = 1; i < tokens.length; i++) {
                final String tag = tokens[i++];
                String value = tokens[i];
                if (value.equals(SQLStatisticConstants.NULL_VALUE_STRING)) {
                    value = null;
                }
                final StatisticTag statisticTag = new StatisticTag(tag, value);
                statisticTags.add(statisticTag);
            }
        }

        return statisticTags;
    }

    private PreparedStatement buildSearchPreparedStatement(final StatisticStoreEntity dataSource,
                                                           final FindEventCriteria criteria, final Connection connection) throws SQLException {
        final RollUpBitMask rollUpBitMask = AbstractStatistics.buildRollUpBitMaskFromCriteria(criteria, dataSource);

        final String statNameWithMask = dataSource.getName() + rollUpBitMask.asHexString();

        final List<String> bindVariables = new ArrayList<>();

        String sqlQuery = STAT_QUERY_SKELETON + " ";

        final String whereClause = SQLTagValueWhereClauseConverter
                .buildTagValueWhereClause(criteria.getFilterTermsTree(), bindVariables);

        if (whereClause != null && whereClause.length() != 0) {
            sqlQuery += " AND " + whereClause;
        }

        final int maxResults = propertyService.getIntProperty(PROP_KEY_SQL_SEARCH_MAX_RESULTS, 100000);
        sqlQuery += " LIMIT " + maxResults;

        LOGGER.debug("Search query: {}", sqlQuery);

        final PreparedStatement ps = connection.prepareStatement(sqlQuery);
        int position = 1;

        // do a like on the name first so we can hit the index before doing the
        // slow regex matches
        ps.setString(position++, statNameWithMask + "%");
        // regex to match on the stat name which is always at the start of the
        // string and either has a
        ps.setString(position++, "^" + statNameWithMask + "(" + SQLStatisticConstants.NAME_SEPARATOR + "|$)");

        // set the start/end dates
        ps.setLong(position++, criteria.getPeriod().getFromMs());
        ps.setLong(position++, criteria.getPeriod().getToMs());

        for (final String bindVariable : bindVariables) {
            ps.setString(position++, bindVariable);
        }

        return ps;
    }

    private class ObjectFactory extends BasePooledObjectFactory<SQLStatisticAggregateMap> {
        @Override
        public SQLStatisticAggregateMap create() throws Exception {
            return createAggregateMap();
        }

        @Override
        public PooledObject<SQLStatisticAggregateMap> wrap(final SQLStatisticAggregateMap obj) {
            return new DefaultPooledObject<>(obj);
        }

        @Override
        public void destroyObject(final PooledObject<SQLStatisticAggregateMap> p) throws Exception {
            super.destroyObject(p);
            destroyAggregateMap(p.getObject());
        }

        /**
         * Should we give this item back to the pool
         */
        @Override
        public boolean validateObject(final PooledObject<SQLStatisticAggregateMap> p) {
            if (p.getObject().size() >= aggregatorSizeThreshold) {
                return false;
            }
            final long age = System.currentTimeMillis() - p.getCreateTime();
            if (age > poolAgeMsThreshold) {
                return false;
            }

            return super.validateObject(p);
        }
    }
}<|MERGE_RESOLUTION|>--- conflicted
+++ resolved
@@ -21,15 +21,13 @@
 import org.apache.commons.pool2.impl.DefaultPooledObject;
 import org.apache.commons.pool2.impl.GenericObjectPool;
 import org.apache.commons.pool2.impl.GenericObjectPoolConfig;
-<<<<<<< HEAD
 import org.slf4j.Logger;
 import org.slf4j.LoggerFactory;
-=======
->>>>>>> 77deba40
 import org.springframework.stereotype.Component;
 import org.springframework.util.StringUtils;
 import stroom.node.server.StroomPropertyService;
 import stroom.query.api.Query;
+import stroom.query.api.SearchRequest;
 import stroom.statistics.common.FindEventCriteria;
 import stroom.statistics.common.RolledUpStatisticEvent;
 import stroom.statistics.common.StatisticDataPoint;
@@ -63,12 +61,7 @@
 
 @Component
 public class SQLStatisticEventStore extends AbstractStatistics {
-<<<<<<< HEAD
-    private static final Logger LOGGER = LoggerFactory.getLogger(SQLStatisticEventStore.class);
-    public static final String ENGINE_NAME = "sql";
-    static final String PROP_KEY_SQL_SEARCH_MAX_RESULTS = "stroom.stats.sql.search.maxResults";
-=======
-    public static final StroomLogger LOGGER = StroomLogger.getLogger(SQLStatisticEventStore.class);
+    public static final Logger LOGGER = LoggerFactory.getLogger(SQLStatisticEventStore.class);
 
     static final String PROP_KEY_SQL_SEARCH_MAX_RESULTS = "stroom.statistics.sql.search.maxResults";
 
@@ -79,7 +72,6 @@
     private final DataSource statisticsDataSource;
     private final StroomPropertyService propertyService;
 
->>>>>>> 77deba40
     private static final int DEFAULT_POOL_SIZE = 10;
     private static final long DEFAULT_SIZE_THRESHOLD = 1000000L;
     private static final Set<String> BLACK_LISTED_INDEX_FIELDS = new HashSet<>(
@@ -97,9 +89,6 @@
             + SQLStatisticNames.SQL_STATISTIC_KEY_FOREIGN_KEY + ") " + "WHERE K." + SQLStatisticNames.NAME + " LIKE ? "
             + "AND K." + SQLStatisticNames.NAME + " REGEXP ? " + "AND V." + SQLStatisticNames.TIME_MS + " >= ? "
             + "AND V." + SQLStatisticNames.TIME_MS + " < ?";
-    private final SQLStatisticCache statisticCache;
-    private final DataSource cachedSqlDataSource;
-    private final StroomPropertyService propertyService;
 
     // @formatter:on
     /**
@@ -126,12 +115,12 @@
     private GenericObjectPool<SQLStatisticAggregateMap> objectPool;
 
     @Inject
-    public SQLStatisticEventStore(final StatisticStoreValidator statisticsDataSourceValidator,
-                                  final StatisticStoreCache statisticsDataSourceCache, final SQLStatisticCache statisticCache,
-                                  final DataSource cachedSqlDataSource, final StroomPropertyService propertyService) {
+    SQLStatisticEventStore(final StatisticStoreValidator statisticsDataSourceValidator,
+                           final StatisticStoreCache statisticsDataSourceCache, final SQLStatisticCache statisticCache,
+                           @Named("statisticsDataSource") final DataSource statisticsDataSource, final StroomPropertyService propertyService) {
         super(statisticsDataSourceValidator, statisticsDataSourceCache, propertyService);
         this.statisticCache = statisticCache;
-        this.cachedSqlDataSource = cachedSqlDataSource;
+        this.statisticsDataSource = statisticsDataSource;
         this.propertyService = propertyService;
 
         initPool(getObjectPoolConfig());
@@ -140,10 +129,10 @@
     public SQLStatisticEventStore(final int poolSize, final long aggregatorSizeThreshold, final long poolAgeMsThreshold,
                                   final StatisticStoreValidator statisticsDataSourceValidator,
                                   final StatisticStoreCache statisticsDataSourceCache, final SQLStatisticCache statisticCache,
-                                  final DataSource cachedSqlDataSource, final StroomPropertyService propertyService) {
+                                  final DataSource statisticsDataSource, final StroomPropertyService propertyService) {
         super(statisticsDataSourceValidator, statisticsDataSourceCache, propertyService);
         this.statisticCache = statisticCache;
-        this.cachedSqlDataSource = cachedSqlDataSource;
+        this.statisticsDataSource = statisticsDataSource;
 
         this.aggregatorSizeThreshold = aggregatorSizeThreshold;
         this.poolAgeMsThreshold = poolAgeMsThreshold;
@@ -180,37 +169,6 @@
         return config;
     }
 
-<<<<<<< HEAD
-=======
-    @Inject
-    SQLStatisticEventStore(final StatisticStoreValidator statisticsDataSourceValidator,
-                           final StatisticStoreCache statisticsDataSourceCache, final SQLStatisticCache statisticCache,
-                           @Named("statisticsDataSource") final DataSource statisticsDataSource, final StroomPropertyService propertyService) {
-        super(statisticsDataSourceValidator, statisticsDataSourceCache, propertyService);
-        this.statisticCache = statisticCache;
-        this.statisticsDataSource = statisticsDataSource;
-        this.propertyService = propertyService;
-
-        initPool(getObjectPoolConfig());
-    }
-
-    public SQLStatisticEventStore(final int poolSize, final long aggregatorSizeThreshold, final long poolAgeMsThreshold,
-                                  final StatisticStoreValidator statisticsDataSourceValidator,
-                                  final StatisticStoreCache statisticsDataSourceCache, final SQLStatisticCache statisticCache,
-                                  final DataSource statisticsDataSource, final StroomPropertyService propertyService) {
-        super(statisticsDataSourceValidator, statisticsDataSourceCache, propertyService);
-        this.statisticCache = statisticCache;
-        this.statisticsDataSource = statisticsDataSource;
-
-        this.aggregatorSizeThreshold = aggregatorSizeThreshold;
-        this.poolAgeMsThreshold = poolAgeMsThreshold;
-        this.poolSize = poolSize;
-        this.propertyService = propertyService;
-
-        initPool(getObjectPoolConfig());
-    }
-
->>>>>>> 77deba40
     @Override
     public String getEngineName() {
         return ENGINE_NAME;
@@ -341,8 +299,8 @@
         return true;
     }
 
-    public StatisticDataSet searchStatisticsData(final Query query, final StatisticStoreEntity dataSource) {
-        final FindEventCriteria criteria = buildCriteria(query, dataSource);
+    public StatisticDataSet searchStatisticsData(final SearchRequest searchRequest, final StatisticStoreEntity dataSource) {
+        final FindEventCriteria criteria = buildCriteria(searchRequest, dataSource);
         return performStatisticQuery(dataSource, criteria);
     }
 
