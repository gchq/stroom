package stroom.statistics.sql.search;

import com.google.common.base.Preconditions;
import com.google.common.collect.ImmutableMap;
import io.reactivex.Flowable;
import org.slf4j.Logger;
import org.slf4j.LoggerFactory;
import stroom.dashboard.expression.v1.FieldIndexMap;
import stroom.dashboard.expression.v1.Val;
import stroom.dashboard.expression.v1.ValDouble;
import stroom.dashboard.expression.v1.ValLong;
import stroom.dashboard.expression.v1.ValNull;
import stroom.dashboard.expression.v1.ValString;
import stroom.entity.util.PreparedStatementUtil;
import stroom.entity.util.SqlBuilder;
import stroom.properties.StroomPropertyService;
import stroom.statistics.shared.StatisticStoreDoc;
import stroom.statistics.shared.StatisticType;
import stroom.statistics.sql.SQLStatisticConstants;
import stroom.statistics.sql.SQLStatisticNames;
import stroom.statistics.sql.rollup.RollUpBitMask;
import stroom.task.TaskContext;
import stroom.util.logging.LambdaLogger;
import stroom.util.logging.LambdaLoggerFactory;

import javax.inject.Inject;
import javax.inject.Named;
import javax.sql.DataSource;
import java.sql.Connection;
import java.sql.PreparedStatement;
import java.sql.ResultSet;
import java.sql.SQLException;
import java.util.ArrayList;
import java.util.Arrays;
import java.util.Collections;
import java.util.HashMap;
import java.util.List;
import java.util.Map;
import java.util.Optional;
import java.util.Set;
import java.util.function.Function;
import java.util.stream.Collectors;

@SuppressWarnings("unused") //called by DI
//TODO rename to StatisticsDatabaseSearchServiceImpl
class StatisticsSearchServiceImpl implements StatisticsSearchService {

    private static final Logger LOGGER = LoggerFactory.getLogger(StatisticsSearchServiceImpl.class);
    private static final LambdaLogger LAMBDA_LOGGER = LambdaLoggerFactory.getLogger(StatisticsSearchServiceImpl.class);

    private static final String PROP_KEY_SQL_SEARCH_MAX_RESULTS = "stroom.statistics.sql.search.maxResults";
    private static final String PROP_KEY_SQL_SEARCH_FETCH_SIZE = "stroom.statistics.sql.search.fetchSize";

    private static final String KEY_TABLE_ALIAS = "K";
    private static final String VALUE_TABLE_ALIAS = "V";
    private static final String ALIASED_TIME_MS_COL = VALUE_TABLE_ALIAS + "." + SQLStatisticNames.TIME_MS;
    private static final String ALIASED_PRECISION_COL = VALUE_TABLE_ALIAS + "." + SQLStatisticNames.PRECISION;
    private static final String ALIASED_COUNT_COL = VALUE_TABLE_ALIAS + "." + SQLStatisticNames.COUNT;
    private static final String ALIASED_VALUE_COL = VALUE_TABLE_ALIAS + "." + SQLStatisticNames.VALUE;

    private final DataSource statisticsDataSource;
    private final StroomPropertyService propertyService;
    private final TaskContext taskContext;

    //defines how the entity fields relate to the table columns
    private static final Map<String, List<String>> STATIC_FIELDS_TO_COLUMNS_MAP = ImmutableMap.<String, List<String>>builder()
            .put(StatisticStoreDoc.FIELD_NAME_DATE_TIME, Collections.singletonList(ALIASED_TIME_MS_COL))
            .put(StatisticStoreDoc.FIELD_NAME_PRECISION_MS, Collections.singletonList(ALIASED_PRECISION_COL))
            .put(StatisticStoreDoc.FIELD_NAME_COUNT, Collections.singletonList(ALIASED_COUNT_COL))
            .put(StatisticStoreDoc.FIELD_NAME_VALUE, Arrays.asList(ALIASED_COUNT_COL, ALIASED_VALUE_COL))
            .build();

    @SuppressWarnings("unused") // Called by DI
    @Inject
    StatisticsSearchServiceImpl(@Named("statisticsDataSource") final DataSource statisticsDataSource,
                                final StroomPropertyService propertyService,
                                final TaskContext taskContext) {
        this.statisticsDataSource = statisticsDataSource;
        this.propertyService = propertyService;
        this.taskContext = taskContext;
    }

    @Override
<<<<<<< HEAD
    public Flowable<String[]> search(final StatisticStoreDoc statisticStoreEntity,
                                     final FindEventCriteria criteria,
                                     final FieldIndexMap fieldIndexMap) {
=======
    public Flowable<Val[]> search(final StatisticStoreEntity statisticStoreEntity,
                                  final FindEventCriteria criteria,
                                  final FieldIndexMap fieldIndexMap) {
>>>>>>> 7dc0957d

        List<String> selectCols = getSelectColumns(statisticStoreEntity, fieldIndexMap);
        SqlBuilder sql = buildSql(statisticStoreEntity, criteria, fieldIndexMap);

        // build a mapper function to convert a resultSet row into a String[] based on the fields
        // required by all coprocessors
        Function<ResultSet, Val[]> resultSetMapper = buildResultSetMapper(fieldIndexMap, statisticStoreEntity);

        // the query will not be executed until somebody subscribes to the flowable
        return getFlowableQueryResults(sql, resultSetMapper);
    }

    private List<String> getSelectColumns(final StatisticStoreDoc statisticStoreEntity,
                                          final FieldIndexMap fieldIndexMap) {
        //assemble a map of how fields map to 1-* select cols

        //get all the static field mappings
        final Map<String, List<String>> fieldToColumnsMap = new HashMap<>(STATIC_FIELDS_TO_COLUMNS_MAP);

        //now add in all the dynamic tag field mappings
        statisticStoreEntity.getFieldNames().forEach(tagField ->
                fieldToColumnsMap.computeIfAbsent(tagField, k -> new ArrayList<>())
                        .add(KEY_TABLE_ALIAS + "." + SQLStatisticNames.NAME));

        //now map the fields in use to a distinct list of columns
        return fieldToColumnsMap.entrySet().stream()
                .flatMap(entry ->
                        entry.getValue().stream()
                                .map(colName ->
                                        getOptFieldIndexPosition(fieldIndexMap, entry.getKey())
                                                .map(val -> colName))
                                .filter(Optional::isPresent)
                                .map(Optional::get))
                .distinct()
                .collect(Collectors.toList());
    }

    /**
     * Construct the sql select for the query's criteria
     */
    private SqlBuilder buildSql(final StatisticStoreDoc statisticStoreEntity,
                                final FindEventCriteria criteria,
                                final FieldIndexMap fieldIndexMap) {
        /**
         * SQL for testing querying the stat/tag names
         * <p>
         * create table test (name varchar(255)) ENGINE=InnoDB DEFAULT
         * CHARSET=latin1;
         * <p>
         * insert into test values ('StatName1');
         * <p>
         * insert into test values ('StatName2¬Tag1¬Val1¬Tag2¬Val2');
         * <p>
         * insert into test values ('StatName2¬Tag2¬Val2¬Tag1¬Val1');
         * <p>
         * select * from test where name REGEXP '^StatName1(¬|$)';
         * <p>
         * select * from test where name REGEXP '¬Tag1¬Val1(¬|$)';
         */

        final RollUpBitMask rollUpBitMask = buildRollUpBitMaskFromCriteria(criteria, statisticStoreEntity);

        final String statNameWithMask = statisticStoreEntity.getName() + rollUpBitMask.asHexString();

        SqlBuilder sql = new SqlBuilder();
        sql.append("SELECT ");

        String selectColsStr = getSelectColumns(statisticStoreEntity, fieldIndexMap).stream()
                .collect(Collectors.joining(", "));

        sql.append(selectColsStr);

        // join to key table
        sql.append(" FROM " + SQLStatisticNames.SQL_STATISTIC_KEY_TABLE_NAME + " K");
        sql.join(SQLStatisticNames.SQL_STATISTIC_VALUE_TABLE_NAME,
                "V",
                "K",
                SQLStatisticNames.ID,
                "V",
                SQLStatisticNames.SQL_STATISTIC_KEY_FOREIGN_KEY);

        // do a like on the name first so we can hit the index before doing the slow regex matches
        sql.append(" WHERE K." + SQLStatisticNames.NAME + " LIKE ");
        sql.arg(statNameWithMask + "%");

        // exact match on the stat name bit of the key
        sql.append(" AND K." + SQLStatisticNames.NAME + " REGEXP ");
        sql.arg("^" + statNameWithMask + "(" + SQLStatisticConstants.NAME_SEPARATOR + "|$)");

        // add the time bounds
        sql.append(" AND V." + SQLStatisticNames.TIME_MS + " >= ");
        sql.arg(criteria.getPeriod().getFromMs());
        sql.append(" AND V." + SQLStatisticNames.TIME_MS + " < ");
        sql.arg(criteria.getPeriod().getToMs());

        // now add the query terms
        SQLTagValueWhereClauseConverter.buildTagValueWhereClause(criteria.getFilterTermsTree(), sql);

        final int maxResults = propertyService.getIntProperty(PROP_KEY_SQL_SEARCH_MAX_RESULTS, 100000);
        sql.append(" LIMIT " + maxResults);

        LOGGER.debug("Search query: {}", sql.toString());

        return sql;
    }

    private Optional<Integer> getOptFieldIndexPosition(final FieldIndexMap fieldIndexMap, final String fieldName) {
        int idx = fieldIndexMap.get(fieldName);
        if (idx == -1) {
            return Optional.empty();
        } else {
            return Optional.of(idx);
        }
    }


    /**
     * Build a mapper function that will only extract the columns of interest from the resultSet row.
     * Assumes something external to the returned function will advance the resultSet
     */
    private Function<ResultSet, Val[]> buildResultSetMapper(
            final FieldIndexMap fieldIndexMap,
            final StatisticStoreDoc statisticStoreEntity) {

        LAMBDA_LOGGER.debug(() -> String.format("Building mapper for fieldIndexMap %s, entity %s",
                fieldIndexMap, statisticStoreEntity.getUuid()));

        // construct a list of field extractors that can populate the appropriate bit of the data arr
        // when given a resultSet row
        List<ValueExtractor> valueExtractors = fieldIndexMap.getMap().entrySet().stream()
                .map(entry -> {
                    final int idx = entry.getValue();
                    final String fieldName = entry.getKey();
                    final ValueExtractor extractor;
                    if (fieldName.equals(StatisticStoreDoc.FIELD_NAME_DATE_TIME)) {
                        extractor = buildLongValueExtractor(SQLStatisticNames.TIME_MS, idx);
                    } else if (fieldName.equals(StatisticStoreDoc.FIELD_NAME_COUNT)) {
                        extractor = buildLongValueExtractor(SQLStatisticNames.COUNT, idx);
                    } else if (fieldName.equals(StatisticStoreDoc.FIELD_NAME_PRECISION_MS)) {
                        extractor = buildPrecisionMsExtractor(idx);
                    } else if (fieldName.equals(StatisticStoreDoc.FIELD_NAME_VALUE)) {
                        final StatisticType statisticType = statisticStoreEntity.getStatisticType();
                        if (statisticType.equals(StatisticType.COUNT)) {
                            extractor = buildLongValueExtractor(SQLStatisticNames.COUNT, idx);
                        } else if (statisticType.equals(StatisticType.VALUE)){
                            // value stat
                            extractor = buildStatValueExtractor(idx);
                        } else {
                            throw new RuntimeException(String.format("Unexpected type %s", statisticType));
                        }
                    } else if (statisticStoreEntity.getFieldNames().contains(fieldName)) {
                        // this is a tag field so need to extract the tags/values from the NAME col.
                        // We only want to do this extraction once so we cache the values
                        extractor = buildTagFieldValueExtractor(fieldName, idx);
                    } else {
                        throw new RuntimeException(String.format("Unexpected fieldName %s", fieldName));
                    }
                    LAMBDA_LOGGER.debug(() ->
                            String.format("Adding extraction function for field %s, idx %s", fieldName, idx));
                    return extractor;
                })
                .collect(Collectors.toList());

        final int arrSize = valueExtractors.size();

        //the mapping function that will be used on each row in the resultSet, that makes use of the ValueExtractors
        //created above
        return rs -> {
            Preconditions.checkNotNull(rs);
            try {
                if (rs.isClosed()) {
                    throw new RuntimeException("ResultSet is closed");
                }
            } catch (SQLException e) {
                throw new RuntimeException("Error testing closed state of resultSet", e);
            }
            //the data array we are populating
            final Val[] data = new Val[arrSize];
            //state to hold while mapping this row, used to save parsing the NAME col multiple times
            final Map<String, Val> fieldValueCache = new HashMap<>();

            //run each of our field value extractors against the resultSet to fill up the data arr
            valueExtractors.forEach(valueExtractor ->
                    valueExtractor.extract(rs, data, fieldValueCache));

            LAMBDA_LOGGER.trace(() -> {
                try {
                    return String.format("Mapped resultSet row %s to %s", rs.getRow(), Arrays.toString(data));
                } catch (SQLException e) {
                    throw new RuntimeException(String.format("Error getting current row number: %s", e.getMessage()), e);
                }
            });
            return data;
        };
    }

    private ValueExtractor buildPrecisionMsExtractor(final int idx) {
        final ValueExtractor extractor;
        extractor = (rs, arr, cache) -> {
            // the precision in the table represents the number of zeros
            // of millisecond precision, e.g.
            // 6=1,000,000ms
            final long precisionMs;
            try {
                precisionMs = (long) Math.pow(10, rs.getInt(SQLStatisticNames.PRECISION));
            } catch (SQLException e) {
                throw new RuntimeException("Error extracting precision field", e);
            }
            arr[idx] = ValLong.create(precisionMs);
        };
        return extractor;
    }

    private ValueExtractor buildStatValueExtractor(final int idx) {
        final ValueExtractor extractor;
        extractor = (rs, arr, cache) -> {

            final double aggregatedValue;
            final long count;
            try {
                aggregatedValue = rs.getDouble(SQLStatisticNames.VALUE);
                count = rs.getLong(SQLStatisticNames.COUNT);
            } catch (SQLException e) {
                throw new RuntimeException("Error extracting count and value fields", e);
            }

            // the aggregateValue is sum of all values against that
            // key/time. We therefore need to get the
            // average using the count column
            final double averagedValue = count != 0 ? (aggregatedValue / count) : 0;

            arr[idx] = ValDouble.create(averagedValue);
        };
        return extractor;
    }

    private ValueExtractor buildLongValueExtractor(final String columnName, final int fieldIndex) {
        return (rs, arr, cache) ->
                arr[fieldIndex] = getResultSetLong(rs, columnName);
    }

    private ValueExtractor buildTagFieldValueExtractor(final String fieldName, final int fieldIndex) {
        return (rs, arr, cache) -> {
            Val value = cache.get(fieldName);
            if (value == null) {
                //populate our cache of
                extractTagsMapFromColumn(getResultSetString(rs, SQLStatisticNames.NAME))
                        .forEach(cache::put);
            }
            value = cache.get(fieldName);
            arr[fieldIndex] = value;
        };
    }

    private Val getResultSetLong(final ResultSet resultSet, final String column) {
        try {
            return ValLong.create(resultSet.getLong(column));
        } catch (SQLException e) {
            throw new RuntimeException(String.format("Error extracting field %s", column), e);
        }
    }

    private Val getResultSetString(final ResultSet resultSet, final String column) {
        try {
            return ValString.create(resultSet.getString(column));
        } catch (SQLException e) {
            throw new RuntimeException(String.format("Error extracting field %s", column), e);
        }
    }

    private Flowable<Val[]> getFlowableQueryResults(final SqlBuilder sql,
                                                    final Function<ResultSet, Val[]> resultSetMapper) {

        //Not thread safe as each onNext will get the same ResultSet instance, however its position
        // will have mode on each time.
        Flowable<Val[]> resultSetFlowable = Flowable
                .using(
                        () -> new PreparedStatementResourceHolder(statisticsDataSource, sql, propertyService),
                        factory -> {
                            LOGGER.debug("Converting factory to a flowable");
                            Preconditions.checkNotNull(factory);
                            PreparedStatement ps = factory.getPreparedStatement();
                            return Flowable.generate(
                                    () -> {
                                        LAMBDA_LOGGER.debug(() -> String.format("Executing query %s", ps.toString()));
                                        try {
                                            return ps.executeQuery();
                                        } catch (SQLException e) {
                                            throw new RuntimeException(String.format("Error executing query %s, %s",
                                                    ps.toString(), e.getMessage()), e);
                                        }
                                    },
                                    (rs, emitter) -> {
                                        // The line below can be un-commented in development debugging to slow down the
                                        // return of all results to test iterative results and dashboard polling.
                                        // LockSupport.parkNanos(200_000);

                                        //advance the resultSet, if it is a row emit it, else finish the flow
                                        // TODO prob needs to change in 6.1
                                        if (Thread.currentThread().isInterrupted() || taskContext.isTerminated()) {
                                            LOGGER.debug("Task is terminated/interrupted, calling onComplete");
                                            emitter.onComplete();
                                        } else {
                                            if (rs.next()) {
                                                LOGGER.trace("calling onNext");
                                                Val[] values = resultSetMapper.apply(rs);
                                                emitter.onNext(values);
                                            } else {
                                                LOGGER.debug("End of resultSet, calling onComplete");
                                                emitter.onComplete();
                                            }
                                        }
                                    });
                        },
                        PreparedStatementResourceHolder::dispose);

        return resultSetFlowable;
    }

    /**
     * @param columnValue The value from the STAT_KEY.NAME column which could be of the
     *                    form 'StatName' or 'StatName¬Tag1¬Tag1Val1¬Tag2¬Tag2Val1'
     * @return A map of tag=>value, or an empty map if there are none
     */
    private Map<String, Val> extractTagsMapFromColumn(final Val columnValue) {
        final String[] tokens = columnValue.toString().split(SQLStatisticConstants.NAME_SEPARATOR);

        if (tokens.length == 1) {
            // no separators so there are no tags
            return Collections.emptyMap();
        } else if (tokens.length % 2 == 0) {
            throw new RuntimeException(
                    String.format("Expecting an odd number of tokens, columnValue: %s", columnValue));
        } else {
            final Map<String, Val> statisticTags = new HashMap<>();
            // stat name will be at pos 0 so start at 1
            for (int i = 1; i < tokens.length; i++) {
                final String tag = tokens[i++];
                String value = tokens[i];
                if (value.equals(SQLStatisticConstants.NULL_VALUE_STRING)) {
                    statisticTags.put(tag, ValNull.INSTANCE);
                } else {
                    statisticTags.put(tag, ValString.create(value));
                }
            }
            return statisticTags;
        }
    }

    /**
     * TODO: This is a bit simplistic as a user could create a filter that said
     * user=user1 AND user='*' which makes no sense. At the moment we would
     * assume that the user tag is being rolled up so user=user1 would never be
     * found in the data and thus would return no data.
     */
    private static RollUpBitMask buildRollUpBitMaskFromCriteria(final FindEventCriteria criteria,
                                                                final StatisticStoreDoc statisticsDataSource) {
        final Set<String> rolledUpTagsFound = criteria.getRolledUpFieldNames();

        final RollUpBitMask result;

        if (rolledUpTagsFound.size() > 0) {
            final List<Integer> rollUpTagPositionList = new ArrayList<>();

            for (final String tag : rolledUpTagsFound) {
                final Integer position = statisticsDataSource.getPositionInFieldList(tag);
                if (position == null) {
                    throw new RuntimeException(String.format("No field position found for tag %s", tag));
                }
                rollUpTagPositionList.add(position);
            }
            result = RollUpBitMask.fromTagPositions(rollUpTagPositionList);

        } else {
            result = RollUpBitMask.ZERO_MASK;
        }
        return result;
    }

    @FunctionalInterface
    private interface ValueExtractor {
        /**
         * Function for extracting values from a {@link ResultSet} and placing them into the passed String[]
         *
         * @param resultSet       The {@link ResultSet} instance to extract data from. It is assumed the {@link ResultSet}
         *                        has already been positioned at the desired row. next() should not be called on the
         *                        resultSet.
         * @param data            The data array to populate
         * @param fieldValueCache A map of fieldName=>fieldValue that can be used to hold state while
         *                        processing a row
         */
        void extract(final ResultSet resultSet,
                     final Val[] data,
                     final Map<String, Val> fieldValueCache);
    }

    //~~~~~~~~~~~~~~~~~~~~~~~~~~~~~~~~~~~~~~~~~~~~~~~~~~~~~~~~~~~~~~~~~~~~~~~~~~~~~~~~~~~~~~~~~~~

    private static class PreparedStatementResourceHolder {
        private Connection connection;
        private PreparedStatement preparedStatement;

        PreparedStatementResourceHolder(final DataSource dataSource,
                                        final SqlBuilder sql,
                                        final StroomPropertyService propertyService) {
            try {
                connection = dataSource.getConnection();
            } catch (SQLException e) {
                throw new RuntimeException("Error getting connection", e);
            }
            try {
                //settings ot prevent mysql from reading the whole resultset into memory
                //see https://github.com/ontop/ontop/wiki/WorkingWithMySQL
                //Also needs 'useCursorFetch=true' on the jdbc connect string
                preparedStatement = connection.prepareStatement(
                        sql.toString(),
                        ResultSet.TYPE_FORWARD_ONLY,
                        ResultSet.CONCUR_READ_ONLY,
                        ResultSet.CLOSE_CURSORS_AT_COMMIT);

                String fetchSizeStr = propertyService.getProperty(PROP_KEY_SQL_SEARCH_FETCH_SIZE);
                if (fetchSizeStr != null && !fetchSizeStr.isEmpty()) {
                    try {
                        int fetchSize = Integer.valueOf(fetchSizeStr);
                        LOGGER.debug("Setting fetch size to {}", fetchSize);
                        preparedStatement.setFetchSize(fetchSize);
                    } catch (NumberFormatException e) {
                        throw new RuntimeException(String.format("Error converting value [%s] for property %s to an integer",
                                fetchSizeStr, PROP_KEY_SQL_SEARCH_FETCH_SIZE), e);
                    }
                }

                PreparedStatementUtil.setArguments(preparedStatement, sql.getArgs());
                LAMBDA_LOGGER.debug(() -> String.format("Created preparedStatement %s", preparedStatement.toString()));

            } catch (SQLException e) {
                throw new RuntimeException(String.format("Error preparing statement for sql [%s]", sql.toString()), e);
            }
        }

        PreparedStatement getPreparedStatement() {
            return preparedStatement;
        }

        void dispose() {
            LOGGER.debug("dispose called");
            if (preparedStatement != null) {
                try {
                    LOGGER.debug("Closing preparedStatement");
                    preparedStatement.close();
                } catch (SQLException e) {
                    throw new RuntimeException("Error closing preparedStatement", e);
                }
                preparedStatement = null;
            }
            if (connection != null) {
                try {
                    LOGGER.debug("Closing connection");
                    connection.close();
                } catch (SQLException e) {
                    throw new RuntimeException("Error closing connection", e);
                }
                connection = null;
            }
        }
    }

}<|MERGE_RESOLUTION|>--- conflicted
+++ resolved
@@ -81,15 +81,9 @@
     }
 
     @Override
-<<<<<<< HEAD
-    public Flowable<String[]> search(final StatisticStoreDoc statisticStoreEntity,
-                                     final FindEventCriteria criteria,
-                                     final FieldIndexMap fieldIndexMap) {
-=======
-    public Flowable<Val[]> search(final StatisticStoreEntity statisticStoreEntity,
+    public Flowable<Val[]> search(final StatisticStoreDoc statisticStoreEntity,
                                   final FindEventCriteria criteria,
                                   final FieldIndexMap fieldIndexMap) {
->>>>>>> 7dc0957d
 
         List<String> selectCols = getSelectColumns(statisticStoreEntity, fieldIndexMap);
         SqlBuilder sql = buildSql(statisticStoreEntity, criteria, fieldIndexMap);
