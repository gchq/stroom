/*
 * Copyright 2018 Crown Copyright
 *
 * Licensed under the Apache License, Version 2.0 (the "License");
 * you may not use this file except in compliance with the License.
 * You may obtain a copy of the License at
 *
 *     http://www.apache.org/licenses/LICENSE-2.0
 *
 * Unless required by applicable law or agreed to in writing, software
 * distributed under the License is distributed on an "AS IS" BASIS,
 * WITHOUT WARRANTIES OR CONDITIONS OF ANY KIND, either express or implied.
 * See the License for the specific language governing permissions and
 * limitations under the License.
 */

package stroom.activity.client;

import com.google.gwt.dom.client.NativeEvent;
import com.google.gwt.event.shared.HasHandlers;
import com.google.inject.Provider;
import com.google.web.bindery.event.shared.EventBus;
import com.gwtplatform.mvp.client.HasUiHandlers;
import com.gwtplatform.mvp.client.MyPresenterWidget;
import com.gwtplatform.mvp.client.View;
import stroom.activity.client.ManageActivityPresenter.ManageActivityView;
import stroom.activity.shared.Activity;
import stroom.activity.shared.FindActivityCriteria;
import stroom.alert.client.event.ConfirmEvent;
import stroom.dispatch.client.ClientDispatchAsync;
import stroom.entity.shared.EntityServiceDeleteAction;
import stroom.entity.shared.EntityServiceLoadAction;
import stroom.entity.shared.StringCriteria.MatchStyle;
import stroom.svg.client.SvgPresets;
import stroom.ui.config.client.UiConfigCache;
import stroom.widget.button.client.ButtonView;
import stroom.widget.popup.client.event.DisablePopupEvent;
import stroom.widget.popup.client.event.EnablePopupEvent;
import stroom.widget.popup.client.event.HidePopupEvent;
import stroom.widget.popup.client.event.ShowPopupEvent;
import stroom.widget.popup.client.presenter.DefaultPopupUiHandlers;
import stroom.widget.popup.client.presenter.PopupSize;
import stroom.widget.popup.client.presenter.PopupUiHandlers;
import stroom.widget.popup.client.presenter.PopupView.PopupType;

import javax.inject.Inject;
import java.util.function.Consumer;


public class ManageActivityPresenter extends
        MyPresenterWidget<ManageActivityView> implements ManageActivityUiHandlers, HasHandlers {
    public static final String LIST = "LIST";

    private final ActivityListPresenter listPresenter;
    private final Provider<ActivityEditPresenter> editProvider;
    private final ClientDispatchAsync dispatcher;
    private final UiConfigCache uiConfigCache;
    private FindActivityCriteria criteria = new FindActivityCriteria();
    private ButtonView newButton;
    private ButtonView openButton;
    private ButtonView deleteButton;

    @Inject
    public ManageActivityPresenter(final EventBus eventBus,
                                   final ManageActivityView view,
                                   final ActivityListPresenter listPresenter,
                                   final Provider<ActivityEditPresenter> editProvider,
                                   final ClientDispatchAsync dispatcher,
                                   final UiConfigCache uiConfigCache) {
        super(eventBus, view);
        this.listPresenter = listPresenter;
        this.editProvider = editProvider;
        this.dispatcher = dispatcher;
        this.uiConfigCache = uiConfigCache;

        getView().setUiHandlers(this);

        setInSlot(LIST, listPresenter);

        newButton = listPresenter.addButton(SvgPresets.NEW_ITEM);
        openButton = listPresenter.addButton(SvgPresets.EDIT);
        deleteButton = listPresenter.addButton(SvgPresets.DELETE);

        listPresenter.setCriteria(criteria);
    }

    @Override
    protected void onBind() {
        registerHandler(listPresenter.getView().getSelectionModel().addSelectionHandler(event -> {
            enableButtons();
            if (event.getSelectionType().isDoubleSelect()) {
                hide();
//                onOpen();
            }
        }));
        if (newButton != null) {
            registerHandler(newButton.addClickHandler(event -> {
                if (event.getNativeButton() == NativeEvent.BUTTON_LEFT) {
                    onNew();
                }
            }));
        }
        if (openButton != null) {
            registerHandler(openButton.addClickHandler(event -> {
                if (event.getNativeButton() == NativeEvent.BUTTON_LEFT) {
                    onOpen();
                }
            }));
        }
        if (deleteButton != null) {
            registerHandler(deleteButton.addClickHandler(event -> {
                if (event.getNativeButton() == NativeEvent.BUTTON_LEFT) {
                    onDelete();
                }
            }));
        }

        super.onBind();
    }

<<<<<<< HEAD
    public void showInitial(final Consumer<Activity> consumer) {
        uiConfigCache.get().onSuccess(uiConfig -> {
            final boolean show = uiConfig.getActivityConfig().isChooseOnStartup();
=======
    void showInitial(final Consumer<Activity> consumer) {
        clientPropertyCache.get().onSuccess(clientProperties -> {
            final boolean show = clientProperties.getBoolean(ClientProperties.ACTIVITY_CHOOSE_ON_STARTUP, false);
>>>>>>> aa83e8bb
            if (show) {
                show(consumer);
            } else {
                consumer.accept(null);
            }
        });
    }

    public void show(final Consumer<Activity> consumer) {
        final PopupUiHandlers popupUiHandlers = new DefaultPopupUiHandlers() {
            @Override
            public void onHideRequest(final boolean autoClose, final boolean ok) {
                hide();
            }

            @Override
            public void onHide(final boolean autoClose, final boolean ok) {
                consumer.accept(getSelected());
            }
        };
        uiConfigCache.get().onSuccess(uiConfig -> {
            final String title = uiConfig.getActivityConfig().getManagerTitle();
            final PopupSize popupSize = new PopupSize(1000, 600, true);
            ShowPopupEvent.fire(ManageActivityPresenter.this, ManageActivityPresenter.this,
                    PopupType.CLOSE_DIALOG, null, popupSize, title, popupUiHandlers, null);
            enableButtons();
        });
    }

    public void hide() {
        HidePopupEvent.fire(ManageActivityPresenter.this, ManageActivityPresenter.this);
    }

    private void enableButtons() {
        final Activity activity = getSelected();
        final boolean enabled = activity != null &&
                activity.getDetails() != null &&
                activity.getDetails().getProperties() != null &&
                activity.getDetails().getProperties().size() > 0;
        openButton.setEnabled(enabled);
        deleteButton.setEnabled(enabled);
        if (enabled) {
            EnablePopupEvent.fire(this, this);
        } else {
            DisablePopupEvent.fire(this, this);
        }
    }

    private void onOpen() {
        final Activity e = getSelected();
        if (e != null) {
            // Load the activity.
            dispatcher.exec(new EntityServiceLoadAction<Activity>(e)).onSuccess(this::onEdit);
        }
    }

    @SuppressWarnings("unchecked")
    private void onEdit(final Activity e) {
        if (e != null) {
            if (editProvider != null) {
                final ActivityEditPresenter editor = editProvider.get();
                editor.show(e, activity -> {
                    listPresenter.refresh();
                    setSelected(activity);
                });
            }
        }
    }

    private void onDelete() {
        final Activity entity = getSelected();
        if (entity != null) {
            ConfirmEvent.fire(this, "Are you sure you want to delete the selected " + getEntityDisplayType() + "?",
                    result -> {
                        if (result) {
                            // Load the activity.
                            dispatcher.exec(new EntityServiceLoadAction<Activity>(entity)).onSuccess(e -> {
                                if (e != null) {
                                    // Delete the activity
                                    dispatcher.exec(new EntityServiceDeleteAction(e)).onSuccess(res -> {
                                        listPresenter.refresh();
                                        listPresenter.getView().getSelectionModel().clear();
                                    });
                                }
                            });
                        }
                    });
        }
    }

    private String getEntityDisplayType() {
        return "activity";
    }

    public void setCriteria(final FindActivityCriteria criteria) {
        this.criteria = criteria;
        listPresenter.setCriteria(criteria);
    }

    @Override
    public void changeNameFilter(final String name) {
        if (criteria == null) {
            return;
        }

        String filter = name;
        if (filter != null) {
            filter = filter.trim();
            if (filter.length() == 0) {
                filter = null;
            }
        }

        if ((filter == null && criteria.getName() == null) || (filter != null && filter.equals(criteria.getName().getString()))) {
            return;
        }

        if (name.length() > 0) {
            criteria.getName().setString(name);
            criteria.getName().setMatchStyle(MatchStyle.WildStandAndEnd);
            criteria.getName().setCaseInsensitive(true);
        } else {
            criteria.getName().clear();
        }

        listPresenter.refresh();
    }

    private void onNew() {
        onEdit(new Activity());
    }

    void setSelected(final Activity activity) {
        listPresenter.getSelectionModel().clear();
        if (activity != null) {
            listPresenter.getSelectionModel().setSelected(activity);
        }
    }

    Activity getSelected() {
        return listPresenter.getSelectionModel().getSelected();
    }

    interface ManageActivityView extends View, HasUiHandlers<ManageActivityUiHandlers> {
    }
}<|MERGE_RESOLUTION|>--- conflicted
+++ resolved
@@ -118,15 +118,9 @@
         super.onBind();
     }
 
-<<<<<<< HEAD
     public void showInitial(final Consumer<Activity> consumer) {
         uiConfigCache.get().onSuccess(uiConfig -> {
             final boolean show = uiConfig.getActivityConfig().isChooseOnStartup();
-=======
-    void showInitial(final Consumer<Activity> consumer) {
-        clientPropertyCache.get().onSuccess(clientProperties -> {
-            final boolean show = clientProperties.getBoolean(ClientProperties.ACTIVITY_CHOOSE_ON_STARTUP, false);
->>>>>>> aa83e8bb
             if (show) {
                 show(consumer);
             } else {
