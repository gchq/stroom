/*
 * Copyright 2017 Crown Copyright
 *
 * Licensed under the Apache License, Version 2.0 (the "License");
 * you may not use this file except in compliance with the License.
 * You may obtain a copy of the License at
 *
 *    http://www.apache.org/licenses/LICENSE-2.0
 *
 * Unless required by applicable law or agreed to in writing, software
 * distributed under the License is distributed on an "AS IS" BASIS,
 * WITHOUT WARRANTIES OR CONDITIONS OF ANY KIND, either express or implied.
 * See the License for the specific language governing permissions and
 * limitations under the License.
 */

package stroom.streamstore.client.presenter;

import com.google.gwt.dom.client.NativeEvent;
import com.google.gwt.event.dom.client.ClickEvent;
import com.google.gwt.event.dom.client.ClickHandler;
import com.google.gwt.event.shared.GwtEvent;
import com.google.gwt.event.shared.HasHandlers;
import com.google.gwt.resources.client.ClientBundle;
import com.google.gwt.resources.client.ImageResource;
import com.google.inject.Inject;
import com.google.inject.Provider;
import com.google.web.bindery.event.shared.EventBus;
import com.google.web.bindery.event.shared.HandlerRegistration;
import com.gwtplatform.mvp.client.MyPresenterWidget;
import com.gwtplatform.mvp.client.View;
import stroom.alert.client.event.AlertEvent;
import stroom.alert.client.event.ConfirmEvent;
import stroom.app.client.LocationManager;
import stroom.data.client.event.DataSelectionEvent.DataSelectionHandler;
import stroom.data.client.event.HasDataSelectionHandlers;
import stroom.dispatch.client.ClientDispatchAsync;
import stroom.dispatch.client.ExportFileCompleteUtil;
import stroom.entity.client.presenter.HasRead;
import stroom.entity.shared.BaseCriteria.OrderByDirection;
import stroom.entity.shared.BaseEntity;
import stroom.entity.shared.DocRefUtil;
import stroom.entity.shared.EntityIdSet;
import stroom.entity.shared.EntityServiceFindDeleteAction;
import stroom.entity.shared.Folder;
import stroom.entity.shared.PageRequest;
import stroom.entity.shared.ResultList;
import stroom.entity.shared.SharedDocRef;
import stroom.feed.shared.Feed;
import stroom.pipeline.shared.PipelineEntity;
import stroom.pipeline.stepping.client.event.BeginPipelineSteppingEvent;
import stroom.security.client.ClientSecurityContext;
import stroom.streamstore.shared.DownloadDataAction;
import stroom.streamstore.shared.FindStreamAttributeMapCriteria;
import stroom.streamstore.shared.FindStreamCriteria;
import stroom.streamstore.shared.ReprocessDataAction;
import stroom.streamstore.shared.ReprocessDataInfo;
import stroom.streamstore.shared.Stream;
import stroom.streamstore.shared.StreamAttributeMap;
import stroom.streamstore.shared.StreamStatus;
import stroom.streamstore.shared.StreamType;
import stroom.streamtask.shared.StreamProcessor;
import stroom.widget.button.client.GlyphButtonView;
import stroom.widget.button.client.GlyphIcons;
import stroom.widget.button.client.ImageButtonView;
import stroom.widget.popup.client.event.HidePopupEvent;
import stroom.widget.popup.client.event.ShowPopupEvent;
import stroom.widget.popup.client.presenter.DefaultPopupUiHandlers;
import stroom.widget.popup.client.presenter.PopupSize;
import stroom.widget.popup.client.presenter.PopupUiHandlers;
import stroom.widget.popup.client.presenter.PopupView.PopupType;

import java.util.Arrays;
import java.util.List;

public class StreamPresenter extends MyPresenterWidget<StreamPresenter.StreamView>
        implements HasDataSelectionHandlers<EntityIdSet<Stream>>, HasRead<BaseEntity>, BeginSteppingHandler {
    public static final String DATA = "DATA";
    public static final String STREAM_RELATION_LIST = "STREAM_RELATION_LIST";
    public static final String STREAM_LIST = "STREAM_LIST";

    private final LocationManager locationManager;
    private final StreamListPresenter streamListPresenter;
    private final StreamRelationListPresenter streamRelationListPresenter;
    private final DataPresenter dataPresenter;
    private final Provider<StreamUploadPresenter> streamUploadPresenter;
    private final Provider<StreamFilterPresenter> streamListFilterPresenter;
    private final ClientDispatchAsync dispatcher;
    private final GlyphButtonView streamListFilter;

    private boolean folderVisible;
    private boolean feedVisible;
    private boolean pipelineVisible;
    private FindStreamAttributeMapCriteria findStreamAttributeMapCriteria;
    private Feed feedCriteria;
    private GlyphButtonView streamListUpload;
    private GlyphButtonView streamListDownload;
    private GlyphButtonView streamListDelete;
    private ImageButtonView streamListProcess;
    private GlyphButtonView streamListUndelete;
    private GlyphButtonView streamRelationListDownload;
    private GlyphButtonView streamRelationListDelete;
    private GlyphButtonView streamRelationListUndelete;
    private ImageButtonView streamRelationListProcess;

    @Inject
    public StreamPresenter(final EventBus eventBus, final StreamView view, final LocationManager locationManager,
                           final StreamListPresenter streamListPresenter,
                           final StreamRelationListPresenter streamRelationListPresenter, final DataPresenter dataPresenter,
                           final Provider<StreamFilterPresenter> streamListFilterPresenter,
                           final Provider<StreamUploadPresenter> streamUploadPresenter, final Resources resources,
                           final ClientDispatchAsync dispatcher, final ClientSecurityContext securityContext) {
        super(eventBus, view);
        this.locationManager = locationManager;
        this.streamListPresenter = streamListPresenter;
        this.streamRelationListPresenter = streamRelationListPresenter;
        this.streamListFilterPresenter = streamListFilterPresenter;
        this.streamUploadPresenter = streamUploadPresenter;
        this.dataPresenter = dataPresenter;
        this.dispatcher = dispatcher;

        setInSlot(STREAM_LIST, streamListPresenter);
        setInSlot(STREAM_RELATION_LIST, streamRelationListPresenter);
        setInSlot(DATA, dataPresenter);

        dataPresenter.setBeginSteppingHandler(this);

        // Process
        if (securityContext.hasAppPermission(StreamProcessor.MANAGE_PROCESSORS_PERMISSION)) {
            streamListProcess = streamListPresenter.add("Process", resources.pipeline(), resources.pipelineDisabled(),
                    false);
            streamRelationListProcess = streamRelationListPresenter.add("Process", resources.pipeline(),
                    resources.pipelineDisabled(), false);
        }

        // Delete, Undelete, DE-duplicate
        if (securityContext.hasAppPermission(Stream.DELETE_DATA_PERMISSION)) {
            streamListDelete = streamListPresenter.add(GlyphIcons.DELETE);
            streamListDelete.setEnabled(false);
            streamRelationListDelete = streamRelationListPresenter.add(GlyphIcons.DELETE);
            streamRelationListDelete.setEnabled(false);
            streamListUndelete = streamListPresenter.add(GlyphIcons.UNDO);
            streamListUndelete.setTitle("Un-Delete");
            streamRelationListUndelete = streamRelationListPresenter.add(GlyphIcons.UNDO);
            streamRelationListUndelete.setTitle("un-Delete");
        }

        // Download
        if (securityContext.hasAppPermission(Stream.EXPORT_DATA_PERMISSION)) {
            streamListDownload = streamListPresenter.add(GlyphIcons.DOWNLOAD);
            streamRelationListDownload = streamRelationListPresenter.add(GlyphIcons.DOWNLOAD);
        }

        // Upload
        if (securityContext.hasAppPermission(Stream.IMPORT_DATA_PERMISSION)) {
            streamListUpload = streamListPresenter.add(GlyphIcons.UPLOAD);
        }

        // Filter
        streamListFilter = streamListPresenter.add(GlyphIcons.FILTER);

        // Init the buttons
        setStreamListSelectableEnabled(null, StreamStatus.UNLOCKED);
        setStreamRelationListSelectableEnabled(null, StreamStatus.UNLOCKED);
    }

    public static FindStreamCriteria createFindStreamCriteria() {
        final FindStreamCriteria findStreamCriteria = new FindStreamCriteria();
        findStreamCriteria.obtainStatusSet().setSingleItem(StreamStatus.UNLOCKED);
        return findStreamCriteria;
    }

    private static Stream getStream(final AbstractStreamListPresenter streamListPresenter, final long id) {
        final ResultList<StreamAttributeMap> list = streamListPresenter.getResultList();
        if (list != null) {
            if (list.getValues() != null) {
                for (final StreamAttributeMap streamAttributeMap : list.getValues()) {
                    if (streamAttributeMap.getStream().getId() == id) {
                        return streamAttributeMap.getStream();
                    }
                }
            }
        }
        return null;
    }

    public static boolean isSelectedAllOfStatus(final StreamStatus filterStatus,
                                                final AbstractStreamListPresenter streamListPresenter, final EntityIdSet<Stream> selectedIdSet,
                                                final StreamStatus... statusArray) {
        final List<StreamStatus> statusList = Arrays.asList(statusArray);
        // Nothing Selected
        if (selectedIdSet == null || selectedIdSet.isMatchNothing()) {
            return false;
        }
        // Match All must be a status that we expect
        if (Boolean.TRUE.equals(selectedIdSet.getMatchAll())) {
            if (filterStatus == null) {
                return false;
            }
            return statusList.contains(filterStatus);
        }

        for (final Long id : selectedIdSet.getSet()) {
            final Stream stream = getStream(streamListPresenter, id);
            if (stream == null || !statusList.contains(stream.getStatus())) {
                return false;
            }
        }

        return true;

    }

    @Override
    protected void onBind() {
        super.onBind();

        registerHandler(streamListPresenter.getSelectionModel().addSelectionHandler(event -> {
            streamRelationListPresenter.setSelectedStream(streamListPresenter.getSelectedStream(), true,
                    !StreamStatus.UNLOCKED.equals(getCriteria().obtainStatusSet().getSingleItem()));
            showData();
        }));
        registerHandler(streamListPresenter.addDataSelectionHandler(event -> setStreamListSelectableEnabled(event.getSelectedItem(),
                findStreamAttributeMapCriteria.getFindStreamCriteria().obtainStatusSet().getSingleItem())));
        registerHandler(streamRelationListPresenter.getSelectionModel().addSelectionHandler(event -> showData()));
        registerHandler(streamRelationListPresenter.addDataSelectionHandler(event -> setStreamRelationListSelectableEnabled(event.getSelectedItem(), findStreamAttributeMapCriteria
                .getFindStreamCriteria().obtainStatusSet().getSingleItem())));

        registerHandler(streamListFilter.addClickHandler(event -> {
            final StreamFilterPresenter presenter = streamListFilterPresenter.get();
            presenter.setCriteria(findStreamAttributeMapCriteria, folderVisible, feedVisible, pipelineVisible, true,
                    true);

            final PopupUiHandlers streamFilterPUH = new DefaultPopupUiHandlers() {
                @Override
                public void onHideRequest(final boolean autoClose, final boolean ok) {
                    if (ok) {
                        presenter.write();

                        if (!presenter.getCriteria().equals(findStreamAttributeMapCriteria)) {
                            if (hasAdvancedCriteria(presenter.getCriteria())) {
                                ConfirmEvent.fire(StreamPresenter.this,
                                        "You are setting advanced filters!  It is recommendend you constrain your filter (e.g. by 'Created') to avoid an expensive query.  "
                                                + "Are you sure you want to apply this advanced filter?",
                                        confirm -> {
                                            if (confirm) {
                                                applyCriteriaAndShow(presenter);
                                                HidePopupEvent.fire(StreamPresenter.this, presenter);
                                            } else {
                                                // Don't hide
                                            }
                                        });

                            } else {
                                applyCriteriaAndShow(presenter);
                                HidePopupEvent.fire(StreamPresenter.this, presenter);
                            }

                        } else {
                            // Nothing changed!
                            HidePopupEvent.fire(StreamPresenter.this, presenter);
                        }

                    } else {
                        HidePopupEvent.fire(StreamPresenter.this, presenter);
                    }
                }

                private void applyCriteriaAndShow(final StreamFilterPresenter presenter) {
                    // Copy new filter settings back.
                    findStreamAttributeMapCriteria.copyFrom(presenter.getCriteria());
                    // Reset the page offset.
                    findStreamAttributeMapCriteria.obtainPageRequest().setOffset(0L);

                    // Init the buttons
                    setStreamListSelectableEnabled(streamListPresenter.getSelectedEntityIdSet(),
                            findStreamAttributeMapCriteria.getFindStreamCriteria().obtainStatusSet()
                                    .getSingleItem());

                    // Clear the current selection and get a new list of streams.
                    streamListPresenter.getSelectionModel().clear();
                    streamListPresenter.refresh();
                }
            };

            final PopupSize popupSize = new PopupSize(412, 600, 412, 600, true);
            ShowPopupEvent.fire(StreamPresenter.this, presenter, PopupType.OK_CANCEL_DIALOG, popupSize,
                    "Filter Streams", streamFilterPUH);
        }));

        // Some button's may not exist due to permissions
        if (streamListUpload != null) {
<<<<<<< HEAD
            registerHandler(streamListUpload.addClickHandler(new ClickHandler() {
                @Override
                public void onClick(final ClickEvent event) {
                    streamUploadPresenter.get().show(StreamPresenter.this, DocRefUtil.create(feedCriteria));
                }
            }));
=======
            registerHandler(streamListUpload.addClickHandler(event -> streamUploadPresenter.get().show(StreamPresenter.this, DocRef.create(feedCriteria))));
>>>>>>> 77deba40
        }
        if (streamListDownload != null) {
            registerHandler(streamListDownload
                    .addClickHandler(new DownloadStreamClickHandler(this, streamListPresenter, true, dispatcher, locationManager)));
        }
        if (streamRelationListDownload != null) {
            registerHandler(streamRelationListDownload.addClickHandler(
                    new DownloadStreamClickHandler(this, streamRelationListPresenter, false, dispatcher, locationManager)));
        }
        // Delete
        if (streamListDelete != null) {
            registerHandler(streamListDelete
                    .addClickHandler(new DeleteStreamClickHandler(this, streamListPresenter, true, dispatcher)));
        }
        if (streamRelationListDelete != null) {
            registerHandler(streamRelationListDelete.addClickHandler(
                    new DeleteStreamClickHandler(this, streamRelationListPresenter, false, dispatcher)));
        }
        // UN-Delete
        if (streamListUndelete != null) {
            registerHandler(streamListUndelete
                    .addClickHandler(new DeleteStreamClickHandler(this, streamListPresenter, true, dispatcher)));
        }
        if (streamRelationListUndelete != null) {
            registerHandler(streamRelationListUndelete.addClickHandler(
                    new DeleteStreamClickHandler(this, streamRelationListPresenter, false, dispatcher)));
        }
        // Process
        if (streamListProcess != null) {
            registerHandler(streamListProcess
                    .addClickHandler(new ProcessStreamClickHandler(this, streamListPresenter, true, dispatcher)));
        }
        if (streamRelationListProcess != null) {
            registerHandler(streamRelationListProcess.addClickHandler(
                    new ProcessStreamClickHandler(this, streamRelationListPresenter, false, dispatcher)));
        }
    }

    public boolean hasAdvancedCriteria(final FindStreamAttributeMapCriteria criteria) {
        if (!StreamStatus.UNLOCKED.equals(criteria.getFindStreamCriteria().obtainStatusSet().getSingleItem())) {
            return true;
        }
        return criteria.getFindStreamCriteria().obtainStatusPeriod().isConstrained();

    }

    private void showData() {
        final Stream stream = getSelectedStream();
        if (stream == null) {
            dataPresenter.clear();
        } else {
            dataPresenter.fetchData(stream);
        }
    }

    public void refresh() {
        // Get a new list of streams.
        streamListPresenter.refresh();
    }

    public FindStreamCriteria getCriteria() {
        return findStreamAttributeMapCriteria.getFindStreamCriteria();
    }

    @Override
    public void read(final BaseEntity entity) {
        if (entity instanceof Folder) {
            setFolderCriteria((Folder) entity);
        } else if (entity instanceof Feed) {
            setFeedCriteria((Feed) entity);
        } else if (entity instanceof PipelineEntity) {
            setPipelineCriteria((PipelineEntity) entity);
        } else {
            setNullCriteria();
        }
    }

    private FindStreamAttributeMapCriteria createFindStreamAttributeMapCriteria() {
        final FindStreamAttributeMapCriteria criteria = new FindStreamAttributeMapCriteria();
        criteria.obtainFindStreamCriteria().obtainStatusSet().setSingleItem(StreamStatus.UNLOCKED);

        final PageRequest pageRequest = criteria.obtainPageRequest();
        pageRequest.setLength(PageRequest.DEFAULT_PAGE_SIZE);
        pageRequest.setOffset(0L);

        criteria.obtainFindStreamCriteria().getFetchSet().add(Feed.ENTITY_TYPE);
        criteria.obtainFindStreamCriteria().getFetchSet().add(PipelineEntity.ENTITY_TYPE);
        criteria.obtainFindStreamCriteria().getFetchSet().add(StreamProcessor.ENTITY_TYPE);
        criteria.obtainFindStreamCriteria().getFetchSet().add(StreamType.ENTITY_TYPE);
        criteria.obtainFindStreamCriteria().setOrderBy(FindStreamCriteria.ORDER_BY_CREATE_MS,
                OrderByDirection.DESCENDING);

        return criteria;
    }

    private void setFolderCriteria(final Folder folder) {
        showStreamListButtons(false);
        showStreamRelationListButtons(false);
        findStreamAttributeMapCriteria = createFindStreamAttributeMapCriteria();
        if (folder != null) {
            findStreamAttributeMapCriteria.obtainFindStreamCriteria().obtainFolderIdSet().add(folder);
        }

        this.folderVisible = false;
        this.feedVisible = false;
        this.pipelineVisible = true;

        initCriteria();
    }

    private void setFeedCriteria(final Feed feed) {
        feedCriteria = feed;
        showStreamListButtons(true);
        showStreamRelationListButtons(true);

        findStreamAttributeMapCriteria = createFindStreamAttributeMapCriteria();
        findStreamAttributeMapCriteria.obtainFindStreamCriteria().obtainFeeds().obtainInclude().add(feed);

        this.folderVisible = false;
        this.feedVisible = false;
        this.pipelineVisible = true;

        initCriteria();
    }

    private void setPipelineCriteria(final PipelineEntity pipelineEntity) {
        showStreamListButtons(false);
        showStreamRelationListButtons(false);

        findStreamAttributeMapCriteria = createFindStreamAttributeMapCriteria();
        findStreamAttributeMapCriteria.obtainFindStreamCriteria().obtainPipelineIdSet().add(pipelineEntity);

        // As this is for a pipeline then we will show processed output.
        final FindStreamCriteria findStreamCriteria = findStreamAttributeMapCriteria.obtainFindStreamCriteria();
        findStreamCriteria.obtainStreamTypeIdSet().clear();

        this.folderVisible = true;
        this.feedVisible = true;
        this.pipelineVisible = false;

        initCriteria();
    }

    private void setNullCriteria() {
        showStreamListButtons(false);
        showStreamRelationListButtons(false);
        findStreamAttributeMapCriteria = createFindStreamAttributeMapCriteria();

        this.folderVisible = true;
        this.feedVisible = true;
        this.pipelineVisible = true;

        initCriteria();
    }

    private void initCriteria() {
        streamListPresenter.setCriteria(findStreamAttributeMapCriteria);
        streamRelationListPresenter.setCriteria(null);
    }

    private Stream getSelectedStream() {
        StreamAttributeMap selectedStream = streamListPresenter.getSelectedStream();
        if (streamRelationListPresenter.getSelectedStream() != null) {
            selectedStream = streamRelationListPresenter.getSelectedStream();
        }

        if (selectedStream != null) {
            return selectedStream.getStream();
        }

        return null;
    }

    public EntityIdSet<Stream> getSelectedEntityIdSet() {
        return streamListPresenter.getSelectedEntityIdSet();
    }

    @Override
    public HandlerRegistration addDataSelectionHandler(final DataSelectionHandler<EntityIdSet<Stream>> handler) {
        return streamListPresenter.addDataSelectionHandler(handler);
    }

    private void showStreamListButtons(final boolean visible) {
        if (streamListUpload != null) {
            streamListUpload.setVisible(visible);
        }
    }

    private void showStreamRelationListButtons(final boolean visible) {
    }

    public boolean isSomeSelected(final AbstractStreamListPresenter streamListPresenter,
                                  final EntityIdSet<Stream> selectedIdSet) {
        if (streamListPresenter.getResultList() == null || streamListPresenter.getResultList().size() == 0) {
            return false;
        }
        return selectedIdSet != null && (Boolean.TRUE.equals(selectedIdSet.getMatchAll()) || selectedIdSet.size() > 0);
    }

    public void setStreamListSelectableEnabled(final EntityIdSet<Stream> streamIdSet, final StreamStatus streamStatus) {
        final boolean someSelected = isSomeSelected(streamListPresenter, streamIdSet);

        if (streamListDownload != null) {
            streamListDownload.setEnabled(someSelected);
        }
        if (streamListDelete != null) {
            streamListDelete
                    .setEnabled(someSelected);
            // && isSelectedAllOfStatus(getCriteria().obtainStatusSet().getSingleItem(),
//                            streamListPresenter, streamIdSet, StreamStatus.LOCKED, StreamStatus.UNLOCKED));
        }
        if (streamListProcess != null) {
            streamListProcess.setEnabled(someSelected);
        }
        if (streamListUndelete != null) {
            // Hide if we are normal view (Unlocked streams)
            streamListUndelete.setVisible(!StreamStatus.UNLOCKED.equals(streamStatus));
            streamListUndelete
                    .setEnabled(someSelected && isSelectedAllOfStatus(getCriteria().obtainStatusSet().getSingleItem(),
                            streamListPresenter, streamIdSet, StreamStatus.DELETED));
        }

    }

    public void setStreamRelationListSelectableEnabled(final EntityIdSet<Stream> streamIdSet,
                                                       final StreamStatus streamStatus) {
        final boolean someSelected = isSomeSelected(streamRelationListPresenter, streamIdSet);

        if (streamRelationListDownload != null) {
            streamRelationListDownload.setEnabled(someSelected);
        }
        if (streamRelationListDelete != null) {
            streamRelationListDelete
                    .setEnabled(someSelected && isSelectedAllOfStatus(getCriteria().obtainStatusSet().getSingleItem(),
                            streamRelationListPresenter, streamIdSet, StreamStatus.LOCKED, StreamStatus.UNLOCKED));
        }
        if (streamRelationListUndelete != null) {
            // Hide if we are normal view (Unlocked streams)
            streamRelationListUndelete.setVisible(!StreamStatus.UNLOCKED.equals(streamStatus));
            streamRelationListUndelete
                    .setEnabled(someSelected && isSelectedAllOfStatus(getCriteria().obtainStatusSet().getSingleItem(),
                            streamRelationListPresenter, streamIdSet, StreamStatus.DELETED));
        }
        if (streamRelationListProcess != null) {
            streamRelationListProcess.setEnabled(someSelected);
        }
    }

    @Override
    public void beginStepping(final Long streamId, final StreamType childStreamType) {
        if (streamId != null) {
            // Try and get a pipeline id to use as a starting point for
            // stepping.
            SharedDocRef pipelineRef = null;

            // TODO : Fix by making entity id sets docref sets.
//            final EntityIdSet<PipelineEntity> entityIdSet = findStreamAttributeMapCriteria.obtainFindStreamCriteria()
//                    .getPipelineIdSet();
//            if (entityIdSet != null) {
//                if (entityIdSet.getSet().size() > 0) {
//                    pipelineRef = DocRef.create(entityIdSet.getSet().iterator().next());
//                }
//            }

            // We will assume that the stream list has a child stream selected.
            // This would be the case where a user chooses an event with errors
            // in the top screen and then chooses the raw stream in the middle
            // pane to step through.
            Long childStreamId = null;
            final StreamAttributeMap map = streamListPresenter.getSelectedStream();
            if (map != null && map.getStream() != null) {
                final Stream childStream = map.getStream();
                // If the top list has a raw stream selected or isn't a child of
                // the selected stream then this is't the child stream we are
                // looking for.
                if (childStream.getParentStreamId() != null && childStream.getParentStreamId().equals(streamId)) {
                    childStreamId = childStream.getId();
                }
            }

            BeginPipelineSteppingEvent.fire(this, streamId, 0L, childStreamId, childStreamType, pipelineRef);
        }
    }

    public void setClassificationUiHandlers(final ClassificationUiHandlers classificationUiHandlers) {
        dataPresenter.setClassificationUiHandlers(classificationUiHandlers);
    }

    public interface Resources extends ClientBundle {
        ImageResource pipeline();

        ImageResource pipelineDisabled();
    }

    public interface StreamView extends View {
    }

    private static abstract class AbstractStreamClickHandler implements ClickHandler, HasHandlers {
        private final StreamPresenter streamPresenter;
        private final AbstractStreamListPresenter streamListPresenter;
        private final boolean useCriteria;
        private final ClientDispatchAsync dispatcher;

        public AbstractStreamClickHandler(final StreamPresenter streamPresenter,
                                          final AbstractStreamListPresenter streamListPresenter, final boolean useCriteria,
                                          final ClientDispatchAsync dispatcher) {
            this.streamPresenter = streamPresenter;
            this.streamListPresenter = streamListPresenter;
            this.useCriteria = useCriteria;
            this.dispatcher = dispatcher;
        }

        protected AbstractStreamListPresenter getStreamListPresenter() {
            return streamListPresenter;
        }

        protected FindStreamCriteria createCriteria() {
            final EntityIdSet<Stream> idSet = streamListPresenter.getSelectedEntityIdSet();
            // First make sure there is some sort of selection, either
            // individual streams have been selected or all streams have been
            // selected.
            if (Boolean.TRUE.equals(idSet.getMatchAll()) || idSet.size() > 0) {
                // Only use match all if we are allowed to use criteria.
                if (useCriteria && Boolean.TRUE.equals(idSet.getMatchAll())) {
                    final FindStreamCriteria criteria = createFindStreamCriteria();
                    criteria.copyFrom(streamPresenter.getCriteria());
                    // Paging is NA
                    criteria.obtainPageRequest().setLength(null);
                    criteria.obtainPageRequest().setOffset(null);
                    return criteria;

                } else if (idSet.size() > 0) {
                    // If we aren't matching all then create a criteria that
                    // only includes the selected streams.
                    final FindStreamCriteria criteria = createFindStreamCriteria();
                    criteria.obtainStreamIdSet().addAll(idSet.getSet());
                    // Copy the current filter status
                    criteria.obtainStatusSet().copyFrom(streamPresenter.getCriteria().getStatusSet());
                    // Paging is NA
                    criteria.obtainPageRequest().setLength(null);
                    criteria.obtainPageRequest().setOffset(null);
                    return criteria;
                }
            }

            return null;
        }

        @Override
        public void onClick(final ClickEvent event) {
            if ((event.getNativeButton() & NativeEvent.BUTTON_LEFT) != 0) {
                final FindStreamCriteria criteria = createCriteria();
                if (criteria != null) {
                    performAction(criteria, dispatcher);
                }
            }
        }

        protected abstract void performAction(FindStreamCriteria criteria, ClientDispatchAsync dispatcher);

        @Override
        public void fireEvent(final GwtEvent<?> event) {
            streamPresenter.fireEvent(event);
        }

        protected void refreshList() {
            streamListPresenter.refresh();
        }
    }

    private static class DownloadStreamClickHandler extends AbstractStreamClickHandler {
        private final LocationManager locationManager;

        public DownloadStreamClickHandler(final StreamPresenter streamPresenter,
                                          final AbstractStreamListPresenter streamListPresenter, final boolean useCriteria,
                                          final ClientDispatchAsync dispatcher, final LocationManager locationManager) {
            super(streamPresenter, streamListPresenter, useCriteria, dispatcher);
            this.locationManager = locationManager;
        }

        @Override
        protected void performAction(final FindStreamCriteria criteria, final ClientDispatchAsync dispatcher) {
            dispatcher.exec(new DownloadDataAction(criteria)).onSuccess(result -> ExportFileCompleteUtil.onSuccess(locationManager, null, result));
        }
    }

    private static class DeleteStreamClickHandler extends AbstractStreamClickHandler {
        public DeleteStreamClickHandler(final StreamPresenter streamPresenter,
                                        final AbstractStreamListPresenter streamListPresenter, final boolean useCriteria,
                                        final ClientDispatchAsync dispatcher) {
            super(streamPresenter, streamListPresenter, useCriteria, dispatcher);
        }

        protected String getDeleteText(final FindStreamCriteria criteria, final boolean pastTense) {
            if (StreamStatus.DELETED.equals(criteria.obtainStatusSet().getSingleItem())) {
                return "Restore" + (pastTense ? "d" : "");
            } else {
                return "Delete" + (pastTense ? "d" : "");
            }
        }

        @Override
        protected void performAction(final FindStreamCriteria initialCriteria, final ClientDispatchAsync dispatcher) {
            final FindStreamCriteria deleteCriteria = new FindStreamCriteria();
            deleteCriteria.copyFrom(initialCriteria);

            if (deleteCriteria.obtainStatusSet().getSingleItem() == null) {
                for (final StreamStatus streamStatusToCheck : StreamStatus.values()) {
                    if (isSelectedAllOfStatus(null, getStreamListPresenter(), deleteCriteria.getStreamIdSet(),
                            streamStatusToCheck)) {
                        deleteCriteria.obtainStatusSet().setSingleItem(streamStatusToCheck);
                    }
                }
            }
            if (deleteCriteria.obtainStatusSet().getSingleItem() == null) {
                AlertEvent.fireError(this, "Unable to action command on mixed status", null);
            } else {
                ConfirmEvent.fire(this,
                        "Are you sure you want to " + getDeleteText(deleteCriteria, false).toLowerCase() + " the selected items?",
                        confirm -> {
                            if (confirm) {
                                if (!deleteCriteria.getStreamIdSet().isConstrained()) {
                                    ConfirmEvent.fireWarn(DeleteStreamClickHandler.this,
                                            "You have selected all items.  Are you sure you want to "
                                                    + getDeleteText(deleteCriteria, false).toLowerCase() + " all the selected items?",
                                            confirm1 -> {
                                                if (confirm1) {
                                                    doDelete(deleteCriteria, dispatcher);
                                                }
                                            });

                                } else {
                                    doDelete(deleteCriteria, dispatcher);
                                }
                            }
                        });
            }
        }

        void doDelete(final FindStreamCriteria criteria, final ClientDispatchAsync dispatcher) {
            dispatcher.exec(new EntityServiceFindDeleteAction<FindStreamCriteria, Stream>(criteria)).onSuccess(result -> {
                getStreamListPresenter().getSelectedEntityIdSet().clear();
                getStreamListPresenter().getSelectedEntityIdSet().setMatchAll(false);

                AlertEvent.fireInfo(DeleteStreamClickHandler.this,
                        getDeleteText(criteria, true) + " " + result + " record" + ((result.longValue() > 1) ? "s" : ""), () -> refreshList());
            });
        }
    }

    private static class ProcessStreamClickHandler extends AbstractStreamClickHandler {
        public ProcessStreamClickHandler(final StreamPresenter streamPresenter,
                                         final AbstractStreamListPresenter streamListPresenter, final boolean useCriteria,
                                         final ClientDispatchAsync dispatcher) {
            super(streamPresenter, streamListPresenter, useCriteria, dispatcher);
        }

        @Override
        protected void performAction(final FindStreamCriteria criteria, final ClientDispatchAsync dispatcher) {
            if (criteria != null) {
                ConfirmEvent.fire(this, "Are you sure you want to reprocess the selected items", confirm -> {
                    if (confirm) {
                        dispatcher.exec(new ReprocessDataAction(criteria)).onSuccess(result -> {
                            if (result != null && result.size() > 0) {
                                for (final ReprocessDataInfo info : result) {
                                    switch (info.getSeverity()) {
                                        case INFO:
                                            AlertEvent.fireInfo(ProcessStreamClickHandler.this, info.getMessage(),
                                                    info.getDetails(), null);
                                            break;
                                        case WARNING:
                                            AlertEvent.fireWarn(ProcessStreamClickHandler.this, info.getMessage(),
                                                    info.getDetails(), null);
                                            break;
                                        case ERROR:
                                            AlertEvent.fireError(ProcessStreamClickHandler.this, info.getMessage(),
                                                    info.getDetails(), null);
                                            break;
                                        case FATAL_ERROR:
                                            AlertEvent.fireError(ProcessStreamClickHandler.this, info.getMessage(),
                                                    info.getDetails(), null);
                                            break;
                                    }
                                }
                            }
                        });
                    }
                });
            }
        }
    }
}<|MERGE_RESOLUTION|>--- conflicted
+++ resolved
@@ -31,7 +31,7 @@
 import com.gwtplatform.mvp.client.View;
 import stroom.alert.client.event.AlertEvent;
 import stroom.alert.client.event.ConfirmEvent;
-import stroom.app.client.LocationManager;
+import stroom.core.client.LocationManager;
 import stroom.data.client.event.DataSelectionEvent.DataSelectionHandler;
 import stroom.data.client.event.HasDataSelectionHandlers;
 import stroom.dispatch.client.ClientDispatchAsync;
@@ -290,16 +290,7 @@
 
         // Some button's may not exist due to permissions
         if (streamListUpload != null) {
-<<<<<<< HEAD
-            registerHandler(streamListUpload.addClickHandler(new ClickHandler() {
-                @Override
-                public void onClick(final ClickEvent event) {
-                    streamUploadPresenter.get().show(StreamPresenter.this, DocRefUtil.create(feedCriteria));
-                }
-            }));
-=======
-            registerHandler(streamListUpload.addClickHandler(event -> streamUploadPresenter.get().show(StreamPresenter.this, DocRef.create(feedCriteria))));
->>>>>>> 77deba40
+            registerHandler(streamListUpload.addClickHandler(event -> streamUploadPresenter.get().show(StreamPresenter.this, DocRefUtil.create(feedCriteria))));
         }
         if (streamListDownload != null) {
             registerHandler(streamListDownload
