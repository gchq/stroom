--- conflicted
+++ resolved
@@ -74,11 +74,15 @@
         pattern = pattern.replaceAll("\\[+", "[");
         pattern = pattern.replaceAll("]+", "]");
 
-<<<<<<< HEAD
+        // If UTC then just display the `Z` suffix.
+        if (Use.UTC.equals(use)) {
+            pattern = pattern.replaceAll("Z", "[Z]");
+        }
+        // Ensure we haven't doubled up square brackets.
+        pattern = pattern.replaceAll("\\[+", "[");
+        pattern = pattern.replaceAll("]+", "]");
+
         return MomentJs.nativeToDateString(ms, use.getDisplayValue(), pattern, zoneId, offsetMinutes);
-=======
-        return nativeToDateString(ms, use.getDisplayValue(), pattern, zoneId, offsetMinutes);
->>>>>>> 09b7b31f
     }
 
     String convertJavaDateTimePattern(final String pattern) {
