/*
 * Copyright 2016 Crown Copyright
 *
 * Licensed under the Apache License, Version 2.0 (the "License");
 * you may not use this file except in compliance with the License.
 * You may obtain a copy of the License at
 *
 *     http://www.apache.org/licenses/LICENSE-2.0
 *
 * Unless required by applicable law or agreed to in writing, software
 * distributed under the License is distributed on an "AS IS" BASIS,
 * WITHOUT WARRANTIES OR CONDITIONS OF ANY KIND, either express or implied.
 * See the License for the specific language governing permissions and
 * limitations under the License.
 */

package stroom.preferences.client;

import stroom.item.client.ItemListBox;
import stroom.item.client.StringListBox;
import stroom.preferences.client.UserPreferencesPresenter.UserPreferencesView;
import stroom.query.api.v2.TimeZone;
import stroom.query.api.v2.TimeZone.Use;
import stroom.ui.config.shared.UserPreferences.EditorKeyBindings;
<<<<<<< HEAD
import stroom.widget.tickbox.client.view.TickBox;
=======
import stroom.widget.form.client.FormGroup;
import stroom.widget.tickbox.client.view.CustomCheckBox;
>>>>>>> 9519a1db
import stroom.widget.valuespinner.client.ValueSpinner;

import com.google.gwt.event.dom.client.ChangeEvent;
import com.google.gwt.event.dom.client.ClickEvent;
import com.google.gwt.event.logical.shared.SelectionEvent;
import com.google.gwt.event.logical.shared.ValueChangeEvent;
import com.google.gwt.uibinder.client.UiBinder;
import com.google.gwt.uibinder.client.UiField;
import com.google.gwt.uibinder.client.UiHandler;
import com.google.gwt.user.client.ui.Button;
import com.google.gwt.user.client.ui.TextBox;
import com.google.gwt.user.client.ui.Widget;
import com.google.inject.Inject;
import com.gwtplatform.mvp.client.ViewWithUiHandlers;

import java.util.Arrays;
import java.util.Comparator;
import java.util.List;

public final class UserPreferencesViewImpl
        extends ViewWithUiHandlers<UserPreferencesUiHandlers>
        implements UserPreferencesView {

    public static final List<String> STANDARD_FORMATS = Arrays
            .asList("yyyy-MM-dd'T'HH:mm:ss.SSSXX",
                    "yyyy-MM-dd'T'HH:mm:ss.SSS xx",
                    "yyyy-MM-dd'T'HH:mm:ss.SSS xxx",
                    "yyyy-MM-dd'T'HH:mm:ss.SSS VV",
                    "yyyy-MM-dd'T'HH:mm:ss.SSS",
                    "dd/MM/yyyy HH:mm:ss",
                    "dd/MM/yy HH:mm:ss",
                    "MM/dd/yyyy HH:mm:ss",
                    "d MMM yyyy HH:mm:ss",
                    "yyyy-MM-dd",
                    "dd/MM/yyyy",
                    "dd/MM/yy",
                    "MM/dd/yyyy",
                    "d MMM yyyy");

    private final Widget widget;

    @UiField
    FormGroup userPreferencesTimeZoneId;
    @UiField
    FormGroup userPreferencesTimeZoneOffset;
    @UiField
    StringListBox theme;
    @UiField
    StringListBox editorTheme;
    @UiField
    StringListBox editorKeyBindings;
    @UiField
    StringListBox density;
    @UiField
    StringListBox font;
    @UiField
    StringListBox fontSize;
    @UiField
    StringListBox format;
    @UiField
    CustomCheckBox custom;
    @UiField
    TextBox text;
    @UiField
    ItemListBox<Use> timeZoneUse;
    @UiField
    StringListBox timeZoneId;
    @UiField
    ValueSpinner timeZoneOffsetHours;
    @UiField
    ValueSpinner timeZoneOffsetMinutes;
    @UiField
    Button setAsDefault;
    @UiField
    Button revertToDefault;

    @Inject
    public UserPreferencesViewImpl(final Binder binder) {
        widget = binder.createAndBindUi(this);

        theme.addChangeHandler(event -> {
            if (getUiHandlers() != null) {
                getUiHandlers().onChange();
            }
        });
        editorTheme.addChangeHandler(event -> {
            if (getUiHandlers() != null) {
                getUiHandlers().onChange();
            }
        });
        setEditorKeyBindingsValues();
        editorKeyBindings.addChangeHandler(event -> {
            if (getUiHandlers() != null) {
                getUiHandlers().onChange();
            }
        });
        density.addChangeHandler(event -> {
            if (getUiHandlers() != null) {
                getUiHandlers().onChange();
            }
        });
        font.addChangeHandler(event -> {
            if (getUiHandlers() != null) {
                getUiHandlers().onChange();
            }
        });
        fontSize.addChangeHandler(event -> {
            if (getUiHandlers() != null) {
                getUiHandlers().onChange();
            }
        });

        density.addItem("Default");
        density.addItem("Comfortable");
        density.addItem("Compact");

        fontSize.addItem("Small");
        fontSize.addItem("Medium");
        fontSize.addItem("Large");

        format.addItems(STANDARD_FORMATS);

        timeZoneUse.addItem(TimeZone.Use.LOCAL);
        timeZoneUse.addItem(TimeZone.Use.UTC);
        timeZoneUse.addItem(TimeZone.Use.ID);
        timeZoneUse.addItem(TimeZone.Use.OFFSET);

        for (final String tz : getTimeZoneIds()) {
            timeZoneId.addItem(tz);
        }

        timeZoneOffsetHours.setMin(-12);
        timeZoneOffsetHours.setMax(12);
        timeZoneOffsetHours.setValue(0);
        timeZoneOffsetHours.setMinStep(1);
        timeZoneOffsetHours.setMaxStep(1);

        timeZoneOffsetMinutes.setMin(0);
        timeZoneOffsetMinutes.setMax(45);
        timeZoneOffsetMinutes.setValue(0);
        timeZoneOffsetMinutes.setMinStep(15);
        timeZoneOffsetMinutes.setMaxStep(15);
    }

    @Override
    public Widget asWidget() {
        return widget;
    }

    @Override
    public void focus() {
        theme.setFocus(true);
    }

    @Override
    public String getTheme() {
        return theme.getSelected();
    }

    @Override
    public void setTheme(final String theme) {
        this.theme.setSelected(theme);
    }

    @Override
    public void setThemes(final List<String> themes) {
        this.theme.clear();
        this.theme.addItems(themes);
    }

    @Override
    public String getEditorTheme() {
        return editorTheme.getSelected();
    }

    @Override
    public void setEditorTheme(final String editorTheme) {
        this.editorTheme.setSelected(editorTheme);
    }

    @Override
    public void setEditorThemes(final List<String> editorThemes) {
        this.editorTheme.clear();
        this.editorTheme.addItem("");
        this.editorTheme.addItems(editorThemes);
    }

    @Override
    public EditorKeyBindings getEditorKeyBindings() {
        return EditorKeyBindings.fromDisplayValue(editorKeyBindings.getSelectedValue());

    }

    @Override
    public void setEditorKeyBindings(EditorKeyBindings editorKeyBindings) {
        this.editorKeyBindings.setSelected(editorKeyBindings.getDisplayValue());
    }

    public void setEditorKeyBindingsValues() {
        this.editorKeyBindings.clear();
        Arrays.stream(EditorKeyBindings.values())
                .sorted(Comparator.comparing(EditorKeyBindings::getDisplayValue))
                .map(EditorKeyBindings::getDisplayValue)
                .forEach(displayName -> this.editorKeyBindings.addItem(displayName));
    }

    @Override
    public String getDensity() {
        return density.getSelected();
    }

    @Override
    public void setDensity(final String density) {
        if (density == null) {
            this.density.setSelected("Default");
        } else {
            this.density.setSelected(density);
        }
    }

    @Override
    public String getFont() {
        return font.getSelected();
    }

    @Override
    public void setFont(final String font) {
        this.font.setSelected(font);
    }

    @Override
    public void setFonts(final List<String> fonts) {
        this.font.clear();
        this.font.addItems(fonts);
    }

    @Override
    public String getFontSize() {
        return this.fontSize.getSelected();
    }

    @Override
    public void setFontSize(final String fontSize) {
        this.fontSize.setSelected(fontSize);
    }

    @Override
    public String getPattern() {
        if (custom.getValue()) {
            return text.getText();
        }

        return format.getSelected();
    }

    @Override
    public void setPattern(final String pattern) {
        String text = pattern;
        if (text == null || text.trim().length() == 0) {
            text = STANDARD_FORMATS.get(0);
        }

        if (!text.equals(this.format.getSelected())) {
            this.format.setSelected(text);
        }

        final boolean custom = this.format.getSelectedIndex() == -1;
        this.custom.setValue(custom);
        this.text.setEnabled(custom);
        this.text.setText(text);
    }

    @Override
    public Use getTimeZoneUse() {
        return this.timeZoneUse.getSelectedItem();
    }

    @Override
    public void setTimeZoneUse(final Use use) {
        this.timeZoneUse.setSelectedItem(use);
        changeVisible();
    }

    @Override
    public String getTimeZoneId() {
        return this.timeZoneId.getSelected();
    }

    @Override
    public void setTimeZoneId(final String timeZoneId) {
        this.timeZoneId.setSelected(timeZoneId);
    }

    @Override
    public Integer getTimeZoneOffsetHours() {
        final int val = this.timeZoneOffsetHours.getIntValue();
        if (val == 0) {
            return null;
        }
        return val;
    }

    @Override
    public void setTimeZoneOffsetHours(final Integer timeZoneOffsetHours) {
        if (timeZoneOffsetHours == null) {
            this.timeZoneOffsetHours.setValue(0);
        } else {
            this.timeZoneOffsetHours.setValue(timeZoneOffsetHours);
        }
    }

    @Override
    public Integer getTimeZoneOffsetMinutes() {
        final int val = this.timeZoneOffsetMinutes.getIntValue();
        if (val == 0) {
            return null;
        }
        return val;
    }

    @Override
    public void setTimeZoneOffsetMinutes(final Integer timeZoneOffsetMinutes) {
        if (timeZoneOffsetMinutes == null) {
            this.timeZoneOffsetMinutes.setValue(0);
        } else {
            this.timeZoneOffsetMinutes.setValue(timeZoneOffsetMinutes);
        }
    }

    @Override
    public void setAsDefaultVisible(final boolean visible) {
        setAsDefault.setVisible(visible);
    }


    public void changeVisible() {
        userPreferencesTimeZoneId.setVisible(TimeZone.Use.ID.equals(this.timeZoneUse.getSelectedItem()));
        userPreferencesTimeZoneOffset.setVisible(TimeZone.Use.OFFSET.equals(this.timeZoneUse.getSelectedItem()));
    }

    @UiHandler("custom")
    public void onTickBoxClick(final ValueChangeEvent<Boolean> event) {
        text.setEnabled(custom.getValue());
    }

    @UiHandler("format")
    public void onFormatChange(final ChangeEvent event) {
        setPattern(this.format.getSelected());
    }

    @UiHandler("timeZoneUse")
    public void onTimeZoneUseChange(final SelectionEvent<TimeZone.Use> event) {
        changeVisible();
    }

    @UiHandler("setAsDefault")
    void onClickSetAsDefault(final ClickEvent event) {
        if (getUiHandlers() != null) {
            getUiHandlers().onSetAsDefault();
        }
    }

    @UiHandler("revertToDefault")
    void onClickRevertToDefault(final ClickEvent event) {
        if (getUiHandlers() != null) {
            getUiHandlers().onRevertToDefault();
        }
    }

    public interface Binder extends UiBinder<Widget, UserPreferencesViewImpl> {

    }

    private static native String[] getTimeZoneIds()/*-{
        return $wnd.moment.tz.names();
    }-*/;
}<|MERGE_RESOLUTION|>--- conflicted
+++ resolved
@@ -22,12 +22,8 @@
 import stroom.query.api.v2.TimeZone;
 import stroom.query.api.v2.TimeZone.Use;
 import stroom.ui.config.shared.UserPreferences.EditorKeyBindings;
-<<<<<<< HEAD
-import stroom.widget.tickbox.client.view.TickBox;
-=======
 import stroom.widget.form.client.FormGroup;
 import stroom.widget.tickbox.client.view.CustomCheckBox;
->>>>>>> 9519a1db
 import stroom.widget.valuespinner.client.ValueSpinner;
 
 import com.google.gwt.event.dom.client.ChangeEvent;
@@ -124,6 +120,12 @@
                 getUiHandlers().onChange();
             }
         });
+        setEditorKeyBindingsValues();
+        editorKeyBindings.addChangeHandler(event -> {
+            if (getUiHandlers() != null) {
+                getUiHandlers().onChange();
+            }
+        });
         density.addChangeHandler(event -> {
             if (getUiHandlers() != null) {
                 getUiHandlers().onChange();
