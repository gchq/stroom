--- conflicted
+++ resolved
@@ -22,12 +22,7 @@
 import stroom.job.shared.JobNode.JobType;
 import stroom.job.shared.ScheduledTimeResource;
 import stroom.job.shared.ScheduledTimes;
-<<<<<<< HEAD
-import stroom.util.client.StroomCoreStringUtil;
-=======
 import stroom.util.shared.StringUtil;
-import stroom.widget.popup.client.event.HidePopupEvent;
->>>>>>> d565683e
 import stroom.widget.popup.client.event.ShowPopupEvent;
 import stroom.widget.popup.client.presenter.PopupType;
 
@@ -75,13 +70,8 @@
     }
 
     private void read() {
-<<<<<<< HEAD
-//        getView().getScheduledType().setText(StroomCoreStringUtil.toString(jobType));
-        getView().getScheduledString().setText(StroomCoreStringUtil.toString(scheduleString));
-=======
-        getView().getScheduledType().setText(StringUtil.toString(jobType));
+//        getView().getScheduledType().setText(StringUtil.toString(jobType));
         getView().getScheduledString().setText(StringUtil.toString(scheduleString));
->>>>>>> d565683e
         calcTimes();
     }
 
