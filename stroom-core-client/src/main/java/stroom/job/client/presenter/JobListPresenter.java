--- conflicted
+++ resolved
@@ -175,18 +175,8 @@
                         final ResultPage<Job> modifiedData = new ResultPage<>(rtnList);
                         super.changeData(modifiedData);
                     }
-<<<<<<< HEAD
-                }
-
-                final ResultPage<Job> modifiedData = new ResultPage<>(rtnList);
-                super.changeData(modifiedData);
-            }
-        };
+                };
         dataProvider.addDataDisplay(dataGrid);
-=======
-                };
-        dataProvider.addDataDisplay(getView().getDataDisplay());
->>>>>>> aa2c52c7
     }
 
     public MultiSelectionModel<Job> getSelectionModel() {
