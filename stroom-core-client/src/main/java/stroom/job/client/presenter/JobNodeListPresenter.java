/*
 * Copyright 2016 Crown Copyright
 *
 * Licensed under the Apache License, Version 2.0 (the "License");
 * you may not use this file except in compliance with the License.
 * You may obtain a copy of the License at
 *
 *     http://www.apache.org/licenses/LICENSE-2.0
 *
 * Unless required by applicable law or agreed to in writing, software
 * distributed under the License is distributed on an "AS IS" BASIS,
 * WITHOUT WARRANTIES OR CONDITIONS OF ANY KIND, either express or implied.
 * See the License for the specific language governing permissions and
 * limitations under the License.
 */

package stroom.job.client.presenter;

import stroom.alert.client.event.AlertEvent;
import stroom.cell.info.client.InfoHelpLinkColumn;
import stroom.cell.tickbox.client.TickBoxCell;
import stroom.cell.tickbox.shared.TickBoxState;
import stroom.cell.valuespinner.client.ValueSpinnerCell;
import stroom.cell.valuespinner.shared.EditableInteger;
import stroom.data.client.presenter.ColumnSizeConstants;
import stroom.data.client.presenter.RestDataProvider;
import stroom.data.grid.client.DataGridView;
import stroom.data.grid.client.DataGridViewImpl;
import stroom.data.grid.client.EndColumn;
import stroom.dispatch.client.Rest;
import stroom.dispatch.client.RestFactory;
import stroom.job.client.JobTypeCell;
import stroom.job.shared.Job;
import stroom.job.shared.JobNode;
import stroom.job.shared.JobNode.JobType;
import stroom.job.shared.JobNodeInfo;
import stroom.job.shared.JobNodeResource;
import stroom.preferences.client.DateTimeFormatter;
import stroom.svg.client.Preset;
import stroom.svg.client.SvgPresets;
import stroom.ui.config.client.UiConfigCache;
import stroom.util.shared.ModelStringUtil;
import stroom.util.shared.ResultPage;
import stroom.widget.popup.client.presenter.PopupUiHandlers;

import com.google.gwt.cell.client.Cell.Context;
import com.google.gwt.cell.client.TextCell;
import com.google.gwt.core.client.GWT;
import com.google.gwt.dom.client.Element;
import com.google.gwt.dom.client.NativeEvent;
import com.google.gwt.user.cellview.client.Column;
import com.google.gwt.user.client.Window;
import com.google.inject.Inject;
import com.google.web.bindery.event.shared.EventBus;
import com.gwtplatform.mvp.client.MyPresenterWidget;

import java.util.HashMap;
import java.util.Map;
import java.util.function.Consumer;

public class JobNodeListPresenter extends MyPresenterWidget<DataGridView<JobNode>> {

    private static final JobNodeResource JOB_NODE_RESOURCE = GWT.create(JobNodeResource.class);

    private final RestFactory restFactory;
    private final DateTimeFormatter dateTimeFormatter;
    private final SchedulePresenter schedulePresenter;
    private final UiConfigCache clientPropertyCache;

    private final RestDataProvider<JobNode, ResultPage<JobNode>> dataProvider;
    private final Map<JobNode, JobNodeInfo> latestNodeInfo = new HashMap<>();

    private String jobName;

    @Inject
    public JobNodeListPresenter(final EventBus eventBus,
                                final RestFactory restFactory,
                                final DateTimeFormatter dateTimeFormatter,
                                final SchedulePresenter schedulePresenter,
                                final UiConfigCache clientPropertyCache) {
        super(eventBus, new DataGridViewImpl<>(false));
        this.restFactory = restFactory;
        this.dateTimeFormatter = dateTimeFormatter;
        this.schedulePresenter = schedulePresenter;
        this.clientPropertyCache = clientPropertyCache;

        initTable();

        dataProvider = new RestDataProvider<JobNode, ResultPage<JobNode>>(eventBus) {
            @Override
            protected void exec(final Consumer<ResultPage<JobNode>> dataConsumer,
                                final Consumer<Throwable> throwableConsumer) {
                final Rest<ResultPage<JobNode>> rest = restFactory.create();
                rest.onSuccess(dataConsumer).onFailure(throwableConsumer).call(JOB_NODE_RESOURCE).list(jobName, null);
            }

            @Override
            protected void changeData(final ResultPage<JobNode> data) {
                // Ping each node.
                data.getValues().forEach(row -> {
                    final Rest<JobNodeInfo> rest = restFactory.create();
                    rest.onSuccess(info -> {
                        latestNodeInfo.put(row, info);
                        super.changeData(data);
                    }).onFailure(throwable -> {
                        latestNodeInfo.remove(row);
                        super.changeData(data);
                    }).call(JOB_NODE_RESOURCE).info(row.getJob().getName(), row.getNodeName());
                });
                super.changeData(data);
            }
        };
    }

    /**
     * Add the columns to the table.
     */
    private void initTable() {
        // Help
        getView().addColumn(new InfoHelpLinkColumn<JobNode>() {
            @Override
            public Preset getValue(final JobNode row) {
                if (row != null) {
                    return SvgPresets.HELP;
                }
                return null;
            }

            @Override
            protected void showHelp(final JobNode row) {
                clientPropertyCache.get()
                        .onSuccess(result -> {
                            final String helpUrl = result.getHelpUrlJobs();
                            if (helpUrl != null && helpUrl.trim().length() > 0) {
<<<<<<< HEAD
                                String url = helpUrl + "/user-guide/jobs.html" + formatAnchor(row.getJob().getName());
=======
                                // This is a bit fragile as if the headings change in the docs then the anchors
                                // wont work
                                final String url = helpUrl
                                        + formatAnchor(row.getJob().getName());
>>>>>>> 861aef4c
                                Window.open(url, "_blank", "");
                            } else {
                                AlertEvent.fireError(JobNodeListPresenter.this, "Help is not configured!", null);
                            }
                        })
                        .onFailure(caught -> AlertEvent.fireError(JobNodeListPresenter.this,
                                caught.getMessage(),
                                null));
            }

        }, "<br/>", 20);

        // Enabled.
        final Column<JobNode, TickBoxState> enabledColumn = new Column<JobNode, TickBoxState>(TickBoxCell.create(false,
                false)) {
            @Override
            public TickBoxState getValue(final JobNode row) {
                return TickBoxState.fromBoolean(row.isEnabled());
            }
        };
        enabledColumn.setFieldUpdater((index, row, value) -> {
            row.setEnabled(value.toBoolean());
            final Rest<JobNode> rest = restFactory.create();
            rest.call(JOB_NODE_RESOURCE).setEnabled(row.getId(), value.toBoolean());
        });
        getView().addColumn(enabledColumn, "Enabled", 80);

        // Job Name
        final Column<JobNode, String> nameColumn = new Column<JobNode, String>(new TextCell()) {
            @Override
            public String getValue(final JobNode row) {
                return row.getJob().getName();
            }
        };
        getView().addResizableColumn(nameColumn, "Job", 200);

        // Node Name
        final Column<JobNode, String> nodeColumn = new Column<JobNode, String>(new TextCell()) {
            @Override
            public String getValue(final JobNode row) {
                return row.getNodeName();
            }
        };
        getView().addResizableColumn(nodeColumn, "Node", 200);

        // Schedule.
        final Column<JobNode, String> typeColumn = new Column<JobNode, String>(new TextCell()) {
            @Override
            public String getValue(final JobNode row) {
                final JobNode jobNode = row;
                final JobType jobType = jobNode.getJobType();
                if (JobType.CRON.equals(jobType)) {
                    return "Cron " + jobNode.getSchedule();
                } else if (JobType.FREQUENCY.equals(jobType)) {
                    return "Frequency " + jobNode.getSchedule();
                } else if (JobType.DISTRIBUTED.equals(jobType)) {
                    return "Distributed";
                }
                return null;
            }
        };
        getView().addResizableColumn(typeColumn, "Type", 250);

        // Job Type.
        final Column<JobNode, JobType> typeEditColumn = new Column<JobNode, JobType>(new JobTypeCell()) {
            @Override
            public JobType getValue(final JobNode row) {
                if (row.getJobType() == null) {
                    return JobType.UNKNOWN;
                }
                return row.getJobType();
            }

            @Override
            public void onBrowserEvent(final Context context, final Element elem, final JobNode row,
                                       final NativeEvent event) {
                super.onBrowserEvent(context, elem, row, event);

                // Get the target element.
                final Element target = event.getEventTarget().cast();

                final String eventType = event.getType();
                if (row != null && "click".equals(eventType)) {
                    final String tagName = target.getTagName();
                    if ("img".equalsIgnoreCase(tagName)) {
                        final Rest<JobNodeInfo> rest = restFactory.create();
                        rest
                                .onSuccess(result -> setSchedule(row, result))
                                .onFailure(throwable -> setSchedule(row, null))
                                .call(JOB_NODE_RESOURCE)
                                .info(row.getJob().getName(), row.getNodeName());
                    }
                }
            }
        };
        getView().addColumn(typeEditColumn, "", 20);

        // Max.
        final Column<JobNode, Number> maxColumn = new Column<JobNode, Number>(new ValueSpinnerCell(1, 1000)) {
            @Override
            public Number getValue(final JobNode row) {
                if (JobType.DISTRIBUTED.equals(row.getJobType())) {
                    return new EditableInteger(row.getTaskLimit());
                }
                return null;
            }
        };

        maxColumn.setFieldUpdater((index, row, value) -> {
            row.setTaskLimit(value.intValue());
            final Rest<JobNode> rest = restFactory.create();
            rest.call(JOB_NODE_RESOURCE).setTaskLimit(row.getId(), value.intValue());
        });
        getView().addColumn(maxColumn, "Max", 59);

        // Cur.
        final Column<JobNode, String> curColumn = new Column<JobNode, String>(new TextCell()) {
            @Override
            public String getValue(final JobNode row) {
                final JobNodeInfo jobNodeInfo = latestNodeInfo.get(row);
                if (jobNodeInfo != null) {
                    return ModelStringUtil.formatCsv(jobNodeInfo.getCurrentTaskCount());
                } else {
                    return "?";
                }
            }
        };
        getView().addColumn(curColumn, "Cur", 59);

        // Last executed.
        final Column<JobNode, String> lastExecutedColumn = new Column<JobNode, String>(new TextCell()) {
            @Override
            public String getValue(final JobNode row) {
                final JobNodeInfo jobNodeInfo = latestNodeInfo.get(row);
                if (jobNodeInfo != null) {
                    return dateTimeFormatter.format(jobNodeInfo.getLastExecutedTime());
                } else {
                    return "?";
                }
            }
        };
        getView().addColumn(lastExecutedColumn, "Last Executed", ColumnSizeConstants.DATE_COL);

        getView().addEndColumn(new EndColumn<>());
    }

    private void setSchedule(final JobNode jobNode, JobNodeInfo jobNodeInfo) {
        if (jobNodeInfo == null) {
            jobNodeInfo = new JobNodeInfo();
        }

        schedulePresenter.setSchedule(jobNode.getJobType(),
                jobNodeInfo.getScheduleReferenceTime(),
                jobNodeInfo.getLastExecutedTime(),
                jobNode.getSchedule());

        final PopupUiHandlers popupUiHandlers = new PopupUiHandlers() {
            @Override
            public void onHideRequest(final boolean autoClose, final boolean ok) {
                schedulePresenter.hide(autoClose, ok);
            }

            @Override
            public void onHide(final boolean autoClose, final boolean ok) {
                if (ok) {
                    final String schedule = schedulePresenter.getScheduleString();
                    jobNode.setSchedule(schedule);
                    final Rest<JobNode> rest = restFactory.create();
                    rest
                            .onSuccess(result ->
                                    dataProvider.refresh())
                            .call(JOB_NODE_RESOURCE)
                            .setSchedule(jobNode.getId(), schedule);
                }
            }
        };

        schedulePresenter.show(popupUiHandlers);
    }

    public void read(final Job job) {
        if (jobName == null) {
            jobName = job.getName();
            dataProvider.addDataDisplay(getView().getDataDisplay());
        } else {
            jobName = job.getName();
            dataProvider.refresh();
        }
    }
}<|MERGE_RESOLUTION|>--- conflicted
+++ resolved
@@ -132,14 +132,10 @@
                         .onSuccess(result -> {
                             final String helpUrl = result.getHelpUrlJobs();
                             if (helpUrl != null && helpUrl.trim().length() > 0) {
-<<<<<<< HEAD
-                                String url = helpUrl + "/user-guide/jobs.html" + formatAnchor(row.getJob().getName());
-=======
                                 // This is a bit fragile as if the headings change in the docs then the anchors
-                                // wont work
+                                // won't work
                                 final String url = helpUrl
                                         + formatAnchor(row.getJob().getName());
->>>>>>> 861aef4c
                                 Window.open(url, "_blank", "");
                             } else {
                                 AlertEvent.fireError(JobNodeListPresenter.this, "Help is not configured!", null);
