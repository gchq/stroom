--- conflicted
+++ resolved
@@ -25,12 +25,9 @@
 import stroom.data.client.presenter.ColumnSizeConstants;
 import stroom.data.client.presenter.RestDataProvider;
 import stroom.data.grid.client.EndColumn;
-<<<<<<< HEAD
 import stroom.data.grid.client.MyDataGrid;
+import stroom.data.grid.client.OrderByColumn;
 import stroom.data.grid.client.PagerView;
-=======
-import stroom.data.grid.client.OrderByColumn;
->>>>>>> d565683e
 import stroom.dispatch.client.Rest;
 import stroom.dispatch.client.RestFactory;
 import stroom.job.client.JobTypeCell;
@@ -144,10 +141,14 @@
      * Add the columns to the table.
      */
     private void initTable() {
-<<<<<<< HEAD
+
+        DataGridUtil.addColumnSortHandler(dataGrid, findJobNodeCriteria, this::refresh);
+
         // Enabled.
-        final Column<JobNode, TickBoxState> enabledColumn = new Column<JobNode, TickBoxState>(TickBoxCell.create(false,
-                false)) {
+        final Column<JobNode, TickBoxState> enabledColumn = new OrderByColumn<JobNode, TickBoxState>(
+                TickBoxCell.create(false, false),
+                FindJobNodeCriteria.FIELD_ID_ENABLED,
+                true) {
             @Override
             public TickBoxState getValue(final JobNode row) {
                 return TickBoxState.fromBoolean(row.isEnabled());
@@ -168,10 +169,6 @@
             }
         };
         dataGrid.addResizableColumn(nameColumn, "Job", 200);
-=======
-
-        DataGridUtil.addColumnSortHandler(getView(), findJobNodeCriteria, this::refresh);
->>>>>>> d565683e
 
         // Help
         dataGrid.addColumn(new InfoHelpLinkColumn<JobNode>() {
@@ -205,35 +202,6 @@
 
         }, "<br/>", 20);
 
-<<<<<<< HEAD
-=======
-        // Enabled.
-        final Column<JobNode, TickBoxState> enabledColumn = new OrderByColumn<JobNode, TickBoxState>(
-                TickBoxCell.create(false, false),
-                FindJobNodeCriteria.FIELD_ID_ENABLED,
-                true) {
-            @Override
-            public TickBoxState getValue(final JobNode row) {
-                return TickBoxState.fromBoolean(row.isEnabled());
-            }
-        };
-        enabledColumn.setFieldUpdater((index, row, value) -> {
-            row.setEnabled(value.toBoolean());
-            final Rest<JobNode> rest = restFactory.create();
-            rest.call(JOB_NODE_RESOURCE).setEnabled(row.getId(), value.toBoolean());
-        });
-        getView().addColumn(enabledColumn, "Enabled", 80);
-
-        // Job Name
-        final Column<JobNode, String> nameColumn = new Column<JobNode, String>(new TextCell()) {
-            @Override
-            public String getValue(final JobNode row) {
-                return row.getJob().getName();
-            }
-        };
-        getView().addResizableColumn(nameColumn, "Job", 200);
-
->>>>>>> d565683e
         // Node Name
         final Column<JobNode, String> nodeColumn = new OrderByColumn<JobNode, String>(
                 new TextCell(),
