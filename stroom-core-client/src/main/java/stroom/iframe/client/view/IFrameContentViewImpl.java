--- conflicted
+++ resolved
@@ -18,11 +18,7 @@
 
 import stroom.iframe.client.presenter.IFrameContentPresenter.IFrameContentView;
 import stroom.iframe.client.presenter.IFrameLoadUiHandlers;
-<<<<<<< HEAD
-import stroom.widget.tab.client.view.ResizeObserver;
-=======
 import stroom.widget.tab.client.view.GlobalResizeObserver;
->>>>>>> 353f72d5
 
 import com.google.gwt.core.client.Scheduler;
 import com.google.gwt.core.client.Scheduler.RepeatingCommand;
@@ -81,7 +77,6 @@
         widget.getElement().getStyle().setWidth(100, Unit.PCT);
         widget.getElement().getStyle().setHeight(100, Unit.PCT);
         widget.getElement().getStyle().setBorderWidth(0, Unit.PX);
-        ResizeObserver.observe(widget.getElement(), element -> resize());
 
         final RepeatingCommand updateTitleCommand = () -> {
             final IFrameElement iFrameElement = frame.getElement().cast();
