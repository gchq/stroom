/*
 * Copyright 2017 Crown Copyright
 *
 * Licensed under the Apache License, Version 2.0 (the "License");
 * you may not use this file except in compliance with the License.
 * You may obtain a copy of the License at
 *
 *     http://www.apache.org/licenses/LICENSE-2.0
 *
 * Unless required by applicable law or agreed to in writing, software
 * distributed under the License is distributed on an "AS IS" BASIS,
 * WITHOUT WARRANTIES OR CONDITIONS OF ANY KIND, either express or implied.
 * See the License for the specific language governing permissions and
 * limitations under the License.
 *
 */

package stroom.feed.client.presenter;

<<<<<<< HEAD
import stroom.data.client.presenter.DataTypeUiManager;
=======
import stroom.cell.tickbox.shared.TickBoxState;
import stroom.core.client.event.DirtyKeyDownHander;
>>>>>>> aa2c52c7
import stroom.dispatch.client.Rest;
import stroom.dispatch.client.RestFactory;
import stroom.docref.DocRef;
import stroom.entity.client.presenter.DocumentSettingsPresenter;
import stroom.feed.client.presenter.FeedSettingsPresenter.FeedSettingsView;
import stroom.feed.shared.FeedDoc;
import stroom.feed.shared.FeedDoc.FeedStatus;
import stroom.feed.shared.FeedResource;
import stroom.item.client.ItemListBox;
import stroom.item.client.StringListBox;
import stroom.meta.shared.MetaResource;
import stroom.util.shared.EqualsUtil;
import stroom.widget.tickbox.client.view.CustomCheckBox;

import com.google.gwt.core.client.GWT;
import com.google.gwt.event.dom.client.InputEvent;
import com.google.gwt.event.dom.client.InputHandler;
import com.google.gwt.event.logical.shared.ValueChangeHandler;
import com.google.gwt.user.client.ui.TextArea;
import com.google.gwt.user.client.ui.TextBox;
import com.google.inject.Inject;
import com.google.web.bindery.event.shared.EventBus;
import com.gwtplatform.mvp.client.View;

import java.util.List;

public class FeedSettingsPresenter extends DocumentSettingsPresenter<FeedSettingsView, FeedDoc> {

    private static final FeedResource FEED_RESOURCE = GWT.create(FeedResource.class);
    private static final MetaResource META_RESOURCE = GWT.create(MetaResource.class);



    @Inject
    public FeedSettingsPresenter(final EventBus eventBus,
                                 final FeedSettingsView view,
                                 final RestFactory restFactory) {
        super(eventBus, view);

        final Rest<List<String>> encodingsRest = restFactory.create();
        encodingsRest
                .onSuccess(result -> {
                    view.getDataEncoding().clear();
                    view.getContextEncoding().clear();

                    if (result != null && result.size() > 0) {
                        for (final String encoding : result) {
                            view.getDataEncoding().addItem(encoding);
                            view.getContextEncoding().addItem(encoding);
                        }
                    }

                    final FeedDoc feed = getEntity();
                    if (feed != null) {
                        view.getDataEncoding().setSelected(ensureEncoding(feed.getEncoding()));
                        view.getContextEncoding().setSelected(ensureEncoding(feed.getContextEncoding()));
                    }
                })
                .call(FEED_RESOURCE)
                .fetchSupportedEncodings();

        final Rest<List<String>> streamTypesRest = restFactory.create();
        streamTypesRest
                .onSuccess(streamTypes -> {
                    view.getReceivedType().clear();
                    if (streamTypes != null && !streamTypes.isEmpty()) {
                        view.getReceivedType().addItems(streamTypes);
                        final FeedDoc feed = getEntity();
                        if (feed != null) {
                            view.getReceivedType().setSelected(feed.getStreamType());
                        }
                    }
                })
                .call(META_RESOURCE)
                .getTypes();

        view.getFeedStatus().addItems(FeedStatus.values());

        // Add listeners for dirty events.
        final InputHandler inputHandler = event -> setDirty(true);
        final ValueChangeHandler<Boolean> checkHandler = event -> setDirty(true);
        registerHandler(view.getDescription().addDomHandler(inputHandler, InputEvent.getType()));
        registerHandler(view.getClassification().addDomHandler(inputHandler, InputEvent.getType()));
        registerHandler(view.getReference().addValueChangeHandler(checkHandler));
        registerHandler(view.getDataEncoding().addChangeHandler(event -> {
            final String dataEncoding = ensureEncoding(view.getDataEncoding().getSelected());
            getView().getDataEncoding().setSelected(dataEncoding);

            if (!EqualsUtil.isEquals(dataEncoding, getEntity().getEncoding())) {
                getEntity().setEncoding(dataEncoding);
                setDirty(true);
            }
        }));
        registerHandler(view.getContextEncoding().addChangeHandler(event -> {
            final String contextEncoding = ensureEncoding(view.getContextEncoding().getSelected());
            getView().getContextEncoding().setSelected(contextEncoding);

            if (!EqualsUtil.isEquals(contextEncoding, getEntity().getContextEncoding())) {
                setDirty(true);
                getEntity().setContextEncoding(contextEncoding);
            }
        }));
        registerHandler(view.getFeedStatus().addSelectionHandler(event -> setDirty(true)));
        registerHandler(view.getReceivedType().addChangeHandler(event -> {
            final String streamType = view.getReceivedType().getSelected();
            getView().getReceivedType().setSelected(streamType);

            if (!EqualsUtil.isEquals(streamType, getEntity().getStreamType())) {
                setDirty(true);
                getEntity().setStreamType(streamType);
            }
        }));
    }

    @Override
    protected void onRead(final DocRef docRef, final FeedDoc feed) {
        getView().getDescription().setText(feed.getDescription());
        getView().getReference().setValue(feed.isReference());
        getView().getClassification().setText(feed.getClassification());
        getView().getDataEncoding().setSelected(ensureEncoding(feed.getEncoding()));
        getView().getContextEncoding().setSelected(ensureEncoding(feed.getContextEncoding()));
        getView().getReceivedType().setSelected(feed.getStreamType());
        getView().getFeedStatus().setSelectedItem(feed.getStatus());
    }

    @Override
    protected void onWrite(final FeedDoc feed) {
        feed.setDescription(getView().getDescription().getText().trim());
        feed.setReference(getView().getReference().getValue());
        feed.setClassification(getView().getClassification().getText());
        feed.setEncoding(ensureEncoding(getView().getDataEncoding().getSelected()));
        feed.setContextEncoding(ensureEncoding(getView().getContextEncoding().getSelected()));
        feed.setStreamType(getView().getReceivedType().getSelected());
        // Set the process stage.
        feed.setStatus(getView().getFeedStatus().getSelectedItem());
    }

    private String ensureEncoding(final String encoding) {
        if (encoding == null || encoding.trim().length() == 0) {
            return "UTF-8";
        }
        return encoding;
    }

    @Override
    public String getType() {
        return FeedDoc.DOCUMENT_TYPE;
    }

    public interface FeedSettingsView extends View {

        TextArea getDescription();

        TextBox getClassification();

        CustomCheckBox getReference();

        StringListBox getDataEncoding();

        StringListBox getContextEncoding();

        StringListBox getReceivedType();

        ItemListBox<FeedStatus> getFeedStatus();
    }
}<|MERGE_RESOLUTION|>--- conflicted
+++ resolved
@@ -17,12 +17,7 @@
 
 package stroom.feed.client.presenter;
 
-<<<<<<< HEAD
 import stroom.data.client.presenter.DataTypeUiManager;
-=======
-import stroom.cell.tickbox.shared.TickBoxState;
-import stroom.core.client.event.DirtyKeyDownHander;
->>>>>>> aa2c52c7
 import stroom.dispatch.client.Rest;
 import stroom.dispatch.client.RestFactory;
 import stroom.docref.DocRef;
@@ -33,7 +28,6 @@
 import stroom.feed.shared.FeedResource;
 import stroom.item.client.ItemListBox;
 import stroom.item.client.StringListBox;
-import stroom.meta.shared.MetaResource;
 import stroom.util.shared.EqualsUtil;
 import stroom.widget.tickbox.client.view.CustomCheckBox;
 
@@ -52,18 +46,16 @@
 public class FeedSettingsPresenter extends DocumentSettingsPresenter<FeedSettingsView, FeedDoc> {
 
     private static final FeedResource FEED_RESOURCE = GWT.create(FeedResource.class);
-    private static final MetaResource META_RESOURCE = GWT.create(MetaResource.class);
-
-
 
     @Inject
     public FeedSettingsPresenter(final EventBus eventBus,
                                  final FeedSettingsView view,
+                                 final DataTypeUiManager dataTypeUiManager,
                                  final RestFactory restFactory) {
         super(eventBus, view);
 
-        final Rest<List<String>> encodingsRest = restFactory.create();
-        encodingsRest
+        final Rest<List<String>> rest = restFactory.create();
+        rest
                 .onSuccess(result -> {
                     view.getDataEncoding().clear();
                     view.getContextEncoding().clear();
@@ -84,22 +76,17 @@
                 .call(FEED_RESOURCE)
                 .fetchSupportedEncodings();
 
-        final Rest<List<String>> streamTypesRest = restFactory.create();
-        streamTypesRest
-                .onSuccess(streamTypes -> {
-                    view.getReceivedType().clear();
-                    if (streamTypes != null && !streamTypes.isEmpty()) {
-                        view.getReceivedType().addItems(streamTypes);
-                        final FeedDoc feed = getEntity();
-                        if (feed != null) {
-                            view.getReceivedType().setSelected(feed.getStreamType());
-                        }
-                    }
-                })
-                .call(META_RESOURCE)
-                .getTypes();
-
         view.getFeedStatus().addItems(FeedStatus.values());
+        dataTypeUiManager.getTypes(list -> {
+            view.getReceivedType().clear();
+            if (list != null && !list.isEmpty()) {
+                view.getReceivedType().addItems(list);
+                final FeedDoc feed = getEntity();
+                if (feed != null) {
+                    view.getReceivedType().setSelected(feed.getStreamType());
+                }
+            }
+        });
 
         // Add listeners for dirty events.
         final InputHandler inputHandler = event -> setDirty(true);
