/*
 * Copyright 2016 Crown Copyright
 *
 * Licensed under the Apache License, Version 2.0 (the "License");
 * you may not use this file except in compliance with the License.
 * You may obtain a copy of the License at
 *
 *     http://www.apache.org/licenses/LICENSE-2.0
 *
 * Unless required by applicable law or agreed to in writing, software
 * distributed under the License is distributed on an "AS IS" BASIS,
 * WITHOUT WARRANTIES OR CONDITIONS OF ANY KIND, either express or implied.
 * See the License for the specific language governing permissions and
 * limitations under the License.
 */

package stroom.importexport.client.presenter;

import stroom.data.client.presenter.ColumnSizeConstants;
import stroom.data.client.presenter.CriteriaUtil;
import stroom.data.client.presenter.RestDataProvider;
import stroom.data.grid.client.MyDataGrid;
import stroom.data.grid.client.PagerView;
import stroom.dispatch.client.Rest;
import stroom.dispatch.client.RestFactory;
import stroom.docref.DocRef;
import stroom.explorer.shared.DocumentType;
import stroom.explorer.shared.DocumentTypes;
import stroom.explorer.shared.ExplorerResource;
import stroom.importexport.shared.ContentResource;
import stroom.importexport.shared.Dependency;
import stroom.importexport.shared.DependencyCriteria;
import stroom.svg.client.Preset;
import stroom.svg.client.SvgPresets;
import stroom.util.client.DataGridUtil;
import stroom.util.shared.ResultPage;

import com.google.gwt.core.client.GWT;
import com.google.gwt.safehtml.shared.SafeHtml;
import com.google.gwt.safehtml.shared.SafeHtmlBuilder;
import com.google.gwt.view.client.Range;
import com.google.inject.Inject;
import com.google.web.bindery.event.shared.EventBus;
import com.gwtplatform.mvp.client.MyPresenterWidget;

import java.util.HashMap;
import java.util.Map;
import java.util.function.Consumer;
import java.util.function.Function;
import java.util.stream.Collectors;

public class DependenciesPresenter extends MyPresenterWidget<PagerView> {

    private static final ContentResource CONTENT_RESOURCE = GWT.create(ContentResource.class);
    private static final ExplorerResource EXPLORER_RESOURCE = GWT.create(ExplorerResource.class);
    public static final int DEFAULT_PAGE_SIZE = 100;

    private static final int COL_WIDTH_TYPE = 120;
    private static final int COL_WIDTH_NAME = 300;
    private static final int COL_WIDTH_UUID = 270;

    private final RestFactory restFactory;
    private final DependencyCriteria criteria;
    private final RestDataProvider<Dependency, ResultPage<Dependency>> dataProvider;
    private final MyDataGrid<Dependency> dataGrid;

    // Holds all the doc type icons
    private Map<String, Preset> typeToSvgMap = new HashMap<>();

    @Inject
<<<<<<< HEAD
    public DependenciesPresenter(final EventBus eventBus,
                                 final PagerView view,
                                 final RestFactory restFactory) {
        super(eventBus, view);

        dataGrid = new MyDataGrid<>(100);
        view.setDataWidget(dataGrid);

=======
    public DependenciesPresenter(final EventBus eventBus, final RestFactory restFactory) {
        super(eventBus, new DataGridViewImpl<>(false, DEFAULT_PAGE_SIZE));
>>>>>>> aa2c52c7
        this.restFactory = restFactory;
        criteria = new DependencyCriteria();

        refreshDocTypeIcons();

        dataProvider = new RestDataProvider<Dependency, ResultPage<Dependency>>(eventBus) {
            @Override
            protected void exec(final Range range,
                                final Consumer<ResultPage<Dependency>> dataConsumer,
                                final Consumer<Throwable> throwableConsumer) {
                CriteriaUtil.setRange(criteria, range);
                final Rest<ResultPage<Dependency>> rest = restFactory.create();
                rest
                        .onSuccess(dataConsumer)
                        .onFailure(throwableConsumer)
                        .call(CONTENT_RESOURCE)
                        .fetchDependencies(criteria);
            }
        };
        dataProvider.addDataDisplay(dataGrid);
        initColumns();
    }

    private void initColumns() {

        // From (Icon)
<<<<<<< HEAD
        dataGrid.addColumn(DataGridUtil.svgPresetColumnBuilder(false, (Dependency row) ->
                        getDocTypeIcon(row.getFrom()))
=======
        getView().addColumn(DataGridUtil.svgPresetColumnBuilder(false, (Dependency row) ->
                                getDocTypeIcon(row.getFrom()))
>>>>>>> aa2c52c7
                        .build(),
                "<br/>",
                ColumnSizeConstants.ICON_COL);

        // From (Type)
<<<<<<< HEAD
        dataGrid.addResizableColumn(DataGridUtil.textColumnBuilder((Dependency row) ->
                        getValue(row, Dependency::getFrom, DocRef::getType))
=======
        getView().addResizableColumn(DataGridUtil.textColumnBuilder((Dependency row) ->
                                getValue(row, Dependency::getFrom, DocRef::getType))
>>>>>>> aa2c52c7
                        .withSorting(DependencyCriteria.FIELD_FROM_TYPE, true)
                        .build(),
                DependencyCriteria.FIELD_FROM_TYPE,
                COL_WIDTH_TYPE);

        // From (Name)
<<<<<<< HEAD
        dataGrid.addResizableColumn(DataGridUtil.textColumnBuilder((Dependency row) ->
                        getValue(row, Dependency::getFrom, DocRef::getName))
=======
        getView().addResizableColumn(DataGridUtil.textColumnBuilder((Dependency row) ->
                                getValue(row, Dependency::getFrom, DocRef::getName))
>>>>>>> aa2c52c7
                        .withSorting(DependencyCriteria.FIELD_FROM_NAME, true)
                        .build(),
                DependencyCriteria.FIELD_FROM_NAME,
                COL_WIDTH_NAME);

        // From (UUID)
<<<<<<< HEAD
        dataGrid.addResizableColumn(DataGridUtil.htmlColumnBuilder((Dependency row) ->
                        getUUID(row, Dependency::getFrom))
=======
        getView().addResizableColumn(DataGridUtil.htmlColumnBuilder((Dependency row) ->
                                getUUID(row, Dependency::getFrom))
>>>>>>> aa2c52c7
                        .build(),
                DependencyCriteria.FIELD_FROM_UUID,
                COL_WIDTH_UUID);

        // To (Icon)
<<<<<<< HEAD
        dataGrid.addColumn(DataGridUtil.svgPresetColumnBuilder(false, (Dependency row) ->
                        getDocTypeIcon(row.getTo()))
=======
        getView().addColumn(DataGridUtil.svgPresetColumnBuilder(false, (Dependency row) ->
                                getDocTypeIcon(row.getTo()))
>>>>>>> aa2c52c7
                        .build(),
                "<br/>",
                ColumnSizeConstants.ICON_COL);

        // To (Type)
<<<<<<< HEAD
        dataGrid.addResizableColumn(DataGridUtil.textColumnBuilder((Dependency row) ->
                        getValue(row, Dependency::getTo, DocRef::getType))
=======
        getView().addResizableColumn(DataGridUtil.textColumnBuilder((Dependency row) ->
                                getValue(row, Dependency::getTo, DocRef::getType))
>>>>>>> aa2c52c7
                        .withSorting(DependencyCriteria.FIELD_TO_TYPE, true)
                        .build(),
                DependencyCriteria.FIELD_TO_TYPE,
                COL_WIDTH_TYPE);

        // To (Name)
<<<<<<< HEAD
        dataGrid.addResizableColumn(DataGridUtil.textColumnBuilder((Dependency row) ->
                        getValue(row, Dependency::getTo, DocRef::getName))
=======
        getView().addResizableColumn(DataGridUtil.textColumnBuilder((Dependency row) ->
                                getValue(row, Dependency::getTo, DocRef::getName))
>>>>>>> aa2c52c7
                        .withSorting(DependencyCriteria.FIELD_TO_NAME, true)
                        .build(),
                DependencyCriteria.FIELD_TO_NAME,
                COL_WIDTH_NAME);

        // To (UUID)
<<<<<<< HEAD
        dataGrid.addResizableColumn(DataGridUtil.htmlColumnBuilder((Dependency row) ->
                        getUUID(row, Dependency::getTo))
=======
        getView().addResizableColumn(DataGridUtil.htmlColumnBuilder((Dependency row) ->
                                getUUID(row, Dependency::getTo))
>>>>>>> aa2c52c7
                        .build(),
                DependencyCriteria.FIELD_TO_UUID,
                COL_WIDTH_UUID);

        // Status
        dataGrid.addResizableColumn(DataGridUtil.htmlColumnBuilder(this::getStatusValue)
                        .withSorting(DependencyCriteria.FIELD_STATUS, false)
                        .centerAligned()
                        .build(),
                DataGridUtil.createCenterAlignedHeader(DependencyCriteria.FIELD_STATUS),
                60);

        DataGridUtil.addEndColumn(dataGrid);
        DataGridUtil.addColumnSortHandler(dataGrid, criteria, dataProvider::refresh);
    }

    private void refreshDocTypeIcons() {

        // Hold map of doc type icons keyed on type to save constructing for each row
        final Rest<DocumentTypes> rest = restFactory.create();
        rest
                .onSuccess(documentTypes ->
                        typeToSvgMap = documentTypes.getVisibleTypes().stream()
                                .collect(Collectors.toMap(
                                        DocumentType::getType,
                                        documentType ->
                                                new Preset(
                                                        documentType.getIconClassName(),
                                                        documentType.getDisplayType(),
                                                        true))))
                .call(EXPLORER_RESOURCE)
                .fetchDocumentTypes();
    }

    private String getValue(final Dependency row,
                            final Function<Dependency, DocRef> docRefExtractor,
                            final Function<DocRef, String> valueExtractor) {

        final DocRef docRef = docRefExtractor.apply(row);

        if (docRef != null) {
            return valueExtractor.apply(docRef);
        } else {
            return null;
        }
    }

    private SafeHtml getUUID(final Dependency row,
                             final Function<Dependency, DocRef> docRefExtractor) {

        final DocRef docRef = docRefExtractor.apply(row);
        final String uuid = docRef != null
                ? docRef.getUuid()
                : null;

        final SafeHtmlBuilder builder = new SafeHtmlBuilder();
        builder.appendHtmlConstant("<span style=\"color:grey\">");
        builder.appendEscaped(uuid);
        builder.appendHtmlConstant("</span>");
        return builder.toSafeHtml();
    }

    private Preset getDocTypeIcon(final DocRef docRef) {
        if (docRef != null && docRef.getType() != null && !docRef.getType().isEmpty()) {
            final Preset svgPreset = typeToSvgMap.get(docRef.getType());
            if (svgPreset != null) {
                return svgPreset;
            } else {
                return SvgPresets.ALERT.title("Unknown Document Type");
            }
        } else {
            return SvgPresets.ALERT.title("Unknown Document Type");
        }
    }

    private SafeHtml getStatusValue(final Dependency row) {
        final SafeHtmlBuilder builder = new SafeHtmlBuilder();
        final String value;
        final String commonStyles = "font-weight:bold";
        if (row.isOk()) {
            value = "OK";
            builder.appendHtmlConstant("<span style=\"color:green;" + commonStyles + "\">");
        } else {
            value = "Missing";
            builder.appendHtmlConstant("<span style=\"color:red;" + commonStyles + "\">");
        }
        builder.appendEscaped(value);
        builder.appendHtmlConstant("</span>");
        return builder.toSafeHtml();
    }

    void setFilterInput(final String filterInput) {
        this.criteria.setPartialName(filterInput);
        // Changing the filter means any existing offset is wrong, so we need to reset to the initial state
        resetRange();
    }

    void clearFilterInput() {
        this.criteria.setPartialName(null);
        // Changing the filter means any existing offset is wrong, so we need to reset to the initial state
        resetRange();
    }

    private void resetRange() {
        getView().getDataDisplay().setVisibleRange(new Range(0, DEFAULT_PAGE_SIZE));
    }

    void refresh() {
        this.dataProvider.refresh();
    }
}<|MERGE_RESOLUTION|>--- conflicted
+++ resolved
@@ -68,7 +68,6 @@
     private Map<String, Preset> typeToSvgMap = new HashMap<>();
 
     @Inject
-<<<<<<< HEAD
     public DependenciesPresenter(final EventBus eventBus,
                                  final PagerView view,
                                  final RestFactory restFactory) {
@@ -77,10 +76,6 @@
         dataGrid = new MyDataGrid<>(100);
         view.setDataWidget(dataGrid);
 
-=======
-    public DependenciesPresenter(final EventBus eventBus, final RestFactory restFactory) {
-        super(eventBus, new DataGridViewImpl<>(false, DEFAULT_PAGE_SIZE));
->>>>>>> aa2c52c7
         this.restFactory = restFactory;
         criteria = new DependencyCriteria();
 
@@ -107,101 +102,61 @@
     private void initColumns() {
 
         // From (Icon)
-<<<<<<< HEAD
         dataGrid.addColumn(DataGridUtil.svgPresetColumnBuilder(false, (Dependency row) ->
-                        getDocTypeIcon(row.getFrom()))
-=======
-        getView().addColumn(DataGridUtil.svgPresetColumnBuilder(false, (Dependency row) ->
                                 getDocTypeIcon(row.getFrom()))
->>>>>>> aa2c52c7
                         .build(),
                 "<br/>",
                 ColumnSizeConstants.ICON_COL);
 
         // From (Type)
-<<<<<<< HEAD
-        dataGrid.addResizableColumn(DataGridUtil.textColumnBuilder((Dependency row) ->
-                        getValue(row, Dependency::getFrom, DocRef::getType))
-=======
-        getView().addResizableColumn(DataGridUtil.textColumnBuilder((Dependency row) ->
+        dataGrid.addResizableColumn(DataGridUtil.textColumnBuilder((Dependency row) ->
                                 getValue(row, Dependency::getFrom, DocRef::getType))
->>>>>>> aa2c52c7
                         .withSorting(DependencyCriteria.FIELD_FROM_TYPE, true)
                         .build(),
                 DependencyCriteria.FIELD_FROM_TYPE,
                 COL_WIDTH_TYPE);
 
         // From (Name)
-<<<<<<< HEAD
-        dataGrid.addResizableColumn(DataGridUtil.textColumnBuilder((Dependency row) ->
-                        getValue(row, Dependency::getFrom, DocRef::getName))
-=======
-        getView().addResizableColumn(DataGridUtil.textColumnBuilder((Dependency row) ->
+        dataGrid.addResizableColumn(DataGridUtil.textColumnBuilder((Dependency row) ->
                                 getValue(row, Dependency::getFrom, DocRef::getName))
->>>>>>> aa2c52c7
                         .withSorting(DependencyCriteria.FIELD_FROM_NAME, true)
                         .build(),
                 DependencyCriteria.FIELD_FROM_NAME,
                 COL_WIDTH_NAME);
 
         // From (UUID)
-<<<<<<< HEAD
         dataGrid.addResizableColumn(DataGridUtil.htmlColumnBuilder((Dependency row) ->
-                        getUUID(row, Dependency::getFrom))
-=======
-        getView().addResizableColumn(DataGridUtil.htmlColumnBuilder((Dependency row) ->
                                 getUUID(row, Dependency::getFrom))
->>>>>>> aa2c52c7
                         .build(),
                 DependencyCriteria.FIELD_FROM_UUID,
                 COL_WIDTH_UUID);
 
         // To (Icon)
-<<<<<<< HEAD
         dataGrid.addColumn(DataGridUtil.svgPresetColumnBuilder(false, (Dependency row) ->
-                        getDocTypeIcon(row.getTo()))
-=======
-        getView().addColumn(DataGridUtil.svgPresetColumnBuilder(false, (Dependency row) ->
                                 getDocTypeIcon(row.getTo()))
->>>>>>> aa2c52c7
                         .build(),
                 "<br/>",
                 ColumnSizeConstants.ICON_COL);
 
         // To (Type)
-<<<<<<< HEAD
-        dataGrid.addResizableColumn(DataGridUtil.textColumnBuilder((Dependency row) ->
-                        getValue(row, Dependency::getTo, DocRef::getType))
-=======
-        getView().addResizableColumn(DataGridUtil.textColumnBuilder((Dependency row) ->
+        dataGrid.addResizableColumn(DataGridUtil.textColumnBuilder((Dependency row) ->
                                 getValue(row, Dependency::getTo, DocRef::getType))
->>>>>>> aa2c52c7
                         .withSorting(DependencyCriteria.FIELD_TO_TYPE, true)
                         .build(),
                 DependencyCriteria.FIELD_TO_TYPE,
                 COL_WIDTH_TYPE);
 
         // To (Name)
-<<<<<<< HEAD
-        dataGrid.addResizableColumn(DataGridUtil.textColumnBuilder((Dependency row) ->
-                        getValue(row, Dependency::getTo, DocRef::getName))
-=======
-        getView().addResizableColumn(DataGridUtil.textColumnBuilder((Dependency row) ->
+        dataGrid.addResizableColumn(DataGridUtil.textColumnBuilder((Dependency row) ->
                                 getValue(row, Dependency::getTo, DocRef::getName))
->>>>>>> aa2c52c7
                         .withSorting(DependencyCriteria.FIELD_TO_NAME, true)
                         .build(),
                 DependencyCriteria.FIELD_TO_NAME,
                 COL_WIDTH_NAME);
 
         // To (UUID)
-<<<<<<< HEAD
         dataGrid.addResizableColumn(DataGridUtil.htmlColumnBuilder((Dependency row) ->
-                        getUUID(row, Dependency::getTo))
-=======
-        getView().addResizableColumn(DataGridUtil.htmlColumnBuilder((Dependency row) ->
                                 getUUID(row, Dependency::getTo))
->>>>>>> aa2c52c7
                         .build(),
                 DependencyCriteria.FIELD_TO_UUID,
                 COL_WIDTH_UUID);
@@ -306,7 +261,7 @@
     }
 
     private void resetRange() {
-        getView().getDataDisplay().setVisibleRange(new Range(0, DEFAULT_PAGE_SIZE));
+        dataGrid.setVisibleRange(new Range(0, DEFAULT_PAGE_SIZE));
     }
 
     void refresh() {
