/*
 * Copyright 2016 Crown Copyright
 *
 * Licensed under the Apache License, Version 2.0 (the "License");
 * you may not use this file except in compliance with the License.
 * You may obtain a copy of the License at
 *
 *     http://www.apache.org/licenses/LICENSE-2.0
 *
 * Unless required by applicable law or agreed to in writing, software
 * distributed under the License is distributed on an "AS IS" BASIS,
 * WITHOUT WARRANTIES OR CONDITIONS OF ANY KIND, either express or implied.
 * See the License for the specific language governing permissions and
 * limitations under the License.
 */

package stroom.importexport.client.presenter;

import stroom.data.client.presenter.ColumnSizeConstants;
import stroom.data.client.presenter.CriteriaUtil;
import stroom.data.client.presenter.RestDataProvider;
import stroom.data.grid.client.DataGridView;
import stroom.data.grid.client.DataGridViewImpl;
import stroom.dispatch.client.Rest;
import stroom.dispatch.client.RestFactory;
import stroom.docref.DocRef;
import stroom.explorer.shared.DocumentType;
import stroom.explorer.shared.DocumentTypes;
import stroom.explorer.shared.ExplorerResource;
import stroom.importexport.shared.ContentResource;
import stroom.importexport.shared.Dependency;
import stroom.importexport.shared.DependencyCriteria;
import stroom.svg.client.Preset;
import stroom.svg.client.SvgPresets;
import stroom.util.client.DataGridUtil;
import stroom.util.shared.ResultPage;

import com.google.gwt.core.client.GWT;
import com.google.gwt.safehtml.shared.SafeHtml;
import com.google.gwt.safehtml.shared.SafeHtmlBuilder;
import com.google.gwt.view.client.Range;
import com.google.inject.Inject;
import com.google.web.bindery.event.shared.EventBus;
import com.gwtplatform.mvp.client.MyPresenterWidget;

import java.util.HashMap;
import java.util.Map;
import java.util.function.Consumer;
import java.util.function.Function;
import java.util.stream.Collectors;

public class DependenciesPresenter extends MyPresenterWidget<DataGridView<Dependency>> {

    private static final ContentResource CONTENT_RESOURCE = GWT.create(ContentResource.class);
    private static final ExplorerResource EXPLORER_RESOURCE = GWT.create(ExplorerResource.class);
    public static final int DEFAULT_PAGE_SIZE = 100;

    private static final int COL_WIDTH_TYPE = 120;
    private static final int COL_WIDTH_NAME = 300;
    private static final int COL_WIDTH_UUID = 270;

    private final RestFactory restFactory;
    private final DependencyCriteria criteria;
    private final RestDataProvider<Dependency, ResultPage<Dependency>> dataProvider;

    // Holds all the doc type icons
    private Map<String, Preset> typeToSvgMap = new HashMap<>();

    @Inject
    public DependenciesPresenter(final EventBus eventBus, final RestFactory restFactory) {
        super(eventBus, new DataGridViewImpl<>(false, DEFAULT_PAGE_SIZE));
        this.restFactory = restFactory;
        criteria = new DependencyCriteria();

        refreshDocTypeIcons();

        dataProvider = new RestDataProvider<Dependency, ResultPage<Dependency>>(eventBus) {
            @Override
            protected void exec(final Range range,
                                final Consumer<ResultPage<Dependency>> dataConsumer,
                                final Consumer<Throwable> throwableConsumer) {
                CriteriaUtil.setRange(criteria, range);
                final Rest<ResultPage<Dependency>> rest = restFactory.create();
                rest
                        .onSuccess(dataConsumer)
                        .onFailure(throwableConsumer)
                        .call(CONTENT_RESOURCE)
                        .fetchDependencies(criteria);
            }
        };
        dataProvider.addDataDisplay(getView().getDataDisplay());
        initColumns();
    }

    private void initColumns() {

        // From (Icon)
        getView().addColumn(DataGridUtil.svgPresetColumnBuilder(false, (Dependency row) ->
                                getDocTypeIcon(row.getFrom()))
                        .build(),
                "<br/>",
                ColumnSizeConstants.ICON_COL);

        // From (Type)
        getView().addResizableColumn(DataGridUtil.textColumnBuilder((Dependency row) ->
                                getValue(row, Dependency::getFrom, DocRef::getType))
                        .withSorting(DependencyCriteria.FIELD_FROM_TYPE, true)
                        .build(),
                DependencyCriteria.FIELD_FROM_TYPE,
                COL_WIDTH_TYPE);

        // From (Name)
        getView().addResizableColumn(DataGridUtil.textColumnBuilder((Dependency row) ->
                                getValue(row, Dependency::getFrom, DocRef::getName))
                        .withSorting(DependencyCriteria.FIELD_FROM_NAME, true)
                        .build(),
                DependencyCriteria.FIELD_FROM_NAME,
                COL_WIDTH_NAME);

        // From (UUID)
        getView().addResizableColumn(DataGridUtil.htmlColumnBuilder((Dependency row) ->
                                getUUID(row, Dependency::getFrom))
                        .build(),
                DependencyCriteria.FIELD_FROM_UUID,
                COL_WIDTH_UUID);

        // To (Icon)
        getView().addColumn(DataGridUtil.svgPresetColumnBuilder(false, (Dependency row) ->
                                getDocTypeIcon(row.getTo()))
                        .build(),
                "<br/>",
                ColumnSizeConstants.ICON_COL);

        // To (Type)
        getView().addResizableColumn(DataGridUtil.textColumnBuilder((Dependency row) ->
                                getValue(row, Dependency::getTo, DocRef::getType))
                        .withSorting(DependencyCriteria.FIELD_TO_TYPE, true)
                        .build(),
                DependencyCriteria.FIELD_TO_TYPE,
                COL_WIDTH_TYPE);

        // To (Name)
        getView().addResizableColumn(DataGridUtil.textColumnBuilder((Dependency row) ->
                                getValue(row, Dependency::getTo, DocRef::getName))
                        .withSorting(DependencyCriteria.FIELD_TO_NAME, true)
                        .build(),
                DependencyCriteria.FIELD_TO_NAME,
                COL_WIDTH_NAME);

        // To (UUID)
        getView().addResizableColumn(DataGridUtil.htmlColumnBuilder((Dependency row) ->
                                getUUID(row, Dependency::getTo))
                        .build(),
                DependencyCriteria.FIELD_TO_UUID,
                COL_WIDTH_UUID);

        // Status
        getView().addResizableColumn(DataGridUtil.htmlColumnBuilder(this::getStatusValue)
                        .withSorting(DependencyCriteria.FIELD_STATUS, false)
                        .centerAligned()
                        .build(),
                DataGridUtil.createCenterAlignedHeader(DependencyCriteria.FIELD_STATUS),
                60);

        DataGridUtil.addEndColumn(getView());
        DataGridUtil.addColumnSortHandler(getView(), criteria, dataProvider::refresh);
    }

    private void refreshDocTypeIcons() {

        // Hold map of doc type icons keyed on type to save constructing for each row
        final Rest<DocumentTypes> rest = restFactory.create();
        rest
<<<<<<< HEAD
                .onSuccess(documentTypes ->
                        typeToSvgMap = documentTypes.getVisibleTypes().stream()
                                .collect(Collectors.toMap(
                                        DocumentType::getType,
                                        documentType ->
                                                new Preset(
                                                        documentType.getIconClassName(),
                                                        documentType.getDisplayType(),
                                                        true))))
=======
                .onSuccess(documentTypes -> {
                    typeToSvgMap = documentTypes.getVisibleTypes().stream()
                            .collect(Collectors.toMap(
                                    DocumentType::getType,
                                    documentType ->
                                            new SvgPreset(
                                                    ImageUtil.getImageURL() + documentType.getIconUrl(),
                                                    documentType.getDisplayType(),
                                                    true)));

                    // Special case for Searchable as it is not a normal doc type
                    // Not ideal defining it here but adding it fetchDocumentTypes causes problems
                    // with the explorer context menus.
                    typeToSvgMap.putIfAbsent(
                            "Searchable",
                            new SvgPreset(
                                    ImageUtil.getImageURL() + DocumentType.DOC_IMAGE_URL + "searchable.svg",
                                    "Searchable",
                                    true));
                })
>>>>>>> bd5a437c
                .call(EXPLORER_RESOURCE)
                .fetchDocumentTypes();
    }

    private String getValue(final Dependency row,
                            final Function<Dependency, DocRef> docRefExtractor,
                            final Function<DocRef, String> valueExtractor) {

        final DocRef docRef = docRefExtractor.apply(row);

        if (docRef != null) {
            return valueExtractor.apply(docRef);
        } else {
            return null;
        }
    }

    private SafeHtml getUUID(final Dependency row,
                             final Function<Dependency, DocRef> docRefExtractor) {

        final DocRef docRef = docRefExtractor.apply(row);
        final String uuid = docRef != null
                ? docRef.getUuid()
                : null;

        final SafeHtmlBuilder builder = new SafeHtmlBuilder();
        builder.appendHtmlConstant("<span style=\"color:grey\">");
        builder.appendEscaped(uuid);
        builder.appendHtmlConstant("</span>");
        return builder.toSafeHtml();
    }

    private Preset getDocTypeIcon(final DocRef docRef) {
        if (docRef != null && docRef.getType() != null && !docRef.getType().isEmpty()) {
            final Preset svgPreset = typeToSvgMap.get(docRef.getType());
            if (svgPreset != null) {
                return svgPreset;
            } else {
                return SvgPresets.ALERT.title("Unknown Document Type");
            }
        } else {
            return SvgPresets.ALERT.title("Unknown Document Type");
        }
    }

    private SafeHtml getStatusValue(final Dependency row) {
        final SafeHtmlBuilder builder = new SafeHtmlBuilder();
        final String value;
        final String commonStyles = "font-weight:bold";
        if (row.isOk()) {
            value = "OK";
            builder.appendHtmlConstant("<span style=\"color:green;" + commonStyles + "\">");
        } else {
            value = "Missing";
            builder.appendHtmlConstant("<span style=\"color:red;" + commonStyles + "\">");
        }
        builder.appendEscaped(value);
        builder.appendHtmlConstant("</span>");
        return builder.toSafeHtml();
    }

    void setFilterInput(final String filterInput) {
        this.criteria.setPartialName(filterInput);
        // Changing the filter means any existing offset is wrong, so we need to reset to the initial state
        resetRange();
    }

    void clearFilterInput() {
        this.criteria.setPartialName(null);
        // Changing the filter means any existing offset is wrong, so we need to reset to the initial state
        resetRange();
    }

    private void resetRange() {
        getView().getDataDisplay().setVisibleRange(new Range(0, DEFAULT_PAGE_SIZE));
    }

    void refresh() {
        this.dataProvider.refresh();
    }
}<|MERGE_RESOLUTION|>--- conflicted
+++ resolved
@@ -171,24 +171,13 @@
         // Hold map of doc type icons keyed on type to save constructing for each row
         final Rest<DocumentTypes> rest = restFactory.create();
         rest
-<<<<<<< HEAD
-                .onSuccess(documentTypes ->
-                        typeToSvgMap = documentTypes.getVisibleTypes().stream()
-                                .collect(Collectors.toMap(
-                                        DocumentType::getType,
-                                        documentType ->
-                                                new Preset(
-                                                        documentType.getIconClassName(),
-                                                        documentType.getDisplayType(),
-                                                        true))))
-=======
                 .onSuccess(documentTypes -> {
                     typeToSvgMap = documentTypes.getVisibleTypes().stream()
                             .collect(Collectors.toMap(
                                     DocumentType::getType,
                                     documentType ->
-                                            new SvgPreset(
-                                                    ImageUtil.getImageURL() + documentType.getIconUrl(),
+                                            new Preset(
+                                                    documentType.getIconClassName(),
                                                     documentType.getDisplayType(),
                                                     true)));
 
@@ -197,12 +186,11 @@
                     // with the explorer context menus.
                     typeToSvgMap.putIfAbsent(
                             "Searchable",
-                            new SvgPreset(
-                                    ImageUtil.getImageURL() + DocumentType.DOC_IMAGE_URL + "searchable.svg",
+                            new Preset(
+                                    DocumentType.DOC_IMAGE_CLASS_NAME + "searchable",
                                     "Searchable",
                                     true));
                 })
->>>>>>> bd5a437c
                 .call(EXPLORER_RESOURCE)
                 .fetchDocumentTypes();
     }
