/*
 * Copyright 2016 Crown Copyright
 *
 * Licensed under the Apache License, Version 2.0 (the "License");
 * you may not use this file except in compliance with the License.
 * You may obtain a copy of the License at
 *
 *     http://www.apache.org/licenses/LICENSE-2.0
 *
 * Unless required by applicable law or agreed to in writing, software
 * distributed under the License is distributed on an "AS IS" BASIS,
 * WITHOUT WARRANTIES OR CONDITIONS OF ANY KIND, either express or implied.
 * See the License for the specific language governing permissions and
 * limitations under the License.
 */

package stroom.importexport.client.presenter;

import stroom.data.client.presenter.ColumnSizeConstants;
import stroom.data.client.presenter.CriteriaUtil;
import stroom.data.client.presenter.RestDataProvider;
import stroom.data.grid.client.DataGridView;
import stroom.data.grid.client.DataGridViewImpl;
import stroom.dispatch.client.Rest;
import stroom.dispatch.client.RestFactory;
import stroom.docref.DocRef;
import stroom.explorer.shared.DocumentType;
import stroom.explorer.shared.DocumentTypes;
import stroom.explorer.shared.ExplorerResource;
import stroom.importexport.shared.ContentResource;
import stroom.importexport.shared.Dependency;
import stroom.importexport.shared.DependencyCriteria;
import stroom.svg.client.Preset;
import stroom.svg.client.SvgPresets;
import stroom.util.client.DataGridUtil;
import stroom.util.shared.ResultPage;

import com.google.gwt.core.client.GWT;
import com.google.gwt.safehtml.shared.SafeHtml;
import com.google.gwt.safehtml.shared.SafeHtmlBuilder;
import com.google.gwt.view.client.Range;
import com.google.inject.Inject;
import com.google.web.bindery.event.shared.EventBus;
import com.gwtplatform.mvp.client.MyPresenterWidget;

import java.util.HashMap;
import java.util.Map;
import java.util.function.Consumer;
import java.util.function.Function;
import java.util.stream.Collectors;

public class DependenciesPresenter extends MyPresenterWidget<DataGridView<Dependency>> {

    private static final ContentResource CONTENT_RESOURCE = GWT.create(ContentResource.class);
    private static final ExplorerResource EXPLORER_RESOURCE = GWT.create(ExplorerResource.class);
    public static final int DEFAULT_PAGE_SIZE = 100;

    private static final int COL_WIDTH_TYPE = 120;
    private static final int COL_WIDTH_NAME = 300;
    private static final int COL_WIDTH_UUID = 270;

    private static final Preset SEARCHABLE_PRESET = new Preset(
            DocumentType.DOC_IMAGE_CLASS_NAME + "searchable.svg",
            "Searchable",
            true);

    private final RestFactory restFactory;
    private final DependencyCriteria criteria;
    private final RestDataProvider<Dependency, ResultPage<Dependency>> dataProvider;

    // Holds all the doc type icons
    private Map<String, Preset> typeToSvgMap = new HashMap<>();

    @Inject
    public DependenciesPresenter(final EventBus eventBus, final RestFactory restFactory) {
        super(eventBus, new DataGridViewImpl<>(false, DEFAULT_PAGE_SIZE));
        this.restFactory = restFactory;
        criteria = new DependencyCriteria();

        refreshDocTypeIcons();

        dataProvider = new RestDataProvider<Dependency, ResultPage<Dependency>>(eventBus) {
            @Override
            protected void exec(final Range range,
                                final Consumer<ResultPage<Dependency>> dataConsumer,
                                final Consumer<Throwable> throwableConsumer) {
                CriteriaUtil.setRange(criteria, range);
                final Rest<ResultPage<Dependency>> rest = restFactory.create();
                rest
                        .onSuccess(dataConsumer)
                        .onFailure(throwableConsumer)
                        .call(CONTENT_RESOURCE)
                        .fetchDependencies(criteria);
            }
        };
        dataProvider.addDataDisplay(getView().getDataDisplay());
        initColumns();
    }

    private void initColumns() {

        // From (Icon)
        getView().addColumn(DataGridUtil.svgPresetColumnBuilder(false, (Dependency row) ->
                                getDocTypeIcon(row.getFrom()))
                        .build(),
                "<br/>",
                ColumnSizeConstants.ICON_COL);

        // From (Type)
        getView().addResizableColumn(DataGridUtil.textColumnBuilder((Dependency row) ->
                                getValue(row, Dependency::getFrom, DocRef::getType))
                        .withSorting(DependencyCriteria.FIELD_FROM_TYPE, true)
                        .build(),
                DependencyCriteria.FIELD_FROM_TYPE,
                COL_WIDTH_TYPE);

        // From (Name)
        getView().addResizableColumn(DataGridUtil.textColumnBuilder((Dependency row) ->
                                getValue(row, Dependency::getFrom, DocRef::getName))
                        .withSorting(DependencyCriteria.FIELD_FROM_NAME, true)
                        .build(),
                DependencyCriteria.FIELD_FROM_NAME,
                COL_WIDTH_NAME);

        // From (UUID)
        getView().addResizableColumn(DataGridUtil.htmlColumnBuilder((Dependency row) ->
                                getUUID(row, Dependency::getFrom))
                        .build(),
                DependencyCriteria.FIELD_FROM_UUID,
                COL_WIDTH_UUID);

        // To (Icon)
        getView().addColumn(DataGridUtil.svgPresetColumnBuilder(false, (Dependency row) ->
                                getDocTypeIcon(row.getTo()))
                        .build(),
                "<br/>",
                ColumnSizeConstants.ICON_COL);

        // To (Type)
        getView().addResizableColumn(DataGridUtil.textColumnBuilder((Dependency row) ->
                                getValue(row, Dependency::getTo, DocRef::getType))
                        .withSorting(DependencyCriteria.FIELD_TO_TYPE, true)
                        .build(),
                DependencyCriteria.FIELD_TO_TYPE,
                COL_WIDTH_TYPE);

        // To (Name)
        getView().addResizableColumn(DataGridUtil.textColumnBuilder((Dependency row) ->
                                getValue(row, Dependency::getTo, DocRef::getName))
                        .withSorting(DependencyCriteria.FIELD_TO_NAME, true)
                        .build(),
                DependencyCriteria.FIELD_TO_NAME,
                COL_WIDTH_NAME);

        // To (UUID)
        getView().addResizableColumn(DataGridUtil.htmlColumnBuilder((Dependency row) ->
                                getUUID(row, Dependency::getTo))
                        .build(),
                DependencyCriteria.FIELD_TO_UUID,
                COL_WIDTH_UUID);

        // Status
        getView().addResizableColumn(DataGridUtil.htmlColumnBuilder(this::getStatusValue)
                        .withSorting(DependencyCriteria.FIELD_STATUS, false)
                        .centerAligned()
                        .build(),
                DataGridUtil.createCenterAlignedHeader(DependencyCriteria.FIELD_STATUS),
                60);

        DataGridUtil.addEndColumn(getView());
        DataGridUtil.addColumnSortHandler(getView(), criteria, dataProvider::refresh);
    }

    private void refreshDocTypeIcons() {

        // Hold map of doc type icons keyed on type to save constructing for each row
        final Rest<DocumentTypes> rest = restFactory.create();
        rest
                .onSuccess(documentTypes -> {
                    typeToSvgMap = documentTypes.getVisibleTypes().stream()
                            .collect(Collectors.toMap(
                                    DocumentType::getType,
                                    documentType ->
<<<<<<< HEAD
                                            new Preset(
                                                    documentType.getIconClassName(),
=======
                                                new Preset(
                                                        documentType.getIconClassName(),
>>>>>>> b5715cd9
                                                    documentType.getDisplayType(),
                                                    true)));

                    // Special case for Searchable as it is not a normal doc type
                    // Not ideal defining it here but adding it fetchDocumentTypes causes problems
                    // with the explorer context menus.
                    typeToSvgMap.putIfAbsent(
                            "Searchable",
<<<<<<< HEAD
                            new Preset(
                                    DocumentType.DOC_IMAGE_CLASS_NAME + "searchable",
                                    "Searchable",
                                    true));
=======
                            SEARCHABLE_PRESET);
>>>>>>> b5715cd9
                })
                .call(EXPLORER_RESOURCE)
                .fetchDocumentTypes();
    }

    private String getValue(final Dependency row,
                            final Function<Dependency, DocRef> docRefExtractor,
                            final Function<DocRef, String> valueExtractor) {

        final DocRef docRef = docRefExtractor.apply(row);

        if (docRef != null) {
            return valueExtractor.apply(docRef);
        } else {
            return null;
        }
    }

    private SafeHtml getUUID(final Dependency row,
                             final Function<Dependency, DocRef> docRefExtractor) {

        final DocRef docRef = docRefExtractor.apply(row);
        final String uuid = docRef != null
                ? docRef.getUuid()
                : null;

        final SafeHtmlBuilder builder = new SafeHtmlBuilder();
        builder.appendHtmlConstant("<span style=\"color:grey\">");
        builder.appendEscaped(uuid);
        builder.appendHtmlConstant("</span>");
        return builder.toSafeHtml();
    }

    private Preset getDocTypeIcon(final DocRef docRef) {
        if (docRef != null && docRef.getType() != null && !docRef.getType().isEmpty()) {
            final Preset svgPreset = typeToSvgMap.get(docRef.getType());
            if (svgPreset != null) {
                return svgPreset;
            } else {
                return SvgPresets.ALERT.title("Unknown Document Type");
            }
        } else {
            return SvgPresets.ALERT.title("Unknown Document Type");
        }
    }

    private SafeHtml getStatusValue(final Dependency row) {
        final SafeHtmlBuilder builder = new SafeHtmlBuilder();
        final String value;
        final String commonStyles = "font-weight:bold";
        if (row.isOk()) {
            value = "OK";
            builder.appendHtmlConstant("<span style=\"color:green;" + commonStyles + "\">");
        } else {
            value = "Missing";
            builder.appendHtmlConstant("<span style=\"color:red;" + commonStyles + "\">");
        }
        builder.appendEscaped(value);
        builder.appendHtmlConstant("</span>");
        return builder.toSafeHtml();
    }

    void setFilterInput(final String filterInput) {
        this.criteria.setPartialName(filterInput);
        // Changing the filter means any existing offset is wrong, so we need to reset to the initial state
        resetRange();
    }

    void clearFilterInput() {
        this.criteria.setPartialName(null);
        // Changing the filter means any existing offset is wrong, so we need to reset to the initial state
        resetRange();
    }

    private void resetRange() {
        getView().getDataDisplay().setVisibleRange(new Range(0, DEFAULT_PAGE_SIZE));
    }

    void refresh() {
        this.dataProvider.refresh();
    }
}<|MERGE_RESOLUTION|>--- conflicted
+++ resolved
@@ -181,13 +181,8 @@
                             .collect(Collectors.toMap(
                                     DocumentType::getType,
                                     documentType ->
-<<<<<<< HEAD
                                             new Preset(
                                                     documentType.getIconClassName(),
-=======
-                                                new Preset(
-                                                        documentType.getIconClassName(),
->>>>>>> b5715cd9
                                                     documentType.getDisplayType(),
                                                     true)));
 
@@ -196,14 +191,7 @@
                     // with the explorer context menus.
                     typeToSvgMap.putIfAbsent(
                             "Searchable",
-<<<<<<< HEAD
-                            new Preset(
-                                    DocumentType.DOC_IMAGE_CLASS_NAME + "searchable",
-                                    "Searchable",
-                                    true));
-=======
                             SEARCHABLE_PRESET);
->>>>>>> b5715cd9
                 })
                 .call(EXPLORER_RESOURCE)
                 .fetchDocumentTypes();
