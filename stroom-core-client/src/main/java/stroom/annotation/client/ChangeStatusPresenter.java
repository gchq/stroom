/*
 * Copyright 2016 Crown Copyright
 *
 * Licensed under the Apache License, Version 2.0 (the "License");
 * you may not use this file except in compliance with the License.
 * You may obtain a copy of the License at
 *
 *     http://www.apache.org/licenses/LICENSE-2.0
 *
 * Unless required by applicable law or agreed to in writing, software
 * distributed under the License is distributed on an "AS IS" BASIS,
 * WITHOUT WARRANTIES OR CONDITIONS OF ANY KIND, either express or implied.
 * See the License for the specific language governing permissions and
 * limitations under the License.
 */

package stroom.annotation.client;

import stroom.annotation.client.ChangeStatusPresenter.ChangeStatusView;
import stroom.annotation.shared.AnnotationResource;
import stroom.annotation.shared.SetStatusRequest;
import stroom.dispatch.client.Rest;
import stroom.dispatch.client.RestFactory;
import stroom.widget.popup.client.event.HidePopupEvent;
import stroom.widget.popup.client.event.ShowPopupEvent;
import stroom.widget.popup.client.presenter.PopupPosition;
import stroom.widget.popup.client.presenter.PopupSize;
import stroom.widget.popup.client.presenter.PopupType;

import com.google.gwt.core.client.GWT;
import com.google.gwt.dom.client.Element;
import com.google.gwt.user.client.ui.Focus;
import com.google.inject.Inject;
import com.google.web.bindery.event.shared.EventBus;
import com.gwtplatform.mvp.client.HasUiHandlers;
import com.gwtplatform.mvp.client.MyPresenterWidget;
import com.gwtplatform.mvp.client.View;

import java.util.List;
import java.util.Objects;

public class ChangeStatusPresenter extends MyPresenterWidget<ChangeStatusView>
        implements ChangeStatusUiHandlers {

    private final RestFactory restFactory;
<<<<<<< HEAD
    private final ChooserPresenter<String> statusPresenter;
    private List<Long> annotationIdList;
=======
    private final ChooserPresenter statusPresenter;
>>>>>>> 9519a1db
    private String currentStatus;

    @Inject
    public ChangeStatusPresenter(final EventBus eventBus,
                                 final ChangeStatusView view,
                                 final RestFactory restFactory,
                                 final ChooserPresenter<String> statusPresenter) {
        super(eventBus, view);
        this.restFactory = restFactory;
        this.statusPresenter = statusPresenter;
        getView().setUiHandlers(this);
    }

    @Override
    protected void onBind() {
        super.onBind();

        registerHandler(statusPresenter.addDataSelectionHandler(e -> {
            final String selected = statusPresenter.getSelected();
            changeStatus(selected);
        }));
    }

    public void show(final List<Long> annotationIdList) {
        if (currentStatus == null) {
            final AnnotationResource annotationResource = GWT.create(AnnotationResource.class);
            final Rest<List<String>> rest = restFactory.create();
            rest.onSuccess(values -> {
                if (currentStatus == null && values != null && values.size() > 0) {
                    changeStatus(values.get(0));
                }
            }).call(annotationResource).getStatus(null);
        }

        ShowPopupEvent.builder(this)
                .popupType(PopupType.OK_CANCEL_DIALOG)
                .popupSize(PopupSize.resizableX(300))
                .caption("Change Status")
                .onShow(e -> getView().focus())
                .onHideRequest(e -> {
                    if (e.isOk()) {
                        final AnnotationResource annotationResource = GWT.create(AnnotationResource.class);
                        final Rest<Integer> rest = restFactory.create();

                        final SetStatusRequest request = new SetStatusRequest(annotationIdList, currentStatus);
                        rest.onSuccess(values -> GWT.log("Updated " + values + " annotations"))
                                .call(annotationResource)
                                .setStatus(request);
                    }
                    e.hide();
                })
                .fire();
    }

    private void changeStatus(final String selected) {
        if (!Objects.equals(currentStatus, selected)) {
            currentStatus = selected;
            getView().setStatus(selected);
            HidePopupEvent.builder(statusPresenter).fire();
        }
    }

    @Override
    public void showStatusChooser(final Element element) {
        statusPresenter.setDataSupplier((filter, consumer) -> {
            final AnnotationResource annotationResource = GWT.create(AnnotationResource.class);
            final Rest<List<String>> rest = restFactory.create();
            rest.onSuccess(consumer).call(annotationResource).getStatus(filter);
        });
        statusPresenter.clearFilter();
        statusPresenter.setSelected(currentStatus);
        final PopupPosition popupPosition = new PopupPosition(element.getAbsoluteLeft() - 1,
                element.getAbsoluteTop() + element.getClientHeight() + 2);
        ShowPopupEvent.builder(statusPresenter)
                .popupType(PopupType.POPUP)
                .popupPosition(popupPosition)
                .addAutoHidePartner(element)
                .onShow(e -> statusPresenter.focus())
                .fire();
    }

    public interface ChangeStatusView extends View, Focus, HasUiHandlers<ChangeStatusUiHandlers> {

        void setStatus(String status);
    }
}<|MERGE_RESOLUTION|>--- conflicted
+++ resolved
@@ -43,12 +43,7 @@
         implements ChangeStatusUiHandlers {
 
     private final RestFactory restFactory;
-<<<<<<< HEAD
     private final ChooserPresenter<String> statusPresenter;
-    private List<Long> annotationIdList;
-=======
-    private final ChooserPresenter statusPresenter;
->>>>>>> 9519a1db
     private String currentStatus;
 
     @Inject
