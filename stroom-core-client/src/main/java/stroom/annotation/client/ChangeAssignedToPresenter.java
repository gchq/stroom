/*
 * Copyright 2016 Crown Copyright
 *
 * Licensed under the Apache License, Version 2.0 (the "License");
 * you may not use this file except in compliance with the License.
 * You may obtain a copy of the License at
 *
 *     http://www.apache.org/licenses/LICENSE-2.0
 *
 * Unless required by applicable law or agreed to in writing, software
 * distributed under the License is distributed on an "AS IS" BASIS,
 * WITHOUT WARRANTIES OR CONDITIONS OF ANY KIND, either express or implied.
 * See the License for the specific language governing permissions and
 * limitations under the License.
 */

package stroom.annotation.client;

import stroom.annotation.client.ChangeAssignedToPresenter.ChangeAssignedToView;
import stroom.annotation.shared.AnnotationResource;
import stroom.annotation.shared.SetAssignedToRequest;
import stroom.dispatch.client.Rest;
import stroom.dispatch.client.RestFactory;
import stroom.security.client.api.ClientSecurityContext;
import stroom.security.shared.UserResource;
import stroom.util.shared.UserName;
import stroom.widget.popup.client.event.HidePopupEvent;
import stroom.widget.popup.client.event.ShowPopupEvent;
import stroom.widget.popup.client.presenter.PopupPosition;
import stroom.widget.popup.client.presenter.PopupSize;
import stroom.widget.popup.client.presenter.PopupType;

import com.google.gwt.core.client.GWT;
import com.google.gwt.dom.client.Element;
import com.google.gwt.user.client.ui.Focus;
import com.google.inject.Inject;
import com.google.web.bindery.event.shared.EventBus;
import com.gwtplatform.mvp.client.HasUiHandlers;
import com.gwtplatform.mvp.client.MyPresenterWidget;
import com.gwtplatform.mvp.client.View;

import java.util.List;
import java.util.Objects;

public class ChangeAssignedToPresenter extends MyPresenterWidget<ChangeAssignedToView>
        implements ChangeAssignedToUiHandlers {

    private final RestFactory restFactory;
    private final ChooserPresenter<UserName> assignedToPresenter;
    private final ClientSecurityContext clientSecurityContext;
<<<<<<< HEAD
    private List<Long> annotationIdList;
    private UserName currentAssignedTo;
=======
    private String currentAssignedTo;
>>>>>>> 9519a1db

    @Inject
    public ChangeAssignedToPresenter(final EventBus eventBus,
                                     final ChangeAssignedToView view,
                                     final RestFactory restFactory,
                                     final ChooserPresenter<UserName> assignedToPresenter,
                                     final ClientSecurityContext clientSecurityContext) {
        super(eventBus, view);
        this.restFactory = restFactory;
        this.assignedToPresenter = assignedToPresenter;
        this.clientSecurityContext = clientSecurityContext;
        getView().setUiHandlers(this);
    }

    @Override
    protected void onBind() {
        super.onBind();

        registerHandler(assignedToPresenter.addDataSelectionHandler(e -> {
            final UserName selected = assignedToPresenter.getSelected();
            changeAssignedTo(selected);
        }));
    }

    public void show(final List<Long> annotationIdList) {
        ShowPopupEvent.builder(this)
                .popupType(PopupType.OK_CANCEL_DIALOG)
                .popupSize(PopupSize.resizableX(500))
                .caption("Change Assigned To")
                .onShow(e -> getView().focus())
                .onHideRequest(e -> {
                    if (e.isOk()) {
                        final AnnotationResource annotationResource = GWT.create(AnnotationResource.class);
                        final Rest<Integer> rest = restFactory.create();

                        final SetAssignedToRequest request = new SetAssignedToRequest(annotationIdList,
                                currentAssignedTo);
                        rest.onSuccess(values -> GWT.log("Updated " + values + " annotations"))
                                .call(annotationResource)
                                .setAssignedTo(request);
                    }
                    e.hide();
                })
                .fire();
    }

    private void changeAssignedTo(final UserName selected) {
        if (!Objects.equals(currentAssignedTo, selected)) {
            currentAssignedTo = selected;
<<<<<<< HEAD
            getView().setAssignedTo(selected.getUserIdentityForAudit());
            HidePopupEvent.fire(this, assignedToPresenter, true, true);
=======
            getView().setAssignedTo(selected);
            HidePopupEvent.builder(assignedToPresenter).fire();
>>>>>>> 9519a1db
        }
    }

    @Override
    public void showAssignedToChooser(final Element element) {
        if (currentAssignedTo == null) {
            assignedToPresenter.setClearSelectionText(null);
        } else {
            assignedToPresenter.setClearSelectionText("Clear");
        }
        assignedToPresenter.setDataSupplier((filter, consumer) -> {
            final UserResource userResource = GWT.create(UserResource.class);
            final Rest<List<UserName>> rest = restFactory.create();
            rest
                    .onSuccess(consumer)
                    .call(userResource)
                    .getAssociates(filter);
        });
        assignedToPresenter.clearFilter();
        assignedToPresenter.setSelected(currentAssignedTo);
        final PopupPosition popupPosition = new PopupPosition(element.getAbsoluteLeft() - 1,
                element.getAbsoluteTop() + element.getClientHeight() + 2);
        ShowPopupEvent.builder(assignedToPresenter)
                .popupType(PopupType.POPUP)
                .popupPosition(popupPosition)
                .addAutoHidePartner(element)
                .onShow(e -> assignedToPresenter.focus())
                .fire();
    }

    @Override
    public void assignYourself() {
        changeAssignedTo(clientSecurityContext.getUserName());
    }

    public interface ChangeAssignedToView extends View, Focus, HasUiHandlers<ChangeAssignedToUiHandlers> {

        void setAssignedTo(String assignedTo);
    }
}<|MERGE_RESOLUTION|>--- conflicted
+++ resolved
@@ -48,12 +48,7 @@
     private final RestFactory restFactory;
     private final ChooserPresenter<UserName> assignedToPresenter;
     private final ClientSecurityContext clientSecurityContext;
-<<<<<<< HEAD
-    private List<Long> annotationIdList;
     private UserName currentAssignedTo;
-=======
-    private String currentAssignedTo;
->>>>>>> 9519a1db
 
     @Inject
     public ChangeAssignedToPresenter(final EventBus eventBus,
@@ -103,13 +98,9 @@
     private void changeAssignedTo(final UserName selected) {
         if (!Objects.equals(currentAssignedTo, selected)) {
             currentAssignedTo = selected;
-<<<<<<< HEAD
             getView().setAssignedTo(selected.getUserIdentityForAudit());
-            HidePopupEvent.fire(this, assignedToPresenter, true, true);
-=======
-            getView().setAssignedTo(selected);
-            HidePopupEvent.builder(assignedToPresenter).fire();
->>>>>>> 9519a1db
+            HidePopupEvent.builder(assignedToPresenter)
+                    .fire();
         }
     }
 
