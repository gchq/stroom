/*
 * Copyright 2018 Crown Copyright
 *
 * Licensed under the Apache License, Version 2.0 (the "License");
 * you may not use this file except in compliance with the License.
 * You may obtain a copy of the License at
 *
 *     http://www.apache.org/licenses/LICENSE-2.0
 *
 * Unless required by applicable law or agreed to in writing, software
 * distributed under the License is distributed on an "AS IS" BASIS,
 * WITHOUT WARRANTIES OR CONDITIONS OF ANY KIND, either express or implied.
 * See the License for the specific language governing permissions and
 * limitations under the License.
 */

package stroom.annotation.client;

import stroom.alert.client.event.AlertEvent;
import stroom.alert.client.event.ConfirmEvent;
import stroom.annotation.client.AnnotationEditPresenter.AnnotationEditView;
import stroom.annotation.shared.Annotation;
import stroom.annotation.shared.AnnotationDetail;
import stroom.annotation.shared.AnnotationEntry;
import stroom.annotation.shared.AnnotationEntryType;
import stroom.annotation.shared.AnnotationGroup;
import stroom.annotation.shared.ChangeAnnotationGroup;
import stroom.annotation.shared.ChangeAssignedTo;
import stroom.annotation.shared.ChangeComment;
import stroom.annotation.shared.ChangeRetentionPeriod;
import stroom.annotation.shared.ChangeStatus;
import stroom.annotation.shared.ChangeSubject;
import stroom.annotation.shared.ChangeTitle;
import stroom.annotation.shared.EntryValue;
import stroom.annotation.shared.EventId;
import stroom.annotation.shared.SingleAnnotationChangeRequest;
import stroom.annotation.shared.StringEntryValue;
import stroom.annotation.shared.UserRefEntryValue;
import stroom.content.client.event.CloseContentTabEvent;
import stroom.content.client.event.RefreshContentTabEvent;
import stroom.docref.DocRef;
import stroom.entity.client.presenter.DocumentEditPresenter;
import stroom.hyperlink.client.Hyperlink;
import stroom.hyperlink.client.HyperlinkEvent;
import stroom.hyperlink.client.HyperlinkType;
import stroom.preferences.client.DateTimeFormatter;
import stroom.security.client.api.ClientSecurityContext;
import stroom.security.client.presenter.UserRefPopupPresenter;
import stroom.svg.shared.SvgImage;
import stroom.util.shared.GwtNullSafe;
import stroom.util.shared.UserRef;
import stroom.util.shared.time.SimpleDuration;
import stroom.widget.button.client.Button;
import stroom.widget.popup.client.event.HidePopupRequestEvent;
import stroom.widget.popup.client.event.ShowPopupEvent;
import stroom.widget.popup.client.presenter.PopupPosition;
import stroom.widget.popup.client.presenter.PopupType;

import com.google.gwt.core.client.GWT;
import com.google.gwt.core.client.Scheduler;
import com.google.gwt.dom.client.Element;
import com.google.gwt.safehtml.shared.SafeHtml;
import com.google.gwt.safehtml.shared.SafeHtmlBuilder;
import com.google.gwt.safehtml.shared.SafeHtmlUtils;
import com.google.gwt.user.client.ui.FlowPanel;
import com.google.gwt.user.client.ui.Focus;
import com.google.gwt.user.client.ui.HTML;
import com.google.gwt.user.client.ui.TextArea;
import com.google.gwt.user.client.ui.Widget;
import com.google.gwt.user.datepicker.client.CalendarUtil;
import com.google.inject.Inject;
import com.google.inject.Provider;
import com.google.web.bindery.event.shared.EventBus;
import com.gwtplatform.mvp.client.HasUiHandlers;
import com.gwtplatform.mvp.client.View;

import java.util.Date;
import java.util.HashMap;
import java.util.List;
import java.util.Map;
import java.util.Objects;
import java.util.Optional;

public class AnnotationEditPresenter
        extends DocumentEditPresenter<AnnotationEditView, Annotation>
        implements AnnotationEditUiHandlers {

    private static final String EMPTY_VALUE = "'  '";

    private static final SafeHtml HISTORY_INNER_START = SafeHtmlUtils.fromTrustedString(
            "<div class=\"annotationHistoryInner\">");
    private static final SafeHtml HISTORY_INNER_END = SafeHtmlUtils.fromTrustedString(
            "</div>");
    private static final SafeHtml HISTORY_LINE = SafeHtmlUtils.fromTrustedString(
            "<div class=\"annotationHistoryLine\"></div>");
    private static final SafeHtml HISTORY_COMMENT_BORDER_START = SafeHtmlUtils.fromTrustedString(
            "<div class=\"annotationHistoryCommentBorder\">");
    private static final SafeHtml HISTORY_COMMENT_BORDER_END = SafeHtmlUtils.fromTrustedString(
            "</div>");
    private static final SafeHtml HISTORY_COMMENT_HEADER_START = SafeHtmlUtils.fromTrustedString(
            "<div class=\"annotationHistoryCommentHeader\">");
    private static final SafeHtml HISTORY_COMMENT_HEADER_END = SafeHtmlUtils.fromTrustedString(
            "</div>");
    private static final SafeHtml HISTORY_COMMENT_BODY_START = SafeHtmlUtils.fromTrustedString(
            "<div class=\"annotationHistoryCommentBody\">");
    private static final SafeHtml HISTORY_COMMENT_BODY_END = SafeHtmlUtils.fromTrustedString(
            "</div>");
    private static final SafeHtml HISTORY_ITEM_START = SafeHtmlUtils.fromTrustedString(
            "<div class=\"annotationHistoryItem\">");
    private static final SafeHtml HISTORY_ITEM_END = SafeHtmlUtils.fromTrustedString(
            "</div>");

    private static final long ONE_SECOND = 1000;
    private static final long ONE_MINUTE = ONE_SECOND * 60;
    private static final long ONE_HOUR = ONE_MINUTE * 60;

    private final AnnotationResourceClient annotationResourceClient;
    private final ChooserPresenter<String> statusPresenter;
    private final UserRefPopupPresenter assignedToPresenter;
    private final ChooserPresenter<AnnotationGroup> annotationGroupPresenter;
    private final ChooserPresenter<String> commentPresenter;
    private final ClientSecurityContext clientSecurityContext;
    private final DateTimeFormatter dateTimeFormatter;
    private final Provider<DurationPresenter> durationPresenterProvider;

    private DocRef annotationRef;
    private AnnotationDetail annotationDetail;
    private AnnotationPresenter parent;

    private String currentStatus;
    private UserRef currentAssignedTo;
    private AnnotationGroup currentAnnotationGroup;

    @Inject
    public AnnotationEditPresenter(final EventBus eventBus,
                                   final AnnotationEditView view,
                                   final AnnotationResourceClient annotationResourceClient,
                                   final ChooserPresenter<String> statusPresenter,
                                   final UserRefPopupPresenter assignedToPresenter,
                                   final ChooserPresenter<AnnotationGroup> annotationGroupPresenter,
                                   final ChooserPresenter<String> commentPresenter,
                                   final ClientSecurityContext clientSecurityContext,
                                   final DateTimeFormatter dateTimeFormatter,
                                   final Provider<DurationPresenter> durationPresenterProvider) {
        super(eventBus, view);
        this.annotationResourceClient = annotationResourceClient;
        this.statusPresenter = statusPresenter;
        this.assignedToPresenter = assignedToPresenter;
        this.annotationGroupPresenter = annotationGroupPresenter;
        this.commentPresenter = commentPresenter;
        this.clientSecurityContext = clientSecurityContext;
        this.dateTimeFormatter = dateTimeFormatter;
        this.durationPresenterProvider = durationPresenterProvider;

        getView().setUiHandlers(this);
        assignedToPresenter.showActiveUsersOnly(true);

        this.statusPresenter.setDataSupplier((filter, consumer) ->
                annotationResourceClient.getStatusValues(filter, consumer, this));

        this.annotationGroupPresenter.setDataSupplier((filter, consumer) ->
                annotationResourceClient.getAnnotationGroups(filter, consumer, this));
        annotationGroupPresenter.setDisplayValueFunction(AnnotationGroup::getName);

        this.commentPresenter.setDataSupplier((filter, consumer) ->
                annotationResourceClient.getStandardComments(filter, consumer, this));

        // See if we are able to get standard comments.
        annotationResourceClient.getStandardComments(null, values ->
                getView().setHasCommentValues(values != null && !values.isEmpty()), this);
    }

    @Override
    protected void onBind() {
        super.onBind();

        registerHandler(statusPresenter.addDataSelectionHandler(e -> {
            final String selected = statusPresenter.getSelected();
            changeStatus(selected);
        }));
        registerHandler(annotationGroupPresenter.addDataSelectionHandler(e -> {
            final AnnotationGroup selected = annotationGroupPresenter.getSelected();
            changeAnnotationGroup(selected);
        }));
        registerHandler(commentPresenter.addDataSelectionHandler(e -> {
            final String selected = commentPresenter.getSelected();
            changeComment(selected);
        }));
    }

    private void changeTitle(final String selected) {
        if (hasChanged(getEntity().getName(), selected)) {
            if (annotationDetail != null) {
                final SingleAnnotationChangeRequest request = new SingleAnnotationChangeRequest(
                        annotationRef,
                        new ChangeTitle(selected));
                change(request);
            }

            RefreshContentTabEvent.fire(this, parent);
        }
    }

    private void setTitle(final String title) {
        getView().setTitle(title);
    }

    private void changeSubject(final String selected) {
        if (hasChanged(getEntity().getSubject(), selected)) {
            if (annotationDetail != null) {
                final SingleAnnotationChangeRequest request = new SingleAnnotationChangeRequest(
                        annotationRef,
                        new ChangeSubject(selected));
                change(request);
            }
        }
    }

    private void setSubject(final String subject) {
        getView().setSubject(subject);
    }

    private boolean hasChanged(final String oldValue, final String newValue) {
        // Treat empty strings as null so null and "" are treated as equal
        return !Objects.equals(
                (oldValue != null && oldValue.isEmpty()
                        ? null
                        : oldValue),
                (newValue != null && newValue.isEmpty()
                        ? null
                        : newValue));
    }

    private void changeStatus(final String selected) {
        HidePopupRequestEvent.builder(statusPresenter).fire();

        if (!Objects.equals(currentStatus, selected)) {
            currentStatus = selected;
            if (annotationDetail != null) {
                final SingleAnnotationChangeRequest request = new SingleAnnotationChangeRequest(
                        annotationRef,
                        new ChangeStatus(selected));
                change(request);
            }
        }
    }

    private void setStatus(final String status) {
        getView().setStatus(status);
        statusPresenter.clearFilter();
        statusPresenter.setSelected(status);
    }

    private void changeAssignedTo(final UserRef selected) {
        if (!Objects.equals(currentAssignedTo, selected)) {
            currentAssignedTo = selected;
            setAssignedTo(selected);

            if (annotationDetail != null) {
                final SingleAnnotationChangeRequest request =
                        new SingleAnnotationChangeRequest(annotationRef,
                                new ChangeAssignedTo(selected));
                change(request);
            }
        }
    }

    private void setAssignedTo(final UserRef assignedTo) {
<<<<<<< HEAD
        getView().setAssignedTo(assignedTo);
        assignedToPresenter.setSelected(assignedTo);
=======
        assignedToPresenter.resolve(assignedTo, userRef -> {
            currentAssignedTo = userRef;
            getView().setAssignedTo(userRef);
    //        if (currentAssignedTo == null) {
    //            assignedToPresenter.setClearSelectionText(null);
    //        } else {
    //            assignedToPresenter.setClearSelectionText("Clear");
    //        }
    //        assignedToPresenter.clearFilter();
            assignedToPresenter.setSelected(currentAssignedTo);
        });
    }

    private void changeComment(final String selected) {
        if (selected != null && hasChanged(getView().getComment(), selected)) {
            getView().setComment(getView().getComment() + selected);
            HidePopupRequestEvent.builder(commentPresenter).fire();
        }
>>>>>>> 6549b7f2
    }

    private void changeAnnotationGroup(final AnnotationGroup selected) {
        HidePopupRequestEvent.builder(annotationGroupPresenter).fire();

        if (!Objects.equals(currentAnnotationGroup, selected)) {
            currentAnnotationGroup = selected;
            if (annotationDetail != null) {
                final SingleAnnotationChangeRequest request = new SingleAnnotationChangeRequest(
                        annotationRef,
                        new ChangeAnnotationGroup(selected));
                change(request);
            }
        }
    }

    private void setAnnotationGroup(final AnnotationGroup annotationGroup) {
        getView().setAnnotationGroup(annotationGroup);
        annotationGroupPresenter.clearFilter();
        annotationGroupPresenter.setSelected(annotationGroup);
    }

    private void changeComment(final String selected) {
        if (selected != null && hasChanged(getView().getComment(), selected)) {
            getView().setComment(getView().getComment() + selected);
            HidePopupRequestEvent.builder(commentPresenter).fire();
        }
    }

    private void change(final SingleAnnotationChangeRequest request) {
        annotationResourceClient.change(request, parent::read, this);
    }

    public void read(final AnnotationDetail annotationDetail) {
        final Annotation annotation = annotationDetail.getAnnotation();
        this.currentStatus = annotation.getStatus();
        this.currentAssignedTo = annotation.getAssignedTo();
        this.currentAnnotationGroup = annotation.getAnnotationGroup();
        this.annotationRef = annotation.asDocRef();
        this.annotationDetail = annotationDetail;

        getView().setId(annotationDetail.getAnnotation().getId());
        getView().setButtonText("Comment");

        onRead(annotationRef, annotation, false);
        updateHistory(annotationDetail);

        if (annotation.getStatus() == null) {
            // Get an initial status value.
            annotationResourceClient.getStatusValues(null, values -> {
                if (annotation.getStatus() == null && values != null && !values.isEmpty()) {
                    setStatus(values.get(0));
                }
            }, this);
        }
    }

    private void updateHistory(final AnnotationDetail annotationDetail) {
        if (annotationDetail != null) {
            final List<AnnotationEntry> entries = annotationDetail.getEntries();
            if (entries != null) {
                final Date now = new Date();
                final Map<AnnotationEntryType, Optional<EntryValue>> currentValues = new HashMap<>();

                // Set initial defaults so we see changes.
                currentValues.put(AnnotationEntryType.RETENTION_PERIOD, Optional.of(new StringEntryValue("Forever")));

                final SafeHtmlBuilder html = new SafeHtmlBuilder();
                final StringBuilder text = new StringBuilder();
                html.append(HISTORY_INNER_START);
                SafeHtml line = SafeHtmlUtils.EMPTY_SAFE_HTML;
                boolean first = true;
                for (final AnnotationEntry entry : entries) {
                    final Optional<EntryValue> currentValue = currentValues.get(entry.getEntryType());

                    addEntryText(text, entry, currentValue);
                    final boolean added = addEntryHtml(html, entry, currentValue, now, line);

                    if (added && first) {
                        // If we actually added some content then make sure we add a line marker before any subsequent
                        // content.
                        first = false;
                        line = HISTORY_LINE;
                    }

                    // Remember the previous value.
                    currentValues.put(entry.getEntryType(), Optional.ofNullable(entry.getEntryValue()));
                }

                html.append(HISTORY_INNER_END);

                final HTML panel = new HTML(html.toSafeHtml());
                panel.setStyleName("dock-max annotationHistoryOuter");
                panel.addMouseDownHandler(e -> {
                    // If the user has clicked on a link then consume the event.
                    final Element target = e.getNativeEvent().getEventTarget().cast();
                    if (target.hasTagName("u")) {
                        final String link = target.getAttribute("link");
                        if (link != null) {
                            final Hyperlink hyperlink = Hyperlink.create(link);
                            if (hyperlink != null) {
                                HyperlinkEvent.fire(this, hyperlink, this);
                            }
                        }
                    }
                });

                final TextArea textCopy = new TextArea();
                textCopy.setTabIndex(-2);
                textCopy.setStyleName("annotationHistoryText");
                textCopy.setText(text.toString());

                final Button copyToClipboard = new Button();
                copyToClipboard.setIcon(SvgImage.COPY);
                copyToClipboard.setText("Copy History");
                copyToClipboard.addStyleName("dock-min allow-focus annotationHistoryCopyButton");
                copyToClipboard.addClickHandler(e -> {
                    textCopy.selectAll();
                    boolean success = copy(textCopy.getElement());
                    if (!success) {
                        AlertEvent.fireError(
                                AnnotationEditPresenter.this,
                                "Unable to copy",
                                null);
                    }
                });

                final FlowPanel verticalPanel = new FlowPanel();
                verticalPanel.setStyleName("max dock-container-vertical annotationHistoryContainer");
                verticalPanel.add(panel);
                verticalPanel.add(textCopy);
                verticalPanel.add(copyToClipboard);

                getView().setHistoryView(verticalPanel);

                // Scroll the history to the bottom after update.
                Scheduler.get().scheduleDeferred(() ->
                        panel.getElement().setScrollTop(panel.getElement().getScrollHeight()));
            }
        }
    }

    private void addEntryText(final StringBuilder text,
                              final AnnotationEntry entry,
                              final Optional<EntryValue> currentValue) {
        final String entryUiValue = GwtNullSafe.get(entry.getEntryValue(), EntryValue::asUiValue);

        if (AnnotationEntryType.COMMENT.equals(entry.getEntryType())) {
            text.append(dateTimeFormatter.format(entry.getEntryTime()));
            text.append(", ");
            text.append(getUserName(entry.getEntryUser()));
            text.append(", commented ");
            quote(text, entryUiValue);
            text.append("\n");

        } else if (AnnotationEntryType.LINK.equals(entry.getEntryType())
                   || AnnotationEntryType.UNLINK.equals(entry.getEntryType())) {

            text.append(dateTimeFormatter.format(entry.getEntryTime()));
            text.append(", ");
            text.append(getUserName(entry.getEntryUser()));
            text.append(", ");
            text.append(entry.getEntryType().getDisplayValue().toLowerCase());
            text.append("ed ");
            quote(text, entryUiValue);
            text.append("\n");

        } else if (AnnotationEntryType.ASSIGNED.equals(entry.getEntryType())) {
            if (currentValue != null && currentValue.isPresent()) {
                text.append(dateTimeFormatter.format(entry.getEntryTime()));
                text.append(", ");
                text.append(getUserName(entry.getEntryUser()));
                text.append(",");
                if (areSameUser(entry.getEntryUser(), currentValue.get())) {
                    text.append(" removed their assignment");
                } else {
                    text.append(" unassigned ");
                    GWT.log("currentValue: " + currentValue.get());
                    quote(text, currentValue.get().asUiValue());
                }
                text.append("\n");
            }

            if (entryUiValue != null && !entryUiValue.trim().isEmpty()) {
                text.append(dateTimeFormatter.format(entry.getEntryTime()));
                text.append(", ");
                text.append(getUserName(entry.getEntryUser()));
                text.append(",");

                if (areSameUser(entry.getEntryUser(), entry.getEntryValue())) {
                    text.append(" self-assigned this");
                } else {
                    text.append(" assigned ");
                    quote(text, entryUiValue);
                }
                text.append("\n");
            }
        } else {
            text.append(dateTimeFormatter.format(entry.getEntryTime()));
            text.append(", ");
            text.append(getUserName(entry.getEntryUser()));
            text.append(",");

            if (currentValue != null && currentValue.isPresent()) {
                text.append(" changed the ");
            } else {
                text.append(" set the ");
            }
            text.append(entry.getEntryType().getDisplayValue().toLowerCase());

            if (currentValue != null && currentValue.isPresent()) {
                text.append(" from ");
                quote(text, currentValue.get().asUiValue());
                text.append(" to ");
                quote(text, entryUiValue);
            } else {
                text.append(" to ");
                quote(text, entryUiValue);
            }
            text.append("\n");
        }
    }

    private String getUserName(final UserRef userRef) {
        if (userRef == null) {
            return "Unknown";
        }
        return userRef.toDisplayString();
    }

    private boolean addEntryHtml(final SafeHtmlBuilder html,
                                 final AnnotationEntry entry,
                                 final Optional<EntryValue> currentValue,
                                 final Date now,
                                 final SafeHtml line) {
        boolean added = false;
        final String entryUiValue = GwtNullSafe.get(entry.getEntryValue(), EntryValue::asUiValue);

        if (AnnotationEntryType.COMMENT.equals(entry.getEntryType())) {
            html.append(line);
            html.append(HISTORY_COMMENT_BORDER_START);
            html.append(HISTORY_COMMENT_HEADER_START);
            bold(html, getUserName(entry.getEntryUser()));
            html.appendHtmlConstant("&nbsp;");
            html.appendEscaped("commented");
            html.appendHtmlConstant("&nbsp;");
            html.append(getDurationLabel(entry.getEntryTime(), now));
            html.append(HISTORY_COMMENT_HEADER_END);
            html.append(HISTORY_COMMENT_BODY_START);
            html.appendEscaped(entryUiValue);
            html.append(HISTORY_COMMENT_BODY_END);
            html.append(HISTORY_COMMENT_BORDER_END);
            added = true;

        } else if (AnnotationEntryType.LINK.equals(entry.getEntryType())
                   || AnnotationEntryType.UNLINK.equals(entry.getEntryType())) {
            html.append(line);
            html.append(HISTORY_ITEM_START);
            addIcon(html, entry.getEntryType());
            bold(html, getUserName(entry.getEntryUser()));
            html.appendHtmlConstant("&nbsp;");
            html.appendEscaped(entry.getEntryType().getDisplayValue().toLowerCase());
            html.appendEscaped("ed");
            html.appendHtmlConstant("&nbsp;");
            link(html, entryUiValue);
            html.appendHtmlConstant("&nbsp;");
            html.append(getDurationLabel(entry.getEntryTime(), now));
            html.append(HISTORY_ITEM_END);
            added = true;

        } else {
            // Remember initial values but don't show them unless they change.
            if (currentValue != null) {
                if (AnnotationEntryType.ASSIGNED.equals(entry.getEntryType())) {
                    if (currentValue.isPresent()) {
                        html.append(line);
                        html.append(HISTORY_ITEM_START);
                        addIcon(html, entry.getEntryType());
                        bold(html, getUserName(entry.getEntryUser()));
                        if (areSameUser(entry.getEntryUser(), currentValue.get())) {
                            html.appendHtmlConstant("&nbsp;");
                            html.appendEscaped("removed their assignment");
                        } else {
                            html.appendHtmlConstant("&nbsp;");
                            html.appendEscaped("unassigned");
                            html.appendHtmlConstant("&nbsp;");
                            bold(html, getValueString(currentValue.get().asUiValue()));
                        }
                        html.appendEscaped(" ");
                        html.append(getDurationLabel(entry.getEntryTime(), now));
                        html.append(HISTORY_ITEM_END);
                        added = true;
                    }

                    if (entryUiValue != null && !entryUiValue.trim().isEmpty()) {
                        html.append(line);
                        html.append(HISTORY_ITEM_START);
                        addIcon(html, entry.getEntryType());
                        bold(html, getUserName(entry.getEntryUser()));
                        if (areSameUser(entry.getEntryUser(), entry.getEntryValue())) {
                            html.appendHtmlConstant("&nbsp;");
                            html.appendEscaped("self-assigned this");
                        } else {
                            html.appendHtmlConstant("&nbsp;");
                            html.appendEscaped("assigned");
                            html.appendHtmlConstant("&nbsp;");
                            bold(html, getValueString(entryUiValue));
                        }
                        html.appendHtmlConstant("&nbsp;");
                        html.append(getDurationLabel(entry.getEntryTime(), now));
                        html.append(HISTORY_ITEM_END);
                        added = true;
                    }

                } else {
                    html.append(line);
                    html.append(HISTORY_ITEM_START);
                    addIcon(html, entry.getEntryType());
                    bold(html, getUserName(entry.getEntryUser()));
                    if (currentValue.isPresent()) {
                        html.appendHtmlConstant("&nbsp;");
                        html.appendEscaped("changed the");
                        html.appendHtmlConstant("&nbsp;");
                    } else {
                        html.appendHtmlConstant("&nbsp;");
                        html.appendEscaped("set the");
                        html.appendHtmlConstant("&nbsp;");
                    }
                    html.appendEscaped(entry.getEntryType().getDisplayValue().toLowerCase());
                    html.appendHtmlConstant("&nbsp;");

                    if (currentValue.isPresent()) {
                        del(html, getValueString(currentValue.get().asUiValue()));
                        html.appendHtmlConstant("&nbsp;");
                        html.appendEscaped("to");
                        html.appendHtmlConstant("&nbsp;");
                        ins(html, getValueString(entryUiValue));

                    } else {
                        html.appendEscaped(getValueString(entryUiValue));
                    }

                    html.appendHtmlConstant("&nbsp;");
                    html.append(getDurationLabel(entry.getEntryTime(), now));
                    html.append(HISTORY_ITEM_END);
                    added = true;
                }
            }
        }
        return added;
    }

    private void addIcon(final SafeHtmlBuilder html,
                         final AnnotationEntryType annotationEntryType) {
        final SvgImage image = switch (annotationEntryType) {
            case TITLE -> SvgImage.EDIT;
            case SUBJECT -> SvgImage.EDIT;
            case STATUS -> SvgImage.EXCLAMATION;
            case ASSIGNED -> SvgImage.USER;
            case COMMENT -> SvgImage.EDIT;
            case LINK -> SvgImage.LINK;
            case UNLINK -> SvgImage.UNLINK;
            case RETENTION_PERIOD -> SvgImage.CALENDAR;
            case DESCRIPTION -> SvgImage.EDIT;
            case GROUP -> SvgImage.TABLE_NESTED;
            case TAG -> SvgImage.TAGS;
            case DELETE -> SvgImage.CLEAR;
        };
        if (image != null) {
            html.appendHtmlConstant(image.getSvg());
        }
    }

    private boolean areSameUser(final UserRef entryUser, final EntryValue entryValue) {
        if (entryValue instanceof UserRefEntryValue) {
            @SuppressWarnings("PatternVariableCanBeUsed") // GWT ¯\_(ツ)_/¯
            final UserRefEntryValue userRefEntryValue = (UserRefEntryValue) entryValue;
            return Objects.equals(entryUser, userRefEntryValue.getUserRef());
        } else {
            return entryUser == null && entryValue == null;
        }
    }


    private static native boolean copy(final Element element) /*-{
        var activeElement = $doc.activeElement;
        element.focus();
        var success = $doc.execCommand('copy');
        if (activeElement) {
            activeElement.focus();
        }
        return success;
    }-*/;

    private void bold(final SafeHtmlBuilder builder, final String value) {
        builder.appendHtmlConstant("<b>");
        builder.appendEscaped(value);
        builder.appendHtmlConstant("</b>");
    }

    private void del(final SafeHtmlBuilder builder, final String value) {
        builder.appendHtmlConstant("<del>");
        builder.appendEscaped(value);
        builder.appendHtmlConstant("</del>");
    }

    private void ins(final SafeHtmlBuilder builder, final String value) {
        builder.appendHtmlConstant("<ins>");
        builder.appendEscaped(value);
        builder.appendHtmlConstant("</ins>");
    }

    private void link(final SafeHtmlBuilder builder, final String value) {
        final EventId eventId = EventId.parse(value);
        if (eventId != null) {
            // Create a data link.
            final Hyperlink hyperlink = Hyperlink.builder()
                    .text(value)
                    .href("?id=" + eventId.getStreamId() + "&partNo=1&recordNo=" + eventId.getEventId())
                    .type(HyperlinkType.DATA.name().toLowerCase())
                    .build();
            if (!hyperlink.getText().trim().isEmpty()) {
                builder.appendHtmlConstant("<b><u link=\"" + hyperlink + "\">" + value + "</u></b>");
            }
        } else {
            bold(builder, value);
        }
    }

    private String getValueString(final String string) {
        if (string != null && !string.trim().isEmpty()) {
            return string;
        }
        return EMPTY_VALUE;
    }

    private void quote(final StringBuilder text, final String value) {
        text.append("'");
        if (value != null) {
            text.append(value);
        }
        text.append("'");
    }

    @Override
    protected void onRead(final DocRef docRef, final Annotation annotation, final boolean readOnly) {
        setTitle(annotation.getName());
        setSubject(annotation.getSubject());
        setStatus(annotation.getStatus());
        setAssignedTo(annotation.getAssignedTo());
        setAnnotationGroup(annotation.getAnnotationGroup());
        getView().setAssignYourselfVisible(!Objects.equals(currentAssignedTo, clientSecurityContext.getUserRef()));
        getView().setRetentionPeriod(annotation.getRetentionPeriod() == null
                ? "Forever"
                : annotation.getRetentionPeriod().toLongString());
    }

    @Override
    protected Annotation onWrite(final Annotation document) {
        return null;
    }

    private SafeHtml getDurationLabel(final long time, final Date now) {
        final SafeHtmlBuilder builder = new SafeHtmlBuilder();
        builder.appendHtmlConstant(
                "<span class=\"annotationDurationLabel\" title=\"" + dateTimeFormatter.format(time) + "\">");
        builder.appendEscaped(getDuration(time, now));
        builder.appendHtmlConstant("</span>");
        return builder.toSafeHtml();
    }

    private String getDuration(final long time, final Date now) {
        final Date start = new Date(time);
        final int days = CalendarUtil.getDaysBetween(start, now);
        if (days == 1) {
            return "yesterday";
        } else if (days > 365) {
            final int years = days / 365;
            if (years == 1) {
                return "a year ago";
            } else {
                return years + "years ago";
            }
        } else if (days > 1) {
            return days + " days ago";
        }

        long diff = now.getTime() - time;
        if (diff > ONE_HOUR) {
            final int hours = (int) (diff / ONE_HOUR);
            if (hours == 1) {
                return "an hour ago";
            } else if (hours > 1) {
                return hours + " hours ago";
            }
        }

        if (diff > ONE_MINUTE) {
            final int minutes = (int) (diff / ONE_MINUTE);
            if (minutes == 1) {
                return "a minute ago";
            } else if (minutes > 1) {
                return minutes + " minutes ago";
            }
        }

        if (diff > ONE_SECOND) {
            final int seconds = (int) (diff / ONE_SECOND);
            if (seconds == 1) {
                return "a second ago";
            } else if (seconds > 1) {
                return seconds + " seconds ago";
            }
        }

        return "just now";
    }

    @Override
    public void onTitleChange() {
        changeTitle(getView().getTitle());
    }

    @Override
    public void onSubjectChange() {
        changeSubject(getView().getSubject());
    }

    @Override
    public void showStatusChooser(final Element element) {
        final PopupPosition popupPosition = new PopupPosition(element.getAbsoluteLeft() - 1,
                element.getAbsoluteTop() + element.getClientHeight() + 2);
        ShowPopupEvent.builder(statusPresenter)
                .popupType(PopupType.POPUP)
                .popupPosition(popupPosition)
                .addAutoHidePartner(element)
                .onShow(e -> statusPresenter.focus())
                .fire();
    }

    @Override
    public void showAssignedToChooser(final Element element) {
        assignedToPresenter.setSelected(getEntity().getAssignedTo());
        assignedToPresenter.show(this::changeAssignedTo);
    }

    @Override
    public void showGroupChooser(final Element element) {
        final PopupPosition popupPosition = new PopupPosition(element.getAbsoluteLeft() - 1,
                element.getAbsoluteTop() + element.getClientHeight() + 2);
        ShowPopupEvent.builder(annotationGroupPresenter)
                .popupType(PopupType.POPUP)
                .popupPosition(popupPosition)
                .addAutoHidePartner(element)
                .onShow(e -> annotationGroupPresenter.focus())
                .fire();
    }

    @Override
    public void showCommentChooser(final Element element) {
        commentPresenter.clearFilter();
        commentPresenter.setSelected(getView().getComment());
        final PopupPosition popupPosition = new PopupPosition(element.getAbsoluteLeft() - 1,
                element.getAbsoluteTop() + element.getClientHeight() + 2);
        ShowPopupEvent.builder(commentPresenter)
                .popupType(PopupType.POPUP)
                .popupPosition(popupPosition)
                .addAutoHidePartner(element)
                .onShow(e -> commentPresenter.focus())
                .fire();
    }

    @Override
    public void assignYourself() {
        changeAssignedTo(clientSecurityContext.getUserRef());
    }

    @Override
    public void create() {
        final String comment = getView().getComment();
        if (comment != null && !comment.isEmpty()) {
            final SingleAnnotationChangeRequest request = new SingleAnnotationChangeRequest(
                    annotationRef,
                    new ChangeComment(comment));
            change(request);
            getView().setComment("");
        } else {
            AlertEvent.fireWarn(this, "Please enter a comment", null);
        }
    }

    @Override
    public void showRetentionPeriodChooser(final Element element) {
        final SimpleDuration initial = GwtNullSafe
                .get(annotationDetail,
                        AnnotationDetail::getAnnotation,
                        Annotation::getRetentionPeriod);

        final DurationPresenter durationPresenter = durationPresenterProvider.get();
        durationPresenter.setDuration(initial);
//            final PopupSize popupSize = PopupSize.resizableX();
        ShowPopupEvent.builder(durationPresenter)
                .popupType(PopupType.OK_CANCEL_DIALOG)
//                    .popupSize(popupSize)
                .caption("Set Retention Period")
                .modal()
                .onShow(e -> getView().focus())
                .onHideRequest(e -> {
                    e.hide();
                    if (e.isOk()) {
                        final SimpleDuration duration = durationPresenter.getDuration();
                        if (!Objects.equals(getEntity().getRetentionPeriod(), duration)) {
                            final SingleAnnotationChangeRequest request =
                                    new SingleAnnotationChangeRequest(annotationRef,
                                            new ChangeRetentionPeriod(duration));
                            change(request);
                        }
                    }
                })
                .fire();
    }

    @Override
    public void onDelete() {
        ConfirmEvent.fire(this, "Are you sure you want to delete this annotation?", ok -> {
            if (ok) {
                annotationResourceClient.delete(annotationRef, result -> {
                    if (result) {
                        CloseContentTabEvent.fire(this, parent);
                    }
                }, this);
            }
        });
    }

    public void setInitialComment(final String initialComment) {
        getView().setComment(initialComment);
    }

    public void setParent(final AnnotationPresenter parent) {
        this.parent = parent;
    }

    public interface AnnotationEditView extends View, Focus, HasUiHandlers<AnnotationEditUiHandlers> {

        void setId(long id);

        String getTitle();

        void setTitle(String title);

        String getSubject();

        void setSubject(String subject);

        void setStatus(String status);

        void setAssignedTo(UserRef assignedTo);

        void setAnnotationGroup(AnnotationGroup group);

        String getComment();

        void setComment(String comment);

        void setHasCommentValues(final boolean hasCommentValues);

        void setHistoryView(Widget view);

        void setButtonText(String text);

        void setAssignYourselfVisible(boolean visible);

        void setRetentionPeriod(String retentionPeriod);
    }
}<|MERGE_RESOLUTION|>--- conflicted
+++ resolved
@@ -266,29 +266,11 @@
     }
 
     private void setAssignedTo(final UserRef assignedTo) {
-<<<<<<< HEAD
-        getView().setAssignedTo(assignedTo);
-        assignedToPresenter.setSelected(assignedTo);
-=======
         assignedToPresenter.resolve(assignedTo, userRef -> {
             currentAssignedTo = userRef;
             getView().setAssignedTo(userRef);
-    //        if (currentAssignedTo == null) {
-    //            assignedToPresenter.setClearSelectionText(null);
-    //        } else {
-    //            assignedToPresenter.setClearSelectionText("Clear");
-    //        }
-    //        assignedToPresenter.clearFilter();
             assignedToPresenter.setSelected(currentAssignedTo);
         });
-    }
-
-    private void changeComment(final String selected) {
-        if (selected != null && hasChanged(getView().getComment(), selected)) {
-            getView().setComment(getView().getComment() + selected);
-            HidePopupRequestEvent.builder(commentPresenter).fire();
-        }
->>>>>>> 6549b7f2
     }
 
     private void changeAnnotationGroup(final AnnotationGroup selected) {
