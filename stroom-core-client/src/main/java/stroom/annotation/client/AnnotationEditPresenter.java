--- conflicted
+++ resolved
@@ -227,7 +227,7 @@
                 .condition(Condition.EQUALS)
                 .value(annotationTagType.getDisplayValue())
                 .build());
-        if (!GwtNullSafe.isBlankString(filter)) {
+        if (!NullSafe.isBlankString(filter)) {
             builder.addTerm(ExpressionTerm.builder()
                     .field(AnnotationTagFields.NAME)
                     .condition(Condition.CONTAINS)
@@ -532,13 +532,8 @@
 
     private void addEntryText(final StringBuilder text,
                               final AnnotationEntry entry,
-<<<<<<< HEAD
                               final EntryValue currentValue) {
-        final String entryUiValue = GwtNullSafe.get(entry.getEntryValue(), EntryValue::asUiValue);
-=======
-                              final Optional<EntryValue> currentValue) {
         final String entryUiValue = NullSafe.get(entry.getEntryValue(), EntryValue::asUiValue);
->>>>>>> a5550d82
 
         if (AnnotationEntryType.COMMENT.equals(entry.getEntryType())) {
             text.append(dateTimeFormatter.format(entry.getEntryTime()));
@@ -620,21 +615,13 @@
         return userRef.toDisplayString();
     }
 
-<<<<<<< HEAD
     private boolean addEntryHtml(final SafeHtmlBuilder html,
                                  final AnnotationEntry entry,
                                  final EntryValue currentValue,
                                  final Date now,
                                  final SafeHtml line) {
         boolean added = false;
-        final String entryUiValue = GwtNullSafe.get(entry.getEntryValue(), EntryValue::asUiValue);
-=======
-    private void addEntryHtml(final SafeHtmlBuilder html,
-                              final AnnotationEntry entry,
-                              final Optional<EntryValue> currentValue,
-                              final Date now) {
         final String entryUiValue = NullSafe.get(entry.getEntryValue(), EntryValue::asUiValue);
->>>>>>> a5550d82
 
         if (AnnotationEntryType.COMMENT.equals(entry.getEntryType())) {
             html.append(line);
