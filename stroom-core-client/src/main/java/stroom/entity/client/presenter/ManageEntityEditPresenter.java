/*
 * Copyright 2017 Crown Copyright
 *
 * Licensed under the Apache License, Version 2.0 (the "License");
 * you may not use this file except in compliance with the License.
 * You may obtain a copy of the License at
 *
 *     http://www.apache.org/licenses/LICENSE-2.0
 *
 * Unless required by applicable law or agreed to in writing, software
 * distributed under the License is distributed on an "AS IS" BASIS,
 * WITHOUT WARRANTIES OR CONDITIONS OF ANY KIND, either express or implied.
 * See the License for the specific language governing permissions and
 * limitations under the License.
 *
 */

package stroom.entity.client.presenter;

import com.google.inject.Inject;
import com.google.web.bindery.event.shared.EventBus;
import com.gwtplatform.mvp.client.MyPresenterWidget;
import com.gwtplatform.mvp.client.View;
<<<<<<< HEAD
=======
import stroom.dispatch.client.ClientDispatchAsync;
import stroom.entity.shared.EntityServiceLoadAction;
>>>>>>> e31c87cd
import stroom.entity.shared.NamedEntity;
import stroom.security.client.ClientSecurityContext;
import stroom.widget.popup.client.event.HidePopupEvent;
import stroom.widget.popup.client.event.ShowPopupEvent;
import stroom.widget.popup.client.presenter.PopupSize;
import stroom.widget.popup.client.presenter.PopupUiHandlers;
import stroom.widget.popup.client.presenter.PopupView.PopupType;

public abstract class ManageEntityEditPresenter<V extends View, E extends NamedEntity> extends MyPresenterWidget<V> {
    private final ClientSecurityContext securityContext;
    private E entity;

    @Inject
    public ManageEntityEditPresenter(final EventBus eventBus, final V view, final ClientSecurityContext securityContext) {
        super(eventBus, view);
        this.securityContext = securityContext;
    }

    protected ClientSecurityContext getSecurityContext() {
        return securityContext;
    }

    public void showEntity(final E entity, final PopupUiHandlers popupUiHandlers) {
        final String caption = getEntityDisplayType() + " - " + entity.getName();

        final PopupUiHandlers internalPopupUiHandlers = new PopupUiHandlers() {
            @Override
            public void onHideRequest(final boolean autoClose, final boolean ok) {
                if (ok) {
                    write(true);
                } else {
                    hide();
                }

                popupUiHandlers.onHideRequest(autoClose, ok);
            }

            @Override
            public void onHide(final boolean autoClose, final boolean ok) {
                popupUiHandlers.onHide(autoClose, ok);
            }
        };

        final PopupType popupType = PopupType.OK_CANCEL_DIALOG;
<<<<<<< HEAD
        setEntity(entity);
        read();
        ShowPopupEvent.fire(ManageEntityEditPresenter.this, ManageEntityEditPresenter.this, popupType,
                getPopupSize(), caption, internalPopupUiHandlers);
=======

        if (entity.isPersistent()) {
            // Reload it so we always have the latest version
            final EntityServiceLoadAction<E> action = new EntityServiceLoadAction<>(entity);
            dispatcher.exec(action).onSuccess(result -> {
                setEntity(result);
                read();
                ShowPopupEvent.fire(ManageEntityEditPresenter.this, ManageEntityEditPresenter.this, popupType,
                        getPopupSize(), caption, internalPopupUiHandlers);
            });
        } else {
            // new entity
            setEntity(entity);
            read();
            ShowPopupEvent.fire(ManageEntityEditPresenter.this, ManageEntityEditPresenter.this, popupType,
                    getPopupSize(), caption, internalPopupUiHandlers);
        }
>>>>>>> e31c87cd
    }

    protected abstract void read();

    protected abstract void write(final boolean hideOnSave);

    protected abstract PopupSize getPopupSize();

    protected abstract String getEntityDisplayType();

    protected void hide() {
        HidePopupEvent.fire(ManageEntityEditPresenter.this, ManageEntityEditPresenter.this);
    }

    public E getEntity() {
        return entity;
    }

    public void setEntity(final E entity) {
        this.entity = entity;
    }
}<|MERGE_RESOLUTION|>--- conflicted
+++ resolved
@@ -21,11 +21,11 @@
 import com.google.web.bindery.event.shared.EventBus;
 import com.gwtplatform.mvp.client.MyPresenterWidget;
 import com.gwtplatform.mvp.client.View;
-<<<<<<< HEAD
-=======
 import stroom.dispatch.client.ClientDispatchAsync;
+import stroom.entity.shared.DocRefUtil;
+import stroom.entity.shared.DocumentServiceReadAction;
 import stroom.entity.shared.EntityServiceLoadAction;
->>>>>>> e31c87cd
+import stroom.entity.shared.EntityServiceFindAction;
 import stroom.entity.shared.NamedEntity;
 import stroom.security.client.ClientSecurityContext;
 import stroom.widget.popup.client.event.HidePopupEvent;
@@ -70,12 +70,6 @@
         };
 
         final PopupType popupType = PopupType.OK_CANCEL_DIALOG;
-<<<<<<< HEAD
-        setEntity(entity);
-        read();
-        ShowPopupEvent.fire(ManageEntityEditPresenter.this, ManageEntityEditPresenter.this, popupType,
-                getPopupSize(), caption, internalPopupUiHandlers);
-=======
 
         if (entity.isPersistent()) {
             // Reload it so we always have the latest version
@@ -93,7 +87,6 @@
             ShowPopupEvent.fire(ManageEntityEditPresenter.this, ManageEntityEditPresenter.this, popupType,
                     getPopupSize(), caption, internalPopupUiHandlers);
         }
->>>>>>> e31c87cd
     }
 
     protected abstract void read();
