--- conflicted
+++ resolved
@@ -34,11 +34,7 @@
 import stroom.widget.valuespinner.client.ValueSpinner;
 
 public abstract class DocumentEditPresenter<V extends View, D> extends MyPresenterWidget<V>
-<<<<<<< HEAD
-        implements HasRead<D>, HasWrite<D>, HasPermissionCheck, HasDirtyHandlers, HasType {
-=======
         implements HasDocumentRead<D>, HasWrite<D>, HasPermissionCheck, HasDirtyHandlers, HasType {
->>>>>>> 48275f85
     private final ClientSecurityContext securityContext;
     private D entity;
     private boolean dirty;
