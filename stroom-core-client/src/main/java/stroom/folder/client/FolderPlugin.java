--- conflicted
+++ resolved
@@ -21,31 +21,18 @@
 import com.google.inject.Provider;
 import com.google.web.bindery.event.shared.EventBus;
 import com.gwtplatform.mvp.client.MyPresenterWidget;
-import stroom.alert.client.event.AlertEvent;
 import stroom.core.client.ContentManager;
 import stroom.core.client.ContentManager.CloseHandler;
 import stroom.dispatch.client.ClientDispatchAsync;
+import stroom.docref.DocRef;
 import stroom.document.client.DocumentPlugin;
 import stroom.document.client.DocumentPluginEventManager;
 import stroom.document.client.DocumentTabData;
-import stroom.entity.client.presenter.DocumentEditPresenter;
-<<<<<<< HEAD
+import stroom.explorer.shared.ExplorerConstants;
 import stroom.explorer.shared.SharedDocRef;
-import stroom.explorer.shared.ExplorerConstants;
-import stroom.docref.DocRef;
+import stroom.security.client.api.ClientSecurityContext;
 import stroom.security.shared.PermissionNames;
-import stroom.security.client.api.ClientSecurityContext;
-=======
-import stroom.entity.client.presenter.HasDocumentRead;
-import stroom.entity.client.presenter.LinkTabPanelView;
-import stroom.entity.shared.SharedDocRef;
-import stroom.explorer.shared.ExplorerConstants;
-import stroom.query.api.v2.DocRef;
-import stroom.security.client.ClientSecurityContext;
-import stroom.streamstore.shared.Stream;
-import stroom.streamtask.shared.StreamProcessor;
 import stroom.task.client.TaskEndEvent;
->>>>>>> a5a38d4e
 
 public class FolderPlugin extends DocumentPlugin<SharedDocRef> {
     private final Provider<FolderPresenter> editorProvider;
@@ -66,20 +53,16 @@
     }
 
     @Override
-<<<<<<< HEAD
-    protected DocumentEditPresenter<?, ?> createEditor() {
+    protected MyPresenterWidget<?> createEditor() {
         if (securityContext.hasAppPermission(PermissionNames.VIEW_DATA_PERMISSION) ||
                 securityContext.hasAppPermission(PermissionNames.MANAGE_PROCESSORS_PERMISSION)) {
-=======
-    protected MyPresenterWidget<?> createEditor() {
-        if (securityContext.hasAppPermission(Stream.VIEW_DATA_PERMISSION) || securityContext.hasAppPermission(StreamProcessor.MANAGE_PROCESSORS_PERMISSION)) {
->>>>>>> a5a38d4e
             return editorProvider.get();
         }
 
         return null;
     }
 
+    @Override
     protected void showTab(final DocRef docRef, final MyPresenterWidget<?> documentEditPresenter, final CloseHandler closeHandler, final DocumentTabData tabData) {
         try {
             if (documentEditPresenter instanceof FolderPresenter) {
