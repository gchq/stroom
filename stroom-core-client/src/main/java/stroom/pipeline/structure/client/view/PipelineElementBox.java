--- conflicted
+++ resolved
@@ -18,14 +18,11 @@
 
 import stroom.pipeline.shared.XPathFilter;
 import stroom.pipeline.shared.data.PipelineElement;
-<<<<<<< HEAD
 import stroom.svg.client.SvgImage;
-=======
 import stroom.svg.client.Icon;
 import stroom.svg.client.SvgPresets;
 import stroom.util.shared.GwtNullSafe;
 import stroom.util.shared.OutputState;
->>>>>>> 9dd075f5
 import stroom.util.shared.Severity;
 
 import com.google.gwt.user.client.ui.FlowPanel;
@@ -60,13 +57,8 @@
     private final PipelineElement pipelineElement;
     private final Widget filterIcon;
 
-<<<<<<< HEAD
     public PipelineElementBox(final PipelineElement pipelineElement, final SvgImage icon) {
-        GWT.log("Creating pipe element " + pipelineElement.getId());
-=======
-    public PipelineElementBox(final PipelineElement pipelineElement, final Icon icon) {
 //        GWT.log("Creating pipe element " + pipelineElement.getId());
->>>>>>> 9dd075f5
         this.pipelineElement = pipelineElement;
 
         final FlowPanel background = new FlowPanel();
