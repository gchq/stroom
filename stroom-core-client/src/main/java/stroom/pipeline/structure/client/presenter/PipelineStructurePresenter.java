/*
 * Copyright 2017 Crown Copyright
 *
 * Licensed under the Apache License, Version 2.0 (the "License");
 * you may not use this file except in compliance with the License.
 * You may obtain a copy of the License at
 *
 *    http://www.apache.org/licenses/LICENSE-2.0
 *
 * Unless required by applicable law or agreed to in writing, software
 * distributed under the License is distributed on an "AS IS" BASIS,
 * WITHOUT WARRANTIES OR CONDITIONS OF ANY KIND, either express or implied.
 * See the License for the specific language governing permissions and
 * limitations under the License.
 */

package stroom.pipeline.structure.client.presenter;

import com.google.gwt.event.dom.client.ClickEvent;
import com.google.gwt.user.client.Command;
import com.google.inject.Inject;
import com.google.inject.Provider;
import com.google.web.bindery.event.shared.EventBus;
import com.google.web.bindery.event.shared.HandlerRegistration;
import com.gwtplatform.mvp.client.HasUiHandlers;
import com.gwtplatform.mvp.client.MyPresenterWidget;
import com.gwtplatform.mvp.client.View;
import stroom.alert.client.event.AlertEvent;
import stroom.alert.client.event.ConfirmEvent;
import stroom.dispatch.client.ClientDispatchAsync;
import stroom.editor.client.presenter.EditorPresenter;
import stroom.entity.client.event.DirtyEvent;
import stroom.entity.client.event.DirtyEvent.DirtyHandler;
import stroom.entity.client.event.HasDirtyHandlers;
import stroom.entity.client.event.ReloadEntityEvent;
import stroom.entity.client.presenter.HasRead;
import stroom.entity.client.presenter.HasWrite;
import stroom.entity.shared.DocRefUtil;
import stroom.explorer.client.presenter.EntityDropDownPresenter;
import stroom.explorer.shared.EntityData;
import stroom.pipeline.shared.FetchPipelineDataAction;
import stroom.pipeline.shared.FetchPipelineXMLAction;
import stroom.pipeline.shared.FetchPropertyTypesAction;
import stroom.pipeline.shared.PipelineEntity;
import stroom.pipeline.shared.PipelineModelException;
import stroom.pipeline.shared.SavePipelineXMLAction;
import stroom.pipeline.shared.data.PipelineData;
import stroom.pipeline.shared.data.PipelineElement;
import stroom.pipeline.shared.data.PipelineElementType;
import stroom.pipeline.shared.data.PipelineElementType.Category;
import stroom.pipeline.shared.data.PipelinePropertyType;
import stroom.pipeline.structure.client.view.PipelineImageUtil;
import stroom.query.api.DocRef;
import stroom.security.client.ClientSecurityContext;
import stroom.security.shared.DocumentPermissionNames;
import stroom.util.client.BorderUtil;
import stroom.util.shared.EqualsUtil;
import stroom.widget.button.client.GlyphIcons;
import stroom.widget.menu.client.presenter.IconMenuItem;
import stroom.widget.menu.client.presenter.Item;
import stroom.widget.menu.client.presenter.MenuItems;
import stroom.widget.menu.client.presenter.MenuListPresenter;
import stroom.widget.menu.client.presenter.SimpleParentMenuItem;
import stroom.widget.popup.client.event.HidePopupEvent;
import stroom.widget.popup.client.event.ShowPopupEvent;
import stroom.widget.popup.client.presenter.DefaultPopupUiHandlers;
import stroom.widget.popup.client.presenter.PopupPosition;
import stroom.widget.popup.client.presenter.PopupPosition.VerticalLocation;
import stroom.widget.popup.client.presenter.PopupSize;
import stroom.widget.popup.client.presenter.PopupUiHandlers;
import stroom.widget.popup.client.presenter.PopupView.PopupType;
import stroom.widget.tab.client.presenter.Icon;
import stroom.widget.tab.client.presenter.ImageIcon;

import java.util.ArrayList;
import java.util.Collections;
import java.util.HashMap;
import java.util.List;
import java.util.Map;
import java.util.Map.Entry;

public class PipelineStructurePresenter extends MyPresenterWidget<PipelineStructurePresenter.PipelineStructureView>
        implements HasRead<PipelineEntity>, HasWrite<PipelineEntity>, HasDirtyHandlers, PipelineStructureUiHandlers {
    private final EntityDropDownPresenter pipelinePresenter;
    private final MenuListPresenter menuListPresenter;
    private final ClientDispatchAsync dispatcher;
    private final NewElementPresenter newElementPresenter;
    private final PropertyListPresenter propertyListPresenter;
    private final PipelineReferenceListPresenter pipelineReferenceListPresenter;
    private final Provider<EditorPresenter> xmlEditorProvider;
    private final PipelineTreePresenter pipelineTreePresenter;
    private boolean dirty;
    private PipelineElement selectedElement;
    private PipelineModel pipelineModel;
    private PipelineEntity pipelineEntity;
    private DocRef parentPipeline;
    private Map<Category, List<PipelineElementType>> elementTypes;
    private boolean advancedMode;

    private List<Item> addMenuItems;
    private List<Item> restoreMenuItems;

    @Inject
    public PipelineStructurePresenter(final EventBus eventBus, final PipelineStructureView view,
                                      final PipelineTreePresenter pipelineTreePresenter, final EntityDropDownPresenter pipelinePresenter,
                                      final ClientDispatchAsync dispatcher, final MenuListPresenter menuListPresenter,
                                      final NewElementPresenter newElementPresenter, final PropertyListPresenter propertyListPresenter,
                                      final PipelineReferenceListPresenter pipelineReferenceListPresenter,
                                      final Provider<EditorPresenter> xmlEditorProvider, final ClientSecurityContext securityContext) {
        super(eventBus, view);
        this.pipelineTreePresenter = pipelineTreePresenter;
        this.pipelinePresenter = pipelinePresenter;
        this.menuListPresenter = menuListPresenter;
        this.dispatcher = dispatcher;
        this.newElementPresenter = newElementPresenter;
        this.propertyListPresenter = propertyListPresenter;
        this.pipelineReferenceListPresenter = pipelineReferenceListPresenter;
        this.xmlEditorProvider = xmlEditorProvider;

        getView().setUiHandlers(this);
        getView().setInheritanceTree(pipelinePresenter.getView());
        getView().setTreeView(pipelineTreePresenter.getView());
        getView().setProperties(propertyListPresenter.getView());
        getView().setPipelineReferences(pipelineReferenceListPresenter.getView());

        pipelinePresenter.setIncludedTypes(PipelineEntity.ENTITY_TYPE);
        pipelinePresenter.setRequiredPermissions(DocumentPermissionNames.USE);

        // Get a map of all available elements and properties.
        dispatcher.exec(new FetchPropertyTypesAction()).onSuccess(result -> {
            final Map<PipelineElementType, Map<String, PipelinePropertyType>> propertyTypes = result
                    .getPropertyTypes();

            propertyListPresenter.setPropertyTypes(propertyTypes);
            pipelineReferenceListPresenter.setPropertyTypes(propertyTypes);

            elementTypes = new HashMap<>();

            for (final PipelineElementType elementType : propertyTypes.keySet()) {
                List<PipelineElementType> list = elementTypes.get(elementType.getCategory());
                if (list == null) {
                    list = new ArrayList<>();
                    elementTypes.put(elementType.getCategory(), list);
                }

                list.add(elementType);
            }

            for (final List<PipelineElementType> types : elementTypes.values()) {
                Collections.sort(types);
            }
        });

        setAdvancedMode(false);
        enableButtons();
    }

    @Override
    protected void onBind() {
        super.onBind();

        final DirtyHandler dirtyHandler = event -> setDirty(true);

        registerHandler(propertyListPresenter.addDirtyHandler(dirtyHandler));
        registerHandler(pipelineReferenceListPresenter.addDirtyHandler(dirtyHandler));
        registerHandler(pipelinePresenter.addDataSelectionHandler(event -> {
            if (event.getSelectedItem() != null) {
                final EntityData entityData = (EntityData) event.getSelectedItem();
                if (EqualsUtil.isEquals(entityData.getDocRef().getUuid(), pipelineEntity.getUuid())) {
                    AlertEvent.fireWarn(PipelineStructurePresenter.this, "A pipeline cannot inherit from itself",
                            () -> {
                                // Reset selection.
                                pipelinePresenter.setSelectedEntityReference(getParentPipeline());
                            });
                } else {
                    changeParentPipeline(entityData.getDocRef());
                }
            } else {
                changeParentPipeline(null);
            }
        }));
        registerHandler(
                pipelineTreePresenter.getSelectionModel().addSelectionChangeHandler(event -> {
                    selectedElement = pipelineTreePresenter.getSelectionModel().getSelectedObject();

                    propertyListPresenter.setPipeline(pipelineEntity);
                    propertyListPresenter.setPipelineModel(pipelineModel);
                    propertyListPresenter.setCurrentElement(selectedElement);

                    pipelineReferenceListPresenter.setPipeline(pipelineEntity);
                    pipelineReferenceListPresenter.setPipelineModel(pipelineModel);
                    pipelineReferenceListPresenter.setCurrentElement(selectedElement);

                    enableButtons();
                }));
        registerHandler(pipelineTreePresenter.addDirtyHandler(event -> setDirty(event.isDirty())));
        registerHandler(pipelineTreePresenter.addContextMenuHandler(event -> {
            if (advancedMode && selectedElement != null) {
                final List<Item> menuItems = addPipelineActionsToMenu();
                if (menuItems != null && menuItems.size() > 0) {
                    final PopupPosition popupPosition = new PopupPosition(event.getX(), event.getY());
                    showMenu(popupPosition, menuItems);
                }
            }
        }));
    }

    @Override
    public void read(final PipelineEntity pipelineEntity) {
        final PipelineElement previousSelection = this.selectedElement;

        this.pipelineEntity = pipelineEntity;
        this.selectedElement = null;

        if (pipelineModel == null) {
            pipelineModel = new PipelineModel();
            pipelineTreePresenter.setModel(pipelineModel);
        }

        if (pipelineEntity.getParentPipeline() != null) {
            this.parentPipeline = pipelineEntity.getParentPipeline();
        }
        pipelinePresenter.setSelectedEntityReference(pipelineEntity.getParentPipeline());

<<<<<<< HEAD
        final FetchPipelineDataAction action = new FetchPipelineDataAction(DocRefUtil.create(pipelineEntity));
        dispatcher.execute(action, new AsyncCallbackAdaptor<SharedList<PipelineData>>() {
            @Override
            public void onSuccess(final SharedList<PipelineData> result) {
                final PipelineData pipelineData = result.get(result.size() - 1);
                final List<PipelineData> baseStack = new ArrayList<>(result.size() - 1);

                // If there is a stack of pipeline data then we need
                // to make sure changes are reflected appropriately.
                for (int i = 0; i < result.size() - 1; i++) {
                    baseStack.add(result.get(i));
                }
=======
        final FetchPipelineDataAction action = new FetchPipelineDataAction(DocRef.create(pipelineEntity));
        dispatcher.exec(action).onSuccess(result -> {
            final PipelineData pipelineData = result.get(result.size() - 1);
            final List<PipelineData> baseStack = new ArrayList<>(result.size() - 1);

            // If there is a stack of pipeline data then we need
            // to make sure changes are reflected appropriately.
            for (int i = 0; i < result.size() - 1; i++) {
                baseStack.add(result.get(i));
            }
>>>>>>> 77deba40

            try {
                pipelineModel.setPipelineData(pipelineData);
                pipelineModel.setBaseStack(baseStack);
                pipelineModel.build();

                pipelineTreePresenter.getSelectionModel().setSelected(previousSelection, true);

                // We have just loaded the pipeline so set dirty to
                // false.
                setDirty(false);
            } catch (final PipelineModelException e) {
                AlertEvent.fireError(PipelineStructurePresenter.this, e.getMessage(), null);
            }
        });
    }

    @Override
    public void write(final PipelineEntity pipeline) {
        // Only write if we have been revealed and therefore created a pipeline
        // model.
        if (pipelineModel != null) {
            try {
                // Set the parent pipeline.
                pipeline.setParentPipeline(getParentPipeline());

                // Diff base and combined to create fresh pipeline data.
                final PipelineData pipelineData = pipelineModel.diff();
                pipeline.setPipelineData(pipelineData);
            } catch (final Exception e) {
                AlertEvent.fireError(this, e.getMessage(), null);
            }
        }
    }

    @Override
    public void onAdd(final ClickEvent event) {
        if (addMenuItems != null && addMenuItems.size() > 0) {
            showMenu(event, addMenuItems);
        }
    }

    @Override
    public void onRestore(final ClickEvent event) {
        if (restoreMenuItems != null && restoreMenuItems.size() > 0) {
            showMenu(event, restoreMenuItems);
        }
    }

    @Override
    public void onRemove(final ClickEvent event) {
        try {
            final PipelineElement selectedElement = pipelineTreePresenter.getSelectionModel().getSelectedObject();
            if (advancedMode && selectedElement != null && !PipelineModel.SOURCE_ELEMENT.equals(selectedElement)) {
                final PipelineElement parentElement = pipelineModel.getParentMap().get(selectedElement);
                pipelineModel.removeElement(selectedElement);
                if (parentElement != null) {
                    pipelineTreePresenter.getSelectionModel().setSelected(parentElement, true);
                }
                setDirty(true);
            }
        } catch (final PipelineModelException e) {
            AlertEvent.fireError(this, e.getMessage(), null);
        }
    }

    private List<Item> addPipelineActionsToMenu() {
        final PipelineElement selected = pipelineTreePresenter.getSelectionModel().getSelectedObject();

        final List<Item> menuItems = new ArrayList<>();

        menuItems.add(new SimpleParentMenuItem(0, GlyphIcons.ADD, GlyphIcons.ADD, "Add", null, addMenuItems != null && addMenuItems.size() > 0, addMenuItems));
        menuItems.add(new SimpleParentMenuItem(1, GlyphIcons.UNDO, GlyphIcons.UNDO, "Restore", null, restoreMenuItems != null && restoreMenuItems.size() > 0, restoreMenuItems));
        menuItems.add(new IconMenuItem(2, GlyphIcons.REMOVE, GlyphIcons.REMOVE, "Remove", null, selected != null, () -> onRemove(null)));

        return menuItems;
    }

    private List<Item> getAddMenuItems() {
        final List<Item> menuItems = new ArrayList<>();

        final PipelineElement parent = pipelineTreePresenter.getSelectionModel().getSelectedObject();
        if (parent != null) {
            final PipelineElementType parentType = parent.getElementType();
            int childCount = 0;
            final List<PipelineElement> currentChildren = pipelineModel.getChildMap().get(parent);
            if (currentChildren != null) {
                childCount = currentChildren.size();
            }

            for (final Entry<Category, List<PipelineElementType>> entry : elementTypes.entrySet()) {
                final Category category = entry.getKey();
                if (category.getOrder() >= 0) {
                    final List<Item> children = new ArrayList<>();
                    int j = 0;
                    for (final PipelineElementType pipelineElementType : entry.getValue()) {
                        if (StructureValidationUtil.isValidChildType(parentType, pipelineElementType, childCount)) {
                            final String type = pipelineElementType.getType();
                            final Icon icon = ImageIcon.create(PipelineImageUtil.getImage(pipelineElementType));

                            final Item item = new IconMenuItem(j++, icon, null, type, null, true,
                                    new AddPipelineElementCommand(pipelineElementType));
                            children.add(item);
                        }
                    }

                    if (children.size() > 0) {
                        children.sort(new MenuItems.ItemComparator());
                        final Item parentItem = new SimpleParentMenuItem(category.getOrder(), null, null,
                                category.getDisplayValue(), null, true, children);
                        menuItems.add(parentItem);
                    }
                }
            }
        }

        menuItems.sort(new MenuItems.ItemComparator());
        return menuItems;
    }

    private List<Item> getRestoreMenuItems() {
        final List<PipelineElement> existingElements = getExistingElements();

        if (existingElements == null || existingElements.size() == 0) {
            return null;
        }

        final List<Item> menuItems = new ArrayList<>();

        final PipelineElement parent = pipelineTreePresenter.getSelectionModel().getSelectedObject();
        if (parent != null) {
            final PipelineElementType parentType = parent.getElementType();
            int childCount = 0;
            final List<PipelineElement> currentChildren = pipelineModel.getChildMap().get(parent);
            if (currentChildren != null) {
                childCount = currentChildren.size();
            }

            final Map<Category, List<Item>> categoryMenuItems = new HashMap<>();
            int pos = 0;
            for (final PipelineElement element : existingElements) {
                final PipelineElementType pipelineElementType = element.getElementType();
                if (StructureValidationUtil.isValidChildType(parentType, pipelineElementType, childCount)) {
                    final Category category = pipelineElementType.getCategory();

                    final List<Item> items = categoryMenuItems.computeIfAbsent(category, k -> new ArrayList<>());
                    final Icon icon = ImageIcon.create(PipelineImageUtil.getImage(pipelineElementType));

                    final Item item = new IconMenuItem(pos++, icon, null, element.getId(), null, true,
                            new RestorePipelineElementCommand(element));
                    items.add(item);
                }
            }

            for (final Entry<Category, List<Item>> entry : categoryMenuItems.entrySet()) {
                final Category category = entry.getKey();
                final List<Item> children = entry.getValue();

                children.sort(new MenuItems.ItemComparator());
                final Item parentItem = new SimpleParentMenuItem(category.getOrder(), null, null,
                        category.getDisplayValue(), null, true, children);
                menuItems.add(parentItem);
            }
        }

        menuItems.sort(new MenuItems.ItemComparator());
        return menuItems;
    }

    private void showMenu(final ClickEvent event, final List<Item> menuItems) {
        final com.google.gwt.dom.client.Element target = event.getNativeEvent().getEventTarget().cast();
        final PopupPosition popupPosition = new PopupPosition(target.getAbsoluteLeft() - 3, target.getAbsoluteRight(),
                target.getAbsoluteTop(), target.getAbsoluteBottom() + 3, null, VerticalLocation.BELOW);
        showMenu(popupPosition, menuItems);
    }

    private void showMenu(final PopupPosition popupPosition, final List<Item> menuItems) {
        menuListPresenter.setData(menuItems);

        final PopupUiHandlers popupUiHandlers = new PopupUiHandlers() {
            @Override
            public void onHideRequest(final boolean autoClose, final boolean ok) {
                HidePopupEvent.fire(PipelineStructurePresenter.this, menuListPresenter);
            }

            @Override
            public void onHide(final boolean autoClose, final boolean ok) {
            }
        };
        ShowPopupEvent.fire(this, menuListPresenter, PopupType.POPUP, popupPosition, popupUiHandlers);
    }

    private List<PipelineElement> getExistingElements() {
        final List<PipelineElement> existingElements = new ArrayList<>();

        if (selectedElement != null) {
            final List<PipelineElement> removedElements = pipelineModel.getRemovedElements();

            if (removedElements != null) {
                for (final PipelineElement element : removedElements) {
                    existingElements.add(element);
                }
            }
        }

        return existingElements;
    }

    @Override
    public void setAdvancedMode(final boolean advancedMode) {
        this.advancedMode = advancedMode;
        pipelineTreePresenter.setAllowDragging(advancedMode);
        if (advancedMode) {
            pipelineTreePresenter.setPipelineTreeBuilder(new DefaultPipelineTreeBuilder());
        } else {
            pipelineTreePresenter.setPipelineTreeBuilder(new SimplePipelineTreeBuilder());
        }
    }

    @Override
    public void viewSource() {
        if (dirty) {
            AlertEvent.fireError(this, "You must save changes to this pipeline before you can view the source", null);
        } else {
            final EditorPresenter xmlEditor = xmlEditorProvider.get();
            xmlEditor.getIndicatorsOption().setAvailable(false);
            xmlEditor.getIndicatorsOption().setOn(false);
            xmlEditor.getStylesOption().setOn(true);
            BorderUtil.addBorder(xmlEditor.getView().asWidget().getElement());

            final PopupSize popupSize = new PopupSize(600, 400, true);
            final PopupUiHandlers popupUiHandlers = new DefaultPopupUiHandlers() {
                @Override
                public void onHideRequest(final boolean autoClose, final boolean ok) {
                    if (ok) {
                        querySave(xmlEditor);
                    } else {
                        HidePopupEvent.fire(PipelineStructurePresenter.this, xmlEditor, autoClose, ok);
                    }
                }
            };

            dispatcher.exec(new FetchPipelineXMLAction(pipelineEntity.getId())).onSuccess(result -> {
                String text = "";
                if (result != null) {
                    text = result.toString();
                }
                xmlEditor.setText(text);
                xmlEditor.format();
                ShowPopupEvent.fire(PipelineStructurePresenter.this, xmlEditor, PopupType.OK_CANCEL_DIALOG,
                        popupSize, "Pipeline Source", popupUiHandlers);
            });
        }
    }

    private void querySave(final EditorPresenter xmlEditor) {
        ConfirmEvent.fire(PipelineStructurePresenter.this,
                "Are you sure you want to save changes to the underlying XML?", ok -> {
                    if (ok) {
                        doActualSave(xmlEditor);
                    } else {
                        HidePopupEvent.fire(PipelineStructurePresenter.this, xmlEditor, false, false);
                    }
                });
    }

    private void doActualSave(final EditorPresenter xmlEditor) {
        dispatcher.exec(new SavePipelineXMLAction(pipelineEntity.getId(), xmlEditor.getText())).onSuccess(result -> {
            // Hide the popup.
            HidePopupEvent.fire(PipelineStructurePresenter.this, xmlEditor, false, true);
            // Reload the entity.
            ReloadEntityEvent.fire(PipelineStructurePresenter.this, pipelineEntity);
        });
    }

    private void enableButtons() {
        if (advancedMode) {
            addMenuItems = getAddMenuItems();
            restoreMenuItems = getRestoreMenuItems();
        } else {
            addMenuItems = null;
            restoreMenuItems = null;
        }

        getView().setAddEnabled(addMenuItems != null && addMenuItems.size() > 0);
        getView().setRestoreEnabled(restoreMenuItems != null && restoreMenuItems.size() > 0);
        getView().setRemoveEnabled(advancedMode && selectedElement != null && !PipelineModel.SOURCE_ELEMENT.equals(selectedElement));
    }

    @Override
    public HandlerRegistration addDirtyHandler(final DirtyHandler handler) {
        return addHandlerToSource(DirtyEvent.getType(), handler);
    }

    private void setDirty(final boolean dirty) {
        this.dirty = dirty;
        if (dirty) {
            DirtyEvent.fire(this, dirty);
        }
    }

    private DocRef getParentPipeline() {
        return parentPipeline;
    }

    private void changeParentPipeline(final DocRef parentPipeline) {
        // Don't do anything if the parent pipeline has not changed.
        if (EqualsUtil.isEquals(this.parentPipeline, parentPipeline)) {
            return;
        }

        this.parentPipeline = parentPipeline;

        if (parentPipeline == null) {
            pipelineModel.setBaseStack(null);

            try {
                pipelineModel.build();
            } catch (final PipelineModelException e) {
                AlertEvent.fireError(this, e.getMessage(), null);
            }

        } else {
            final FetchPipelineDataAction action = new FetchPipelineDataAction(parentPipeline);
            dispatcher.exec(action).onSuccess(result -> {
                pipelineModel.setBaseStack(result);

                try {
                    pipelineModel.build();
                } catch (final PipelineModelException e) {
                    AlertEvent.fireError(PipelineStructurePresenter.this, e.getMessage(), null);
                }
            });
        }

        // We have changed the parent pipeline so set dirty.
        setDirty(true);
    }

    public interface PipelineStructureView extends View, HasUiHandlers<PipelineStructureUiHandlers> {
        void setInheritanceTree(View view);

        void setTreeView(View view);

        void setProperties(View view);

        void setPipelineReferences(View view);

        void setAddEnabled(boolean enabled);

        void setRestoreEnabled(boolean enabled);

        void setRemoveEnabled(boolean enabled);
    }

    private class AddPipelineElementCommand implements Command {
        private final PipelineElementType elementType;

        public AddPipelineElementCommand(final PipelineElementType elementType) {
            this.elementType = elementType;
        }

        @Override
        public void execute() {
            final PipelineElement selectedElement = pipelineTreePresenter.getSelectionModel().getSelectedObject();
            if (selectedElement != null && elementType != null) {
                final PopupUiHandlers popupUiHandlers = new DefaultPopupUiHandlers() {
                    @Override
                    public void onHideRequest(final boolean autoClose, final boolean ok) {
                        if (ok) {
                            final String id = newElementPresenter.getElementId();
                            final PipelineElementType elementType = newElementPresenter.getElementInfo();
                            try {
                                final PipelineElement newElement = pipelineModel.addElement(selectedElement,
                                        elementType, id);
                                pipelineTreePresenter.getSelectionModel().setSelected(newElement, true);
                                setDirty(true);
                            } catch (final Exception e) {
                                AlertEvent.fireError(PipelineStructurePresenter.this, e.getMessage(), null);
                            }
                        }

                        newElementPresenter.hide();
                    }
                };

                newElementPresenter.show(elementType, popupUiHandlers);
            }
        }
    }

    private class RestorePipelineElementCommand implements Command {
        private final PipelineElement element;

        public RestorePipelineElementCommand(final PipelineElement element) {
            this.element = element;
        }

        @Override
        public void execute() {
            final PipelineElement selectedElement = pipelineTreePresenter.getSelectionModel().getSelectedObject();
            if (selectedElement != null) {
                try {
                    pipelineModel.addExistingElement(selectedElement, element);
                    pipelineTreePresenter.getSelectionModel().setSelected(element, true);
                    setDirty(true);
                } catch (final Exception e) {
                    AlertEvent.fireError(PipelineStructurePresenter.this, e.getMessage(), null);
                }
            }
        }
    }
}<|MERGE_RESOLUTION|>--- conflicted
+++ resolved
@@ -222,21 +222,7 @@
         }
         pipelinePresenter.setSelectedEntityReference(pipelineEntity.getParentPipeline());
 
-<<<<<<< HEAD
         final FetchPipelineDataAction action = new FetchPipelineDataAction(DocRefUtil.create(pipelineEntity));
-        dispatcher.execute(action, new AsyncCallbackAdaptor<SharedList<PipelineData>>() {
-            @Override
-            public void onSuccess(final SharedList<PipelineData> result) {
-                final PipelineData pipelineData = result.get(result.size() - 1);
-                final List<PipelineData> baseStack = new ArrayList<>(result.size() - 1);
-
-                // If there is a stack of pipeline data then we need
-                // to make sure changes are reflected appropriately.
-                for (int i = 0; i < result.size() - 1; i++) {
-                    baseStack.add(result.get(i));
-                }
-=======
-        final FetchPipelineDataAction action = new FetchPipelineDataAction(DocRef.create(pipelineEntity));
         dispatcher.exec(action).onSuccess(result -> {
             final PipelineData pipelineData = result.get(result.size() - 1);
             final List<PipelineData> baseStack = new ArrayList<>(result.size() - 1);
@@ -246,7 +232,6 @@
             for (int i = 0; i < result.size() - 1; i++) {
                 baseStack.add(result.get(i));
             }
->>>>>>> 77deba40
 
             try {
                 pipelineModel.setPipelineData(pipelineData);
