--- conflicted
+++ resolved
@@ -38,6 +38,7 @@
 import stroom.entity.client.presenter.HasDocumentRead;
 import stroom.entity.client.presenter.HasWrite;
 import stroom.entity.client.presenter.ReadOnlyChangeHandler;
+import stroom.entity.shared.DocRefUtil;
 import stroom.explorer.client.presenter.EntityDropDownPresenter;
 import stroom.explorer.shared.ExplorerNode;
 import stroom.pipeline.shared.FetchPipelineDataAction;
@@ -169,15 +170,9 @@
         registerHandler(propertyListPresenter.addDirtyHandler(dirtyHandler));
         registerHandler(pipelineReferenceListPresenter.addDirtyHandler(dirtyHandler));
         registerHandler(pipelinePresenter.addDataSelectionHandler(event -> {
-<<<<<<< HEAD
-            if (event.getSelectedItem() != null) {
-                final ExplorerNode entityData = (ExplorerNode) event.getSelectedItem();
-                if (EqualsUtil.isEquals(entityData.getDocRef().getUuid(), pipelineDoc.getUuid())) {
-=======
             if (event.getSelectedItem() != null && event.getSelectedItem().getDocRef().compareTo(DocRefUtil.NULL_SELECTION) != 0) {
                 final ExplorerNode entityData = event.getSelectedItem();
-                if (EqualsUtil.isEquals(entityData.getDocRef().getUuid(), pipelineEntity.getUuid())) {
->>>>>>> 73412625
+                if (EqualsUtil.isEquals(entityData.getDocRef().getUuid(), pipelineDoc.getUuid())) {
                     AlertEvent.fireWarn(PipelineStructurePresenter.this, "A pipeline cannot inherit from itself",
                             () -> {
                                 // Reset selection.
