/*
 * Copyright 2016 Crown Copyright
 *
 * Licensed under the Apache License, Version 2.0 (the "License");
 * you may not use this file except in compliance with the License.
 * You may obtain a copy of the License at
 *
 *     http://www.apache.org/licenses/LICENSE-2.0
 *
 * Unless required by applicable law or agreed to in writing, software
 * distributed under the License is distributed on an "AS IS" BASIS,
 * WITHOUT WARRANTIES OR CONDITIONS OF ANY KIND, either express or implied.
 * See the License for the specific language governing permissions and
 * limitations under the License.
 */

package stroom.pipeline.structure.client.presenter;

import com.google.gwt.event.shared.GwtEvent;
import com.google.web.bindery.event.shared.EventBus;
import com.google.web.bindery.event.shared.HandlerRegistration;
import com.google.web.bindery.event.shared.SimpleEventBus;
import stroom.pipeline.client.event.ChangeDataEvent;
import stroom.pipeline.client.event.ChangeDataEvent.ChangeDataHandler;
import stroom.pipeline.client.event.HasChangeDataHandlers;
import stroom.pipeline.shared.ElementIcons;
import stroom.pipeline.shared.PipelineDataMerger;
import stroom.pipeline.shared.PipelineModelException;
import stroom.pipeline.shared.data.PipelineData;
import stroom.pipeline.shared.data.PipelineDataUtil;
import stroom.pipeline.shared.data.PipelineElement;
import stroom.pipeline.shared.data.PipelineElementType;
import stroom.pipeline.shared.data.PipelineLink;
import stroom.pipeline.shared.data.PipelineProperty;
import stroom.pipeline.shared.data.PipelineReference;

import java.util.ArrayList;
import java.util.Collections;
import java.util.HashMap;
import java.util.HashSet;
import java.util.Iterator;
import java.util.List;
import java.util.Map;
import java.util.Set;

public class PipelineModel implements HasChangeDataHandlers<PipelineModel> {
    private static final String SOURCE = "Source";
    public static final PipelineElement SOURCE_ELEMENT = new PipelineElement(SOURCE, SOURCE);
    private static final PipelineElementType SOURCE_ELEMENT_TYPE = new PipelineElementType(SOURCE, null,
            new String[]{PipelineElementType.ROLE_SOURCE, PipelineElementType.ROLE_HAS_TARGETS,
                    PipelineElementType.VISABILITY_SIMPLE},
            ElementIcons.STREAM);
<<<<<<< HEAD
=======
    public static final PipelineElement SOURCE_ELEMENT = new PipelineElement(SOURCE, SOURCE);
>>>>>>> 9a4408c9

    static {
        SOURCE_ELEMENT.setElementType(SOURCE_ELEMENT_TYPE);
    }

    private final EventBus eventBus = new SimpleEventBus();
    private Map<PipelineElement, List<PipelineElement>> childMap;
    private Map<PipelineElement, PipelineElement> parentMap;
    private PipelineData pipelineData;
    private List<PipelineData> baseStack;
    private PipelineDataMerger baseData;
    private PipelineDataMerger combinedData;

    public PipelineModel() {
        baseData = new PipelineDataMerger();
        combinedData = new PipelineDataMerger();
    }

    public void build() throws PipelineModelException {
        buildBaseData();
        buildCombinedData();
        refresh();
    }

    private void buildCombinedData() throws PipelineModelException {
        final PipelineDataMerger pipelineDataMerger = new PipelineDataMerger();

        // Merge pipeline data together.
        List<PipelineData> combined;
        if (baseStack != null) {
            combined = new ArrayList<>(baseStack.size() + 1);
        } else {
            combined = new ArrayList<>(1);
        }

        if (baseStack != null) {
            combined.addAll(baseStack);
        }
        if (pipelineData != null) {
            combined.add(pipelineData);
        }

        pipelineDataMerger.merge(combined);

        combinedData = pipelineDataMerger;
    }

    private void buildBaseData() throws PipelineModelException {
        final PipelineDataMerger pipelineDataMerger = new PipelineDataMerger();
        if (baseStack != null) {
            pipelineDataMerger.merge(baseStack);
        }

        baseData = pipelineDataMerger;
    }

    public PipelineData diff() {
        final PipelineData result = new PipelineData();

        if (pipelineData != null) {
            // Get a set of valid (used/linked) elements.
            final Set<String> validElements = new HashSet<>();
            for (final List<PipelineLink> list : combinedData.getLinks().values()) {
                for (final PipelineLink link : list) {
                    validElements.add(link.getFrom());
                    validElements.add(link.getTo());
                }
            }

            // Add elements that exist in combined data but not in base.
            for (final PipelineElement combinedElement : combinedData.getElements().values()) {
                final PipelineElement baseElement = baseData.getElements().get(combinedElement.getId());
                if (baseElement == null) {
                    // Only add the element if there are links from/to it.
                    if (validElements.contains(combinedElement.getId())) {
                        result.addElement(combinedElement);
                    }
                }
            }

            // Remove elements that exist in base but not combined.
            for (final PipelineElement baseElement : baseData.getElements().values()) {
                final PipelineElement combinedElement = combinedData.getElements().get(baseElement.getId());
                if (combinedElement == null) {
                    result.removeElement(baseElement);
                }
            }

            // We only need to worry about properties, pipeline references and
            // links that are related to valid elements.
            for (final String id : validElements) {
                if (id != null) {
                    copyProperties(id, pipelineData.getAddedProperties(), result.getAddedProperties(),
                            pipelineData.getRemovedProperties());
                    copyProperties(id, pipelineData.getRemovedProperties(), result.getRemovedProperties(), null);

                    copyReferences(id, pipelineData.getAddedPipelineReferences(), result.getAddedPipelineReferences(),
                            pipelineData.getRemovedPipelineReferences());
                    copyReferences(id, pipelineData.getRemovedPipelineReferences(),
                            result.getRemovedPipelineReferences(), null);

                    final List<PipelineLink> combinedLinks = combinedData.getLinks().get(id);
                    final List<PipelineLink> baseLinks = baseData.getLinks().get(id);

                    // Add links that exist in combined data but not in base.
                    if (combinedLinks != null) {
                        for (final PipelineLink combinedLink : combinedLinks) {
                            if (baseLinks == null || !baseLinks.contains(combinedLink)) {
                                result.addLink(combinedLink);
                            }
                        }
                    }

                    // Remove links that exist in base data but not in combined.
                    if (baseLinks != null) {
                        for (final PipelineLink baseLink : baseLinks) {
                            if (combinedLinks == null || !combinedLinks.contains(baseLink)) {
                                result.removeLink(baseLink);
                            }
                        }
                    }
                }
            }
        }

        return result;
    }

    private void copyProperties(final String id, final List<PipelineProperty> source, final List<PipelineProperty> dest,
                                final List<PipelineProperty> ignore) {
        final Set<PipelineProperty> set = new HashSet<>();

        if (ignore != null) {
            set.addAll(ignore);
        }

        for (final PipelineProperty property : source) {
            if (id.equals(property.getElement()) && !set.contains(property)) {
                set.add(property);
                dest.add(property);
            }
        }
    }

    private void copyReferences(final String id, final List<PipelineReference> source,
                                final List<PipelineReference> dest, final List<PipelineReference> ignore) {
        final Set<PipelineReference> set = new HashSet<>();

        if (ignore != null) {
            set.addAll(ignore);
        }

        for (final PipelineReference pipelineReference : source) {
            if (id.equals(pipelineReference.getElement()) && !set.contains(pipelineReference)) {
                set.add(pipelineReference);
                dest.add(pipelineReference);
            }
        }
    }

    public List<PipelineElement> getRemovedElements() {
        return pipelineData.getElements().getRemove();
    }

    private void refresh() {
        childMap = new HashMap<>();
        parentMap = new HashMap<>();

        for (final List<PipelineLink> list : combinedData.getLinks().values()) {
            for (final PipelineLink link : list) {
                final PipelineElement linkFrom = combinedData.getElements().get(link.getFrom());
                final PipelineElement linkTo = combinedData.getElements().get(link.getTo());

                parentMap.put(linkTo, linkFrom);
                childMap.computeIfAbsent(linkFrom, k -> new ArrayList<>()).add(linkTo);
            }
        }

        // Sort all child lists.
        for (final List<PipelineElement> children : childMap.values()) {
            Collections.sort(children);
        }

        // Let anybody that cares know that the model has changed.
        ChangeDataEvent.fire(this, this);
    }

    public Map<PipelineElement, List<PipelineElement>> getChildMap() {
        return childMap;
    }

    public Map<PipelineElement, PipelineElement> getParentMap() {
        return parentMap;
    }

    public PipelineElement addElement(final PipelineElement parent, final PipelineElementType elementType,
                                      final String id) throws PipelineModelException {
        PipelineElement element;

        if (id == null || id.length() == 0) {
            throw new PipelineModelException("No id has been set for this element");
        } else if (elementType == null) {
            throw new PipelineModelException("No element type has been chosen");
        } else if (parent == null) {
            throw new PipelineModelException("No parent element has been selected");
        } else {
            if (combinedData.getElements().containsKey(id)) {
                throw new PipelineModelException("An element with this id already exists");
            }

            element = PipelineDataUtil.createElement(id, elementType.getType());
            element.setElementType(elementType);
            if (pipelineData.getRemovedElements().contains(element)) {
                throw new PipelineModelException(
                        "Attempt to add an element with an id that matches a hidden element. Restore the existing element if required or change the element id.");
            }

            pipelineData.addElement(element);
            pipelineData.addLink(PipelineDataUtil.createLink(parent.getId(), id));

            buildCombinedData();
            refresh();
        }

        return element;
    }

    public void addExistingElement(final PipelineElement parent, final PipelineElement existingElement)
            throws PipelineModelException {
        final String id = existingElement.getId();

        if (combinedData.getElements().containsKey(id)) {
            throw new PipelineModelException("An element with this id already exists");
        } else if (parent == null) {
            throw new PipelineModelException("No parent element has been selected");
        }

        // Make sure this element isn't shadowed anymore.
        if (pipelineData.getRemovedElements().contains(existingElement)) {
            pipelineData.getRemovedElements().remove(existingElement);
        }

        pipelineData.addLink(PipelineDataUtil.createLink(parent.getId(), id));

        buildCombinedData();
        refresh();
    }

    public void removeElement(final PipelineElement element) throws PipelineModelException {
        final String id = element.getId();

        // Remove the element.
        pipelineData.removeElement(element);
        // Remove all links from/to this element.
        removeLinks(pipelineData.getLinks().getAdd(), id);
        removeLinks(pipelineData.getLinks().getRemove(), id);

        // Ensure links don't come back if we restore this element.
        for (final List<PipelineLink> links : baseData.getLinks().values()) {
            for (final PipelineLink link : links) {
                if (link.getTo().equals(id)) {
                    pipelineData.removeLink(link);
                }
            }
        }

        // Update the tree.
        buildCombinedData();
        refresh();
    }

    public List<PipelineProperty> getProperties(final PipelineElement element) {
        final List<PipelineProperty> properties = new ArrayList<>();

        if (element != null) {
            final Map<String, PipelineProperty> map = combinedData.getProperties().get(element.getId());
            if (map != null) {
                for (final PipelineProperty property : map.values()) {
                    final PipelineProperty newProperty = new PipelineProperty();
                    newProperty.copyFrom(property);
                    properties.add(newProperty);
                }
            }
        }

        return properties;
    }

    public PipelineDataMerger getBaseData() {
        return baseData;
    }

    public void setBaseStack(final List<PipelineData> baseStack) {
        this.baseStack = baseStack;
    }

    public PipelineData getPipelineData() {
        return pipelineData;
    }

    public void setPipelineData(final PipelineData pipelineData) {
        this.pipelineData = pipelineData;
    }

    private void removeLinks(final List<PipelineLink> list, final String element) {
        final Iterator<PipelineLink> iter = list.iterator();
        while (iter.hasNext()) {
            final PipelineLink link = iter.next();
            if (link.getTo().equals(element)) {
                iter.remove();
            }
        }
    }

    @Override
    public HandlerRegistration addChangeDataHandler(final ChangeDataHandler<PipelineModel> handler) {
        return eventBus.addHandler(ChangeDataEvent.getType(), handler);
    }

    @Override
    public void fireEvent(final GwtEvent<?> event) {
        eventBus.fireEventFromSource(event, this);
    }
}<|MERGE_RESOLUTION|>--- conflicted
+++ resolved
@@ -50,10 +50,6 @@
             new String[]{PipelineElementType.ROLE_SOURCE, PipelineElementType.ROLE_HAS_TARGETS,
                     PipelineElementType.VISABILITY_SIMPLE},
             ElementIcons.STREAM);
-<<<<<<< HEAD
-=======
-    public static final PipelineElement SOURCE_ELEMENT = new PipelineElement(SOURCE, SOURCE);
->>>>>>> 9a4408c9
 
     static {
         SOURCE_ELEMENT.setElementType(SOURCE_ELEMENT_TYPE);
