/*
 * Copyright 2017 Crown Copyright
 *
 * Licensed under the Apache License, Version 2.0 (the "License");
 * you may not use this file except in compliance with the License.
 * You may obtain a copy of the License at
 *
 *     http://www.apache.org/licenses/LICENSE-2.0
 *
 * Unless required by applicable law or agreed to in writing, software
 * distributed under the License is distributed on an "AS IS" BASIS,
 * WITHOUT WARRANTIES OR CONDITIONS OF ANY KIND, either express or implied.
 * See the License for the specific language governing permissions and
 * limitations under the License.
 */

package stroom.pipeline.stepping.client.event;

import com.google.gwt.event.shared.EventHandler;
import com.google.gwt.event.shared.GwtEvent;
import com.google.gwt.event.shared.HasHandlers;
<<<<<<< HEAD
import stroom.explorer.shared.SharedDocRef;

public class BeginPipelineSteppingEvent extends GwtEvent<BeginPipelineSteppingEvent.Handler> {
    private static Type<Handler> TYPE;
    private final long streamId;
    private final long eventId;
    private final Long childStreamId;
    private final String childStreamType;
    private final SharedDocRef pipelineRef;

    private BeginPipelineSteppingEvent(final long streamId, final long eventId, final Long childStreamId,
                                       final String childStreamType, final SharedDocRef pipelineRef) {
=======
import stroom.entity.shared.SharedDocRef;
import stroom.pipeline.shared.StepLocation;
import stroom.streamstore.shared.StreamType;

public class BeginPipelineSteppingEvent extends GwtEvent<BeginPipelineSteppingEvent.Handler> {
    private static Type<Handler> TYPE;
    private final Long streamId;
    private final Long childStreamId;
    private final StreamType childStreamType;
    private final StepLocation stepLocation;
    private final SharedDocRef pipelineRef;

    private BeginPipelineSteppingEvent(final Long streamId, final Long childStreamId,
                                       final StreamType childStreamType, final StepLocation stepLocation, final SharedDocRef pipelineRef) {
>>>>>>> 90683373
        this.streamId = streamId;
        this.childStreamId = childStreamId;
        this.childStreamType = childStreamType;
        this.stepLocation = stepLocation;
        this.pipelineRef = pipelineRef;
    }

<<<<<<< HEAD
    public static void fire(final HasHandlers source, final long streamId, final long eventId, final Long childStreamId,
                            final String childStreamType, final SharedDocRef pipelineRef) {
        source.fireEvent(new BeginPipelineSteppingEvent(streamId, eventId, childStreamId, childStreamType, pipelineRef));
=======
    public static void fire(final HasHandlers source, final Long streamId, final Long childStreamId,
                            final StreamType childStreamType, final StepLocation stepLocation, final SharedDocRef pipelineRef) {
        source.fireEvent(new BeginPipelineSteppingEvent(streamId, childStreamId, childStreamType, stepLocation, pipelineRef));
>>>>>>> 90683373
    }

    public static Type<Handler> getType() {
        if (TYPE == null) {
            TYPE = new Type<>();
        }
        return TYPE;
    }

    @Override
    public Type<Handler> getAssociatedType() {
        return getType();
    }

    @Override
    protected void dispatch(final Handler handler) {
        handler.onBegin(this);
    }

    public long getStreamId() {
        return streamId;
    }

<<<<<<< HEAD
    public long getEventId() {
        return eventId;
    }

=======
>>>>>>> 90683373
    public Long getChildStreamId() {
        return childStreamId;
    }

    public String getChildStreamType() {
        return childStreamType;
    }

    public StepLocation getStepLocation() {
        return stepLocation;
    }

    public SharedDocRef getPipelineRef() {
        return pipelineRef;
    }

    public interface Handler extends EventHandler {
        void onBegin(BeginPipelineSteppingEvent event);
    }
}<|MERGE_RESOLUTION|>--- conflicted
+++ resolved
@@ -19,35 +19,22 @@
 import com.google.gwt.event.shared.EventHandler;
 import com.google.gwt.event.shared.GwtEvent;
 import com.google.gwt.event.shared.HasHandlers;
-<<<<<<< HEAD
 import stroom.explorer.shared.SharedDocRef;
+import stroom.pipeline.shared.StepLocation;
 
 public class BeginPipelineSteppingEvent extends GwtEvent<BeginPipelineSteppingEvent.Handler> {
     private static Type<Handler> TYPE;
     private final long streamId;
-    private final long eventId;
     private final Long childStreamId;
     private final String childStreamType;
-    private final SharedDocRef pipelineRef;
-
-    private BeginPipelineSteppingEvent(final long streamId, final long eventId, final Long childStreamId,
-                                       final String childStreamType, final SharedDocRef pipelineRef) {
-=======
-import stroom.entity.shared.SharedDocRef;
-import stroom.pipeline.shared.StepLocation;
-import stroom.streamstore.shared.StreamType;
-
-public class BeginPipelineSteppingEvent extends GwtEvent<BeginPipelineSteppingEvent.Handler> {
-    private static Type<Handler> TYPE;
-    private final Long streamId;
-    private final Long childStreamId;
-    private final StreamType childStreamType;
     private final StepLocation stepLocation;
     private final SharedDocRef pipelineRef;
 
-    private BeginPipelineSteppingEvent(final Long streamId, final Long childStreamId,
-                                       final StreamType childStreamType, final StepLocation stepLocation, final SharedDocRef pipelineRef) {
->>>>>>> 90683373
+    private BeginPipelineSteppingEvent(final long streamId,
+                                       final Long childStreamId,
+                                       final String childStreamType,
+                                       final StepLocation stepLocation,
+                                       final SharedDocRef pipelineRef) {
         this.streamId = streamId;
         this.childStreamId = childStreamId;
         this.childStreamType = childStreamType;
@@ -55,15 +42,13 @@
         this.pipelineRef = pipelineRef;
     }
 
-<<<<<<< HEAD
-    public static void fire(final HasHandlers source, final long streamId, final long eventId, final Long childStreamId,
-                            final String childStreamType, final SharedDocRef pipelineRef) {
-        source.fireEvent(new BeginPipelineSteppingEvent(streamId, eventId, childStreamId, childStreamType, pipelineRef));
-=======
-    public static void fire(final HasHandlers source, final Long streamId, final Long childStreamId,
-                            final StreamType childStreamType, final StepLocation stepLocation, final SharedDocRef pipelineRef) {
+    public static void fire(final HasHandlers source,
+                            final long streamId,
+                            final Long childStreamId,
+                            final String childStreamType,
+                            final StepLocation stepLocation,
+                            final SharedDocRef pipelineRef) {
         source.fireEvent(new BeginPipelineSteppingEvent(streamId, childStreamId, childStreamType, stepLocation, pipelineRef));
->>>>>>> 90683373
     }
 
     public static Type<Handler> getType() {
@@ -87,13 +72,6 @@
         return streamId;
     }
 
-<<<<<<< HEAD
-    public long getEventId() {
-        return eventId;
-    }
-
-=======
->>>>>>> 90683373
     public Long getChildStreamId() {
         return childStreamId;
     }
