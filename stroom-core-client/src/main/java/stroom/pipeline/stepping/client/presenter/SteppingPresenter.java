/*
 * Copyright 2017 Crown Copyright
 *
 * Licensed under the Apache License, Version 2.0 (the "License");
 * you may not use this file except in compliance with the License.
 * You may obtain a copy of the License at
 *
 *     http://www.apache.org/licenses/LICENSE-2.0
 *
 * Unless required by applicable law or agreed to in writing, software
 * distributed under the License is distributed on an "AS IS" BASIS,
 * WITHOUT WARRANTIES OR CONDITIONS OF ANY KIND, either express or implied.
 * See the License for the specific language governing permissions and
 * limitations under the License.
 *
 */

package stroom.pipeline.stepping.client.presenter;

import com.google.gwt.core.client.Scheduler;
import com.google.gwt.user.client.ui.Widget;
import com.google.inject.Inject;
import com.google.inject.Provider;
import com.google.web.bindery.event.shared.EventBus;
import com.google.web.bindery.event.shared.HandlerRegistration;
import com.gwtplatform.mvp.client.Layer;
import com.gwtplatform.mvp.client.LayerContainer;
import com.gwtplatform.mvp.client.MyPresenterWidget;
import com.gwtplatform.mvp.client.PresenterWidget;
import com.gwtplatform.mvp.client.View;
import stroom.alert.client.event.AlertEvent;
import stroom.data.client.presenter.ClassificationUiHandlers;
import stroom.data.client.presenter.DataPresenter;
import stroom.dispatch.client.ClientDispatchAsync;
import stroom.docref.DocRef;
import stroom.document.client.event.DirtyEvent;
import stroom.document.client.event.DirtyEvent.DirtyHandler;
import stroom.document.client.event.HasDirtyHandlers;
import stroom.meta.shared.FindMetaCriteria;
import stroom.meta.shared.Meta;
import stroom.pipeline.shared.FetchPipelineDataAction;
import stroom.pipeline.shared.PipelineModelException;
import stroom.pipeline.shared.PipelineStepAction;
import stroom.pipeline.shared.SharedElementData;
import stroom.pipeline.shared.StepLocation;
import stroom.pipeline.shared.StepType;
import stroom.pipeline.shared.SteppingResult;
import stroom.pipeline.shared.TextConverterDoc;
import stroom.pipeline.shared.XsltDoc;
import stroom.pipeline.shared.data.PipelineData;
import stroom.pipeline.shared.data.PipelineElement;
import stroom.pipeline.shared.data.PipelineProperty;
import stroom.pipeline.structure.client.presenter.PipelineModel;
import stroom.pipeline.structure.client.presenter.PipelineTreePresenter;
import stroom.svg.client.SvgPreset;
import stroom.svg.client.SvgPresets;
import stroom.task.client.TaskEndEvent;
import stroom.task.client.TaskStartEvent;
import stroom.util.shared.Indicators;
import stroom.widget.button.client.ButtonPanel;
import stroom.widget.button.client.ButtonView;

import java.util.ArrayList;
import java.util.HashMap;
import java.util.List;
import java.util.Map;
import java.util.Map.Entry;

public class SteppingPresenter extends MyPresenterWidget<SteppingPresenter.SteppingView> implements HasDirtyHandlers {
    private final PipelineStepAction action;
    private final PipelineTreePresenter pipelineTreePresenter;
    private final DataPresenter sourcePresenter;
    private final Provider<ElementPresenter> editorProvider;
    private final StepLocationPresenter stepLocationPresenter;
    private final StepControlPresenter stepControlPresenter;
    private final ClientDispatchAsync dispatcher;
    private final Map<String, ElementPresenter> editorMap = new HashMap<>();
    private final PipelineModel pipelineModel;
    private final ButtonView saveButton;
    private boolean foundRecord;
    private boolean showingData;
    private boolean busyTranslating;
    private SteppingResult lastFoundResult;
    private SteppingResult currentResult;
    private ButtonPanel leftButtons;

    private Meta meta;

    @Inject
    public SteppingPresenter(final EventBus eventBus, final SteppingView view,
                             final PipelineTreePresenter pipelineTreePresenter,
                             final ClientDispatchAsync dispatcher, final DataPresenter sourcePresenter,
                             final Provider<ElementPresenter> editorProvider, final StepLocationPresenter stepLocationPresenter,
                             final StepControlPresenter stepControlPresenter) {
        super(eventBus, view);
        this.dispatcher = dispatcher;

        this.pipelineTreePresenter = pipelineTreePresenter;
        this.sourcePresenter = sourcePresenter;
        this.editorProvider = editorProvider;
        this.stepLocationPresenter = stepLocationPresenter;
        this.stepControlPresenter = stepControlPresenter;

        view.addWidgetRight(stepLocationPresenter.getView().asWidget());
        view.addWidgetRight(stepControlPresenter.getView().asWidget());
        view.setTreeView(pipelineTreePresenter.getView());

        sourcePresenter.setSteppingSource(true);

        pipelineModel = new PipelineModel();
        pipelineTreePresenter.setModel(pipelineModel);
        pipelineTreePresenter.setPipelineTreeBuilder(new SteppingPipelineTreeBuilder());
        pipelineTreePresenter.setAllowNullSelection(false);

        // Create the translation request to use.
        action = new PipelineStepAction();

        stepControlPresenter.setEnabledButtons(false, action.getStepType(), true, showingData, foundRecord);

        saveButton = addButtonLeft(SvgPresets.SAVE);
    }

    private static String replace(final String path, final String type, final String replacement) {
        String newPath = path;
        final String param = "${" + type + "}";
        int start = newPath.indexOf(param);
        while (start != -1) {
            final int end = start + param.length();
            newPath = newPath.substring(0, start) + replacement + newPath.substring(end);
            start = newPath.indexOf(param, end);
        }

        return newPath;
    }

    @Override
    protected void onBind() {
        registerHandler(
                pipelineTreePresenter.getSelectionModel().addSelectionChangeHandler(event -> {
                    final PipelineElement selectedElement = pipelineTreePresenter.getSelectionModel()
                            .getSelectedObject();
                    onSelect(selectedElement);
                }));
        registerHandler(stepLocationPresenter.addStepControlHandler(event -> step(event.getStepType(), event.getStepLocation())));
        registerHandler(stepControlPresenter.addStepControlHandler(event -> step(event.getStepType(), event.getStepLocation())));
        registerHandler(saveButton.addClickHandler(event -> save()));
    }

    private ButtonView addButtonLeft(final SvgPreset preset) {
        if (leftButtons == null) {
            leftButtons = new ButtonPanel();
            getView().addWidgetLeft(leftButtons);
        }

        return leftButtons.add(preset);
    }

    private PresenterWidget<?> getContent(final PipelineElement element) {
        if (PipelineModel.SOURCE_ELEMENT.getElementType().equals(element.getElementType())) {
            return sourcePresenter;

        } else {
            DocRef docRef = null;
            DocRef fuzzyDocRef = null;

            final List<PipelineProperty> properties = pipelineModel.getProperties(element);
            if (properties != null && properties.size() > 0) {
                for (final PipelineProperty property : properties) {
                    if (property.getValue() != null) {
                        if (property.getValue().getEntity() != null) {
                            docRef = property.getValue().getEntity();
                        } else if (property.getName().toLowerCase().contains("pattern") && meta != null) {
                            String value = property.getValue().getString();
                            value = replace(value, "feed", meta.getFeedName());
                            value = replace(value, "pipeline", action.getPipeline().getName());

                            if (element.getElementType().getType().equalsIgnoreCase("XSLTFilter")) {
                                fuzzyDocRef = new DocRef(XsltDoc.DOCUMENT_TYPE, null, value);
                            } else {
                                fuzzyDocRef = new DocRef(TextConverterDoc.DOCUMENT_TYPE, null, value);
                            }
                        }
                    }
                }
            }

            final String elementId = element.getId();
            ElementPresenter editorPresenter = editorMap.get(elementId);

            if (editorPresenter == null) {
                final DirtyHandler dirtyEditorHandler = event -> {
                    DirtyEvent.fire(SteppingPresenter.this, true);
                    saveButton.setEnabled(true);
                };

                final ElementPresenter presenter = editorProvider.get();

                presenter.setElementId(element.getId());
                presenter.setElementType(element.getElementType());
                presenter.setEntityRef(docRef);
                presenter.setFuzzyEntityRef(fuzzyDocRef);
                presenter.setPipelineStepAction(action);
                editorMap.put(elementId, presenter);
                presenter.addDirtyHandler(dirtyEditorHandler);

                editorPresenter = presenter;
            }

            // Refresh this editor if it needs it.
            refreshEditor(editorPresenter, elementId);

            return editorPresenter;
        }
    }

    private void refreshEditor(final ElementPresenter editorPresenter, final String elementId) {
        editorPresenter.load().onSuccess(result -> {
            if (editorPresenter.isRefreshRequired()) {
                editorPresenter.setRefreshRequired(false);

                // Update code pane.
                refreshEditorCodeIndicators(editorPresenter, elementId);

                // Update IO data.
                refreshEditorIO(editorPresenter, elementId);
            }
        });
    }

    private void refreshEditorCodeIndicators(final ElementPresenter editorPresenter, final String elementId) {
        // Only update the code indicators if we have a current result.
        if (currentResult != null && currentResult.getStepData() != null) {
            final SharedElementData elementData = currentResult.getStepData().getElementData(elementId);
            if (elementData != null) {
                final Indicators codeIndicators = elementData.getCodeIndicators();
                // Always set the indicators for the code pane as errors in the
                // code pane could be responsible for no record being found.
                editorPresenter.setCodeIndicators(codeIndicators);
            }
        }
    }

    private void refreshEditorIO(final ElementPresenter editorPresenter, final String elementId) {
        // Only update the input/output if we found a record.
        if (lastFoundResult != null) {
            final SharedElementData elementData = lastFoundResult.getStepData().getElementData(elementId);
            if (elementData != null) {
                final Indicators outputIndicators = elementData.getOutputIndicators();
                final String input = notNull(elementData.getInput());
                final String output = notNull(elementData.getOutput());

                editorPresenter.setInput(input, 1, elementData.isFormatInput(), null);

                if (output.length() == 0 && outputIndicators != null && outputIndicators.getMaxSeverity() != null) {
                    editorPresenter.setOutput(outputIndicators.toString(), 1, false, null);
                } else {
                    // Don't try and format text output.
                    editorPresenter.setOutput(output, 1, elementData.isFormatOutput(), outputIndicators);
                }
            } else {
                // // if we didn't find a record then it could be the input that
                // is
                // // responsible. Show any error that has been created..
                // if (inputIndicators != null && inputIndicators.hasSummary())
                // {
                // editorPresenter.setInputIndicators(inputIndicators);
                // } else if (outputIndicators != null
                // && outputIndicators.hasSummary()) {
                // editorPresenter.setOutputIndicators(outputIndicators);
                // }
            }
        }
    }

<<<<<<< HEAD
    public void read(final DocRef pipeline, final Meta meta, final long eventId,
                     final String childStreamType) {
        this.meta = meta;
=======
    public void read(final DocRef pipeline,
                     final StepLocation stepLocation,
                     final Stream stream,
                     final StreamType childStreamType) {
        this.stream = stream;
>>>>>>> 90683373

        // Load the stream.
        sourcePresenter.fetchData(true, meta.getId(), childStreamType);

        // Set the pipeline on the stepping action.
        action.setPipeline(pipeline);

        // Set the stream id on the stepping action.
        final FindMetaCriteria findMetaCriteria = new FindMetaCriteria();
        findMetaCriteria.obtainSelectedIdSet().add(meta.getId());
        action.setCriteria(findMetaCriteria);
        action.setChildStreamType(childStreamType);

        // Load the pipeline.
        final FetchPipelineDataAction fetchPipelineDataAction = new FetchPipelineDataAction(pipeline);
        dispatcher.exec(fetchPipelineDataAction).onSuccess(result -> {
            final PipelineData pipelineData = result.get(result.size() - 1);
            final List<PipelineData> baseStack = new ArrayList<>(result.size() - 1);

            // If there is a stack of pipeline data then we need
            // to make sure changes are reflected appropriately.
            for (int i = 0; i < result.size() - 1; i++) {
                baseStack.add(result.get(i));
            }

            try {
                pipelineModel.setPipelineData(pipelineData);
                pipelineModel.setBaseStack(baseStack);
                pipelineModel.build();
                pipelineTreePresenter.getSelectionModel().setSelected(PipelineModel.SOURCE_ELEMENT, true);

                Scheduler.get().scheduleDeferred(() -> getView().setTreeHeight(pipelineTreePresenter.getTreeHeight() + 3));
            } catch (final PipelineModelException e) {
                AlertEvent.fireError(SteppingPresenter.this, e.getMessage(), null);
            }

<<<<<<< HEAD
            if (eventId > 0) {
                step(StepType.REFRESH, new StepLocation(meta.getId(), 1L, eventId));
=======
            if (stepLocation != null) {
                step(StepType.REFRESH, new StepLocation(stream.getId(), stepLocation.getStreamNo(), stepLocation.getRecordNo()));
>>>>>>> 90683373
            }
        });
    }

    private void save() {
        // Tell all editors to save.
        for (final Entry<String, ElementPresenter> entry : editorMap.entrySet()) {
            entry.getValue().save();
        }
        DirtyEvent.fire(this, false);
        saveButton.setEnabled(false);
    }

    private void step(final StepType stepType, final StepLocation stepLocation) {
        if (!busyTranslating) {
            busyTranslating = true;

            // If we are stepping to the first or last record then clear all
            // current state from the action.
            if (StepType.FIRST.equals(stepType) || StepType.LAST.equals(stepType)) {
                action.reset();
            }

            // Is the event telling us to jump to a specific location?
            if (stepLocation != null) {
                action.setStepLocation(stepLocation);
            }

            // Set dirty code on action.
            final Map<String, String> codeMap = new HashMap<>();
            for (final ElementPresenter editorPresenter : editorMap.values()) {
                if (editorPresenter.isDirtyCode()) {
                    final String elementId = editorPresenter.getElementId();
                    final String code = editorPresenter.getCode();
                    codeMap.put(elementId, code);
                }
            }
            action.setCode(codeMap);

            action.setStepType(stepType);

            dispatcher.exec(action)
                    .onSuccess(this::readResult)
                    .onFailure(caught -> {
                        AlertEvent.fireErrorFromException(SteppingPresenter.this, caught, null);
                        busyTranslating = false;
                    });
        }
    }

    private void readResult(final SteppingResult result) {
        try {
            currentResult = result;
            foundRecord = result.isFoundRecord();
            if (foundRecord) {
                showingData = true;
                lastFoundResult = result;
            }

            // Tell all editors that a refresh is required.
            for (final Entry<String, ElementPresenter> entry : editorMap.entrySet()) {
                entry.getValue().setRefreshRequired(true);
            }

            // Refresh the currently selected editor.
            final PipelineElement selectedElement = pipelineTreePresenter.getSelectionModel().getSelectedObject();
            if (selectedElement != null) {
                final String elementId = selectedElement.getId();
                final ElementPresenter editorPresenter = editorMap.get(elementId);
                if (editorPresenter != null) {
                    refreshEditor(editorPresenter, elementId);
                }
            }

            if (foundRecord) {
<<<<<<< HEAD
                // Determine the type of input for input highlighting.
                final String childStreamType = action.getChildStreamType();

                // Set the source selection and highlight.
                sourcePresenter.showStepSource(result.getCurrentStreamOffset(), result.getStepLocation(),
                        childStreamType, result.getStepData().getSourceHighlights());
=======
//                // Determine the type of input for input highlighting.
//                final StreamType childStreamType = action.getChildStreamType();
//
//                // Set the source selection and highlight.
//                sourcePresenter.showStepSource(result.getCurrentStreamOffset(), result.getStepLocation(),
//                        childStreamType, result.getStepData().getSourceHighlights());
                sourcePresenter.fetchData(result.getStepData().getSourceLocation());
>>>>>>> 90683373

                // We found a record so update the display to indicate the
                // record that was found and update the request with the new
                // position ready for the next step.
                stepLocationPresenter.setStepLocation(result.getStepLocation());
                action.setStepLocation(result.getStepLocation());
            }

            // Sync step filters.
            action.setStepFilterMap(result.getStepFilterMap());

            if (result.getGeneralErrors() != null && result.getGeneralErrors().size() > 0) {
                final StringBuilder sb = new StringBuilder();
                for (final String err : result.getGeneralErrors()) {
                    sb.append(err);
                    sb.append("\n");
                }

                AlertEvent.fireError(this, "Some errors occurred during stepping", sb.toString(), null);
            }

        } finally {
            stepControlPresenter.setEnabledButtons(true, action.getStepType(), true, showingData, foundRecord);
            busyTranslating = false;
        }
    }

    /**
     * Ensures we don't set a null string into a field by returning an empty
     * string instead of null.
     */
    private String notNull(final String str) {
        if (str == null) {
            return "";
        }

        return str;
    }

    private void onSelect(final PipelineElement element) {
        if (element != null) {
            TaskStartEvent.fire(SteppingPresenter.this);
            Scheduler.get().scheduleDeferred(() -> {
                final PresenterWidget<?> content = getContent(element);
                if (content != null) {
                    // Set the content.
                    getView().getLayerContainer().show((Layer) content);
                }

                TaskEndEvent.fire(SteppingPresenter.this);
            });
        }
    }

    @Override
    public HandlerRegistration addDirtyHandler(final DirtyHandler handler) {
        return addHandlerToSource(DirtyEvent.getType(), handler);
    }

    public void setClassificationUiHandlers(final ClassificationUiHandlers classificationUiHandlers) {
        sourcePresenter.setClassificationUiHandlers(classificationUiHandlers);
    }

    public interface SteppingView extends View {
        void setTreeHeight(int height);

        void addWidgetLeft(Widget widget);

        void addWidgetRight(Widget widget);

        void setTreeView(View view);

        LayerContainer getLayerContainer();
    }
}<|MERGE_RESOLUTION|>--- conflicted
+++ resolved
@@ -272,17 +272,11 @@
         }
     }
 
-<<<<<<< HEAD
-    public void read(final DocRef pipeline, final Meta meta, final long eventId,
+    public void read(final DocRef pipeline,
+                     final StepLocation stepLocation,
+                     final Meta meta,
                      final String childStreamType) {
         this.meta = meta;
-=======
-    public void read(final DocRef pipeline,
-                     final StepLocation stepLocation,
-                     final Stream stream,
-                     final StreamType childStreamType) {
-        this.stream = stream;
->>>>>>> 90683373
 
         // Load the stream.
         sourcePresenter.fetchData(true, meta.getId(), childStreamType);
@@ -319,13 +313,8 @@
                 AlertEvent.fireError(SteppingPresenter.this, e.getMessage(), null);
             }
 
-<<<<<<< HEAD
-            if (eventId > 0) {
-                step(StepType.REFRESH, new StepLocation(meta.getId(), 1L, eventId));
-=======
             if (stepLocation != null) {
-                step(StepType.REFRESH, new StepLocation(stream.getId(), stepLocation.getStreamNo(), stepLocation.getRecordNo()));
->>>>>>> 90683373
+                step(StepType.REFRESH, new StepLocation(meta.getId(), stepLocation.getStreamNo(), stepLocation.getRecordNo()));
             }
         });
     }
@@ -401,14 +390,6 @@
             }
 
             if (foundRecord) {
-<<<<<<< HEAD
-                // Determine the type of input for input highlighting.
-                final String childStreamType = action.getChildStreamType();
-
-                // Set the source selection and highlight.
-                sourcePresenter.showStepSource(result.getCurrentStreamOffset(), result.getStepLocation(),
-                        childStreamType, result.getStepData().getSourceHighlights());
-=======
 //                // Determine the type of input for input highlighting.
 //                final StreamType childStreamType = action.getChildStreamType();
 //
@@ -416,7 +397,6 @@
 //                sourcePresenter.showStepSource(result.getCurrentStreamOffset(), result.getStepLocation(),
 //                        childStreamType, result.getStepData().getSourceHighlights());
                 sourcePresenter.fetchData(result.getStepData().getSourceLocation());
->>>>>>> 90683373
 
                 // We found a record so update the display to indicate the
                 // record that was found and update the request with the new
