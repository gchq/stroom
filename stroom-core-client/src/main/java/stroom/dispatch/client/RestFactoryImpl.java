package stroom.dispatch.client;

import stroom.util.shared.GwtNullSafe;

import com.google.gwt.core.client.GWT;
import com.google.gwt.event.shared.GwtEvent;
import com.google.gwt.event.shared.HasHandlers;
import com.google.inject.Inject;
import com.google.web.bindery.event.shared.EventBus;
import org.fusesource.restygwt.client.Defaults;
import org.fusesource.restygwt.client.DirectRestService;
import org.fusesource.restygwt.client.Dispatcher;
import org.fusesource.restygwt.client.Method;
import org.fusesource.restygwt.client.MethodCallback;
import org.fusesource.restygwt.client.REST;

<<<<<<< HEAD
import java.util.List;
import java.util.Map;
import java.util.Set;
=======
import java.util.function.Consumer;
import java.util.function.Function;
>>>>>>> ae1e6022

class RestFactoryImpl implements RestFactory, HasHandlers {

    private final EventBus eventBus;

    @Inject
    public RestFactoryImpl(final EventBus eventBus, final Dispatcher dispatcher) {
        this.eventBus = eventBus;

        String hostPageBaseUrl = GWT.getHostPageBaseURL();
        hostPageBaseUrl = hostPageBaseUrl.substring(0, hostPageBaseUrl.lastIndexOf("/"));
        hostPageBaseUrl = hostPageBaseUrl.substring(0, hostPageBaseUrl.lastIndexOf("/"));
        final String apiUrl = hostPageBaseUrl + "/api/";
        Defaults.setServiceRoot(apiUrl);
        Defaults.setDispatcher(dispatcher);
    }


    @Override
    public <T extends DirectRestService> Resource<T> create(final T service) {
        return new ResourceImpl<>(this, service);
    }

<<<<<<< HEAD
    @Override
    public void fireEvent(final GwtEvent<?> event) {
        eventBus.fireEvent(event);
    }

    @Override
    public String getImportFileURL() {
        return GWT.getHostPageBaseURL() + "importfile.rpc";
    }


    // --------------------------------------------------------------------------------


    private static class RestBuilderImpl implements RestBuilder {

        @SuppressWarnings("Convert2Diamond")
        private static final TypeLiteral<Void> VOID_TYPE_LITERAL = new TypeLiteral<Void>() {
        };
        @SuppressWarnings("Convert2Diamond")
        private static final TypeLiteral<Boolean> BOOLEAN_TYPE_LITERAL = new TypeLiteral<Boolean>() {
        };
        @SuppressWarnings("Convert2Diamond")
        private static final TypeLiteral<String> STRING_TYPE_LITERAL = new TypeLiteral<String>() {
        };
        @SuppressWarnings("Convert2Diamond")
        private static final TypeLiteral<Long> LONG_TYPE_LITERAL = new TypeLiteral<Long>() {
        };
=======
    private static class ResourceImpl<T extends DirectRestService> implements Resource<T> {
>>>>>>> ae1e6022

        private final HasHandlers hasHandlers;
        private final T service;

        public ResourceImpl(final HasHandlers hasHandlers,
                            final T service) {
            this.hasHandlers = hasHandlers;
            this.service = service;
        }

        @Override
        public <R> MethodExecutor<T, R> method(final Function<T, R> function) {
            return new MethodExecutorImpl<>(hasHandlers, service, function);
        }

        @Override
        public MethodExecutor<T, Void> call(final Consumer<T> consumer) {
            final Function<T, Void> function = t -> {
                consumer.accept(t);
                return null;
            };
            return new MethodExecutorImpl<>(hasHandlers, service, function);
        }
    }

<<<<<<< HEAD
        @Override
        public Rest<String> forString() {
            return createRest(STRING_TYPE_LITERAL);
        }

        @Override
        public Rest<Long> forLong() {
            return createRest(LONG_TYPE_LITERAL);
        }

        @Override
        public <R> Rest<R> forType(final Class<R> type) {
            return createRest(new TypeLiteral<R>() {
            });
        }
=======
    private static class MethodExecutorImpl<T extends DirectRestService, R> implements MethodExecutor<T, R> {
>>>>>>> ae1e6022

        private final HasHandlers hasHandlers;
        private final T service;
        private final Function<T, R> function;

        private Consumer<R> resultConsumer;
        private Consumer<RestError> errorConsumer;
        private TaskListener taskListener;

<<<<<<< HEAD
        @Override
        public <K, V> Rest<Map<K, V>> forMapOf(final Class<K> keyType, final Class<V> valueType) {
            //noinspection Convert2Diamond
            return createRest(new TypeLiteral<Map<K, V>>() {
            });
        }

        @Override
        public <T> Rest<Set<T>> forSetOf(final Class<T> itemType) {
            //noinspection Convert2Diamond
            return createRest(new TypeLiteral<Set<T>>() {
            });
=======
        public MethodExecutorImpl(final HasHandlers hasHandlers, final T service, final Function<T, R> function) {
            this.hasHandlers = hasHandlers;
            this.service = service;
            this.function = function;
>>>>>>> ae1e6022
        }

        @Override
        public MethodExecutor<T, R> taskListener(final TaskListener taskListener) {
            this.taskListener = taskListener;
            return this;
        }

        @Override
        public MethodExecutor<T, R> onSuccess(final Consumer<R> resultConsumer) {
            this.resultConsumer = resultConsumer;
            return this;
        }

        @Override
        public MethodExecutor<T, R> onFailure(final Consumer<RestError> errorConsumer) {
            this.errorConsumer = errorConsumer;
            return this;
        }

        @Override
        public void exec() {
            final Consumer<RestError> errorConsumer = GwtNullSafe
                    .requireNonNullElseGet(this.errorConsumer, () -> new DefaultErrorConsumer(hasHandlers));
            final TaskListener taskListener = GwtNullSafe
                    .requireNonNullElseGet(this.taskListener, () -> new DefaultTaskListener(hasHandlers));
            final MethodCallbackImpl<R> methodCallback = new MethodCallbackImpl<>(
                    hasHandlers,
                    resultConsumer,
                    errorConsumer,
                    taskListener);
            final REST<R> rest = REST.withCallback(methodCallback);
            taskListener.incrementTaskCount();
            function.apply(rest.call(service));
        }
    }

    @Override
    public void fireEvent(final GwtEvent<?> event) {
        eventBus.fireEvent(event);
    }

    private static class MethodCallbackImpl<R> implements MethodCallback<R> {

        private final HasHandlers hasHandlers;
        private final Consumer<R> resultConsumer;
        private final Consumer<RestError> errorConsumer;
        private final TaskListener taskListener;

        public MethodCallbackImpl(final HasHandlers hasHandlers,
                                  final Consumer<R> resultConsumer,
                                  final Consumer<RestError> errorConsumer,
                                  final TaskListener taskListener) {
            this.hasHandlers = hasHandlers;
            this.resultConsumer = resultConsumer;
            this.errorConsumer = errorConsumer;
            this.taskListener = taskListener;
        }

        @Override
        public void onFailure(final Method method, final Throwable throwable) {
            try {
                errorConsumer.accept(new RestError(method, throwable));
            } catch (final Throwable t) {
                new DefaultErrorConsumer(hasHandlers).accept(new RestError(method, t));
            } finally {
                taskListener.decrementTaskCount();
            }
        }

        @Override
        public void onSuccess(final Method method, final R response) {
            try {
                if (resultConsumer != null) {
                    resultConsumer.accept(response);
                }
            } catch (final Throwable t) {
                new DefaultErrorConsumer(hasHandlers).accept(new RestError(method, t));
            } finally {
                taskListener.decrementTaskCount();
            }
        }
    }
}<|MERGE_RESOLUTION|>--- conflicted
+++ resolved
@@ -14,14 +14,8 @@
 import org.fusesource.restygwt.client.MethodCallback;
 import org.fusesource.restygwt.client.REST;
 
-<<<<<<< HEAD
-import java.util.List;
-import java.util.Map;
-import java.util.Set;
-=======
 import java.util.function.Consumer;
 import java.util.function.Function;
->>>>>>> ae1e6022
 
 class RestFactoryImpl implements RestFactory, HasHandlers {
 
@@ -45,38 +39,7 @@
         return new ResourceImpl<>(this, service);
     }
 
-<<<<<<< HEAD
-    @Override
-    public void fireEvent(final GwtEvent<?> event) {
-        eventBus.fireEvent(event);
-    }
-
-    @Override
-    public String getImportFileURL() {
-        return GWT.getHostPageBaseURL() + "importfile.rpc";
-    }
-
-
-    // --------------------------------------------------------------------------------
-
-
-    private static class RestBuilderImpl implements RestBuilder {
-
-        @SuppressWarnings("Convert2Diamond")
-        private static final TypeLiteral<Void> VOID_TYPE_LITERAL = new TypeLiteral<Void>() {
-        };
-        @SuppressWarnings("Convert2Diamond")
-        private static final TypeLiteral<Boolean> BOOLEAN_TYPE_LITERAL = new TypeLiteral<Boolean>() {
-        };
-        @SuppressWarnings("Convert2Diamond")
-        private static final TypeLiteral<String> STRING_TYPE_LITERAL = new TypeLiteral<String>() {
-        };
-        @SuppressWarnings("Convert2Diamond")
-        private static final TypeLiteral<Long> LONG_TYPE_LITERAL = new TypeLiteral<Long>() {
-        };
-=======
     private static class ResourceImpl<T extends DirectRestService> implements Resource<T> {
->>>>>>> ae1e6022
 
         private final HasHandlers hasHandlers;
         private final T service;
@@ -102,25 +65,7 @@
         }
     }
 
-<<<<<<< HEAD
-        @Override
-        public Rest<String> forString() {
-            return createRest(STRING_TYPE_LITERAL);
-        }
-
-        @Override
-        public Rest<Long> forLong() {
-            return createRest(LONG_TYPE_LITERAL);
-        }
-
-        @Override
-        public <R> Rest<R> forType(final Class<R> type) {
-            return createRest(new TypeLiteral<R>() {
-            });
-        }
-=======
     private static class MethodExecutorImpl<T extends DirectRestService, R> implements MethodExecutor<T, R> {
->>>>>>> ae1e6022
 
         private final HasHandlers hasHandlers;
         private final T service;
@@ -130,25 +75,10 @@
         private Consumer<RestError> errorConsumer;
         private TaskListener taskListener;
 
-<<<<<<< HEAD
-        @Override
-        public <K, V> Rest<Map<K, V>> forMapOf(final Class<K> keyType, final Class<V> valueType) {
-            //noinspection Convert2Diamond
-            return createRest(new TypeLiteral<Map<K, V>>() {
-            });
-        }
-
-        @Override
-        public <T> Rest<Set<T>> forSetOf(final Class<T> itemType) {
-            //noinspection Convert2Diamond
-            return createRest(new TypeLiteral<Set<T>>() {
-            });
-=======
         public MethodExecutorImpl(final HasHandlers hasHandlers, final T service, final Function<T, R> function) {
             this.hasHandlers = hasHandlers;
             this.service = service;
             this.function = function;
->>>>>>> ae1e6022
         }
 
         @Override
