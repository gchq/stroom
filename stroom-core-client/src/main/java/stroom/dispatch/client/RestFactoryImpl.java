--- conflicted
+++ resolved
@@ -223,32 +223,26 @@
                     resultConsumer.accept(response);
                 }
             } catch (final Throwable t) {
-                Console.error("RestFactoryImpl - onSuccess() - " + t.getMessage(), t);
+                Console.debug(t.toString());
+                if (method != null && method.getRequest() != null) {
+                    Console.debug(method.getRequest().toString());
+                }
+                Console.error("Error processing successful response: " + response);
+                AlertEvent.fireErrorFromException(hasHandlers, t, null);
+            } finally {
+                taskMonitor.onEnd(task);
+            }
+        }
+
+        @Override
+        public void onFailure(final Method method, final Throwable throwable) {
+            try {
+                errorHandler.onError(new RestError(method, throwable));
+            } catch (final Throwable t) {
                 new DefaultErrorHandler(hasHandlers, null).onError(new RestError(method, t));
             } finally {
                 taskMonitor.onEnd(task);
             }
         }
-
-        @Override
-        public void onFailure(final Method method, final Throwable throwable) {
-            try {
-                errorHandler.onError(new RestError(method, throwable));
-            } catch (final Throwable t) {
-<<<<<<< HEAD
-                GWT.log(t.toString());
-                if (method != null && method.getRequest() != null) {
-                    GWT.log(method.getRequest().toString());
-                }
-                GWT.log("Error processing successful response: " + response);
-                AlertEvent.fireErrorFromException(hasHandlers, t, null);
-=======
-                Console.error("RestFactoryImpl - onFailure() - " + t.getMessage(), t);
-                new DefaultErrorHandler(hasHandlers, null).onError(new RestError(method, t));
->>>>>>> 61b417e4
-            } finally {
-                taskMonitor.onEnd(task);
-            }
-        }
     }
 }