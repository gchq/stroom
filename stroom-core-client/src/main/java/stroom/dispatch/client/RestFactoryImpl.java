--- conflicted
+++ resolved
@@ -81,12 +81,8 @@
                         if (errorConsumer != null) {
                             errorConsumer.accept(wrappedExcepton != null ? wrappedExcepton : exception);
                         } else {
-<<<<<<< HEAD
+                            GWT.log(msg, exception);
                             AlertEvent.fireError(hasHandlers, msg, null);
-=======
-                            GWT.log(exception.getMessage(), exception);
-                            AlertEvent.fireError(hasHandlers, exception.getMessage(), null);
->>>>>>> 9afe802c
                         }
                     } catch (final Throwable t) {
                         GWT.log(method.getRequest().toString());
