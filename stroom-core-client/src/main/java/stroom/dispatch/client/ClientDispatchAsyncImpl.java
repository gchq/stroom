--- conflicted
+++ resolved
@@ -34,10 +34,7 @@
 import stroom.task.client.TaskEndEvent;
 import stroom.task.client.TaskStartEvent;
 import stroom.task.shared.RefreshAction;
-<<<<<<< HEAD
-=======
 import stroom.util.client.RandomId;
->>>>>>> 0a535d4c
 import stroom.util.shared.SharedObject;
 import stroom.util.shared.SharedString;
 
@@ -235,7 +232,7 @@
 
     @Override
     public String getImportFileURL() {
-        return GWT.getHostPageBaseURL() + "importfile.rpc";
+        return GWT.getModuleBaseURL() + "importfile.rpc";
     }
 
     @Override
