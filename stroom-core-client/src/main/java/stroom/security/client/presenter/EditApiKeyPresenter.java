package stroom.security.client.presenter;

import stroom.alert.client.event.AlertEvent;
import stroom.alert.client.event.ConfirmEvent;
import stroom.dispatch.client.RestFactory;
import stroom.security.client.api.ClientSecurityContext;
import stroom.security.client.presenter.EditApiKeyPresenter.EditApiKeyView;
import stroom.security.shared.ApiKeyResource;
import stroom.security.shared.AppPermission;
import stroom.security.shared.CreateHashedApiKeyRequest;
import stroom.security.shared.HashedApiKey;
import stroom.ui.config.client.UiConfigCache;
import stroom.ui.config.shared.ExtendedUiConfig;
import stroom.util.shared.GwtNullSafe;
import stroom.util.shared.UserRef;
import stroom.widget.customdatebox.client.ClientDateUtil;
import stroom.widget.popup.client.event.HidePopupRequestEvent;
import stroom.widget.popup.client.event.ShowPopupEvent;
import stroom.widget.popup.client.presenter.PopupSize;
import stroom.widget.popup.client.presenter.PopupType;
import stroom.widget.popup.client.view.DefaultHideRequestUiHandlers;
import stroom.widget.popup.client.view.HideRequestUiHandlers;

import com.google.gwt.core.client.GWT;
import com.google.gwt.event.shared.HasHandlers;
import com.google.inject.Inject;
import com.google.web.bindery.event.shared.EventBus;
import com.gwtplatform.mvp.client.HasUiHandlers;
import com.gwtplatform.mvp.client.MyPresenterWidget;
import com.gwtplatform.mvp.client.View;

public class EditApiKeyPresenter
        extends MyPresenterWidget<EditApiKeyView>
        implements HidePopupRequestEvent.Handler, HasHandlers {

    private static final ApiKeyResource API_KEY_RESOURCE = GWT.create(ApiKeyResource.class);

    private final RestFactory restFactory;
    private final ClientSecurityContext securityContext;
    private final UiConfigCache uiConfigCache;
    private final UserRefSelectionBoxPresenter ownerPresenter;

    private HashedApiKey apiKey;
    private Runnable onChangeHandler;

    @Inject
    public EditApiKeyPresenter(final EventBus eventBus,
                               final EditApiKeyView view,
                               final RestFactory restFactory,
                               final ClientSecurityContext securityContext,
                               final UiConfigCache uiConfigCache,
                               final UserRefSelectionBoxPresenter ownerPresenter) {
        super(eventBus, view);
        this.restFactory = restFactory;
        this.securityContext = securityContext;
        this.uiConfigCache = uiConfigCache;
        this.ownerPresenter = ownerPresenter;

        getView().setCanSelectOwner(securityContext.hasAppPermission(AppPermission.MANAGE_USERS_PERMISSION));
        getView().setOwnerView(ownerPresenter.getView());

<<<<<<< HEAD
//        restFactory
//                .create(USER_RESOURCE)
//                .method(res -> res.getAssociates(null))
//                .onSuccess(userNames ->
//                        getView().setUserNames(userNames))
//                .taskListener(this)
//                .exec();
=======
        restFactory
                .create(USER_RESOURCE)
                .method(res -> res.getAssociates(null))
                .onSuccess(userNames ->
                        getView().setUserNames(userNames))
                .taskHandlerFactory(this)
                .exec();
>>>>>>> bde11916

        reset();
    }

    public void showCreateDialog(final Mode mode,
                                 final Runnable onChangeHandler) {
        this.onChangeHandler = onChangeHandler;
        getView().setMode(mode);
        reset();
        getView().setUiHandlers(new DefaultHideRequestUiHandlers(this));

        final String caption;

        if (Mode.PRE_CREATE.equals(mode)) {
            caption = "Create new API key";
            // Default to current user
            ownerPresenter.setSelected(securityContext.getUserRef());
        } else if (Mode.POST_CREATE.equals(mode)) {
            caption = "View created API key";
        } else {
            caption = "Edit API key";
        }

        final PopupSize popupSize = PopupSize.resizableX(600);
        ShowPopupEvent.builder(this)
                .popupType(PopupType.OK_CANCEL_DIALOG)
                .popupSize(popupSize)
                .caption(caption)
                .onShow(e ->
                        getView().focus())
                .onHideRequest(this)
                .fire();
    }

    private void reset() {
        uiConfigCache.get(uiConfig ->
                getView().reset(System.currentTimeMillis() + uiConfig.getMaxApiKeyExpiryAgeMs()), this);
    }

    public void showEditDialog(final HashedApiKey apiKey,
                               final Mode mode,
                               final Runnable onChangeHandler) {
        this.onChangeHandler = onChangeHandler;
        this.apiKey = apiKey;
        getView().setMode(mode);
        reset();
        getView().setUiHandlers(new DefaultHideRequestUiHandlers(this));
        ownerPresenter.setSelected(apiKey.getOwner());
        getView().setName(apiKey.getName());
        getView().setPrefix(apiKey.getApiKeyPrefix());
        getView().setComments(apiKey.getComments());
        getView().setExpiresOn(apiKey.getExpireTimeMs());
        getView().setEnabled(apiKey.getEnabled());

        final PopupSize popupSize = PopupSize.resizableX(600);
        ShowPopupEvent.builder(this)
                .popupType(PopupType.OK_CANCEL_DIALOG)
                .popupSize(popupSize)
                .caption("Edit API key")
                .onShow(e ->
                        getView().focus())
                .onHideRequest(this)
                .fire();
    }

    @Override
    public void onHideRequest(final HidePopupRequestEvent e) {
//        GWT.log("event: " + event);
        final Mode mode = getView().getMode();
        if (e.isOk() || Mode.POST_CREATE.equals(mode)) {
            uiConfigCache.get(uiConfig -> {
                if (uiConfig != null) {
//                GWT.log("mode: " + mode);
                    if (Mode.PRE_CREATE.equals(mode)) {
                        handlePreCreateModeHide(e, uiConfig);
                    } else if (Mode.POST_CREATE.equals(mode)) {
                        handlePostCreateModeHide(e);
                    } else if (Mode.EDIT.equals(mode)) {
                        handleEditModeHide(e);
                    }
                } else {
                    e.hide();
                }
            }, this);
        } else {
            e.hide();
        }
    }

    private void handleEditModeHide(final HidePopupRequestEvent e) {
        if (e.isOk()) {
            if (GwtNullSafe.isBlankString(getView().getName())) {
                AlertEvent.fireError(this, "A name must be provided for the API key.", e::reset);
            } else {
                final HashedApiKey updatedApiKey = HashedApiKey.builder(this.apiKey)
                        .withName(getView().getName())
                        .withComments(getView().getComments())
                        .withEnabled(getView().isEnabled())
                        .build();

//                GWT.log("ID: " + this.apiKey.getId());
                restFactory
                        .create(API_KEY_RESOURCE)
                        .method(res -> res.update(this.apiKey.getId(), updatedApiKey))
                        .onSuccess(apiKey -> {
                            this.apiKey = apiKey;
                            onChangeHandler.run();
                            e.hide();
                        })
                        .onFailure(throwable ->
                                AlertEvent.fireError(this, "Error updating API key: "
                                        + throwable.getMessage(), e::reset))
                        .taskHandlerFactory(this)
                        .exec();
            }
        } else {
            e.hide();
        }
    }

    private void handlePostCreateModeHide(final HidePopupRequestEvent e) {
        if (e.isOk()) {
            ConfirmEvent.fire(this,
                    "You will never be able to view the API Key after you close " +
                            "this dialog. Stroom does not store the API Key. You must copy it elsewhere first. " +
                            "Are you sure you want to close this dialog?",
                    ok -> {
                        if (ok) {
                            onChangeHandler.run();
                            e.hide();
                        } else {
                            e.reset();
                        }
                    });
        } else {
            ConfirmEvent.fire(this,
                    "Cancelling will delete the API Key that you have just created, are you sure?",
                    ok -> {
                        if (ok) {
                            // cancel clicked so delete the created key
                            restFactory
                                    .create(API_KEY_RESOURCE)
                                    .method(res -> res.delete(this.apiKey.getId()))
                                    .onSuccess(didDelete -> {
                                        onChangeHandler.run();
                                        e.hide();
                                    })
                                    .onFailure(throwable ->
                                            AlertEvent.fireError(this, "Error deleting API key: "
                                                    + throwable.getMessage(), e::reset))
                                    .taskHandlerFactory(this)
                                    .exec();
                        } else {
                            e.reset();
                        }
                    });
        }
    }

    private void handlePreCreateModeHide(final HidePopupRequestEvent event,
                                         final ExtendedUiConfig uiConfig) {
        final long now = System.currentTimeMillis();
        final long expireTimeEpochMs = getView().getExpiresOnMs();
        final long maxExpiryEpochMs = now + uiConfig.getMaxApiKeyExpiryAgeMs();
        final UserRef owner = ownerPresenter.getSelected();
        if (expireTimeEpochMs < now) {
            AlertEvent.fireError(this, "API Key expiry date cannot be in the past "
                    + ClientDateUtil.toISOString(maxExpiryEpochMs), event::reset);
        } else if (expireTimeEpochMs > maxExpiryEpochMs) {
            AlertEvent.fireError(this, "API Key expiry date cannot be after "
                    + ClientDateUtil.toISOString(maxExpiryEpochMs), event::reset);
        } else if (GwtNullSafe.isBlankString(getView().getName())) {
            AlertEvent.fireError(this, "A name must be provided for the API key.", event::reset);
        } else if (owner == null) {
            AlertEvent.fireError(this, "An owner must be provided for the API key.", event::reset);
        } else {
            CreateHashedApiKeyRequest request = new CreateHashedApiKeyRequest(
                    owner,
                    expireTimeEpochMs,
                    getView().getName(),
                    getView().getComments(),
                    getView().isEnabled());
//            GWT.log("sending create req");
            restFactory
                    .create(API_KEY_RESOURCE)
                    .method(res -> res.create(request))
                    .onSuccess(response -> {
                        apiKey = response.getHashedApiKey();
                        // API Key created so change the mode and update the fields on the dialog
                        // so the user can see the actual API key
                        getView().setMode(Mode.POST_CREATE);
                        reset();
                        ownerPresenter.setSelected(apiKey.getOwner());
                        getView().setExpiresOn(apiKey.getExpireTimeMs());
                        getView().setName(apiKey.getName());
                        getView().setComments(apiKey.getComments());
                        getView().setEnabled(apiKey.getEnabled());
                        getView().setApiKey(response.getApiKey());
                        getView().setPrefix(apiKey.getApiKeyPrefix());

                        event.reset();
                        onChangeHandler.run();
                    })
                    .onFailure(throwable ->
                            AlertEvent.fireError(this, "Error creating API key: "
                                    + throwable.getMessage(), event::reset))
                    .taskHandlerFactory(this)
                    .exec();
        }
    }

    // --------------------------------------------------------------------------------


    public enum Mode {
        /**
         * When the user is initially entering data to create the key.
         */
        PRE_CREATE,
        /**
         * Immediately after creation of the key, when the API key is still in memory and
         * can be shown.
         */
        POST_CREATE,
        /**
         * Editing of the record at a later date when the API key is no longer
         * available to show to the user.
         */
        EDIT
    }


    // --------------------------------------------------------------------------------


    public interface EditApiKeyView extends View, HasUiHandlers<HideRequestUiHandlers> {

        void setCanSelectOwner(boolean canSelectOwner);

        void setMode(final Mode mode);

        Mode getMode();

        void setOwnerView(final View view);

        void setName(final String name);

        String getName();

        void setApiKey(final String apiKey);

        void setPrefix(final String prefix);

        void setComments(final String comments);

        String getComments();

        void setExpiresOn(final Long expiresOn);

        Long getExpiresOnMs();

        void setEnabled(final boolean isEnabled);

        boolean isEnabled();

        void focus();

        void reset(Long milliseconds);
    }
}<|MERGE_RESOLUTION|>--- conflicted
+++ resolved
@@ -58,24 +58,6 @@
 
         getView().setCanSelectOwner(securityContext.hasAppPermission(AppPermission.MANAGE_USERS_PERMISSION));
         getView().setOwnerView(ownerPresenter.getView());
-
-<<<<<<< HEAD
-//        restFactory
-//                .create(USER_RESOURCE)
-//                .method(res -> res.getAssociates(null))
-//                .onSuccess(userNames ->
-//                        getView().setUserNames(userNames))
-//                .taskListener(this)
-//                .exec();
-=======
-        restFactory
-                .create(USER_RESOURCE)
-                .method(res -> res.getAssociates(null))
-                .onSuccess(userNames ->
-                        getView().setUserNames(userNames))
-                .taskHandlerFactory(this)
-                .exec();
->>>>>>> bde11916
 
         reset();
     }
