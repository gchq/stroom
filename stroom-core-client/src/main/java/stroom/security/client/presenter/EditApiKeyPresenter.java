package stroom.security.client.presenter;

import stroom.alert.client.event.AlertEvent;
import stroom.alert.client.event.ConfirmEvent;
import stroom.dispatch.client.RestFactory;
import stroom.security.client.api.ClientSecurityContext;
import stroom.security.client.presenter.EditApiKeyPresenter.EditApiKeyView;
import stroom.security.shared.ApiKeyResource;
import stroom.security.shared.AppPermission;
import stroom.security.shared.CreateHashedApiKeyRequest;
import stroom.security.shared.HashAlgorithm;
import stroom.security.shared.HashedApiKey;
import stroom.ui.config.client.UiConfigCache;
import stroom.ui.config.shared.ExtendedUiConfig;
import stroom.util.shared.GwtNullSafe;
import stroom.util.shared.UserRef;
import stroom.widget.customdatebox.client.ClientDateUtil;
import stroom.widget.popup.client.event.HidePopupRequestEvent;
import stroom.widget.popup.client.event.ShowPopupEvent;
import stroom.widget.popup.client.presenter.PopupSize;
import stroom.widget.popup.client.presenter.PopupType;
import stroom.widget.popup.client.view.DefaultHideRequestUiHandlers;
import stroom.widget.popup.client.view.HideRequestUiHandlers;

import com.google.gwt.core.client.GWT;
import com.google.gwt.event.shared.HasHandlers;
import com.google.inject.Inject;
import com.google.web.bindery.event.shared.EventBus;
import com.gwtplatform.mvp.client.HasUiHandlers;
import com.gwtplatform.mvp.client.MyPresenterWidget;
import com.gwtplatform.mvp.client.View;

public class EditApiKeyPresenter
        extends MyPresenterWidget<EditApiKeyView>
        implements HidePopupRequestEvent.Handler, HasHandlers {

    private static final ApiKeyResource API_KEY_RESOURCE = GWT.create(ApiKeyResource.class);

    private final RestFactory restFactory;
    private final ClientSecurityContext securityContext;
    private final UiConfigCache uiConfigCache;
    private final UserRefSelectionBoxPresenter ownerPresenter;

    private HashedApiKey apiKey;
    private Runnable onChangeHandler;

    @Inject
    public EditApiKeyPresenter(final EventBus eventBus,
                               final EditApiKeyView view,
                               final RestFactory restFactory,
                               final ClientSecurityContext securityContext,
                               final UiConfigCache uiConfigCache,
                               final UserRefSelectionBoxPresenter ownerPresenter) {
        super(eventBus, view);
        this.restFactory = restFactory;
        this.securityContext = securityContext;
        this.uiConfigCache = uiConfigCache;
        this.ownerPresenter = ownerPresenter;

<<<<<<< HEAD
        reset();
        getView().setOwnerView(ownerPresenter.getView());
    }
=======
        getView().setCanSelectOwner(securityContext.hasAppPermission(PermissionNames.MANAGE_USERS_PERMISSION));

        restFactory
                .create(USER_RESOURCE)
                .method(res -> res.getAssociates(null))
                .onSuccess(userNames ->
                        getView().setUserNames(userNames))
                .taskMonitorFactory(this)
                .exec();
>>>>>>> ce4ec5f3

    private void setMode(final Mode mode) {
        final boolean isOwnerSelectionEnabled = Mode.PRE_CREATE.equals(mode)
                && securityContext.hasAppPermission(AppPermission.MANAGE_USERS_PERMISSION);
        ownerPresenter.setEnabled(isOwnerSelectionEnabled);
        getView().setMode(mode);
        reset();
    }

    public void showCreateDialog(final Mode mode,
                                 final Runnable onChangeHandler) {
        this.onChangeHandler = onChangeHandler;
        setMode(mode);
        getView().setUiHandlers(new DefaultHideRequestUiHandlers(this));

        final String caption;

        if (Mode.PRE_CREATE.equals(mode)) {
            caption = "Create new API key";
            // Default to current user
            ownerPresenter.setSelected(securityContext.getUserRef());
        } else if (Mode.POST_CREATE.equals(mode)) {
            caption = "View created API key";
        } else {
            caption = "Edit API key";
        }

        final PopupSize popupSize = PopupSize.resizableX(600);
        uiConfigCache.get(uiConfigCache -> {
            if (Mode.PRE_CREATE.equals(mode)) {
                getView().setHashAlgorithm(GwtNullSafe.requireNonNullElse(
                        uiConfigCache.getDefaultApiKeyHashAlgorithm(),
                        HashAlgorithm.DEFAULT));
            }
            ShowPopupEvent.builder(this)
                    .popupType(PopupType.OK_CANCEL_DIALOG)
                    .popupSize(popupSize)
                    .caption(caption)
                    .onShow(e ->
                            getView().focus())
                    .onHideRequest(this)
                    .fire();
        });
    }

    private void reset() {
        uiConfigCache.get(uiConfig ->
                        getView().reset(System.currentTimeMillis() + uiConfig.getMaxApiKeyExpiryAgeMs()),
                this);
    }

    public void showEditDialog(final HashedApiKey apiKey,
                               final Mode mode,
                               final Runnable onChangeHandler) {
        this.onChangeHandler = onChangeHandler;
        this.apiKey = apiKey;
        setMode(mode);

        getView().setUiHandlers(new DefaultHideRequestUiHandlers(this));
        ownerPresenter.setSelected(apiKey.getOwner());
        getView().setName(apiKey.getName());
        getView().setPrefix(apiKey.getApiKeyPrefix());
        getView().setComments(apiKey.getComments());
        getView().setExpiresOn(apiKey.getExpireTimeMs());
        getView().setEnabled(apiKey.getEnabled());
        getView().setHashAlgorithm(apiKey.getHashAlgorithm());

        final PopupSize popupSize = PopupSize.resizableX(600);
        ShowPopupEvent.builder(this)
                .popupType(PopupType.OK_CANCEL_DIALOG)
                .popupSize(popupSize)
                .caption("Edit API key")
                .onShow(e ->
                        getView().focus())
                .onHideRequest(this)
                .fire();
    }

    @Override
    public void onHideRequest(final HidePopupRequestEvent e) {
//        GWT.log("event: " + event);
        final Mode mode = getView().getMode();
        if (e.isOk() || Mode.POST_CREATE.equals(mode)) {
            uiConfigCache.get(uiConfig -> {
                if (uiConfig != null) {
//                GWT.log("mode: " + mode);
                    if (Mode.PRE_CREATE.equals(mode)) {
                        handlePreCreateModeHide(e, uiConfig);
                    } else if (Mode.POST_CREATE.equals(mode)) {
                        handlePostCreateModeHide(e);
                    } else if (Mode.EDIT.equals(mode)) {
                        handleEditModeHide(e);
                    }
                } else {
                    e.hide();
                }
            }, this);
        } else {
            e.hide();
        }
    }

    private void handleEditModeHide(final HidePopupRequestEvent e) {
        if (e.isOk()) {
            if (GwtNullSafe.isBlankString(getView().getName())) {
                AlertEvent.fireError(this, "A name must be provided for the API key.", e::reset);
            } else {
                final HashedApiKey updatedApiKey = HashedApiKey.builder(this.apiKey)
                        .withName(getView().getName())
                        .withComments(getView().getComments())
                        .withEnabled(getView().isEnabled())
                        .build();

//                GWT.log("ID: " + this.apiKey.getId());
                restFactory
                        .create(API_KEY_RESOURCE)
                        .method(res -> res.update(this.apiKey.getId(), updatedApiKey))
                        .onSuccess(apiKey -> {
                            this.apiKey = apiKey;
                            onChangeHandler.run();
                            e.hide();
                        })
                        .onFailure(throwable ->
                                AlertEvent.fireError(this, "Error updating API key: "
                                        + throwable.getMessage(), e::reset))
                        .taskMonitorFactory(this)
                        .exec();
            }
        } else {
            e.hide();
        }
    }

    private void handlePostCreateModeHide(final HidePopupRequestEvent e) {
        if (e.isOk()) {
            ConfirmEvent.fire(this,
                    "You will never be able to view the API Key after you close " +
                            "this dialog. Stroom does not store the API Key. You must copy it elsewhere first. " +
                            "Are you sure you want to close this dialog?",
                    ok -> {
                        if (ok) {
                            onChangeHandler.run();
                            e.hide();
                        } else {
                            e.reset();
                        }
                    });
        } else {
            ConfirmEvent.fire(this,
                    "Cancelling will delete the API Key that you have just created, are you sure?",
                    ok -> {
                        if (ok) {
                            // cancel clicked so delete the created key
                            restFactory
                                    .create(API_KEY_RESOURCE)
                                    .method(res -> res.delete(this.apiKey.getId()))
                                    .onSuccess(didDelete -> {
                                        onChangeHandler.run();
                                        e.hide();
                                    })
                                    .onFailure(throwable ->
                                            AlertEvent.fireError(this, "Error deleting API key: "
                                                    + throwable.getMessage(), e::reset))
                                    .taskMonitorFactory(this)
                                    .exec();
                        } else {
                            e.reset();
                        }
                    });
        }
    }

    private void handlePreCreateModeHide(final HidePopupRequestEvent event,
                                         final ExtendedUiConfig uiConfig) {
        final long now = System.currentTimeMillis();
        final long expireTimeEpochMs = getView().getExpiresOnMs();
        final long maxExpiryEpochMs = now + uiConfig.getMaxApiKeyExpiryAgeMs();
        final UserRef owner = ownerPresenter.getSelected();
        if (expireTimeEpochMs < now) {
            AlertEvent.fireError(this, "API Key expiry date cannot be in the past "
                    + ClientDateUtil.toISOString(maxExpiryEpochMs), event::reset);
        } else if (expireTimeEpochMs > maxExpiryEpochMs) {
            AlertEvent.fireError(this, "API Key expiry date cannot be after "
                    + ClientDateUtil.toISOString(maxExpiryEpochMs), event::reset);
        } else if (GwtNullSafe.isBlankString(getView().getName())) {
            AlertEvent.fireError(this, "A name must be provided for the API key.", event::reset);
        } else if (owner == null) {
            AlertEvent.fireError(this, "An owner must be provided for the API key.", event::reset);
        } else {
            CreateHashedApiKeyRequest request = new CreateHashedApiKeyRequest(
                    owner,
                    expireTimeEpochMs,
                    getView().getName(),
                    getView().getComments(),
                    getView().isEnabled(),
                    getView().getHashAlgorithm());
//            GWT.log("sending create req");
            restFactory
                    .create(API_KEY_RESOURCE)
                    .method(res -> res.create(request))
                    .onSuccess(response -> {
                        apiKey = response.getHashedApiKey();
                        // API Key created so change the mode and update the fields on the dialog
                        // so the user can see the actual API key
                        setMode(Mode.POST_CREATE);
                        ownerPresenter.setSelected(apiKey.getOwner());
                        getView().setExpiresOn(apiKey.getExpireTimeMs());
                        getView().setName(apiKey.getName());
                        getView().setComments(apiKey.getComments());
                        getView().setEnabled(apiKey.getEnabled());
                        getView().setApiKey(response.getApiKey());
                        getView().setPrefix(apiKey.getApiKeyPrefix());
                        getView().setHashAlgorithm(apiKey.getHashAlgorithm());

                        event.reset();
                        onChangeHandler.run();
                    })
                    .onFailure(throwable ->
                            AlertEvent.fireError(this, "Error creating API key: "
                                    + throwable.getMessage(), event::reset))
                    .taskMonitorFactory(this)
                    .exec();
        }
    }

    // --------------------------------------------------------------------------------


    public enum Mode {
        /**
         * When the user is initially entering data to create the key.
         */
        PRE_CREATE,
        /**
         * Immediately after creation of the key, when the API key string is
         * still in memory and can be shown.
         */
        POST_CREATE,
        /**
         * Editing of the record at a later date when the API key string is no longer
         * available to show to the user.
         */
        EDIT
    }


    // --------------------------------------------------------------------------------


    public interface EditApiKeyView extends View, HasUiHandlers<HideRequestUiHandlers> {

        void setMode(final Mode mode);

        Mode getMode();

        void setOwnerView(final View ownerSelectionView);

        void setName(final String name);

        String getName();

        void setApiKey(final String apiKey);

        void setPrefix(final String prefix);

        void setComments(final String comments);

        String getComments();

        void setExpiresOn(final Long expiresOn);

        Long getExpiresOnMs();

        void setEnabled(final boolean isEnabled);

        boolean isEnabled();

        void focus();

        void reset(Long milliseconds);

        void setHashAlgorithm(HashAlgorithm hashAlgorithm);

        HashAlgorithm getHashAlgorithm();
    }
}<|MERGE_RESOLUTION|>--- conflicted
+++ resolved
@@ -57,21 +57,9 @@
         this.uiConfigCache = uiConfigCache;
         this.ownerPresenter = ownerPresenter;
 
-<<<<<<< HEAD
         reset();
         getView().setOwnerView(ownerPresenter.getView());
     }
-=======
-        getView().setCanSelectOwner(securityContext.hasAppPermission(PermissionNames.MANAGE_USERS_PERMISSION));
-
-        restFactory
-                .create(USER_RESOURCE)
-                .method(res -> res.getAssociates(null))
-                .onSuccess(userNames ->
-                        getView().setUserNames(userNames))
-                .taskMonitorFactory(this)
-                .exec();
->>>>>>> ce4ec5f3
 
     private void setMode(final Mode mode) {
         final boolean isOwnerSelectionEnabled = Mode.PRE_CREATE.equals(mode)
