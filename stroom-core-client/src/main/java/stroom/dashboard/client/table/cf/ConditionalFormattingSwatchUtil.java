--- conflicted
+++ resolved
@@ -6,11 +6,7 @@
 import stroom.query.api.v2.CustomConditionalFormattingStyle;
 import stroom.query.api.v2.TextAttributes;
 import stroom.security.client.presenter.ClassNameBuilder;
-<<<<<<< HEAD
-import stroom.util.shared.NullSafe;
-=======
 import stroom.widget.util.client.SafeHtmlUtil;
->>>>>>> f23c7639
 
 import com.google.gwt.safecss.shared.SafeStylesBuilder;
 import com.google.gwt.safehtml.shared.SafeHtml;
@@ -75,26 +71,6 @@
         classNameBuilder.addClassName(CF_COLOUR_SWATCH);
         classNameBuilder.addAll(getTextAttributeClassNames(textAttributes));
 
-<<<<<<< HEAD
-        final SafeHtmlBuilder sb = new SafeHtmlBuilder();
-        sb.appendHtmlConstant("<div");
-        sb.appendHtmlConstant(classNameBuilder.buildClassAttribute());
-        sb.appendHtmlConstant(" style=\"");
-        if (NullSafe.isNonBlankString(backgroundColour) &&
-            SafeStylesHostedModeUtils.isValidStyleValue(backgroundColour) == null) {
-            sb.appendHtmlConstant("background-color:");
-            sb.appendEscaped(backgroundColour);
-        }
-        if (NullSafe.isNonBlankString(textColour) &&
-            SafeStylesHostedModeUtils.isValidStyleValue(textColour) == null) {
-            sb.appendHtmlConstant(";color:");
-            sb.appendEscaped(textColour);
-        }
-        sb.appendHtmlConstant("\">");
-        sb.appendEscaped("Custom");
-        sb.appendHtmlConstant("</div>");
-        return sb.toSafeHtml();
-=======
         final SafeStylesBuilder safeStylesBuilder = new SafeStylesBuilder();
         SafeHtmlUtil.asTrustedColour(backgroundColour)
                 .ifPresent(safeStylesBuilder::trustedBackgroundColor);
@@ -106,7 +82,6 @@
                         classNameBuilder.build(),
                         safeStylesBuilder.toSafeStyles(),
                         SafeHtmlUtil.getSafeHtml("Custom"));
->>>>>>> f23c7639
     }
 
     public static ClassNameBuilder getTextAttributeClassNames(final TextAttributes textAttributes) {
