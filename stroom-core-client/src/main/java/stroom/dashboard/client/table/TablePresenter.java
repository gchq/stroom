--- conflicted
+++ resolved
@@ -531,19 +531,12 @@
     }
 
     private void enableAnnotate() {
-<<<<<<< HEAD
-        final List<TableRow> selected = selectionModel.getSelectedItems();
-        final List<EventId> eventIdList = annotationManager.getEventIdList(selected);
-        final List<Long> annotationIdList = annotationManager.getAnnotationIdList(selected);
-=======
         final List<EventId> eventIdList = new ArrayList<>();
         final List<Long> annotationIdList = new ArrayList<>();
         annotationManager.addRowData(
-                getTableComponentSettings(),
                 selectionModel.getSelectedItems(),
                 eventIdList,
                 annotationIdList);
->>>>>>> 6549b7f2
         final boolean enabled = !eventIdList.isEmpty() || !annotationIdList.isEmpty();
         annotateButton.setEnabled(enabled);
     }
@@ -866,25 +859,6 @@
                 .filter(Objects::nonNull)
                 .max(Integer::compareTo);
 
-<<<<<<< HEAD
-            // If the fields we want to make special do exist in the current data source then
-            // add them.
-            if (!requiredSpecialColumns.isEmpty()) {
-                // Prior to the introduction of the special field concept, special fields were
-                // treated as invisible fields. For this reason we need to remove old invisible
-                // fields if we haven't yet turned them into special fields.
-                final Version version = Version.parse(getTableComponentSettings().getModelVersion());
-                final boolean old = version.lt(CURRENT_MODEL_VERSION);
-                if (old) {
-                    requiredSpecialColumns.forEach(requiredSpecialDsColumn ->
-                            getTableComponentSettings().getColumns().removeIf(column ->
-                                    !column.isVisible() && column.getName().equals(requiredSpecialDsColumn.getName())));
-                    setSettings(getTableComponentSettings()
-                            .copy()
-                            .modelVersion(CURRENT_MODEL_VERSION.toString())
-                            .build());
-                }
-=======
         // Prior to the introduction of the special field concept, special fields were
         // treated as invisible fields. For this reason we need to remove old invisible
         // fields if we haven't yet turned them into special fields.
@@ -901,7 +875,6 @@
                     .modelVersion(CURRENT_MODEL_VERSION.toString())
                     .build());
         }
->>>>>>> 6549b7f2
 
         if (getTableComponentSettings().showDetail() || maxGroup.isEmpty()) {
             // Add special fields.
