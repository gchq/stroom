--- conflicted
+++ resolved
@@ -522,13 +522,6 @@
     }
 
     private void enableAnnotate() {
-<<<<<<< HEAD
-        final List<EventId> eventIdList = annotationManager.getEventIdList(getTableComponentSettings(),
-                selectionModel.getSelectedItems());
-        final List<Long> annotationIdList = annotationManager.getAnnotationIdList(getTableComponentSettings(),
-                selectionModel.getSelectedItems());
-        final boolean enabled = !eventIdList.isEmpty() || annotationIdList.size() > 0;
-=======
         final List<EventId> eventIdList = new ArrayList<>();
         final List<Long> annotationIdList = new ArrayList<>();
         annotationManager.addRowData(
@@ -536,8 +529,7 @@
                 selectionModel.getSelectedItems(),
                 eventIdList,
                 annotationIdList);
-        final boolean enabled = eventIdList.size() > 0 || annotationIdList.size() > 0;
->>>>>>> 5220a8d2
+        final boolean enabled = !eventIdList.isEmpty() || !annotationIdList.isEmpty();
         annotateButton.setEnabled(enabled);
     }
 
@@ -579,7 +571,7 @@
 
                 // Only set data in the table if we have got some results and
                 // they have changed.
-                if (valuesRange.getOffset() == 0 || values.size() > 0) {
+                if (valuesRange.getOffset() == 0 || !values.isEmpty()) {
                     tableRowStyles.setConditionalFormattingRules(getTableSettings()
                             .getConditionalFormattingRules());
                     dataGrid.setRowData((int) valuesRange.getOffset(), values);
