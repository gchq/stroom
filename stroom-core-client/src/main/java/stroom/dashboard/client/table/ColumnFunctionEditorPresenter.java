--- conflicted
+++ resolved
@@ -125,15 +125,10 @@
 
     @Override
     public void onShow(final ShowPopupEvent e) {
-<<<<<<< HEAD
-        queryHelpPresenter.setTaskHandlerFactory(this);
+        queryHelpPresenter.setTaskMonitorFactory(this);
         queryHelpPresenter.setIncludedTypes(EnumSet.of(
                 QueryHelpType.FIELD,
                 QueryHelpType.FUNCTION));
-=======
-        queryHelpPresenter.setTaskMonitorFactory(this);
-        queryHelpPresenter.setShowAll(false);
->>>>>>> 3120cc00
         queryHelpPresenter.linkToEditor(this.editorPresenter);
         queryHelpPresenter.refresh();
 
