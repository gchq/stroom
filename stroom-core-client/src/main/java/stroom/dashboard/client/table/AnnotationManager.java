/*
 * Copyright 2017 Crown Copyright
 *
 * Licensed under the Apache License, Version 2.0 (the "License");
 * you may not use this file except in compliance with the License.
 * You may obtain a copy of the License at
 *
 *     http://www.apache.org/licenses/LICENSE-2.0
 *
 * Unless required by applicable law or agreed to in writing, software
 * distributed under the License is distributed on an "AS IS" BASIS,
 * WITHOUT WARRANTIES OR CONDITIONS OF ANY KIND, either express or implied.
 * See the License for the specific language governing permissions and
 * limitations under the License.
 */

package stroom.dashboard.client.table;

import stroom.annotation.client.ChangeAssignedToPresenter;
import stroom.annotation.client.ChangeStatusPresenter;
import stroom.annotation.client.CreateAnnotationEvent;
import stroom.annotation.client.EditAnnotationEvent;
import stroom.annotation.shared.Annotation;
import stroom.annotation.shared.AnnotationDecorationFields;
import stroom.annotation.shared.AnnotationFields;
import stroom.annotation.shared.EventId;
import stroom.docref.DocRef;
import stroom.index.shared.IndexConstants;
import stroom.query.api.v2.Column;
import stroom.query.api.v2.SpecialColumns;
import stroom.query.client.presenter.TableRow;
import stroom.svg.shared.SvgImage;
import stroom.util.client.Console;
import stroom.util.shared.UserRef;
import stroom.widget.menu.client.presenter.IconMenuItem;
import stroom.widget.menu.client.presenter.Item;
import stroom.widget.menu.client.presenter.ShowMenuEvent;
import stroom.widget.popup.client.presenter.PopupPosition;
import stroom.widget.popup.client.presenter.PopupPosition.PopupLocation;
import stroom.widget.util.client.Rect;

import com.google.gwt.dom.client.Element;
import com.google.gwt.dom.client.NativeEvent;

import java.util.ArrayList;
import java.util.HashSet;
import java.util.List;
import java.util.Objects;
import java.util.Set;
import java.util.function.Supplier;
import java.util.stream.Collectors;
import javax.inject.Inject;

public class AnnotationManager {

    private final ChangeStatusPresenter changeStatusPresenter;
    private final ChangeAssignedToPresenter changeAssignedToPresenter;

    private List<TableRow> selectedItems;

    private Supplier<DocRef> dataSourceSupplier;
    private Supplier<List<Column>> columnSupplier;

    @Inject
    public AnnotationManager(final ChangeStatusPresenter changeStatusPresenter,
                             final ChangeAssignedToPresenter changeAssignedToPresenter) {
        this.changeStatusPresenter = changeStatusPresenter;
        this.changeAssignedToPresenter = changeAssignedToPresenter;
    }

    public void setDataSourceSupplier(final Supplier<DocRef> dataSourceSupplier) {
        this.dataSourceSupplier = dataSourceSupplier;
    }

    public void setColumnSupplier(final Supplier<List<Column>> columnSupplier) {
        this.columnSupplier = columnSupplier;
    }

    public void showAnnotationMenu(final NativeEvent event,
                                   final List<TableRow> selectedItems) {
        this.selectedItems = selectedItems;

        final Element target = event.getEventTarget().cast();
        Rect relativeRect = new Rect(target);
        relativeRect = relativeRect.grow(3);
        final PopupPosition popupPosition = new PopupPosition(relativeRect, PopupLocation.BELOW);

        final List<Item> menuItems = getMenuItems(selectedItems);
        ShowMenuEvent
                .builder()
                .items(menuItems)
                .popupPosition(popupPosition)
                .fire(changeStatusPresenter);
    }

    private List<Item> getMenuItems(final List<TableRow> selectedItems) {
        final List<Item> menuItems = new ArrayList<>();

        final List<EventId> eventIdList = new ArrayList<>();
        final List<Long> annotationIdList = new ArrayList<>();
        addRowData(selectedItems, eventIdList, annotationIdList);

        // Create menu item.
        menuItems.add(createCreateMenu(eventIdList));

        if (annotationIdList.size() == 1) {
            // Edit menu item.
            menuItems.add(createEditMenu(annotationIdList.get(0)));
        }

        if (!annotationIdList.isEmpty()) {
            // Status menu item.
            menuItems.add(createStatusMenu(annotationIdList));
            // Assigned to menu item.
            menuItems.add(createAssignMenu(annotationIdList));
        }

        return menuItems;
    }

<<<<<<< HEAD
    public void addRowData(final List<TableRow> selectedItems,
                           final List<EventId> eventIdList,
                           final List<Long> annotationIdList) {
        if (selectedItems != null && !selectedItems.isEmpty()) {
            String streamIdFieldId = getFieldId(IndexConstants.STREAM_ID);
            if (streamIdFieldId == null) {
                streamIdFieldId = getFieldId(SpecialColumns.RESERVED_STREAM_ID_FIELD_NAME);
            }
            String eventIdFieldId = getFieldId(IndexConstants.EVENT_ID);
            if (eventIdFieldId == null) {
                eventIdFieldId = getFieldId(SpecialColumns.RESERVED_EVENT_ID_FIELD_NAME);
            }
            final String eventIdListFieldId = getFieldId("EventIdList");
            String annotationIdFieldId = getFieldId("annotation:Id");
            if (annotationIdFieldId == null) {
                annotationIdFieldId = getFieldId("Id");
                if (annotationIdFieldId == null) {
                    annotationIdFieldId = getFieldId(SpecialColumns.RESERVED_ID_FIELD_NAME);
                }
            }
=======
    public void addRowData(final TableComponentSettings tableComponentSettings,
                            final List<TableRow> selectedItems,
                            final List<EventId> eventIdList,
                            final List<Long> annotationIdList) {
        if (selectedItems != null && selectedItems.size() > 0) {
            final String streamIdFieldId = getFieldId(tableComponentSettings,
                    SpecialColumns.RESERVED_STREAM_ID);
            final String eventIdFieldId = getFieldId(tableComponentSettings,
                    SpecialColumns.RESERVED_EVENT_ID);
            final String eventIdListFieldId = getFieldId(tableComponentSettings,
                    "EventIdList");
            final String annotationIdFieldId = getFieldId(tableComponentSettings,
                    "annotation:Id");
>>>>>>> 2db9c344

            if (streamIdFieldId != null ||
                eventIdFieldId != null ||
                eventIdListFieldId != null ||
                annotationIdFieldId != null) {
                for (final TableRow row : selectedItems) {
                    // Add stream and event id fields.
                    if (streamIdFieldId != null && eventIdFieldId != null) {
                        try {
                            final Long streamId = toLong(row.getText(streamIdFieldId));
                            final Long eventId = toLong(row.getText(eventIdFieldId));
                            if (streamId != null && eventId != null) {
                                eventIdList.add(new EventId(streamId, eventId));
                            }
                        } catch (final RuntimeException e) {
                            Console.log(e::getMessage, e);
                        }
                    }

                    // Add event lists.
                    if (eventIdListFieldId != null) {
                        final String eventIdListString = row.getText(eventIdListFieldId);
                        EventId.parseList(eventIdListString, eventIdList);
                    }

                    // Add annotation ids.
                    if (annotationIdFieldId != null) {
                        final Long annotationId = toLong(row.getText(annotationIdFieldId));
                        if (annotationId != null) {
                            annotationIdList.add(annotationId);
                        }
                    }
                }
            }
        }
    }

    private String getFieldId(final String fieldName) {
        for (final Column column : columnSupplier.get()) {
            if (column.getName().equalsIgnoreCase(fieldName)) {
                return column.getId();
            }
        }
        return null;
    }

    public List<Long> getAnnotationIdList(final List<TableRow> selectedItems) {
        Set<String> values = new HashSet<>();

        // Get annotation ids from annotation id column.
        final DocRef dataSource = dataSourceSupplier.get();
        if (dataSource != null &&
            Annotation.TYPE.equals(dataSource.getType())) {
            final List<String> list = getValues(selectedItems, AnnotationFields.ID);
            if (list != null) {
                values.addAll(list);
            }
        }

        // Get annotation ids from decoration column.
        final List<String> list = getValues(selectedItems,
                AnnotationDecorationFields.ANNOTATION_ID);
        if (list != null) {
            values.addAll(list);
        }

        return values
                .stream()
                .map(this::toLong)
                .filter(Objects::nonNull)
                .collect(Collectors.toList());
    }

    public List<String> getValues(final List<TableRow> selectedItems,
                                  final String fieldName) {
        final List<String> values = new ArrayList<>();
        if (selectedItems != null && !selectedItems.isEmpty()) {
            final String fieldId = getFieldId(fieldName);
            if (fieldId != null) {
                for (final TableRow row : selectedItems) {
                    final String value = row.getText(fieldId);
                    values.add(value);
                }
            }
        }
        return values;
    }

    private String getValue(final List<TableRow> selectedItems,
                            final String fieldName) {
        if (selectedItems != null && !selectedItems.isEmpty()) {
            final String fieldId = getFieldId(fieldName);
            if (fieldId != null) {
                for (final TableRow row : selectedItems) {
                    final String value = row.getText(fieldId);
                    if (value != null) {
                        return value;
                    }
                }
            }
        }
        return null;
    }

    private Long toLong(final String string) {
        if (string != null) {
            try {
                return Long.parseLong(string);
            } catch (final NumberFormatException e) {
                // Ignore.
            }
        }
        return null;
    }

    private Item createCreateMenu(final List<EventId> eventIdList) {
        return new IconMenuItem.Builder()
                .priority(0)
                .icon(SvgImage.EDIT)
                .text("Create Annotation")
                .command(() -> createAnnotation(eventIdList))
                .build();
    }

    private Item createEditMenu(final Long annotationId) {
        return new IconMenuItem.Builder()
                .priority(0)
                .icon(SvgImage.EDIT)
                .text("Edit Annotation")
                .command(() -> editAnnotation(annotationId))
                .build();
    }

    private Item createStatusMenu(final List<Long> annotationIdList) {
        return new IconMenuItem.Builder()
                .priority(1)
                .icon(SvgImage.EDIT)
                .text("Change Status")
                .command(() -> changeStatus(annotationIdList))
                .build();
    }

    private Item createAssignMenu(final List<Long> annotationIdList) {
        return new IconMenuItem.Builder()
                .priority(2)
                .icon(SvgImage.EDIT)
                .text("Change Assigned To")
                .command(() -> changeAssignedTo(annotationIdList))
                .build();
    }

    private void createAnnotation(final List<EventId> eventIdList) {
        String title = getValue(selectedItems, "title");
        final String subject = getValue(selectedItems, "subject");
        final String status = getValue(selectedItems, "status");
        final String assignedTo = getValue(selectedItems, "assignedTo");
        final String comment = getValue(selectedItems, "comment");

        title = title == null
                ? "New Annotation"
                : title;

        UserRef initialAssignTo = null;
        if (assignedTo != null) {
            initialAssignTo = UserRef.builder().uuid(assignedTo).build();
        }

        CreateAnnotationEvent.fire(
                changeStatusPresenter,
                title,
                subject,
                status,
                initialAssignTo,
                comment,
                eventIdList);
    }

    public void editAnnotation(final long annotationId) {
        EditAnnotationEvent.fire(changeStatusPresenter, annotationId);
    }

    private void changeStatus(final List<Long> annotationIdList) {
        changeStatusPresenter.show(annotationIdList);
    }

    private void changeAssignedTo(final List<Long> annotationIdList) {
        changeAssignedToPresenter.show(annotationIdList);
    }
}<|MERGE_RESOLUTION|>--- conflicted
+++ resolved
@@ -118,42 +118,26 @@
         return menuItems;
     }
 
-<<<<<<< HEAD
     public void addRowData(final List<TableRow> selectedItems,
                            final List<EventId> eventIdList,
                            final List<Long> annotationIdList) {
         if (selectedItems != null && !selectedItems.isEmpty()) {
             String streamIdFieldId = getFieldId(IndexConstants.STREAM_ID);
             if (streamIdFieldId == null) {
-                streamIdFieldId = getFieldId(SpecialColumns.RESERVED_STREAM_ID_FIELD_NAME);
+                streamIdFieldId = getFieldId(SpecialColumns.RESERVED_STREAM_ID);
             }
             String eventIdFieldId = getFieldId(IndexConstants.EVENT_ID);
             if (eventIdFieldId == null) {
-                eventIdFieldId = getFieldId(SpecialColumns.RESERVED_EVENT_ID_FIELD_NAME);
+                eventIdFieldId = getFieldId(SpecialColumns.RESERVED_EVENT_ID);
             }
             final String eventIdListFieldId = getFieldId("EventIdList");
             String annotationIdFieldId = getFieldId("annotation:Id");
             if (annotationIdFieldId == null) {
                 annotationIdFieldId = getFieldId("Id");
                 if (annotationIdFieldId == null) {
-                    annotationIdFieldId = getFieldId(SpecialColumns.RESERVED_ID_FIELD_NAME);
+                    annotationIdFieldId = getFieldId(SpecialColumns.RESERVED_ID);
                 }
             }
-=======
-    public void addRowData(final TableComponentSettings tableComponentSettings,
-                            final List<TableRow> selectedItems,
-                            final List<EventId> eventIdList,
-                            final List<Long> annotationIdList) {
-        if (selectedItems != null && selectedItems.size() > 0) {
-            final String streamIdFieldId = getFieldId(tableComponentSettings,
-                    SpecialColumns.RESERVED_STREAM_ID);
-            final String eventIdFieldId = getFieldId(tableComponentSettings,
-                    SpecialColumns.RESERVED_EVENT_ID);
-            final String eventIdListFieldId = getFieldId(tableComponentSettings,
-                    "EventIdList");
-            final String annotationIdFieldId = getFieldId(tableComponentSettings,
-                    "annotation:Id");
->>>>>>> 2db9c344
 
             if (streamIdFieldId != null ||
                 eventIdFieldId != null ||
