--- conflicted
+++ resolved
@@ -18,6 +18,8 @@
 
 import stroom.annotation.client.ChangeAssignedToPresenter;
 import stroom.annotation.client.ChangeStatusPresenter;
+import stroom.annotation.client.ShowAnnotationEvent;
+import stroom.annotation.shared.Annotation;
 import stroom.annotation.shared.EventId;
 import stroom.dashboard.shared.IndexConstants;
 import stroom.dashboard.shared.TableComponentSettings;
@@ -232,55 +234,20 @@
     }
 
     private void createAnnotation(final List<EventId> eventIdList) {
-<<<<<<< HEAD
-//        final String title = getValue(tableComponentSettings, selectedItems, "title");
-//        final String subject = getValue(tableComponentSettings, selectedItems, "subject");
-//        final String status = getValue(tableComponentSettings, selectedItems, "status");
-////        final String assignedTo = getValue(tableComponentSettings, selectedItems, "assignedTo");
-//        final String comment = getValue(tableComponentSettings, selectedItems, "comment");
-//
-////        // assignedTo is a display name so have to convert it back to a unique username
-////        final UserNameResource userNameResource = GWT.create(UserNameResource.class);
-////        restFactory
-////                .create(userNameResource)
-////                .method(res -> res.getByDisplayName(assignedTo))
-////                .onSuccess(optUserName -> {
-//                    final Annotation annotation = new Annotation();
-//                    annotation.setTitle(title);
-//                    annotation.setSubject(subject);
-//                    annotation.setStatus(status);
-////                    annotation.setAssignedTo(optUserName);
-//                    annotation.setComment(comment);
-//
-//                    ShowAnnotationEvent.fire(changeStatusPresenter, annotation, eventIdList);
-////                })
-////                .taskListener(new QuietTaskListener())
-////                .exec();
-=======
         final String title = getValue(tableComponentSettings, selectedItems, "title");
         final String subject = getValue(tableComponentSettings, selectedItems, "subject");
         final String status = getValue(tableComponentSettings, selectedItems, "status");
-        final String assignedTo = getValue(tableComponentSettings, selectedItems, "assignedTo");
+//        final String assignedTo = getValue(tableComponentSettings, selectedItems, "assignedTo");
         final String comment = getValue(tableComponentSettings, selectedItems, "comment");
 
-        // assignedTo is a display name so have to convert it back to a unique username
-        final UserNameResource userNameResource = GWT.create(UserNameResource.class);
-        restFactory
-                .create(userNameResource)
-                .method(res -> res.getByDisplayName(assignedTo))
-                .onSuccess(optUserName -> {
-                    final Annotation annotation = new Annotation();
-                    annotation.setTitle(title);
-                    annotation.setSubject(subject);
-                    annotation.setStatus(status);
-                    annotation.setAssignedTo(optUserName);
-                    annotation.setComment(comment);
-
-                    ShowAnnotationEvent.fire(changeStatusPresenter, annotation, eventIdList);
-                })
-                .taskHandlerFactory(new QuietTaskListener())
-                .exec();
->>>>>>> bde11916
+        final Annotation annotation = new Annotation();
+        annotation.setTitle(title);
+        annotation.setSubject(subject);
+        annotation.setStatus(status);
+//        annotation.setAssignedTo(optUserName);
+        annotation.setComment(comment);
+
+        ShowAnnotationEvent.fire(changeStatusPresenter, annotation, eventIdList);
     }
 
     private void changeStatus(final List<Long> annotationIdList) {
