package stroom.dashboard.client.table;

<<<<<<< HEAD
import stroom.cell.tickbox.client.TickBoxCell;
import stroom.widget.util.client.Templates;
=======
import stroom.dashboard.shared.ColumnValue;
import stroom.query.api.ColumnValueSelection;
import stroom.svg.shared.SvgImage;
import stroom.widget.util.client.HtmlBuilder;
import stroom.widget.util.client.HtmlBuilder.Attribute;
import stroom.widget.util.client.SvgImageUtil;
>>>>>>> ebb55eeb

import com.google.gwt.cell.client.AbstractCell;
import com.google.gwt.safehtml.shared.SafeHtml;
import com.google.gwt.safehtml.shared.SafeHtmlBuilder;

public class ColumnValueCell extends AbstractCell<ColumnValue> {

<<<<<<< HEAD
    private final ColumnValueSelectionModel selectionModel;
    private final TickBoxCell tickBoxCell;

    public ColumnValueCell(final ColumnValueSelectionModel selectionModel) {
        this.selectionModel = selectionModel;
        tickBoxCell = TickBoxCell.create(true, false);
=======
    private final ColumnValueSelection.Builder columnValueSelection;

    public ColumnValueCell(final ColumnValueSelection.Builder columnValueSelection) {
        this.columnValueSelection = columnValueSelection;
>>>>>>> ebb55eeb
    }

    @Override
    public void render(final Context context, final ColumnValue item, final SafeHtmlBuilder sb) {
        if (item != null) {
<<<<<<< HEAD
            final SafeHtml textHtml = Templates.div("columnValueCell-text",
                    SafeHtmlUtils.fromString(item));

            final SafeHtmlBuilder content = new SafeHtmlBuilder();
            tickBoxCell.render(context, selectionModel.getState(item), content);
            content.append(textHtml);

            sb.append(Templates.div("columnValueCell", content.toSafeHtml()));
=======
            final HtmlBuilder hb = new HtmlBuilder(sb);
            final ColumnValueSelection selection = columnValueSelection.build();

            final boolean selected;
            if (selection.getValues().contains(item.getValue())) {
                selected = !selection.isInvert();
            } else {
                selected = selection.isInvert();
            }

            hb.div(outer -> {

                final SafeHtml safeHtml;
                if (selected) {
                    safeHtml = SvgImageUtil.toSafeHtml(
                            "Ticked",
                            SvgImage.TICK,
                            "tickBox",
                            "tickBox-noBorder",
                            "tickBox-tick");
                    outer.append(safeHtml);

                } else {
                    outer.div("",
                            Attribute.title("Not Ticked"),
                            Attribute.className("tickBox tickBox-noBorder tickBox-untick"));
                }

                outer.div(item.getValue(), Attribute.className("columnValueCell-text"));
            }, Attribute.className("columnValueCell"));
>>>>>>> ebb55eeb
        }
    }
}<|MERGE_RESOLUTION|>--- conflicted
+++ resolved
@@ -1,16 +1,11 @@
 package stroom.dashboard.client.table;
 
-<<<<<<< HEAD
-import stroom.cell.tickbox.client.TickBoxCell;
-import stroom.widget.util.client.Templates;
-=======
 import stroom.dashboard.shared.ColumnValue;
 import stroom.query.api.ColumnValueSelection;
 import stroom.svg.shared.SvgImage;
 import stroom.widget.util.client.HtmlBuilder;
 import stroom.widget.util.client.HtmlBuilder.Attribute;
 import stroom.widget.util.client.SvgImageUtil;
->>>>>>> ebb55eeb
 
 import com.google.gwt.cell.client.AbstractCell;
 import com.google.gwt.safehtml.shared.SafeHtml;
@@ -18,34 +13,15 @@
 
 public class ColumnValueCell extends AbstractCell<ColumnValue> {
 
-<<<<<<< HEAD
-    private final ColumnValueSelectionModel selectionModel;
-    private final TickBoxCell tickBoxCell;
-
-    public ColumnValueCell(final ColumnValueSelectionModel selectionModel) {
-        this.selectionModel = selectionModel;
-        tickBoxCell = TickBoxCell.create(true, false);
-=======
     private final ColumnValueSelection.Builder columnValueSelection;
 
     public ColumnValueCell(final ColumnValueSelection.Builder columnValueSelection) {
         this.columnValueSelection = columnValueSelection;
->>>>>>> ebb55eeb
     }
 
     @Override
     public void render(final Context context, final ColumnValue item, final SafeHtmlBuilder sb) {
         if (item != null) {
-<<<<<<< HEAD
-            final SafeHtml textHtml = Templates.div("columnValueCell-text",
-                    SafeHtmlUtils.fromString(item));
-
-            final SafeHtmlBuilder content = new SafeHtmlBuilder();
-            tickBoxCell.render(context, selectionModel.getState(item), content);
-            content.append(textHtml);
-
-            sb.append(Templates.div("columnValueCell", content.toSafeHtml()));
-=======
             final HtmlBuilder hb = new HtmlBuilder(sb);
             final ColumnValueSelection selection = columnValueSelection.build();
 
@@ -76,7 +52,6 @@
 
                 outer.div(item.getValue(), Attribute.className("columnValueCell-text"));
             }, Attribute.className("columnValueCell"));
->>>>>>> ebb55eeb
         }
     }
 }