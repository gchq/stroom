--- conflicted
+++ resolved
@@ -863,12 +863,13 @@
     }
 
     @Override
-<<<<<<< HEAD
     public void onContentTabVisible(final boolean visible) {
         if (currentTablePresenter != null) {
             currentTablePresenter.onContentTabVisible(visible);
         }
-=======
+    }
+
+    @Override
     public List<Column> getColumns() {
         return NullSafe.getOrElse(
                 currentTablePresenter,
@@ -876,7 +877,6 @@
                 Collections.emptyList());
     }
 
-
     @Override
     public Element getFilterButton(final Column column) {
         if (currentTablePresenter == null) {
@@ -914,7 +914,6 @@
             return null;
         }
         return currentTablePresenter.getFilterCellManager();
->>>>>>> 5858676c
     }
 
     public interface EmbeddedQueryView extends View, RequiresResize {
