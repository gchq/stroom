/*
 * Copyright 2024 Crown Copyright
 *
 * Licensed under the Apache License, Version 2.0 (the "License");
 * you may not use this file except in compliance with the License.
 * You may obtain a copy of the License at
 *
 *     http://www.apache.org/licenses/LICENSE-2.0
 *
 * Unless required by applicable law or agreed to in writing, software
 * distributed under the License is distributed on an "AS IS" BASIS,
 * WITHOUT WARRANTIES OR CONDITIONS OF ANY KIND, either express or implied.
 * See the License for the specific language governing permissions and
 * limitations under the License.
 */

package stroom.index.client.presenter;

import stroom.dispatch.client.RestFactory;
import stroom.docref.DocRef;
import stroom.entity.client.presenter.DocumentEditPresenter;
import stroom.entity.client.presenter.ReadOnlyChangeHandler;
import stroom.entity.shared.ExpressionCriteria;
import stroom.explorer.client.presenter.DocSelectionBoxPresenter;
import stroom.explorer.shared.ExplorerTreeFilter;
import stroom.feed.client.presenter.SupportedRetentionAge;
import stroom.index.client.presenter.IndexSettingsPresenter.IndexSettingsView;
import stroom.index.shared.IndexVolumeGroup;
import stroom.index.shared.IndexVolumeGroupResource;
import stroom.index.shared.LuceneIndexDoc;
import stroom.index.shared.LuceneIndexDoc.PartitionBy;
import stroom.item.client.SelectionBox;
import stroom.pipeline.shared.PipelineDoc;
<<<<<<< HEAD
import stroom.security.shared.DocumentPermission;
=======
import stroom.security.shared.DocumentPermissionNames;
import stroom.ui.config.client.UiConfigCache;
import stroom.ui.config.shared.QueryConfig;
import stroom.util.shared.GwtNullSafe;
>>>>>>> 572f0830

import com.google.gwt.core.shared.GWT;
import com.google.inject.Inject;
import com.google.web.bindery.event.shared.EventBus;
import com.gwtplatform.mvp.client.HasUiHandlers;
import com.gwtplatform.mvp.client.View;

import java.util.List;
import java.util.stream.Collectors;

public class IndexSettingsPresenter extends DocumentEditPresenter<IndexSettingsView, LuceneIndexDoc>
        implements IndexSettingsUiHandlers {

    private static final IndexVolumeGroupResource INDEX_VOLUME_GROUP_RESOURCE =
            GWT.create(IndexVolumeGroupResource.class);

    private final RestFactory restFactory;
    private final DocSelectionBoxPresenter pipelinePresenter;

    @Inject
    public IndexSettingsPresenter(final EventBus eventBus,
                                  final IndexSettingsView view,
                                  final DocSelectionBoxPresenter pipelinePickerPresenter,
                                  final RestFactory restFactory,
                                  final UiConfigCache uiConfigCache) {
        super(eventBus, view);
        this.pipelinePresenter = pipelinePickerPresenter;
        this.restFactory = restFactory;

<<<<<<< HEAD
        pipelinePresenter.setIncludedTypes(PipelineDoc.DOCUMENT_TYPE);
        pipelinePresenter.setRequiredPermissions(DocumentPermission.VIEW);
=======
        pipelinePickerPresenter.setIncludedTypes(PipelineDoc.DOCUMENT_TYPE);
        pipelinePickerPresenter.setRequiredPermissions(DocumentPermissionNames.READ);
>>>>>>> 572f0830

        view.setUiHandlers(this);
        view.setDefaultExtractionPipelineView(pipelinePickerPresenter.getView());

        // Filter the pipeline picker by tags, if configured
        uiConfigCache.get(extendedUiConfig -> {
            if (extendedUiConfig != null) {
                GwtNullSafe.consume(
                        extendedUiConfig.getQuery(),
                        QueryConfig::getIndexPipelineSelectorIncludedTags,
                        ExplorerTreeFilter::createTagQuickFilterInput,
                        pipelinePickerPresenter::setQuickFilter);
            }
        }, this);
    }

    @Override
    protected void onBind() {
        registerHandler(pipelinePresenter.addDataSelectionHandler(selection -> setDirty(true)));
    }

    @Override
    public void onChange() {
        setDirty(true);
    }

    @Override
    protected void onRead(final DocRef docRef, final LuceneIndexDoc index, final boolean readOnly) {
        getView().setMaxDocsPerShard(index.getMaxDocsPerShard());
        getView().setShardsPerPartition(index.getShardsPerPartition());
        getView().setPartitionBy(index.getPartitionBy());
        getView().setPartitionSize(index.getPartitionSize());
        getView().setTimeField(index.getTimeField());
        updateRetentionAge(SupportedRetentionAge.get(index.getRetentionDayAge()));
        updateGroupList(index.getVolumeGroupName());
        pipelinePresenter.setSelectedEntityReference(index.getDefaultExtractionPipeline(), true);
    }

    @Override
    protected LuceneIndexDoc onWrite(final LuceneIndexDoc index) {
        index.setMaxDocsPerShard(getView().getMaxDocsPerShard());
        index.setShardsPerPartition(getView().getShardsPerPartition());
        index.setPartitionBy(getView().getPartitionBy());
        index.setPartitionSize(getView().getPartitionSize());
        index.setTimeField(getView().getTimeField());
        index.setRetentionDayAge(getView().getRetentionAge().getValue().getDays());

        String volumeGroupName = getView().getVolumeGroups().getValue();
        if (GwtNullSafe.isEmptyString(volumeGroupName)) {
            volumeGroupName = null;
        }
        index.setVolumeGroupName(volumeGroupName);
        index.setDefaultExtractionPipeline(pipelinePresenter.getSelectedEntityReference());
        return index;
    }

    private void updateRetentionAge(final SupportedRetentionAge selected) {
        getView().getRetentionAge().clear();
        getView().getRetentionAge().addItems(SupportedRetentionAge.values());
        getView().getRetentionAge().setValue(selected);
    }

    private void updateGroupList(final String selected) {
        restFactory
                .create(INDEX_VOLUME_GROUP_RESOURCE)
                .method(res -> res.find(new ExpressionCriteria()))
                .onSuccess(result -> {
                    final List<String> volumeGroupNames = result
                            .getValues()
                            .stream()
                            .map(IndexVolumeGroup::getName)
                            .collect(Collectors.toList());

                    SelectionBox<String> listBox = getView().getVolumeGroups();
                    listBox.clear();
                    listBox.addItem("");
                    listBox.addItems(volumeGroupNames);
                    if (selected != null && !selected.isEmpty()) {
                        listBox.setValue(selected);
                    }
                })
                .taskMonitorFactory(this)
                .exec();
    }

    public interface IndexSettingsView extends View, ReadOnlyChangeHandler, HasUiHandlers<IndexSettingsUiHandlers> {

        int getMaxDocsPerShard();

        void setMaxDocsPerShard(int maxDocsPerShard);

        int getShardsPerPartition();

        void setShardsPerPartition(int shardsPerPartition);

        int getPartitionSize();

        void setPartitionSize(int size);

        PartitionBy getPartitionBy();

        void setPartitionBy(PartitionBy partitionBy);

        String getTimeField();

        void setTimeField(String partitionTimeField);

        SelectionBox<SupportedRetentionAge> getRetentionAge();

        SelectionBox<String> getVolumeGroups();

        void setDefaultExtractionPipelineView(View view);
    }
}<|MERGE_RESOLUTION|>--- conflicted
+++ resolved
@@ -31,14 +31,10 @@
 import stroom.index.shared.LuceneIndexDoc.PartitionBy;
 import stroom.item.client.SelectionBox;
 import stroom.pipeline.shared.PipelineDoc;
-<<<<<<< HEAD
 import stroom.security.shared.DocumentPermission;
-=======
-import stroom.security.shared.DocumentPermissionNames;
 import stroom.ui.config.client.UiConfigCache;
 import stroom.ui.config.shared.QueryConfig;
 import stroom.util.shared.GwtNullSafe;
->>>>>>> 572f0830
 
 import com.google.gwt.core.shared.GWT;
 import com.google.inject.Inject;
@@ -68,13 +64,8 @@
         this.pipelinePresenter = pipelinePickerPresenter;
         this.restFactory = restFactory;
 
-<<<<<<< HEAD
-        pipelinePresenter.setIncludedTypes(PipelineDoc.DOCUMENT_TYPE);
-        pipelinePresenter.setRequiredPermissions(DocumentPermission.VIEW);
-=======
         pipelinePickerPresenter.setIncludedTypes(PipelineDoc.DOCUMENT_TYPE);
-        pipelinePickerPresenter.setRequiredPermissions(DocumentPermissionNames.READ);
->>>>>>> 572f0830
+        pipelinePickerPresenter.setRequiredPermissions(DocumentPermission.VIEW);
 
         view.setUiHandlers(this);
         view.setDefaultExtractionPipelineView(pipelinePickerPresenter.getView());
