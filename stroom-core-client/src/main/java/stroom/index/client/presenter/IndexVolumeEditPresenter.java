/*
 * Copyright 2017 Crown Copyright
 *
 * Licensed under the Apache License, Version 2.0 (the "License");
 * you may not use this file except in compliance with the License.
 * You may obtain a copy of the License at
 *
 *     http://www.apache.org/licenses/LICENSE-2.0
 *
 * Unless required by applicable law or agreed to in writing, software
 * distributed under the License is distributed on an "AS IS" BASIS,
 * WITHOUT WARRANTIES OR CONDITIONS OF ANY KIND, either express or implied.
 * See the License for the specific language governing permissions and
 * limitations under the License.
 *
 */

package stroom.index.client.presenter;

import stroom.alert.client.event.AlertEvent;
import stroom.alert.client.event.ConfirmEvent;
import stroom.dispatch.client.Rest;
import stroom.dispatch.client.RestFactory;
import stroom.index.client.presenter.IndexVolumeEditPresenter.IndexVolumeEditView;
import stroom.index.shared.IndexVolume;
import stroom.index.shared.IndexVolume.VolumeUseState;
import stroom.index.shared.IndexVolumeResource;
import stroom.index.shared.ValidationResult;
import stroom.item.client.ItemListBox;
import stroom.node.client.NodeManager;
import stroom.util.shared.ModelStringUtil;
import stroom.widget.popup.client.event.HidePopupEvent;
import stroom.widget.popup.client.event.ShowPopupEvent;
import stroom.widget.popup.client.presenter.PopupSize;
import stroom.widget.popup.client.presenter.PopupType;

import com.google.gwt.core.client.GWT;
import com.google.gwt.user.client.ui.Focus;
import com.google.gwt.user.client.ui.HasText;
import com.google.inject.Inject;
import com.google.web.bindery.event.shared.EventBus;
import com.gwtplatform.mvp.client.MyPresenterWidget;
import com.gwtplatform.mvp.client.View;

import java.util.List;
import java.util.function.Consumer;

public class IndexVolumeEditPresenter extends MyPresenterWidget<IndexVolumeEditView> {

    private static final IndexVolumeResource INDEX_VOLUME_RESOURCE = GWT.create(IndexVolumeResource.class);

    private final RestFactory restFactory;
    private final NodeManager nodeManager;

    private IndexVolume volume;

    @Inject
    public IndexVolumeEditPresenter(final EventBus eventBus,
                                    final IndexVolumeEditView view,
                                    final RestFactory restFactory,
                                    final NodeManager nodeManager) {
        super(eventBus, view);
        this.restFactory = restFactory;
        this.nodeManager = nodeManager;
    }

    void show(final IndexVolume volume, final String caption, final Consumer<IndexVolume> consumer) {
        nodeManager.listAllNodes(
                nodeNames -> {
                    read(nodeNames, volume);

<<<<<<< HEAD
                    final PopupSize popupSize = PopupSize.resizableX();
                    ShowPopupEvent.builder(this)
                            .popupType(PopupType.OK_CANCEL_DIALOG)
                            .popupSize(popupSize)
                            .caption(caption)
                            .onShow(e -> getView().focus())
                            .onHideRequest(event -> {
                                if (event.isOk()) {
                                    try {
                                        write();
                                        final Rest<IndexVolume> rest = restFactory.create();
                                        if (volume.getId() != null) {
                                            rest
                                                    .onSuccess(consumer)
                                                    .call(INDEX_VOLUME_RESOURCE)
                                                    .update(volume.getId(), volume);
                                        } else {
                                            rest
                                                    .onSuccess(consumer)
                                                    .call(INDEX_VOLUME_RESOURCE)
                                                    .create(volume);
                                        }

                                    } catch (final RuntimeException e) {
                                        AlertEvent.fireError(IndexVolumeEditPresenter.this, e.getMessage(), null);
                                    }
                                } else {
                                    consumer.accept(null);
                                }
                            })
                            .fire();
=======
                    final PopupUiHandlers popupUiHandlers = new DefaultPopupUiHandlers() {
                        @Override
                        public void onHideRequest(final boolean autoClose, final boolean ok) {
                            if (ok) {
                                try {
                                    write();

                                    if (volume.getId() != null) {
                                        doWithVolumeValidation(volume, () -> updateVolume(consumer, volume));
                                    } else {
                                        doWithVolumeValidation(volume, () -> createIndexVolume(consumer, volume));
                                    }

                                } catch (final RuntimeException e) {
                                    AlertEvent.fireError(
                                            IndexVolumeEditPresenter.this,
                                            e.getMessage(),
                                            null);
                                }
                            } else {
                                consumer.accept(null);
                            }
                        }
                    };

                    final PopupSize popupSize = PopupSize.resizableX();
                    ShowPopupEvent.fire(
                            this,
                            this,
                            PopupType.OK_CANCEL_DIALOG,
                            popupSize,
                            caption,
                            popupUiHandlers);
>>>>>>> d565683e
                },
                throwable -> {
                    AlertEvent.fireError(IndexVolumeEditPresenter.this, throwable.getMessage(), null);
                    consumer.accept(null);
                });
    }

    private void doWithVolumeValidation(final IndexVolume volume,
                                        final Runnable work) {

        final Rest<ValidationResult> rest = restFactory.create();
        rest
                .onSuccess(validationResult -> {
                    if (validationResult.isOk()) {
                        if (work != null) {
                            work.run();
                        }
                    } else if (validationResult.isWarning()) {
                        ConfirmEvent.fireWarn(
                                IndexVolumeEditPresenter.this,
                                validationResult.getMessage(),
                                confirmOk -> {
                                    if (confirmOk) {
                                        if (work != null) {
                                            work.run();
                                        }
                                    }
                                });
                    } else {
                        AlertEvent.fireError(
                                IndexVolumeEditPresenter.this,
                                validationResult.getMessage(),
                                null);
                    }
                })
                .onFailure(throwable -> {
                    AlertEvent.fireError(IndexVolumeEditPresenter.this, throwable.getMessage(), null);
                })
                .call(INDEX_VOLUME_RESOURCE)
                .validate(volume);
    }

    private void createIndexVolume(final Consumer<IndexVolume> savedVolumeConsumer, final IndexVolume volume) {
        final Rest<IndexVolume> rest = restFactory.create();
        rest
                .onSuccess(savedVolumeConsumer)
                .call(INDEX_VOLUME_RESOURCE)
                .create(volume);
    }

    private void updateVolume(final Consumer<IndexVolume> consumer,
                              final IndexVolume volume) {
        final Rest<IndexVolume> rest = restFactory.create();
        rest
                .onSuccess(consumer)
                .call(INDEX_VOLUME_RESOURCE)
                .update(volume.getId(), volume);
    }

    void hide() {
        HidePopupEvent.builder(this).fire();
    }

    private void read(final List<String> nodeNames, final IndexVolume volume) {
        this.volume = volume;

        getView().setNodeNames(nodeNames);
        getView().getNodeName().setText(volume.getNodeName());
        getView().getPath().setText(volume.getPath());
        getView().getState().addItems(VolumeUseState.values());
        getView().getState().setSelectedItem(volume.getState());

        if (volume.getBytesLimit() != null) {
            getView().getByteLimit().setText(ModelStringUtil.formatIECByteSizeString(volume.getBytesLimit()));
        } else {
            getView().getByteLimit().setText("");
        }
    }

    private void write() {
        volume.setNodeName(getView().getNodeName().getText());
        volume.setPath(getView().getPath().getText());
        volume.setState(getView().getState().getSelectedItem());

        Long bytesLimit = null;
        final String limit = getView().getByteLimit().getText().trim();
        if (limit.length() > 0) {
            bytesLimit = ModelStringUtil.parseIECByteSizeString(limit);
        }
        volume.setBytesLimit(bytesLimit);
    }

    public interface IndexVolumeEditView extends View, Focus {

        void setNodeNames(List<String> nodeNames);

        HasText getNodeName();

        HasText getPath();

        ItemListBox<VolumeUseState> getState();

        HasText getByteLimit();
    }
}<|MERGE_RESOLUTION|>--- conflicted
+++ resolved
@@ -69,7 +69,6 @@
                 nodeNames -> {
                     read(nodeNames, volume);
 
-<<<<<<< HEAD
                     final PopupSize popupSize = PopupSize.resizableX();
                     ShowPopupEvent.builder(this)
                             .popupType(PopupType.OK_CANCEL_DIALOG)
@@ -80,17 +79,10 @@
                                 if (event.isOk()) {
                                     try {
                                         write();
-                                        final Rest<IndexVolume> rest = restFactory.create();
                                         if (volume.getId() != null) {
-                                            rest
-                                                    .onSuccess(consumer)
-                                                    .call(INDEX_VOLUME_RESOURCE)
-                                                    .update(volume.getId(), volume);
+                                            doWithVolumeValidation(volume, () -> updateVolume(consumer, volume));
                                         } else {
-                                            rest
-                                                    .onSuccess(consumer)
-                                                    .call(INDEX_VOLUME_RESOURCE)
-                                                    .create(volume);
+                                            doWithVolumeValidation(volume, () -> createIndexVolume(consumer, volume));
                                         }
 
                                     } catch (final RuntimeException e) {
@@ -101,41 +93,6 @@
                                 }
                             })
                             .fire();
-=======
-                    final PopupUiHandlers popupUiHandlers = new DefaultPopupUiHandlers() {
-                        @Override
-                        public void onHideRequest(final boolean autoClose, final boolean ok) {
-                            if (ok) {
-                                try {
-                                    write();
-
-                                    if (volume.getId() != null) {
-                                        doWithVolumeValidation(volume, () -> updateVolume(consumer, volume));
-                                    } else {
-                                        doWithVolumeValidation(volume, () -> createIndexVolume(consumer, volume));
-                                    }
-
-                                } catch (final RuntimeException e) {
-                                    AlertEvent.fireError(
-                                            IndexVolumeEditPresenter.this,
-                                            e.getMessage(),
-                                            null);
-                                }
-                            } else {
-                                consumer.accept(null);
-                            }
-                        }
-                    };
-
-                    final PopupSize popupSize = PopupSize.resizableX();
-                    ShowPopupEvent.fire(
-                            this,
-                            this,
-                            PopupType.OK_CANCEL_DIALOG,
-                            popupSize,
-                            caption,
-                            popupUiHandlers);
->>>>>>> d565683e
                 },
                 throwable -> {
                     AlertEvent.fireError(IndexVolumeEditPresenter.this, throwable.getMessage(), null);
