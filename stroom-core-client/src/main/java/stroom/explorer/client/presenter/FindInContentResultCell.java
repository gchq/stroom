--- conflicted
+++ resolved
@@ -100,17 +100,13 @@
 
             row.append(Templates.div(getCellClassName() + "-sub", sub.toSafeHtml()));
 
-<<<<<<< HEAD
-            sb.append(Templates.div(getCellClassName() + "-row", row.toSafeHtml()));
-=======
             if (!value.getDocContentMatch().getTags().isEmpty()) {
                 final String tagsString = "Tags: " + value.getDocContentMatch().getTags().toString();
-                tags.append(template.div(getCellClassName() + "-tags", SafeHtmlUtil.from(tagsString)));
-                row.append(template.div(getCellClassName() + "-sub", tags.toSafeHtml()));
+                tags.append(Templates.div(getCellClassName() + "-tags", SafeHtmlUtil.from(tagsString)));
+                row.append(Templates.div(getCellClassName() + "-sub", tags.toSafeHtml()));
             }
 
-            sb.append(template.div(getCellClassName() + "-row", row.toSafeHtml()));
->>>>>>> 3a715a84
+            sb.append(Templates.div(getCellClassName() + "-row", row.toSafeHtml()));
         }
     }
 
