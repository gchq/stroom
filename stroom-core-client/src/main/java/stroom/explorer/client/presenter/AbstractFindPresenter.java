--- conflicted
+++ resolved
@@ -91,54 +91,7 @@
             @Override
             protected void exec(final Range range,
                                 final Consumer<ResultPage<FindResult>> dataConsumer,
-<<<<<<< HEAD
                                 final RestErrorHandler errorHandler) {
-                final PageRequest pageRequest = new PageRequest(range.getStart(), range.getLength());
-                updateFilter(explorerTreeFilterBuilder);
-                final ExplorerTreeFilter filter = explorerTreeFilterBuilder.build();
-                final boolean filterChange = !Objects.equals(lastFilter, filter);
-                lastFilter = filter;
-
-                currentQuery = new FindRequest(
-                        pageRequest,
-                        currentQuery.getSortList(),
-                        filter);
-
-                if ((filter.getRecentItems() == null && GwtNullSafe.isBlankString(filter.getNameFilter())) ||
-                        (filter.getRecentItems() != null && filter.getRecentItems().size() == 0)) {
-                    final ResultPage<FindResult> resultPage = ResultPage.empty();
-                    if (resultPage.getPageStart() != cellTable.getPageStart()) {
-                        cellTable.setPageStart(resultPage.getPageStart());
-                    }
-                    dataConsumer.accept(resultPage);
-                    selectionModel.clear();
-                    resetFocus();
-
-                } else {
-                    restFactory
-                            .create(EXPLORER_RESOURCE)
-                            .method(res -> res.find(currentQuery))
-                            .onSuccess(resultPage -> {
-                                if (resultPage.getPageStart() != cellTable.getPageStart()) {
-                                    cellTable.setPageStart(resultPage.getPageStart());
-                                }
-                                dataConsumer.accept(resultPage);
-
-                                if (filterChange) {
-                                    if (resultPage.size() > 0) {
-                                        selectionModel.setSelected(resultPage.getValues().get(0));
-                                    } else {
-                                        selectionModel.clear();
-                                    }
-                                }
-
-                                resetFocus();
-                            })
-                            .onFailure(errorHandler)
-                            .taskListener(pagerView)
-                            .exec();
-=======
-                                final Consumer<RestError> errorConsumer) {
                 try {
                     GWT.log("AbstractFindPresenter - exec()");
                     final PageRequest pageRequest = new PageRequest(range.getStart(), range.getLength());
@@ -190,12 +143,12 @@
                                         GWT.log("Error in onSuccess");
                                     }
                                 })
-                                .onFailure(errorConsumer)
+                                .onFailure(errorHandler)
+                                .taskListener(pagerView)
                                 .exec();
                     }
                 } catch (final Exception e) {
                     GWT.log("Error in exec");
->>>>>>> f3c890b1
                 }
             }
         };
