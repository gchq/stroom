--- conflicted
+++ resolved
@@ -56,7 +56,7 @@
     private DocRef value = null;
     private String errorMsg = null;
     // The perms required on any selected docRef or nodes in the picker
-    private Set<String> requiredPermissions = null;
+    private Set<DocumentPermission> requiredPermissions = null;
 
     @Inject
     public DocSelectionBoxPresenter(final EventBus eventBus,
@@ -121,12 +121,8 @@
                 .toArray(NodeFlag[]::new));
     }
 
-<<<<<<< HEAD
     public void setRequiredPermissions(final DocumentPermission... requiredPermissions) {
-=======
-    public void setRequiredPermissions(final String... requiredPermissions) {
         this.requiredPermissions = GwtNullSafe.asSet(requiredPermissions);
->>>>>>> 572f0830
         explorerPopupPresenter.setRequiredPermissions(requiredPermissions);
 
         // In case this is called after setSelectedEntityReference, call that again to
@@ -136,7 +132,7 @@
         }
     }
 
-    public Set<String> getRequiredPermissions() {
+    public Set<DocumentPermission> getRequiredPermissions() {
         return requiredPermissions;
     }
 
