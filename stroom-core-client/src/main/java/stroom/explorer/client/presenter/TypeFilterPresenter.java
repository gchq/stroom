/*
 * Copyright 2016 Crown Copyright
 *
 * Licensed under the Apache License, Version 2.0 (the "License");
 * you may not use this file except in compliance with the License.
 * You may obtain a copy of the License at
 *
 *     http://www.apache.org/licenses/LICENSE-2.0
 *
 * Unless required by applicable law or agreed to in writing, software
 * distributed under the License is distributed on an "AS IS" BASIS,
 * WITHOUT WARRANTIES OR CONDITIONS OF ANY KIND, either express or implied.
 * See the License for the specific language governing permissions and
 * limitations under the License.
 */

package stroom.explorer.client.presenter;

import com.google.gwt.cell.client.SafeHtmlCell;
import com.google.gwt.core.client.GWT;
import com.google.gwt.dom.client.Style;
import com.google.gwt.dom.client.Style.Unit;
import com.google.gwt.safehtml.shared.SafeHtml;
import com.google.gwt.safehtml.shared.SafeHtmlUtils;
import com.google.gwt.user.cellview.client.CellTable.Resources;
import com.google.gwt.user.cellview.client.Column;
import com.google.inject.Inject;
import com.google.web.bindery.event.shared.EventBus;
import com.google.web.bindery.event.shared.HandlerRegistration;
import com.gwtplatform.mvp.client.MyPresenterWidget;
import stroom.cell.tickbox.client.TickBoxCell;
import stroom.cell.tickbox.shared.TickBoxState;
import stroom.data.client.event.DataSelectionEvent;
import stroom.data.client.event.DataSelectionEvent.DataSelectionHandler;
import stroom.data.client.event.HasDataSelectionHandlers;
import stroom.data.table.client.CellTableView;
import stroom.data.table.client.CellTableViewImpl;
import stroom.data.table.client.CellTableViewImpl.BasicResources;
import stroom.explorer.shared.DocumentType;
import stroom.explorer.shared.DocumentTypes;
import stroom.util.client.ImageUtil;

import java.util.ArrayList;
import java.util.HashSet;
import java.util.List;
import java.util.Set;

public class TypeFilterPresenter extends MyPresenterWidget<CellTableView<DocumentType>>
        implements HasDataSelectionHandlers<TypeFilterPresenter> {
    private final EventBus eventBus;

    private final Set<String> selected = new HashSet<>();
    private List<DocumentType> visibleTypes;

    private final String SELECT_ALL_OR_NONE_TEXT = "All/none";
    private final String SELECT_ALL_OR_NONE_ICON = "document/SelectAllOrNone.svg";
    private final DocumentType SELECT_ALL_OR_NONE_DOCUMENT_TYPE = new DocumentType(
            1, SELECT_ALL_OR_NONE_TEXT, SELECT_ALL_OR_NONE_TEXT, SELECT_ALL_OR_NONE_ICON);

    @Inject
    public TypeFilterPresenter(final EventBus eventBus) {
        super(eventBus, new CellTableViewImpl<>(false, (Resources) GWT.create(BasicResources.class)));
        this.eventBus = eventBus;

        getView().addColumn(getTickBoxColumn());
        getView().addColumn(getIconColumn());
        getView().addColumn(getTextColumn());

        final Style style = getView().asWidget().getElement().getStyle();
        style.setPaddingLeft(1, Unit.PX);
        style.setPaddingRight(3, Unit.PX);
        style.setPaddingTop(2, Unit.PX);
        style.setPaddingBottom(1, Unit.PX);
    }

    public void setDocumentTypes(final DocumentTypes documentTypes) {
        visibleTypes = documentTypes.getVisibleTypes();
        showAll();
        refreshView();
    }

    public Set<String> getIncludedTypes() {
        return selected;
    }

    @Override
    public HandlerRegistration addDataSelectionHandler(final DataSelectionHandler<TypeFilterPresenter> handler) {
        return eventBus.addHandlerToSource(DataSelectionEvent.getType(), this, handler);
    }

    private void showAll(){
        for (final DocumentType documentType : visibleTypes) {
            selected.add(documentType.getType());
        }
    }

    private void hideAll() {
        selected.clear();
    }

    private void refreshView() {
        // We want to add in the 'All/none' DocumentType, at the top.
        List<DocumentType> selectableTypes = new ArrayList<>(visibleTypes);
        selectableTypes.add(0, SELECT_ALL_OR_NONE_DOCUMENT_TYPE);

        // To refresh the view we need to set the row data again.
        getView().setRowData(0, selectableTypes);
        getView().setRowCount(selectableTypes.size());
    }

    private Column<DocumentType, TickBoxState> getTickBoxColumn(){
        final Column<DocumentType, TickBoxState> checkedColumn = new Column<DocumentType, TickBoxState>(
                TickBoxCell.create(false, true)) {
            @Override
<<<<<<< HEAD
            public TickBoxState getValue(final DocumentType object) {
                // If we're checking the TickBoxState of 'All/none' then we need some logic for half-ticks.
                if(object.equals(SELECT_ALL_OR_NONE_DOCUMENT_TYPE)) {
                    if (selected.size()  == 0){
                        return TickBoxState.UNTICK;
                    }
                    else if (selected.size()  < visibleTypes.size()) {
                        return TickBoxState.HALF_TICK;
                    }
                    else {
                        return TickBoxState.TICK;
                    }
                }
                else {
                    return TickBoxState.fromBoolean(selected.contains(object.getType()));
                }
=======
            public TickBoxState getValue(final DocumentType documentType) {
                return TickBoxState.fromBoolean(selected.contains(documentType.getType()));
>>>>>>> 006395a2
            }
        };
        checkedColumn.setFieldUpdater((index, object, value) -> {
            if(object.equals(SELECT_ALL_OR_NONE_DOCUMENT_TYPE)){
                if(value.toBoolean()){
                    showAll();
                }
                else {
                    hideAll();
                }
            } else {
                if (selected.contains(object.getType())) {
                    selected.remove(object.getType());
                } else {
                    selected.add(object.getType());
                }
            }
            // We need to refresh the view here otherwise a selection change wouldn't mean a change
            // to the TickBoxState of the 'All/none' TickBox.
            refreshView();
            DataSelectionEvent.fire(TypeFilterPresenter.this, TypeFilterPresenter.this, false);
        });

        return checkedColumn;
    }

    private Column<DocumentType, SafeHtml> getIconColumn() {
        return new Column<DocumentType, SafeHtml>(new SafeHtmlCell()) {
            @Override
            public SafeHtml getValue(final DocumentType object) {
                return SafeHtmlUtils.fromTrustedString("<img style=\"width:16px;height:16px;padding:2px\" src=\""
                        + ImageUtil.getImageURL() + object.getIconUrl() + "\"/>");
            }
        };
    }

    private Column<DocumentType, SafeHtml> getTextColumn() {
        return new Column<DocumentType, SafeHtml>(new SafeHtmlCell()) {
            @Override
<<<<<<< HEAD
            public SafeHtml getValue(final DocumentType object) {
                // We want to make the 'All/none' entry bold, so we'll use some SafeHtml.
                if(object.getType().equalsIgnoreCase(SELECT_ALL_OR_NONE_TEXT)){
                    return SafeHtmlUtils.fromTrustedString( "<strong>" + object.getType() + "</strong>");
                }
                else {
                    return SafeHtmlUtils.fromTrustedString(object.getType());
                }
=======
            public String getValue(final DocumentType documentType) {
                return documentType.getDisplayType();
>>>>>>> 006395a2
            }
        };
    }
}<|MERGE_RESOLUTION|>--- conflicted
+++ resolved
@@ -112,10 +112,9 @@
         final Column<DocumentType, TickBoxState> checkedColumn = new Column<DocumentType, TickBoxState>(
                 TickBoxCell.create(false, true)) {
             @Override
-<<<<<<< HEAD
-            public TickBoxState getValue(final DocumentType object) {
+            public TickBoxState getValue(final DocumentType documentType) {
                 // If we're checking the TickBoxState of 'All/none' then we need some logic for half-ticks.
-                if(object.equals(SELECT_ALL_OR_NONE_DOCUMENT_TYPE)) {
+                if(documentType.equals(SELECT_ALL_OR_NONE_DOCUMENT_TYPE)) {
                     if (selected.size()  == 0){
                         return TickBoxState.UNTICK;
                     }
@@ -127,12 +126,8 @@
                     }
                 }
                 else {
-                    return TickBoxState.fromBoolean(selected.contains(object.getType()));
+                    return TickBoxState.fromBoolean(selected.contains(documentType.getType()));
                 }
-=======
-            public TickBoxState getValue(final DocumentType documentType) {
-                return TickBoxState.fromBoolean(selected.contains(documentType.getType()));
->>>>>>> 006395a2
             }
         };
         checkedColumn.setFieldUpdater((index, object, value) -> {
@@ -162,9 +157,9 @@
     private Column<DocumentType, SafeHtml> getIconColumn() {
         return new Column<DocumentType, SafeHtml>(new SafeHtmlCell()) {
             @Override
-            public SafeHtml getValue(final DocumentType object) {
+            public SafeHtml getValue(final DocumentType documentType) {
                 return SafeHtmlUtils.fromTrustedString("<img style=\"width:16px;height:16px;padding:2px\" src=\""
-                        + ImageUtil.getImageURL() + object.getIconUrl() + "\"/>");
+                        + ImageUtil.getImageURL() + documentType.getIconUrl() + "\"/>");
             }
         };
     }
@@ -172,7 +167,6 @@
     private Column<DocumentType, SafeHtml> getTextColumn() {
         return new Column<DocumentType, SafeHtml>(new SafeHtmlCell()) {
             @Override
-<<<<<<< HEAD
             public SafeHtml getValue(final DocumentType object) {
                 // We want to make the 'All/none' entry bold, so we'll use some SafeHtml.
                 if(object.getType().equalsIgnoreCase(SELECT_ALL_OR_NONE_TEXT)){
@@ -181,10 +175,6 @@
                 else {
                     return SafeHtmlUtils.fromTrustedString(object.getType());
                 }
-=======
-            public String getValue(final DocumentType documentType) {
-                return documentType.getDisplayType();
->>>>>>> 006395a2
             }
         };
     }
