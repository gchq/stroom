--- conflicted
+++ resolved
@@ -62,16 +62,14 @@
             explorerTreeFilterBuilder.recentItems(recentItems.getRecentItems());
             // Don't want favourites in the recent items as they are effectively duplicates
             explorerTreeFilterBuilder.includedRootTypes(ExplorerConstants.SYSTEM);
-            explorerTreeFilterBuilder.setNameFilter(explorerTreeFilterBuilder.build().getNameFilter(), true);
+            explorerTreeFilterBuilder.setNameFilter(
+                    explorerTreeFilterBuilder.build().getNameFilter(),
+                    true);
 
             // Refresh the results.
             refresh();
-<<<<<<< HEAD
 
-            final PopupSize popupSize = PopupSize.resizable(800, 600);
-=======
             final PopupSize popupSize = PopupSize.resizable(800, 800);
->>>>>>> ba72f9ed
             ShowPopupEvent.builder(this)
                     .popupType(PopupType.CLOSE_DIALOG)
                     .popupSize(popupSize)
@@ -83,21 +81,10 @@
         }
     }
 
-<<<<<<< HEAD
-=======
-    @Override
-    protected void updateFilter(final ExplorerTreeFilterBuilder explorerTreeFilterBuilder) {
-        explorerTreeFilterBuilder.setRecentItems(recentItems.getRecentItems());
-        // Don't want favourites in the recent items as they are effectively duplicates
-        explorerTreeFilterBuilder.setIncludedRootTypes(ExplorerConstants.SYSTEM);
-        explorerTreeFilterBuilder.setNameFilter(explorerTreeFilterBuilder.build().getNameFilter(), true);
-    }
-
 
     // --------------------------------------------------------------------------------
 
 
->>>>>>> ba72f9ed
     @ProxyCodeSplit
     public interface RecentItemsProxy extends Proxy<RecentItemsPresenter> {
 
