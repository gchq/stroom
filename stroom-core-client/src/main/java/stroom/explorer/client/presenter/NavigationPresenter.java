--- conflicted
+++ resolved
@@ -323,14 +323,9 @@
                     event.getSelectionType()));
             final ExplorerNode selectedNode = explorerTree.getSelectionModel().getSelected();
             final boolean enabled = GwtNullSafe.hasItems(explorerTree.getSelectionModel().getSelectedItems()) &&
-<<<<<<< HEAD
-                    !ExplorerConstants.isFavouritesNode(selectedNode) &&
-                    !ExplorerConstants.isSystemNode(selectedNode);
-=======
                                     !ExplorerConstants.isFavouritesNode(selectedNode) &&
                                     !ExplorerConstants.isSystemNode(selectedNode);
             add.setEnabled(enabled);
->>>>>>> 539b54c3
             delete.setEnabled(enabled);
         }));
         registerHandler(explorerTree.addContextMenuHandler(event -> getEventBus().fireEvent(event)));
