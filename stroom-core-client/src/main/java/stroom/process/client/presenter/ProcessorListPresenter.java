--- conflicted
+++ resolved
@@ -40,10 +40,7 @@
 import stroom.dispatch.client.ClientDispatchAsync;
 import stroom.entity.client.EntitySaveTask;
 import stroom.entity.client.SaveQueue;
-<<<<<<< HEAD
-=======
 import stroom.entity.client.presenter.HasDocumentRead;
->>>>>>> 48275f85
 import stroom.entity.client.presenter.TreeRowHandler;
 import stroom.entity.shared.BaseEntity;
 import stroom.entity.shared.NamedEntity;
@@ -52,7 +49,6 @@
 import stroom.process.shared.FetchProcessorAction;
 import stroom.process.shared.StreamProcessorFilterRow;
 import stroom.process.shared.StreamProcessorRow;
-import stroom.query.api.v2.DocRef;
 import stroom.streamstore.client.presenter.ActionDataProvider;
 import stroom.streamstore.client.presenter.ColumnSizeConstants;
 import stroom.streamstore.client.presenter.StreamTooltipPresenterUtil;
@@ -74,11 +70,7 @@
 import stroom.widget.util.client.MultiSelectionModel;
 
 public class ProcessorListPresenter extends MyPresenterWidget<DataGridView<SharedObject>>
-<<<<<<< HEAD
-        implements Refreshable {
-=======
         implements Refreshable, HasDocumentRead<BaseEntity> {
->>>>>>> 48275f85
     private final ActionDataProvider<SharedObject> dataProvider;
     private final TooltipPresenter tooltipPresenter;
     private final FetchProcessorAction action;
@@ -503,12 +495,8 @@
         doDataDisplay();
     }
 
-<<<<<<< HEAD
-    public void read(final BaseEntity entity) {
-=======
     @Override
     public void read(final DocRef docRef, final BaseEntity entity) {
->>>>>>> 48275f85
         if (entity instanceof PipelineEntity) {
             setPipeline((PipelineEntity) entity);
         } else {
