/*
 * Copyright 2016 Crown Copyright
 *
 * Licensed under the Apache License, Version 2.0 (the "License");
 * you may not use this file except in compliance with the License.
 * You may obtain a copy of the License at
 *
 *     http://www.apache.org/licenses/LICENSE-2.0
 *
 * Unless required by applicable law or agreed to in writing, software
 * distributed under the License is distributed on an "AS IS" BASIS,
 * WITHOUT WARRANTIES OR CONDITIONS OF ANY KIND, either express or implied.
 * See the License for the specific language governing permissions and
 * limitations under the License.
 */

package stroom.node.client.presenter;

import com.google.inject.Inject;
import com.google.web.bindery.event.shared.EventBus;
import com.gwtplatform.mvp.client.MyPresenterWidget;
import com.gwtplatform.mvp.client.View;

public class NodeEditPresenter extends MyPresenterWidget<NodeEditPresenter.NodeEditView> {
    @Inject
<<<<<<< HEAD
    public NodeEditPresenter(final EventBus eventBus,
                             final NodeEditView view,
                             final ClientDispatchAsync dispatcher) {
=======
    public NodeEditPresenter(final EventBus eventBus, final NodeEditView view) {
>>>>>>> 51be72d6
        super(eventBus, view);
    }

    public void setName(final String name) {
        getView().setName(name);
    }

    public String getClusterUrl() {
        return getView().getClusterUrl();
    }

    public void setClusterUrl(final String clusterUrl) {
        getView().setClusterUrl(clusterUrl);
    }

    public interface NodeEditView extends View {
        void setName(String name);

        String getClusterUrl();

        void setClusterUrl(String clusterUrl);
    }
}<|MERGE_RESOLUTION|>--- conflicted
+++ resolved
@@ -23,13 +23,7 @@
 
 public class NodeEditPresenter extends MyPresenterWidget<NodeEditPresenter.NodeEditView> {
     @Inject
-<<<<<<< HEAD
-    public NodeEditPresenter(final EventBus eventBus,
-                             final NodeEditView view,
-                             final ClientDispatchAsync dispatcher) {
-=======
     public NodeEditPresenter(final EventBus eventBus, final NodeEditView view) {
->>>>>>> 51be72d6
         super(eventBus, view);
     }
 
