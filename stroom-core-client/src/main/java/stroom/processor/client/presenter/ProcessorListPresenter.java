--- conflicted
+++ resolved
@@ -98,19 +98,14 @@
                                   final PagerView view,
                                   final TooltipPresenter tooltipPresenter,
                                   final RestFactory restFactory,
-<<<<<<< HEAD
-                                  final DateTimeFormatter dateTimeFormatter) {
+                                  final DateTimeFormatter dateTimeFormatter,
+                                  final ProcessorInfoBuilder processorInfoBuilder) {
         super(eventBus, view);
 
         dataGrid = new MyDataGrid<>();
         selectionModel = dataGrid.addDefaultSelectionModel(true);
         view.setDataWidget(dataGrid);
 
-=======
-                                  final DateTimeFormatter dateTimeFormatter,
-                                  final ProcessorInfoBuilder processorInfoBuilder) {
-        super(eventBus, new DataGridViewImpl<>(true));
->>>>>>> 0839bcfe
         this.tooltipPresenter = tooltipPresenter;
         this.dateTimeFormatter = dateTimeFormatter;
         this.processorInfoBuilder = processorInfoBuilder;
@@ -213,61 +208,8 @@
         final InfoColumn<ProcessorListRow> infoColumn = new InfoColumn<ProcessorListRow>() {
             @Override
             protected void showInfo(final ProcessorListRow row, final int x, final int y) {
-<<<<<<< HEAD
-                final TooltipUtil.Builder builder = TooltipUtil.builder()
-                        .addTwoColTable(tableBuilder -> {
-                            if (row instanceof ProcessorRow) {
-                                final ProcessorRow processorRow = (ProcessorRow) row;
-                                final Processor processor = processorRow.getProcessor();
-                                tableBuilder.addHeaderRow("Stream Processor");
-                                tableBuilder.addRow("Id", String.valueOf(processor.getId()));
-                                tableBuilder.addRow("Created By", processor.getCreateUser());
-                                addRowDateString(tableBuilder, "Created On", processor.getCreateTimeMs());
-                                tableBuilder.addRow("Updated By", processor.getUpdateUser());
-                                addRowDateString(tableBuilder, "Updated On", processor.getUpdateTimeMs());
-                                tableBuilder.addRow("Pipeline",
-                                        DocRefUtil.createSimpleDocRefString(processor.getPipeline()));
-
-                            } else if (row instanceof ProcessorFilterRow) {
-                                final ProcessorFilterRow processorFilterRow = (ProcessorFilterRow) row;
-                                final ProcessorFilter filter = processorFilterRow.getProcessorFilter();
-                                final ProcessorFilterTracker tracker = filter.getProcessorFilterTracker();
-                                tableBuilder.addHeaderRow("Stream Processor Filter");
-                                tableBuilder.addRow("Id", filter.getId());
-                                tableBuilder.addRow("Created By", filter.getCreateUser());
-                                addRowDateString(tableBuilder, "Created On", filter.getCreateTimeMs());
-                                tableBuilder.addRow("Updated By", filter.getUpdateUser());
-                                addRowDateString(tableBuilder, "Updated On", filter.getUpdateTimeMs());
-                                tableBuilder.addRow("Pipeline",
-                                        DocRefUtil.createSimpleDocRefString(filter.getPipeline()));
-                                addRowDateString(tableBuilder, "Min Stream Create Ms", tracker.getMinMetaCreateMs());
-                                addRowDateString(tableBuilder, "Max Stream Create Ms", tracker.getMaxMetaCreateMs());
-                                addRowDateString(tableBuilder, "Stream Create Ms", tracker.getMetaCreateMs());
-                                tableBuilder.addRow("Stream Create %", tracker.getTrackerStreamCreatePercentage());
-                                addRowDateString(tableBuilder, "Last Poll", tracker.getLastPollMs());
-                                tableBuilder.addRow("Last Poll Age", tracker.getLastPollAge());
-                                tableBuilder.addRow("Last Poll Task Count", tracker.getLastPollTaskCount());
-                                tableBuilder.addRow("Min Stream Id", tracker.getMinMetaId());
-                                tableBuilder.addRow("Min Event Id", tracker.getMinEventId());
-                                tableBuilder.addRow("Streams", tracker.getMetaCount());
-                                tableBuilder.addRow("Events", tracker.getEventCount());
-                                tableBuilder.addRow("Status", tracker.getStatus());
-                            }
-                            return tableBuilder.build();
-                        });
-                tooltipPresenter.show(builder.build(), x, y);
-=======
                 final SafeHtml safeHtml = processorInfoBuilder.get(row);
-                tooltipPresenter.setHTML(safeHtml);
-
-                final PopupPosition popupPosition = new PopupPosition(x, y);
-                ShowPopupEvent.fire(
-                        ProcessorListPresenter.this,
-                        tooltipPresenter,
-                        PopupType.POPUP,
-                        popupPosition,
-                        null);
->>>>>>> 0839bcfe
+                tooltipPresenter.show(safeHtml, x, y);
             }
         };
         dataGrid.addColumn(infoColumn, "<br/>", ColumnSizeConstants.ICON_COL);
