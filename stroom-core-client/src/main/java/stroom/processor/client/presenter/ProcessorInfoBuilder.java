--- conflicted
+++ resolved
@@ -79,7 +79,6 @@
             tb.row("Pipeline",
                     DocRefUtil.createSimpleDocRefString(filter.getPipeline()));
 
-<<<<<<< HEAD
             final ProcessorFilterTracker tracker = filter.getProcessorFilterTracker();
             if (tracker != null) {
                 addRowDateString(tb, "Min Stream Create Ms", tracker.getMinMetaCreateMs());
@@ -97,34 +96,13 @@
                         SafeHtmlUtil.from(tracker.getMetaCount()));
                 tb.row(SafeHtmlUtil.from("Events"),
                         SafeHtmlUtil.from(tracker.getEventCount()));
-                tb.row("Status", tracker.getStatus());
+                tb.row("Status", getStatusMessage(tracker));
             }
         }
 
         final HtmlBuilder htmlBuilder = new HtmlBuilder();
         htmlBuilder.div(tb::write, Attribute.className("infoTable"));
         return htmlBuilder.toSafeHtml();
-=======
-                        final ProcessorFilterTracker tracker = filter.getProcessorFilterTracker();
-                        if (tracker != null) {
-                            addRowDateString(tableBuilder, "Min Stream Create Ms", tracker.getMinMetaCreateMs());
-                            addRowDateString(tableBuilder, "Max Stream Create Ms", tracker.getMaxMetaCreateMs());
-                            addRowDateString(tableBuilder, "Stream Create Ms", tracker.getMetaCreateMs());
-                            tableBuilder.addRow("Stream Create %", tracker.getTrackerStreamCreatePercentage());
-                            addRowDateString(tableBuilder, "Last Poll", tracker.getLastPollMs());
-                            tableBuilder.addRow("Last Poll Age", tracker.getLastPollAge());
-                            tableBuilder.addRow("Last Poll Task Count", tracker.getLastPollTaskCount());
-                            tableBuilder.addRow("Min Stream Id", tracker.getMinMetaId());
-                            tableBuilder.addRow("Min Event Id", tracker.getMinEventId());
-                            tableBuilder.addRow("Streams", tracker.getMetaCount());
-                            tableBuilder.addRow("Events", tracker.getEventCount());
-                            tableBuilder.addRow("Status", getStatusMessage(tracker));
-                        }
-                    }
-                    return tableBuilder.build();
-                });
-        return builder.build();
->>>>>>> 4b9d6985
     }
 
     private void addRowDateString(final TableBuilder tb, final String label, final Long ms) {
