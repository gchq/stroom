/*
 * Copyright 2017 Crown Copyright
 *
 * Licensed under the Apache License, Version 2.0 (the "License");
 * you may not use this file except in compliance with the License.
 * You may obtain a copy of the License at
 *
 *     http://www.apache.org/licenses/LICENSE-2.0
 *
 * Unless required by applicable law or agreed to in writing, software
 * distributed under the License is distributed on an "AS IS" BASIS,
 * WITHOUT WARRANTIES OR CONDITIONS OF ANY KIND, either express or implied.
 * See the License for the specific language governing permissions and
 * limitations under the License.
 *
 */

package stroom.processor.client.presenter;

import stroom.alert.client.event.AlertEvent;
import stroom.alert.client.event.ConfirmEvent;
import stroom.analytics.shared.AnalyticRuleDoc;
import stroom.data.client.presenter.ExpressionPresenter;
import stroom.dispatch.client.DefaultErrorHandler;
import stroom.dispatch.client.RestFactory;
import stroom.docref.DocRef;
import stroom.entity.client.presenter.HasDocumentRead;
import stroom.pipeline.shared.PipelineDoc;
import stroom.processor.shared.ProcessorFilter;
import stroom.processor.shared.ProcessorFilterFields;
import stroom.processor.shared.ProcessorFilterResource;
import stroom.processor.shared.ProcessorFilterRow;
import stroom.processor.shared.ProcessorListRow;
import stroom.processor.shared.ProcessorType;
import stroom.processor.shared.QueryData;
import stroom.query.api.v2.ExpressionOperator;
import stroom.query.client.ExpressionTreePresenter;
import stroom.security.shared.DocPermissionResource;
import stroom.svg.client.Preset;
import stroom.svg.client.SvgPresets;
import stroom.svg.shared.SvgImage;
import stroom.util.client.CountDownAndRun;
import stroom.util.shared.GwtNullSafe;
import stroom.util.shared.ResultPage;
import stroom.widget.button.client.ButtonView;
import stroom.widget.popup.client.event.HidePopupRequestEvent;
import stroom.widget.popup.client.event.ShowPopupEvent;
import stroom.widget.popup.client.presenter.PopupSize;
import stroom.widget.popup.client.presenter.PopupType;
import stroom.widget.util.client.MouseUtil;
import stroom.widget.util.client.MultiSelectionModel;
import stroom.widget.util.client.Selection;

import com.google.gwt.core.client.GWT;
import com.google.gwt.safehtml.shared.SafeHtml;
import com.google.inject.Inject;
import com.google.inject.Provider;
import com.google.web.bindery.event.shared.EventBus;
import com.gwtplatform.mvp.client.MyPresenterWidget;
import com.gwtplatform.mvp.client.View;

import java.util.List;
import java.util.function.Supplier;
import java.util.stream.Collectors;

public class ProcessorPresenter
        extends MyPresenterWidget<ProcessorPresenter.ProcessorView>
        implements HasDocumentRead<Object> {

    private static final ProcessorFilterResource PROCESSOR_FILTER_RESOURCE = GWT.create(ProcessorFilterResource.class);
    private static final DocPermissionResource DOC_PERMISSION_RESOURCE = GWT.create(DocPermissionResource.class);

    private final ProcessorListPresenter processorListPresenter;
    private final Provider<ProcessorEditPresenter> processorEditPresenterProvider;
    private final ExpressionTreePresenter expressionPresenter;
    private final RestFactory restFactory;
    private final ProcessorInfoBuilder processorInfoBuilder;
    private final Provider<ExpressionPresenter> filterPresenterProvider;
    private final Provider<BatchProcessorFilterEditPresenter> batchProcessorFilterEditPresenterProvider;

    private ProcessorType processorType;
    private DocRef docRef;
    //    private ProcessorListRow selectedProcessor;
    private ButtonView addButton;
    private ButtonView editButton;
    private ButtonView duplicateButton;
    private ButtonView removeButton;
    //    private ButtonView permissionsButton;
    private ButtonView filterButton;
    private ButtonView batchEditButton;

    private boolean allowCreate;
    private boolean allowUpdate;
    private boolean isAdmin;

    private ExpressionOperator defaultExpression;
    private Supplier<Boolean> editInterceptor = () -> true;

    @Inject
    public ProcessorPresenter(final EventBus eventBus,
                              final ProcessorView view,
                              final ProcessorListPresenter processorListPresenter,
                              final Provider<ProcessorEditPresenter> processorEditPresenterProvider,
                              final ExpressionTreePresenter expressionPresenter,
                              final RestFactory restFactory,
                              final ProcessorInfoBuilder processorInfoBuilder,
                              final Provider<ExpressionPresenter> filterPresenterProvider,
                              final Provider<BatchProcessorFilterEditPresenter>
                                      batchProcessorFilterEditPresenterProvider) {
        super(eventBus, view);
        this.processorListPresenter = processorListPresenter;
        this.processorEditPresenterProvider = processorEditPresenterProvider;
        this.expressionPresenter = expressionPresenter;
        this.restFactory = restFactory;
        this.processorInfoBuilder = processorInfoBuilder;
        this.filterPresenterProvider = filterPresenterProvider;
        this.batchProcessorFilterEditPresenterProvider = batchProcessorFilterEditPresenterProvider;

        // Stop users from selecting expression items.
        expressionPresenter.setSelectionModel(null);

        view.setProcessorList(processorListPresenter.getView());
        view.setDetailsView(expressionPresenter.getView());
    }

    @Override
    public void read(final DocRef docRef, final Object document, final boolean readOnly) {
        processorType = ProcessorType.PIPELINE;
        this.docRef = docRef;
        processorListPresenter.read(docRef, document, readOnly);
        if (document instanceof PipelineDoc) {
            allowCreate = true;
        } else if (document instanceof AnalyticRuleDoc) {
            processorType = ProcessorType.STREAMING_ANALYTIC;
            allowCreate = true;
        }
    }

    public void setIsAdmin(final boolean isAdmin) {
        this.isAdmin = isAdmin;
    }

    public void setAllowUpdate(final boolean allowUpdate) {
        this.allowUpdate = allowUpdate;

        if (allowUpdate) {
            createButtons();
        }

        processorListPresenter.setAllowUpdate(allowUpdate);
    }

    private void createButtons() {
        if (removeButton == null) {
            if (allowCreate) {
                addButton = processorListPresenter.getView().addButton(SvgPresets.ADD);
                addButton.setTitle("Add Processor");
                registerHandler(addButton.addClickHandler(event -> {
                    if (allowUpdate) {
                        addProcessor();
                    }
                }));
            }

            editButton = processorListPresenter.getView().addButton(SvgPresets.EDIT);
            editButton.setTitle("Edit Processor");
            registerHandler(editButton.addClickHandler(event -> {
                if (allowUpdate) {
                    editProcessor();
                }
            }));

            if (allowCreate) {
                duplicateButton = processorListPresenter.getView().addButton(SvgPresets.COPY);
                duplicateButton.setTitle("Duplicate Processor");
                registerHandler(duplicateButton.addClickHandler(event -> {
                    if (allowUpdate) {
                        duplicateProcessor();
                    }
                }));
            }

            removeButton = processorListPresenter.getView().addButton(SvgPresets.DELETE);
            removeButton.setTitle("Delete Processor");
            registerHandler(removeButton.addClickHandler(event -> {
                if (allowUpdate) {
                    removeProcessor();
                }
            }));

//            if (isAdmin) {
//                permissionsButton = processorListPresenter.getView().addButton(SvgPresets.LOCKED_AMBER);
//                permissionsButton.setTitle("Permissions");
//                registerHandler(permissionsButton.addClickHandler(event -> {
//                    if (allowUpdate) {
//                        setPermissions();
//                    }
//                }));
//            }

            filterButton = processorListPresenter.getView().addButton(new Preset(
                    SvgImage.FILTER,
                    "Filter Processors",
                    true));
            registerHandler(filterButton.addClickHandler(e -> {
                if (MouseUtil.isPrimary(e)) {
                    onFilter();
                }
            }));

            if (allowUpdate) {
                batchEditButton = processorListPresenter.getView().addButton(new Preset(
                        SvgImage.GENERATE,
                        "Batch Edit Current Processors",
                        true));
                registerHandler(batchEditButton.addClickHandler(e -> {
                    if (MouseUtil.isPrimary(e)) {
                        onBatchEdit();
                    }
                }));
            }

            enableButtons(false);
        }
    }

    private void onBatchEdit() {
        final BatchProcessorFilterEditPresenter presenter =
                batchProcessorFilterEditPresenterProvider.get();
        presenter.show(processorListPresenter.getExpression(),
                GwtNullSafe.get(processorListPresenter.getCurrentResultPageResponse(), ResultPage::getPageResponse),
                () -> processorListPresenter.refresh());
    }

    private void onFilter() {
        final ExpressionPresenter presenter = filterPresenterProvider.get();
        final HidePopupRequestEvent.Handler handler = e -> {
            if (e.isOk()) {
                processorListPresenter.setExpression(presenter.write());
                refresh();
            }
            e.hide();
        };

        presenter.read(processorListPresenter.getExpression(),
                ProcessorFilterFields.PROCESSOR_FILTERS_DOC_REF,
                ProcessorFilterFields.getFields());

        presenter.getWidget().getElement().addClassName("default-min-sizes");
        final PopupSize popupSize = PopupSize.resizable(800, 600);
        ShowPopupEvent.builder(presenter)
                .popupType(PopupType.OK_CANCEL_DIALOG)
                .popupSize(popupSize)
                .caption("Filter Processors")
                .onShow(e -> presenter.focus())
                .onHideRequest(handler)
                .fire();
    }

    private void enableButtons(final boolean enabled) {
        if (addButton != null) {
            addButton.setEnabled(allowUpdate);
        }
        if (editButton != null) {
            if (allowUpdate) {
                editButton.setEnabled(enabled);
            } else {
                editButton.setEnabled(false);
            }
        }
        if (duplicateButton != null) {
            if (allowUpdate) {
                duplicateButton.setEnabled(enabled);
            } else {
                duplicateButton.setEnabled(false);
            }
        }
        if (removeButton != null) {
            if (allowUpdate) {
                removeButton.setEnabled(enabled);
            } else {
                removeButton.setEnabled(false);
            }
        }
//        if (permissionsButton != null) {
//            if (allowUpdate) {
//                permissionsButton.setEnabled(enabled);
//            } else {
//                permissionsButton.setEnabled(false);
//            }
//        }
    }

    @Override
    protected void onBind() {
        super.onBind();

        registerHandler(processorListPresenter.getSelectionModel().addSelectionHandler(event -> {
            updateData();
            if (event.getSelectionType().isDoubleSelect()) {
                if (allowUpdate) {
                    editProcessor();
                }
            }
        }));
    }

    private void updateData() {
        final ProcessorListRow selectedProcessor = processorListPresenter.getSelectionModel().getSelected();
        setData(selectedProcessor);
        enableButtons(selectedProcessor instanceof ProcessorFilterRow);
    }

    private void setData(final ProcessorListRow row) {
        final SafeHtml safeHtml = processorInfoBuilder.get(row);
        getView().setInfo(safeHtml);

        ExpressionOperator expression = null;
        if (row instanceof ProcessorFilterRow) {
            final ProcessorFilter processorFilter = ((ProcessorFilterRow) row).getProcessorFilter();
            final QueryData queryData = processorFilter.getQueryData();
            if (queryData != null && queryData.getExpression() != null) {
                expression = queryData.getExpression();
            }
        }
        expressionPresenter.read(expression);
    }

    public MultiSelectionModel<ProcessorListRow> getSelectionModel() {
        return processorListPresenter.getSelectionModel();
    }

    private void addProcessor() {
        if (allowCreate) {
            edit(null, defaultExpression);
        }
    }

    /**
     * Make a copy of the currently selected processor
     */
    private void duplicateProcessor() {
        if (allowCreate) {
            // Now create the processor filter using the find stream criteria.
            final ProcessorListRow selectedProcessor = processorListPresenter.getSelectionModel().getSelected();
            final ProcessorFilterRow row = (ProcessorFilterRow) selectedProcessor;
            final ProcessorFilter processorFilter = row.getProcessorFilter();
            final ProcessorFilter copy = processorFilter
                    .copy()
                    .id(null)
                    .version(null)
                    .processorFilterTracker(null)
                    .createUser(null)
                    .createTimeMs(null)
                    .updateUser(null)
                    .createTimeMs(null)
                    .build();
            edit(copy, null);
        }
    }

    private void editProcessor() {
        final ProcessorListRow selectedProcessor = processorListPresenter.getSelectionModel().getSelected();
        if (selectedProcessor != null) {
            if (selectedProcessor instanceof ProcessorFilterRow) {
                final ProcessorFilterRow processorFilterRow = (ProcessorFilterRow) selectedProcessor;
                final ProcessorFilter filter = processorFilterRow.getProcessorFilter();

                restFactory
                        .create(PROCESSOR_FILTER_RESOURCE)
                        .method(res -> res.fetch(filter.getId()))
                        .onSuccess(loadedFilter -> {
                            if (loadedFilter == null) {
                                AlertEvent.fireError(
                                        ProcessorPresenter.this,
                                        "Unable to load filter",
                                        null);
                            } else {
                                edit(loadedFilter, null);
                            }
                        })
                        .taskMonitorFactory(this)
                        .exec();
            }
        }
    }

    private void edit(final ProcessorFilter filter,
                      final ExpressionOperator defaultExpression) {
        if (editInterceptor.get()) {
            if (filter == null && ProcessorType.STREAMING_ANALYTIC.equals(processorType)) {
                processorEditPresenterProvider.get()
                        .show(processorType,
                                docRef,
                                null,
                                defaultExpression,
                                System.currentTimeMillis(),
                                null,
                                result -> {
                                    if (result != null) {
                                        // The runAsUser can't be changed in the editor
                                        refresh(result);
                                    }
                                });
            } else {
                processorEditPresenterProvider.get()
                        .show(processorType, docRef, filter, null, result -> {
                            if (result != null) {
                                // The runAsUser can't be changed in the editor
                                refresh(result);
                            }
                        });
            }
        }
    }

    private void removeProcessor() {
<<<<<<< HEAD
        final Selection<ProcessorListRow> selection = processorListPresenter.getSelectionModel().getSelection();
        if (selection != null && selection.getSelectedItems() != null) {
            final List<ProcessorFilterRow> rows = selection
                    .getSelectedItems()
                    .stream()
                    .filter(s -> s instanceof ProcessorFilterRow)
                    .map(s -> (ProcessorFilterRow) s)
                    .collect(Collectors.toList());
            if (rows.size() > 0) {
                String message = "Are you sure you want to delete the selected filter?";
                if (rows.size() > 1) {
                    message = "Are you sure you want to delete the selected filters?";
=======
        if (selectedProcessor instanceof ProcessorFilterRow) {
            final ProcessorFilterRow processorFilterRow = (ProcessorFilterRow) selectedProcessor;
            ConfirmEvent.fire(this, "Are you sure you want to delete this filter?", result -> {
                if (result) {
                    restFactory
                            .create(PROCESSOR_FILTER_RESOURCE)
                            .method(res -> res.delete(processorFilterRow.getProcessorFilter().getId()))
                            .onSuccess(res -> processorListPresenter.refresh())
                            .taskMonitorFactory(this)
                            .exec();
>>>>>>> ce4ec5f3
                }
                ConfirmEvent.fire(this, message, result -> {
                    if (result) {
                        final CountDownAndRun countDownAndRun = new CountDownAndRun(rows.size(), () ->
                                processorListPresenter.refresh());
                        for (final ProcessorFilterRow row : rows) {
                            restFactory
                                    .create(PROCESSOR_FILTER_RESOURCE)
                                    .method(res -> res.delete(row.getProcessorFilter().getId()))
                                    .onSuccess(res ->
                                            countDownAndRun.countdown())
                                    .onFailure(new DefaultErrorHandler(this, () ->
                                            countDownAndRun.countdown()))
                                    .taskHandlerFactory(this)
                                    .exec();
                        }
                    }
                });
            }
        }
    }

//    private void setPermissions() {
//        if (selectedProcessor instanceof ProcessorFilterRow) {
//            final ProcessorFilterRow processorFilterRow = (ProcessorFilterRow) selectedProcessor;
//            final DocRef processorFilterRef = new DocRef(ProcessorFilter.ENTITY_TYPE,
//                    processorFilterRow.getProcessorFilter().getUuid(),
//                    null);
//            ShowPermissionsDialogEvent.fire(this, processorFilterRef);
//        }
//    }

    public void refresh() {
        refresh(processorListPresenter.getSelectionModel().getSelected());
    }

    public void refresh(final ProcessorFilter processorFilter) {
<<<<<<< HEAD
        refresh(GwtNullSafe.get(processorFilter, ProcessorFilterRow::new));
=======
        Objects.requireNonNull(processorFilter);
        restFactory
                .create(DOC_PERMISSION_RESOURCE)
                .method(res -> res.getDocumentOwners(processorFilter.getUuid()))
                .onSuccess(owners -> {
                    String ownerDisplayName;
                    if (owners == null || owners.size() == 0) {
                        ownerDisplayName = "Error: No owner";
                    } else if (owners.size() > 1) {
                        ownerDisplayName = "Error: Multiple owners";
                    } else {
                        ownerDisplayName = owners.get(0).getDisplayName();
                    }
                    refresh(processorFilter, ownerDisplayName);
                })
                .taskMonitorFactory(this)
                .exec();
>>>>>>> ce4ec5f3
    }

    public void refresh(final ProcessorListRow row) {
        processorListPresenter.setNextSelection(row);
        processorListPresenter.refresh();

        if (row != null) {
            processorListPresenter.getSelectionModel().clear();
            processorListPresenter.getSelectionModel().setSelected(row, true);
        }

        updateData();
    }

    public void setDefaultExpression(final ExpressionOperator defaultExpression) {
        this.defaultExpression = defaultExpression;
    }

    public void setEditInterceptor(final Supplier<Boolean> editInterceptor) {
        this.editInterceptor = editInterceptor;
    }

    // --------------------------------------------------------------------------------


    public interface ProcessorView extends View {

        void setProcessorList(View view);

        void setInfo(SafeHtml info);

        void setDetailsView(View view);
    }
}<|MERGE_RESOLUTION|>--- conflicted
+++ resolved
@@ -415,7 +415,6 @@
     }
 
     private void removeProcessor() {
-<<<<<<< HEAD
         final Selection<ProcessorListRow> selection = processorListPresenter.getSelectionModel().getSelection();
         if (selection != null && selection.getSelectedItems() != null) {
             final List<ProcessorFilterRow> rows = selection
@@ -428,18 +427,6 @@
                 String message = "Are you sure you want to delete the selected filter?";
                 if (rows.size() > 1) {
                     message = "Are you sure you want to delete the selected filters?";
-=======
-        if (selectedProcessor instanceof ProcessorFilterRow) {
-            final ProcessorFilterRow processorFilterRow = (ProcessorFilterRow) selectedProcessor;
-            ConfirmEvent.fire(this, "Are you sure you want to delete this filter?", result -> {
-                if (result) {
-                    restFactory
-                            .create(PROCESSOR_FILTER_RESOURCE)
-                            .method(res -> res.delete(processorFilterRow.getProcessorFilter().getId()))
-                            .onSuccess(res -> processorListPresenter.refresh())
-                            .taskMonitorFactory(this)
-                            .exec();
->>>>>>> ce4ec5f3
                 }
                 ConfirmEvent.fire(this, message, result -> {
                     if (result) {
@@ -453,7 +440,7 @@
                                             countDownAndRun.countdown())
                                     .onFailure(new DefaultErrorHandler(this, () ->
                                             countDownAndRun.countdown()))
-                                    .taskHandlerFactory(this)
+                                    .taskMonitorFactory(this)
                                     .exec();
                         }
                     }
@@ -477,27 +464,7 @@
     }
 
     public void refresh(final ProcessorFilter processorFilter) {
-<<<<<<< HEAD
         refresh(GwtNullSafe.get(processorFilter, ProcessorFilterRow::new));
-=======
-        Objects.requireNonNull(processorFilter);
-        restFactory
-                .create(DOC_PERMISSION_RESOURCE)
-                .method(res -> res.getDocumentOwners(processorFilter.getUuid()))
-                .onSuccess(owners -> {
-                    String ownerDisplayName;
-                    if (owners == null || owners.size() == 0) {
-                        ownerDisplayName = "Error: No owner";
-                    } else if (owners.size() > 1) {
-                        ownerDisplayName = "Error: Multiple owners";
-                    } else {
-                        ownerDisplayName = owners.get(0).getDisplayName();
-                    }
-                    refresh(processorFilter, ownerDisplayName);
-                })
-                .taskMonitorFactory(this)
-                .exec();
->>>>>>> ce4ec5f3
     }
 
     public void refresh(final ProcessorListRow row) {
