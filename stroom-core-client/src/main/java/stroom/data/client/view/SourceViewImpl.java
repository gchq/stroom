--- conflicted
+++ resolved
@@ -33,11 +33,7 @@
     @UiField
     Label lblType;
     @UiField
-<<<<<<< HEAD
-    SimplePanel container;
-=======
     FlowPanel container;
->>>>>>> 353f72d5
     @UiField
     SimplePanel navigatorContainer;
     @UiField
