--- conflicted
+++ resolved
@@ -21,11 +21,8 @@
 import stroom.dispatch.client.Rest;
 import stroom.dispatch.client.RestFactory;
 import stroom.item.client.StringListBox;
-<<<<<<< HEAD
+import stroom.meta.shared.MetaResource;
 import stroom.preferences.client.UserPreferencesManager;
-=======
-import stroom.meta.shared.MetaResource;
->>>>>>> 9b1c23ba
 import stroom.widget.customdatebox.client.MyDateBox;
 
 import com.google.gwt.core.client.GWT;
@@ -62,13 +59,9 @@
 
     @Inject
     public StreamUploadViewImpl(final Binder binder,
-<<<<<<< HEAD
-                                final DataTypeUiManager streamTypeUiManager,
+                                final RestFactory restFactory,
                                 final UserPreferencesManager userPreferencesManager) {
         effective = new MyDateBox(userPreferencesManager.isUtc());
-=======
-                                final RestFactory restFactory) {
->>>>>>> 9b1c23ba
         type = new StringListBox();
 
         final Rest<List<String>> streamTypesRest = restFactory.create();
