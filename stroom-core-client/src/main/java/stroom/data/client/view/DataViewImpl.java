/*
 * Copyright 2016 Crown Copyright
 *
 * Licensed under the Apache License, Version 2.0 (the "License");
 * you may not use this file except in compliance with the License.
 * You may obtain a copy of the License at
 *
 *     http://www.apache.org/licenses/LICENSE-2.0
 *
 * Unless required by applicable law or agreed to in writing, software
 * distributed under the License is distributed on an "AS IS" BASIS,
 * WITHOUT WARRANTIES OR CONDITIONS OF ANY KIND, either express or implied.
 * See the License for the specific language governing permissions and
 * limitations under the License.
 */

package stroom.data.client.view;

import stroom.data.client.presenter.DataPresenter.DataView;
import stroom.data.client.presenter.ItemNavigatorPresenter.ItemNavigatorView;
import stroom.widget.button.client.ButtonPanel;
import stroom.widget.progress.client.presenter.ProgressPresenter.ProgressView;
import stroom.widget.tab.client.view.LinkTabBar;

import com.google.gwt.event.dom.client.ClickHandler;
import com.google.gwt.uibinder.client.UiBinder;
import com.google.gwt.uibinder.client.UiField;
import com.google.gwt.user.client.ui.Label;
import com.google.gwt.user.client.ui.SimplePanel;
import com.google.gwt.user.client.ui.Widget;
import com.google.inject.Inject;
import com.gwtplatform.mvp.client.LayerContainer;
import com.gwtplatform.mvp.client.ViewImpl;

public class DataViewImpl extends ViewImpl implements DataView {

    private final Widget widget;

    @UiField
    LinkTabBar tabBar;
    @UiField
    Label sourceLinkLabel;
    @UiField
    SimplePanel navigatorContainer;
    @UiField
    LayerContainer layerContainer;
    @UiField
    SimplePanel progressBarPanel;

    @UiField
    ButtonPanel buttonPanel;

    private boolean sourceLinkEnabled = true;


    @Inject
    public DataViewImpl(final Binder binder) {
        widget = binder.createAndBindUi(this);
        layerContainer.setFade(true);
        sourceLinkLabel.setText("View Source");
        sourceLinkLabel.setVisible(true);
    }

    @Override
<<<<<<< HEAD
    public void focus() {
        tabBar.focus();
    }

    @Override
    public void setSourceLinkVisible(final boolean isVisible) {
=======
    public void setSourceLinkVisible(final boolean isVisible, final boolean isEnabled) {
>>>>>>> 0839bcfe
        sourceLinkLabel.setVisible(isVisible);

        if (isEnabled) {
            sourceLinkEnabled = true;
            sourceLinkLabel.addStyleName("enabled");
            sourceLinkLabel.removeStyleName("disabled");
        } else {
            sourceLinkEnabled = false;
            sourceLinkLabel.removeStyleName("enabled");
            sourceLinkLabel.addStyleName("disabled");
        }
    }

    @Override
    public void addSourceLinkClickHandler(final ClickHandler clickHandler) {
        if (clickHandler != null) {
            sourceLinkLabel.addClickHandler(event -> {
                if (sourceLinkEnabled) {
                    clickHandler.onClick(event);
                }
            });
        }
    }

    @Override
    public Widget asWidget() {
        return widget;
    }

    @Override
    public LinkTabBar getTabBar() {
        return tabBar;
    }

    @Override
    public LayerContainer getLayerContainer() {
        return layerContainer;
    }

    @Override
    public void setNavigatorView(final ItemNavigatorView itemNavigatorView) {
        if (itemNavigatorView != null) {
            navigatorContainer.setWidget(itemNavigatorView.asWidget());
        } else {
            navigatorContainer.clear();
        }
    }

    @Override
    public void setProgressView(final ProgressView progressView) {
        if (progressView != null) {
            progressBarPanel.setWidget(progressView.asWidget());
        } else {
            progressBarPanel.clear();
        }
    }

    public interface Binder extends UiBinder<Widget, DataViewImpl> {

    }
}<|MERGE_RESOLUTION|>--- conflicted
+++ resolved
@@ -62,16 +62,12 @@
     }
 
     @Override
-<<<<<<< HEAD
     public void focus() {
         tabBar.focus();
     }
 
     @Override
-    public void setSourceLinkVisible(final boolean isVisible) {
-=======
     public void setSourceLinkVisible(final boolean isVisible, final boolean isEnabled) {
->>>>>>> 0839bcfe
         sourceLinkLabel.setVisible(isVisible);
 
         if (isEnabled) {
