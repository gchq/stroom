/*
 * Copyright 2016 Crown Copyright
 *
 * Licensed under the Apache License, Version 2.0 (the "License");
 * you may not use this file except in compliance with the License.
 * You may obtain a copy of the License at
 *
 *     http://www.apache.org/licenses/LICENSE-2.0
 *
 * Unless required by applicable law or agreed to in writing, software
 * distributed under the License is distributed on an "AS IS" BASIS,
 * WITHOUT WARRANTIES OR CONDITIONS OF ANY KIND, either express or implied.
 * See the License for the specific language governing permissions and
 * limitations under the License.
 */

package stroom.data.client.view;

import stroom.data.client.presenter.DataPresenter.DataView;
import stroom.data.client.presenter.ItemNavigatorPresenter.ItemNavigatorView;
import stroom.widget.progress.client.presenter.ProgressPresenter.ProgressView;
import stroom.widget.tab.client.view.LinkTabBar;

import com.google.gwt.event.dom.client.ClickHandler;
import com.google.gwt.uibinder.client.UiBinder;
import com.google.gwt.uibinder.client.UiField;
import com.google.gwt.user.client.ui.Label;
import com.google.gwt.user.client.ui.SimplePanel;
import com.google.gwt.user.client.ui.Widget;
import com.google.inject.Inject;
import com.gwtplatform.mvp.client.LayerContainer;
import com.gwtplatform.mvp.client.ViewImpl;

public class DataViewImpl extends ViewImpl implements DataView {

    private final Widget widget;

    @UiField
    LinkTabBar tabBar;

    @UiField
    Label sourceLinkLabel;

    @UiField
    SimplePanel navigatorContainer;

    @UiField
    LayerContainer layerContainer;

    @UiField
    SimplePanel progressBarPanel;

<<<<<<< HEAD
=======
    @UiField
    ButtonPanel buttonPanel;

    private boolean sourceLinkEnabled = true;


>>>>>>> 89765122
    @Inject
    public DataViewImpl(final Binder binder) {
        widget = binder.createAndBindUi(this);
        layerContainer.setFade(true);
        sourceLinkLabel.setText("View Source");
        sourceLinkLabel.setVisible(true);
    }

    @Override
    public void setSourceLinkVisible(final boolean isVisible, final boolean isEnabled) {
        sourceLinkLabel.setVisible(isVisible);

        if (isEnabled) {
            sourceLinkEnabled = true;
            sourceLinkLabel.addStyleName("enabled");
            sourceLinkLabel.removeStyleName("disabled");
        } else {
            sourceLinkEnabled = false;
            sourceLinkLabel.removeStyleName("enabled");
            sourceLinkLabel.addStyleName("disabled");
        }
    }

    @Override
    public void addSourceLinkClickHandler(final ClickHandler clickHandler) {
        if (clickHandler != null) {
            sourceLinkLabel.addClickHandler(event -> {
                if (sourceLinkEnabled) {
                    clickHandler.onClick(event);
                }
            });
        }
    }

    @Override
    public Widget asWidget() {
        return widget;
    }

    @Override
    public LinkTabBar getTabBar() {
        return tabBar;
    }

    @Override
    public LayerContainer getLayerContainer() {
        return layerContainer;
    }

    @Override
    public void setNavigatorView(final ItemNavigatorView itemNavigatorView) {
        if (itemNavigatorView != null) {
            navigatorContainer.setWidget(itemNavigatorView.asWidget());
        } else {
            navigatorContainer.clear();
        }
    }

    @Override
    public void setProgressView(final ProgressView progressView) {
        if (progressView != null) {
            progressBarPanel.setWidget(progressView.asWidget());
        } else {
            progressBarPanel.clear();
        }
    }

    public interface Binder extends UiBinder<Widget, DataViewImpl> {

    }
}<|MERGE_RESOLUTION|>--- conflicted
+++ resolved
@@ -18,6 +18,7 @@
 
 import stroom.data.client.presenter.DataPresenter.DataView;
 import stroom.data.client.presenter.ItemNavigatorPresenter.ItemNavigatorView;
+import stroom.widget.button.client.ButtonPanel;
 import stroom.widget.progress.client.presenter.ProgressPresenter.ProgressView;
 import stroom.widget.tab.client.view.LinkTabBar;
 
@@ -50,15 +51,12 @@
     @UiField
     SimplePanel progressBarPanel;
 
-<<<<<<< HEAD
-=======
     @UiField
     ButtonPanel buttonPanel;
 
     private boolean sourceLinkEnabled = true;
 
 
->>>>>>> 89765122
     @Inject
     public DataViewImpl(final Binder binder) {
         widget = binder.createAndBindUi(this);
