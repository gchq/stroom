/*
 * Copyright 2016 Crown Copyright
 *
 * Licensed under the Apache License, Version 2.0 (the "License");
 * you may not use this file except in compliance with the License.
 * You may obtain a copy of the License at
 *
 *     http://www.apache.org/licenses/LICENSE-2.0
 *
 * Unless required by applicable law or agreed to in writing, software
 * distributed under the License is distributed on an "AS IS" BASIS,
 * WITHOUT WARRANTIES OR CONDITIONS OF ANY KIND, either express or implied.
 * See the License for the specific language governing permissions and
 * limitations under the License.
 */

package stroom.data.client.presenter;

import stroom.cell.info.client.InfoColumn;
import stroom.data.grid.client.EndColumn;
import stroom.data.grid.client.MyDataGrid;
import stroom.data.grid.client.OrderByColumn;
import stroom.data.grid.client.PagerView;
import stroom.dispatch.client.Rest;
import stroom.dispatch.client.RestFactory;
import stroom.docref.DocRef;
import stroom.docstore.shared.DocRefUtil;
import stroom.entity.client.presenter.HasDocumentRead;
import stroom.entity.shared.ExpressionCriteria;
import stroom.explorer.shared.ExplorerConstants;
import stroom.feed.shared.FeedDoc;
import stroom.meta.shared.FindMetaCriteria;
import stroom.meta.shared.Meta;
import stroom.meta.shared.MetaExpressionUtil;
import stroom.meta.shared.MetaResource;
import stroom.meta.shared.MetaRow;
import stroom.pipeline.shared.PipelineDoc;
import stroom.preferences.client.DateTimeFormatter;
import stroom.processor.shared.ProcessorTask;
import stroom.processor.shared.ProcessorTaskExpressionUtil;
import stroom.processor.shared.ProcessorTaskFields;
import stroom.processor.shared.ProcessorTaskResource;
import stroom.query.api.v2.ExpressionOperator;
import stroom.util.shared.ResultPage;
import stroom.widget.tooltip.client.presenter.TooltipPresenter;
import stroom.widget.util.client.HtmlBuilder;
import stroom.widget.util.client.HtmlBuilder.Attribute;
import stroom.widget.util.client.TableBuilder;
import stroom.widget.util.client.TableCell;

import com.google.gwt.cell.client.TextCell;
import com.google.gwt.core.client.GWT;
import com.google.gwt.user.cellview.client.Column;
import com.google.gwt.view.client.Range;
import com.google.inject.Inject;
import com.google.web.bindery.event.shared.EventBus;
import com.gwtplatform.mvp.client.MyPresenterWidget;

import java.util.ArrayList;
import java.util.Optional;
import java.util.function.Consumer;

public class ProcessorTaskListPresenter
        extends MyPresenterWidget<PagerView>
        implements HasDocumentRead<Object> {

    private static final ProcessorTaskResource PROCESSOR_TASK_RESOURCE = GWT.create(ProcessorTaskResource.class);
    private static final MetaResource META_RESOURCE = GWT.create(MetaResource.class);

    private final MyDataGrid<ProcessorTask> dataGrid;
    private final TooltipPresenter tooltipPresenter;
    private final DateTimeFormatter dateTimeFormatter;
    private final RestDataProvider<ProcessorTask, ResultPage<ProcessorTask>> dataProvider;
    private final ExpressionCriteria criteria;
    private boolean initialised;

    @Inject
    public ProcessorTaskListPresenter(final EventBus eventBus,
                                      final PagerView view,
                                      final RestFactory restFactory,
                                      final TooltipPresenter tooltipPresenter,
                                      final DateTimeFormatter dateTimeFormatter) {
        super(eventBus, view);

        dataGrid = new MyDataGrid<>();
        view.setDataWidget(dataGrid);

        this.tooltipPresenter = tooltipPresenter;
        this.dateTimeFormatter = dateTimeFormatter;

        criteria = new ExpressionCriteria();
        dataProvider = new RestDataProvider<ProcessorTask, ResultPage<ProcessorTask>>(eventBus) {
            @Override
            protected void exec(final Range range,
                                final Consumer<ResultPage<ProcessorTask>> dataConsumer,
                                final Consumer<Throwable> throwableConsumer) {
                if (criteria.getExpression() != null) {
                    CriteriaUtil.setRange(criteria, range);
                    final Rest<ResultPage<ProcessorTask>> rest = restFactory.create();
                    rest
                            .onSuccess(dataConsumer)
                            .onFailure(throwableConsumer)
                            .call(PROCESSOR_TASK_RESOURCE)
                            .find(criteria);
                }
            }
        };

        // Info column.
        dataGrid.addColumn(new InfoColumn<ProcessorTask>() {
            @Override
            protected void showInfo(final ProcessorTask row, final int x, final int y) {
                FindMetaCriteria findMetaCriteria = new FindMetaCriteria();
                findMetaCriteria.setExpression(MetaExpressionUtil.createDataIdExpression(row.getMetaId()));

                final Rest<ResultPage<MetaRow>> rest = restFactory.create();
                rest
                        .onSuccess(metaRows -> {
                            // Should only get one back
                            final Meta meta = Optional.ofNullable(metaRows)
                                    .map(ResultPage::getFirst)
                                    .map(MetaRow::getMeta)
                                    .orElse(null);
                            showTooltip(x, y, row, meta);
                        })
                        .call(META_RESOURCE)
                        .findMetaRow(findMetaCriteria);
            }
        }, "<br/>", ColumnSizeConstants.ICON_COL);

        dataGrid.addResizableColumn(
                new OrderByColumn<ProcessorTask, String>(
                        new TextCell(),
                        ProcessorTaskFields.FIELD_CREATE_TIME,
                        false) {
                    @Override
                    public String getValue(final ProcessorTask row) {
                        return dateTimeFormatter.format(row.getCreateTimeMs());
                    }
                }, "Create", ColumnSizeConstants.DATE_COL);

        dataGrid.addResizableColumn(
                new OrderByColumn<ProcessorTask, String>(
                        new TextCell(),
                        ProcessorTaskFields.FIELD_STATUS,
                        false) {
                    @Override
                    public String getValue(final ProcessorTask row) {
                        return row.getStatus().getDisplayValue();
                    }
                }, "Status", 80);

        dataGrid
                .addResizableColumn(new OrderByColumn<ProcessorTask, String>(
                        new TextCell(), ProcessorTaskFields.FIELD_NODE, true) {
                    @Override
                    public String getValue(final ProcessorTask row) {
                        if (row.getNodeName() != null) {
                            return row.getNodeName();
                        } else {
                            return "";
                        }
                    }
                }, "Node", ColumnSizeConstants.MEDIUM_COL);
        dataGrid
                .addResizableColumn(new OrderByColumn<ProcessorTask, String>(
                        new TextCell(), ProcessorTaskFields.FIELD_FEED, true) {
                    @Override
                    public String getValue(final ProcessorTask row) {
                        if (row.getFeedName() != null) {
                            return row.getFeedName();
                        } else {
                            return "";
                        }
                    }
                }, "Feed", ColumnSizeConstants.BIG_COL);
        dataGrid.addResizableColumn(new OrderByColumn<ProcessorTask, String>(
                new TextCell(), ProcessorTaskFields.FIELD_PRIORITY, false) {
            @Override
            public String getValue(final ProcessorTask row) {
                if (row.getProcessorFilter() != null) {
                    return String.valueOf(row.getProcessorFilter().getPriority());
                }

                return "";
            }
        }, "Priority", 60);
        dataGrid.addResizableColumn(
                new Column<ProcessorTask, String>(new TextCell()) {
                    @Override
                    public String getValue(final ProcessorTask row) {
                        if (row.getProcessorFilter() != null) {
                            if (row.getProcessorFilter().getPipelineName() != null) {
                                return row.getProcessorFilter().getPipelineName();
                            }
                        }
                        return "";

                    }
                }, "Pipeline", ColumnSizeConstants.BIG_COL);
        dataGrid.addResizableColumn(
                new OrderByColumn<ProcessorTask, String>(
                        new TextCell(), ProcessorTaskFields.FIELD_START_TIME, false) {
                    @Override
                    public String getValue(final ProcessorTask row) {
                        return dateTimeFormatter.format(row.getStartTimeMs());
                    }
                }, "Start Time", ColumnSizeConstants.DATE_COL);
        dataGrid.addResizableColumn(
                new OrderByColumn<ProcessorTask, String>(
                        new TextCell(), ProcessorTaskFields.FIELD_END_TIME_DATE, false) {
                    @Override
                    public String getValue(final ProcessorTask row) {
                        return dateTimeFormatter.format(row.getEndTimeMs());
                    }
                }, "End Time", ColumnSizeConstants.DATE_COL);

        dataGrid.addEndColumn(new EndColumn<>());

        dataGrid.addColumnSortHandler(event -> {
            if (event.getColumn() instanceof OrderByColumn<?, ?>) {
                final OrderByColumn<?, ?> orderByColumn = (OrderByColumn<?, ?>) event.getColumn();
                criteria.setSort(orderByColumn.getField(), !event.isSortAscending(), orderByColumn.isIgnoreCase());
                refresh();
            }
        });
    }

    private void showTooltip(final int x,
                             final int y,
                             final ProcessorTask processorTask,
                             final Meta meta) {

        final TableBuilder tb = new TableBuilder();
        tb
                .row(TableCell.header("Stream Task", 2))
                .row("Stream Task Id", String.valueOf(processorTask.getId()))
                .row("Status", processorTask.getStatus().getDisplayValue());

        if (processorTask.getProcessorFilter() != null) {
            tb.row("Priority", String.valueOf(processorTask.getProcessorFilter().getPriority()));
        }

<<<<<<< HEAD
        tb
                .row("Status Time", toDateString(processorTask.getStatusTimeMs()))
                .row("Start Time", toDateString(processorTask.getStartTimeMs()))
                .row("End Time", toDateString(processorTask.getEndTimeMs()))
                .row("Node", processorTask.getNodeName())
                .row("Feed", processorTask.getFeedName())
                .row()

                .row(TableCell.header("Stream", 2))
                .row("Stream Id", String.valueOf(meta.getId()))
                .row("Status", meta.getStatus().getDisplayValue())
                .row("Parent Stream Id", String.valueOf(meta.getParentMetaId()))
                .row("Created", toDateString(meta.getCreateMs()))
                .row("Effective", toDateString(meta.getEffectiveMs()))
                .row("Stream Type", meta.getTypeName());

        if (processorTask.getProcessorFilter() != null) {
            if (processorTask.getProcessorFilter().getProcessor() != null) {
                if (processorTask.getProcessorFilter().getProcessor().getPipelineUuid() != null) {
                    tb
                            .row()
                            .row(TableCell.header("Stream Processor", 2))
                            .row("Stream Processor Id",
                                    String.valueOf(processorTask.getProcessorFilter().getProcessor().getId()))
                            .row("Stream Processor Filter Id",
                                    String.valueOf(processorTask.getProcessorFilter().getId()));
                    if (processorTask.getProcessorFilter().getProcessor().getPipelineUuid() != null) {
                        tb.row("Stream Processor Pipeline",
                                DocRefUtil.createSimpleDocRefString(
                                        processorTask.getProcessorFilter().getPipeline()));
=======
                    tableBuilder
                            .addRow("Status Time", toDateString(processorTask.getStatusTimeMs()))
                            .addRow("Start Time", toDateString(processorTask.getStartTimeMs()))
                            .addRow("End Time", toDateString(processorTask.getEndTimeMs()))
                            .addRow("Node", processorTask.getNodeName())
                            .addRow("Feed", processorTask.getFeedName())
                            .addBlankRow()
                            .addHeaderRow("Stream");

                    if (meta != null) {
                        tableBuilder
                                .addRow("Stream Id", meta.getId())
                                .addRow("Status", meta.getStatus().getDisplayValue())
                                .addRow("Parent Stream Id", meta.getParentMetaId())
                                .addRow("Created", toDateString(meta.getCreateMs()))
                                .addRow("Effective", toDateString(meta.getEffectiveMs()))
                                .addRow("Stream Type", meta.getTypeName());
                    } else {
                        tableBuilder
                                .addRow("[Physically deleted]", TooltipUtil.NON_BREAKING_SPACE);
                    }

                    if (processorTask.getProcessorFilter() != null) {
                        if (processorTask.getProcessorFilter().getProcessor() != null) {
                            if (processorTask.getProcessorFilter().getProcessor().getPipelineUuid() != null) {
                                tableBuilder
                                        .addBlankRow()
                                        .addHeaderRow("Stream Processor")
                                        .addRow("Stream Processor Id",
                                                processorTask.getProcessorFilter().getProcessor().getId())
                                        .addRow("Stream Processor Filter Id",
                                                processorTask.getProcessorFilter().getId());
                                if (processorTask.getProcessorFilter().getProcessor().getPipelineUuid() != null) {
                                    tableBuilder.addRow("Stream Processor Pipeline",
                                            DocRefUtil.createSimpleDocRefString(
                                                    processorTask.getProcessorFilter().getPipeline()));
                                }
                            }
                        }
>>>>>>> 887a423b
                    }
                }
            }
        }

        final HtmlBuilder htmlBuilder = new HtmlBuilder();
        htmlBuilder.div(tb::write, Attribute.className("infoTable"));
        tooltipPresenter.show(htmlBuilder.toSafeHtml(), x, y);


//
//
//
//
//
//
//
//
//
//        final TooltipUtil.Builder builder = TooltipUtil.builder()
//                .addTwoColTable(tableBuilder -> {
//                    tableBuilder.addHeaderRow("Stream Task")
//                            .addRow("Stream Task Id", processorTask.getId())
//                            .addRow("Status", processorTask.getStatus().getDisplayValue());
//
//                    if (processorTask.getProcessorFilter() != null) {
//                        tableBuilder.addRow("Priority", processorTask.getProcessorFilter().getPriority());
//                    }
//
//                    tableBuilder
//                            .addRow("Status Time", toDateString(processorTask.getStatusTimeMs()))
//                            .addRow("Start Time", toDateString(processorTask.getStartTimeMs()))
//                            .addRow("End Time", toDateString(processorTask.getEndTimeMs()))
//                            .addRow("Node", processorTask.getNodeName())
//                            .addRow("Feed", processorTask.getFeedName())
//                            .addBlankRow()
//                            .addHeaderRow("Stream")
//                            .addRow("Stream Id", meta.getId())
//                            .addRow("Status", meta.getStatus().getDisplayValue())
//                            .addRow("Parent Stream Id", meta.getParentMetaId())
//                            .addRow("Created", toDateString(meta.getCreateMs()))
//                            .addRow("Effective", toDateString(meta.getEffectiveMs()))
//                            .addRow("Stream Type", meta.getTypeName());
//
//                    if (processorTask.getProcessorFilter() != null) {
//                        if (processorTask.getProcessorFilter().getProcessor() != null) {
//                            if (processorTask.getProcessorFilter().getProcessor().getPipelineUuid() != null) {
//                                tableBuilder
//                                        .addBlankRow()
//                                        .addHeaderRow("Stream Processor")
//                                        .addRow("Stream Processor Id",
//                                                processorTask.getProcessorFilter().getProcessor().getId())
//                                        .addRow("Stream Processor Filter Id",
//                                                processorTask.getProcessorFilter().getId());
//                                if (processorTask.getProcessorFilter().getProcessor().getPipelineUuid() != null) {
//                                    tableBuilder.addRow("Stream Processor Pipeline",
//                                            DocRefUtil.createSimpleDocRefString(
//                                                    processorTask.getProcessorFilter().getPipeline()));
//                                }
//                            }
//                        }
//                    }
//                    return tableBuilder.build();
//                });
//        tooltipPresenter.show(builder.build(), x, y);
    }

    private String toDateString(final Long ms) {
        if (ms != null) {
            return dateTimeFormatter.format(ms) + " (" + ms + ")";
        } else {
            return "";
        }
    }

    @Override
    public void read(final DocRef docRef, final Object entity) {
        if (docRef == null) {
            setExpression(null);
        } else if (PipelineDoc.DOCUMENT_TYPE.equals(docRef.getType())) {
            setExpression(ProcessorTaskExpressionUtil.createPipelineExpression(docRef));
        } else if (FeedDoc.DOCUMENT_TYPE.equals(docRef.getType())) {
            setExpression(ProcessorTaskExpressionUtil.createFeedExpression(docRef));
        } else if (ExplorerConstants.FOLDER.equals(docRef.getType())) {
            setExpression(ProcessorTaskExpressionUtil.createFolderExpression(docRef));
        }
    }

    public void setExpression(final ExpressionOperator expression) {
        criteria.setExpression(expression);
        refresh();
    }

    public void clear() {
        dataGrid.setRowData(0, new ArrayList<>(0));
        dataGrid.setRowCount(0, true);
    }

    public void refresh() {
        if (!initialised) {
            initialised = true;
            dataProvider.addDataDisplay(dataGrid);
        } else {
            dataProvider.refresh();
        }
    }
}<|MERGE_RESOLUTION|>--- conflicted
+++ resolved
@@ -241,22 +241,27 @@
             tb.row("Priority", String.valueOf(processorTask.getProcessorFilter().getPriority()));
         }
 
-<<<<<<< HEAD
         tb
                 .row("Status Time", toDateString(processorTask.getStatusTimeMs()))
                 .row("Start Time", toDateString(processorTask.getStartTimeMs()))
                 .row("End Time", toDateString(processorTask.getEndTimeMs()))
                 .row("Node", processorTask.getNodeName())
                 .row("Feed", processorTask.getFeedName())
-                .row()
-
-                .row(TableCell.header("Stream", 2))
-                .row("Stream Id", String.valueOf(meta.getId()))
-                .row("Status", meta.getStatus().getDisplayValue())
-                .row("Parent Stream Id", String.valueOf(meta.getParentMetaId()))
-                .row("Created", toDateString(meta.getCreateMs()))
-                .row("Effective", toDateString(meta.getEffectiveMs()))
-                .row("Stream Type", meta.getTypeName());
+                .row();
+
+        if (meta != null) {
+            tb
+                    .row(TableCell.header("Stream", 2))
+                    .row("Stream Id", String.valueOf(meta.getId()))
+                    .row("Status", meta.getStatus().getDisplayValue())
+                    .row("Parent Stream Id", String.valueOf(meta.getParentMetaId()))
+                    .row("Created", toDateString(meta.getCreateMs()))
+                    .row("Effective", toDateString(meta.getEffectiveMs()))
+                    .row("Stream Type", meta.getTypeName());
+        } else {
+            tb
+                    .row(TableCell.data("[Physically deleted]", 2));
+        }
 
         if (processorTask.getProcessorFilter() != null) {
             if (processorTask.getProcessorFilter().getProcessor() != null) {
@@ -272,47 +277,6 @@
                         tb.row("Stream Processor Pipeline",
                                 DocRefUtil.createSimpleDocRefString(
                                         processorTask.getProcessorFilter().getPipeline()));
-=======
-                    tableBuilder
-                            .addRow("Status Time", toDateString(processorTask.getStatusTimeMs()))
-                            .addRow("Start Time", toDateString(processorTask.getStartTimeMs()))
-                            .addRow("End Time", toDateString(processorTask.getEndTimeMs()))
-                            .addRow("Node", processorTask.getNodeName())
-                            .addRow("Feed", processorTask.getFeedName())
-                            .addBlankRow()
-                            .addHeaderRow("Stream");
-
-                    if (meta != null) {
-                        tableBuilder
-                                .addRow("Stream Id", meta.getId())
-                                .addRow("Status", meta.getStatus().getDisplayValue())
-                                .addRow("Parent Stream Id", meta.getParentMetaId())
-                                .addRow("Created", toDateString(meta.getCreateMs()))
-                                .addRow("Effective", toDateString(meta.getEffectiveMs()))
-                                .addRow("Stream Type", meta.getTypeName());
-                    } else {
-                        tableBuilder
-                                .addRow("[Physically deleted]", TooltipUtil.NON_BREAKING_SPACE);
-                    }
-
-                    if (processorTask.getProcessorFilter() != null) {
-                        if (processorTask.getProcessorFilter().getProcessor() != null) {
-                            if (processorTask.getProcessorFilter().getProcessor().getPipelineUuid() != null) {
-                                tableBuilder
-                                        .addBlankRow()
-                                        .addHeaderRow("Stream Processor")
-                                        .addRow("Stream Processor Id",
-                                                processorTask.getProcessorFilter().getProcessor().getId())
-                                        .addRow("Stream Processor Filter Id",
-                                                processorTask.getProcessorFilter().getId());
-                                if (processorTask.getProcessorFilter().getProcessor().getPipelineUuid() != null) {
-                                    tableBuilder.addRow("Stream Processor Pipeline",
-                                            DocRefUtil.createSimpleDocRefString(
-                                                    processorTask.getProcessorFilter().getPipeline()));
-                                }
-                            }
-                        }
->>>>>>> 887a423b
                     }
                 }
             }
@@ -321,63 +285,6 @@
         final HtmlBuilder htmlBuilder = new HtmlBuilder();
         htmlBuilder.div(tb::write, Attribute.className("infoTable"));
         tooltipPresenter.show(htmlBuilder.toSafeHtml(), x, y);
-
-
-//
-//
-//
-//
-//
-//
-//
-//
-//
-//        final TooltipUtil.Builder builder = TooltipUtil.builder()
-//                .addTwoColTable(tableBuilder -> {
-//                    tableBuilder.addHeaderRow("Stream Task")
-//                            .addRow("Stream Task Id", processorTask.getId())
-//                            .addRow("Status", processorTask.getStatus().getDisplayValue());
-//
-//                    if (processorTask.getProcessorFilter() != null) {
-//                        tableBuilder.addRow("Priority", processorTask.getProcessorFilter().getPriority());
-//                    }
-//
-//                    tableBuilder
-//                            .addRow("Status Time", toDateString(processorTask.getStatusTimeMs()))
-//                            .addRow("Start Time", toDateString(processorTask.getStartTimeMs()))
-//                            .addRow("End Time", toDateString(processorTask.getEndTimeMs()))
-//                            .addRow("Node", processorTask.getNodeName())
-//                            .addRow("Feed", processorTask.getFeedName())
-//                            .addBlankRow()
-//                            .addHeaderRow("Stream")
-//                            .addRow("Stream Id", meta.getId())
-//                            .addRow("Status", meta.getStatus().getDisplayValue())
-//                            .addRow("Parent Stream Id", meta.getParentMetaId())
-//                            .addRow("Created", toDateString(meta.getCreateMs()))
-//                            .addRow("Effective", toDateString(meta.getEffectiveMs()))
-//                            .addRow("Stream Type", meta.getTypeName());
-//
-//                    if (processorTask.getProcessorFilter() != null) {
-//                        if (processorTask.getProcessorFilter().getProcessor() != null) {
-//                            if (processorTask.getProcessorFilter().getProcessor().getPipelineUuid() != null) {
-//                                tableBuilder
-//                                        .addBlankRow()
-//                                        .addHeaderRow("Stream Processor")
-//                                        .addRow("Stream Processor Id",
-//                                                processorTask.getProcessorFilter().getProcessor().getId())
-//                                        .addRow("Stream Processor Filter Id",
-//                                                processorTask.getProcessorFilter().getId());
-//                                if (processorTask.getProcessorFilter().getProcessor().getPipelineUuid() != null) {
-//                                    tableBuilder.addRow("Stream Processor Pipeline",
-//                                            DocRefUtil.createSimpleDocRefString(
-//                                                    processorTask.getProcessorFilter().getPipeline()));
-//                                }
-//                            }
-//                        }
-//                    }
-//                    return tableBuilder.build();
-//                });
-//        tooltipPresenter.show(builder.build(), x, y);
     }
 
     private String toDateString(final Long ms) {
