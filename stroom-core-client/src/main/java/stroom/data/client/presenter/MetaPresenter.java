/*
 * Copyright 2024 Crown Copyright
 *
 * Licensed under the Apache License, Version 2.0 (the "License");
 * you may not use this file except in compliance with the License.
 * You may obtain a copy of the License at
 *
 *     http://www.apache.org/licenses/LICENSE-2.0
 *
 * Unless required by applicable law or agreed to in writing, software
 * distributed under the License is distributed on an "AS IS" BASIS,
 * WITHOUT WARRANTIES OR CONDITIONS OF ANY KIND, either express or implied.
 * See the License for the specific language governing permissions and
 * limitations under the License.
 */

package stroom.data.client.presenter;

import stroom.alert.client.event.ConfirmEvent;
import stroom.data.client.event.DataSelectionEvent.DataSelectionHandler;
import stroom.data.client.event.HasDataSelectionHandlers;
import stroom.data.client.presenter.MetaPresenter.MetaView;
import stroom.datasource.api.v2.QueryField;
import stroom.dispatch.client.RestFactory;
import stroom.docref.DocRef;
import stroom.entity.client.presenter.HasDocumentRead;
import stroom.explorer.shared.ExplorerConstants;
import stroom.feed.shared.FeedDoc;
import stroom.meta.shared.FindMetaCriteria;
import stroom.meta.shared.Meta;
import stroom.meta.shared.MetaExpressionUtil;
import stroom.meta.shared.MetaFields;
import stroom.meta.shared.MetaResource;
import stroom.meta.shared.MetaRow;
import stroom.meta.shared.SelectionSummaryRequest;
import stroom.meta.shared.Status;
import stroom.pipeline.shared.PipelineDoc;
import stroom.pipeline.shared.stepping.StepLocation;
import stroom.pipeline.shared.stepping.StepType;
import stroom.pipeline.stepping.client.event.BeginPipelineSteppingEvent;
import stroom.query.api.v2.ExpressionItem;
import stroom.query.api.v2.ExpressionOperator;
import stroom.query.api.v2.ExpressionTerm;
import stroom.query.client.presenter.DateTimeSettingsFactory;
import stroom.query.shared.ExpressionResource;
import stroom.security.client.api.ClientSecurityContext;
<<<<<<< HEAD
import stroom.security.shared.AppPermission;
=======
import stroom.security.shared.DocumentPermissionNames;
import stroom.security.shared.PermissionNames;
>>>>>>> 572f0830
import stroom.svg.client.SvgPresets;
import stroom.util.shared.ResultPage;
import stroom.util.shared.Selection;
import stroom.widget.button.client.ButtonView;
import stroom.widget.popup.client.event.HidePopupRequestEvent;
import stroom.widget.popup.client.event.ShowPopupEvent;
import stroom.widget.popup.client.presenter.PopupSize;
import stroom.widget.popup.client.presenter.PopupType;
import stroom.widget.util.client.MouseUtil;

import com.google.gwt.core.client.GWT;
import com.google.gwt.dom.client.NativeEvent;
import com.google.inject.Inject;
import com.google.inject.Provider;
import com.google.web.bindery.event.shared.EventBus;
import com.google.web.bindery.event.shared.HandlerRegistration;
import com.gwtplatform.mvp.client.MyPresenterWidget;
import com.gwtplatform.mvp.client.View;

import java.util.HashSet;
import java.util.Set;
import java.util.function.Consumer;

public class MetaPresenter
        extends MyPresenterWidget<MetaView>
        implements HasDataSelectionHandlers<Selection<Long>>,
        HasDocumentRead<Object>,
        BeginSteppingHandler {

    public static final String DATA = "DATA";
    public static final String STREAM_RELATION_LIST = "STREAM_RELATION_LIST";
    public static final String STREAM_LIST = "STREAM_LIST";

    private static final ExpressionResource EXPRESSION_RESOURCE = GWT.create(ExpressionResource.class);
    private static final MetaResource META_RESOURCE = GWT.create(MetaResource.class);

    private final RestFactory restFactory;
    private final DateTimeSettingsFactory dateTimeSettingsFactory;
    private final ExpressionValidator expressionValidator;
    private final MetaListPresenter metaListPresenter;
    private final MetaRelationListPresenter metaRelationListPresenter;
    private final DataPresenter dataPresenter;
    private final Provider<DataUploadPresenter> streamUploadPresenter;
    private final Provider<ExpressionPresenter> streamListFilterPresenter;
    private final ButtonView streamListFilter;
    private final ButtonView streamListInfo;
    private final ClientSecurityContext securityContext;

    private DocRef feedRef;
    private ButtonView streamListUpload;
    private ButtonView streamListDownload;
    private ButtonView streamListDelete;
    private ButtonView streamListRestore;
    private ButtonView streamListProcess;
    private ButtonView streamRelationListDownload;
    private ButtonView streamRelationListDelete;
    private ButtonView streamRelationListRestore;
    private ButtonView streamRelationListProcess;

    private boolean hasSetCriteria;

    @Inject
    public MetaPresenter(final EventBus eventBus,
                         final MetaView view,
                         final MetaListPresenter metaListPresenter,
                         final MetaRelationListPresenter metaRelationListPresenter,
                         final DataPresenter dataPresenter,
                         final Provider<ExpressionPresenter> streamListFilterPresenter,
                         final Provider<DataUploadPresenter> streamUploadPresenter,
                         final ClientSecurityContext securityContext,
                         final RestFactory restFactory,
                         final DateTimeSettingsFactory dateTimeSettingsFactory,
                         final ExpressionValidator expressionValidator) {
        super(eventBus, view);
        this.metaListPresenter = metaListPresenter;
        this.metaRelationListPresenter = metaRelationListPresenter;
        this.streamListFilterPresenter = streamListFilterPresenter;
        this.streamUploadPresenter = streamUploadPresenter;
        this.dataPresenter = dataPresenter;
        this.restFactory = restFactory;
        this.dateTimeSettingsFactory = dateTimeSettingsFactory;
        this.expressionValidator = expressionValidator;
        this.securityContext = securityContext;

        setInSlot(STREAM_LIST, metaListPresenter);
        setInSlot(STREAM_RELATION_LIST, metaRelationListPresenter);
        setInSlot(DATA, dataPresenter);

        dataPresenter.setBeginSteppingHandler(this);

        // Process
        if (securityContext.hasAppPermission(AppPermission.MANAGE_PROCESSORS_PERMISSION)) {
            streamListProcess = metaListPresenter.add(SvgPresets.PROCESS);
            streamRelationListProcess = metaRelationListPresenter.add(SvgPresets.PROCESS);
        }

        // Delete, Undelete, DE-duplicate
        if (securityContext.hasAppPermission(AppPermission.DELETE_DATA_PERMISSION)) {
            streamListDelete = metaListPresenter.add(SvgPresets.DELETE);
            streamListDelete.setEnabled(false);
            streamRelationListDelete = metaRelationListPresenter.add(SvgPresets.DELETE);
            streamRelationListDelete.setEnabled(false);
            streamListRestore = metaListPresenter.add(SvgPresets.UNDO);
            streamListRestore.setTitle("Restore");
            streamRelationListRestore = metaRelationListPresenter.add(SvgPresets.UNDO);
            streamRelationListRestore.setTitle("Restore");
        }

        // Selection information
        streamListInfo = metaListPresenter.add(SvgPresets.INFO.title("Selection summary"));

        // Download
        if (securityContext.hasAppPermission(AppPermission.EXPORT_DATA_PERMISSION)) {
            streamListDownload = metaListPresenter.add(SvgPresets.DOWNLOAD);
            streamRelationListDownload = metaRelationListPresenter.add(SvgPresets.DOWNLOAD);
        }

        // Upload
        if (securityContext.hasAppPermission(AppPermission.IMPORT_DATA_PERMISSION)) {
            streamListUpload = metaListPresenter.add(SvgPresets.UPLOAD);
        }

        // Filter
        streamListFilter = metaListPresenter.add(SvgPresets.FILTER);

        // Init the buttons
        setStreamListSelectableEnabled(null);
        setStreamRelationListSelectableEnabled(null);
    }

    private static Meta getMeta(final AbstractMetaListPresenter streamListPresenter, final long id) {
        final ResultPage<MetaRow> list = streamListPresenter.getResultPage();
        if (list != null) {
            if (list.getValues() != null) {
                for (final MetaRow metaRow : list.getValues()) {
                    if (metaRow.getMeta().getId() == id) {
                        return metaRow.getMeta();
                    }
                }
            }
        }
        return null;
    }

    @Override
    protected void onBind() {
        super.onBind();

        registerHandler(metaListPresenter.getSelectionModel().addSelectionHandler(event -> {
            metaRelationListPresenter.setSelectedStream(metaListPresenter.getSelected(), true,
                    !Status.UNLOCKED.equals(getSingleStatus(getCriteria())));
            // showData() gets called by the metaRelationListPresenter selection handler
        }));
        registerHandler(metaListPresenter.addDataSelectionHandler(event ->
                setStreamListSelectableEnabled(event.getSelectedItem())));
        registerHandler(metaRelationListPresenter.getSelectionModel().addSelectionHandler(event ->
                showData()));
        registerHandler(metaRelationListPresenter.addDataSelectionHandler(event ->
                setStreamRelationListSelectableEnabled(event.getSelectedItem())));

        registerHandler(streamListFilter.addClickHandler(event -> {
            final ExpressionPresenter presenter = streamListFilterPresenter.get();

            final HidePopupRequestEvent.Handler HidePopupRequestEventHandler = e -> {
                if (e.isOk()) {
                    final ExpressionOperator expression = presenter.write();

                    expressionValidator.validateExpression(
                            MetaPresenter.this,
                            MetaFields.getAllFields(),
                            expression, expression2 -> {
                                if (!expression2.equals(getCriteria().getExpression())) {
                                    if (hasAdvancedCriteria(expression2)) {
                                        ConfirmEvent.fire(MetaPresenter.this,
                                                "You are setting advanced filters!  It is recommended you constrain " +
                                                        "your filter (e.g. by 'Created') to avoid an expensive query.  "
                                                        + "Are you sure you want to apply this advanced filter?",
                                                confirm -> {
                                                    if (confirm) {
                                                        setExpression(expression2);
                                                        e.hide();
                                                    } else {
                                                        // Don't hide
                                                        e.reset();
                                                    }
                                                });
                                    } else {
                                        setExpression(expression2);
                                        e.hide();
                                    }
                                } else {
                                    // Nothing changed!
                                    e.hide();
                                }
                            }, this);
                } else {
                    e.hide();
                }
            };

            presenter.read(getCriteria().getExpression(),
                    MetaFields.STREAM_STORE_DOC_REF,
                    MetaFields.getAllFields());

            presenter.getWidget().getElement().addClassName("default-min-sizes");
            final PopupSize popupSize = PopupSize.resizable(800, 600);
            ShowPopupEvent.builder(presenter)
                    .popupType(PopupType.OK_CANCEL_DIALOG)
                    .popupSize(popupSize)
                    .caption("Filter Streams")
                    .onShow(e -> presenter.focus())
                    .onHideRequest(HidePopupRequestEventHandler)
                    .fire();
        }));

        // Some button's may not exist due to permissions
        if (streamListUpload != null) {
            registerHandler(streamListUpload.addClickHandler(event -> {
                if (MouseUtil.isPrimary(event)) {
                    streamUploadPresenter.get().show(MetaPresenter.this, feedRef);
                }
            }));
        }
        if (streamListInfo != null) {
            registerHandler(streamListInfo.addClickHandler(event -> {
                if ((event.getNativeButton() & NativeEvent.BUTTON_LEFT) != 0) {
                    metaListPresenter.info();
                }
            }));
        }
        if (streamListDownload != null) {
            registerHandler(streamListDownload.addClickHandler(event -> {
                if (MouseUtil.isPrimary(event)) {
                    metaListPresenter.download();
                }
            }));
        }
        if (streamRelationListDownload != null) {
            registerHandler(streamRelationListDownload.addClickHandler(event -> {
                if (MouseUtil.isPrimary(event)) {
                    metaRelationListPresenter.download();
                }
            }));
        }
        // Delete
        if (streamListDelete != null) {
            registerHandler(streamListDelete.addClickHandler(event -> {
                if (MouseUtil.isPrimary(event)) {
                    metaListPresenter.delete();
                }
            }));
        }
        if (streamRelationListDelete != null) {
            registerHandler(streamRelationListDelete.addClickHandler(event -> {
                if (MouseUtil.isPrimary(event)) {
                    metaRelationListPresenter.delete();
                }
            }));
        }
        // Restore
        if (streamListRestore != null) {
            registerHandler(streamListRestore.addClickHandler(event -> {
                if (MouseUtil.isPrimary(event)) {
                    metaListPresenter.restore();
                }
            }));
        }
        if (streamRelationListRestore != null) {
            registerHandler(streamRelationListRestore.addClickHandler(event -> {
                if (MouseUtil.isPrimary(event)) {
                    metaRelationListPresenter.restore();
                }
            }));
        }
        // Process
        if (streamListProcess != null) {
            registerHandler(streamListProcess.addClickHandler(event -> {
                if (MouseUtil.isPrimary(event)) {
                    metaListPresenter.process();
                }
            }));
        }
        if (streamRelationListProcess != null) {
            registerHandler(streamRelationListProcess.addClickHandler(event -> {
                if (MouseUtil.isPrimary(event)) {
                    metaRelationListPresenter.process();
                }
            }));
        }
    }

    private void setExpression(final ExpressionOperator expression) {
        // Copy new filter settings back.
        getCriteria().setExpression(expression);
        // Reset the page offset.
        getCriteria().obtainPageRequest().setOffset(0);

        // Init the buttons
        setStreamListSelectableEnabled(metaListPresenter.getSelection());

        // Clear the current selection and get a new list of streams.
        metaListPresenter.getSelectionModel().clear();
        metaListPresenter.refresh();
    }

    public boolean hasAdvancedCriteria(final ExpressionOperator expression) {
        final Status status = getSingleStatus(expression);

        if (!Status.UNLOCKED.equals(status)) {
            return true;
        }

        final Set<String> statusPeriod = getTerms(expression, MetaFields.STATUS_TIME);
        return !statusPeriod.isEmpty();
    }

    private static Status getSingleStatus(final FindMetaCriteria criteria) {
        if (criteria == null) {
            return null;
        }
        return getSingleStatus(criteria.getExpression());
    }

    private static Status getSingleStatus(final ExpressionOperator expression) {
        final Set<Status> streamStatuses = getStatusSet(expression);
        if (streamStatuses.size() == 1) {
            return streamStatuses.iterator().next();
        }
        return null;
    }

    private static Set<Status> getStatusSet(final ExpressionOperator expression) {
        final Set<String> terms = getTerms(expression, MetaFields.STATUS);
        final Set<Status> streamStatuses = new HashSet<>();
        for (final String term : terms) {
            for (final Status streamStatus : Status.values()) {
                if (streamStatus.getDisplayValue().equals(term)) {
                    streamStatuses.add(streamStatus);
                }
            }
        }

        return streamStatuses;
    }

    private static Set<String> getTerms(final ExpressionOperator expression, final QueryField field) {
        final Set<String> terms = new HashSet<>();
        if (expression != null) {
            getTerms(expression, field, terms);
        }
        return terms;
    }

    private static void getTerms(final ExpressionOperator expressionOperator,
                                 final QueryField field,
                                 final Set<String> terms) {
        if (expressionOperator.enabled() && expressionOperator.getChildren() != null) {
            for (final ExpressionItem item : expressionOperator.getChildren()) {
                if (item.enabled()) {
                    if (item instanceof ExpressionTerm) {
                        if (field.getFldName().equals(((ExpressionTerm) item).getField())) {
                            terms.add(((ExpressionTerm) item).getValue());
                        }
                    } else if (item instanceof ExpressionOperator) {
                        getTerms((ExpressionOperator) item, field, terms);
                    }
                }
            }
        }
    }


    private void showData() {
        final Meta meta = getSelected();
        if (meta == null) {
            dataPresenter.clear();
        } else {
            dataPresenter.fetchData(meta);
        }
    }

    public void refresh() {
//        GWT.log("Refresh");
        // Get a new list of streams.
        metaListPresenter.refresh();
        metaRelationListPresenter.refresh();
    }

    public void refreshData() {
        if (dataPresenter != null) {
            dataPresenter.update(false);
        }
    }

    public FindMetaCriteria getCriteria() {
        return metaListPresenter.getCriteria();
    }

    @Override
    public void read(final DocRef docRef, final Object document, final boolean readOnly) {
        if (document instanceof FeedDoc) {
            setFeedCriteria(docRef);
        } else if (document instanceof PipelineDoc) {
            setPipelineCriteria(docRef);
        } else if (docRef != null) {
            setFolderCriteria(docRef);
        } else {
            setNullCriteria();
        }
    }

    private void setFolderCriteria(final DocRef folder) {
        // Only set this criteria once.
        if (!hasSetCriteria) {
            hasSetCriteria = true;
            showUploadButton(false);

            if (ExplorerConstants.SYSTEM.equals(folder.getType())) {
                // No point in adding a term for the root folder as everything is a descendent of it
                metaListPresenter.setExpression(
                        ExpressionValidator.ALL_UNLOCKED_EXPRESSION,
                        this::refresh);
            } else {
                metaListPresenter.setExpression(
                        MetaExpressionUtil.createFolderExpression(folder),
                        this::refresh);
            }
        }
    }

    private void setFeedCriteria(final DocRef feedRef) {
        // Only set this criteria once.
        if (!hasSetCriteria) {
            hasSetCriteria = true;
            this.feedRef = feedRef;
            showUploadButton(true);
            metaListPresenter.setExpression(
                    MetaExpressionUtil.createFeedExpression(feedRef),
                    this::refresh);
        }
    }

    private void setPipelineCriteria(final DocRef pipelineRef) {
        // Only set this criteria once.
        if (!hasSetCriteria) {
            hasSetCriteria = true;
            showUploadButton(false);
            metaListPresenter.setExpression(
                    MetaExpressionUtil.createPipelineExpression(pipelineRef),
                    this::refresh);
        }
    }

    private void setNullCriteria() {
        showUploadButton(false);
        metaListPresenter.setExpression(
                ExpressionValidator.ALL_UNLOCKED_EXPRESSION,
                this::refresh);
    }

    private Meta getSelected() {
        MetaRow selected = metaListPresenter.getSelected();
        if (metaRelationListPresenter.getSelected() != null) {
            selected = metaRelationListPresenter.getSelected();
        }

        if (selected != null) {
            return selected.getMeta();
        }

        return null;
    }

    @Override
    public HandlerRegistration addDataSelectionHandler(final DataSelectionHandler<Selection<Long>> handler) {
        return metaListPresenter.addDataSelectionHandler(handler);
    }

    private void showUploadButton(final boolean visible) {
        if (streamListUpload != null) {
            streamListUpload.setVisible(visible);
        }
    }

    public boolean isSomeSelected(final AbstractMetaListPresenter streamListPresenter,
                                  final Selection<Long> selectedIdSet) {
        if (streamListPresenter.getResultPage() == null || streamListPresenter.getResultPage().isEmpty()) {
            return false;
        }
        return selectedIdSet != null && !selectedIdSet.isMatchNothing();
    }

    public void setStreamListSelectableEnabled(final Selection<Long> streamIdSet) {
        final boolean someSelected = isSomeSelected(metaListPresenter, streamIdSet);

        ButtonView.setEnabled(streamListInfo, someSelected);
        ButtonView.setEnabled(streamListDownload, someSelected);
        ButtonView.setEnabled(streamListProcess, someSelected);
        if (streamListDelete != null) {
            shouldEnableDelete(metaListPresenter, streamIdSet, streamListDelete::setEnabled);
        }
        if (streamListRestore != null) {
            shouldEnableRestore(metaListPresenter, streamIdSet, streamListRestore::setEnabled);
        }
    }

    private void setStreamRelationListSelectableEnabled(final Selection<Long> streamIdSet) {
        final boolean someSelected = isSomeSelected(metaRelationListPresenter, streamIdSet);

        ButtonView.setEnabled(streamRelationListDownload, someSelected);
        ButtonView.setEnabled(streamRelationListProcess, someSelected);
        if (streamRelationListDelete != null) {
            shouldEnableDelete(metaListPresenter, streamIdSet, streamRelationListDelete::setEnabled);
        }
        if (streamRelationListRestore != null) {
            shouldEnableRestore(metaRelationListPresenter, streamIdSet, streamRelationListRestore::setEnabled);
        }
    }

    private void shouldEnableDelete(final AbstractMetaListPresenter metaListPresenter,
                                    final Selection<Long> streamIdSet,
                                    final Consumer<Boolean> isEnabledConsumer) {
//        if (streamIdSet != null) {
//            GWT.log("streamIdSet (" + streamIdSet.size() + ") - " + streamIdSet);
//        }
        final boolean someSelected = isSomeSelected(metaListPresenter, streamIdSet);
        if (someSelected) {
            final Set<Status> statusSet = getStatusSet(getCriteria().getExpression());
            final boolean allowDelete = statusSet.isEmpty() ||
                    statusSet.contains(Status.LOCKED) ||
                    statusSet.contains(Status.UNLOCKED);

            boolean isDeleteEnabled = false;
            if (allowDelete) {
                if (streamIdSet != null) {
                    if (streamIdSet.isMatchAll()) {
//                        return true;
                        isDeleteEnabled = true;
                    } else {
                        for (final Long id : streamIdSet.getSet()) {
                            final Meta meta = getMeta(metaListPresenter, id);
                            if (meta != null
                                    && !Status.DELETED.equals(meta.getStatus())) {
//                                return true;
                                isDeleteEnabled = true;
                                break;
                            }
                        }
                    }
                }
                if (isDeleteEnabled) {
                    // Check how many of the selected items the user actually has DELETE perms on.
                    // If none, don't enable, if >0 do enable
                    final FindMetaCriteria selectedCriteria = metaListPresenter.getSelectedCriteria();
                    restFactory
                            .create(META_RESOURCE)
                            .method(res ->
                                    res.getSelectionSummary(new SelectionSummaryRequest(
                                            selectedCriteria,
                                            DocumentPermissionNames.DELETE)))
                            .onSuccess(selectionSummary -> {
                                isEnabledConsumer.accept(selectionSummary.getItemCount() > 0);
                            })
                            .taskMonitorFactory(this)
                            .exec();
                } else {
                    isEnabledConsumer.accept(false);
                }
            }
        }
        isEnabledConsumer.accept(false);
    }

    private void shouldEnableRestore(final AbstractMetaListPresenter metaListPresenter,
                                     final Selection<Long> streamIdSet,
                                     final Consumer<Boolean> isEnabledConsumer) {
        final boolean someSelected = isSomeSelected(metaListPresenter, streamIdSet);
        if (someSelected) {
            final Set<Status> statusSet = getStatusSet(getCriteria().getExpression());
            final boolean allowRestore = statusSet.isEmpty() ||
                    statusSet.contains(Status.DELETED);

            boolean isRestoreEnabled = false;
            if (allowRestore) {
                if (streamIdSet != null) {
                    if (streamIdSet.isMatchAll()) {
                        isRestoreEnabled = true;
                    } else {
                        for (final Long id : streamIdSet.getSet()) {
                            final Meta meta = getMeta(metaListPresenter, id);
                            if (meta != null && Status.DELETED.equals(meta.getStatus())) {
                                isRestoreEnabled = true;
                                break;
                            }
                        }
                    }
                }

                if (isRestoreEnabled) {
                    // Check how many of the selected items the user actually has UPDATE perms on.
                    // If none, don't enable, if >0 do enable
                    final FindMetaCriteria selectedCriteria = metaListPresenter.getSelectedCriteria();
                    restFactory
                            .create(META_RESOURCE)
                            .method(res ->
                                    res.getSelectionSummary(new SelectionSummaryRequest(
                                            selectedCriteria,
                                            DocumentPermissionNames.UPDATE)))
                            .onSuccess(selectionSummary -> {
                                isEnabledConsumer.accept(selectionSummary.getItemCount() > 0);
                            })
                            .taskMonitorFactory(this)
                            .exec();
                } else {
                    isEnabledConsumer.accept(false);
                }
            }
        }
        isEnabledConsumer.accept(false);
    }

    @Override
    public void beginStepping(final StepType stepType,
                              final StepLocation stepLocation,
                              final String childStreamType) {
        // Try and get a pipeline id to use as a starting point for
        // stepping.
        DocRef pipelineRef = null;

        // We will assume that the stream list has a child stream selected.
        // This would be the case where a user chooses an event with errors
        // in the top screen and then chooses the raw stream in the middle
        // pane to step through.
        Long childStreamId = null;
        final MetaRow map = metaListPresenter.getSelected();
        if (map != null && map.getMeta() != null) {
            final Meta childMeta = map.getMeta();
            // If the top list has a raw stream selected or isn't a child of
            // the selected stream then this isn't the child stream we are
            // looking for.
            if (childMeta.getParentMetaId() != null && childMeta.getParentMetaId().equals(stepLocation.getMetaId())) {
                childStreamId = childMeta.getId();
            }
        }

        BeginPipelineSteppingEvent.fire(
                this,
                childStreamId,
                childStreamType,
                stepType,
                stepLocation,
                pipelineRef);
    }


    // --------------------------------------------------------------------------------


    public interface MetaView extends View {

    }
}<|MERGE_RESOLUTION|>--- conflicted
+++ resolved
@@ -44,12 +44,8 @@
 import stroom.query.client.presenter.DateTimeSettingsFactory;
 import stroom.query.shared.ExpressionResource;
 import stroom.security.client.api.ClientSecurityContext;
-<<<<<<< HEAD
 import stroom.security.shared.AppPermission;
-=======
-import stroom.security.shared.DocumentPermissionNames;
-import stroom.security.shared.PermissionNames;
->>>>>>> 572f0830
+import stroom.security.shared.DocumentPermission;
 import stroom.svg.client.SvgPresets;
 import stroom.util.shared.ResultPage;
 import stroom.util.shared.Selection;
@@ -609,7 +605,7 @@
                             .method(res ->
                                     res.getSelectionSummary(new SelectionSummaryRequest(
                                             selectedCriteria,
-                                            DocumentPermissionNames.DELETE)))
+                                            DocumentPermission.DELETE)))
                             .onSuccess(selectionSummary -> {
                                 isEnabledConsumer.accept(selectionSummary.getItemCount() > 0);
                             })
@@ -657,7 +653,7 @@
                             .method(res ->
                                     res.getSelectionSummary(new SelectionSummaryRequest(
                                             selectedCriteria,
-                                            DocumentPermissionNames.UPDATE)))
+                                            DocumentPermission.EDIT)))
                             .onSuccess(selectionSummary -> {
                                 isEnabledConsumer.accept(selectionSummary.getItemCount() > 0);
                             })
