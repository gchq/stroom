--- conflicted
+++ resolved
@@ -71,7 +71,6 @@
 import stroom.util.shared.Selection;
 import stroom.util.shared.Severity;
 import stroom.widget.button.client.ButtonView;
-import stroom.widget.customdatebox.client.ClientDateUtil;
 import stroom.widget.util.client.MultiSelectionModel;
 import stroom.widget.util.client.MultiSelectionModelImpl;
 
@@ -125,12 +124,7 @@
                               final Provider<ProcessChoicePresenter> processChoicePresenterProvider,
                               final Provider<EntityChooser> pipelineSelection,
                               final boolean allowSelectAll) {
-<<<<<<< HEAD
         super(eventBus, view);
-        this.tooltipPresenter = tooltipPresenter;
-=======
-        super(eventBus, new DataGridViewImpl<>(true));
->>>>>>> 0839bcfe
         this.restFactory = restFactory;
         this.locationManager = locationManager;
         this.dateTimeFormatter = dateTimeFormatter;
@@ -347,7 +341,7 @@
 
         dataGrid.addResizableColumn(
                 DataGridUtil.textColumnBuilder((MetaRow metaRow) ->
-                        dateTimeFormatter.format(metaRow.getMeta().getCreateMs()))
+                                dateTimeFormatter.format(metaRow.getMeta().getCreateMs()))
                         .withSorting(MetaFields.CREATE_TIME)
                         .build(),
                 "Created",
@@ -381,20 +375,7 @@
     }
 
     void addPipelineColumn() {
-<<<<<<< HEAD
         dataGrid.addResizableColumn(
-                DataGridUtil.textColumnBuilder((MetaRow metaRow) -> {
-                    if (metaRow.getMeta().getProcessorUuid() != null) {
-                        if (metaRow.getPipelineName() != null) {
-                            return metaRow.getPipelineName();
-                        } else {
-                            return "Not visible";
-                        }
-                    }
-                    return "";
-                })
-=======
-        getView().addResizableColumn(
                 DataGridUtil
                         .textColumnBuilder((MetaRow metaRow) -> {
                             if (metaRow.getMeta().getProcessorUuid() != null) {
@@ -406,7 +387,6 @@
                             }
                             return "";
                         })
->>>>>>> 0839bcfe
                         .build(),
                 "Pipeline",
                 ColumnSizeConstants.BIG_COL);
