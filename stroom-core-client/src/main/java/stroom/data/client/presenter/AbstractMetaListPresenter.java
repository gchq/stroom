/*
 * Copyright 2016 Crown Copyright
 *
 * Licensed under the Apache License, Version 2.0 (the "License");
 * you may not use this file except in compliance with the License.
 * You may obtain a copy of the License at
 *
 *     http://www.apache.org/licenses/LICENSE-2.0
 *
 * Unless required by applicable law or agreed to in writing, software
 * distributed under the License is distributed on an "AS IS" BASIS,
 * WITHOUT WARRANTIES OR CONDITIONS OF ANY KIND, either express or implied.
 * See the License for the specific language governing permissions and
 * limitations under the License.
 */

package stroom.data.client.presenter;

import com.google.gwt.cell.client.TextCell;
import com.google.gwt.core.shared.GWT;
import com.google.gwt.user.cellview.client.Column;
import com.google.gwt.user.cellview.client.Header;
import com.google.web.bindery.event.shared.EventBus;
import com.gwtplatform.mvp.client.MyPresenterWidget;
import stroom.alert.client.event.AlertEvent;
import stroom.alert.client.event.ConfirmEvent;
import stroom.cell.info.client.InfoColumn;
import stroom.cell.tickbox.client.TickBoxCell;
import stroom.cell.tickbox.shared.TickBoxState;
import stroom.core.client.LocationManager;
import stroom.data.client.event.DataSelectionEvent;
import stroom.data.client.event.DataSelectionEvent.DataSelectionHandler;
import stroom.data.client.event.HasDataSelectionHandlers;
import stroom.data.grid.client.DataGridView;
import stroom.data.grid.client.DataGridViewImpl;
import stroom.data.grid.client.OrderByColumn;
import stroom.data.shared.DataResource;
import stroom.data.table.client.Refreshable;
import stroom.datasource.api.v2.AbstractField;
import stroom.dispatch.client.ExportFileCompleteUtil;
import stroom.dispatch.client.Rest;
import stroom.dispatch.client.RestFactory;
import stroom.meta.shared.FindMetaCriteria;
import stroom.meta.shared.Meta;
import stroom.meta.shared.MetaExpressionUtil;
import stroom.meta.shared.MetaFields;
import stroom.meta.shared.MetaInfoSection;
import stroom.meta.shared.MetaResource;
import stroom.meta.shared.MetaRow;
import stroom.meta.shared.Status;
import stroom.meta.shared.UpdateStatusRequest;
import stroom.processor.shared.ProcessorFilterResource;
import stroom.processor.shared.ReprocessDataInfo;
import stroom.query.api.v2.ExpressionOperator;
import stroom.svg.client.SvgPreset;
import stroom.svg.client.SvgPresets;
import stroom.util.shared.PageRequest;
import stroom.util.shared.ResourceGeneration;
import stroom.util.shared.ResultPage;
import stroom.util.shared.Selection;
import stroom.util.shared.Sort;
import stroom.widget.button.client.ButtonView;
import stroom.widget.customdatebox.client.ClientDateUtil;
import stroom.widget.popup.client.event.ShowPopupEvent;
import stroom.widget.popup.client.presenter.PopupPosition;
import stroom.widget.popup.client.presenter.PopupView.PopupType;
import stroom.widget.tooltip.client.presenter.TooltipPresenter;
import stroom.widget.tooltip.client.presenter.TooltipUtil;
import stroom.widget.util.client.MultiSelectionModel;

import java.util.Collections;
import java.util.HashSet;
import java.util.List;
import java.util.Set;
import java.util.function.Consumer;
import java.util.function.Function;

public abstract class AbstractMetaListPresenter extends MyPresenterWidget<DataGridView<MetaRow>> implements HasDataSelectionHandlers<Selection<Long>>, Refreshable {
    private static final MetaResource META_RESOURCE = GWT.create(MetaResource.class);
    private static final DataResource DATA_RESOURCE = GWT.create(DataResource.class);
    private static final ProcessorFilterResource PROCESSOR_FILTER_RESOURCE = GWT.create(ProcessorFilterResource.class);

    private final TooltipPresenter tooltipPresenter;

    private final Selection<Long> selection = new Selection<>(false, new HashSet<>());
    private final RestFactory restFactory;
    private final LocationManager locationManager;
    private final FindMetaCriteria criteria;
    private final RestDataProvider<MetaRow, ResultPage<MetaRow>> dataProvider;

    private ResultPage<MetaRow> resultPage;
    private boolean initialised;

    AbstractMetaListPresenter(final EventBus eventBus,
                              final RestFactory restFactory,
                              final TooltipPresenter tooltipPresenter,
                              final LocationManager locationManager,
                              final boolean allowSelectAll) {
        super(eventBus, new DataGridViewImpl<>(true));
        this.tooltipPresenter = tooltipPresenter;
        this.restFactory = restFactory;
        this.locationManager = locationManager;

        selection.setMatchAll(false);
        addColumns(allowSelectAll);

        criteria = new FindMetaCriteria();
        criteria.setSort(MetaFields.CREATE_TIME.getName(), Sort.Direction.ASCENDING, false);

        final PageRequest pageRequest = criteria.obtainPageRequest();
        pageRequest.setOffset(0L);
        pageRequest.setLength(PageRequest.DEFAULT_PAGE_SIZE);
        dataProvider = new RestDataProvider<MetaRow, ResultPage<MetaRow>>(eventBus, pageRequest) {
            @Override
            protected void exec(final Consumer<ResultPage<MetaRow>> dataConsumer,
                                final Consumer<Throwable> throwableConsumer) {
                if (criteria.getExpression() != null) {
                    final Rest<ResultPage<MetaRow>> rest = restFactory.create();
                    rest
                            .onSuccess(dataConsumer)
                            .onFailure(throwableConsumer)
                            .call(META_RESOURCE)
                            .findMetaRow(criteria);
                } else {
                    dataConsumer.accept(new ResultPage<>(Collections.emptyList()));
                }
            }

            @Override
            protected void changeData(final ResultPage<MetaRow> data) {
                super.changeData(onProcessData(data));
            }
        };

        getView().addColumnSortHandler(event -> {
            if (event.getColumn() instanceof OrderByColumn<?, ?>) {
                final OrderByColumn<?, ?> orderByColumn = (OrderByColumn<?, ?>) event.getColumn();
                if (event.isSortAscending()) {
                    criteria.setSort(orderByColumn.getField(), Sort.Direction.ASCENDING, orderByColumn.isIgnoreCase());
                } else {
                    criteria.setSort(orderByColumn.getField(), Sort.Direction.DESCENDING, orderByColumn.isIgnoreCase());
                }
                refresh();
            }
        });
    }

    protected ResultPage<MetaRow> onProcessData(final ResultPage<MetaRow> data) {
        boolean equalsList = true;

        // We compare the old and new lists to see if we need to do
        // the work of refreshing selections etc

        // Lists may have same entities but different versions (e.g. status)
        if (data == null && resultPage != null) {
            equalsList = false;
        }
        if (data != null && resultPage == null) {
            equalsList = false;
        }
        if (data != null && resultPage != null) {
            final List<MetaRow> oldList = resultPage.getValues();
            final List<MetaRow> newList = data.getValues();

            if (oldList.size() != newList.size()) {
                equalsList = false;
            } else {
                for (int i = 0; i < oldList.size(); i++) {
                    final Meta oldMeta = oldList.get(i).getMeta();
                    final Meta newMeta = newList.get(i).getMeta();

                    if (!oldMeta.equals(newMeta)) {
                        equalsList = false;
                        break;
                    }
                }
            }
        }

        this.resultPage = data;

        if (!equalsList) {
            if (selection.getSet() != null && selection.getSet().size() > 0) {
                final boolean matchAll = selection.isMatchAll();
                final Set<Long> oldIdSet = new HashSet<>(selection.getSet());
                selection.clear();
                if (matchAll) {
                    selection.setMatchAll(matchAll);
                } else if (data != null && oldIdSet.size() > 0) {
                    for (final MetaRow map : data.getValues()) {
                        final long id = map.getMeta().getId();
                        if (oldIdSet.contains(id)) {
                            selection.add(id);
                        }
                    }
                }
            }
        }

        // There might have been a selection change so fire a data selection event.
        DataSelectionEvent.fire(AbstractMetaListPresenter.this, selection, false);

        MetaRow selected = getView().getSelectionModel().getSelected();
        if (selected != null) {
            if (!resultPage.getValues().contains(selected)) {
                getView().getSelectionModel().setSelected(selected, false);
            }
        }

        return data;
    }

    protected abstract void addColumns(boolean allowSelectAll);

    void addSelectedColumn(final boolean allowSelectAll) {
        final TickBoxCell.MarginAppearance tickBoxAppearance = GWT.create(TickBoxCell.MarginAppearance.class);

        // Select Column
        final Column<MetaRow, TickBoxState> column = new Column<MetaRow, TickBoxState>(
                TickBoxCell.create(tickBoxAppearance, false, false)) {
            @Override
            public TickBoxState getValue(final MetaRow object) {
                return TickBoxState.fromBoolean(selection.isMatch(object.getMeta().getId()));
            }
        };
        if (allowSelectAll) {
            final Header<TickBoxState> header = new Header<TickBoxState>(
                    TickBoxCell.create(tickBoxAppearance, false, false)) {
                @Override
                public TickBoxState getValue() {
                    if (selection.isMatchAll()) {
                        return TickBoxState.TICK;
                    }
                    if (selection.size() > 0) {
                        return TickBoxState.HALF_TICK;
                    }
                    return TickBoxState.UNTICK;
                }
            };
            getView().addColumn(column, header, ColumnSizeConstants.CHECKBOX_COL);

            header.setUpdater(value -> {
                if (value.equals(TickBoxState.UNTICK)) {
                    selection.clear();
                    selection.setMatchAll(false);
                }
                if (value.equals(TickBoxState.TICK)) {
                    selection.clear();
                    selection.setMatchAll(true);
                }
                if (dataProvider != null) {
                    dataProvider.updateRowData(dataProvider.getRanges()[0].getStart(), resultPage.getValues());
                }
                DataSelectionEvent.fire(AbstractMetaListPresenter.this, selection, false);
            });

        } else {
            getView().addColumn(column, "", ColumnSizeConstants.CHECKBOX_COL);
        }

        // Add Handlers
        column.setFieldUpdater((index, row, value) -> {
            if (value.toBoolean()) {
                selection.add(row.getMeta().getId());

            } else {
                // De-selecting one and currently matching all ?
                if (selection.isMatchAll()) {
                    selection.setMatchAll(false);

                    final Set<Long> resultStreamIdSet = getResultStreamIdSet();
                    selection.addAll(resultStreamIdSet);
                }
                selection.remove(row.getMeta().getId());
            }
            getView().redrawHeaders();
            DataSelectionEvent.fire(AbstractMetaListPresenter.this, selection, false);
        });
    }

    private SvgPreset getInfoCellState(final MetaRow object) {
        // Should only show unlocked ones by default
        if (Status.UNLOCKED.equals(object.getMeta().getStatus())) {
            return SvgPresets.INFO;
        }
        if (Status.DELETED.equals(object.getMeta().getStatus())) {
            return SvgPresets.DELETE;
        }

        return SvgPresets.ALERT;
    }

    void addInfoColumn() {
        // Info column.
        final InfoColumn<MetaRow> infoColumn = new InfoColumn<MetaRow>() {
            @Override
            public SvgPreset getValue(final MetaRow object) {
                return getInfoCellState(object);
            }

            @Override
            protected void showInfo(final MetaRow row, final int x, final int y) {
                final Rest<List<MetaInfoSection>> rest = restFactory.create();
                rest
                        .onSuccess(result -> {
                            final StringBuilder html = new StringBuilder();

                            result.forEach(section -> {
                                TooltipUtil.addHeading(html, section.getTitle());
                                section.getEntries().forEach(entry -> TooltipUtil.addRowData(html, entry.getKey(), entry.getValue()));
                            });

                            tooltipPresenter.setHTML(html.toString());
                            final PopupPosition popupPosition = new PopupPosition(x, y);
                            ShowPopupEvent.fire(AbstractMetaListPresenter.this, tooltipPresenter, PopupType.POPUP,
                                    popupPosition, null);
                        })
                        .call(META_RESOURCE)
                        .fetchFullMetaInfo(row.getMeta().getId());
            }
        };
        getView().addColumn(infoColumn, "<br/>", ColumnSizeConstants.ICON_COL);
    }

    void addCreatedColumn() {
        // Created.
        getView().addResizableColumn(new OrderByColumn<MetaRow, String>(new TextCell(), MetaFields.CREATE_TIME) {
            @Override
            public String getValue(final MetaRow row) {
                return ClientDateUtil.toISOString(row.getMeta().getCreateMs());
            }
        }, "Created", ColumnSizeConstants.DATE_COL);
    }

//    void addEffectiveColumn() {
//        // Effective.
//        getView().addResizableColumn(new Column<StreamAttributeMap, String>(new TextCell()) {
//            @Override
//            public String getValue(final StreamAttributeMap row) {
//                return ClientDateUtil.toISOString(row.getMeta().getEffectiveMs());
//            }
//        }, "Effective", ColumnSizeConstants.DATE_COL);
//    }

    void addFeedColumn() {
        // if (securityContext.hasAppPermission(Feed.DOCUMENT_TYPE, DocumentPermissionNames.READ)) {
        getView().addResizableColumn(new OrderByColumn<MetaRow, String>(new TextCell(), MetaFields.FEED_NAME) {
            @Override
            public String getValue(final MetaRow row) {
                if (row != null && row.getMeta() != null && row.getMeta().getFeedName() != null) {
                    return row.getMeta().getFeedName();
                }
                return "";
            }
        }, "Feed", ColumnSizeConstants.BIG_COL);
        // }
    }

    void addStreamTypeColumn() {
        // if (securityContext.hasAppPermission(StreamType.DOCUMENT_TYPE, DocumentPermissionNames.READ)) {
        getView().addResizableColumn(new OrderByColumn<MetaRow, String>(new TextCell(), MetaFields.TYPE_NAME) {
            @Override
            public String getValue(final MetaRow row) {
                if (row != null && row.getMeta() != null && row.getMeta().getTypeName() != null) {
                    return row.getMeta().getTypeName();
                }
                return "";
            }
        }, "Type", 80);
        // }
    }

    void addPipelineColumn() {
        // if (securityContext.hasAppPermission(PipelineEntity.DOCUMENT_TYPE, DocumentPermissionNames.READ)) {
        getView().addResizableColumn(new Column<MetaRow, String>(new TextCell()) {
            @Override
            public String getValue(final MetaRow row) {
                if (row.getMeta().getProcessorUuid() != null) {
                    if (row.getMeta().getPipelineUuid() != null) {
                        return row.getMeta().getPipelineUuid();
                    } else {
                        return "Not visible";
                    }
                }
                return "";

            }
        }, "Pipeline", ColumnSizeConstants.BIG_COL);
        // }
    }

    protected MultiSelectionModel<MetaRow> getSelectionModel() {
        return getView().getSelectionModel();
    }

    Selection<Long> getSelection() {
        return selection;
    }

    private Set<Long> getResultStreamIdSet() {
        final HashSet<Long> rtn = new HashSet<>();
        if (resultPage != null) {
            for (final MetaRow e : resultPage.getValues()) {
                rtn.add(e.getMeta().getId());
            }
        }
        return rtn;

    }

    ResultPage<MetaRow> getResultPage() {
        return resultPage;
    }

    void addAttributeColumn(final String name, final AbstractField attribute, final Function<String, String> formatter, final int size) {
        final Column<MetaRow, String> column = new Column<MetaRow, String>(new TextCell()) {
            @Override
            public String getValue(final MetaRow row) {
                final String value = row.getAttributeValue(attribute.getName());
                if (value == null) {
                    return null;
                }
                return formatter.apply(value);
            }
        };
        getView().addResizableColumn(column, name, size);
    }

    public void setExpression(final ExpressionOperator expression) {
        this.criteria.setExpression(expression);
        this.criteria.obtainPageRequest().setOffset(0L);
        this.criteria.obtainPageRequest().setLength(PageRequest.DEFAULT_PAGE_SIZE);
        refresh();
    }

<<<<<<< HEAD
    public void setCriteria(final FindMetaCriteria criteria) {
        if (criteria != null && criteria.getExpression() != null) {
            if (criteria.equals(this.criteria) && this.dataProvider != null) {
                this.dataProvider.refresh();
            } else {
                this.criteria = criteria;
                this.criteria.obtainPageRequest().setLength(PageRequest.DEFAULT_PAGE_SIZE);

                this.dataProvider = new RestDataProvider<MetaRow, ResultPage<MetaRow>>(
                        eventBus,
                        criteria.obtainPageRequest()) {

                    @Override
                    protected void exec(final Consumer<ResultPage<MetaRow>> dataConsumer,
                                        final Consumer<Throwable> throwableConsumer) {
                        final Rest<ResultPage<MetaRow>> rest = restFactory.create();
                        rest
                                .onSuccess(dataConsumer)
                                .onFailure(throwableConsumer)
                                .call(META_RESOURCE)
                                .findMetaRow(getCriteria());
                    }
=======
    public void download() {
        action("download", this::doDownload);
    }

    public void reprocess() {
        action("reprocess", this::doReprocess);
    }
>>>>>>> 029a37cd

    public void delete() {
        action("delete", () -> doUpdate("Deleted", null, Status.DELETED));
    }

    public void restore() {
        action("restore", () -> doUpdate("Restored", Status.DELETED, Status.UNLOCKED));
    }

    private void doDownload() {
        final FindMetaCriteria criteria = createSelectionCriteria();
        final Rest<ResourceGeneration> rest = restFactory.create();
        rest
                .onSuccess(result -> ExportFileCompleteUtil.onSuccess(locationManager, null, result))
                .call(DATA_RESOURCE)
                .download(criteria);
    }

    private void doReprocess() {
        final FindMetaCriteria criteria = createSelectionCriteria();
        final Rest<List<ReprocessDataInfo>> rest = restFactory.create();
        rest
                .onSuccess(result -> {
                    if (result != null && result.size() > 0) {
                        for (final ReprocessDataInfo info : result) {
                            switch (info.getSeverity()) {
                                case INFO:
                                    AlertEvent.fireInfo(AbstractMetaListPresenter.this, info.getMessage(),
                                            info.getDetails(), null);
                                    break;
                                case WARNING:
                                    AlertEvent.fireWarn(AbstractMetaListPresenter.this, info.getMessage(),
                                            info.getDetails(), null);
                                    break;
                                case ERROR:
                                    AlertEvent.fireError(AbstractMetaListPresenter.this, info.getMessage(),
                                            info.getDetails(), null);
                                    break;
                                case FATAL_ERROR:
                                    AlertEvent.fireError(AbstractMetaListPresenter.this, info.getMessage(),
                                            info.getDetails(), null);
                                    break;
                            }
                        }
                    }
<<<<<<< HEAD
                };
                dataProvider.addDataDisplay(getView().getDataDisplay());
            }
=======
                })
                .call(PROCESSOR_FILTER_RESOURCE)
                .reprocess(criteria);

    }

    private void doUpdate(final String text, final Status currentStatus, final Status newStatus) {
        final FindMetaCriteria criteria = createSelectionCriteria();
        final Rest<Integer> rest = restFactory.create();
        rest
                .onSuccess(result ->
                        AlertEvent.fireInfo(AbstractMetaListPresenter.this,
                                text + " " + result + " record" + ((result.longValue() > 1) ? "s" : ""), this::refresh))
                .call(META_RESOURCE)
                .updateStatus(new UpdateStatusRequest(criteria, currentStatus, newStatus));
    }

    private void action(final String actionType, final Runnable runnable) {
        final Selection<Long> selection = getSelection();
        if (!selection.isMatchNothing()) {
            ConfirmEvent.fire(this,
                    "Are you sure you want to " + actionType + " the selected items?",
                    confirm -> {
                        if (confirm) {
                            if (selection.isMatchAll()) {
                                ConfirmEvent.fireWarn(AbstractMetaListPresenter.this,
                                        "You have selected all items.  Are you sure you want to " + actionType + " all the selected items?",
                                        confirm1 -> {
                                            if (confirm1) {
                                                runnable.run();
                                            }
                                        });

                            } else {
                                runnable.run();
                            }
                        }
                    });
        }
    }

    private FindMetaCriteria createSelectionCriteria() {
        final Selection<Long> selection = getSelection();
        // First make sure there is some sort of selection, either
        // individual streams have been selected or all streams have been
        // selected.
        // Only use match all if we are allowed to use criteria.
        if (selection.isMatchAll()) {
            final FindMetaCriteria criteria = new FindMetaCriteria();
            criteria.copyFrom(this.criteria);
            // Paging is NA
            criteria.obtainPageRequest().setLength(null);
            criteria.obtainPageRequest().setOffset(null);
            return criteria;

        } else if (selection.size() > 0) {
            // If we aren't matching all then create a criteria that
            // only includes the selected streams.
            final FindMetaCriteria criteria = new FindMetaCriteria(MetaExpressionUtil
                    .createDataIdSetExpression(selection.getSet()));

            // Paging is NA
            criteria.obtainPageRequest().setLength(null);
            criteria.obtainPageRequest().setOffset(null);
            return criteria;
        }

        return null;
    }

    @Override
    public void refresh() {
        if (!initialised) {
            initialised = true;
            dataProvider.addDataDisplay(getView().getDataDisplay());
        } else {
            dataProvider.refresh();
>>>>>>> 029a37cd
        }
    }

    MetaRow getSelected() {
        return getView().getSelectionModel().getSelected();
    }

    @Override
    public com.google.web.bindery.event.shared.HandlerRegistration addDataSelectionHandler(
            final DataSelectionHandler<Selection<Long>> handler) {
        return addHandlerToSource(DataSelectionEvent.getType(), handler);
    }

    public ButtonView add(final SvgPreset preset) {
        return getView().addButton(preset);
    }

<<<<<<< HEAD
    private FindMetaCriteria getCriteria() {
=======
    public FindMetaCriteria getCriteria() {
>>>>>>> 029a37cd
        return criteria;
    }
}<|MERGE_RESOLUTION|>--- conflicted
+++ resolved
@@ -433,30 +433,6 @@
         refresh();
     }
 
-<<<<<<< HEAD
-    public void setCriteria(final FindMetaCriteria criteria) {
-        if (criteria != null && criteria.getExpression() != null) {
-            if (criteria.equals(this.criteria) && this.dataProvider != null) {
-                this.dataProvider.refresh();
-            } else {
-                this.criteria = criteria;
-                this.criteria.obtainPageRequest().setLength(PageRequest.DEFAULT_PAGE_SIZE);
-
-                this.dataProvider = new RestDataProvider<MetaRow, ResultPage<MetaRow>>(
-                        eventBus,
-                        criteria.obtainPageRequest()) {
-
-                    @Override
-                    protected void exec(final Consumer<ResultPage<MetaRow>> dataConsumer,
-                                        final Consumer<Throwable> throwableConsumer) {
-                        final Rest<ResultPage<MetaRow>> rest = restFactory.create();
-                        rest
-                                .onSuccess(dataConsumer)
-                                .onFailure(throwableConsumer)
-                                .call(META_RESOURCE)
-                                .findMetaRow(getCriteria());
-                    }
-=======
     public void download() {
         action("download", this::doDownload);
     }
@@ -464,7 +440,6 @@
     public void reprocess() {
         action("reprocess", this::doReprocess);
     }
->>>>>>> 029a37cd
 
     public void delete() {
         action("delete", () -> doUpdate("Deleted", null, Status.DELETED));
@@ -510,11 +485,6 @@
                             }
                         }
                     }
-<<<<<<< HEAD
-                };
-                dataProvider.addDataDisplay(getView().getDataDisplay());
-            }
-=======
                 })
                 .call(PROCESSOR_FILTER_RESOURCE)
                 .reprocess(criteria);
@@ -592,7 +562,6 @@
             dataProvider.addDataDisplay(getView().getDataDisplay());
         } else {
             dataProvider.refresh();
->>>>>>> 029a37cd
         }
     }
 
@@ -610,11 +579,7 @@
         return getView().addButton(preset);
     }
 
-<<<<<<< HEAD
-    private FindMetaCriteria getCriteria() {
-=======
     public FindMetaCriteria getCriteria() {
->>>>>>> 029a37cd
         return criteria;
     }
 }