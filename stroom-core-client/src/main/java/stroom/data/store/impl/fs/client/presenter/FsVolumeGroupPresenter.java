/*
 * Copyright 2017 Crown Copyright
 *
 * Licensed under the Apache License, Version 2.0 (the "License");
 * you may not use this file except in compliance with the License.
 * You may obtain a copy of the License at
 *
 *     http://www.apache.org/licenses/LICENSE-2.0
 *
 * Unless required by applicable law or agreed to in writing, software
 * distributed under the License is distributed on an "AS IS" BASIS,
 * WITHOUT WARRANTIES OR CONDITIONS OF ANY KIND, either express or implied.
 * See the License for the specific language governing permissions and
 * limitations under the License.
 *
 */

package stroom.data.store.impl.fs.client.presenter;

import stroom.alert.client.event.ConfirmEvent;
import stroom.content.client.presenter.ContentTabPresenter;
import stroom.data.grid.client.WrapperView;
import stroom.data.store.impl.fs.shared.FsVolumeGroup;
import stroom.data.store.impl.fs.shared.FsVolumeGroupResource;
import stroom.dispatch.client.RestFactory;
import stroom.svg.client.IconColour;
import stroom.svg.client.SvgPresets;
import stroom.svg.shared.SvgImage;
import stroom.util.shared.GwtNullSafe;
import stroom.widget.button.client.ButtonView;

import com.google.gwt.core.client.GWT;
import com.google.inject.Inject;
import com.google.inject.Provider;
import com.google.web.bindery.event.shared.EventBus;

import java.util.List;

public class FsVolumeGroupPresenter extends ContentTabPresenter<WrapperView> {

    public static final String TAB_TYPE = "DataVolumes";
    private static final FsVolumeGroupResource FS_VOLUME_GROUP_RESOURCE =
            GWT.create(FsVolumeGroupResource.class);

    private final FsVolumeGroupListPresenter volumeStatusListPresenter;
    private final Provider<FsVolumeGroupEditPresenter> editProvider;
    private final RestFactory restFactory;
    private final Provider<NewFsVolumeGroupPresenter> newFsVolumeGroupPresenterProvider;

    private final ButtonView newButton;
    private final ButtonView openButton;
    private final ButtonView deleteButton;

    @Inject
    public FsVolumeGroupPresenter(
            final EventBus eventBus,
            final WrapperView view,
            final FsVolumeGroupListPresenter volumeStatusListPresenter,
            final Provider<FsVolumeGroupEditPresenter> editProvider,
            final RestFactory restFactory,
            final Provider<NewFsVolumeGroupPresenter> newFsVolumeGroupPresenterProvider) {

        super(eventBus, view);
        this.volumeStatusListPresenter = volumeStatusListPresenter;
        this.editProvider = editProvider;
        this.restFactory = restFactory;
        this.newFsVolumeGroupPresenterProvider = newFsVolumeGroupPresenterProvider;

        newButton = volumeStatusListPresenter.getView().addButton(SvgPresets.NEW_ITEM);
        openButton = volumeStatusListPresenter.getView().addButton(SvgPresets.EDIT);
        deleteButton = volumeStatusListPresenter.getView().addButton(SvgPresets.DELETE);

        view.setView(volumeStatusListPresenter.getView());
    }

    @Override
    protected void onBind() {
        registerHandler(volumeStatusListPresenter.getSelectionModel().addSelectionHandler(event -> {
            enableButtons();
            if (event.getSelectionType().isDoubleSelect()) {
                edit();
            }
        }));
        registerHandler(newButton.addClickHandler(event -> add()));
        registerHandler(openButton.addClickHandler(event -> edit()));
        registerHandler(deleteButton.addClickHandler(event -> delete()));
    }

    private void add() {
        final NewFsVolumeGroupPresenter presenter = newFsVolumeGroupPresenterProvider.get();
        presenter.show(name -> {
            if (name != null) {
<<<<<<< HEAD
                restFactory.builder()
                        .forType(FsVolumeGroup.class)
=======
                restFactory
                        .create(FS_VOLUME_GROUP_RESOURCE)
                        .method(res -> res.create(name))
>>>>>>> ae1e6022
                        .onSuccess(volumeGroup -> {
                            edit(volumeGroup);
                            presenter.hide();
                            refresh();
                        })
                        .exec();
            } else {
                presenter.hide();
            }
        });
    }

    private void edit() {
        final FsVolumeGroup volume = volumeStatusListPresenter.getSelectionModel().getSelected();
        if (volume != null) {
<<<<<<< HEAD
            restFactory.builder()
                    .forType(FsVolumeGroup.class)
=======
            restFactory
                    .create(FS_VOLUME_GROUP_RESOURCE)
                    .method(res -> res.fetch(volume.getId()))
>>>>>>> ae1e6022
                    .onSuccess(this::edit)
                    .exec();
        }
    }

    private void edit(final FsVolumeGroup volumeGroup) {
        final FsVolumeGroupEditPresenter editor = editProvider.get();
        editor.show(
                volumeGroup,
                "Edit Volume Group - " + volumeGroup.getName(),
                result -> {
                    if (result != null) {
                        refresh();
                    }
                    editor.hide();
                });
    }

    private void delete() {
        final List<FsVolumeGroup> list = volumeStatusListPresenter.getSelectionModel().getSelectedItems();
        if (GwtNullSafe.hasItems(list)) {
            String message = "Are you sure you want to delete the selected volume group?";
            if (list.size() > 1) {
                message = "Are you sure you want to delete the selected volume groups?";
            }
            ConfirmEvent.fire(FsVolumeGroupPresenter.this, message,
                    result -> {
                        if (result) {
                            volumeStatusListPresenter.getSelectionModel().clear();
                            for (final FsVolumeGroup volume : list) {
<<<<<<< HEAD
                                restFactory.builder()
                                        .forBoolean()
                                        .onSuccess(response ->
                                                refresh())
                                        .call(FS_VOLUME_GROUP_RESOURCE).delete(volume.getId());
=======
                                restFactory
                                        .create(FS_VOLUME_GROUP_RESOURCE)
                                        .method(res -> res.delete(volume.getId()))
                                        .onSuccess(response -> refresh())
                                        .exec();
>>>>>>> ae1e6022
                            }
                        }
                    });
        }
    }

    private void enableButtons() {
        final boolean enabled = volumeStatusListPresenter.getSelectionModel().getSelected() != null;
        openButton.setEnabled(enabled);
        deleteButton.setEnabled(enabled);
    }

    public void refresh() {
        volumeStatusListPresenter.refresh();
    }

    @Override
    public SvgImage getIcon() {
        return SvgImage.VOLUMES;
    }

    @Override
    public IconColour getIconColour() {
        return IconColour.GREY;
    }

    @Override
    public String getLabel() {
        return "Data Volumes";
    }

    @Override
    public String getType() {
        return TAB_TYPE;
    }
}<|MERGE_RESOLUTION|>--- conflicted
+++ resolved
@@ -90,14 +90,9 @@
         final NewFsVolumeGroupPresenter presenter = newFsVolumeGroupPresenterProvider.get();
         presenter.show(name -> {
             if (name != null) {
-<<<<<<< HEAD
-                restFactory.builder()
-                        .forType(FsVolumeGroup.class)
-=======
                 restFactory
                         .create(FS_VOLUME_GROUP_RESOURCE)
                         .method(res -> res.create(name))
->>>>>>> ae1e6022
                         .onSuccess(volumeGroup -> {
                             edit(volumeGroup);
                             presenter.hide();
@@ -113,14 +108,9 @@
     private void edit() {
         final FsVolumeGroup volume = volumeStatusListPresenter.getSelectionModel().getSelected();
         if (volume != null) {
-<<<<<<< HEAD
-            restFactory.builder()
-                    .forType(FsVolumeGroup.class)
-=======
             restFactory
                     .create(FS_VOLUME_GROUP_RESOURCE)
                     .method(res -> res.fetch(volume.getId()))
->>>>>>> ae1e6022
                     .onSuccess(this::edit)
                     .exec();
         }
@@ -151,19 +141,11 @@
                         if (result) {
                             volumeStatusListPresenter.getSelectionModel().clear();
                             for (final FsVolumeGroup volume : list) {
-<<<<<<< HEAD
-                                restFactory.builder()
-                                        .forBoolean()
-                                        .onSuccess(response ->
-                                                refresh())
-                                        .call(FS_VOLUME_GROUP_RESOURCE).delete(volume.getId());
-=======
                                 restFactory
                                         .create(FS_VOLUME_GROUP_RESOURCE)
                                         .method(res -> res.delete(volume.getId()))
                                         .onSuccess(response -> refresh())
                                         .exec();
->>>>>>> ae1e6022
                             }
                         }
                     });
