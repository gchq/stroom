--- conflicted
+++ resolved
@@ -90,18 +90,7 @@
             }
         };
 
-<<<<<<< HEAD
         final PopupSize popupSize = PopupSize.resizableX();
-        ShowPopupEvent.fire(this, this, PopupType.OK_CANCEL_DIALOG, popupSize, title, popupUiHandlers);
-=======
-        final PopupSize popupSize = new PopupSize(
-                400,
-                197,
-                400,
-                197,
-                1000,
-                197,
-                true);
         ShowPopupEvent.fire(
                 this,
                 this,
@@ -160,7 +149,6 @@
                 .onSuccess(consumer)
                 .call(FS_VOLUME_RESOURCE)
                 .create(volume);
->>>>>>> 2543aa9f
     }
 
     void hide() {
