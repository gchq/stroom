/*
 * Copyright 2016 Crown Copyright
 *
 * Licensed under the Apache License, Version 2.0 (the "License");
 * you may not use this file except in compliance with the License.
 * You may obtain a copy of the License at
 *
 *     http://www.apache.org/licenses/LICENSE-2.0
 *
 * Unless required by applicable law or agreed to in writing, software
 * distributed under the License is distributed on an "AS IS" BASIS,
 * WITHOUT WARRANTIES OR CONDITIONS OF ANY KIND, either express or implied.
 * See the License for the specific language governing permissions and
 * limitations under the License.
 */

package stroom.data.store.impl.fs.client.presenter;

import stroom.data.client.presenter.ColumnSizeConstants;
import stroom.data.client.presenter.CriteriaUtil;
import stroom.data.client.presenter.RestDataProvider;
import stroom.data.grid.client.MyDataGrid;
import stroom.data.grid.client.PagerView;
import stroom.data.store.impl.fs.shared.FindFsVolumeCriteria;
import stroom.data.store.impl.fs.shared.FsVolume;
import stroom.data.store.impl.fs.shared.FsVolume.VolumeUseStatus;
import stroom.data.store.impl.fs.shared.FsVolumeGroup;
import stroom.data.store.impl.fs.shared.FsVolumeResource;
import stroom.data.store.impl.fs.shared.FsVolumeType;
import stroom.data.store.impl.fs.shared.S3ClientConfig;
<<<<<<< HEAD
=======
import stroom.dispatch.client.RestError;
>>>>>>> ae1e6022
import stroom.dispatch.client.RestFactory;
import stroom.preferences.client.DateTimeFormatter;
import stroom.util.client.DataGridUtil;
import stroom.util.shared.GwtNullSafe;
import stroom.util.shared.ModelStringUtil;
import stroom.util.shared.ResultPage;
import stroom.util.shared.Selection;
import stroom.widget.util.client.MultiSelectionModel;
import stroom.widget.util.client.MultiSelectionModelImpl;

import com.google.gwt.core.client.GWT;
import com.google.gwt.view.client.Range;
import com.google.inject.Inject;
import com.google.web.bindery.event.shared.EventBus;
import com.gwtplatform.mvp.client.MyPresenterWidget;

import java.util.function.Consumer;

public class FsVolumeStatusListPresenter extends MyPresenterWidget<PagerView> {

    private static final FsVolumeResource FS_VOLUME_RESOURCE = GWT.create(FsVolumeResource.class);

    private final MyDataGrid<FsVolume> dataGrid;
    private final MultiSelectionModelImpl<FsVolume> selectionModel;
    private final RestFactory restFactory;
    private final DateTimeFormatter dateTimeFormatter;
    private FindFsVolumeCriteria criteria;
    private RestDataProvider<FsVolume, ResultPage<FsVolume>> dataProvider;

    @Inject
    public FsVolumeStatusListPresenter(final EventBus eventBus,
                                       final PagerView view,
                                       final RestFactory restFactory,
                                       final DateTimeFormatter dateTimeFormatter) {
        super(eventBus, view);
        this.restFactory = restFactory;

        dataGrid = new MyDataGrid<>();
        selectionModel = dataGrid.addDefaultSelectionModel(true);
        view.setDataWidget(dataGrid);

        this.dateTimeFormatter = dateTimeFormatter;
        getWidget().getElement().addClassName("default-min-sizes");

        initTableColumns();
    }

    public void setGroup(final FsVolumeGroup group) {
        criteria = new FindFsVolumeCriteria(
                null,
                group,
                null,
                Selection.selectAll());
        if (dataProvider == null) {
            dataProvider = new RestDataProvider<FsVolume, ResultPage<FsVolume>>(getEventBus()) {
                @Override
                protected void exec(final Range range,
                                    final Consumer<ResultPage<FsVolume>> dataConsumer,
                                    final Consumer<RestError> errorConsumer) {
                    CriteriaUtil.setRange(criteria, range);
<<<<<<< HEAD

                    restFactory.builder()
                            .forResultPageOf(FsVolume.class)
=======
                    restFactory
                            .create(FS_VOLUME_RESOURCE)
                            .method(res -> res.find(criteria))
>>>>>>> ae1e6022
                            .onSuccess(dataConsumer)
                            .onFailure(errorConsumer)
                            .exec();
                }
            };
            dataProvider.addDataDisplay(dataGrid);
        } else {
            dataProvider.refresh();
        }
    }


    /**
     * Add the columns to the table.
     */
    private void initTableColumns() {
        // Path.
        dataGrid.addAutoResizableColumn(
                DataGridUtil.copyTextColumnBuilder(FsVolumeStatusListPresenter::getVolumePath)
                        .build(), "Path", 400);

        // Volume type.
        dataGrid.addResizableColumn(
                DataGridUtil.textColumnBuilder(FsVolume::getVolumeType, FsVolumeType::getDisplayValue)
                        .build(), "Type", 90);
        // Status.
        dataGrid.addResizableColumn(
                DataGridUtil.textColumnBuilder(FsVolume::getStatus, VolumeUseStatus::getDisplayValue)
                        .build(), "Status", 90);

        // Total.
        dataGrid.addResizableColumn(
                DataGridUtil.textColumnBuilder((FsVolume vol) ->
                                        vol.getCapacityInfo().getTotalCapacityBytes(),
                                DataGridUtil::formatAsIECByteString)
                        .build(), "Total", ColumnSizeConstants.SMALL_COL);
        // Limit.
        dataGrid.addResizableColumn(
                DataGridUtil.textColumnBuilder(FsVolume::getByteLimit, limit ->
                                ModelStringUtil.formatIECByteSizeString(
                                        limit,
                                        true,
                                        ModelStringUtil.DEFAULT_SIGNIFICANT_FIGURES))
                        .build(), "Limit", ColumnSizeConstants.SMALL_COL);
        // Used.
        dataGrid.addResizableColumn(
                DataGridUtil.textColumnBuilder((FsVolume vol) ->
                                        vol.getCapacityInfo().getCapacityUsedBytes(),
                                DataGridUtil::formatAsIECByteString)
                        .build(), "Used", ColumnSizeConstants.SMALL_COL);
        // Free.
        dataGrid.addResizableColumn(
                DataGridUtil.textColumnBuilder((FsVolume vol) ->
                                        vol.getCapacityInfo().getFreeCapacityBytes(),
                                DataGridUtil::formatAsIECByteString)
                        .build(), "Free", ColumnSizeConstants.SMALL_COL);
        // Use%.
        dataGrid.addResizableColumn(
                DataGridUtil.textColumnBuilder(
                                (FsVolume vol) ->
                                        vol.getCapacityInfo().getUsedCapacityPercent(),
                                DataGridUtil::formatPercentage)
                        .build(), "Use %", ColumnSizeConstants.SMALL_COL);
        // Is Full
        dataGrid.addResizableColumn(
                DataGridUtil.textColumnBuilder((FsVolume vol) ->
                                vol.getCapacityInfo().isFull(), DataGridUtil::formatAsYesNo)
                        .build(), "Full", ColumnSizeConstants.SMALL_COL);

        // Usage Date.
        dataGrid.addResizableColumn(
                DataGridUtil.copyTextColumnBuilder(
                                (FsVolume vol) ->
                                        vol.getVolumeState().getUpdateTimeMs(),
                                dateTimeFormatter::format)
                        .build(), "Usage Date", ColumnSizeConstants.DATE_COL);

        DataGridUtil.addEndColumn(dataGrid);
    }

    private static String getVolumePath(final FsVolume volume) {
        if (FsVolumeType.S3 == volume.getVolumeType()) {
            return GwtNullSafe.getOrElse(
                    volume.getS3ClientConfig(),
                    S3ClientConfig::getBucketName,
                    S3ClientConfig.DEFAULT_BUCKET_NAME);
        } else {
            return volume.getPath();
        }
    }

//    private String getSizeString(final OptionalLong optSizeBytes) {
//        return optSizeBytes != null && optSizeBytes.isPresent()
//                ? ModelStringUtil.formatIECByteSizeString(optSizeBytes.getAsLong())
//                : "?";
//    }

    public MultiSelectionModel<FsVolume> getSelectionModel() {
        return selectionModel;
    }

    public void refresh() {
        dataProvider.refresh();
    }
}<|MERGE_RESOLUTION|>--- conflicted
+++ resolved
@@ -28,10 +28,7 @@
 import stroom.data.store.impl.fs.shared.FsVolumeResource;
 import stroom.data.store.impl.fs.shared.FsVolumeType;
 import stroom.data.store.impl.fs.shared.S3ClientConfig;
-<<<<<<< HEAD
-=======
 import stroom.dispatch.client.RestError;
->>>>>>> ae1e6022
 import stroom.dispatch.client.RestFactory;
 import stroom.preferences.client.DateTimeFormatter;
 import stroom.util.client.DataGridUtil;
@@ -92,15 +89,9 @@
                                     final Consumer<ResultPage<FsVolume>> dataConsumer,
                                     final Consumer<RestError> errorConsumer) {
                     CriteriaUtil.setRange(criteria, range);
-<<<<<<< HEAD
-
-                    restFactory.builder()
-                            .forResultPageOf(FsVolume.class)
-=======
                     restFactory
                             .create(FS_VOLUME_RESOURCE)
                             .method(res -> res.find(criteria))
->>>>>>> ae1e6022
                             .onSuccess(dataConsumer)
                             .onFailure(errorConsumer)
                             .exec();
