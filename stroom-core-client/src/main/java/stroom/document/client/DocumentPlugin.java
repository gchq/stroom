--- conflicted
+++ resolved
@@ -33,18 +33,12 @@
 import stroom.entity.client.presenter.HasDocumentRead;
 import stroom.explorer.shared.ExplorerNode;
 import stroom.security.client.api.ClientSecurityContext;
-<<<<<<< HEAD
 import stroom.security.shared.DocumentPermission;
-import stroom.task.client.HasTaskListener;
-import stroom.task.client.TaskListener;
-=======
-import stroom.security.shared.DocumentPermissionNames;
 import stroom.task.client.HasTaskHandlerFactory;
 import stroom.task.client.SimpleTask;
 import stroom.task.client.Task;
 import stroom.task.client.TaskHandler;
 import stroom.task.client.TaskHandlerFactory;
->>>>>>> bde11916
 
 import com.google.web.bindery.event.shared.EventBus;
 import com.gwtplatform.mvp.client.MyPresenterWidget;
@@ -177,8 +171,8 @@
                     // Check document permissions and read.
                     securityContext
                             .hasDocumentPermission(
-                                    docRef.getUuid(),
-                                    DocumentPermissionNames.UPDATE,
+                                    docRef,
+                                    DocumentPermission.EDIT,
                                     allowUpdate -> {
                                         ((HasDocumentRead<D>) documentEditPresenter).read(
                                                 getDocRef(doc),
@@ -194,33 +188,9 @@
                                     throwable -> AlertEvent.fireErrorFromException(this, throwable, null),
                                     taskHandlerFactory);
                 } else {
-<<<<<<< HEAD
-                    // Read the newly loaded document.
-                    if (documentEditPresenter instanceof HasDocumentRead) {
-                        // Check document permissions and read.
-                        securityContext
-                                .hasDocumentPermission(
-                                        docRef,
-                                        DocumentPermission.EDIT,
-                                        allowUpdate -> {
-                                            ((HasDocumentRead<D>) documentEditPresenter).read(
-                                                    getDocRef(doc),
-                                                    doc,
-                                                    !allowUpdate);
-                                            // Open the tab.
-                                            if (fullScreen) {
-                                                showFullScreen(documentEditPresenter);
-                                            } else {
-                                                contentManager.open(closeHandler, tabData, documentEditPresenter);
-                                            }
-                                        },
-                                        throwable -> AlertEvent.fireErrorFromException(this, throwable, null),
-                                        taskListener);
-=======
                     // Open the tab.
                     if (fullScreen) {
                         showFullScreen(documentEditPresenter);
->>>>>>> bde11916
                     } else {
                         contentManager.open(closeHandler, tabData, documentEditPresenter);
                     }
