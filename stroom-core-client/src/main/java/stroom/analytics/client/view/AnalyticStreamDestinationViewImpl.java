/*
 * Copyright 2016-2025 Crown Copyright
 *
 * Licensed under the Apache License, Version 2.0 (the "License");
 * you may not use this file except in compliance with the License.
 * You may obtain a copy of the License at
 *
 *     http://www.apache.org/licenses/LICENSE-2.0
 *
 * Unless required by applicable law or agreed to in writing, software
 * distributed under the License is distributed on an "AS IS" BASIS,
 * WITHOUT WARRANTIES OR CONDITIONS OF ANY KIND, either express or implied.
 * See the License for the specific language governing permissions and
 * limitations under the License.
 */

package stroom.analytics.client.view;

import stroom.analytics.client.presenter.AnalyticStreamDestinationPresenter.AnalyticStreamDestinationView;
import stroom.document.client.event.DirtyUiHandlers;
import stroom.widget.tickbox.client.view.CustomCheckBox;

import com.google.gwt.event.logical.shared.ValueChangeEvent;
import com.google.gwt.uibinder.client.UiBinder;
import com.google.gwt.uibinder.client.UiField;
import com.google.gwt.uibinder.client.UiHandler;
import com.google.gwt.user.client.ui.SimplePanel;
import com.google.gwt.user.client.ui.Widget;
import com.google.inject.Inject;
import com.gwtplatform.mvp.client.View;
import com.gwtplatform.mvp.client.ViewWithUiHandlers;

public class AnalyticStreamDestinationViewImpl
        extends ViewWithUiHandlers<DirtyUiHandlers>
        implements AnalyticStreamDestinationView {

    private final Widget widget;

    @UiField
    SimplePanel destinationFeed;
    @UiField
    CustomCheckBox useSourceFeedIfPossible;


<<<<<<< HEAD

=======
>>>>>>> 947c4c72
    @Inject
    public AnalyticStreamDestinationViewImpl(final Binder binder) {
        widget = binder.createAndBindUi(this);
    }

    @Override
    public Widget asWidget() {
        return widget;
    }

    @Override
    public void setDestinationFeedView(final View view) {
        this.destinationFeed.setWidget(view.asWidget());
    }

    @Override
    public boolean isUseSourceFeedIfPossible() {
        return this.useSourceFeedIfPossible.getValue();
    }

    @Override
    public void setUseSourceFeedIfPossible(final boolean useSourceFeedIfPossible) {
        this.useSourceFeedIfPossible.setValue(useSourceFeedIfPossible);
    }

    @UiHandler("useSourceFeedIfPossible")
    public void onUseSourceFeedIfPossible(final ValueChangeEvent<Boolean> event) {
        getUiHandlers().onDirty();
    }

    public interface Binder extends UiBinder<Widget, AnalyticStreamDestinationViewImpl> {

    }
}<|MERGE_RESOLUTION|>--- conflicted
+++ resolved
@@ -41,11 +41,6 @@
     @UiField
     CustomCheckBox useSourceFeedIfPossible;
 
-
-<<<<<<< HEAD
-
-=======
->>>>>>> 947c4c72
     @Inject
     public AnalyticStreamDestinationViewImpl(final Binder binder) {
         widget = binder.createAndBindUi(this);
