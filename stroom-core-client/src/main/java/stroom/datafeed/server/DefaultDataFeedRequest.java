--- conflicted
+++ resolved
@@ -24,11 +24,8 @@
 import stroom.feed.MetaMap;
 import stroom.feed.shared.Feed;
 import stroom.feed.shared.FeedService;
-<<<<<<< HEAD
 import stroom.proxy.repo.StroomStreamProcessor;
-=======
 import stroom.pool.SecurityHelper;
->>>>>>> 2639e37a
 import stroom.security.Insecure;
 import stroom.security.SecurityContext;
 import stroom.statistic.server.MetaDataStatistic;
@@ -90,19 +87,9 @@
     @Override
     @Insecure
     public void processRequest() {
-<<<<<<< HEAD
-        securityContext.pushUser(ServerTask.INTERNAL_PROCESSING_USER_TOKEN);
-        try {
+        try (SecurityHelper securityHelper = SecurityHelper.elevate(securityContext)) {
             // We need to examine the meta map and ensure we aren't dropping or rejecting this data.
             final DataReceiptAction dataReceiptAction = dataReceiptPolicyChecker.check(metaMap);
-=======
-        try (SecurityHelper securityHelper = SecurityHelper.elevate(securityContext)) {
-            final String feedName = headerMap.get(StroomHeaderArguments.FEED);
-
-            if (!StringUtils.hasText(feedName)) {
-                throw new StroomStreamException(StroomStatusCode.FEED_MUST_BE_SPECIFIED);
-            }
->>>>>>> 2639e37a
 
             if (DataReceiptAction.REJECT.equals(dataReceiptAction)) {
                 debug("Rejecting data", metaMap);
