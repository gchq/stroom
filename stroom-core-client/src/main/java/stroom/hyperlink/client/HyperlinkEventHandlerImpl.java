package stroom.hyperlink.client;

import stroom.alert.client.event.ConfirmEvent;
import stroom.annotation.client.CreateAnnotationEvent;
import stroom.annotation.client.EditAnnotationEvent;
import stroom.annotation.shared.EventId;
import stroom.core.client.ContentManager;
import stroom.core.client.event.CloseContentEvent;
import stroom.data.client.presenter.DataViewType;
import stroom.data.client.presenter.DisplayMode;
import stroom.data.client.presenter.ShowDataEvent;
import stroom.iframe.client.presenter.IFrameContentPresenter;
import stroom.iframe.client.presenter.IFramePresenter;
import stroom.pipeline.shared.SourceLocation;
import stroom.pipeline.shared.stepping.StepLocation;
import stroom.pipeline.shared.stepping.StepType;
import stroom.pipeline.stepping.client.event.BeginPipelineSteppingEvent;
import stroom.util.shared.DefaultLocation;
import stroom.util.shared.TextRange;
import stroom.util.shared.UserRef;
import stroom.widget.popup.client.event.RenamePopupEvent;
import stroom.widget.popup.client.event.ShowPopupEvent;
import stroom.widget.popup.client.presenter.PopupSize;
import stroom.widget.popup.client.presenter.PopupType;

import com.google.gwt.core.client.GWT;
import com.google.gwt.event.shared.GwtEvent;
import com.google.gwt.event.shared.HasHandlers;
import com.google.gwt.http.client.URL;
import com.google.gwt.user.client.Window;
import com.google.inject.Inject;
import com.google.inject.Provider;
import com.google.inject.Singleton;
import com.google.web.bindery.event.shared.EventBus;
import com.google.web.bindery.event.shared.HandlerRegistration;
import com.gwtplatform.mvp.client.HandlerContainerImpl;

import java.util.ArrayList;
import java.util.List;
import java.util.Locale;
import java.util.function.Function;

@Singleton
public class HyperlinkEventHandlerImpl extends HandlerContainerImpl implements HyperlinkEvent.Handler, HasHandlers {

    private final EventBus eventBus;
    private final Provider<IFrameContentPresenter> iFrameContentPresenterProvider;
    private final Provider<IFramePresenter> iFramePresenterProvider;
    private final ContentManager contentManager;

    @Inject
    public HyperlinkEventHandlerImpl(final EventBus eventBus,
                                     final Provider<IFramePresenter> iFramePresenterProvider,
                                     final Provider<IFrameContentPresenter> iFrameContentPresenterProvider,
                                     final ContentManager contentManager) {
        this.eventBus = eventBus;
        this.iFramePresenterProvider = iFramePresenterProvider;
        this.iFrameContentPresenterProvider = iFrameContentPresenterProvider;
        this.contentManager = contentManager;

        registerHandler(eventBus.addHandler(HyperlinkEvent.getType(), this));
    }

    private static native void nativeConsoleLog(String s) /*-{
        $wnd.console.log(s);
    }-*/;

    @Override
    public void onLink(final HyperlinkEvent event) {
        try {
            final Hyperlink hyperlink = event.getHyperlink();
            nativeConsoleLog("HyperlinkEvent: " + hyperlink.getHref());

            String href = hyperlink.getHref();
            String type = hyperlink.getType();
            String customTitle = null;
            if (type != null) {
                int index = type.indexOf("|");
                if (index != -1) {
                    customTitle = type.substring(index + 1);
                    type = type.substring(0, index);
                }
            }

            HyperlinkType hyperlinkType = null;
            if (type != null) {
                try {
                    hyperlinkType = HyperlinkType.valueOf(type.toUpperCase());
                } catch (final RuntimeException e) {
                    GWT.log("Could not parse open type value of " + type);
                }
            }

            if (hyperlinkType != null) {
                switch (hyperlinkType) {
                    case DASHBOARD: {
                        ShowDashboardEvent.fire(this, href);
                        break;
                    }
                    case TAB: {
                        openTab(hyperlink, customTitle);
                        break;
                    }
                    case DIALOG: {
                        openDialog(hyperlink, customTitle);
                        break;
                    }
                    case BROWSER: {
                        Window.open(href, "_blank", "");
                        break;
                    }
                    case STEPPING: {
                        openStepping(href);
                        break;
                    }
                    case DATA: {
                        openData(href);
                        break;
                    }
                    case ANNOTATION: {
                        openAnnotation(href);
                        break;
                    }
                    default:
                        Window.open(href, "_blank", "");
                }
            } else {
                Window.open(href, "_blank", "");
            }
        } catch (final Exception e) {
            GWT.log(e.getMessage(), e);
        }
    }

    private void openAnnotation(final String href) {
        final Long annotationId = getLongParam(href, "annotationId");
<<<<<<< HEAD
        if (annotationId != null) {
            EditAnnotationEvent.fire(this, annotationId);

        } else {
            final Long streamId = getLongParam(href.toLowerCase(Locale.ROOT), "streamId".toLowerCase(Locale.ROOT));
            final Long eventId = getLongParam(href.toLowerCase(Locale.ROOT), "eventId".toLowerCase(Locale.ROOT));
            String title = getParam(href, "title");
            final String subject = getParam(href, "subject");
            final String status = getParam(href, "status");
            final String comment = getParam(href, "comment");

            title = title == null
                    ? "New Annotation"
                    : title;

            final List<EventId> linkedEvents = new ArrayList<>();
            if (streamId != null && eventId != null) {
                linkedEvents.add(new EventId(streamId, eventId));
            }

            CreateAnnotationEvent.fire(this, title, subject, status, comment, linkedEvents);
        }
=======
        final Long streamId = getLongParam(href.toLowerCase(Locale.ROOT), "streamId".toLowerCase(Locale.ROOT));
        final Long eventId = getLongParam(href.toLowerCase(Locale.ROOT), "eventId".toLowerCase(Locale.ROOT));
        final String eventIdList = getParam(href, "eventIdList");
        final String title = getParam(href, "title");
        final String subject = getParam(href, "subject");
        final String status = getParam(href, "status");
        final String assignedTo = getParam(href, "assignedTo");
        final String comment = getParam(href, "comment");

        // assignedTo is a display name so have to convert it back to a unique username
        final Annotation annotation = new Annotation();
        annotation.setId(annotationId);
        annotation.setTitle(title);
        annotation.setSubject(subject);
        annotation.setStatus(status);
        if (assignedTo != null) {
            annotation.setAssignedTo(UserRef.builder().uuid(assignedTo).build());
        }
        annotation.setComment(comment);

        final List<EventId> linkedEvents = new ArrayList<>();
        if (streamId != null && eventId != null) {
            linkedEvents.add(new EventId(streamId, eventId));
        }
        EventId.parseList(eventIdList, linkedEvents);
        ShowAnnotationEvent.fire(this, annotation, linkedEvents);
>>>>>>> 6549b7f2
    }

    private void openData(final String href) {
        final long id = getParam(href, "id", -1);
        final long partIndex = getParam(href, "partNo", 1) - 1; // convert to zero based
        final long recordIndex = getParam(href, "recordNo", 1) - 1; // convert to zero based
        final int lineFrom = (int) getParam(href, "lineFrom", -1);
        final int colFrom = (int) getParam(href, "colFrom", -1);
        final int lineTo = (int) getParam(href, "lineTo", -1);
        final int colTo = (int) getParam(href, "colTo", -1);
        final DataViewType dataViewType = getParam(
                href,
                "viewType",
                DataViewType::parse,
                DataViewType.PREVIEW);
        final DisplayMode displayMode = getParam(
                href,
                "displayType",
                DisplayMode::parse,
                DisplayMode.DIALOG);

        final SourceLocation.Builder builder = SourceLocation.builder(id)
                .withPartIndex(partIndex)
                .withRecordIndex(recordIndex);

        // In preview mode we only want to see the range requested, non-preview
        // we want to see it all but with the selected range highlighted
        if (DataViewType.PREVIEW.equals(dataViewType)) {
            builder
                    .withDataRangeBuilder(dataRangeBuilder -> {
                        if (lineFrom != -1 && colFrom != -1) {
                            dataRangeBuilder.fromLocation(new DefaultLocation(lineFrom, colFrom));
                        }
                        if (lineTo != -1 && colTo != -1) {
                            dataRangeBuilder.toLocation(new DefaultLocation(lineTo, colTo));
                        }
                    });
        }

        // Add the highlight in case the user clicks through to the source view, then we can
        // highlight the range in there.  Can't highlight in data preview as the data may be formatted
        // so the line/cols won't marry up.
        if (lineFrom != -1 && colFrom != -1 && lineTo != -1 && colTo != -1) {
            builder.withHighlight(new TextRange(
                    new DefaultLocation(lineFrom, colFrom),
                    new DefaultLocation(lineTo, colTo)));
        }

        ShowDataEvent.fire(
                this,
                builder.build(),
                dataViewType,
                displayMode);
//        if (isPreview) {
//            ShowDataEvent.fire(this, sourceLocation);
//        } else {
//            ShowSourceEvent.fire(this, sourceLocation, displayMode);
//        }
    }

    private void openStepping(final String href) {
        final long id = getParam(href, "id", -1);
        final long partIndex = getParam(href, "partNo", 1) - 1; // convert to zero based
        final long recordIndex = getParam(href, "recordNo", 1) - 1; // convert to zero based
        BeginPipelineSteppingEvent.fire(
                this,
                null,
                null,
                StepType.REFRESH,
                new StepLocation(id, partIndex, recordIndex),
                null);
    }

    private void openDialog(final Hyperlink hyperlink, final String customTitle) {
        final PopupSize popupSize = PopupSize.resizable(800, 600);
        final IFramePresenter presenter = iFramePresenterProvider.get();
        final HandlerRegistration handlerRegistration = presenter.addDirtyHandler(event1 ->
                RenamePopupEvent.builder(presenter).caption(presenter.getLabel()).fire());
        presenter.setUrl(hyperlink.getHref());
        presenter.setCustomTitle(customTitle);

        ShowPopupEvent.builder(presenter)
                .popupType(PopupType.CLOSE_DIALOG)
                .popupSize(popupSize)
                .caption(presenter.getLabel())
                .onHide(e -> {
                    handlerRegistration.removeHandler();
                    presenter.close();
                })
                .fire();
    }

    private void openTab(final Hyperlink hyperlink, final String customTitle) {
        final IFrameContentPresenter presenter = iFrameContentPresenterProvider.get();
        presenter.setUrl(hyperlink.getHref());
        presenter.setCustomTitle(customTitle);
        presenter.setIcon(hyperlink.getIcon());
        final CloseContentEvent.Handler handler = event ->
                ConfirmEvent.fire(this,
                        "Are you sure you want to close?",
                        res -> {
                            if (res) {
                                presenter.close();
                            }
                            event.getCallback().closeTab(res);
                        });
        contentManager.open(
                handler,
                presenter,
                presenter);
    }

    private <T> T getParam(final String href,
                           final String paramName,
                           final Function<String, T> parseFunction,
                           final T defaultValue) {
        final String value = getParam(href, paramName);
        if (value == null || value.length() == 0) {
            return defaultValue;
        } else {
            return parseFunction.apply(value);
        }
    }

    private boolean getBooleanParam(final String href,
                                    final String paramName,
                                    final boolean defaultValue) {
        final String value = getParam(href, paramName);
        if (value == null || value.length() == 0) {
            return defaultValue;
        } else {
            return Boolean.parseBoolean(value);
        }
    }

    private long getParam(final String href, final String paramName, final long def) {
        String value = getParam(href, paramName);
        if (value == null || value.length() == 0) {
            return def;
        }
        return Long.parseLong(value);
    }

    private Long getLongParam(final String href, final String paramName) {
        String value = getParam(href, paramName);
        if (value == null || value.length() == 0) {
            return null;
        }
        return Long.valueOf(value);
    }

    private String getParam(final String href, final String paramName) {
        String value = null;
        int start = href.indexOf(paramName + "=");
        if (start != -1) {
            start = start + (paramName + "=").length();
            int end = href.indexOf("&", start);
            if (end == -1) {
                value = href.substring(start);
            } else {
                value = href.substring(start, end);
            }
        }
        if (value != null) {
            value = URL.decodeQueryString(value);
        }

        return value;
    }

    @Override
    public void fireEvent(final GwtEvent<?> event) {
        eventBus.fireEvent(event);
    }
}<|MERGE_RESOLUTION|>--- conflicted
+++ resolved
@@ -134,16 +134,17 @@
 
     private void openAnnotation(final String href) {
         final Long annotationId = getLongParam(href, "annotationId");
-<<<<<<< HEAD
         if (annotationId != null) {
             EditAnnotationEvent.fire(this, annotationId);
 
         } else {
             final Long streamId = getLongParam(href.toLowerCase(Locale.ROOT), "streamId".toLowerCase(Locale.ROOT));
             final Long eventId = getLongParam(href.toLowerCase(Locale.ROOT), "eventId".toLowerCase(Locale.ROOT));
+            final String eventIdList = getParam(href, "eventIdList");
             String title = getParam(href, "title");
             final String subject = getParam(href, "subject");
             final String status = getParam(href, "status");
+            final String assignedTo = getParam(href, "assignedTo");
             final String comment = getParam(href, "comment");
 
             title = title == null
@@ -154,37 +155,15 @@
             if (streamId != null && eventId != null) {
                 linkedEvents.add(new EventId(streamId, eventId));
             }
-
-            CreateAnnotationEvent.fire(this, title, subject, status, comment, linkedEvents);
-        }
-=======
-        final Long streamId = getLongParam(href.toLowerCase(Locale.ROOT), "streamId".toLowerCase(Locale.ROOT));
-        final Long eventId = getLongParam(href.toLowerCase(Locale.ROOT), "eventId".toLowerCase(Locale.ROOT));
-        final String eventIdList = getParam(href, "eventIdList");
-        final String title = getParam(href, "title");
-        final String subject = getParam(href, "subject");
-        final String status = getParam(href, "status");
-        final String assignedTo = getParam(href, "assignedTo");
-        final String comment = getParam(href, "comment");
-
-        // assignedTo is a display name so have to convert it back to a unique username
-        final Annotation annotation = new Annotation();
-        annotation.setId(annotationId);
-        annotation.setTitle(title);
-        annotation.setSubject(subject);
-        annotation.setStatus(status);
-        if (assignedTo != null) {
-            annotation.setAssignedTo(UserRef.builder().uuid(assignedTo).build());
-        }
-        annotation.setComment(comment);
-
-        final List<EventId> linkedEvents = new ArrayList<>();
-        if (streamId != null && eventId != null) {
-            linkedEvents.add(new EventId(streamId, eventId));
-        }
-        EventId.parseList(eventIdList, linkedEvents);
-        ShowAnnotationEvent.fire(this, annotation, linkedEvents);
->>>>>>> 6549b7f2
+            EventId.parseList(eventIdList, linkedEvents);
+
+            UserRef initialAssignTo = null;
+            if (assignedTo != null) {
+                initialAssignTo = UserRef.builder().uuid(assignedTo).build();
+            }
+
+            CreateAnnotationEvent.fire(this, title, subject, status, initialAssignTo, comment, linkedEvents);
+        }
     }
 
     private void openData(final String href) {
