package stroom.hyperlink.client;

import stroom.alert.client.event.ConfirmEvent;
import stroom.annotation.client.ShowAnnotationEvent;
import stroom.annotation.shared.Annotation;
import stroom.annotation.shared.EventId;
import stroom.core.client.ContentManager;
import stroom.core.client.event.CloseContentEvent;
import stroom.data.client.presenter.DataViewType;
import stroom.data.client.presenter.DisplayMode;
import stroom.data.client.presenter.ShowDataEvent;
import stroom.dispatch.client.RestFactory;
import stroom.iframe.client.presenter.IFrameContentPresenter;
import stroom.iframe.client.presenter.IFramePresenter;
import stroom.pipeline.shared.SourceLocation;
import stroom.pipeline.shared.stepping.StepLocation;
import stroom.pipeline.shared.stepping.StepType;
import stroom.pipeline.stepping.client.event.BeginPipelineSteppingEvent;
<<<<<<< HEAD
import stroom.task.client.TaskHandlerFactory;
=======
import stroom.security.shared.UserNameResource;
import stroom.task.client.TaskMonitorFactory;
>>>>>>> ce4ec5f3
import stroom.util.shared.DefaultLocation;
import stroom.util.shared.TextRange;
import stroom.widget.popup.client.event.RenamePopupEvent;
import stroom.widget.popup.client.event.ShowPopupEvent;
import stroom.widget.popup.client.presenter.PopupSize;
import stroom.widget.popup.client.presenter.PopupType;

import com.google.gwt.core.client.GWT;
import com.google.gwt.event.shared.GwtEvent;
import com.google.gwt.event.shared.HasHandlers;
import com.google.gwt.http.client.URL;
import com.google.gwt.user.client.Window;
import com.google.inject.Inject;
import com.google.inject.Provider;
import com.google.inject.Singleton;
import com.google.web.bindery.event.shared.EventBus;
import com.google.web.bindery.event.shared.HandlerRegistration;
import com.gwtplatform.mvp.client.HandlerContainerImpl;

import java.util.ArrayList;
import java.util.List;
import java.util.Locale;
import java.util.function.Function;

@Singleton
public class HyperlinkEventHandlerImpl extends HandlerContainerImpl implements HyperlinkEvent.Handler, HasHandlers {

    private final EventBus eventBus;
    private final Provider<IFrameContentPresenter> iFrameContentPresenterProvider;
    private final Provider<IFramePresenter> iFramePresenterProvider;
    private final ContentManager contentManager;
    private final RestFactory restFactory;

//    private Map<String, String> namedUrls;

    @Inject
    public HyperlinkEventHandlerImpl(final EventBus eventBus,
                                     final Provider<IFramePresenter> iFramePresenterProvider,
                                     final Provider<IFrameContentPresenter> iFrameContentPresenterProvider,
                                     final ContentManager contentManager,
                                     final RestFactory restFactory) {
        this.eventBus = eventBus;
        this.iFramePresenterProvider = iFramePresenterProvider;
        this.iFrameContentPresenterProvider = iFrameContentPresenterProvider;
        this.contentManager = contentManager;
        this.restFactory = restFactory;

//        clientPropertyCache.get()
//                .onSuccess(result ->
//                namedUrls = result.getLookupTable(ClientProperties.URL_LIST, ClientProperties.URL_BASE))
//                .onFailure(caught ->
//                AlertEvent.fireError(HyperlinkEventHandlerImpl.this, caught.getMessage(), null));

        registerHandler(eventBus.addHandler(HyperlinkEvent.getType(), this));
    }

    private static native void nativeConsoleLog(String s) /*-{
        $wnd.console.log(s);
    }-*/;

    @Override
    public void onLink(final HyperlinkEvent event) {
        final Hyperlink hyperlink = event.getHyperlink();
        nativeConsoleLog("HyperlinkEvent: " + hyperlink.getHref());

        String href = hyperlink.getHref();
//        if (namedUrls != null) {
//            for (final Map.Entry<String, String> namedUrlLookupEntry : namedUrls.entrySet()) {
//                href = href.replaceAll("__" + namedUrlLookupEntry.getKey() + "__", namedUrlLookupEntry.getValue());
//            }
//        }

        String type = hyperlink.getType();
        String customTitle = null;
        if (type != null) {
            int index = type.indexOf("|");
            if (index != -1) {
                customTitle = type.substring(index + 1);
                type = type.substring(0, index);
            }
        }

        HyperlinkType hyperlinkType = null;
        if (type != null) {
            try {
                hyperlinkType = HyperlinkType.valueOf(type.toUpperCase());
            } catch (final RuntimeException e) {
                GWT.log("Could not parse open type value of " + type);
            }
        }

        if (hyperlinkType != null) {
            switch (hyperlinkType) {
                case DASHBOARD: {
                    ShowDashboardEvent.fire(this, href);
                    break;
                }
                case TAB: {
                    openTab(hyperlink, customTitle);
                    break;
                }
                case DIALOG: {
                    openDialog(hyperlink, customTitle);
                    break;
                }
                case BROWSER: {
                    Window.open(href, "_blank", "");
                    break;
                }
                case STEPPING: {
                    openStepping(href);
                    break;
                }
                case DATA: {
                    openData(href);
                    break;
                }
                case ANNOTATION: {
                    openAnnotation(href, event.getTaskHandlerFactory());
                    break;
                }
                default:
                    Window.open(href, "_blank", "");
            }
        } else {
            Window.open(href, "_blank", "");
        }
    }

    private void openAnnotation(final String href, final TaskMonitorFactory taskMonitorFactory) {
        final Long annotationId = getLongParam(href, "annotationId");
        final Long streamId = getLongParam(href.toLowerCase(Locale.ROOT), "streamId".toLowerCase(Locale.ROOT));
        final Long eventId = getLongParam(href.toLowerCase(Locale.ROOT), "eventId".toLowerCase(Locale.ROOT));
        final String title = getParam(href, "title");
        final String subject = getParam(href, "subject");
        final String status = getParam(href, "status");
//        final String assignedTo = getParam(href, "assignedTo");
        final String comment = getParam(href, "comment");

        // assignedTo is a display name so have to convert it back to a unique username
<<<<<<< HEAD
        final Annotation annotation = new Annotation();
        annotation.setId(annotationId);
        annotation.setTitle(title);
        annotation.setSubject(subject);
        annotation.setStatus(status);
//        annotation.setAssignedTo(assignedTo);
        annotation.setComment(comment);

        final List<EventId> linkedEvents = new ArrayList<>();
        if (streamId != null && eventId != null) {
            linkedEvents.add(new EventId(streamId, eventId));
        }

        ShowAnnotationEvent.fire(this, annotation, linkedEvents);
=======
        final UserNameResource userNameResource = GWT.create(UserNameResource.class);
        restFactory
                .create(userNameResource)
                .method(res -> res.getByDisplayName(assignedTo))
                .onSuccess(assignedToUserName -> {
                    final Annotation annotation = new Annotation();
                    annotation.setId(annotationId);
                    annotation.setTitle(title);
                    annotation.setSubject(subject);
                    annotation.setStatus(status);
                    annotation.setAssignedTo(assignedToUserName);
                    annotation.setComment(comment);

                    final List<EventId> linkedEvents = new ArrayList<>();
                    if (streamId != null && eventId != null) {
                        linkedEvents.add(new EventId(streamId, eventId));
                    }

                    ShowAnnotationEvent.fire(this, annotation, linkedEvents);
                })
                .taskMonitorFactory(taskMonitorFactory)
                .exec();
>>>>>>> ce4ec5f3
    }

    private void openData(final String href) {
        final long id = getParam(href, "id", -1);
        final long partIndex = getParam(href, "partNo", 1) - 1; // convert to zero based
        final long recordIndex = getParam(href, "recordNo", 1) - 1; // convert to zero based
        final int lineFrom = (int) getParam(href, "lineFrom", -1);
        final int colFrom = (int) getParam(href, "colFrom", -1);
        final int lineTo = (int) getParam(href, "lineTo", -1);
        final int colTo = (int) getParam(href, "colTo", -1);
        final DataViewType dataViewType = getParam(
                href,
                "viewType",
                DataViewType::parse,
                DataViewType.PREVIEW);
        final DisplayMode displayMode = getParam(
                href,
                "displayType",
                DisplayMode::parse,
                DisplayMode.DIALOG);

        final SourceLocation.Builder builder = SourceLocation.builder(id)
                .withPartIndex(partIndex)
                .withRecordIndex(recordIndex);

        // In preview mode we only want to see the range requested, non-preview
        // we want to see it all but with the selected range highlighted
        if (DataViewType.PREVIEW.equals(dataViewType)) {
            builder
                    .withDataRangeBuilder(dataRangeBuilder -> {
                        if (lineFrom != -1 && colFrom != -1) {
                            dataRangeBuilder.fromLocation(new DefaultLocation(lineFrom, colFrom));
                        }
                        if (lineTo != -1 && colTo != -1) {
                            dataRangeBuilder.toLocation(new DefaultLocation(lineTo, colTo));
                        }
                    });
        }

        // Add the highlight in case the user clicks through to the source view, then we can
        // highlight the range in there.  Can't highlight in data preview as the data may be formatted
        // so the line/cols won't marry up.
        if (lineFrom != -1 && colFrom != -1 && lineTo != -1 && colTo != -1) {
            builder.withHighlight(new TextRange(
                    new DefaultLocation(lineFrom, colFrom),
                    new DefaultLocation(lineTo, colTo)));
        }

        ShowDataEvent.fire(
                this,
                builder.build(),
                dataViewType,
                displayMode);
//        if (isPreview) {
//            ShowDataEvent.fire(this, sourceLocation);
//        } else {
//            ShowSourceEvent.fire(this, sourceLocation, displayMode);
//        }
    }

    private void openStepping(final String href) {
        final long id = getParam(href, "id", -1);
        final long partIndex = getParam(href, "partNo", 1) - 1; // convert to zero based
        final long recordIndex = getParam(href, "recordNo", 1) - 1; // convert to zero based
        BeginPipelineSteppingEvent.fire(
                this,
                null,
                null,
                StepType.REFRESH,
                new StepLocation(id, partIndex, recordIndex),
                null);
    }

    private void openDialog(final Hyperlink hyperlink, final String customTitle) {
        final PopupSize popupSize = PopupSize.resizable(800, 600);
        final IFramePresenter presenter = iFramePresenterProvider.get();
        final HandlerRegistration handlerRegistration = presenter.addDirtyHandler(event1 ->
                RenamePopupEvent.builder(presenter).caption(presenter.getLabel()).fire());
        presenter.setUrl(hyperlink.getHref());
        presenter.setCustomTitle(customTitle);

        ShowPopupEvent.builder(presenter)
                .popupType(PopupType.CLOSE_DIALOG)
                .popupSize(popupSize)
                .caption(presenter.getLabel())
                .onHide(e -> {
                    handlerRegistration.removeHandler();
                    presenter.close();
                })
                .fire();
    }

    private void openTab(final Hyperlink hyperlink, final String customTitle) {
        final IFrameContentPresenter presenter = iFrameContentPresenterProvider.get();
        presenter.setUrl(hyperlink.getHref());
        presenter.setCustomTitle(customTitle);
        presenter.setIcon(hyperlink.getIcon());
        final CloseContentEvent.Handler handler = event ->
                ConfirmEvent.fire(this,
                        "Are you sure you want to close?",
                        res -> {
                            if (res) {
                                presenter.close();
                            }
                            event.getCallback().closeTab(res);
                        });
        contentManager.open(
                handler,
                presenter,
                presenter);
    }

//    private DisplayMode getDisplayModeParam(final String href,
//                                        final String paramName,
//                                        final DisplayMode defaultValue) {
//        final String value = getParam(href, paramName);
//        if (value == null || value.length() == 0) {
//            return defaultValue;
//        } else {
//            return DisplayMode.parse(value);
//        }
//    }

    private <T> T getParam(final String href,
                           final String paramName,
                           final Function<String, T> parseFunction,
                           final T defaultValue) {
        final String value = getParam(href, paramName);
        if (value == null || value.length() == 0) {
            return defaultValue;
        } else {
            return parseFunction.apply(value);
        }
    }

    private boolean getBooleanParam(final String href,
                                    final String paramName,
                                    final boolean defaultValue) {
        final String value = getParam(href, paramName);
        if (value == null || value.length() == 0) {
            return defaultValue;
        } else {
            return Boolean.parseBoolean(value);
        }
    }

    private long getParam(final String href, final String paramName, final long def) {
        String value = getParam(href, paramName);
        if (value == null || value.length() == 0) {
            return def;
        }
        return Long.parseLong(value);
    }

    private Long getLongParam(final String href, final String paramName) {
        String value = getParam(href, paramName);
        if (value == null || value.length() == 0) {
            return null;
        }
        return Long.valueOf(value);
    }

    private String getParam(final String href, final String paramName) {
        String value = null;
        int start = href.indexOf(paramName + "=");
        if (start != -1) {
            start = start + (paramName + "=").length();
            int end = href.indexOf("&", start);
            if (end == -1) {
                value = href.substring(start);
            } else {
                value = href.substring(start, end);
            }
        }
        if (value != null) {
            value = URL.decodeQueryString(value);
        }

        return value;
    }

    @Override
    public void fireEvent(final GwtEvent<?> event) {
        eventBus.fireEvent(event);
    }
}<|MERGE_RESOLUTION|>--- conflicted
+++ resolved
@@ -16,12 +16,7 @@
 import stroom.pipeline.shared.stepping.StepLocation;
 import stroom.pipeline.shared.stepping.StepType;
 import stroom.pipeline.stepping.client.event.BeginPipelineSteppingEvent;
-<<<<<<< HEAD
-import stroom.task.client.TaskHandlerFactory;
-=======
-import stroom.security.shared.UserNameResource;
 import stroom.task.client.TaskMonitorFactory;
->>>>>>> ce4ec5f3
 import stroom.util.shared.DefaultLocation;
 import stroom.util.shared.TextRange;
 import stroom.widget.popup.client.event.RenamePopupEvent;
@@ -140,7 +135,7 @@
                     break;
                 }
                 case ANNOTATION: {
-                    openAnnotation(href, event.getTaskHandlerFactory());
+                    openAnnotation(href, event.getTaskMonitorFactory());
                     break;
                 }
                 default:
@@ -162,7 +157,6 @@
         final String comment = getParam(href, "comment");
 
         // assignedTo is a display name so have to convert it back to a unique username
-<<<<<<< HEAD
         final Annotation annotation = new Annotation();
         annotation.setId(annotationId);
         annotation.setTitle(title);
@@ -177,30 +171,6 @@
         }
 
         ShowAnnotationEvent.fire(this, annotation, linkedEvents);
-=======
-        final UserNameResource userNameResource = GWT.create(UserNameResource.class);
-        restFactory
-                .create(userNameResource)
-                .method(res -> res.getByDisplayName(assignedTo))
-                .onSuccess(assignedToUserName -> {
-                    final Annotation annotation = new Annotation();
-                    annotation.setId(annotationId);
-                    annotation.setTitle(title);
-                    annotation.setSubject(subject);
-                    annotation.setStatus(status);
-                    annotation.setAssignedTo(assignedToUserName);
-                    annotation.setComment(comment);
-
-                    final List<EventId> linkedEvents = new ArrayList<>();
-                    if (streamId != null && eventId != null) {
-                        linkedEvents.add(new EventId(streamId, eventId));
-                    }
-
-                    ShowAnnotationEvent.fire(this, annotation, linkedEvents);
-                })
-                .taskMonitorFactory(taskMonitorFactory)
-                .exec();
->>>>>>> ce4ec5f3
     }
 
     private void openData(final String href) {
