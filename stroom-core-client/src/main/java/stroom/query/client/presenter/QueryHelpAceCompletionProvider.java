/*
 * Copyright 2024 Crown Copyright
 *
 * Licensed under the Apache License, Version 2.0 (the "License");
 * you may not use this file except in compliance with the License.
 * You may obtain a copy of the License at
 *
 *     http://www.apache.org/licenses/LICENSE-2.0
 *
 * Unless required by applicable law or agreed to in writing, software
 * distributed under the License is distributed on an "AS IS" BASIS,
 * WITHOUT WARRANTIES OR CONDITIONS OF ANY KIND, either express or implied.
 * See the License for the specific language governing permissions and
 * limitations under the License.
 */

package stroom.query.client.presenter;

import stroom.dispatch.client.RestFactory;
import stroom.docref.DocRef;
import stroom.entity.client.presenter.MarkdownConverter;
import stroom.query.shared.CompletionItem;
import stroom.query.shared.CompletionSnippet;
import stroom.query.shared.CompletionValue;
import stroom.query.shared.CompletionsRequest;
import stroom.query.shared.QueryHelpType;
import stroom.query.shared.QueryResource;
<<<<<<< HEAD
import stroom.task.client.DefaultTaskListener;
import stroom.task.client.HasTaskHandlerFactory;
import stroom.task.client.TaskHandlerFactory;
import stroom.ui.config.client.UiConfigCache;
=======
import stroom.task.client.DefaultTaskMonitorFactory;
import stroom.task.client.HasTaskMonitorFactory;
import stroom.task.client.TaskMonitorFactory;
import stroom.util.shared.PageRequest;
>>>>>>> 3120cc00

import com.google.gwt.core.client.GWT;
import com.google.gwt.event.shared.GwtEvent;
import com.google.gwt.event.shared.HasHandlers;
import com.google.web.bindery.event.shared.EventBus;
import edu.ycp.cs.dh.acegwt.client.ace.AceCompletion;
import edu.ycp.cs.dh.acegwt.client.ace.AceCompletionCallback;
import edu.ycp.cs.dh.acegwt.client.ace.AceCompletionProvider;
import edu.ycp.cs.dh.acegwt.client.ace.AceCompletionSnippet;
import edu.ycp.cs.dh.acegwt.client.ace.AceCompletionValue;
import edu.ycp.cs.dh.acegwt.client.ace.AceEditor;
import edu.ycp.cs.dh.acegwt.client.ace.AceEditorCursorPosition;

import java.util.Set;
import javax.inject.Inject;


public class QueryHelpAceCompletionProvider
        implements AceCompletionProvider, HasTaskMonitorFactory, HasHandlers {

    private static final QueryResource QUERY_RESOURCE = GWT.create(QueryResource.class);

    private final EventBus eventBus;
    private final RestFactory restFactory;
    private final MarkdownConverter markdownConverter;
<<<<<<< HEAD
    private final UiConfigCache uiConfigCache;
    private TaskHandlerFactory taskHandlerFactory = new DefaultTaskListener(this);
=======
    private TaskMonitorFactory taskMonitorFactory = new DefaultTaskMonitorFactory(this);
>>>>>>> 3120cc00

    private DocRef dataSourceRef;
    private Set<QueryHelpType> includedTypes = QueryHelpType.ALL_TYPES;

    @Inject
    public QueryHelpAceCompletionProvider(final EventBus eventBus,
                                          final RestFactory restFactory,
                                          final MarkdownConverter markdownConverter,
                                          final UiConfigCache uiConfigCache) {
        this.eventBus = eventBus;
        this.restFactory = restFactory;
        this.markdownConverter = markdownConverter;
        this.uiConfigCache = uiConfigCache;
    }

    @Override
    public void getProposals(final AceEditor editor,
                             final AceEditorCursorPosition pos,
                             final String prefix,
                             final AceCompletionCallback callback) {
<<<<<<< HEAD

        uiConfigCache.get(uiConfig -> {
            final CompletionsRequest completionsRequest =
                    new CompletionsRequest(
                            dataSourceRef,
                            editor.getText(),
                            pos.getRow(),
                            pos.getColumn(),
                            prefix,
                            includedTypes,
                            uiConfig.getMaxEditorCompletionEntries());
            restFactory
                    .create(QUERY_RESOURCE)
                    .method(res -> res.fetchCompletions(completionsRequest))
                    .onSuccess(result -> {
                        final AceCompletion[] aceCompletions = result
                                .getValues()
                                .stream()
                                .map(this::convertCompletion)
                                .toArray(AceCompletion[]::new);

                        callback.invokeWithCompletions(aceCompletions);
                    })
                    .taskHandlerFactory(taskHandlerFactory)
                    .exec();
        });
=======
        final CompletionsRequest completionsRequest =
                new CompletionsRequest(
                        PageRequest.createDefault(),
                        null,
                        dataSourceRef,
                        editor.getText(),
                        pos.getRow(),
                        pos.getColumn(),
                        new StringMatch(MatchType.STARTS_WITH, false, prefix),
                        showAll);
        restFactory
                .create(QUERY_RESOURCE)
                .method(res -> res.fetchCompletions(completionsRequest))
                .onSuccess(result -> {
                    final AceCompletion[] aceCompletions = result
                            .getValues()
                            .stream()
                            .map(this::convertCompletion)
                            .toArray(AceCompletion[]::new);

                    callback.invokeWithCompletions(aceCompletions);
                })
                .taskMonitorFactory(taskMonitorFactory)
                .exec();
>>>>>>> 3120cc00
    }

    @SuppressWarnings("PatternVariableCanBeUsed") // cos GWT
    private AceCompletion convertCompletion(final CompletionItem completionItem) {
        if (completionItem == null) {
            return null;
        } else {
            final String tooltipHtml = markdownConverter.convertMarkdownToHtmlInFrame(
                            completionItem.getTooltip())
                    .asString();

            final String caption = completionItem.getCaption();
            final String meta = completionItem.getMeta();
            final int score = completionItem.getScore();

            final AceCompletion aceCompletion;

            if (completionItem instanceof CompletionValue) {
                final CompletionValue completionValue = (CompletionValue) completionItem;
                aceCompletion = new AceCompletionValue(
                        caption,
                        completionValue.getValue(),
                        meta,
                        tooltipHtml,
                        score);

            } else if (completionItem instanceof CompletionSnippet) {
                final CompletionSnippet completionSnippet = (CompletionSnippet) completionItem;
                aceCompletion = new AceCompletionSnippet(
                        caption,
                        completionSnippet.getSnippet(),
                        score,
                        meta,
                        tooltipHtml);
            } else {
                throw new RuntimeException("Unknown type " + completionItem.getClass().getName());
            }
            return aceCompletion;
        }
    }

    public void setDataSourceRef(final DocRef dataSourceRef) {
        this.dataSourceRef = dataSourceRef;
    }

    public void setIncludedTypes(final Set<QueryHelpType> includedTypes) {
        this.includedTypes = includedTypes;
    }

    @Override
    public void setTaskMonitorFactory(final TaskMonitorFactory taskMonitorFactory) {
        this.taskMonitorFactory = taskMonitorFactory;
    }

    @Override
    public void fireEvent(final GwtEvent<?> gwtEvent) {
        eventBus.fireEvent(gwtEvent);
    }
}<|MERGE_RESOLUTION|>--- conflicted
+++ resolved
@@ -25,17 +25,10 @@
 import stroom.query.shared.CompletionsRequest;
 import stroom.query.shared.QueryHelpType;
 import stroom.query.shared.QueryResource;
-<<<<<<< HEAD
-import stroom.task.client.DefaultTaskListener;
-import stroom.task.client.HasTaskHandlerFactory;
-import stroom.task.client.TaskHandlerFactory;
-import stroom.ui.config.client.UiConfigCache;
-=======
 import stroom.task.client.DefaultTaskMonitorFactory;
 import stroom.task.client.HasTaskMonitorFactory;
 import stroom.task.client.TaskMonitorFactory;
-import stroom.util.shared.PageRequest;
->>>>>>> 3120cc00
+import stroom.ui.config.client.UiConfigCache;
 
 import com.google.gwt.core.client.GWT;
 import com.google.gwt.event.shared.GwtEvent;
@@ -61,12 +54,8 @@
     private final EventBus eventBus;
     private final RestFactory restFactory;
     private final MarkdownConverter markdownConverter;
-<<<<<<< HEAD
     private final UiConfigCache uiConfigCache;
-    private TaskHandlerFactory taskHandlerFactory = new DefaultTaskListener(this);
-=======
     private TaskMonitorFactory taskMonitorFactory = new DefaultTaskMonitorFactory(this);
->>>>>>> 3120cc00
 
     private DocRef dataSourceRef;
     private Set<QueryHelpType> includedTypes = QueryHelpType.ALL_TYPES;
@@ -87,7 +76,6 @@
                              final AceEditorCursorPosition pos,
                              final String prefix,
                              final AceCompletionCallback callback) {
-<<<<<<< HEAD
 
         uiConfigCache.get(uiConfig -> {
             final CompletionsRequest completionsRequest =
@@ -111,35 +99,9 @@
 
                         callback.invokeWithCompletions(aceCompletions);
                     })
-                    .taskHandlerFactory(taskHandlerFactory)
+                .taskMonitorFactory(taskMonitorFactory)
                     .exec();
         });
-=======
-        final CompletionsRequest completionsRequest =
-                new CompletionsRequest(
-                        PageRequest.createDefault(),
-                        null,
-                        dataSourceRef,
-                        editor.getText(),
-                        pos.getRow(),
-                        pos.getColumn(),
-                        new StringMatch(MatchType.STARTS_WITH, false, prefix),
-                        showAll);
-        restFactory
-                .create(QUERY_RESOURCE)
-                .method(res -> res.fetchCompletions(completionsRequest))
-                .onSuccess(result -> {
-                    final AceCompletion[] aceCompletions = result
-                            .getValues()
-                            .stream()
-                            .map(this::convertCompletion)
-                            .toArray(AceCompletion[]::new);
-
-                    callback.invokeWithCompletions(aceCompletions);
-                })
-                .taskMonitorFactory(taskMonitorFactory)
-                .exec();
->>>>>>> 3120cc00
     }
 
     @SuppressWarnings("PatternVariableCanBeUsed") // cos GWT
