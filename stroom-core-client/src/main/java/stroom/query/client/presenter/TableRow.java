--- conflicted
+++ resolved
@@ -35,7 +35,7 @@
                     final Long annotationId,
                     final Map<String, Cell> cells,
                     final String matchingRule) {
-        this(expander, groupKey, cells, matchingRule, null);
+        this(expander, groupKey, annotationId, cells, matchingRule, null);
         if (template == null) {
             template = GWT.create(Template.class);
         }
@@ -43,6 +43,7 @@
 
     public TableRow(final Expander expander,
                     final String groupKey,
+                    final Long annotationId,
                     final Map<String, Cell> cells,
                     final String matchingRule,
                     final UrlDecoder urlDecoder) {
@@ -120,29 +121,11 @@
         }
     }
 
-<<<<<<< HEAD
-    private void appendValue(final String value, final SafeHtmlBuilder sb) {
-        final List<Object> parts = getParts(value);
-        if (parts.size() == 0) {
-            appendText(value, sb);
-
-        } else {
-            parts.forEach(p -> {
-                if (p instanceof final Hyperlink hyperlink) {
-                    if (!hyperlink.getText().trim().isEmpty()) {
-                        sb.appendHtmlConstant("<u link=\"" + hyperlink + "\">");
-                        appendText(hyperlink.getText(), sb);
-                        sb.appendHtmlConstant("</u>");
-                    }
-                } else {
-                    appendText(p.toString(), sb);
-=======
     private void appendValue(final String value, final StringBuilder sb) {
         appendValue(value, part -> {
             if (part instanceof final Hyperlink hyperlink) {
                 if (NullSafe.isNonBlankString(hyperlink.getText())) {
                     sb.append(hyperlink.getText());
->>>>>>> 68d11203
                 }
             } else if (part != null) {
                 // A plain string
