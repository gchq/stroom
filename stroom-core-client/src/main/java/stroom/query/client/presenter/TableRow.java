--- conflicted
+++ resolved
@@ -27,41 +27,32 @@
     private final String groupKey;
     private final Map<String, Cell> cells;
     private final String matchingRule;
-<<<<<<< HEAD
+    private final int depth;
     private final UrlDecoder urlDecoder;
-=======
-    private final int depth;
->>>>>>> e5178b2f
-
-    public TableRow(final Expander expander,
-                    final String groupKey,
-                    final Map<String, Cell> cells,
-<<<<<<< HEAD
-                    final String matchingRule) {
-        this(expander, groupKey, cells, matchingRule, null);
-        if (template == null) {
-            template = GWT.create(Template.class);
-        }
-    }
 
     public TableRow(final Expander expander,
                     final String groupKey,
                     final Map<String, Cell> cells,
                     final String matchingRule,
+                    final int depth) {
+        this(expander, groupKey, cells, matchingRule, depth, null);
+        if (template == null) {
+            template = GWT.create(Template.class);
+        }
+    }
+
+    public TableRow(final Expander expander,
+                    final String groupKey,
+                    final Map<String, Cell> cells,
+                    final String matchingRule,
+                    final int depth,
                     final UrlDecoder urlDecoder) {
-=======
-                    final String matchingRule,
-                    final int depth) {
->>>>>>> e5178b2f
         this.expander = expander;
         this.groupKey = groupKey;
         this.cells = cells;
         this.matchingRule = matchingRule;
-<<<<<<< HEAD
+        this.depth = depth;
         this.urlDecoder = urlDecoder;
-=======
-        this.depth = depth;
->>>>>>> e5178b2f
     }
 
     public Expander getExpander() {
