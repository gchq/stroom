/*
 * Copyright 2022 Crown Copyright
 *
 * Licensed under the Apache License, Version 2.0 (the "License");
 * you may not use this file except in compliance with the License.
 * You may obtain a copy of the License at
 *
 *     http://www.apache.org/licenses/LICENSE-2.0
 *
 * Unless required by applicable law or agreed to in writing, software
 * distributed under the License is distributed on an "AS IS" BASIS,
 * WITHOUT WARRANTIES OR CONDITIONS OF ANY KIND, either express or implied.
 * See the License for the specific language governing permissions and
 * limitations under the License.
 *
 */

package stroom.query.client.presenter;

import stroom.alert.client.event.AlertEvent;
import stroom.core.client.event.WindowCloseEvent;
import stroom.dispatch.client.Rest;
import stroom.dispatch.client.RestFactory;
import stroom.docref.DocRef;
import stroom.document.client.event.DirtyEvent;
import stroom.document.client.event.DirtyEvent.DirtyHandler;
import stroom.document.client.event.HasDirtyHandlers;
import stroom.editor.client.presenter.EditorPresenter;
import stroom.entity.client.presenter.HasToolbar;
import stroom.pipeline.shared.SourceLocation;
import stroom.query.api.v2.DestroyReason;
import stroom.query.api.v2.ExpressionOperator;
import stroom.query.api.v2.SearchRequestSource.SourceType;
import stroom.query.client.presenter.QueryEditPresenter.QueryEditView;
import stroom.query.client.presenter.QueryHelpPresenter.QueryHelpDataSupplier;
import stroom.query.shared.QueryHelpItemsRequest;
import stroom.query.shared.QueryHelpItemsRequest.HelpItemType;
import stroom.query.shared.QueryHelpItemsResult;
import stroom.query.shared.QueryResource;
import stroom.util.shared.GwtNullSafe;
import stroom.view.client.presenter.DataSourceFieldsMap;
import stroom.view.client.presenter.IndexLoader;

<<<<<<< HEAD
import com.google.gwt.core.client.GWT;
import com.google.gwt.event.shared.HasHandlers;
=======
import com.google.gwt.event.dom.client.KeyCodes;
import com.google.gwt.event.dom.client.KeyDownEvent;
import com.google.gwt.user.client.ui.ThinSplitLayoutPanel;
>>>>>>> ef5d2cba
import com.google.gwt.user.client.ui.Widget;
import com.google.inject.Inject;
import com.google.web.bindery.event.shared.EventBus;
import com.google.web.bindery.event.shared.HandlerRegistration;
import com.gwtplatform.mvp.client.MyPresenterWidget;
import com.gwtplatform.mvp.client.View;
import edu.ycp.cs.dh.acegwt.client.ace.AceEditorMode;

import java.util.Collections;
import java.util.EnumSet;
import java.util.List;
import java.util.Set;
import java.util.function.Consumer;
import java.util.function.Function;

public class QueryEditPresenter
        extends MyPresenterWidget<QueryEditView>
        implements HasDirtyHandlers, HasToolbar, HasHandlers {

    private static final Set<HelpItemType> SUPPORTED_HELP_TYPES = EnumSet.of(
            HelpItemType.DATA_SOURCE,
            HelpItemType.STRUCTURE,
            HelpItemType.FIELD,
            HelpItemType.FUNCTION);

    private static final QueryResource QUERY_RESOURCE = GWT.create(QueryResource.class);

    private final QueryHelpPresenter queryHelpPresenter;
    private final QueryToolbarPresenter queryToolbarPresenter;
    private final EditorPresenter editorPresenter;
    private final QueryResultTablePresenter tablePresenter;
    private final IndexLoader indexLoader;
    private final TextPresenter textPresenter;
    private final Views views;
    private boolean dirty;
    private boolean reading;
    private boolean readOnly = true;
    private final QueryModel queryModel;
<<<<<<< HEAD
    private final RestFactory restFactory;
=======
    private final ThinSplitLayoutPanel splitLayoutPanel;
>>>>>>> ef5d2cba

    @Inject
    public QueryEditPresenter(final EventBus eventBus,
                              final QueryEditView view,
                              final QueryHelpPresenter queryHelpPresenter,
                              final QueryToolbarPresenter queryToolbarPresenter,
                              final EditorPresenter editorPresenter,
                              final QueryResultTablePresenter tablePresenter,
                              final RestFactory restFactory,
                              final IndexLoader indexLoader,
                              final TextPresenter textPresenter,
                              final Views views,
                              final DateTimeSettingsFactory dateTimeSettingsFactory,
                              final ResultStoreModel resultStoreModel) {
        super(eventBus, view);
        this.queryHelpPresenter = queryHelpPresenter;
        this.queryToolbarPresenter = queryToolbarPresenter;
        this.tablePresenter = tablePresenter;
        this.indexLoader = indexLoader;
        this.textPresenter = textPresenter;
        this.views = views;
        this.restFactory = restFactory;

        queryModel = new QueryModel(
                restFactory,
                indexLoader,
                dateTimeSettingsFactory,
                resultStoreModel,
                tablePresenter);
        queryModel.addSearchErrorListener(queryToolbarPresenter);
        queryModel.addSearchStateListener(queryToolbarPresenter);

        this.editorPresenter = editorPresenter;
        this.editorPresenter.setMode(AceEditorMode.STROOM_QUERY);

        // This glues the editor code completion to the QueryHelpPresenter's completion provider
        // Need to do this via addAttachHandler so the editor is fully loaded
        // else it moans about the id not being a thing on the AceEditor
        this.editorPresenter.getWidget().addAttachHandler(event ->
                this.editorPresenter.registerCompletionProviders(queryHelpPresenter.getKeyedAceCompletionProvider()));

        splitLayoutPanel = new ThinSplitLayoutPanel();
        splitLayoutPanel.addStyleName("max");

        view.setQueryHelp(queryHelpPresenter.getView());
        view.setQueryEditor(this.editorPresenter.getView());
        view.setTable(tablePresenter.getWidget());
    }

    @Override
    public List<Widget> getToolbars() {
        return Collections.singletonList(queryToolbarPresenter.getWidget());
    }

    @Override
    protected void onBind() {
        super.onBind();
        registerHandler(editorPresenter.addValueChangeHandler(event -> {
            queryHelpPresenter.updateQuery(editorPresenter.getText(), indexLoader::loadDataSource);
            setDirty(true);
        }));
        registerHandler(editorPresenter.getView().asWidget().addDomHandler(e -> {
            if (e.isShiftKeyDown() && KeyCodes.KEY_ENTER == e.getNativeKeyCode()) {
                e.preventDefault();
                run(true, true);
            }
        }, KeyDownEvent.getType()));
        registerHandler(editorPresenter.addFormatHandler(event -> setDirty(true)));
        registerHandler(tablePresenter.addExpanderHandler(event -> queryModel.refresh()));
        registerHandler(tablePresenter.addRangeChangeHandler(event -> queryModel.refresh()));
        registerHandler(tablePresenter.getSelectionModel().addSelectionHandler(event ->
                onSelection(tablePresenter.getSelectionModel().getSelected())));
        registerHandler(queryToolbarPresenter.addStartQueryHandler(e -> run(true, true)));
        registerHandler(queryToolbarPresenter.addTimeRangeChangeHandler(e -> run(true, true)));
        queryHelpPresenter.linkToEditor(editorPresenter);

        registerHandler(getEventBus().addHandler(WindowCloseEvent.getType(), event -> {
            // If a user is even attempting to close the browser or browser tab then destroy the query.
            queryModel.reset(DestroyReason.WINDOW_CLOSE);
        }));

        setupQueryHelpDataSupplier();
    }

    private void onSelection(final TableRow tableRow) {
        if (tableRow == null) {
            getView().setTable(tablePresenter.getWidget());
        } else {
            final String streamId = tableRow.getText("StreamId");
            final String eventId = tableRow.getText("EventId");
            if (streamId != null && eventId != null && streamId.length() > 0 && eventId.length() > 0) {
                try {
                    final long strmId = Long.valueOf(streamId);
                    final long evtId = Long.valueOf(eventId);
                    final SourceLocation sourceLocation = SourceLocation
                            .builder(strmId)
                            .withPartIndex(0L)
                            .withRecordIndex(evtId - 1)
                            .build();
                    textPresenter.show(sourceLocation);
                    final double size = Math.max(100, getWidget().getElement().getOffsetWidth() / 2D);
                    splitLayoutPanel.addEast(textPresenter.getWidget(), size);
                    splitLayoutPanel.add(tablePresenter.getWidget());
                    getView().setTable(splitLayoutPanel);

                } catch (final RuntimeException e) {
                    getView().setTable(tablePresenter.getWidget());
                }
            } else {
                getView().setTable(tablePresenter.getWidget());
            }
        }
    }

    private void setupQueryHelpDataSupplier() {
        queryHelpPresenter.setQueryHelpDataSupplier(new QueryHelpDataSupplier() {

            @Override
            public String decorateFieldName(final String fieldName) {
                return GwtNullSafe.get(fieldName, str ->
                        str.contains(" ")
                                ? "\"" + str + "\""
                                : str);
            }

            @Override
            public void registerChangeHandler(final Consumer<DataSourceFieldsMap> onChange) {
                registerHandler(indexLoader.addChangeDataHandler(e -> {
                    onChange.accept(indexLoader.getDataSourceFieldsMap());
                }));
            }

            @Override
            public boolean isSupported(final HelpItemType helpItemType) {
                return helpItemType != null && SUPPORTED_HELP_TYPES.contains(helpItemType);
            }

            @Override
            public void fetchQueryHelpItems(final String filterInput,
                                            final Consumer<QueryHelpItemsResult> resultConsumer) {
                final QueryHelpItemsRequest queryHelpItemsRequest = QueryHelpItemsRequest.fromQuery(
                        getQuery(),
                        filterInput,
                        SUPPORTED_HELP_TYPES);

                final Rest<QueryHelpItemsResult> rest = restFactory.create();
                rest
                        .onSuccess(result -> {
                            GwtNullSafe.consume(result, resultConsumer);
                        })
                        .onFailure(throwable -> AlertEvent.fireError(
                                QueryEditPresenter.this,
                                throwable.getMessage(),
                                null))
                        .call(QUERY_RESOURCE)
                        .fetchQueryHelpItems(queryHelpItemsRequest);
            }
        });
    }

    private void setDirty(final boolean dirty) {
        if (!reading && this.dirty != dirty) {
            this.dirty = dirty;
            DirtyEvent.fire(this, dirty);
        }
    }

    public boolean isDirty() {
        return !readOnly && dirty;
    }

    public void onClose() {
        queryModel.reset(DestroyReason.TAB_CLOSE);
    }

    private void run(final boolean incremental,
                     final boolean storeHistory) {
        run(incremental, storeHistory, Function.identity());
    }

    private void run(final boolean incremental,
                     final boolean storeHistory,
                     final Function<ExpressionOperator, ExpressionOperator> expressionDecorator) {
//        final DocRef dataSourceRef = getQuerySettings().getDataSource();
//
//        if (dataSourceRef == null) {
//            warnNoDataSource();
//        } else {
//            currentWarnings = null;
//            expressionPresenter.clearSelection();
//
//            warningsButton.setVisible(false);
//
//            // Write expression.
//            final ExpressionOperator root = expressionPresenter.write();
//            final ExpressionOperator decorated = expressionDecorator.apply(root);

        // Start search.
        queryModel.reset(DestroyReason.NO_LONGER_NEEDED);
        queryModel.startNewSearch(
                editorPresenter.getText(),
                null, //getDashboardContext().getCombinedParams(),
                queryToolbarPresenter.getTimeRange(),
                incremental,
                storeHistory,
                null);
//        }
    }

    public void setQuery(final DocRef docRef, final String query, final boolean readOnly) {
        this.readOnly = readOnly;

        queryModel.init(docRef.getUuid(), "query");
        if (query != null) {
            reading = true;
            if (editorPresenter.getText().length() == 0 || !editorPresenter.getText().equals(query)) {
                editorPresenter.setText(query);
                queryHelpPresenter.setQuery(query, indexLoader::loadDataSource);
            }
            reading = false;
        }
        queryToolbarPresenter.setEnabled(true);
        queryToolbarPresenter.onSearching(false);

        editorPresenter.setReadOnly(readOnly);
        editorPresenter.getFormatAction().setAvailable(!readOnly);

        dirty = false;
    }

    public String getQuery() {
        return editorPresenter.getText();
    }

    @Override
    public HandlerRegistration addDirtyHandler(final DirtyHandler handler) {
        return addHandlerToSource(DirtyEvent.getType(), handler);
    }

    public void setSourceType(final SourceType sourceType) {
        this.queryModel.setSourceType(sourceType);
    }


    // --------------------------------------------------------------------------------


    public interface QueryEditView extends View {

        void setQueryHelp(View view);

        void setQueryEditor(View view);

        void setTable(Widget widget);
    }
}<|MERGE_RESOLUTION|>--- conflicted
+++ resolved
@@ -41,14 +41,11 @@
 import stroom.view.client.presenter.DataSourceFieldsMap;
 import stroom.view.client.presenter.IndexLoader;
 
-<<<<<<< HEAD
 import com.google.gwt.core.client.GWT;
 import com.google.gwt.event.shared.HasHandlers;
-=======
 import com.google.gwt.event.dom.client.KeyCodes;
 import com.google.gwt.event.dom.client.KeyDownEvent;
 import com.google.gwt.user.client.ui.ThinSplitLayoutPanel;
->>>>>>> ef5d2cba
 import com.google.gwt.user.client.ui.Widget;
 import com.google.inject.Inject;
 import com.google.web.bindery.event.shared.EventBus;
@@ -87,11 +84,8 @@
     private boolean reading;
     private boolean readOnly = true;
     private final QueryModel queryModel;
-<<<<<<< HEAD
+    private final ThinSplitLayoutPanel splitLayoutPanel;
     private final RestFactory restFactory;
-=======
-    private final ThinSplitLayoutPanel splitLayoutPanel;
->>>>>>> ef5d2cba
 
     @Inject
     public QueryEditPresenter(final EventBus eventBus,
