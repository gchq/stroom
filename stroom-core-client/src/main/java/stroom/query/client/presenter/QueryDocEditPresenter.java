/*
 * Copyright 2022 Crown Copyright
 *
 * Licensed under the Apache License, Version 2.0 (the "License");
 * you may not use this file except in compliance with the License.
 * You may obtain a copy of the License at
 *
 *     http://www.apache.org/licenses/LICENSE-2.0
 *
 * Unless required by applicable law or agreed to in writing, software
 * distributed under the License is distributed on an "AS IS" BASIS,
 * WITHOUT WARRANTIES OR CONDITIONS OF ANY KIND, either express or implied.
 * See the License for the specific language governing permissions and
 * limitations under the License.
 *
 */

package stroom.query.client.presenter;

import stroom.alert.client.event.AlertEvent;
import stroom.analytics.shared.AnalyticNotification;
import stroom.analytics.shared.AnalyticNotificationResource;
import stroom.analytics.shared.AnalyticNotificationStreamConfig;
import stroom.analytics.shared.AnalyticProcessorFilter;
import stroom.analytics.shared.AnalyticProcessorFilterResource;
import stroom.analytics.shared.AnalyticRuleDoc;
import stroom.analytics.shared.AnalyticRuleResource;
import stroom.analytics.shared.AnalyticRuleType;
import stroom.analytics.shared.QueryLanguageVersion;
import stroom.dispatch.client.Rest;
import stroom.dispatch.client.RestFactory;
import stroom.docref.DocRef;
import stroom.document.client.event.RefreshDocumentEvent;
import stroom.document.client.event.ShowCreateDocumentDialogEvent;
import stroom.entity.client.presenter.DocumentEditPresenter;
import stroom.entity.client.presenter.HasToolbar;
import stroom.explorer.shared.ExplorerNode;
import stroom.explorer.shared.ExplorerResource;
import stroom.query.client.presenter.QueryEditPresenter.QueryEditView;
import stroom.query.shared.QueryDoc;
import stroom.svg.shared.SvgImage;
import stroom.ui.config.client.UiConfigCache;
import stroom.ui.config.shared.AnalyticUiDefaultConfig;
import stroom.util.shared.time.SimpleDuration;
import stroom.util.shared.time.TimeUnit;
import stroom.widget.button.client.ButtonPanel;
import stroom.widget.button.client.InlineSvgButton;

import com.google.gwt.core.client.GWT;
import com.google.gwt.user.client.ui.Widget;
import com.google.web.bindery.event.shared.EventBus;

import java.util.ArrayList;
import java.util.List;
import java.util.function.Consumer;
import javax.inject.Inject;

public class QueryDocEditPresenter extends DocumentEditPresenter<QueryEditView, QueryDoc> implements HasToolbar {

    private static final ExplorerResource EXPLORER_RESOURCE = GWT.create(ExplorerResource.class);
    private static final AnalyticRuleResource ANALYTIC_RULE_RESOURCE = GWT.create(AnalyticRuleResource.class);
    private static final AnalyticNotificationResource ANALYTIC_NOTIFICATION_RESOURCE =
            GWT.create(AnalyticNotificationResource.class);
    private static final AnalyticProcessorFilterResource ANALYTIC_PROCESSOR_FILTER_RESOURCE =
            GWT.create(AnalyticProcessorFilterResource.class);

    private final QueryEditPresenter queryEditPresenter;
    private final RestFactory restFactory;
    private final UiConfigCache uiConfigCache;
    private final InlineSvgButton createRuleButton;
    private final ButtonPanel toolbar;
    private DocRef docRef;

    @Inject
    public QueryDocEditPresenter(final EventBus eventBus,
                                 final QueryEditPresenter queryEditPresenter,
                                 final RestFactory restFactory,
                                 final UiConfigCache uiConfigCache) {
        super(eventBus, queryEditPresenter.getView());
        this.queryEditPresenter = queryEditPresenter;
        this.restFactory = restFactory;
        this.uiConfigCache = uiConfigCache;

        createRuleButton = new InlineSvgButton();
        createRuleButton.setSvg(SvgImage.DOCUMENT_ANALYTIC_RULE);
        createRuleButton.setTitle("Create Rule");
        createRuleButton.setVisible(true);

        toolbar = new ButtonPanel();
        toolbar.addButton(createRuleButton);
    }

    @Override
    public List<Widget> getToolbars() {
        final List<Widget> list = new ArrayList<>();
        list.add(toolbar);
        list.addAll(queryEditPresenter.getToolbars());
        return list;
    }

    @Override
    protected void onBind() {
        super.onBind();
        registerHandler(queryEditPresenter.addDirtyHandler(event -> {
            if (event.isDirty()) {
                setDirty(true);
            }
        }));
        registerHandler(createRuleButton.addClickHandler(event -> {
            createRule();
        }));
    }

    private void createRule() {
        uiConfigCache.get().onSuccess(uiConfig -> {
<<<<<<< HEAD
            final AnalyticUiDefaultConfig analyticUiDefaultConfig = uiConfig
                    .getUiConfig()
                    .getAnalyticUiDefaultConfig();
=======
            final AnalyticUiDefaultConfig analyticUiDefaultConfig = uiConfig.getAnalyticUiDefaultConfig();
>>>>>>> c121f25e
            if (analyticUiDefaultConfig.getDefaultFeed() == null) {
                AlertEvent.fireError(this, "No default destination feed configured", null);
            } else if (analyticUiDefaultConfig.getDefaultNode() == null) {
                AlertEvent.fireError(this, "No default processing node configured", null);
            } else {
                createRule(analyticUiDefaultConfig);
            }
        });
    }

    private void createRule(final AnalyticUiDefaultConfig analyticUiDefaultConfig) {
        final Consumer<ExplorerNode> newDocumentConsumer = newNode -> {
            final DocRef ruleDoc = newNode.getDocRef();
            loadNewRule(ruleDoc, analyticUiDefaultConfig);
        };

        // First get the explorer node for the docref.
        final Rest<ExplorerNode> rest = restFactory.create();
        rest
                .onSuccess(explorerNode -> {
                    // Ask the user to create a new document.
                    ShowCreateDocumentDialogEvent.fire(
                            this,
                            "Create New Analytic Rule",
                            explorerNode,
                            AnalyticRuleDoc.DOCUMENT_TYPE,
                            docRef.getName(),
                            true,
                            newDocumentConsumer);
                })
                .call(EXPLORER_RESOURCE)
                .getFromDocRef(docRef);
    }

<<<<<<< HEAD
    private void loadNewRule(final DocRef ruleDoc, final AnalyticUiDefaultConfig analyticUiDefaultConfig) {
=======
    private void loadNewRule(final DocRef ruleDocRef, final AnalyticUiDefaultConfig analyticUiDefaultConfig) {
>>>>>>> c121f25e
        final Rest<AnalyticRuleDoc> rest = restFactory.create();
        rest
                .onSuccess(doc -> {
                    AnalyticRuleDoc updated = doc
                            .copy()
                            .languageVersion(QueryLanguageVersion.STROOM_QL_VERSION_0_1)
                            .query(queryEditPresenter.getQuery())
                            .dataRetention(SimpleDuration.builder().time(1).timeUnit(TimeUnit.DAYS).build())
                            .analyticRuleType(AnalyticRuleType.INDEX_QUERY)
                            .build();
<<<<<<< HEAD
                    updateRule(updated, analyticUiDefaultConfig);
                })
                .call(ANALYTIC_RULE_RESOURCE)
                .fetch(ruleDoc.getUuid());
    }

    private void updateRule(final AnalyticRuleDoc ruleDoc,
                            final AnalyticUiDefaultConfig analyticUiDefaultConfig) {
        final Rest<AnalyticRuleDoc> rest = restFactory.create();
        rest
                .onSuccess(doc -> createNewNotification(ruleDoc, analyticUiDefaultConfig))
                .call(ANALYTIC_RULE_RESOURCE)
                .update(ruleDoc.getUuid(), ruleDoc);
    }

    private void createNewNotification(final AnalyticRuleDoc ruleDoc,
=======
                    updateRule(ruleDocRef, updated, analyticUiDefaultConfig);
                })
                .call(ANALYTIC_RULE_RESOURCE)
                .fetch(ruleDocRef.getUuid());
    }

    private void updateRule(final DocRef ruleDocRef,
                            final AnalyticRuleDoc ruleDoc,
                            final AnalyticUiDefaultConfig analyticUiDefaultConfig) {
        final Rest<AnalyticRuleDoc> rest = restFactory.create();
        rest
                .onSuccess(doc -> createNewNotification(ruleDocRef, ruleDoc, analyticUiDefaultConfig))
                .call(ANALYTIC_RULE_RESOURCE)
                .update(ruleDocRef.getUuid(), ruleDoc);
    }

    private void createNewNotification(final DocRef ruleDocRef,
                                       final AnalyticRuleDoc ruleDoc,
>>>>>>> c121f25e
                                       final AnalyticUiDefaultConfig analyticUiDefaultConfig) {
        final AnalyticNotificationStreamConfig config = AnalyticNotificationStreamConfig
                .builder()
                .timeToWaitForData(SimpleDuration.builder().time(1).timeUnit(TimeUnit.HOURS).build())
                .useSourceFeedIfPossible(false)
                .destinationFeed(analyticUiDefaultConfig.getDefaultFeed())
                .build();
        final AnalyticNotification newNotification = AnalyticNotification
                .builder()
<<<<<<< HEAD
                .analyticUuid(ruleDoc.getUuid())
=======
                .analyticUuid(ruleDocRef.getUuid())
>>>>>>> c121f25e
                .enabled(true)
                .config(config)
                .build();
        final Rest<AnalyticNotification> rest = restFactory.create();
        rest
<<<<<<< HEAD
                .onSuccess(result -> createNewProcessorFilter(ruleDoc, analyticUiDefaultConfig))
=======
                .onSuccess(result -> createNewProcessorFilter(ruleDocRef, ruleDoc, analyticUiDefaultConfig))
>>>>>>> c121f25e
                .call(ANALYTIC_NOTIFICATION_RESOURCE)
                .create(newNotification);
    }

<<<<<<< HEAD
    private void createNewProcessorFilter(final AnalyticRuleDoc ruleDoc,
                                          final AnalyticUiDefaultConfig analyticUiDefaultConfig) {
        final AnalyticProcessorFilter newFilter = AnalyticProcessorFilter.builder()
                .analyticUuid(ruleDoc.getUuid())
=======
    private void createNewProcessorFilter(final DocRef ruleDocRef,
                                          final AnalyticRuleDoc ruleDoc,
                                          final AnalyticUiDefaultConfig analyticUiDefaultConfig) {
        final AnalyticProcessorFilter newFilter = AnalyticProcessorFilter.builder()
                .analyticUuid(ruleDocRef.getUuid())
>>>>>>> c121f25e
                .enabled(true)
                .minMetaCreateTimeMs(System.currentTimeMillis())
                .maxMetaCreateTimeMs(null)
                .node(analyticUiDefaultConfig.getDefaultNode())
                .build();
        final Rest<AnalyticProcessorFilter> rest = restFactory.create();
        rest
                .onSuccess(result ->
<<<<<<< HEAD
                        AlertEvent.fireInfo(QueryDocEditPresenter.this, "Created New Rule", () ->
                                RefreshDocumentEvent.fire(QueryDocEditPresenter.this, docRef)))
=======
                        AlertEvent.fireInfo(QueryDocEditPresenter.this,
                                "Created new rule '" +
                                        ruleDocRef.getName() +
                                        "'", () ->
                                        RefreshDocumentEvent.fire(QueryDocEditPresenter.this, ruleDocRef)))
>>>>>>> c121f25e
                .call(ANALYTIC_PROCESSOR_FILTER_RESOURCE)
                .create(newFilter);
    }

    @Override
    public void onRead(final DocRef docRef, final QueryDoc entity, final boolean readOnly) {
        this.docRef = docRef;
        queryEditPresenter.setQuery(docRef, entity.getQuery(), readOnly);
    }

    @Override
    protected QueryDoc onWrite(final QueryDoc entity) {
        entity.setQuery(queryEditPresenter.getQuery());
        return entity;
    }

    @Override
    public void onClose() {
        queryEditPresenter.onClose();
        super.onClose();
    }
}<|MERGE_RESOLUTION|>--- conflicted
+++ resolved
@@ -113,13 +113,9 @@
 
     private void createRule() {
         uiConfigCache.get().onSuccess(uiConfig -> {
-<<<<<<< HEAD
             final AnalyticUiDefaultConfig analyticUiDefaultConfig = uiConfig
                     .getUiConfig()
                     .getAnalyticUiDefaultConfig();
-=======
-            final AnalyticUiDefaultConfig analyticUiDefaultConfig = uiConfig.getAnalyticUiDefaultConfig();
->>>>>>> c121f25e
             if (analyticUiDefaultConfig.getDefaultFeed() == null) {
                 AlertEvent.fireError(this, "No default destination feed configured", null);
             } else if (analyticUiDefaultConfig.getDefaultNode() == null) {
@@ -154,11 +150,7 @@
                 .getFromDocRef(docRef);
     }
 
-<<<<<<< HEAD
-    private void loadNewRule(final DocRef ruleDoc, final AnalyticUiDefaultConfig analyticUiDefaultConfig) {
-=======
     private void loadNewRule(final DocRef ruleDocRef, final AnalyticUiDefaultConfig analyticUiDefaultConfig) {
->>>>>>> c121f25e
         final Rest<AnalyticRuleDoc> rest = restFactory.create();
         rest
                 .onSuccess(doc -> {
@@ -169,24 +161,6 @@
                             .dataRetention(SimpleDuration.builder().time(1).timeUnit(TimeUnit.DAYS).build())
                             .analyticRuleType(AnalyticRuleType.INDEX_QUERY)
                             .build();
-<<<<<<< HEAD
-                    updateRule(updated, analyticUiDefaultConfig);
-                })
-                .call(ANALYTIC_RULE_RESOURCE)
-                .fetch(ruleDoc.getUuid());
-    }
-
-    private void updateRule(final AnalyticRuleDoc ruleDoc,
-                            final AnalyticUiDefaultConfig analyticUiDefaultConfig) {
-        final Rest<AnalyticRuleDoc> rest = restFactory.create();
-        rest
-                .onSuccess(doc -> createNewNotification(ruleDoc, analyticUiDefaultConfig))
-                .call(ANALYTIC_RULE_RESOURCE)
-                .update(ruleDoc.getUuid(), ruleDoc);
-    }
-
-    private void createNewNotification(final AnalyticRuleDoc ruleDoc,
-=======
                     updateRule(ruleDocRef, updated, analyticUiDefaultConfig);
                 })
                 .call(ANALYTIC_RULE_RESOURCE)
@@ -205,7 +179,6 @@
 
     private void createNewNotification(final DocRef ruleDocRef,
                                        final AnalyticRuleDoc ruleDoc,
->>>>>>> c121f25e
                                        final AnalyticUiDefaultConfig analyticUiDefaultConfig) {
         final AnalyticNotificationStreamConfig config = AnalyticNotificationStreamConfig
                 .builder()
@@ -215,37 +188,22 @@
                 .build();
         final AnalyticNotification newNotification = AnalyticNotification
                 .builder()
-<<<<<<< HEAD
-                .analyticUuid(ruleDoc.getUuid())
-=======
                 .analyticUuid(ruleDocRef.getUuid())
->>>>>>> c121f25e
                 .enabled(true)
                 .config(config)
                 .build();
         final Rest<AnalyticNotification> rest = restFactory.create();
         rest
-<<<<<<< HEAD
-                .onSuccess(result -> createNewProcessorFilter(ruleDoc, analyticUiDefaultConfig))
-=======
                 .onSuccess(result -> createNewProcessorFilter(ruleDocRef, ruleDoc, analyticUiDefaultConfig))
->>>>>>> c121f25e
                 .call(ANALYTIC_NOTIFICATION_RESOURCE)
                 .create(newNotification);
     }
 
-<<<<<<< HEAD
-    private void createNewProcessorFilter(final AnalyticRuleDoc ruleDoc,
-                                          final AnalyticUiDefaultConfig analyticUiDefaultConfig) {
-        final AnalyticProcessorFilter newFilter = AnalyticProcessorFilter.builder()
-                .analyticUuid(ruleDoc.getUuid())
-=======
     private void createNewProcessorFilter(final DocRef ruleDocRef,
                                           final AnalyticRuleDoc ruleDoc,
                                           final AnalyticUiDefaultConfig analyticUiDefaultConfig) {
         final AnalyticProcessorFilter newFilter = AnalyticProcessorFilter.builder()
                 .analyticUuid(ruleDocRef.getUuid())
->>>>>>> c121f25e
                 .enabled(true)
                 .minMetaCreateTimeMs(System.currentTimeMillis())
                 .maxMetaCreateTimeMs(null)
@@ -254,16 +212,11 @@
         final Rest<AnalyticProcessorFilter> rest = restFactory.create();
         rest
                 .onSuccess(result ->
-<<<<<<< HEAD
-                        AlertEvent.fireInfo(QueryDocEditPresenter.this, "Created New Rule", () ->
-                                RefreshDocumentEvent.fire(QueryDocEditPresenter.this, docRef)))
-=======
                         AlertEvent.fireInfo(QueryDocEditPresenter.this,
                                 "Created new rule '" +
                                         ruleDocRef.getName() +
                                         "'", () ->
                                         RefreshDocumentEvent.fire(QueryDocEditPresenter.this, ruleDocRef)))
->>>>>>> c121f25e
                 .call(ANALYTIC_PROCESSOR_FILTER_RESOURCE)
                 .create(newFilter);
     }
