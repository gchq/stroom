/*
 * Copyright 2017 Crown Copyright
 *
 * Licensed under the Apache License, Version 2.0 (the "License");
 * you may not use this file except in compliance with the License.
 * You may obtain a copy of the License at
 *
 *     http://www.apache.org/licenses/LICENSE-2.0
 *
 * Unless required by applicable law or agreed to in writing, software
 * distributed under the License is distributed on an "AS IS" BASIS,
 * WITHOUT WARRANTIES OR CONDITIONS OF ANY KIND, either express or implied.
 * See the License for the specific language governing permissions and
 * limitations under the License.
 */

package stroom.query.client.presenter;

import stroom.dashboard.client.table.ComponentSelection;
import stroom.dashboard.client.table.HasComponentSelection;
import stroom.dashboard.client.vis.VisFrame;
import stroom.dashboard.client.vis.VisSelectionModel;
import stroom.data.pager.client.RefreshButton;
import stroom.dispatch.client.RestFactory;
import stroom.docref.DocRef;
import stroom.editor.client.presenter.ChangeCurrentPreferencesEvent;
import stroom.editor.client.presenter.CurrentPreferences;
import stroom.query.api.v2.ColumnRef;
import stroom.query.api.v2.OffsetRange;
import stroom.query.api.v2.QLVisResult;
import stroom.query.api.v2.Result;
import stroom.query.client.presenter.QueryResultVisPresenter.QueryResultVisView;
import stroom.script.client.ScriptCache;
import stroom.script.shared.FetchLinkedScriptRequest;
import stroom.script.shared.ScriptDoc;
import stroom.script.shared.ScriptResource;
import stroom.ui.config.shared.Theme;
import stroom.util.client.JSONUtil;
import stroom.util.shared.NullSafe;
import stroom.visualisation.client.presenter.VisFunction;
import stroom.visualisation.client.presenter.VisFunction.LoadStatus;
import stroom.visualisation.client.presenter.VisFunction.StatusHandler;
import stroom.visualisation.client.presenter.VisFunctionCache;
import stroom.visualisation.shared.VisualisationResource;

import com.google.gwt.core.client.GWT;
import com.google.gwt.core.client.JavaScriptObject;
import com.google.gwt.json.client.JSONArray;
import com.google.gwt.json.client.JSONObject;
import com.google.gwt.json.client.JSONValue;
import com.google.gwt.user.client.Timer;
import com.google.gwt.user.client.ui.RequiresResize;
import com.google.gwt.user.client.ui.RootPanel;
import com.google.inject.Inject;
import com.google.web.bindery.event.shared.EventBus;
import com.gwtplatform.mvp.client.Layer;
import com.gwtplatform.mvp.client.LayerContainer;
import com.gwtplatform.mvp.client.MyPresenterWidget;
import com.gwtplatform.mvp.client.View;

import java.util.List;
import java.util.Set;

public class QueryResultVisPresenter
        extends MyPresenterWidget<QueryResultVisView>
        implements StatusHandler, ResultComponent, HasComponentSelection {

    private static final ScriptResource SCRIPT_RESOURCE = GWT.create(ScriptResource.class);
    private static final VisualisationResource VISUALISATION_RESOURCE = GWT.create(VisualisationResource.class);
    private static final long UPDATE_INTERVAL = 2000;


    private static final JavaScriptObject EMPTY_DATA;

    static {
        final JSONObject dataObject = JSONUtil.getObject(JSONUtil.parse(
                "{" +
                        "\"values\": []," +
                        "\"min\": []," +
                        "\"max\": []," +
                        "\"sum\": []," +
                        "\"types\": []," +
                        "\"sortDirections\": []" +
                        "}"));
        EMPTY_DATA = dataObject.getJavaScriptObject();
    }

    private final VisFunctionCache visFunctionCache;
    private final ScriptCache scriptCache;
    private final RestFactory restFactory;
    private final CurrentPreferences currentPreferences;
    private final VisFrame visFrame;

    private VisFunction currentFunction;
    private VisFunction loadedFunction;
    private QueryModel currentSearchModel;
    private JSONObject possibleSettings;
    private JavaScriptObject currentSettings;
    private JavaScriptObject currentData;
    private String currentError;
    private boolean searching;
    private long nextUpdate;
    private Timer updateTimer;
    private JavaScriptObject lastData;

    private VisSelectionModel visSelectionModel;
    private boolean pause;

    private final JavaScriptObject context;

    @Inject
    public QueryResultVisPresenter(final EventBus eventBus,
                                   final QueryResultVisView view,
                                   final RestFactory restFactory,
                                   final CurrentPreferences currentPreferences) {
        super(eventBus, view);
        this.visFunctionCache = new VisFunctionCache(eventBus);
        this.scriptCache = new ScriptCache(eventBus);
        this.restFactory = restFactory;
        this.currentPreferences = currentPreferences;

        visFrame = new VisFrame(eventBus);
        visFrame.setTaskMonitorFactory(getView().getRefreshButton());

        view.setVisFrame(visFrame);

        RootPanel.get().add(visFrame);

        this.context = new JSONObject().getJavaScriptObject();
    }

    public void setVisSelectionModel(final VisSelectionModel visSelectionModel) {
        this.visSelectionModel = visSelectionModel;
        visFrame.setUiHandlers(visSelectionModel);
    }

    /*****************
     * Start of Layout
     *****************/
//    @Override
//    public void setOpacity(final double opacity) {
//        this.opacity = opacity;
//        getWidget().getElement().getStyle().setOpacity(opacity);
//        visFrame.getElement().getStyle().setOpacity(opacity);
//    }

//    @Override
//    public double getOpacity() {
//        return this.opacity;
//    }
//
    @Override
    public void setLayerVisible(final boolean fade, final boolean visible) {
        super.setLayerVisible(fade, visible);
        Layer.setLayerVisible(visFrame.getElement(), fade, visible);
    }

    @Override
    public void addLayer(final LayerContainer layerContainer) {
        layerContainer.add(getWidget());
        // visFrame.setVisible(true);
    }

    @Override
    public boolean removeLayer() {
        getWidget().removeFromParent();
        // visFrame.setVisible(false);
        return false;
    }

    @Override
    public void onResize() {
        getView().onResize();
    }

    /*****************
     * End of Layout
     *****************/

//    @Override
    public void onRemove() {
        onUnbind();
        RootPanel.get().remove(visFrame);
    }

    @Override
    protected void onBind() {
        super.onBind();

        visFunctionCache.bind();
        scriptCache.bind();
        visFrame.bind();

        registerHandler(getEventBus().addHandler(ChangeCurrentPreferencesEvent.getType(), event ->
                visFrame.setClassName(getClassName(event.getTheme()))));

        registerHandler(getView().getRefreshButton().addClickHandler(e -> {
            setPause(!pause, true);
        }));
    }

    private void setPause(final boolean pause,
                          final boolean refresh) {
        // If currently paused then refresh if we are allowed.
        if (refresh && this.pause) {
            refresh();
        }
        this.pause = pause;
        getView().getRefreshButton().setPaused(this.pause);
    }

    private String getClassName(final String theme) {
        return "vis " + Theme.getClassName(theme);
    }

    @Override
    protected void onUnbind() {
        super.onUnbind();
        cleanupSearchModelAssociation();
        if (currentFunction != null) {
            currentFunction.removeStatusHandler(this);
        }
        currentFunction = null;

        visFunctionCache.unbind();
        scriptCache.unbind();
        visFrame.unbind();
    }

    @Override
    public void reset() {
    }

    @Override
    public void startSearch() {
        nextUpdate = 0;
        currentSettings = null;
        currentData = EMPTY_DATA;
        lastData = null;

        if (!searching) {
            searching = true;
            visFrame.start();
            updateStatusMessage();
        }

        setPause(false, false);
        getView().getRefreshButton().setRefreshing(true);
    }

    @Override
    public void endSearch() {
        if (searching) {
            searching = false;
            visFrame.end();
            updateStatusMessage();
        }
        getView().getRefreshButton().setRefreshing(false);
    }

    private void cleanupSearchModelAssociation() {
        if (currentSearchModel != null) {
            // Remove this component from the list of components the search
            // model expects to update.
//            currentSearchModel.removeComponent(getComponentConfig().getId());
            currentSearchModel = null;
        }
    }

    public void refresh() {
        getView().getRefreshButton().setRefreshing(true);
        currentSearchModel.refresh(QueryModel.VIS_COMPONENT_ID, result -> {
            try {
                if (result != null) {
                    setDataInternal(result);
                }
            } catch (final Exception e) {
                GWT.log(e.getMessage());
            }
            getView().getRefreshButton().setRefreshing(currentSearchModel.isSearching());
        });
    }

    public void clear() {
        currentData = EMPTY_DATA;
        currentError = null;
        update();

//        setDataInternal(null);
    }

    @Override
    public void setData(final Result componentResult) {
        if (!pause) {
            setDataInternal(componentResult);
        }
    }

    private void setDataInternal(final Result componentResult) {
        try {
//            if (getVisSettings() != null && getVisSettings().getVisualisation() != null) {
            if (componentResult != null) {
                final QLVisResult visResult = (QLVisResult) componentResult;

                currentSettings = getJSONSettings(visResult);
                currentData = getJSONData(visResult);
//                    final List<String> errors = visResult.getErrors();
//                    if (currentError == null && errors != null && !errors.isEmpty()) {
//                        currentError = String.join("\n", errors);
//                    }


                // Put a new function in the cache if there isn't one already.
                final DocRef visualisation = visResult.getVisSettings().getVisualisation();
                final VisFunction visFunction = visFunctionCache.get(visualisation);
                if (visFunction == null) {
                    // Create a new function and put it into the cache.
                    final VisFunction function = visFunctionCache.create(visualisation);

                    // Add a handler to act when the function has been loaded.
                    if (currentFunction != null) {
                        currentFunction.removeStatusHandler(this);
                    }
                    currentFunction = function;
                    function.addStatusHandler(this);

                    // Load the visualisation.
                    loadVisualisation(function, visualisation);

                } else {
                    if (currentFunction != visFunction) {
                        if (currentFunction != null) {
                            currentFunction.removeStatusHandler(this);
                        }
                    }
                    // Ensure the function has this as a handler.
                    currentFunction = visFunction;
                    visFunction.addStatusHandler(this);
                }
//            } else if (currentFunction != null) {
//                currentFunction.removeStatusHandler(this);
//                currentFunction = null;
//
//                getView().showMessage("No visualisation");
//            }

                updateStatusMessage();
            }
        } catch (final RuntimeException e) {
            GWT.log(e.getMessage(), e);
        }
    }

    private JavaScriptObject getJSONData(final QLVisResult visResult) {
        JavaScriptObject data = EMPTY_DATA;

        // Turn JSON result text into an object.
        final JSONObject dataObject = JSONUtil.getObject(JSONUtil.parse(visResult.getJsonData()));
        if (dataObject != null) {
            data = dataObject.getJavaScriptObject();
        }

        return data;
    }

    private JavaScriptObject getJSONSettings(final QLVisResult visResult) {
        JavaScriptObject settings = null;

        // Turn JSON settings into an object.
        JSONObject settingsObject = null;
        if (visResult != null && visResult.getVisSettings() != null && visResult.getVisSettings().getJson() != null) {
            try {
                settingsObject = JSONUtil.getObject(JSONUtil.parse(visResult.getVisSettings().getJson()));
            } catch (final RuntimeException e) {
                getView().showMessage("Unable to parse settings");
            }
        }

        final JSONObject combinedSettings = combineSettings(possibleSettings, settingsObject);
        if (combinedSettings != null) {
            settings = combinedSettings.getJavaScriptObject();
        }

        return settings;
    }

    private void loadVisualisation(final VisFunction function, final DocRef visualisationDocRef) {
        function.setStatus(LoadStatus.LOADING_ENTITY);

        restFactory
                .create(VISUALISATION_RESOURCE)
                .method(res -> res.fetch(visualisationDocRef.getUuid()))
                .onSuccess(result -> {
                    if (result != null) {
                        // Get all possible settings for this visualisation.
                        possibleSettings = null;
                        try {
                            if (result.getSettings() != null) {
                                possibleSettings = JSONUtil.getObject(JSONUtil.parse(result.getSettings()));
                            }
                        } catch (final RuntimeException e) {
                            failure(function, "Unable to parse settings for visualisation: "
                                    + visualisationDocRef);
                        }

                        function.setFunctionName(result.getFunctionName());

                        // Do we have required scripts.
                        if (result.getScriptRef() != null) {
                            // Now we have loaded the visualisation, load all
                            // associated scripts.
                            loadScripts(function, result.getScriptRef());

                        } else {
                            // Set the function status to loaded. This will tell all
                            // handlers that the function is ready for use.
                            if (!LoadStatus.FAILURE.equals(function.getStatus())) {
                                function.setStatus(LoadStatus.LOADED);
                            }
                        }
                    } else {
                        failure(function,
                                "No visualisation found for: " + visualisationDocRef);
                    }
                })
                .onFailure(caught -> failure(function, caught.getMessage()))
                .taskMonitorFactory(getView().getRefreshButton())
                .exec();
    }

    private void loadScripts(final VisFunction function, final DocRef scriptRef) {
        function.setStatus(LoadStatus.LOADING_SCRIPT);
        restFactory
                .create(SCRIPT_RESOURCE)
                .method(res -> res.fetchLinkedScripts(
                        new FetchLinkedScriptRequest(scriptRef, scriptCache.getLoadedScripts())))
                .onSuccess(result -> startInjectingScripts(result, function))
                .taskMonitorFactory(getView().getRefreshButton())
                .exec();
    }

    private void startInjectingScripts(final List<ScriptDoc> scripts, final VisFunction function) {
        function.setStatus(LoadStatus.INJECTING_SCRIPT);
        // Inject returned scripts.
        visFrame.injectScripts(scripts, function);
    }

    @Override
    public void onChange(final VisFunction function) {
        // Ensure this is a load event for the current function.
        if (function.equals(currentFunction)) {
            if (LoadStatus.LOADED.equals(function.getStatus())) {
                try {
                    if (loadedFunction == null || !loadedFunction.equals(function)) {
                        loadedFunction = function;
                        visFrame.setVisType(function.getFunctionName(), getClassName(currentPreferences.getTheme()));
                    }

                    currentError = null;
                    update();

                } catch (final RuntimeException e) {
                    currentError = e.getMessage();
                }
            } else if (LoadStatus.FAILURE.equals(function.getStatus())) {
                // Try and clear the current visualisation.
                try {
                    currentData = EMPTY_DATA;
                    currentError = null;

                    update();
                } catch (final RuntimeException e) {
                    // Ignore.
                }
            }

            updateStatusMessage();
        }
    }

    private void update() {
        final long now = System.currentTimeMillis();
        if (now > nextUpdate) {
            nextUpdate = now + UPDATE_INTERVAL;
            lastData = currentData;
            refreshVisualisation();
        } else {
            if (updateTimer == null) {
                updateTimer = new Timer() {
                    @Override
                    public void run() {
                        if (lastData != currentData) {
                            update();
                        }
                    }
                };
            }
            updateTimer.cancel();
            updateTimer.schedule(1000);
        }
    }

    private void updateStatusMessage() {
        final VisFunction function = currentFunction;
        if (function != null) {
            if (currentError != null) {
                getView().showMessage(currentError);
            } else {
                switch (function.getStatus()) {
                    case NOT_LOADED:
                        break;
                    case LOADING_ENTITY:
                        getView().showMessage("Loading visualisation entity...");
                        break;
                    case LOADING_SCRIPT:
                        getView().showMessage("Loading script...");
                        break;
                    case INJECTING_SCRIPT:
                        getView().showMessage("Injecting script...");
                        break;
                    case LOADED:
                        if (currentError != null) {
                            getView().showMessage(currentError);
                        } else {
                            getView().hideMessage();
                        }

                        break;
                    case FAILURE:
                        getView().showMessage(function.getStatusMessage());
                }
            }
        }
    }

    private void failure(final VisFunction function, final String message) {
        if (!LoadStatus.FAILURE.equals(function.getStatus())) {
            function.setStatus(LoadStatus.FAILURE, message);
        }
    }

//    @Override
//    public void read(final ComponentConfig componentConfig) {
//        super.read(componentConfig);
//
//        final ComponentSettings settings = componentConfig.getSettings();
//        if (!(settings instanceof VisComponentSettings)) {
//            setSettings(VisComponentSettings.builder().build());
//        }
//    }
//
//    private VisComponentSettings getVisSettings() {
//        return (VisComponentSettings) getSettings();
//    }

    //    @Override
//    public void link() {
//        String tableId = getVisSettings().getTableId();
//        tableId = getComponents().validateOrGetLastComponentId(tableId, TablePresenter.TYPE.getId());
//        updateTableId(tableId);
//    }
//
//    @Override
//    protected void changeSettings() {
//        super.changeSettings();
//
//        updateTableId(getVisSettings().getTableId());
//
//        // Update the current settings JSON and refresh the visualisation.
//        currentSettings = getJSONSettings();
//        refreshVisualisation();
//    }
//
    private void refreshVisualisation() {
        visFrame.setData(context, currentSettings, currentData);
    }

    @Override
    public OffsetRange getRequestedRange() {
        return null;
    }

    @Override
    public Set<String> getOpenGroups() {
        return null;
    }

    private JSONObject combineSettings(final JSONObject possibleSettings, final JSONObject dynamicSettings) {
        if (possibleSettings == null) {
            return dynamicSettings;
        }
        if (dynamicSettings == null) {
            return possibleSettings;
        }

        final JSONObject allSettings = new JSONObject();
        final JSONArray tabs = JSONUtil.getArray(possibleSettings.get("tabs"));
        if (tabs != null) {
            for (int i = 0; i < tabs.size(); i++) {
                final JSONObject tab = JSONUtil.getObject(tabs.get(i));
                if (tab != null) {
                    // final String name = JSONUtil.getString(tab.get("name"));
                    final JSONArray controls = JSONUtil.getArray(tab.get("controls"));
                    if (controls != null) {
                        for (int j = 0; j < controls.size(); j++) {
                            final JSONObject control = JSONUtil.getObject(controls.get(j));
                            final String id = JSONUtil.getString(control.get("id"));
                            // final String type =
                            // JSONUtil.getString(control.get("type"));
                            // final String label =
                            // JSONUtil.getString(control.get("label"));

                            final JSONValue val = dynamicSettings.get(id);
                            if (val != null) {
                                allSettings.put(id, val);
                            } else {
                                allSettings.put(id, control.get("defaultValue"));
                            }
                        }
                    }
                }
            }
        }
        return allSettings;
    }

    @Override
    public List<ColumnRef> getColumns() {
        return NullSafe.get(visSelectionModel, VisSelectionModel::getColumns);
    }

    @Override
    public List<ComponentSelection> getSelection() {
<<<<<<< HEAD
        return GwtNullSafe.list(GwtNullSafe.get(visSelectionModel, VisSelectionModel::getSelection));
=======
        return NullSafe.get(visSelectionModel, VisSelectionModel::getSelection);
>>>>>>> 833d22e6
    }

    @Override
    public Set<String> getHighlights() {
        return NullSafe.get(visSelectionModel, VisSelectionModel::getHighlights);
    }

    @Override
    public void setQueryModel(final QueryModel queryModel) {
        this.currentSearchModel = queryModel;
    }

    public interface QueryResultVisView extends View, RequiresResize {

        RefreshButton getRefreshButton();

        void showMessage(String message);

        void hideMessage();

        void setVisFrame(VisFrame visFrame);
    }
}<|MERGE_RESOLUTION|>--- conflicted
+++ resolved
@@ -631,11 +631,7 @@
 
     @Override
     public List<ComponentSelection> getSelection() {
-<<<<<<< HEAD
-        return GwtNullSafe.list(GwtNullSafe.get(visSelectionModel, VisSelectionModel::getSelection));
-=======
-        return NullSafe.get(visSelectionModel, VisSelectionModel::getSelection);
->>>>>>> 833d22e6
+        return NullSafe.list(NullSafe.get(visSelectionModel, VisSelectionModel::getSelection));
     }
 
     @Override
