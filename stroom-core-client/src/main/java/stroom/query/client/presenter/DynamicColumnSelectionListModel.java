--- conflicted
+++ resolved
@@ -47,12 +47,8 @@
     private final DataSourceClient dataSourceClient;
     private final ClientSecurityContext clientSecurityContext;
     private DocRef dataSourceRef;
-<<<<<<< HEAD
-    private FindFieldInfoCriteria lastCriteria;
+    private FindFieldCriteria lastCriteria;
     private final TaskListenerImpl taskListener = new TaskListenerImpl(this);
-=======
-    private FindFieldCriteria lastCriteria;
->>>>>>> c00366d1
 
     @Inject
     public DynamicColumnSelectionListModel(final EventBus eventBus,
