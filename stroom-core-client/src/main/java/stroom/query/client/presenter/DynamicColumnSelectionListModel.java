package stroom.query.client.presenter;

import stroom.annotation.shared.AnnotationDecorationFields;
import stroom.dashboard.client.main.UniqueUtil;
import stroom.docref.DocRef;
import stroom.item.client.SelectionItem;
import stroom.item.client.SelectionListModel;
import stroom.query.api.Column;
import stroom.query.api.Column.Builder;
import stroom.query.api.Format;
import stroom.query.api.ParamUtil;
import stroom.query.api.datasource.FieldType;
import stroom.query.api.datasource.FindFieldCriteria;
import stroom.query.api.datasource.QueryField;
import stroom.query.client.DataSourceClient;
import stroom.query.client.presenter.DynamicColumnSelectionListModel.ColumnSelectionItem;
import stroom.security.client.api.ClientSecurityContext;
import stroom.security.shared.AppPermission;
import stroom.svg.shared.SvgImage;
import stroom.task.client.DefaultTaskMonitorFactory;
import stroom.task.client.HasTaskMonitorFactory;
import stroom.task.client.TaskMonitorFactory;
import stroom.util.shared.NullSafe;
import stroom.util.shared.PageRequest;
import stroom.util.shared.PageResponse;
import stroom.util.shared.ResultPage;

import com.google.gwt.event.shared.GwtEvent;
import com.google.gwt.event.shared.HasHandlers;
import com.google.web.bindery.event.shared.EventBus;

import java.util.ArrayList;
import java.util.Collections;
import java.util.List;
import java.util.Locale;
import java.util.Objects;
import java.util.function.Consumer;
import java.util.stream.Collectors;
import javax.inject.Inject;

public class DynamicColumnSelectionListModel
        implements SelectionListModel<Column, ColumnSelectionItem>, HasTaskMonitorFactory, HasHandlers {

    private static final String NONE_TITLE = "[ none ]";

    private final EventBus eventBus;
    private final DataSourceClient dataSourceClient;
    private final ClientSecurityContext clientSecurityContext;
    private DocRef dataSourceRef;
    private FindFieldCriteria lastCriteria;
    private TaskMonitorFactory taskMonitorFactory = new DefaultTaskMonitorFactory(this);

    @Inject
    public DynamicColumnSelectionListModel(final EventBus eventBus,
                                           final DataSourceClient dataSourceClient,
                                           final ClientSecurityContext clientSecurityContext) {
        this.eventBus = eventBus;
        this.dataSourceClient = dataSourceClient;
        this.clientSecurityContext = clientSecurityContext;
    }

    @Override
    public void onRangeChange(final ColumnSelectionItem parent,
                              final String filter,
                              final boolean filterChange,
                              final PageRequest pageRequest,
                              final Consumer<ResultPage<ColumnSelectionItem>> consumer) {
        final String parentPath = getParentPath(parent);
        if (dataSourceRef != null) {
            final FindFieldCriteria findFieldInfoCriteria = new FindFieldCriteria(
                    pageRequest,
                    FindFieldCriteria.DEFAULT_SORT_LIST,
                    dataSourceRef,
                    filter,
                    null);

            // Only fetch if the request has changed.
            lastCriteria = findFieldInfoCriteria;

            dataSourceClient.findFields(findFieldInfoCriteria, response -> {
                // Only update if the request is still current.
                if (findFieldInfoCriteria == lastCriteria) {
                    final ResultPage<ColumnSelectionItem> resultPage =
                            createResults(filter, parentPath, pageRequest, response);
                    consumer.accept(resultPage);
                }
            }, taskMonitorFactory);
        }
    }

    private String getParentPath(final ColumnSelectionItem parent) {
        String parentPath = "";
        if (parent != null) {
            if (parent.getColumn() != null) {
                parentPath = "Data Source" + ".";
            } else {
                parentPath = parent.getLabel() + ".";
            }
        }
        return parentPath;
    }

    private ResultPage<ColumnSelectionItem> createResults(final String filter,
                                                          final String parentPath,
                                                          final PageRequest pageRequest,
                                                          final ResultPage<QueryField> response) {
        final ResultPage<ColumnSelectionItem> counts = getCounts(filter, pageRequest);
        final ResultPage<ColumnSelectionItem> annotations = getAnnotations(filter, pageRequest);

        ResultPage<ColumnSelectionItem> resultPage = null;
        if (NullSafe.isBlankString(parentPath)) {
            final ExactResultPageBuilder<ColumnSelectionItem> builder = new ExactResultPageBuilder<>(pageRequest);
            add(filter, new ColumnSelectionItem(
                    null,
                    "Annotations",
                    annotations.size() > 0), builder);
            add(filter, new ColumnSelectionItem(
                    null,
                    "Counts",
                    counts.size() > 0), builder);
            add(filter, new ColumnSelectionItem(
                    null,
                    "Data Source",
                    !response.getValues().isEmpty()), builder);

            resultPage = builder.build();
        } else if ("Counts.".equals(parentPath)) {
            resultPage = counts;
        } else if ("Annotations.".equals(parentPath)) {
            resultPage = annotations;
        } else if ("Data Source.".equals(parentPath)) {
            final List<ColumnSelectionItem> items = response
                    .getValues()
                    .stream()
                    .map(ColumnSelectionItem::create)
                    .collect(Collectors.toList());
            resultPage = new ResultPage<>(items, response.getPageResponse());
        }

        if (resultPage == null || resultPage.getValues().isEmpty()) {
            resultPage = new ResultPage<>(Collections.singletonList(
                    new ColumnSelectionItem(null, NONE_TITLE, false)),
                    new PageResponse(0, 1, 1L, true));
        }

        return resultPage;
    }

    private ResultPage<ColumnSelectionItem> getCounts(final String filter,
                                                      final PageRequest pageRequest) {
        final ExactResultPageBuilder<ColumnSelectionItem> builder = new ExactResultPageBuilder<>(pageRequest);
        final Column count = Column.builder()
                .id(UniqueUtil.generateUUID())
                .name("Count")
                .format(Format.NUMBER)
                .expression("count()")
                .build();
        add(filter, ColumnSelectionItem.create(count), builder);
        final Column countGroups = Column.builder()
                .id(UniqueUtil.generateUUID())
                .name("Count Groups")
                .format(Format.NUMBER)
                .expression("countGroups()")
                .build();
        add(filter, ColumnSelectionItem.create(countGroups), builder);
        final Column custom = Column.builder()
                .id(UniqueUtil.generateUUID())
                .name("Custom")
                .build();
        add(filter, ColumnSelectionItem.create(custom), builder);
        return builder.build();
    }

    private ResultPage<ColumnSelectionItem> getAnnotations(final String filter,
                                                           final PageRequest pageRequest) {
        final ExactResultPageBuilder<ColumnSelectionItem> builder = new ExactResultPageBuilder<>(pageRequest);
        if (dataSourceRef != null &&
            dataSourceRef.getType() != null &&
            clientSecurityContext.hasAppPermission(AppPermission.ANNOTATIONS)) {
            if ("Index".equals(dataSourceRef.getType()) ||
                "SolrIndex".equals(dataSourceRef.getType()) ||
                "ElasticIndex".equals(dataSourceRef.getType())) {
                AnnotationDecorationFields.DECORATION_FIELDS.forEach(field -> {
                    final ColumnSelectionItem columnSelectionItem = ColumnSelectionItem.create(field);
                    add(filter, columnSelectionItem, builder);
                });
            }
        }
        return builder.build();
    }

    private void add(final String filter,
                     final ColumnSelectionItem item,
                     final ExactResultPageBuilder<ColumnSelectionItem> resultPageBuilder) {
        if (item.isHasChildren()) {
            resultPageBuilder.add(item);
        } else if (NullSafe.isNonBlankString(filter)) {
            if (item.getLabel().toLowerCase().contains(filter.toLowerCase(Locale.ROOT))) {
                resultPageBuilder.add(item);
            }
        } else {
            resultPageBuilder.add(item);
        }
    }

    public void setDataSourceRef(final DocRef dataSourceRef) {
        this.dataSourceRef = dataSourceRef;
    }

    public DocRef getDataSourceRef() {
        return dataSourceRef;
    }

    @Override
    public void reset() {
        lastCriteria = null;
    }

    @Override
    public String getPathRoot() {
        return "Columns";
    }

    @Override
    public boolean displayFilter() {
        return true;
    }

    @Override
    public boolean displayPath() {
        return true;
    }

    @Override
    public boolean displayPager() {
        return true;
    }

    @Override
    public ColumnSelectionItem wrap(final Column column) {
        return new ColumnSelectionItem(column, column.getDisplayValue(), false);
    }

    @Override
    public Column unwrap(final ColumnSelectionItem selectionItem) {
        if (selectionItem == null) {
            return null;
        }
        return selectionItem.getColumn();
    }

    @Override
    public boolean isEmptyItem(final ColumnSelectionItem selectionItem) {
        return NONE_TITLE.equals(selectionItem.getLabel());
    }

    @Override
    public void setTaskMonitorFactory(final TaskMonitorFactory taskMonitorFactory) {
        this.taskMonitorFactory = taskMonitorFactory;
    }

    @Override
    public void fireEvent(final GwtEvent<?> gwtEvent) {
        eventBus.fireEvent(gwtEvent);
    }

    public static class ColumnSelectionItem implements SelectionItem {

        private final Column column;
        private final String label;
        private final boolean hasChildren;

        public ColumnSelectionItem(final Column column,
                                   final String label,
                                   final boolean hasChildren) {
            this.column = column;
            this.label = label;
            this.hasChildren = hasChildren;
        }

        public static ColumnSelectionItem create(final Column column) {
            return new ColumnSelectionItem(column, column.getDisplayValue(), false);
        }

        public static ColumnSelectionItem create(final QueryField fieldInfo) {
            final Column column = convertFieldInfo(fieldInfo);
            return new ColumnSelectionItem(column, column.getDisplayValue(), false);
        }

        private static String buildAnnotationFieldExpression(final FieldType fieldType,
                                                             final String indexFieldName) {
            String fieldParam = ParamUtil.create(indexFieldName);
            if (FieldType.DATE.equals(fieldType)) {
                fieldParam = "formatDate(" + fieldParam + ")";
            }

            final List<String> params = new ArrayList<>();
            params.add(fieldParam);
            addFieldIfPresent(params, "annotation:Id");
            addFieldIfPresent(params, "StreamId");
            addFieldIfPresent(params, "EventId");

            final String argsStr = String.join(", ", params);
            return "annotation(" + argsStr + ")";
        }

        private static void addFieldIfPresent(final List<String> params,
                                              final String fieldName) {
            params.add(ParamUtil.create(fieldName));
        }

        private static Column convertFieldInfo(final QueryField fieldInfo) {
            final String indexFieldName = fieldInfo.getFldName();
            final Builder columnBuilder = Column.builder();
            columnBuilder.id(UniqueUtil.generateUUID());
            columnBuilder.name(indexFieldName);
            columnBuilder.format(Format.GENERAL);

            final String expression;

            // Annotation decoration fields are special and are turned into links with general formatting.
            if (indexFieldName.startsWith(AnnotationDecorationFields.ANNOTATION_FIELD_PREFIX)) {
                // Turn 'annotation:.*' fields into annotation links that make use of either the special
                // eventId/streamId fields (so event results can link back to annotations) OR
                // the annotation:Id field so Annotations datasource results can link back.
                expression = buildAnnotationFieldExpression(fieldInfo.getFldType(), indexFieldName);
                columnBuilder.expression(expression);

            } else {
<<<<<<< HEAD
                expression = ParamUtil.create(indexFieldName);
=======
                final FieldType fieldType = fieldInfo.getFldType();
                if (fieldType != null) {
                    switch (fieldType) {
                        case DATE:
                            columnBuilder.format(Format.DATE_TIME);
                            break;
                        case INTEGER:
                        case LONG:
                        case FLOAT:
                        case DOUBLE:
                        case ID:
                            columnBuilder.format(Format.NUMBER);
                            break;
                        default:
                            columnBuilder.format(Format.GENERAL);
                            break;
                    }
                }

                expression = ParamSubstituteUtil.makeParam(indexFieldName);
>>>>>>> cea3d656
                columnBuilder.expression(expression);
            }

            return columnBuilder.build();
        }

        @Override
        public String getLabel() {
            return label;
        }

        @Override
        public SvgImage getIcon() {
            return null;
        }

        @Override
        public boolean isHasChildren() {
            return hasChildren;
        }

        public Column getColumn() {
            return column;
        }

        @Override
        public boolean equals(final Object o) {
            if (this == o) {
                return true;
            }
            if (!(o instanceof ColumnSelectionItem)) {
                return false;
            }
            final ColumnSelectionItem that = (ColumnSelectionItem) o;
            return hasChildren == that.hasChildren &&
                   Objects.equals(column, that.column) &&
                   Objects.equals(label, that.label);
        }

        @Override
        public int hashCode() {
            return Objects.hash(column, label, hasChildren);
        }

        @Override
        public String toString() {
            return "ColumnSelectionItem{" +
                   "column=" + column +
                   ", label='" + label + '\'' +
                   ", hasChildren=" + hasChildren +
                   '}';
        }
    }
}<|MERGE_RESOLUTION|>--- conflicted
+++ resolved
@@ -327,9 +327,6 @@
                 columnBuilder.expression(expression);
 
             } else {
-<<<<<<< HEAD
-                expression = ParamUtil.create(indexFieldName);
-=======
                 final FieldType fieldType = fieldInfo.getFldType();
                 if (fieldType != null) {
                     switch (fieldType) {
@@ -349,8 +346,7 @@
                     }
                 }
 
-                expression = ParamSubstituteUtil.makeParam(indexFieldName);
->>>>>>> cea3d656
+                expression = ParamUtil.create(indexFieldName);
                 columnBuilder.expression(expression);
             }
 
