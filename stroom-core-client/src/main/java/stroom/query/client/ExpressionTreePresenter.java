--- conflicted
+++ resolved
@@ -5,7 +5,7 @@
  * you may not use this file except in compliance with the License.
  * You may obtain a copy of the License at
  *
- *    http://www.apache.org/licenses/LICENSE-2.0
+ *     http://www.apache.org/licenses/LICENSE-2.0
  *
  * Unless required by applicable law or agreed to in writing, software
  * distributed under the License is distributed on an "AS IS" BASIS,
@@ -39,14 +39,10 @@
 public class ExpressionTreePresenter extends MyPresenterWidget<ExpressionTreePresenter.ExpressionTreeView>
         implements HasDataSelectionHandlers<Item>,
         HasContextMenuHandlers {
-<<<<<<< HEAD
     private DefaultTreeForTreeLayout<Item> tree;
     private MySingleSelectionModel<Item> selectionModel;
-=======
-    private DefaultTreeForTreeLayout<ExpressionItem> tree;
-    private MySingleSelectionModel<ExpressionItem> selectionModel;
->>>>>>> c229c07b
     private ExpressionUiHandlers uiHandlers;
+
     @Inject
     public ExpressionTreePresenter(final EventBus eventBus, final ExpressionTreeView view,
                                    final ClientDispatchAsync dispatcher) {
@@ -210,7 +206,6 @@
         getView().setUiHandlers(uiHandlers);
     }
 
-<<<<<<< HEAD
     public MySingleSelectionModel<Item> getSelectionModel() {
         return selectionModel;
     }
@@ -220,32 +215,15 @@
         getView().setSelectionModel(selectionModel);
     }
 
-=======
-    public MySingleSelectionModel<ExpressionItem> getSelectionModel() {
-        return selectionModel;
-    }
-
-    public void setSelectionModel(final MySingleSelectionModel<ExpressionItem> selectionModel) {
-        this.selectionModel = selectionModel;
-        getView().setSelectionModel(selectionModel);
-    }
-
->>>>>>> c229c07b
     @Override
     public HandlerRegistration addContextMenuHandler(final Handler handler) {
         return getView().addContextMenuHandler(handler);
     }
 
     public interface ExpressionTreeView extends View, HasContextMenuHandlers, HasUiHandlers<ExpressionUiHandlers> {
-<<<<<<< HEAD
         void setTree(DefaultTreeForTreeLayout<Item> model);
 
         void setSelectionModel(MySingleSelectionModel<Item> selectionModel);
-=======
-        void setTree(DefaultTreeForTreeLayout<ExpressionItem> model);
-
-        void setSelectionModel(MySingleSelectionModel<ExpressionItem> selectionModel);
->>>>>>> c229c07b
 
         void setFields(List<DataSourceField> fields);
 
