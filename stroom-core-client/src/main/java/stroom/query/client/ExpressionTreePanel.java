--- conflicted
+++ resolved
@@ -55,17 +55,10 @@
     private final FlowPanel boxPanel;
     private final OperatorEditor operatorEditor;
     private final TermEditor termEditor;
-<<<<<<< HEAD
     private TreeRenderer2<Item> renderer;
     private TreeLayout<Item> treeLayout;
     private ExpressionItemRenderer cellRenderer;
     private DefaultTreeForTreeLayout<Item> tree;
-=======
-    private TreeRenderer2<ExpressionItem> renderer;
-    private TreeLayout<ExpressionItem> treeLayout;
-    private ExpressionItemRenderer cellRenderer;
-    private DefaultTreeForTreeLayout<ExpressionItem> tree;
->>>>>>> c229c07b
 
     public ExpressionTreePanel(final Provider<EntityDropDownPresenter> dictionaryProvider) {
         final EntityDropDownPresenter dictionaryPresenter = dictionaryProvider.get();
@@ -114,11 +107,7 @@
     }
 
     @Override
-<<<<<<< HEAD
     public Box<Item> getBox(final Item item) {
-=======
-    public Box<ExpressionItem> getBox(final ExpressionItem item) {
->>>>>>> c229c07b
         if (renderer != null) {
             for (final ExpressionItemBox box : cellRenderer.getBoxes()) {
                 if (box.getItem() == item) {
@@ -177,11 +166,7 @@
     }
 
     @Override
-<<<<<<< HEAD
     public void setTree(final DefaultTreeForTreeLayout<Item> tree) {
-=======
-    public void setTree(final DefaultTreeForTreeLayout<ExpressionItem> tree) {
->>>>>>> c229c07b
         this.tree = tree;
         if (treeLayout != null) {
             treeLayout.setTree(tree);
