--- conflicted
+++ resolved
@@ -101,19 +101,11 @@
         valueTo = createTextBox(NARROW_CLASS_NAME);
         valueTo.setVisible(false);
 
-<<<<<<< HEAD
-        date = createDateBox(NARROW_VALUE);
+        date = createDateBox(NARROW_CLASS_NAME);
         date.setVisible(false);
-        dateFrom = createDateBox(NARROW_VALUE);
+        dateFrom = createDateBox(NARROW_CLASS_NAME);
         dateFrom.setVisible(false);
-        dateTo = createDateBox(NARROW_VALUE);
-=======
-        date = createDateBox(NARROW_CLASS_NAME, utc);
-        date.setVisible(false);
-        dateFrom = createDateBox(NARROW_CLASS_NAME, utc);
-        dateFrom.setVisible(false);
-        dateTo = createDateBox(NARROW_CLASS_NAME, utc);
->>>>>>> 887a423b
+        dateTo = createDateBox(NARROW_CLASS_NAME);
         dateTo.setVisible(false);
 
         fieldTypeLabel = createFieldTypeLabel();
@@ -607,16 +599,10 @@
         return textBox;
     }
 
-<<<<<<< HEAD
-    private MyDateBox createDateBox(final int width) {
+    private MyDateBox createDateBox(final String widthClassName) {
         final MyDateBox dateBox = new MyDateBox();
-        fixStyle(dateBox, width);
-=======
-    private MyDateBox createDateBox(final String widthClassName, final boolean utc) {
-        final MyDateBox dateBox = new MyDateBox(utc);
         dateBox.addStyleName(ITEM_CLASS_NAME);
         dateBox.addStyleName(widthClassName);
->>>>>>> 887a423b
         return dateBox;
     }
 
