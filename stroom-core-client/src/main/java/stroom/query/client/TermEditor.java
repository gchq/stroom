--- conflicted
+++ resolved
@@ -327,69 +327,16 @@
             setActiveWidgets();
         } else {
             switch (condition) {
-<<<<<<< HEAD
-                // Could be text or date range
-                case BETWEEN:
-                    enterTextOrDateRangeMode(indexFieldType);
-                    break;
-                // Could be text or date value
-                case EQUALS:
-                case NOT_EQUALS:
-                case LESS_THAN:
-                case LESS_THAN_OR_EQUAL_TO:
-                case GREATER_THAN:
-                case GREATER_THAN_OR_EQUAL_TO:
-                    enterTextOrDateMode(indexFieldType);
-                    break;
-                // Text only values
-                case IN:
-                case CONTAINS:
-                case CONTAINS_CASE_SENSITIVE:
-                case EQUALS_CASE_SENSITIVE:
-                case ENDS_WITH:
-                case ENDS_WITH_CASE_SENSITIVE:
-                case STARTS_WITH:
-                case STARTS_WITH_CASE_SENSITIVE:
-                case MATCHES_REGEX:
-                case MATCHES_REGEX_CASE_SENSITIVE:
-                    enterTextMode();
-                    break;
-                // DocRef values
-                case IN_DICTIONARY:
-                case IN_FOLDER:
-                case IS_DOC_REF:
-                case OF_DOC_REF:
-                    enterDocRefMode(field, condition);
-                    break;
-                // UserRef values
-                case IS_USER_REF:
-                case USER_HAS_PERM:
-                case USER_HAS_OWNER:
-                case USER_HAS_DELETE:
-                case USER_HAS_EDIT:
-                case USER_HAS_VIEW:
-                case USER_HAS_USE:
-                    enterUserRefMode(field, condition);
-                    break;
-=======
                 case EQUALS,
                      NOT_EQUALS,
                      LESS_THAN,
                      LESS_THAN_OR_EQUAL_TO,
                      GREATER_THAN,
                      GREATER_THAN_OR_EQUAL_TO:
-                    if (FieldType.DATE.equals(indexFieldType)) {
-                        enterDateMode();
-                    } else {
-                        enterTextMode();
-                    }
+                    enterTextOrDateMode(indexFieldType);
                     break;
                 case BETWEEN:
-                    if (FieldType.DATE.equals(indexFieldType)) {
-                        enterDateRangeMode();
-                    } else {
-                        enterTextRangeMode();
-                    }
+                    enterTextOrDateRangeMode(indexFieldType);
                     break;
                 case IN_DICTIONARY,
                      IN_FOLDER,
@@ -409,7 +356,6 @@
                 default:
                     enterTextMode();
                     break;
->>>>>>> 5858676c
             }
         }
     }
