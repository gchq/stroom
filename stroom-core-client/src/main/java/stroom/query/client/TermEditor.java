--- conflicted
+++ resolved
@@ -564,17 +564,12 @@
         registrations.add(handlerRegistration);
     }
 
-<<<<<<< HEAD
-    private ItemListBox<AbstractField> createFieldBox() {
-        final ItemListBox<AbstractField> fieldListBox = new ItemListBox<>();
+    private AutocompleteListBox<AbstractField> createFieldBox() {
+        final AutocompleteListBox<AbstractField> fieldListBox = new AutocompleteListBox<>();
         fieldListBox.addStyleName(ITEM_CLASS_NAME);
         fieldListBox.addStyleName(DROPDOWN_CLASS_NAME);
         fieldListBox.addStyleName("field");
-=======
-    private AutocompleteListBox<AbstractField> createFieldBox() {
-        final AutocompleteListBox<AbstractField> fieldListBox = new AutocompleteListBox<>();
         fixStyle(fieldListBox, 160);
->>>>>>> d3cb9ee0
         return fieldListBox;
     }
 
