/*
 * Copyright 2017 Crown Copyright
 *
 * Licensed under the Apache License, Version 2.0 (the "License");
 * you may not use this file except in compliance with the License.
 * You may obtain a copy of the License at
 *
 *    http://www.apache.org/licenses/LICENSE-2.0
 *
 * Unless required by applicable law or agreed to in writing, software
 * distributed under the License is distributed on an "AS IS" BASIS,
 * WITHOUT WARRANTIES OR CONDITIONS OF ANY KIND, either express or implied.
 * See the License for the specific language governing permissions and
 * limitations under the License.
 */

package stroom.query.client;

import com.google.gwt.core.client.GWT;
import com.google.gwt.core.client.Scheduler;
import com.google.gwt.dom.client.Style.Unit;
import com.google.gwt.event.dom.client.KeyCodes;
<<<<<<< HEAD
import com.google.gwt.event.dom.client.KeyDownEvent;
import com.google.gwt.event.dom.client.KeyDownHandler;
import com.google.gwt.event.dom.client.KeyPressEvent;
=======
import com.google.gwt.event.dom.client.KeyDownHandler;
>>>>>>> 77deba40
import com.google.gwt.event.dom.client.KeyPressHandler;
import com.google.gwt.resources.client.ClientBundle;
import com.google.gwt.resources.client.CssResource;
import com.google.gwt.user.client.ui.Composite;
import com.google.gwt.user.client.ui.FlowPanel;
import com.google.gwt.user.client.ui.Label;
import com.google.gwt.user.client.ui.TextBox;
import com.google.gwt.user.client.ui.Widget;
import com.google.web.bindery.event.shared.HandlerRegistration;
<<<<<<< HEAD
import stroom.datasource.api.DataSourceField;
import stroom.datasource.api.DataSourceField.DataSourceFieldType;
=======
import stroom.entity.shared.DocRef;
>>>>>>> 77deba40
import stroom.explorer.client.presenter.EntityDropDownPresenter;
import stroom.item.client.ItemListBox;
import stroom.query.api.DocRef;
import stroom.query.api.ExpressionTerm.Condition;
import stroom.util.shared.EqualsUtil;
import stroom.widget.customdatebox.client.MyDateBox;

import java.util.ArrayList;
import java.util.List;

public class TermEditor extends Composite {
    private static final int WIDE_VALUE = 400;
    private static final int NARROW_VALUE = 175;

    private static Resources resources;

    private final FlowPanel layout;
    private final ItemListBox<DataSourceField> fieldListBox;
    private final ItemListBox<Condition> conditionListBox;
    private final Label andLabel;
    private final TextBox value;
    private final TextBox valueFrom;
    private final TextBox valueTo;
    private final MyDateBox date;
    private final MyDateBox dateFrom;
    private final MyDateBox dateTo;
    private final Widget dictionaryWidget;
    private final EntityDropDownPresenter dictionaryPresenter;
    private final List<Widget> activeWidgets = new ArrayList<>();
    private final List<HandlerRegistration> registrations = new ArrayList<>();

    private Term term;
    private List<DataSourceField> indexFields;
    private boolean reading;
    private boolean editing;
    private ExpressionUiHandlers uiHandlers;

    public TermEditor(final EntityDropDownPresenter dictionaryPresenter) {
        if (resources == null) {
            resources = GWT.create(Resources.class);
            resources.style().ensureInjected();
        }

        this.dictionaryPresenter = dictionaryPresenter;

        if (dictionaryPresenter != null) {
            dictionaryWidget = dictionaryPresenter.getWidget();
        } else {
            dictionaryWidget = new Label();
        }

        fixStyle(dictionaryWidget, 200);
        dictionaryWidget.getElement().getStyle().setMarginTop(1, Unit.PX);
        dictionaryWidget.setVisible(false);

        fieldListBox = createFieldBox();
        conditionListBox = createConditionBox();

        andLabel = createLabel(" and ");
        andLabel.setVisible(false);

        value = createTextBox(WIDE_VALUE);
        value.setVisible(false);
        valueFrom = createTextBox(NARROW_VALUE);
        valueFrom.setVisible(false);
        valueTo = createTextBox(NARROW_VALUE);
        valueTo.setVisible(false);

        date = createDateBox(NARROW_VALUE);
        date.setVisible(false);
        dateFrom = createDateBox(NARROW_VALUE);
        dateFrom.setVisible(false);
        dateTo = createDateBox(NARROW_VALUE);
        dateTo.setVisible(false);

        layout = new FlowPanel();
        layout.add(fieldListBox);
        layout.add(conditionListBox);
        layout.add(value);
        layout.add(valueFrom);
        layout.add(date);
        layout.add(dateFrom);
        layout.add(andLabel);
        layout.add(valueTo);
        layout.add(dateTo);
        layout.add(dictionaryWidget);

        layout.setVisible(false);
        layout.setStyleName(resources.style().layout());
        initWidget(layout);
    }

    public void setFields(final List<DataSourceField> indexFields) {
        this.indexFields = indexFields;
        fieldListBox.clear();
        if (indexFields != null) {
            fieldListBox.addItems(indexFields);
        }
    }

    public void startEdit(final Term term) {
        if (!editing) {
            this.term = term;

            read(term);

            Scheduler.get().scheduleDeferred(() -> {
                bind();
                layout.setVisible(true);
            });

            editing = true;
        }
    }

    public void endEdit() {
        if (editing) {
            write(term);
            unbind();
            layout.setVisible(false);
            editing = false;
        }
    }

    private void read(final Term term) {
        reading = true;

        // Select the current value.
        DataSourceField termField = null;
        if (indexFields != null && indexFields.size() > 0) {
            termField = indexFields.get(0);
            for (final DataSourceField field : indexFields) {
                if (field.getName().equals(term.getField())) {
                    termField = field;
                    break;
                }
            }
        }

        fieldListBox.setSelectedItem(termField);
        changeField(termField);

        reading = false;
    }

    private void write(final Term term) {
        if (fieldListBox.getSelectedItem() != null && conditionListBox.getSelectedItem() != null) {
            DocRef dictionaryRef = null;

            term.setField(fieldListBox.getSelectedItem().getName());
            term.setCondition(conditionListBox.getSelectedItem());

            final StringBuilder sb = new StringBuilder();
            for (final Widget widget : activeWidgets) {
                if (widget instanceof TextBox) {
                    sb.append(((TextBox) widget).getText());
                    sb.append(",");
                } else if (widget instanceof MyDateBox) {
                    sb.append(((MyDateBox) widget).getValue());
                    sb.append(",");
                } else if (widget.equals(dictionaryWidget)) {
                    if (dictionaryPresenter != null) {
                        dictionaryRef = dictionaryPresenter.getSelectedEntityReference();
                        if (dictionaryRef != null) {
                            sb.append(dictionaryRef.getName());
                        }
                    }
                    sb.append(",");
                }
            }

            if (sb.length() > 0) {
                sb.setLength(sb.length() - 1);
            }

            term.setValue(sb.toString());
            if (dictionaryRef == null) {
                term.setDictionary(null);
            } else {
                term.setDictionary(dictionaryRef);
            }
        }
    }

    private void changeField(final DataSourceField field) {
        final List<Condition> conditions = getConditions(field);

        conditionListBox.clear();
        conditionListBox.addItems(conditions);

        // Set the condition.
        Condition selected = conditions.get(0);
        if (term.getCondition() != null && conditions.contains(term.getCondition())) {
            selected = term.getCondition();
        }

        conditionListBox.setSelectedItem(selected);
        changeCondition(selected);
    }

    private List<Condition> getConditions(final DataSourceField field) {
        final List<Condition> conditions = new ArrayList<>();

        if (field == null) {
            conditions.add(Condition.CONTAINS);
            conditions.add(Condition.IN);
            conditions.add(Condition.IN_DICTIONARY);

        } else {
            conditions.addAll(field.getConditions());
        }

        return conditions;
    }

    private void changeCondition(final Condition condition) {
        DataSourceFieldType indexFieldType = null;
        if (fieldListBox.getSelectedItem() != null) {
            indexFieldType = fieldListBox.getSelectedItem().getType();
        }

        if (indexFieldType == null) {
            setActiveWidgets();

        } else {
            switch (condition) {
                case EQUALS:
<<<<<<< HEAD
                    if (DataSourceFieldType.DATE_FIELD.equals(indexFieldType)) {
=======
                    if (IndexFieldType.DATE_FIELD.equals(indexFieldType)) {
>>>>>>> 77deba40
                        enterDateMode();
                    } else {
                        enterTextMode();
                    }
                    break;
                case CONTAINS:
                    enterTextMode();
                    break;
                case IN:
                    enterTextMode();
                    break;
                case BETWEEN:
<<<<<<< HEAD
                    if (DataSourceFieldType.DATE_FIELD.equals(indexFieldType)) {
=======
                    if (IndexFieldType.DATE_FIELD.equals(indexFieldType)) {
>>>>>>> 77deba40
                        enterDateRangeMode();
                    } else {
                        enterTextRangeMode();
                    }
                    break;
                case LESS_THAN:
<<<<<<< HEAD
                    if (DataSourceFieldType.DATE_FIELD.equals(indexFieldType)) {
=======
                    if (IndexFieldType.DATE_FIELD.equals(indexFieldType)) {
>>>>>>> 77deba40
                        enterDateMode();
                    } else {
                        enterTextMode();
                    }
                    break;
                case LESS_THAN_OR_EQUAL_TO:
<<<<<<< HEAD
                    if (DataSourceFieldType.DATE_FIELD.equals(indexFieldType)) {
=======
                    if (IndexFieldType.DATE_FIELD.equals(indexFieldType)) {
>>>>>>> 77deba40
                        enterDateMode();
                    } else {
                        enterTextMode();
                    }
                    break;
                case GREATER_THAN:
<<<<<<< HEAD
                    if (DataSourceFieldType.DATE_FIELD.equals(indexFieldType)) {
=======
                    if (IndexFieldType.DATE_FIELD.equals(indexFieldType)) {
>>>>>>> 77deba40
                        enterDateMode();
                    } else {
                        enterTextMode();
                    }
                    break;
                case GREATER_THAN_OR_EQUAL_TO:
<<<<<<< HEAD
                    if (DataSourceFieldType.DATE_FIELD.equals(indexFieldType)) {
=======
                    if (IndexFieldType.DATE_FIELD.equals(indexFieldType)) {
>>>>>>> 77deba40
                        enterDateMode();
                    } else {
                        enterTextMode();
                    }
                    break;
                case IN_DICTIONARY:
                    enterDictionaryMode();
                    break;
            }
        }
    }

    private void enterTextMode() {
        setActiveWidgets(value);
        value.setText(term.getValue());
    }

    private void enterTextRangeMode() {
        setActiveWidgets(valueFrom, andLabel, valueTo);
        updateTextBoxes();
    }

    private void enterDateMode() {
        setActiveWidgets(date);
        updateDateBoxes();
    }

    private void enterDateRangeMode() {
        setActiveWidgets(dateFrom, andLabel, dateTo);
        updateDateBoxes();
    }

    private void enterDictionaryMode() {
        setActiveWidgets(dictionaryWidget);

        if (dictionaryPresenter != null) {
            dictionaryPresenter.setSelectedEntityReference(term.getDictionary());
        }
    }

    private void setActiveWidgets(final Widget... widgets) {
        for (final Widget widget : activeWidgets) {
            widget.setVisible(false);
        }
        activeWidgets.clear();
        for (final Widget widget : widgets) {
            activeWidgets.add(widget);
            widget.setVisible(true);
        }
    }

    private void updateTextBoxes() {
        if (term.getValue() != null) {
            // Set the current data.
            final String[] vals = term.getValue().split(",");
            if (vals.length > 0) {
                if (value != null) {
                    value.setValue(vals[0]);
                }
                if (valueFrom != null) {
                    valueFrom.setValue(vals[0]);
                }
            }
            if (vals.length > 1) {
                if (valueTo != null) {
                    valueTo.setValue(vals[1]);
                }
            }
        }
    }

    private void updateDateBoxes() {
        if (term.getValue() != null) {
            // Set the current data.
            final String[] vals = term.getValue().split(",");
            if (vals.length > 0) {
                if (date != null) {
                    date.setValue(vals[0]);
                }
                if (dateFrom != null) {
                    dateFrom.setValue(vals[0]);
                }
            }
            if (vals.length > 1) {
                if (dateTo != null) {
                    dateTo.setValue(vals[1]);
                }
            }
        }


//        if (term.getValue() != null) {
//            // Set the current data.
//            final String[] vals = term.getValue().split(",");
//            if (vals.length > 0) {
//                if (date != null) {
//                    final Date d = date.getFormat().parse(date, vals[0], false);
//                    if (d != null) {
//                        date.setValue(d);
//                    }
//                }
//                if (dateFrom != null) {
//                    final Date d = dateFrom.getFormat().parse(dateFrom, vals[0], false);
//                    if (d != null) {
//                        dateFrom.setValue(d);
//                    }
//                }
//            }
//            if (vals.length > 1) {
//                if (dateTo != null) {
//                    final Date d = dateTo.getFormat().parse(dateTo, vals[1], false);
//                    if (d != null) {
//                        dateTo.setValue(d);
//                    }
//                }
//            }
//        }
    }

    private void bind() {
        final KeyDownHandler keyDownHandler = event -> {
            if (event.getNativeKeyCode() == KeyCodes.KEY_ENTER) {
                if (uiHandlers != null) {
                    uiHandlers.search();
                }
            }
        };
        final KeyPressHandler keyPressHandler = event -> fireDirty();

        registerHandler(value.addKeyDownHandler(keyDownHandler));
        registerHandler(value.addKeyPressHandler(keyPressHandler));
        registerHandler(valueFrom.addKeyDownHandler(keyDownHandler));
        registerHandler(valueFrom.addKeyPressHandler(keyPressHandler));
        registerHandler(valueTo.addKeyDownHandler(keyDownHandler));
        registerHandler(valueTo.addKeyPressHandler(keyPressHandler));

        registerHandler(date.addKeyDownHandler(keyDownHandler));
        registerHandler(date.addKeyPressHandler(keyPressHandler));
        registerHandler(dateFrom.addKeyDownHandler(keyDownHandler));
        registerHandler(dateFrom.addKeyPressHandler(keyPressHandler));
        registerHandler(dateTo.addKeyDownHandler(keyDownHandler));
        registerHandler(dateTo.addKeyPressHandler(keyPressHandler));

        registerHandler(date.addValueChangeHandler(event -> fireDirty()));
        registerHandler(dateFrom.addValueChangeHandler(event -> fireDirty()));
        registerHandler(dateTo.addValueChangeHandler(event -> fireDirty()));


//        registerHandler(date.addValueChangeHandler(dateChangeHandler));
//        registerHandler(dateFrom.addValueChangeHandler(dateChangeHandler));
//        registerHandler(dateTo.addValueChangeHandler(dateChangeHandler));

        if (dictionaryPresenter != null) {
            registerHandler(dictionaryPresenter.addDataSelectionHandler(event -> {
                final DocRef selection = dictionaryPresenter.getSelectedEntityReference();
                if (!EqualsUtil.isEquals(term.getDictionary(), selection)) {
                    write(term);
                    fireDirty();
                }
            }));
        }

        registerHandler(fieldListBox.addSelectionHandler(event -> {
            if (!reading) {
                write(term);
                changeField(event.getSelectedItem());
                fireDirty();
            }
        }));
        registerHandler(conditionListBox.addSelectionHandler(event -> {
            if (!reading) {
                write(term);
                changeCondition(event.getSelectedItem());
                fireDirty();
            }
        }));
    }

    private void unbind() {
        for (final HandlerRegistration handlerRegistration : registrations) {
            handlerRegistration.removeHandler();
        }
        registrations.clear();
    }

    private void registerHandler(final HandlerRegistration handlerRegistration) {
        registrations.add(handlerRegistration);
    }

    private ItemListBox<DataSourceField> createFieldBox() {
        final ItemListBox<DataSourceField> fieldListBox = new ItemListBox<>();
        fixStyle(fieldListBox, 160);
        return fieldListBox;
    }

    private ItemListBox<Condition> createConditionBox() {
        final ItemListBox<Condition> conditionListBox = new ItemListBox<>();
        fixStyle(conditionListBox, 100);
        return conditionListBox;
    }

    private TextBox createTextBox(final int width) {
        final TextBox textBox = new TextBox();
        fixStyle(textBox, width);
        return textBox;
    }

    private MyDateBox createDateBox(final int width) {
        final MyDateBox dateBox = new MyDateBox();
        fixStyle(dateBox, width);
        return dateBox;
    }

    private Label createLabel(final String text) {
        final Label label = new Label(text, false);
        label.addStyleName(resources.style().label());
        return label;
    }

    private void fixStyle(final Widget widget, final int width) {
        widget.addStyleName(resources.style().item());
        widget.getElement().getStyle().setWidth(width, Unit.PX);
    }

    private void fireDirty() {
        if (!reading) {
            if (uiHandlers != null) {
                uiHandlers.fireDirty();
            }
        }
    }

    public void setUiHandlers(final ExpressionUiHandlers uiHandlers) {
        this.uiHandlers = uiHandlers;
    }

    public interface Style extends CssResource {
        String layout();

        String item();

        String label();
    }

    public interface Resources extends ClientBundle {
        @Source("TermEditor.css")
        Style style();
    }
}<|MERGE_RESOLUTION|>--- conflicted
+++ resolved
@@ -20,13 +20,7 @@
 import com.google.gwt.core.client.Scheduler;
 import com.google.gwt.dom.client.Style.Unit;
 import com.google.gwt.event.dom.client.KeyCodes;
-<<<<<<< HEAD
-import com.google.gwt.event.dom.client.KeyDownEvent;
 import com.google.gwt.event.dom.client.KeyDownHandler;
-import com.google.gwt.event.dom.client.KeyPressEvent;
-=======
-import com.google.gwt.event.dom.client.KeyDownHandler;
->>>>>>> 77deba40
 import com.google.gwt.event.dom.client.KeyPressHandler;
 import com.google.gwt.resources.client.ClientBundle;
 import com.google.gwt.resources.client.CssResource;
@@ -36,12 +30,8 @@
 import com.google.gwt.user.client.ui.TextBox;
 import com.google.gwt.user.client.ui.Widget;
 import com.google.web.bindery.event.shared.HandlerRegistration;
-<<<<<<< HEAD
 import stroom.datasource.api.DataSourceField;
 import stroom.datasource.api.DataSourceField.DataSourceFieldType;
-=======
-import stroom.entity.shared.DocRef;
->>>>>>> 77deba40
 import stroom.explorer.client.presenter.EntityDropDownPresenter;
 import stroom.item.client.ItemListBox;
 import stroom.query.api.DocRef;
@@ -269,11 +259,7 @@
         } else {
             switch (condition) {
                 case EQUALS:
-<<<<<<< HEAD
                     if (DataSourceFieldType.DATE_FIELD.equals(indexFieldType)) {
-=======
-                    if (IndexFieldType.DATE_FIELD.equals(indexFieldType)) {
->>>>>>> 77deba40
                         enterDateMode();
                     } else {
                         enterTextMode();
@@ -286,55 +272,35 @@
                     enterTextMode();
                     break;
                 case BETWEEN:
-<<<<<<< HEAD
                     if (DataSourceFieldType.DATE_FIELD.equals(indexFieldType)) {
-=======
-                    if (IndexFieldType.DATE_FIELD.equals(indexFieldType)) {
->>>>>>> 77deba40
                         enterDateRangeMode();
                     } else {
                         enterTextRangeMode();
                     }
                     break;
                 case LESS_THAN:
-<<<<<<< HEAD
                     if (DataSourceFieldType.DATE_FIELD.equals(indexFieldType)) {
-=======
-                    if (IndexFieldType.DATE_FIELD.equals(indexFieldType)) {
->>>>>>> 77deba40
                         enterDateMode();
                     } else {
                         enterTextMode();
                     }
                     break;
                 case LESS_THAN_OR_EQUAL_TO:
-<<<<<<< HEAD
                     if (DataSourceFieldType.DATE_FIELD.equals(indexFieldType)) {
-=======
-                    if (IndexFieldType.DATE_FIELD.equals(indexFieldType)) {
->>>>>>> 77deba40
                         enterDateMode();
                     } else {
                         enterTextMode();
                     }
                     break;
                 case GREATER_THAN:
-<<<<<<< HEAD
                     if (DataSourceFieldType.DATE_FIELD.equals(indexFieldType)) {
-=======
-                    if (IndexFieldType.DATE_FIELD.equals(indexFieldType)) {
->>>>>>> 77deba40
                         enterDateMode();
                     } else {
                         enterTextMode();
                     }
                     break;
                 case GREATER_THAN_OR_EQUAL_TO:
-<<<<<<< HEAD
                     if (DataSourceFieldType.DATE_FIELD.equals(indexFieldType)) {
-=======
-                    if (IndexFieldType.DATE_FIELD.equals(indexFieldType)) {
->>>>>>> 77deba40
                         enterDateMode();
                     } else {
                         enterTextMode();
