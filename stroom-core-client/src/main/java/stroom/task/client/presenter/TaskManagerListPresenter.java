--- conflicted
+++ resolved
@@ -289,11 +289,7 @@
         // Submit Time.
         getView().addResizableColumn(
                 DataGridUtil.htmlColumnBuilder(getColouredCellFunc(taskProgress ->
-<<<<<<< HEAD
                         dateTimeFormatter.format(taskProgress.getSubmitTimeMs())))
-=======
-                        ClientDateUtil.toISOString(taskProgress.getSubmitTimeMs())))
->>>>>>> 6b3d6963
                         .withSorting(FindTaskProgressCriteria.FIELD_SUBMIT_TIME)
                         .build(),
                 FindTaskProgressCriteria.FIELD_SUBMIT_TIME,
