package stroom.apikeys.client;

import stroom.alert.client.event.AlertEvent;
import stroom.core.client.MenuKeys;
import stroom.menubar.client.event.BeforeRevealMenubarEvent;
import stroom.node.client.NodeToolsPlugin;
import stroom.security.client.api.ClientSecurityContext;
import stroom.security.shared.PermissionNames;
import stroom.svg.shared.SvgImage;
import stroom.ui.config.client.UiConfigCache;
import stroom.widget.menu.client.presenter.IconMenuItem;

import com.google.inject.Inject;
import com.google.web.bindery.event.shared.EventBus;

import javax.inject.Singleton;

@Singleton
public class ApiKeysPlugin extends NodeToolsPlugin {

    private final UiConfigCache clientPropertyCache;

    @Inject
    public ApiKeysPlugin(final EventBus eventBus,
                         final ClientSecurityContext securityContext,
                         final UiConfigCache clientPropertyCache) {
        super(eventBus, securityContext);
        this.clientPropertyCache = clientPropertyCache;
    }

    @Override
    protected void addChildItems(BeforeRevealMenubarEvent event) {
        if (getSecurityContext().hasAppPermission(PermissionNames.MANAGE_USERS_PERMISSION)) {
            clientPropertyCache.get()
<<<<<<< HEAD
                    .onSuccess(extendedUiConfig -> {
                        if (!extendedUiConfig.isExternalIdentityProvider()) {
                            addMenuItem(event);
                        }
                    })
                    .onFailure(caught ->
                            AlertEvent.fireError(
                                    ApiKeysPlugin.this,
                                    caught.getMessage(),
                                    null));
        }
    }

    private static void addMenuItem(final BeforeRevealMenubarEvent event) {
        final IconMenuItem apiKeysMenuItem;
        final Preset icon = SvgPresets.KEY;
        apiKeysMenuItem = new IconMenuItem.Builder()
                .priority(5)
                .icon(icon)
                .text("API Keys")
                .command(() -> {
                    postMessage("manageTokens");
=======
                    .onSuccess(result -> {
                        final IconMenuItem apiKeysMenuItem;
                        final SvgImage icon = SvgImage.KEY;
                        apiKeysMenuItem = new IconMenuItem.Builder()
                                .priority(5)
                                .icon(icon)
                                .text("API Keys")
                                .command(() -> {
                                    postMessage("manageTokens");
>>>>>>> c02e104a

//                                final Hyperlink hyperlink = new Builder()
//                                        .text("API Keys")
//                                        .href(apiKeysUi)
//                                        .type(HyperlinkType.TAB + "|API Keys")
//                                        .icon(icon)
//                                        .build();
//                                HyperlinkEvent.fire(this, hyperlink);
                })
                .build();
        event.getMenuItems().addMenuItem(MenuKeys.TOOLS_MENU, apiKeysMenuItem);
    }
}<|MERGE_RESOLUTION|>--- conflicted
+++ resolved
@@ -32,7 +32,6 @@
     protected void addChildItems(BeforeRevealMenubarEvent event) {
         if (getSecurityContext().hasAppPermission(PermissionNames.MANAGE_USERS_PERMISSION)) {
             clientPropertyCache.get()
-<<<<<<< HEAD
                     .onSuccess(extendedUiConfig -> {
                         if (!extendedUiConfig.isExternalIdentityProvider()) {
                             addMenuItem(event);
@@ -48,24 +47,13 @@
 
     private static void addMenuItem(final BeforeRevealMenubarEvent event) {
         final IconMenuItem apiKeysMenuItem;
-        final Preset icon = SvgPresets.KEY;
+        final SvgImage icon = SvgImage.KEY;
         apiKeysMenuItem = new IconMenuItem.Builder()
                 .priority(5)
                 .icon(icon)
                 .text("API Keys")
                 .command(() -> {
                     postMessage("manageTokens");
-=======
-                    .onSuccess(result -> {
-                        final IconMenuItem apiKeysMenuItem;
-                        final SvgImage icon = SvgImage.KEY;
-                        apiKeysMenuItem = new IconMenuItem.Builder()
-                                .priority(5)
-                                .icon(icon)
-                                .text("API Keys")
-                                .command(() -> {
-                                    postMessage("manageTokens");
->>>>>>> c02e104a
 
 //                                final Hyperlink hyperlink = new Builder()
 //                                        .text("API Keys")
