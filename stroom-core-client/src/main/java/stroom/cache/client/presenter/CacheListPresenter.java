--- conflicted
+++ resolved
@@ -50,34 +50,27 @@
 
     private static final CacheResource CACHE_RESOURCE = GWT.create(CacheResource.class);
 
-<<<<<<< HEAD
-    private final MultiSelectionModelImpl<String> selectionModel;
-=======
     private final RestFactory restFactory;
     private final Set<String> allNames = new HashSet<>();
     private final DelayedUpdate delayedUpdate;
 
+    private final MultiSelectionModelImpl<String> selectionModel;
+
     private Range range;
     private Consumer<CacheNamesResponse> dataConsumer;
->>>>>>> aa2c52c7
 
     @Inject
     public CacheListPresenter(final EventBus eventBus,
                               final PagerView view,
                               final RestFactory restFactory,
-<<<<<<< HEAD
-                              final TooltipPresenter tooltipPresenter) {
+                              final NodeManager nodeManager) {
         super(eventBus, view);
+        this.restFactory = restFactory;
+        this.delayedUpdate = new DelayedUpdate(this::update);
 
         final MyDataGrid<String> dataGrid = new MyDataGrid<>();
         selectionModel = dataGrid.addDefaultSelectionModel(false);
         view.setDataWidget(dataGrid);
-=======
-                              final NodeManager nodeManager) {
-        super(eventBus, new DataGridViewImpl<>(true));
-        this.restFactory = restFactory;
-        this.delayedUpdate = new DelayedUpdate(this::update);
->>>>>>> aa2c52c7
 
         // Name
         dataGrid.addResizableColumn(new Column<String, String>(new TextCell()) {
@@ -102,23 +95,6 @@
 
         dataGrid.addEndColumn(new EndColumn<>());
 
-<<<<<<< HEAD
-        RestDataProvider<String, ResultPage<String>> dataProvider = new RestDataProvider<String, ResultPage<String>>(
-                eventBus) {
-            @Override
-            protected void exec(final Consumer<ResultPage<String>> dataConsumer,
-                                final Consumer<Throwable> throwableConsumer) {
-                final Rest<List<String>> rest = restFactory.create();
-                rest
-                        .onSuccess(list -> {
-                            dataConsumer.accept(new ResultPage<>(list));
-                        })
-                        .onFailure(throwableConsumer)
-                        .call(CACHE_RESOURCE).list();
-            }
-        };
-        dataProvider.addDataDisplay(dataGrid);
-=======
         final RestDataProvider<String, CacheNamesResponse> dataProvider =
                 new RestDataProvider<String, CacheNamesResponse>(getEventBus()) {
                     @Override
@@ -131,8 +107,7 @@
                         nodeManager.listAllNodes(nodeNames -> fetchNamesForNodes(nodeNames), throwableConsumer);
                     }
                 };
-        dataProvider.addDataDisplay(getView().getDataDisplay());
->>>>>>> aa2c52c7
+        dataProvider.addDataDisplay(dataGrid);
     }
 
     private void fetchNamesForNodes(final List<String> nodeNames) {
