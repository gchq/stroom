<!DOCTYPE ui:UiBinder SYSTEM "http://dl.google.com/gwt/DTD/xhtml.ent">
<ui:UiBinder xmlns:ui="urn:ui:com.google.gwt.uibinder"
             xmlns:g="urn:import:com.google.gwt.user.client.ui">
    <g:MySplitLayoutPanel styleName="DashboardViewImpl max">
        <g:north size="400">
            <g:MySplitLayoutPanel styleName="max">
<<<<<<< HEAD
                <g:east size="700">
                    <g:SimplePanel ui:field="queryHelpContainer" styleName="max control__padding-right"/>
=======
                <g:east size="500">
                    <g:SimplePanel ui:field="queryHelpContainer" styleName="max"/>
>>>>>>> 65bbe2f9
                </g:east>
                <g:center>
                    <g:SimplePanel ui:field="queryEditorContainer" styleName="max"/>
                </g:center>
            </g:MySplitLayoutPanel>
        </g:north>
        <g:center>
            <g:SimplePanel ui:field="tableContainer"
                           styleName="max"/>
        </g:center>
    </g:MySplitLayoutPanel>
</ui:UiBinder><|MERGE_RESOLUTION|>--- conflicted
+++ resolved
@@ -4,13 +4,8 @@
     <g:MySplitLayoutPanel styleName="DashboardViewImpl max">
         <g:north size="400">
             <g:MySplitLayoutPanel styleName="max">
-<<<<<<< HEAD
                 <g:east size="700">
-                    <g:SimplePanel ui:field="queryHelpContainer" styleName="max control__padding-right"/>
-=======
-                <g:east size="500">
                     <g:SimplePanel ui:field="queryHelpContainer" styleName="max"/>
->>>>>>> 65bbe2f9
                 </g:east>
                 <g:center>
                     <g:SimplePanel ui:field="queryEditorContainer" styleName="max"/>
