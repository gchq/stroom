--- conflicted
+++ resolved
@@ -3,13 +3,8 @@
              xmlns:g="urn:import:com.google.gwt.user.client.ui"
              xmlns:b="urn:import:stroom.widget.button.client">
 
-<<<<<<< HEAD
     <g:ThinSplitLayoutPanel styleName="QueryHelpViewImpl max">
-        <g:west size="200">
-=======
-    <g:MySplitLayoutPanel styleName="QueryHelpViewImpl max">
         <g:west size="270">
->>>>>>> cd45e22b
             <g:SimplePanel styleName="QueryHelpViewImpl max dashboard-panel">
                 <g:MaxScrollPanel styleName="max queryHelpTree">
                     <g:SimplePanel ui:field="elementChooser"/>
@@ -27,10 +22,5 @@
                 </g:MaxScrollPanel>
             </g:FlowPanel>
         </g:center>
-<<<<<<< HEAD
     </g:ThinSplitLayoutPanel>
-</ui:UiBinder> 
-=======
-    </g:MySplitLayoutPanel>
-</ui:UiBinder>
->>>>>>> cd45e22b
+</ui:UiBinder>