--- conflicted
+++ resolved
@@ -1,69 +1,41 @@
 <!DOCTYPE ui:UiBinder SYSTEM "http://dl.google.com/gwt/DTD/xhtml.ent">
 <ui:UiBinder xmlns:ui="urn:ui:com.google.gwt.uibinder"
              xmlns:g="urn:import:com.google.gwt.user.client.ui"
-<<<<<<< HEAD
              xmlns:c="urn:import:stroom.widget.customdatebox.client">
     <g:FlowPanel styleName="importConfigContainer max default-min-sizes dock-container-vertical">
+        <g:SimplePanel ui:field="dataGridView" styleName="dock-max itemCheckList"/>
         <g:Grid ui:field="grid" styleName="dock-min stroom-control-grid">
             <g:row>
                 <g:cell>Enable Processor Filters:</g:cell>
                 <g:customCell>
-                    <g:CheckBox styleName="itemCheckList" ui:field="enableFilters"/>
+                    <g:CheckBox ui:field="enableFilters"/>
                 </g:customCell>
             </g:row>
             <g:row>
-                <g:cell>From this date</g:cell>
+                <g:cell>Enable Processor Filters From:</g:cell>
                 <g:customCell>
                     <c:MyDateBox ui:field="enableFrom"/>
                 </g:customCell>
+                <g:cell>from this date (or leave blank to process from first stream)</g:cell>
+            </g:row>
+            <g:row>
+                <g:cell>Use Import Names:</g:cell>
+                <g:customCell>
+                    <g:CheckBox ui:field="useImportNames"/>
+                </g:customCell>
+            </g:row>
+            <g:row>
+                <g:cell>Use Import Folders:</g:cell>
+                <g:customCell>
+                    <g:CheckBox ui:field="useImportFolders"/>
+                </g:customCell>
+            </g:row>
+            <g:row>
+                <g:cell>Import To Root Folder:</g:cell>
+                <g:customCell>
+                    <g:SimplePanel ui:field="rootFolder"/>
+                </g:customCell>
             </g:row>
         </g:Grid>
-        <g:Label text="(or leave blank to process from first stream)" addStyleNames="dock-min"/>
-        <g:SimplePanel ui:field="dataGridView" styleName="dock-max itemCheckList"/>
     </g:FlowPanel>
-=======
-             xmlns:c="urn:import:stroom.widget.customdatebox.client"
-             xmlns:tickbox="urn:import:stroom.widget.tickbox.client.view"
-             xmlns:l="urn:import:stroom.widget.layout.client.view">
-    <g:DockLayoutPanel unit="PX" styleName="importConfigContainer" width="100%" height="100%">
-        <g:south size="115">
-            <g:Grid ui:field="grid" styleName="stroom-control-grid">
-                <g:row>
-                    <g:cell>Enable Processor Filters:</g:cell>
-                    <g:customCell>
-                        <tickbox:TickBox ui:field="enableFilters"/>
-                    </g:customCell>
-                </g:row>
-                <g:row>
-                    <g:cell>Enable Processor Filters From:</g:cell>
-                    <g:customCell>
-                        <c:MyDateBox ui:field="enableFrom"/>
-                    </g:customCell>
-                    <g:cell>from this date (or leave blank to process from first stream)</g:cell>
-                </g:row>
-                <g:row>
-                    <g:cell>Use Import Names:</g:cell>
-                    <g:customCell>
-                        <tickbox:TickBox ui:field="useImportNames"/>
-                    </g:customCell>
-                </g:row>
-                <g:row>
-                    <g:cell>Use Import Folders:</g:cell>
-                    <g:customCell>
-                        <tickbox:TickBox ui:field="useImportFolders"/>
-                    </g:customCell>
-                </g:row>
-                <g:row>
-                    <g:cell>Import To Root Folder:</g:cell>
-                    <g:customCell>
-                        <g:SimplePanel ui:field="rootFolder"/>
-                    </g:customCell>
-                </g:row>
-            </g:Grid>
-        </g:south>
-        <g:center>
-            <l:ResizeSimplePanel ui:field="dataGridView" styleName="itemCheckList" height="100%"/>
-        </g:center>
-    </g:DockLayoutPanel>
->>>>>>> 3249280a
 </ui:UiBinder> 