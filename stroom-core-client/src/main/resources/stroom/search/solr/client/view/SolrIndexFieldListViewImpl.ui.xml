--- conflicted
+++ resolved
@@ -3,14 +3,8 @@
              xmlns:g="urn:import:com.google.gwt.user.client.ui">
     <g:FlowPanel styleName="dock-container-vertical stroom-content">
         <g:SimplePanel ui:field="dataGrid" styleName="dock-max"/>
-<<<<<<< HEAD
-        <g:MaxScrollPanel styleName="dock-min">
-            <g:HTML ui:field="synchState" styleName="solrIndexFieldListViewImpl-synchState"/>
-        </g:MaxScrollPanel>
-=======
         <g:ScrollPanel styleName="dock-min">
             <g:HTML ui:field="synchState" styleName="solrIndexFieldListViewImpl-synchState"/>
         </g:ScrollPanel>
->>>>>>> 353f72d5
     </g:FlowPanel>
 </ui:UiBinder>