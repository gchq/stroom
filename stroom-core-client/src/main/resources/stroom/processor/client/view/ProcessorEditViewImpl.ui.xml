--- conflicted
+++ resolved
@@ -3,16 +3,6 @@
              xmlns:g="urn:import:com.google.gwt.user.client.ui"
              xmlns:c="urn:import:stroom.widget.customdatebox.client"
 >
-<<<<<<< HEAD
-    <g:SimplePanel ui:field="expression" styleName="max default-min-sizes"/>
-=======
-    <ui:style>
-        .expression {
-        width: 100%;
-        height: 100%;
-        }
-    </ui:style>
-
     <g:DockLayoutPanel unit="PX" width="100%" height="100%">
         <g:south size="50">
             <g:FlowPanel styleName="stroom-control-page">
@@ -33,8 +23,7 @@
             </g:FlowPanel>
         </g:south>
         <g:center>
-            <g:SimplePanel ui:field="expression" styleName="{style.expression}"/>
+            <g:SimplePanel ui:field="expression" styleName="max default-min-sizes"/>
         </g:center>
     </g:DockLayoutPanel>
->>>>>>> 43385d73
 </ui:UiBinder>