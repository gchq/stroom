<!DOCTYPE ui:UiBinder SYSTEM "http://dl.google.com/gwt/DTD/xhtml.ent">
<ui:UiBinder xmlns:ui="urn:ui:com.google.gwt.uibinder"
             xmlns:g="urn:import:com.google.gwt.user.client.ui" xmlns:tab="urn:import:stroom.widget.tab.client.view">
<<<<<<< HEAD
    <g:FlowPanel styleName="dock-container-vertical">
        <g:SimplePanel styleName="dock-min stroom-content stroom-border-bottom">
            <g:Grid>
                <g:row>
                    <g:customCell styleName="steppingViewImpl-left">
                        <g:FlowPanel ui:field="left" styleName="steppingViewImpl-leftInner"/>
                    </g:customCell>
                    <g:customCell styleName="steppingViewImpl-right">
                        <g:FlowPanel ui:field="right" styleName="steppingViewImpl-rightInner"/>
                    </g:customCell>
                </g:row>
            </g:Grid>
        </g:SimplePanel>
        <g:MySplitLayoutPanel ui:field="bottomLayout" styleName="dock-max">
            <g:north size="31">
                <g:ScrollPanel ui:field="treeContainer"
                               addStyleNames="max stroom-content stroom-border-bottom"/>
=======
    <g:FlowPanel styleName="max dock-container-vertical">
        <g:FlowPanel styleName="dock-min dock-container-horizontal stroom-content stroom-border-bottom">
            <g:FlowPanel ui:field="left" styleName="dock-min stepLocationViewImpl-left"/>
            <g:FlowPanel ui:field="right" styleName="dock-max stepLocationViewImpl-right"/>
        </g:FlowPanel>
        <g:MySplitLayoutPanel ui:field="bottomLayout" styleName="dock-max">
            <g:north size="31">
                <g:ScrollPanel ui:field="treeContainer" addStyleNames="max stroom-content stroom-border-bottom"/>
>>>>>>> 353f72d5
            </g:north>
            <g:center>
                <tab:LayerContainerImpl ui:field="layerContainer" styleName="max stroom-border-top"/>
            </g:center>
        </g:MySplitLayoutPanel>
    </g:FlowPanel>
</ui:UiBinder><|MERGE_RESOLUTION|>--- conflicted
+++ resolved
@@ -1,25 +1,6 @@
 <!DOCTYPE ui:UiBinder SYSTEM "http://dl.google.com/gwt/DTD/xhtml.ent">
 <ui:UiBinder xmlns:ui="urn:ui:com.google.gwt.uibinder"
              xmlns:g="urn:import:com.google.gwt.user.client.ui" xmlns:tab="urn:import:stroom.widget.tab.client.view">
-<<<<<<< HEAD
-    <g:FlowPanel styleName="dock-container-vertical">
-        <g:SimplePanel styleName="dock-min stroom-content stroom-border-bottom">
-            <g:Grid>
-                <g:row>
-                    <g:customCell styleName="steppingViewImpl-left">
-                        <g:FlowPanel ui:field="left" styleName="steppingViewImpl-leftInner"/>
-                    </g:customCell>
-                    <g:customCell styleName="steppingViewImpl-right">
-                        <g:FlowPanel ui:field="right" styleName="steppingViewImpl-rightInner"/>
-                    </g:customCell>
-                </g:row>
-            </g:Grid>
-        </g:SimplePanel>
-        <g:MySplitLayoutPanel ui:field="bottomLayout" styleName="dock-max">
-            <g:north size="31">
-                <g:ScrollPanel ui:field="treeContainer"
-                               addStyleNames="max stroom-content stroom-border-bottom"/>
-=======
     <g:FlowPanel styleName="max dock-container-vertical">
         <g:FlowPanel styleName="dock-min dock-container-horizontal stroom-content stroom-border-bottom">
             <g:FlowPanel ui:field="left" styleName="dock-min stepLocationViewImpl-left"/>
@@ -28,7 +9,6 @@
         <g:MySplitLayoutPanel ui:field="bottomLayout" styleName="dock-max">
             <g:north size="31">
                 <g:ScrollPanel ui:field="treeContainer" addStyleNames="max stroom-content stroom-border-bottom"/>
->>>>>>> 353f72d5
             </g:north>
             <g:center>
                 <tab:LayerContainerImpl ui:field="layerContainer" styleName="max stroom-border-top"/>
