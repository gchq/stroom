--- conflicted
+++ resolved
@@ -1,32 +1,5 @@
 <!DOCTYPE ui:UiBinder SYSTEM "http://dl.google.com/gwt/DTD/xhtml.ent">
 <ui:UiBinder xmlns:ui="urn:ui:com.google.gwt.uibinder"
-<<<<<<< HEAD
-             xmlns:g="urn:import:com.google.gwt.user.client.ui" xmlns:v="urn:import:stroom.widget.button.client">
-    <g:FlowPanel styleName="dock-container-vertical">
-        <g:Grid styleName="dock-min stroom-control-grid w-100">
-            <g:row>
-                <g:cell>Jump to where message severity >=</g:cell>
-                <g:customCell>
-                    <g:ListBox ui:field="skipToErrors"/>
-                </g:customCell>
-            </g:row>
-            <g:row>
-                <g:cell>Jump to where output is:</g:cell>
-                <g:customCell>
-                    <g:ListBox ui:field="skipToOutput"/>
-                </g:customCell>
-            </g:row>
-        </g:Grid>
-        <g:FlowPanel styleName="dock-max dock-container-horizontal">
-            <g:FlowPanel styleName="dock-min button-container">
-                <v:SvgButton ui:field="addXPath"/>
-                <v:SvgButton ui:field="editXPath"/>
-                <v:SvgButton ui:field="removeXPath"/>
-            </g:FlowPanel>
-            <g:SimplePanel ui:field="xPathList" addStyleNames="dock-max stroom-border"/>
-        </g:FlowPanel>
-    </g:FlowPanel>
-=======
              xmlns:g="urn:import:com.google.gwt.user.client.ui">
     <g:MySplitLayoutPanel styleName="steppingFilterViewImpl  max">
         <g:west size="220">
@@ -54,5 +27,4 @@
             </g:FlowPanel>
         </g:center>
     </g:MySplitLayoutPanel>
->>>>>>> 353f72d5
 </ui:UiBinder> 