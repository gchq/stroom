<!DOCTYPE ui:UiBinder SYSTEM "http://dl.google.com/gwt/DTD/xhtml.ent">
<ui:UiBinder xmlns:ui="urn:ui:com.google.gwt.uibinder"
             xmlns:g="urn:import:com.google.gwt.user.client.ui" xmlns:l="urn:import:stroom.item.client">
<<<<<<< HEAD
    <g:FlowPanel styleName="dock-container-vertical">
        <g:Label text="Select the parent group:" addStyleNames="dock-min createDocumentViewImpl-label"/>
        <g:SimplePanel ui:field="foldersOuter" styleName="dock-max createDocumentViewImpl-foldersOuter">
            <g:SimplePanel ui:field="foldersInner" styleName="itemCheckList"
                          />
=======
    <g:FlowPanel styleName="CreateDocumentViewImpl max dock-container-vertical">
        <g:Label text="Select the parent group:" addStyleNames="dock-min createDocumentViewImpl-label"/>
        <g:SimplePanel ui:field="foldersOuter" styleName="dock-max createDocumentViewImpl-foldersOuter">
            <g:SimplePanel ui:field="foldersInner" styleName="max default-min-sizes itemCheckList"/>
>>>>>>> 353f72d5
        </g:SimplePanel>
        <g:Grid styleName="dock-min stroom-control-grid w-100">
            <g:row>
                <g:cell>Name:</g:cell>
                <g:customCell>
                    <g:TextBox ui:field="name" addStyleNames="w-100"/>
                </g:customCell>
            </g:row>
            <g:row>
                <g:cell>Permissions:</g:cell>
                <g:customCell>
                    <l:ItemListBox ui:field="permissionInheritance" addStyleNames="w-100"/>
                </g:customCell>
            </g:row>
        </g:Grid>
    </g:FlowPanel>
</ui:UiBinder><|MERGE_RESOLUTION|>--- conflicted
+++ resolved
@@ -1,18 +1,10 @@
 <!DOCTYPE ui:UiBinder SYSTEM "http://dl.google.com/gwt/DTD/xhtml.ent">
 <ui:UiBinder xmlns:ui="urn:ui:com.google.gwt.uibinder"
              xmlns:g="urn:import:com.google.gwt.user.client.ui" xmlns:l="urn:import:stroom.item.client">
-<<<<<<< HEAD
-    <g:FlowPanel styleName="dock-container-vertical">
-        <g:Label text="Select the parent group:" addStyleNames="dock-min createDocumentViewImpl-label"/>
-        <g:SimplePanel ui:field="foldersOuter" styleName="dock-max createDocumentViewImpl-foldersOuter">
-            <g:SimplePanel ui:field="foldersInner" styleName="itemCheckList"
-                          />
-=======
     <g:FlowPanel styleName="CreateDocumentViewImpl max dock-container-vertical">
         <g:Label text="Select the parent group:" addStyleNames="dock-min createDocumentViewImpl-label"/>
         <g:SimplePanel ui:field="foldersOuter" styleName="dock-max createDocumentViewImpl-foldersOuter">
             <g:SimplePanel ui:field="foldersInner" styleName="max default-min-sizes itemCheckList"/>
->>>>>>> 353f72d5
         </g:SimplePanel>
         <g:Grid styleName="dock-min stroom-control-grid w-100">
             <g:row>
