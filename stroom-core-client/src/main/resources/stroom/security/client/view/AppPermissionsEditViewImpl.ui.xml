--- conflicted
+++ resolved
@@ -1,10 +1,6 @@
 <!DOCTYPE ui:UiBinder SYSTEM "http://dl.google.com/gwt/DTD/xhtml.ent">
-<<<<<<< HEAD
-<ui:UiBinder xmlns:ui="urn:ui:com.google.gwt.uibinder" xmlns:g="urn:import:com.google.gwt.user.client.ui"
-=======
 <ui:UiBinder xmlns:ui="urn:ui:com.google.gwt.uibinder"
              xmlns:g="urn:import:com.google.gwt.user.client.ui"
->>>>>>> a7390df9
              xmlns:form="urn:import:stroom.widget.form.client">
 
     <g:ThinSplitLayoutPanel styleName="max">
