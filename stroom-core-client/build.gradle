ext.moduleName = 'stroom.core.client'

dependencies {
    implementation project(':stroom-core-client-widget')
    implementation project(':stroom-core-shared')
<<<<<<< HEAD
=======
    implementation project(':stroom-docref')
    implementation project(':stroom-query:stroom-query-language-api')
>>>>>>> cea3d656
    implementation project(':stroom-query:stroom-query-api')
    implementation project(':stroom-util-shared')

    implementation libs.gin
    implementation libs.guice.gwt
    implementation libs.gwt.user
    implementation libs.gwtp.mvp.client
    implementation libs.jackson.annotations
    implementation libs.javax.inject.gwt
    implementation libs.jaxb.api
    implementation libs.restygwt
    implementation libs.ws.rs.api.gwt

    testImplementation project(':stroom-util')
    testImplementation project(':stroom-test-common')
    testImplementation libs.assertj.core
    testImplementation libs.guice
    testImplementation libs.gwt.dev
    testImplementation libs.junit.jupiter.api
    testImplementation libs.slf4j.api
    testImplementation libs.vavr

    // The following logging libs are needed when running junits outside dropwizard
    testRuntimeOnly libs.jakarta.activation
    testRuntimeOnly libs.jaxb.impl
    testRuntimeOnly libs.jcl.over.slf4j
    testRuntimeOnly libs.jul.to.slf4j
    testRuntimeOnly libs.junit.jupiter.engine
    testRuntimeOnly libs.log4j.over.slf4j
    testRuntimeOnly libs.logback.classic
    testRuntimeOnly libs.logback.core
}<|MERGE_RESOLUTION|>--- conflicted
+++ resolved
@@ -3,11 +3,7 @@
 dependencies {
     implementation project(':stroom-core-client-widget')
     implementation project(':stroom-core-shared')
-<<<<<<< HEAD
-=======
     implementation project(':stroom-docref')
-    implementation project(':stroom-query:stroom-query-language-api')
->>>>>>> cea3d656
     implementation project(':stroom-query:stroom-query-api')
     implementation project(':stroom-util-shared')
 
