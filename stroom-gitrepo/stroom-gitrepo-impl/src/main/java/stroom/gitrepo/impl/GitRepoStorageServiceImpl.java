package stroom.gitrepo.impl;

import stroom.docref.DocRef;
import stroom.explorer.api.ExplorerNodeService;
import stroom.explorer.api.ExplorerService;
import stroom.explorer.shared.ExplorerConstants;
import stroom.explorer.shared.ExplorerNode;
import stroom.gitrepo.api.GitRepoStorageService;
import stroom.gitrepo.shared.GitRepoDoc;
import stroom.importexport.api.ExportSummary;
import stroom.importexport.api.ImportExportSerializer;
import stroom.importexport.api.ImportExportSpec;
import stroom.importexport.api.ImportExportSpec.ImportExportCaller;
import stroom.importexport.shared.ImportSettings;
import stroom.importexport.shared.ImportSettings.ImportMode;
import stroom.importexport.shared.ImportState;
import stroom.util.io.PathCreator;
import stroom.util.logging.LambdaLogger;
import stroom.util.logging.LambdaLoggerFactory;
import stroom.util.shared.Message;
import stroom.util.shared.Severity;

import jakarta.inject.Inject;
import jakarta.inject.Provider;
import jakarta.inject.Singleton;
import org.eclipse.jgit.api.Git;
import org.eclipse.jgit.api.Status;
import org.eclipse.jgit.api.errors.GitAPIException;
import org.eclipse.jgit.lib.ObjectId;
import org.eclipse.jgit.lib.ObjectReader;
import org.eclipse.jgit.lib.Repository;
import org.eclipse.jgit.revwalk.RevCommit;
import org.eclipse.jgit.transport.CredentialsProvider;
import org.eclipse.jgit.transport.UsernamePasswordCredentialsProvider;
import org.eclipse.jgit.treewalk.CanonicalTreeParser;

import java.io.ByteArrayOutputStream;
import java.io.IOException;
import java.io.OutputStream;
import java.nio.file.FileVisitResult;
import java.nio.file.Files;
import java.nio.file.Path;
import java.nio.file.Paths;
import java.nio.file.SimpleFileVisitor;
import java.nio.file.attribute.BasicFileAttributes;
import java.util.ArrayList;
import java.util.HashSet;
import java.util.List;
import java.util.Objects;
import java.util.Optional;
import java.util.Set;

/**
 * Class to call the ImportExport mechanism to handle the import and export to
 * local Git repositories, then to sync the local repo with a remote repo.
 */
@Singleton
public class GitRepoStorageServiceImpl implements GitRepoStorageService {

    /**
     * The tree model to find parents of the event item.
     */
    private final ExplorerService explorerService;

    /**
     * Finds children of an ExplorerNode
     */
    private final ExplorerNodeService explorerNodeService;

    /**
     * Provides the ability to import and export stuff to disk.
     */
    private final ImportExportSerializer importExportSerializer;

    /**
     * Where we get configuration from.
     */
    private final Provider<GitRepoConfig> config;

    /**
     * Object to create paths for local storage.
     */
    private final PathCreator pathCreator;

    /*
     * Where to write changes of the GitRepoDoc
     */
    private final GitRepoDao gitRepoDao;

    /**
     * Logger so we can follow what is going on.
     */
    private static final LambdaLogger LOGGER = LambdaLoggerFactory.getLogger(GitRepoStorageServiceImpl.class);

    /**
     * Name of the Git repository directory. We need to ensure we don't delete
     * this!
     */
    private static final String GIT_REPO_DIRNAME = ".git";

    /**
     * Name of any README file. We don't delete this.
     */
    private static final String GIT_README_MD = "README.md";

    /**
     * The username to use in the commit to Git
     */
    private static final String GIT_USERNAME = "Stroom";

    /**
     * Constructor so we can log when this object is constructed.
     * Called by injection system.
     */
    @SuppressWarnings("unused")
    @Inject
    public GitRepoStorageServiceImpl(final ExplorerService explorerService,
                                     final ExplorerNodeService explorerNodeService,
                                     final ImportExportSerializer importExportSerializer,
                                     final Provider<GitRepoConfig> config,
                                     final PathCreator pathCreator,
                                     final GitRepoDao gitRepoDao) {
        this.explorerService = explorerService;
        this.explorerNodeService = explorerNodeService;
        this.importExportSerializer = importExportSerializer;
        this.config = config;
        this.pathCreator = pathCreator;
        this.gitRepoDao = gitRepoDao;
    }

    /**
     * Called by pressing the Git Settings 'Push to Git' button.
     * Synchronised to avoid multiple threads writing to the same
     * directory structure.
     *
     * @param gitRepoDoc    The document that we're pushing the button on.
     *                      Must not be null.
     * @param commitMessage The Git commit message. Must not be null.
     * @param calledFromUi True if the method is being called from the UI over
     *                     REST, false if being called from a Job.
     *                     Affects how some errors are handled.
     * @return The export summary. Might return if the export hasn't yet taken
     * place.
     * @throws IOException if something goes wrong
     */
    @Override
    public synchronized List<Message> exportDoc(final GitRepoDoc gitRepoDoc,
                                                final String commitMessage,
                                                final boolean calledFromUi)
            throws IOException {
        LOGGER.debug("Exporting document '{}' to GIT; UUID is '{}'", gitRepoDoc.getUrl(), gitRepoDoc.getUuid());
        final List<Message> messages = new ArrayList<>();

        final DocRef gitRepoDocRef = GitRepoDoc.getDocRef(gitRepoDoc.getUuid());
        final Optional<ExplorerNode> optGitRepoExplorerNode = explorerService.getFromDocRef(gitRepoDocRef);
        final ExplorerNode gitRepoExplorerNode = optGitRepoExplorerNode.orElseThrow(IOException::new);

        // Work out where the GitRepo node is in the explorer tree
        final List<ExplorerNode> gitRepoNodePath = this.explorerNodeService.getPath(gitRepoDocRef);
        gitRepoNodePath.add(gitRepoExplorerNode);

        // Only try to do anything if the settings exist
        if (!gitRepoDoc.getUrl().isEmpty()) {
            // Find the path to the root of the local Git repository
            final Path localDir = pathCreator.toAppPath(config.get().getLocalDir());
            try (final AutoDeletingTempDirectory gitWorkDir
                    = new AutoDeletingTempDirectory(localDir, "gitrepo-")) {

                // Create Git object for the gitWork directory
                try (final Git git = this.gitConstructForPush(gitRepoDoc, gitWorkDir.getDirectory())) {

                    // The export directory is somewhere within the gitWorkDir,
                    // defined by the path the user specified
                    final Path exportDir = addDirectoryToPath(gitWorkDir.getDirectory(),
                                                              Paths.get(gitRepoDoc.getPath()));
                    this.ensureDirectoryExists(exportDir);

                    // Delete all the files that are currently in the repo
                    // so we can overwrite any changes and detect deletions.
                    // We keep the README.md and the .git/ directory.
                    this.deleteFileTree(exportDir, true);

                    // Export everything from Stroom to local git repo dir
                    final ExportSummary exportSummary = this.export(gitRepoNodePath,
                                                                    gitRepoExplorerNode,
                                                                    exportDir);
                    messages.addAll(exportSummary.getMessages());
                    addMessage(messages, Severity.INFO, "Export to disk successful");

                    // Has anything changed against the remote?
                    final Status gitStatus = git.status().call();
                    if (!gitStatus.isClean()) {

                        this.gitStatusToMessages(gitStatus, messages);

                        // Add everything to commit & commit locally
                        // Match already tracked files - detects deletions
                        git.add().setUpdate(true).addFilepattern(".").call();
                        // Match new files
                        git.add().setUpdate(false).addFilepattern(".").call();

                        final RevCommit gitCommit = git.commit()
                                .setCommitter(GIT_USERNAME, gitRepoDoc.getUsername())
                                .setMessage(commitMessage)
                                .call();
                        addMessage(messages, Severity.INFO, "Local commit successful");

                        // Push to remote
                        git.push().setCredentialsProvider(this.getGitCreds(gitRepoDoc)).call();
                        addMessage(messages, Severity.INFO, "Pushed to Git");

                        // Store the commit version
                        gitRepoDao.storeHash(gitRepoDoc.getUuid(), gitCommit.getName());
                    } else {
                        // Jobs don't need to know that this didn't do anything
                        if (calledFromUi) {
                            throw new IOException("No local changes; therefore not pushing to Git");
                        } else {
                            LOGGER.info("{}: No local changes; not pushing to Git", gitRepoDoc.getName());
                        }
                    }
                } catch (final GitAPIException e) {
                    this.throwException("Couldn't commit and push GIT", e, messages);
                } catch (final IOException e) {
                    this.throwException("Error pushing to GIT", e, messages);
                }
            }
        } else {
            if (calledFromUi) {
                throw new IOException("Git repository URL isn't configured; cannot push");
            } else {
                LOGGER.warn("{}: Git URL isn't configured; not pushing", gitRepoDoc.getName());
            }
        }

        return messages;
    }

    /**
     * Adds a message to the list of messages, logging the message at the appropriate level.
     * @param messages The list of messages
     * @param severity How severe the issue is
     * @param message The message to add / log.
     */
    private void addMessage(final List<Message> messages,
                            final Severity severity,
                            final String message) {
        Objects.requireNonNull(messages);
        Objects.requireNonNull(severity);

        switch (severity) {
            case Severity.INFO:
                LOGGER.info(message);
                break;
            case Severity.WARNING:
                LOGGER.warn(message);
                break;
            case Severity.ERROR:
            case Severity.FATAL_ERROR:
                LOGGER.error(message);
        }

        messages.add(new Message(severity, message));
    }

    /**
     * Puts the git status into the messages to send back to the user.
     *
     * @param gitStatus The status of the repo after export.
     * @param messages  The list of messages to return to the user.
     */
    private void gitStatusToMessages(final Status gitStatus,
                                     final List<Message> messages) {
        for (final String filename : gitStatus.getUncommittedChanges()) {
            addMessage(messages, Severity.INFO, "Changed: " + filename);
        }
        for (final String dirname : gitStatus.getUntrackedFolders()) {
            addMessage(messages, Severity.INFO, "New folder: " + dirname);
        }
        for (final String filename : gitStatus.getUntracked()) {
            addMessage(messages, Severity.INFO, "New file: " + filename);
        }
        for (final String filename : gitStatus.getMissing()) {
            addMessage(messages, Severity.INFO, "Deleted: " + filename);
        }
        for (final String filename : gitStatus.getModified()) {
            addMessage(messages, Severity.INFO, "Modified: " + filename);
        }
    }

    /**
     * Called when the user presses the Pull from Git button in the UI.
     * Synchronised to avoid multiple threads writing to the same
     * directory structure.
     *
     * @param gitRepoDoc The document holding the Git repo settings
     * @return A list of messages about the import
     * @throws IOException if something goes wrong
     */
    @Override
    public synchronized List<Message> importDoc(
            final GitRepoDoc gitRepoDoc,
            final boolean isMockEnvironment)
            throws IOException {
        final List<Message> messages = new ArrayList<>();

        final DocRef gitRepoDocRef = GitRepoDoc.getDocRef(gitRepoDoc.getUuid());

        if (!isMockEnvironment) {
            final Optional<ExplorerNode> optGitRepoExplorerNode = explorerService.getFromDocRef(gitRepoDocRef);
            if (optGitRepoExplorerNode.isPresent()) {
                final ExplorerNode gitRepoExplorerNode = optGitRepoExplorerNode.get();

                // Work out where the GitRepo node is in the explorer tree
                final List<ExplorerNode> gitRepoNodePath = this.explorerNodeService.getPath(gitRepoDocRef);
                gitRepoNodePath.add(gitRepoExplorerNode);
            }
        }

        // Only try to do anything if the settings exist
        if (!gitRepoDoc.getUrl().isEmpty()) {
            // Find the path to the root of the local Git repository
            final Path localDir = pathCreator.toAppPath(config.get().getLocalDir());
            try (final AutoDeletingTempDirectory gitWorkDir = new AutoDeletingTempDirectory(localDir, "gitrepo-")) {

                // Grab everything from server - it won't be too big
                this.gitCloneForPull(gitRepoDoc, gitWorkDir.getDirectory());
                addMessage(messages, Severity.INFO, "Cloned from Git repository");

                // ImportSettings.auto() is used in a few places. This consists of
                // .importMode(ImportMode.IGNORE_CONFIRMATION)
                // .enableFilters(true)
                // We want to make sure that the import goes to the root of the
                // gitRepoDocRef rather than where it might have been in the
                // original export.

                final List<ImportState> importStates = new ArrayList<>();
                final ImportSettings importSettings = ImportSettings.builder()
                        .importMode(ImportMode.IGNORE_CONFIRMATION)
                        .enableFilters(false)
                        .useImportFolders(true)
                        .useImportNames(true)
                        .rootDocRef(gitRepoDocRef)
                        .isMockEnvironment(isMockEnvironment)
                        .build();

                // Set (remote) directory
                final Path pathToImport;
                if (gitRepoDoc.getPath() != null && !gitRepoDoc.getPath().isEmpty()) {
                    pathToImport = addDirectoryToPath(gitWorkDir.getDirectory(), Paths.get(gitRepoDoc.getPath()));
                    // Sanity check to avoid mystery import failures
                    if (!pathToImport.toFile().exists()) {
                        throw new IOException("The path to import '"
                                              + gitRepoDoc.getPath()
                                              + "' doesn't exist within the Git repository.");
                    }
                } else {
                    pathToImport = gitWorkDir.getDirectory();
                }

                final Set<DocRef> docRefs = importExportSerializer.read(
                        pathToImport,
                        importStates,
                        importSettings,
                        ImportExportCaller.GITREPO);

                for (final DocRef docRef : docRefs) {
                    // ImportExportSerializerImpl adds the System docref to the returned set,
                    // but we don't use that here, so ignore it
                    if (!docRef.equals(ExplorerConstants.SYSTEM_DOC_REF)) {
                        addMessage(messages, Severity.INFO, "Imported '" + docRef.getName() + "'");
                    }
                }
                addMessage(messages, Severity.INFO, "Completed Git Pull");
            }
        } else {
            throw new IOException("Git repository URL isn't configured; cannot pull");
        }

        return messages;
    }

    /**
     * Creates an exception with as much context info as possible for display
     * to the user in the UI.
     *
     * @param errorMessage The message that describes the problem. Must not
     *                     be null.
     * @param cause        The exception that caused this error. Can be null if no
     *                     triggering exception.
     * @param messages     Any messages from the export. Never null. Can be empty.
     * @throws IOException to indicate to the caller that an error has occurred.
     */
    private void throwException(final String errorMessage,
                                final Exception cause,
                                final List<Message> messages)
            throws IOException {

        LOGGER.error("{}, {}, {}", errorMessage, cause, messages);
        final StringBuilder buf = new StringBuilder(errorMessage);

        if (cause != null) {
            buf.append("\n    ");
            buf.append(walkExceptions(cause));
        }
        if (!messages.isEmpty()) {
            buf.append("\n\nAdditional information:");
            for (final Message m : messages) {
                buf.append("\n    ");
                buf.append(m);
            }
        }
        throw new IOException(buf.toString(), cause);
    }

    /**
     * Ensures that the given path exists. The path is assumed to be all
     * directories - there is no terminal filename at the end.
     *
     * @param path The path of directories that should exist.
     * @throws IOException If the directories could not be created.
     */
    private void ensureDirectoryExists(final Path path)
            throws IOException {

        if (!path.toFile().exists()) {
            if (!path.toFile().mkdirs()) {
                throw new IOException("Could not create directories '"
                                      + path
                                      + "' for GIT document");
            }
        }
    }

    /**
     * Deletes a file tree recursively. Does not delete any .git
     * directories nor any README.md.
     *
     * @param root         Delete everything under this directory. Must not be null.
     * @param keepGitStuff If true then keep Git key files - .git/, README.md.
     *                     If false then delete everything.
     * @throws IOException if something goes wrong.
     */
    private void deleteFileTree(final Path root, final boolean keepGitStuff)
            throws IOException {

        Files.walkFileTree(root, new SimpleFileVisitor<>() {
            @Override
            public FileVisitResult preVisitDirectory(final Path dir, final BasicFileAttributes attrs) {

                // Ignore any .git subtree
                if (keepGitStuff && dir.endsWith(GIT_REPO_DIRNAME)) {
                    return FileVisitResult.SKIP_SUBTREE;
                } else {
                    return FileVisitResult.CONTINUE;
                }
            }

            @Override
            public FileVisitResult visitFile(final Path p, final BasicFileAttributes attrs)
                    throws IOException {

                // Don't delete README files
                if (!(keepGitStuff && p.endsWith(GIT_README_MD))) {
                    Files.delete(p);
                }
                return FileVisitResult.CONTINUE;
            }

            @Override
            public FileVisitResult postVisitDirectory(final Path dir, final IOException ex)
                    throws IOException {

                // Don't delete the root dir or the .git dir
                if (!dir.equals(root) && !(keepGitStuff && dir.endsWith(GIT_REPO_DIRNAME))) {
                    Files.delete(dir);
                }
                return FileVisitResult.CONTINUE;
            }
        });
    }

    /**
     * Finds all the children of a GitRepo node, down to the next GitRepo node.
     * Runs recursively.
     *
     * @param node    The root node of the search.
     * @param docRefs The set of DocRefs that were found.
     */
    private void recurseExplorerNodes(final ExplorerNode node, final Set<DocRef> docRefs) {
        if (!node.getType().equals(GitRepoDoc.TYPE)) {
            docRefs.add(node.getDocRef());
        }
        final List<ExplorerNode> children = this.explorerNodeService.getChildren(node.getDocRef());
        for (final ExplorerNode child : children) {
            // Don't recurse any child GitRepoDoc nodes
            if (!child.getType().equals(GitRepoDoc.TYPE)) {
                this.recurseExplorerNodes(child, docRefs);
            }
        }
    }

    /**
     * Exports the given node to the given export directory in the standard
     * Stroom import/export format (unzipped).
     *
     * @param node      The root node to export.
     * @param exportDir The directory to export to.
     * @return The export summary.
     */
    private ExportSummary export(final List<ExplorerNode> gitRepoNodePath,
                                 final ExplorerNode node,
                                 final Path exportDir) {
        final Set<DocRef> docRefs = new HashSet<>();
        this.recurseExplorerNodes(node, docRefs);
        final Set<String> docTypesToIgnore = Set.of(GitRepoDoc.TYPE);

        return importExportSerializer.write(
                gitRepoNodePath,
                exportDir,
                docRefs,
                docTypesToIgnore,
                true,
                ImportExportSpec.buildGitRepoSpec());
    }

    /**
     * Returns the credentials to log into Git.
     *
     * @param gitRepoDoc Where we get the credential data from. Must not be null.
     * @return Credentials to log into a remote GIT repo. Never returns null.
     */
    private CredentialsProvider getGitCreds(final GitRepoDoc gitRepoDoc) {
        final String username = gitRepoDoc.getUsername();
        final String password = gitRepoDoc.getPassword();
        return new UsernamePasswordCredentialsProvider(username, password);
    }

    /**
     * Creates a git object by cloning the remote repository.
     * Note that the returned object is auto-closeable (try with resources).
     *
     * @param gitWorkDir The directory that is the root of the repo.
     * @return An auto-closeable Git object to use when accessing the repo.
     * @throws IOException if something goes wrong.
     */
    private Git gitConstructForPush(final GitRepoDoc gitRepoDoc, final Path gitWorkDir)
            throws IOException, GitAPIException {

        this.ensureDirectoryExists(gitWorkDir);

        // Wipe everything from the local git Work dir
        this.deleteFileTree(gitWorkDir, false);

        // Clone the remote repo
        // Note depth is 1 - we only want the latest items not the history
        LOGGER.debug("Cloning repository '{}' to '{}' for push", gitRepoDoc.getUrl(), gitWorkDir);
        return Git.cloneRepository()
                .setURI(gitRepoDoc.getUrl())
                .setDirectory(gitWorkDir.toFile())
                .setCredentialsProvider(this.getGitCreds(gitRepoDoc))
                .setDepth(1)
                .setBranch(gitRepoDoc.getBranch())
                .setCloneAllBranches(false)
                .call();
    }

    /**
     * Clones the GIT repository represented by gitRepoDoc
     * into the local gitWorkDir.
     *
     * @param gitRepoDoc Holds the settings of the Git Repo.
     * @param gitWorkDir Where to put the Git repo files.
     * @throws IOException If something goes wrong.
     */
    private void gitCloneForPull(final GitRepoDoc gitRepoDoc,
                                 final Path gitWorkDir)
            throws IOException {
        LOGGER.info("Cloning repository '{}' to '{}' for pull", gitRepoDoc.getUrl(), gitWorkDir);

        // Delete everything under gitWork (including all git stuff)
        this.ensureDirectoryExists(gitWorkDir);
        this.deleteFileTree(gitWorkDir, false);

        final String gitCommit = gitRepoDoc.getCommit();
        if (gitCommit == null || gitCommit.isEmpty()) {
            // No commit data so just do clone
            try (final Git git = Git.cloneRepository()
                    .setURI(gitRepoDoc.getUrl())
                    .setDirectory(gitWorkDir.toFile())
                    .setCredentialsProvider(this.getGitCreds(gitRepoDoc))
                    .setDepth(1)
                    .setBranch(gitRepoDoc.getBranch())
                    .setCloneAllBranches(false)
                    .call()) {

                // Store the commit we've got
                gitRepoDao.storeHash(gitRepoDoc.getUuid(), this.gitGetCurrentRevCommitName(git));

            } catch (final GitAPIException e) {
                LOGGER.error("Git error cloning repository '{}': {}", gitRepoDoc.getUrl(), e.getMessage(), e);
                throw new IOException("Git error cloning repository "
                                      + gitRepoDoc.getUrl() + ":\n"
                                      + walkExceptions(e), e);
            }
        } else {
            // We want a particular commit so get everything - all commits
            try (final Git git = Git.cloneRepository()
                    .setURI(gitRepoDoc.getUrl())
                    .setDirectory(gitWorkDir.toFile())
                    .setCredentialsProvider(this.getGitCreds(gitRepoDoc))
                    .setBranch(gitRepoDoc.getBranch())
                    .call()) {
                // Ok that worked; now find the commit in the repo
                git.checkout()
                        .setName(gitCommit)
                        .call();

                // Store the commit we've got
                gitRepoDao.storeHash(gitRepoDoc.getUuid(), this.gitGetCurrentRevCommitName(git));

            } catch (final GitAPIException e) {
                LOGGER.error("Error cloning git commit '{}': {}", gitCommit, e.getMessage(), e);
                throw new IOException("Git error cloning / checking out commit '"
                                      + gitCommit
                                      + "':\n" + walkExceptions(e), e);
            }

        }
    }

    /**
     * Generates an error message by walking the causes of an exception.
     * @param e The root exception to look at.
     * @return The error messages from all the causes of the exception.
     */
    String walkExceptions(final Exception e) {
        final StringBuilder buf = new StringBuilder(e.getMessage());
        Throwable cause = e.getCause();
        while (cause != null) {
            buf.append(":\n");
            buf.append(cause.getMessage());
            cause = cause.getCause();
        }

        return buf.toString();
    }

    /**
     * Determines whether updates are available, by looking at the latest
     * commit in the downloaded data from Git and comparing it to the stored
     * value.
     * @param messages A list of messages to add to. Can be null.
     *                 If present then a diff will be inserted as a sequence of messages.
     * @param gitWorkDir The directory that is the root of the repo.
     * @return An auto-closeable Git object to use when accessing the repo.
     * @throws IOException if something goes wrong.
     */
    private boolean gitUpdatesAvailable(final List<String> messages,
                                        final GitRepoDoc gitRepoDoc,
                                        final Path gitWorkDir)
            throws IOException, GitAPIException {

        this.ensureDirectoryExists(gitWorkDir);

        // Wipe everything from the local git Work dir
        this.deleteFileTree(gitWorkDir, false);

        // Clone the remote repo
        // Note depth is 1 - we only want the latest items not the history
        LOGGER.debug(
                "Cloning repository '{}' to '{}' for whether updates are available",
                gitRepoDoc.getUrl(),
                gitWorkDir);

        // Depth to clone - as little as possible to save bandwidth
        int gitCloneDepth = 1;
        if (messages != null) {
            gitCloneDepth = Integer.MAX_VALUE;
        }

        try (final Git git = Git.cloneRepository()
                .setURI(gitRepoDoc.getUrl())
                .setDirectory(gitWorkDir.toFile())
                .setCredentialsProvider(this.getGitCreds(gitRepoDoc))
                .setDepth(gitCloneDepth)
                .setBranch(gitRepoDoc.getBranch())
                .setCloneAllBranches(false)
                .call()) {

            final String newGitCommitName = this.gitGetCurrentRevCommitName(git);
            final String oldGitCommitName = gitRepoDao.getHash(gitRepoDoc.getUuid());

            LOGGER.info("Stroom commit: {}; git commit available: {}; match: {}",
                    oldGitCommitName,
                    newGitCommitName,
                    Objects.equals(oldGitCommitName, newGitCommitName));

<<<<<<< HEAD
            if (messages != null) {
                this.generateGitDiff(messages,
                                     git,
                                     gitRepoDoc.getGitRemoteCommitName(),
                                     gitCommitName);
            }

            return !Objects.equals(gitRepoDoc.getGitRemoteCommitName(), gitCommitName);
=======
            return !Objects.equals(oldGitCommitName, newGitCommitName);
>>>>>>> e737993c
        }
    }

    /**
     * Returns the current commit name for the currently cloned code
     * - whatever is in the local Git repo on disk.
     * @param git The Git instance to query. Must not be null.
     * @return The string that identifies the commit. Never null.
     * @throws GitAPIException if something goes wrong.
     */
    private String gitGetCurrentRevCommitName(final Git git) throws GitAPIException {
        return git
                .log()
                .setMaxCount(1)
                .call()
                .iterator().next().getName();
    }

    /**
     * Populates the messages with a diff between the two commit hashes.
     * @param messages The list of messages to add to. Must not be null.
     * @param git Represents the Git repo. Must not be null.
     * @param gitRemoteCommitName The hash of the commit we've already got.
     *                            Might be null.
     * @param repoCommitName The latest hash available in the remote store.
     */
    private void generateGitDiff(final List<String> messages,
                                 final Git git,
                                 final String gitRemoteCommitName,
                                 final String repoCommitName)
            throws IOException {

        // Git/jgit magic to covert a hash into a tree-ish thing
        final String HASH_SUFFIX = "^{tree}";

        // Don't show context lines to avoid UI clutter
        final int NUMBER_OF_CONTEXT_LINES = 0;

        try {
            try (final ObjectReader objReader = git.getRepository().newObjectReader()) {
                final Repository repo = git.getRepository();

                // Parser for the old version
                final CanonicalTreeParser oldTreeIter = new CanonicalTreeParser();
                final ObjectId oldTree = repo.resolve(gitRemoteCommitName + HASH_SUFFIX);
                oldTreeIter.reset(objReader, oldTree);

                // Parser for the new version
                final CanonicalTreeParser newTreeIter = new CanonicalTreeParser();
                final ObjectId newTree = repo.resolve(repoCommitName + HASH_SUFFIX);
                newTreeIter.reset(objReader, newTree);

                // Generate diffs
                final OutputStream diffStream = new ByteArrayOutputStream();
                git.diff()
                        .setOldTree(oldTreeIter)
                        .setNewTree(newTreeIter)
                        .setSourcePrefix("Current/")
                        .setDestinationPrefix("Content Pack/")
                        .setContextLines(NUMBER_OF_CONTEXT_LINES)
                        .setOutputStream(diffStream)
                        .call();
                messages.add(diffStream.toString());
            }
        } catch (final GitAPIException e) {
            LOGGER.error("Error generating a diff: {}", e, e);
            throw new IOException("Error generating a diff for updates: " + walkExceptions(e), e);

        } catch (final IOException e) {
            LOGGER.error("Error generating a diff: {}", e, e);
            throw e;
        }
    }

    /**
     * Checks if any updates are available in the Git Repo.
     * @param messages List of messages; used to return the diff. Can be null.
     * @param gitRepoDoc The thing we want to check for updates. Must not be null.
     * @return true if updates are available, false if not.
     * @throws IOException if something goes wrong.
     */
    @Override
    public boolean areUpdatesAvailable(final List<String> messages, final GitRepoDoc gitRepoDoc) throws IOException {
        LOGGER.info("Checking if updates are available for '{}'", gitRepoDoc.getUrl());

        if (!gitRepoDoc.getUrl().isEmpty()) {
            final Path localDir = pathCreator.toAppPath(config.get().getLocalDir());
            try (final AutoDeletingTempDirectory gitWorkDir = new AutoDeletingTempDirectory(localDir, "gitrepo-")) {

                try {
                    return this.gitUpdatesAvailable(messages, gitRepoDoc, gitWorkDir.getDirectory());

                } catch (final GitAPIException e) {
                    LOGGER.error("Error checking for updates for GitRepo '{}': {}",
                            gitRepoDoc.getName(), e.getMessage(), e);
                    throw new IOException("Error checking for updates: " + walkExceptions(e), e);
                }
            }
        } else {
            return false;
        }
    }

    /**
     * Safely adds a subdirectory to the parent path given.
     * Ensures that the real path to the resulting 'subdirectory' starts
     * with the real path 'parent'.
     * Note that the 'parent' of the directory you are trying to resolve must
     * already exist on disk, so this isn't a general purpose function.
     * <p>
     * Package public static to allow testing.
     *
     * @param parent       The path that subDirectory should be under. Assumed to
     *                     be safe. Must not be null. Must exist on disk.
     * @param subDirectory The subdirectory path that should be under path.
     *                     Might not be safe so must be checked.
     *                     Must not be null. Might not exist on disk.
     * @return The path on disk to the subdirectory.
     */
    static Path addDirectoryToPath(final Path parent, final Path subDirectory)
            throws IOException {
        Objects.requireNonNull(parent);
        Objects.requireNonNull(subDirectory);

        final Path realPath;
        try {
            realPath = parent.toRealPath();
        } catch (final IOException e) {
            throw new IOException("Parent directory '" + parent + "' does not exist: ");
        }

        final Path subDirPath = realPath.resolve(subDirectory);
        final Path canonicalSubDirPath = subDirPath.toFile().getCanonicalFile().toPath();

        if (!canonicalSubDirPath.startsWith(realPath)) {
            throw new IOException("Invalid sub directory: '" + subDirectory);
        }
        return canonicalSubDirPath;
    }

    /**
     * Class to ensure that the temporary directory gets deleted (if possible).
     */
    public static class AutoDeletingTempDirectory implements AutoCloseable {

        /**
         * The directory that will automatically be deleted.
         */
        private final Path directory;

        /**
         * Constructor.
         * @param location Where to create the temporary directory.
         * @param prefix The start of the directory name.
         */
        public AutoDeletingTempDirectory(final Path location, final String prefix)
            throws IOException {
            // Try to create parent directories
            if (!location.toFile().exists()) {
                if (!location.toFile().mkdirs()) {
                    throw new IOException("Could not create directories for Git repository");
                }
            }

            // Create the temporary directory
            this.directory = Files.createTempDirectory(location, prefix);
        }

        /**
         * @return The temporary directory.
         */
        public Path getDirectory() {
            return directory;
        }

        /**
         * Automatically deletes the temporary directory.
         * @throws IOException if something goes wrong.
         */
        @Override
        public void close() throws IOException {

            Files.walkFileTree(directory, new SimpleFileVisitor<>() {
                @Override
                public FileVisitResult preVisitDirectory(final Path dir, final BasicFileAttributes attrs) {
                    return FileVisitResult.CONTINUE;
                }

                @Override
                public FileVisitResult visitFile(final Path p, final BasicFileAttributes attrs)
                        throws IOException {

                    Files.delete(p);
                    return FileVisitResult.CONTINUE;
                }

                @Override
                public FileVisitResult postVisitDirectory(final Path dir, final IOException ex)
                        throws IOException {

                    Files.delete(dir);
                    return FileVisitResult.CONTINUE;
                }
            });
        }
    }
}<|MERGE_RESOLUTION|>--- conflicted
+++ resolved
@@ -696,18 +696,13 @@
                     newGitCommitName,
                     Objects.equals(oldGitCommitName, newGitCommitName));
 
-<<<<<<< HEAD
             if (messages != null) {
                 this.generateGitDiff(messages,
-                                     git,
-                                     gitRepoDoc.getGitRemoteCommitName(),
-                                     gitCommitName);
-            }
-
-            return !Objects.equals(gitRepoDoc.getGitRemoteCommitName(), gitCommitName);
-=======
+                        git,
+                        oldGitCommitName,
+                        newGitCommitName);
+            }
             return !Objects.equals(oldGitCommitName, newGitCommitName);
->>>>>>> e737993c
         }
     }
 
