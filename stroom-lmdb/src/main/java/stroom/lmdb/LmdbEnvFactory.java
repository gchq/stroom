--- conflicted
+++ resolved
@@ -74,13 +74,9 @@
     public CustomEnvBuilder builder(final String dir) {
         return new CustomEnvBuilder(
                 pathCreator,
-<<<<<<< HEAD
-                pathCreator.toAppPath(dir));
-=======
                 tempDirProvider,
                 lmdbLibraryConfig,
-                Paths.get(pathCreator.makeAbsolute(pathCreator.replaceSystemProperties(dir))));
->>>>>>> 15b3bfa8
+                pathCreator.toAppPath(dir));
     }
 
     abstract static class AbstractEnvBuilder {
@@ -154,19 +150,10 @@
             return this;
         }
 
-<<<<<<< HEAD
-        public EnvironmentBuilder withLmdbSystemLibraryPath(final String lmdbSystemLibraryPath) {
-            this.lmdbSystemLibraryPath = lmdbSystemLibraryPath == null
-                    ? null
-                    : pathCreator.toAppPath(lmdbSystemLibraryPath);
-            return this;
-=======
         private Optional<Path> getConfiguredLmdbLibraryPath() {
             return Optional.ofNullable(lmdbLibraryConfig.getProvidedSystemLibraryPath())
                     .map(pathStr ->
-                            Paths.get(pathCreator.makeAbsolute(
-                                    pathCreator.replaceSystemProperties(pathStr))));
->>>>>>> 15b3bfa8
+                            pathCreator.toAppPath(pathStr));
         }
 
         private static Path getLocalDirAsPath(final PathCreator pathCreator,
@@ -174,9 +161,7 @@
 
             Objects.requireNonNull(lmdbConfig.getLocalDir());
 
-            final String localDirStr = pathCreator.makeAbsolute(
-                    pathCreator.replaceSystemProperties(lmdbConfig.getLocalDir()));
-            final Path localDir = Paths.get(localDirStr);
+            final Path localDir = pathCreator.toAppPath(lmdbConfig.getLocalDir());
 
             try {
                 LOGGER.debug(() -> LogUtil.message("Ensuring directory {} exists (from configuration property {})",
@@ -209,8 +194,6 @@
 
         private Path getLibraryExtractDir() {
             String extractDirStr = lmdbLibraryConfig.getSystemLibraryExtractDir();
-            extractDirStr = pathCreator.replaceSystemProperties(extractDirStr);
-            extractDirStr = pathCreator.makeAbsolute(extractDirStr);
 
             final String extractDirPropName = lmdbLibraryConfig.getFullPath(LmdbLibraryConfig.EXTRACT_DIR_PROP_NAME);
 
@@ -224,9 +207,7 @@
                 Objects.requireNonNull(extractDir, "Temp dir is not set");
                 extractDir = extractDir.resolve(LmdbLibraryConfig.DEFAULT_LIBRARY_EXTRACT_SUB_DIR_NAME);
             } else {
-                extractDirStr = pathCreator.replaceSystemProperties(extractDirStr);
-                extractDirStr = pathCreator.makeAbsolute(extractDirStr);
-                extractDir = Paths.get(extractDirStr);
+                extractDir = pathCreator.toAppPath(extractDirStr);
             }
 
             try {
