package stroom.lmdb;

import stroom.util.io.ByteSize;
import stroom.util.io.PathCreator;
import stroom.util.io.TempDirProvider;
import stroom.util.logging.LambdaLogger;
import stroom.util.logging.LambdaLoggerFactory;
import stroom.util.logging.LogUtil;

import org.lmdbjava.Env;
import org.lmdbjava.Env.Builder;
import org.lmdbjava.EnvFlags;

import java.io.IOException;
import java.nio.ByteBuffer;
import java.nio.file.DirectoryStream;
import java.nio.file.Files;
import java.nio.file.Path;
import java.util.Arrays;
import java.util.Collection;
import java.util.HashSet;
import java.util.Objects;
import java.util.Optional;
import java.util.Set;
import java.util.concurrent.atomic.AtomicBoolean;
import javax.inject.Inject;
import javax.inject.Provider;
import javax.inject.Singleton;

@Singleton
public class LmdbEnvFactory {

    private static final LambdaLogger LOGGER = LambdaLoggerFactory.getLogger(LmdbEnvFactory.class);

    private final PathCreator pathCreator;
    private final Provider<LmdbLibraryConfig> lmdbLibraryConfigProvider;
    private final TempDirProvider tempDirProvider;

    @Inject
    public LmdbEnvFactory(final PathCreator pathCreator,
                          final TempDirProvider tempDirProvider,
                          final Provider<LmdbLibraryConfig> lmdbLibraryConfigProvider) {
        this.pathCreator = pathCreator;
        this.lmdbLibraryConfigProvider = lmdbLibraryConfigProvider;
        this.tempDirProvider = tempDirProvider;
    }

    public SimpleEnvBuilder builder(final LmdbConfig lmdbConfig) {
        return new SimpleEnvBuilder(
                pathCreator,
                tempDirProvider,
                lmdbLibraryConfigProvider.get(),
                lmdbConfig);
    }

    /**
     * @param dir The path where the environment will be located on the filesystem.
     *            Should be local disk and not shared storage.
     */
    public CustomEnvBuilder builder(final Path dir) {
        return new CustomEnvBuilder(
                pathCreator,
                tempDirProvider,
                lmdbLibraryConfigProvider.get(),
                dir);
    }

    /**
     * @param dir The path where the environment will be located on the filesystem,
     *            which can include the '~' character and system properties (e.g.
     *            '/${stroom.hom}/ref_data') which will be substituted.
     *            Should be local disk and not shared storage.
     */
    public CustomEnvBuilder builder(final String dir) {
        return new CustomEnvBuilder(
                pathCreator,
                tempDirProvider,
<<<<<<< HEAD
                lmdbLibraryConfig,
                pathCreator.toAppPath(dir));
=======
                lmdbLibraryConfigProvider.get(),
                Paths.get(pathCreator.makeAbsolute(pathCreator.replaceSystemProperties(dir))));
>>>>>>> 8d849d62
    }

    // ~~~~~~~~~~~~~~~~~~~~~~~~~~~~~~~~~~~~~~~~~~~~~~~~~~~~~~~~~~~~~~~~~~~~~~~~~~~~~~~~

    abstract static class AbstractEnvBuilder {

        private static final AtomicBoolean HAS_LIBRARY_BEEN_CONFIGURED = new AtomicBoolean(false);

        private final PathCreator pathCreator;
        private final TempDirProvider tempDirProvider;
        private final LmdbLibraryConfig lmdbLibraryConfig;
        private final Path localDir;
        private final Set<EnvFlags> envFlags = new HashSet<>();

        protected int maxReaders = LmdbConfig.DEFAULT_MAX_READERS;
        protected ByteSize maxStoreSize = LmdbConfig.DEFAULT_MAX_STORE_SIZE;
        protected int maxDbs = 1;
        protected boolean isReadAheadEnabled = LmdbConfig.DEFAULT_IS_READ_AHEAD_ENABLED;
        protected boolean isReaderBlockedByWriter = LmdbConfig.DEFAULT_IS_READER_BLOCKED_BY_WRITER;
        protected String subDir = null;

        private AbstractEnvBuilder(final PathCreator pathCreator,
                                   final TempDirProvider tempDirProvider,
                                   final LmdbLibraryConfig lmdbLibraryConfig,
                                   final LmdbConfig lmdbConfig) {
            this(
                    pathCreator,
                    tempDirProvider,
                    lmdbLibraryConfig,
                    getLocalDirAsPath(pathCreator, lmdbConfig));

            this.maxReaders = lmdbConfig.getMaxReaders();
            this.maxStoreSize = lmdbConfig.getMaxStoreSize();
            this.isReadAheadEnabled = lmdbConfig.isReadAheadEnabled();
            this.isReaderBlockedByWriter = lmdbConfig.isReaderBlockedByWriter();
        }

        private AbstractEnvBuilder(final PathCreator pathCreator,
                                   final TempDirProvider tempDirProvider,
                                   final LmdbLibraryConfig lmdbLibraryConfig,
                                   final Path localDir) {
            this.pathCreator = pathCreator;
            this.tempDirProvider = tempDirProvider;
            this.lmdbLibraryConfig = lmdbLibraryConfig;
            this.localDir = localDir;

            // Library config is done via java system props and is static code in LMDBJava so
            // only want to do it once
            if (!HAS_LIBRARY_BEEN_CONFIGURED.get()) {
                configureLibrary();
                HAS_LIBRARY_BEEN_CONFIGURED.set(true);
            }
        }

        public AbstractEnvBuilder withMaxDbCount(final int maxDbCount) {
            this.maxDbs = maxDbCount;
            return this;
        }

        public AbstractEnvBuilder addEnvFlag(final EnvFlags envFlag) {
            this.envFlags.add(envFlag);
            return this;
        }

        public AbstractEnvBuilder withEnvFlags(final EnvFlags... envFlags) {
            this.envFlags.addAll(Arrays.asList(envFlags));
            return this;
        }

        public AbstractEnvBuilder withEnvFlags(final Collection<EnvFlags> envFlags) {
            this.envFlags.addAll(envFlags);
            return this;
        }

        public AbstractEnvBuilder withSubDirectory(final String subDir) {
            this.subDir = subDir;
            return this;
        }

        private Optional<Path> getConfiguredLmdbLibraryPath() {
            return Optional.ofNullable(lmdbLibraryConfig.getProvidedSystemLibraryPath())
                    .map(pathStr ->
                            pathCreator.toAppPath(pathStr));
        }

        private static Path getLocalDirAsPath(final PathCreator pathCreator,
                                              final LmdbConfig lmdbConfig) {

            Objects.requireNonNull(lmdbConfig.getLocalDir());

            final Path localDir = pathCreator.toAppPath(lmdbConfig.getLocalDir());

            try {
                LOGGER.debug(() -> LogUtil.message("Ensuring directory {} exists (from configuration property {})",
                        localDir.toAbsolutePath(),
                        lmdbConfig.getFullPathStr(LmdbConfig.LOCAL_DIR_PROP_NAME)));
                Files.createDirectories(localDir);
            } catch (IOException e) {
                throw new RuntimeException(
                        LogUtil.message("Error ensuring directory {} exists (from configuration property {})",
                                localDir.toAbsolutePath(),
                                lmdbConfig.getFullPathStr(LmdbConfig.LOCAL_DIR_PROP_NAME)), e);
            }

            if (!Files.isReadable(localDir)) {
                throw new RuntimeException(
                        LogUtil.message("Directory {} (from configuration property {}) is not readable",
                                localDir.toAbsolutePath(),
                                lmdbConfig.getFullPathStr(LmdbConfig.LOCAL_DIR_PROP_NAME)));
            }

            if (!Files.isWritable(localDir)) {
                throw new RuntimeException(
                        LogUtil.message("Directory {} (from configuration property {}) is not writable",
                                localDir.toAbsolutePath(),
                                lmdbConfig.getFullPathStr(LmdbConfig.LOCAL_DIR_PROP_NAME)));
            }

            return localDir;
        }

        private Path getLibraryExtractDir() {
            String extractDirStr = lmdbLibraryConfig.getSystemLibraryExtractDir();

            final String extractDirPropName = lmdbLibraryConfig.getFullPathStr(LmdbLibraryConfig.EXTRACT_DIR_PROP_NAME);

            Path extractDir;
            if (extractDirStr == null) {
                LOGGER.warn("LMDB system library extract dir is not set ({}), falling back to temporary directory {}.",
                        extractDirPropName,
                        tempDirProvider.get());

                extractDir = tempDirProvider.get();
                Objects.requireNonNull(extractDir, "Temp dir is not set");
                extractDir = extractDir.resolve(LmdbLibraryConfig.DEFAULT_LIBRARY_EXTRACT_SUB_DIR_NAME);
            } else {
                extractDir = pathCreator.toAppPath(extractDirStr);
            }

            try {
                if (LOGGER.isDebugEnabled()) {
                    LOGGER.debug("Ensuring directory {} exists (from configuration property {})",
                            extractDir.toAbsolutePath(),
                            extractDirPropName);
                }
                Files.createDirectories(extractDir);
            } catch (IOException e) {
                throw new RuntimeException(
                        LogUtil.message("Error ensuring directory {} exists (from configuration property {})",
                                extractDir.toAbsolutePath(),
                                extractDirPropName), e);
            }

            if (!Files.isReadable(extractDir)) {
                throw new RuntimeException(
                        LogUtil.message("Directory {} (from configuration property {}) is not readable",
                                extractDir.toAbsolutePath(),
                                extractDirPropName));
            }

            if (!Files.isWritable(extractDir)) {
                throw new RuntimeException(
                        LogUtil.message("Directory {} (from configuration property {}) is not writable",
                                extractDir.toAbsolutePath(),
                                extractDirPropName));
            }

            return extractDir;
        }

        private void cleanUpExtractDir(final Path extractDir) {
            try (final DirectoryStream<Path> directoryStream = Files.newDirectoryStream(
                    extractDir, "lmdbjava-native-library-*.so")) {

                for (final Path redundantLibraryFilePath : directoryStream) {
                    LOGGER.info("Deleting redundant LMDB library file "
                            + redundantLibraryFilePath.toAbsolutePath().normalize());
                    try {
                        Files.deleteIfExists(redundantLibraryFilePath);
                    } catch (IOException e) {
                        LOGGER.error("Unable to delete file " + extractDir.toAbsolutePath().normalize(), e);
                        // swallow error as these old files don't matter really
                    }
                }
            } catch (IOException e) {
                throw new RuntimeException("Error listing contents of " + extractDir.toAbsolutePath().normalize());
            }
        }

        private void configureLibrary() {
            LOGGER.info("Configuring LMDB system library");

            final Path lmdbSystemLibraryPath = getConfiguredLmdbLibraryPath()
                    .orElse(null);

            if (lmdbSystemLibraryPath != null) {
                if (!Files.isReadable(lmdbSystemLibraryPath)) {
                    throw new RuntimeException("Unable to read LMDB system library at " +
                            lmdbSystemLibraryPath.toAbsolutePath().normalize());
                }
                // javax.validation should ensure the path is valid if set
                System.setProperty(
                        LmdbLibraryConfig.LMDB_NATIVE_LIB_PROP,
                        lmdbSystemLibraryPath.toAbsolutePath().normalize().toString());
                LOGGER.info("Using provided LMDB system library file " + lmdbSystemLibraryPath);
            } else {
                final Path systemLibraryExtractDir = getLibraryExtractDir();

                cleanUpExtractDir(systemLibraryExtractDir);

                // Set the location to extract the bundled LMDB binary to
                System.setProperty(
                        LmdbLibraryConfig.LMDB_EXTRACT_DIR_PROP,
                        systemLibraryExtractDir.toAbsolutePath().normalize().toString());
                LOGGER.info("Bundled LMDB system library binary will be extracted to " + systemLibraryExtractDir);
            }
        }

        public LmdbEnv build() {

            final Path envDir;
            if (subDir != null && !subDir.isBlank()) {
                envDir = localDir.resolve(subDir);

                LOGGER.debug(() -> "Ensuring existence of directory " + envDir.toAbsolutePath().normalize());
                try {
                    Files.createDirectories(envDir);
                } catch (IOException e) {
                    throw new RuntimeException(LogUtil.message(
                            "Error creating directory {}: {}", envDir.toAbsolutePath().normalize(), e));
                }
            } else {
                envDir = localDir;
            }

            final Env<ByteBuffer> env;
            try {
                final Builder<ByteBuffer> builder = Env.create()
                        .setMapSize(maxStoreSize.getBytes())
                        .setMaxDbs(maxDbs)
                        .setMaxReaders(maxReaders);

                if (envFlags.contains(EnvFlags.MDB_NORDAHEAD) && isReadAheadEnabled) {
                    throw new RuntimeException("Can't set isReadAheadEnabled to true and add flag "
                            + EnvFlags.MDB_NORDAHEAD);
                }

                if (!isReadAheadEnabled) {
                    envFlags.add(EnvFlags.MDB_NORDAHEAD);
                }

                LOGGER.info("Creating LMDB environment in dir {}, maxSize: {}, maxDbs {}, maxReaders {}, "
                                + "isReadAheadEnabled {}, isReaderBlockedByWriter {}, envFlags {}",
                        envDir.toAbsolutePath().normalize(),
                        maxStoreSize,
                        maxDbs,
                        maxReaders,
                        isReadAheadEnabled,
                        isReaderBlockedByWriter,
                        envFlags);

                final EnvFlags[] envFlagsArr = envFlags.toArray(new EnvFlags[0]);
                env = builder.open(envDir.toFile(), envFlagsArr);
            } catch (Exception e) {
                throw new RuntimeException(LogUtil.message(
                        "Error creating LMDB env at {}: {}",
                        envDir.toAbsolutePath().normalize(), e.getMessage()), e);
            }
            return new LmdbEnv(envDir, env, isReaderBlockedByWriter);
        }
    }

    // ~~~~~~~~~~~~~~~~~~~~~~~~~~~~~~~~~~~~~~~~~~~~~~~~~~~~~~~~~~~~~~~~~~~~~~~~~~~~~~~~

    /**
     * A builder for when you don't have an {@link LmdbConfig}
     */
    public static class CustomEnvBuilder extends AbstractEnvBuilder {

        private CustomEnvBuilder(final PathCreator pathCreator,
                                 final TempDirProvider tempDirProvider,
                                 final LmdbLibraryConfig lmdbLibraryConfig,
                                 final Path dir) {
            super(pathCreator, tempDirProvider, lmdbLibraryConfig, dir);
        }

        @Override
        public CustomEnvBuilder withMaxDbCount(final int maxDbCount) {
            this.maxDbs = maxDbCount;
            return this;
        }

        public CustomEnvBuilder withMapSize(final ByteSize byteSize) {
            this.maxStoreSize = byteSize;
            return this;
        }

        public CustomEnvBuilder withMaxReaderCount(final int maxReaderCount) {
            this.maxReaders = maxReaderCount;
            return this;
        }

        @Override
        public CustomEnvBuilder withSubDirectory(final String subDirectory) {
            super.withSubDirectory(subDirectory);
            return this;
        }


        @Override
        public CustomEnvBuilder addEnvFlag(final EnvFlags envFlag) {
            super.addEnvFlag(envFlag);
            return this;
        }

        @Override
        public CustomEnvBuilder withEnvFlags(final EnvFlags... envFlags) {
            super.withEnvFlags(envFlags);
            return this;
        }

        @Override
        public CustomEnvBuilder withEnvFlags(final Collection<EnvFlags> envFlags) {
            super.withEnvFlags(envFlags);
            return this;
        }

        public CustomEnvBuilder makeWritersBlockReaders() {
            super.isReaderBlockedByWriter = true;
            return this;
        }

        public CustomEnvBuilder setIsReaderBlockedByWriter(final boolean isReaderBlockedByWriter) {
            super.isReaderBlockedByWriter = isReaderBlockedByWriter;
            return this;
        }
    }

    // ~~~~~~~~~~~~~~~~~~~~~~~~~~~~~~~~~~~~~~~~~~~~~~~~~~~~~~~~~~~~~~~~~~~~~~~~~~~~~~~~

    /**
     * A builder for when you have an {@link LmdbConfig}
     */
    public static class SimpleEnvBuilder extends AbstractEnvBuilder {

        private SimpleEnvBuilder(final PathCreator pathCreator,
                                 final TempDirProvider tempDirProvider,
                                 final LmdbLibraryConfig lmdbLibraryConfig,
                                 final LmdbConfig lmdbConfig) {
            super(pathCreator, tempDirProvider, lmdbLibraryConfig, lmdbConfig);
        }

        @Override
        public SimpleEnvBuilder withMaxDbCount(final int maxDbCount) {
            this.maxDbs = maxDbCount;
            return this;
        }

        @Override
        public SimpleEnvBuilder addEnvFlag(final EnvFlags envFlag) {
            super.addEnvFlag(envFlag);
            return this;
        }

        @Override
        public SimpleEnvBuilder withEnvFlags(final EnvFlags... envFlags) {
            super.withEnvFlags(envFlags);
            return this;
        }

        @Override
        public SimpleEnvBuilder withEnvFlags(final Collection<EnvFlags> envFlags) {
            super.withEnvFlags(envFlags);
            return this;
        }

        @Override
        public SimpleEnvBuilder withSubDirectory(final String subDirectory) {
            super.withSubDirectory(subDirectory);
            return this;
        }
    }
}<|MERGE_RESOLUTION|>--- conflicted
+++ resolved
@@ -75,13 +75,8 @@
         return new CustomEnvBuilder(
                 pathCreator,
                 tempDirProvider,
-<<<<<<< HEAD
-                lmdbLibraryConfig,
+                lmdbLibraryConfigProvider.get(),
                 pathCreator.toAppPath(dir));
-=======
-                lmdbLibraryConfigProvider.get(),
-                Paths.get(pathCreator.makeAbsolute(pathCreator.replaceSystemProperties(dir))));
->>>>>>> 8d849d62
     }
 
     // ~~~~~~~~~~~~~~~~~~~~~~~~~~~~~~~~~~~~~~~~~~~~~~~~~~~~~~~~~~~~~~~~~~~~~~~~~~~~~~~~
