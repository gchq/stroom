package stroom.lmdb;

import stroom.util.io.ByteSize;
<<<<<<< HEAD
import stroom.util.shared.AbstractConfig;
import stroom.util.shared.IsStroomConfig;
=======
import stroom.util.shared.HasPropertyPath;
>>>>>>> 6b3d6963
import stroom.util.shared.NotInjectableConfig;

@NotInjectableConfig
<<<<<<< HEAD
@JsonPropertyOrder(alphabetic = true)
public class LmdbConfig extends AbstractConfig implements IsStroomConfig {

    public static final String LOCAL_DIR_PROP_NAME = "localDir";

    static final int DEFAULT_MAX_READERS = 100;
    static final ByteSize DEFAULT_MAX_STORE_SIZE = ByteSize.ofGibibytes(10);
    static final int DEFAULT_MAX_DATABASES = 10;
    static final boolean DEFAULT_IS_READ_AHEAD_ENABLED = true;
    static final boolean DEFAULT_IS_READER_BLOCKED_BY_WRITER = true;

    private String localDir = null;
    private int maxReaders = DEFAULT_MAX_READERS;
    private ByteSize maxStoreSize = DEFAULT_MAX_STORE_SIZE;
    private int maxDbs = DEFAULT_MAX_DATABASES;
    private boolean isReadAheadEnabled = DEFAULT_IS_READ_AHEAD_ENABLED;
    private boolean isReaderBlockedByWriter = DEFAULT_IS_READER_BLOCKED_BY_WRITER;

    public LmdbConfig() {
    }

    public LmdbConfig(final String localDir,
                      final int maxReaders,
                      final ByteSize maxStoreSize,
                      final int maxDbs,
                      final boolean isReadAheadEnabled,
                      final boolean isReaderBlockedByWriter) {
        this.localDir = localDir;
        this.maxReaders = maxReaders;
        this.maxStoreSize = maxStoreSize;
        this.maxDbs = maxDbs;
        this.isReadAheadEnabled = isReadAheadEnabled;
        this.isReaderBlockedByWriter = isReaderBlockedByWriter;
    }

    @Nonnull
    @RequiresRestart(RequiresRestart.RestartScope.SYSTEM)
    @JsonPropertyDescription("The path relative to the home directory to use for storing the reference data store. " +
            "It MUST be on local disk, NOT network storage, due to use of memory mapped files. " +
            "The directory will be created if it doesn't exist." +
            "If the value is a relative path then it will be treated as being relative to stroom.path.home.")
    public String getLocalDir() {
        return localDir;
    }

    @SuppressWarnings("unused")
    public void setLocalDir(final String localDir) {
        this.localDir = localDir;
    }

    @Min(1)
    @RequiresRestart(RequiresRestart.RestartScope.SYSTEM)
    @JsonPropertyDescription("The maximum number of concurrent readers/threads that can use the off-heap store.")
    public int getMaxReaders() {
        return maxReaders;
    }

    @SuppressWarnings("unused")
    public void setMaxReaders(final int maxReaders) {
        this.maxReaders = maxReaders;
    }

    @RequiresRestart(RequiresRestart.RestartScope.SYSTEM)
    @JsonPropertyDescription("The maximum size for the ref loader off heap store. There must be " +
            "available space on the disk to accommodate this size. It can be larger than the amount of available RAM " +
            "and will only be allocated as it is needed. Can be expressed in IEC units (multiples of 1024), " +
            "e.g. 1024, 1024B, 1024bytes, 1KiB, 1KB, 1K, etc.")
    public ByteSize getMaxStoreSize() {
        return maxStoreSize;
    }

    @SuppressWarnings("unused")
    public void setMaxStoreSize(final ByteSize maxStoreSize) {
        this.maxStoreSize = maxStoreSize;
    }

    @Min(1)
    @JsonPropertyDescription("The maximum number of databases that can be created for this environment.")
    public int getMaxDbs() {
        return maxDbs;
    }

    @SuppressWarnings("unused")
    public void setMaxDbs(final int maxDbs) {
        this.maxDbs = maxDbs;
    }

    @RequiresRestart(RequiresRestart.RestartScope.SYSTEM)
    @JsonPropertyDescription("Read ahead means the OS will pre-fetch additional data from the disk in the " +
            "expectation that it will be used at some point. This generally improves performance as more data is " +
            "available in the page cache. Read ahead is enabled by default. It may be worth disabling it if " +
            "the actively used search data is larger than the available RAM, as this will stop it evicting hot " +
            "search entries to make space for pre-fetched data.")
    public boolean isReadAheadEnabled() {
        return isReadAheadEnabled;
    }

    @SuppressWarnings("unused")
    public void setReadAheadEnabled(final boolean isReadAheadEnabled) {
        this.isReadAheadEnabled = isReadAheadEnabled;
    }

    @RequiresRestart(RequiresRestart.RestartScope.SYSTEM)
    @JsonPropertyDescription("If true, then a process writing to the reference data store will block all " +
            "other processes from reading from the store. As only one writer is allowed the active writer will " +
            "also block all other writers. If false, then multiple processes can read from the store regardless " +
            "of whether a process is writing to it. Also when false, if there are active readers during a write " +
            "then empty space in " +
            "the store cannot be reclaimed, instead the store will grow. This setting is a trade off between " +
            "performance and store size.")
    public boolean isReaderBlockedByWriter() {
        return isReaderBlockedByWriter;
    }

    @SuppressWarnings("unused")
    public void setReaderBlockedByWriter(final boolean readerBlockedByWriter) {
        isReaderBlockedByWriter = readerBlockedByWriter;
    }

    @Override
    public String toString() {
        return "LmdbConfig{" +
                "localDir='" + localDir + '\'' +
                ", maxReaders=" + maxReaders +
                ", maxStoreSize=" + maxStoreSize +
                ", maxDbs=" + maxDbs +
                ", isReadAheadEnabled=" + isReadAheadEnabled +
                ", isReaderBlockedByWriter=" + isReaderBlockedByWriter +
                '}';
    }

    public static Builder builder(final String localDir) {
        return new Builder(localDir);
    }

    public static class Builder {

        private final String localDir;
        private int maxReaders = DEFAULT_MAX_READERS;
        private ByteSize maxStoreSize = DEFAULT_MAX_STORE_SIZE;
        private int maxDbs = DEFAULT_MAX_DATABASES;
        private boolean isReadAheadEnabled = DEFAULT_IS_READ_AHEAD_ENABLED;
        private boolean isReaderBlockedByWriter = DEFAULT_IS_READER_BLOCKED_BY_WRITER;

        private Builder(final String localDir) {
            this.localDir = localDir;
        }
=======
public interface LmdbConfig extends HasPropertyPath {
>>>>>>> 6b3d6963

    String LOCAL_DIR_PROP_NAME = "localDir";
    int DEFAULT_MAX_READERS = 126; // 126 is LMDB default
    ByteSize DEFAULT_MAX_STORE_SIZE = ByteSize.ofGibibytes(10);
    boolean DEFAULT_IS_READ_AHEAD_ENABLED = true;
    boolean DEFAULT_IS_READER_BLOCKED_BY_WRITER = true;

    String getLocalDir();

    int getMaxReaders();

    ByteSize getMaxStoreSize();

    boolean isReadAheadEnabled();

    boolean isReaderBlockedByWriter();
}<|MERGE_RESOLUTION|>--- conflicted
+++ resolved
@@ -1,166 +1,11 @@
 package stroom.lmdb;
 
 import stroom.util.io.ByteSize;
-<<<<<<< HEAD
-import stroom.util.shared.AbstractConfig;
-import stroom.util.shared.IsStroomConfig;
-=======
 import stroom.util.shared.HasPropertyPath;
->>>>>>> 6b3d6963
 import stroom.util.shared.NotInjectableConfig;
 
 @NotInjectableConfig
-<<<<<<< HEAD
-@JsonPropertyOrder(alphabetic = true)
-public class LmdbConfig extends AbstractConfig implements IsStroomConfig {
-
-    public static final String LOCAL_DIR_PROP_NAME = "localDir";
-
-    static final int DEFAULT_MAX_READERS = 100;
-    static final ByteSize DEFAULT_MAX_STORE_SIZE = ByteSize.ofGibibytes(10);
-    static final int DEFAULT_MAX_DATABASES = 10;
-    static final boolean DEFAULT_IS_READ_AHEAD_ENABLED = true;
-    static final boolean DEFAULT_IS_READER_BLOCKED_BY_WRITER = true;
-
-    private String localDir = null;
-    private int maxReaders = DEFAULT_MAX_READERS;
-    private ByteSize maxStoreSize = DEFAULT_MAX_STORE_SIZE;
-    private int maxDbs = DEFAULT_MAX_DATABASES;
-    private boolean isReadAheadEnabled = DEFAULT_IS_READ_AHEAD_ENABLED;
-    private boolean isReaderBlockedByWriter = DEFAULT_IS_READER_BLOCKED_BY_WRITER;
-
-    public LmdbConfig() {
-    }
-
-    public LmdbConfig(final String localDir,
-                      final int maxReaders,
-                      final ByteSize maxStoreSize,
-                      final int maxDbs,
-                      final boolean isReadAheadEnabled,
-                      final boolean isReaderBlockedByWriter) {
-        this.localDir = localDir;
-        this.maxReaders = maxReaders;
-        this.maxStoreSize = maxStoreSize;
-        this.maxDbs = maxDbs;
-        this.isReadAheadEnabled = isReadAheadEnabled;
-        this.isReaderBlockedByWriter = isReaderBlockedByWriter;
-    }
-
-    @Nonnull
-    @RequiresRestart(RequiresRestart.RestartScope.SYSTEM)
-    @JsonPropertyDescription("The path relative to the home directory to use for storing the reference data store. " +
-            "It MUST be on local disk, NOT network storage, due to use of memory mapped files. " +
-            "The directory will be created if it doesn't exist." +
-            "If the value is a relative path then it will be treated as being relative to stroom.path.home.")
-    public String getLocalDir() {
-        return localDir;
-    }
-
-    @SuppressWarnings("unused")
-    public void setLocalDir(final String localDir) {
-        this.localDir = localDir;
-    }
-
-    @Min(1)
-    @RequiresRestart(RequiresRestart.RestartScope.SYSTEM)
-    @JsonPropertyDescription("The maximum number of concurrent readers/threads that can use the off-heap store.")
-    public int getMaxReaders() {
-        return maxReaders;
-    }
-
-    @SuppressWarnings("unused")
-    public void setMaxReaders(final int maxReaders) {
-        this.maxReaders = maxReaders;
-    }
-
-    @RequiresRestart(RequiresRestart.RestartScope.SYSTEM)
-    @JsonPropertyDescription("The maximum size for the ref loader off heap store. There must be " +
-            "available space on the disk to accommodate this size. It can be larger than the amount of available RAM " +
-            "and will only be allocated as it is needed. Can be expressed in IEC units (multiples of 1024), " +
-            "e.g. 1024, 1024B, 1024bytes, 1KiB, 1KB, 1K, etc.")
-    public ByteSize getMaxStoreSize() {
-        return maxStoreSize;
-    }
-
-    @SuppressWarnings("unused")
-    public void setMaxStoreSize(final ByteSize maxStoreSize) {
-        this.maxStoreSize = maxStoreSize;
-    }
-
-    @Min(1)
-    @JsonPropertyDescription("The maximum number of databases that can be created for this environment.")
-    public int getMaxDbs() {
-        return maxDbs;
-    }
-
-    @SuppressWarnings("unused")
-    public void setMaxDbs(final int maxDbs) {
-        this.maxDbs = maxDbs;
-    }
-
-    @RequiresRestart(RequiresRestart.RestartScope.SYSTEM)
-    @JsonPropertyDescription("Read ahead means the OS will pre-fetch additional data from the disk in the " +
-            "expectation that it will be used at some point. This generally improves performance as more data is " +
-            "available in the page cache. Read ahead is enabled by default. It may be worth disabling it if " +
-            "the actively used search data is larger than the available RAM, as this will stop it evicting hot " +
-            "search entries to make space for pre-fetched data.")
-    public boolean isReadAheadEnabled() {
-        return isReadAheadEnabled;
-    }
-
-    @SuppressWarnings("unused")
-    public void setReadAheadEnabled(final boolean isReadAheadEnabled) {
-        this.isReadAheadEnabled = isReadAheadEnabled;
-    }
-
-    @RequiresRestart(RequiresRestart.RestartScope.SYSTEM)
-    @JsonPropertyDescription("If true, then a process writing to the reference data store will block all " +
-            "other processes from reading from the store. As only one writer is allowed the active writer will " +
-            "also block all other writers. If false, then multiple processes can read from the store regardless " +
-            "of whether a process is writing to it. Also when false, if there are active readers during a write " +
-            "then empty space in " +
-            "the store cannot be reclaimed, instead the store will grow. This setting is a trade off between " +
-            "performance and store size.")
-    public boolean isReaderBlockedByWriter() {
-        return isReaderBlockedByWriter;
-    }
-
-    @SuppressWarnings("unused")
-    public void setReaderBlockedByWriter(final boolean readerBlockedByWriter) {
-        isReaderBlockedByWriter = readerBlockedByWriter;
-    }
-
-    @Override
-    public String toString() {
-        return "LmdbConfig{" +
-                "localDir='" + localDir + '\'' +
-                ", maxReaders=" + maxReaders +
-                ", maxStoreSize=" + maxStoreSize +
-                ", maxDbs=" + maxDbs +
-                ", isReadAheadEnabled=" + isReadAheadEnabled +
-                ", isReaderBlockedByWriter=" + isReaderBlockedByWriter +
-                '}';
-    }
-
-    public static Builder builder(final String localDir) {
-        return new Builder(localDir);
-    }
-
-    public static class Builder {
-
-        private final String localDir;
-        private int maxReaders = DEFAULT_MAX_READERS;
-        private ByteSize maxStoreSize = DEFAULT_MAX_STORE_SIZE;
-        private int maxDbs = DEFAULT_MAX_DATABASES;
-        private boolean isReadAheadEnabled = DEFAULT_IS_READ_AHEAD_ENABLED;
-        private boolean isReaderBlockedByWriter = DEFAULT_IS_READER_BLOCKED_BY_WRITER;
-
-        private Builder(final String localDir) {
-            this.localDir = localDir;
-        }
-=======
 public interface LmdbConfig extends HasPropertyPath {
->>>>>>> 6b3d6963
 
     String LOCAL_DIR_PROP_NAME = "localDir";
     int DEFAULT_MAX_READERS = 126; // 126 is LMDB default
