--- conflicted
+++ resolved
@@ -7,11 +7,6 @@
 
     implementation libs.guava
     implementation libs.guice_assistedinject
-<<<<<<< HEAD
-    implementation(libs.hbase) { transitive = false } // hbase-common is currently only used for its Bytes class, so exclude all its deps
-=======
-    implementation libs.hadoopCommonShaded
->>>>>>> eccd9bb2
     implementation libs.jackson_annotations
     implementation libs.jakarta_validation_api
     implementation libs.jakarta_inject
