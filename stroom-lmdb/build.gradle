--- conflicted
+++ resolved
@@ -1,78 +1,8 @@
 ext.moduleName = 'stroom.lmdb'
 
 dependencies {
-<<<<<<< HEAD
     implementation project(':stroom-util')
     implementation project(':stroom-util-shared')
-=======
-//    compile project(':stroom-cache:stroom-cache-api')
-//    compile project(':stroom-meta:stroom-meta-api')
-//    compile project(':stroom-data:stroom-data-store-api')
-//    compile project(':stroom-core-shared')
-//    compile project(':stroom-cluster:stroom-cluster-task-api')
-//    compile project(':stroom-dictionary:stroom-dictionary-api')
-//    compile project(':stroom-docstore:stroom-docstore-api')
-//    compile project(':stroom-event-logging:stroom-event-logging-api')
-//    compile project(':stroom-feed:stroom-feed-api')
-//    compile project(':stroom-lifecycle:stroom-lifecycle-api')
-//    compile project(':stroom-node:stroom-node-api')
-//    compile project(':stroom-processor:stroom-processor-api')
-//    compile project(':stroom-query:stroom-query-common')
-//    compile project(':stroom-security:stroom-security-api')
-//    compile project(':stroom-statistics:stroom-statistics-api')
-    compile project(':stroom-util')
-    compile project(':stroom-util-shared')
-//    compile project(':stroom-explorer:stroom-explorer-api')
-//    compile project(':stroom-importexport:stroom-importexport-api')
-//    compile project(':stroom-task:stroom-task-api')
-//    compile project(':stroom-job:stroom-job-api')
-//    compile project(':stroom-search:stroom-searchable-api')
-//
-//
-//    compile libs.commons_io
-//    compile libs.commons_lang
-//    compile libs.commons_text
-//    compile libs.dropwizard_metrics_annotation
-//    compile libs.dropwizard_metrics_healthchecks
-//    compile libs.dropwizard_validation
-//    compile libs.fast_infoset
-//    compile libs.google_findbugs
-    compile libs.guava
-//    compile libs.guice5
-    compile libs.guice_assistedinject
-    compile libs.hadoopCommonShaded
-//    compile libs.hadoopHdfsShaded
-    compile(libs.hbase) { transitive = false } // hbase-common is currently only used for its Bytes class, so exclude all its deps
-    compile libs.jackson_annotations
-//    compile libs.jackson_core
-//    compile libs.jackson_databind
-    compile libs.javax_inject
-    compile libs.jaxb_api
-//    compile libs.jersey_client
-//    compile libs.jetty_http
-//    compile libs.jsr173_api
-    compile libs.kryo
-    compile libs.lmdbjava
-    compile libs.zero_allocation_hashing
-//    compile libs.okhttp
-//    compile libs.saxon_he
-    compile libs.slf4j_api
-//    compile project(':stroom-docref')
-//    compile libs.swagger_annotations
-    compile libs.vavr
-//    compile libs.ws_rs_api
-//    compile libs.xml_apis
-//
-//    testCompile project(':stroom-cache:stroom-cache-api')
-//    testCompile project(':stroom-cache:stroom-cache-impl')
-//    testCompile project(':stroom-meta:stroom-meta-mock')
-//    testCompile project(':stroom-data:stroom-data-store-mock')
-//    testCompile project(':stroom-docstore:stroom-docstore-impl')
-//    testCompile project(':stroom-docstore:stroom-docstore-impl-memory')
-//    testCompile project(':stroom-feed:stroom-feed-impl')
-//    testCompile project(':stroom-security:stroom-security-mock')
-    testCompile project(':stroom-test-common')
->>>>>>> f5ca6663
 
     implementation libs.guava
     implementation libs.guice_assistedinject
@@ -88,7 +18,10 @@
     implementation libs.slf4j_api
     implementation libs.vavr
 
+    testImplementation project(':stroom-test-common')
+
     testImplementation libs.assertj_core
+    testImplementation libs.dropwizard_jetty
     testImplementation libs.junit_jupiter_api
 
     // The following logging libs are needed when running junits outside dropwizard
