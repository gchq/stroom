/*
 * Copyright 2024 Crown Copyright
 *
 * Licensed under the Apache License, Version 2.0 (the "License");
 * you may not use this file except in compliance with the License.
 * You may obtain a copy of the License at
 *
 *     http://www.apache.org/licenses/LICENSE-2.0
 *
 * Unless required by applicable law or agreed to in writing, software
 * distributed under the License is distributed on an "AS IS" BASIS,
 * WITHOUT WARRANTIES OR CONDITIONS OF ANY KIND, either express or implied.
 * See the License for the specific language governing permissions and
 * limitations under the License.
 */

package stroom.docstore.impl.db;

import stroom.db.util.JooqUtil;
import stroom.docref.DocRef;
import stroom.docstore.api.DocumentNotFoundException;
import stroom.docstore.api.RWLockFactory;
import stroom.docstore.impl.Persistence;
import stroom.util.string.PatternUtil;

import jakarta.inject.Inject;
import jakarta.inject.Singleton;
import org.slf4j.Logger;
import org.slf4j.LoggerFactory;

import java.sql.Connection;
import java.sql.PreparedStatement;
import java.sql.ResultSet;
import java.sql.SQLException;
import java.util.ArrayList;
import java.util.HashMap;
import java.util.List;
import java.util.Map;
import javax.sql.DataSource;

@Singleton
public class DBPersistence implements Persistence {

    private static final Logger LOGGER = LoggerFactory.getLogger(DBPersistence.class);

    private static final RWLockFactory LOCK_FACTORY = new NoLockFactory();

    private static final String SELECT_BY_TYPE_UUID_SQL = """
            SELECT
              ext,
              data
            FROM doc
            WHERE type = ?
            AND uuid = ?""";

    private static final String DELETE_BY_UUID_SQL = """
            DELETE FROM doc
            WHERE type = ?
            AND uuid = ?""";

    private static final String LIST_BY_TYPE_SQL = """
            SELECT DISTINCT
              uuid,
              name
            FROM doc
            WHERE type = ?
            ORDER BY uuid""";

    private static final String SELECT_BY_TYPE_NAME_EQUALS_SQL = """
            SELECT DISTINCT
              uuid,
              name
            FROM doc
            WHERE type = ?
            AND name = ?
            ORDER BY uuid""";

    private static final String SELECT_BY_TYPE_NAME_WILDCARD_SQL = """
            SELECT DISTINCT
              uuid,
              name
            FROM doc
            WHERE type = ?
            AND name like ?
            ORDER BY uuid""";

    private static final String SELECT_ID_BY_TYPE_UUID_SQL = """
            SELECT
              id
            FROM doc
            WHERE type = ?
            AND uuid = ?
            LIMIT 1""";

    private static final String UPDATE_SQL = """
            UPDATE doc
            SET
              type = ?,
              uuid = ?,
              name = ?,
              ext = ?,
              data = ?
            WHERE id = ?""";

    private static final String INSERT_SQL = """
            INSERT INTO doc (
              type,
              uuid,
              name,
              ext,
              data)
            VALUES (?, ?, ?, ?, ?)""";

    private static final String SELECT_ID_BY_TYPE_UUID_EXT_SQL = """
            SELECT
            id
            FROM doc
            WHERE type = ?
            AND uuid = ?
            AND ext = ?""";

    private final DataSource dataSource;

    @Inject
    DBPersistence(final DocStoreDbConnProvider dataSource) {
        this.dataSource = dataSource;
    }

    @Override
    public boolean exists(final DocRef docRef) {
        try (final Connection connection = dataSource.getConnection()) {
            final Long id = getId(connection, docRef);
            return id != null;
        } catch (final SQLException e) {
            LOGGER.debug(e.getMessage(), e);
            throw new RuntimeException(e.getMessage(), e);
        }
    }

    @Override
    public Map<String, byte[]> read(final DocRef docRef) {
        final Map<String, byte[]> data = new HashMap<>();
        try (final Connection connection = dataSource.getConnection()) {
            try (final PreparedStatement preparedStatement = connection.prepareStatement(SELECT_BY_TYPE_UUID_SQL)) {
                preparedStatement.setString(1, docRef.getType());
                preparedStatement.setString(2, docRef.getUuid());

                try (final ResultSet resultSet = preparedStatement.executeQuery()) {
                    while (resultSet.next()) {
                        data.put(resultSet.getString(1), resultSet.getBytes(2));
                    }
                }
            }
        } catch (final SQLException e) {
            LOGGER.debug(e.getMessage(), e);
            throw new RuntimeException(e.getMessage(), e);
        }

        if (data.isEmpty()) {
            throw new DocumentNotFoundException(docRef);
        }

        return data;
    }

    @Override
    public void write(final DocRef docRef, final boolean update, final Map<String, byte[]> data) {
        try (final Connection connection = dataSource.getConnection()) {
            // Get the auto commit status.
            final boolean autoCommit = connection.getAutoCommit();

            // Turn auto commit off.
            connection.setAutoCommit(false);

            try {
                final boolean exists = getId(connection, docRef) != null;
                if (update) {
                    if (!exists) {
                        throw new RuntimeException("Document does not exist with uuid=" + docRef.getUuid());
                    }
                } else if (exists) {
                    throw new RuntimeException("Document already exists with uuid=" + docRef.getUuid());
                }

                data.forEach((ext, bytes) -> {
                    if (update) {
                        final Long existingId = getId(connection, docRef, ext);
                        if (existingId != null) {
                            update(connection, existingId, docRef, ext, bytes);
                        } else {
                            save(connection, docRef, ext, bytes);
                        }
                    } else {
                        save(connection, docRef, ext, bytes);
                    }
                });

                // Commit all of the changes.
                connection.commit();

            } catch (final RuntimeException e) {
                // Rollback any changes.
                connection.rollback();

                LOGGER.error(e.getMessage(), e);
                throw new RuntimeException(e.getMessage(), e);
            } finally {
                // Turn auto commit back on.
                connection.setAutoCommit(autoCommit);
            }
        } catch (final SQLException e) {
            LOGGER.debug(e.getMessage(), e);
            throw new RuntimeException(e.getMessage(), e);
        }
    }

    @Override
    public void delete(final DocRef docRef) {
        try (final Connection connection = dataSource.getConnection()) {
            try (final PreparedStatement preparedStatement = connection.prepareStatement(DELETE_BY_UUID_SQL)) {
                preparedStatement.setString(1, docRef.getType());
                preparedStatement.setString(2, docRef.getUuid());

                preparedStatement.execute();
            }
        } catch (final SQLException e) {
            LOGGER.debug(e.getMessage(), e);
            throw new RuntimeException(e.getMessage(), e);
        }
    }

    @Override
    public List<DocRef> list(final String type) {
        final List<DocRef> list = new ArrayList<>();

        try (final Connection connection = dataSource.getConnection()) {
            try (final PreparedStatement preparedStatement = connection.prepareStatement(LIST_BY_TYPE_SQL)) {
                preparedStatement.setString(1, type);

                try (final ResultSet resultSet = preparedStatement.executeQuery()) {
                    while (resultSet.next()) {
                        final String uuid = resultSet.getString(1);
                        final String name = resultSet.getString(2);
                        list.add(new DocRef(type, uuid, name));
                    }
                }
            }
        } catch (final SQLException e) {
            LOGGER.debug(e.getMessage(), e);
            throw new RuntimeException(e.getMessage(), e);
        }

        return list;
    }

    @Override
    public List<DocRef> find(final String type,
                             final String nameFilter,
                             final boolean allowWildCards,
                             final boolean isCaseSensitive) {
        final List<DocRef> list = new ArrayList<>();

        final String nameFilterSqlValue = allowWildCards
                ? PatternUtil.createSqlLikeStringFromWildCardFilter(nameFilter)
                : nameFilter;
<<<<<<< HEAD

        // By default the collation in mysql is case-insensitive
        String condition = isCaseSensitive
                ? "collate " + JooqUtil.CASE_SENSITIVE_COLLATION_NAME + " "
                : "";

        condition = allowWildCards
                ? condition + "like"
                : condition + "=";
=======
        final String sql = allowWildCards
                ? SELECT_BY_TYPE_NAME_WILDCARD_SQL
                : SELECT_BY_TYPE_NAME_EQUALS_SQL;
>>>>>>> bee79e4b

        try (final Connection connection = dataSource.getConnection()) {
            try (final PreparedStatement preparedStatement = connection.prepareStatement(sql)) {
                preparedStatement.setString(1, type);
                preparedStatement.setString(2, nameFilterSqlValue);

                try (final ResultSet resultSet = preparedStatement.executeQuery()) {
                    while (resultSet.next()) {
                        final String uuid = resultSet.getString(1);
                        final String name = resultSet.getString(2);
                        list.add(new DocRef(type, uuid, name));
                    }
                }
            }
        } catch (final SQLException e) {
            LOGGER.debug(e.getMessage(), e);
            throw new RuntimeException(e.getMessage(), e);
        }

        return list;
    }

    @Override
    public RWLockFactory getLockFactory() {
        return LOCK_FACTORY;
    }

    private Long getId(final Connection connection, final DocRef docRef) {
        try (final PreparedStatement preparedStatement = connection.prepareStatement(SELECT_ID_BY_TYPE_UUID_SQL)) {
            preparedStatement.setString(1, docRef.getType());
            preparedStatement.setString(2, docRef.getUuid());

            try (final ResultSet resultSet = preparedStatement.executeQuery()) {
                if (resultSet.next()) {
                    return resultSet.getLong(1);
                }
            }
        } catch (final SQLException e) {
            LOGGER.debug(e.getMessage(), e);
            throw new RuntimeException(e.getMessage(), e);
        }

        return null;
    }

    private Long getId(final Connection connection, final DocRef docRef, final String ext) {
        try (final PreparedStatement preparedStatement = connection.prepareStatement(SELECT_ID_BY_TYPE_UUID_EXT_SQL)) {
            preparedStatement.setString(1, docRef.getType());
            preparedStatement.setString(2, docRef.getUuid());
            preparedStatement.setString(3, ext);

            try (final ResultSet resultSet = preparedStatement.executeQuery()) {
                if (resultSet.next()) {
                    return resultSet.getLong(1);
                }
            }
        } catch (final SQLException e) {
            LOGGER.debug(e.getMessage(), e);
            throw new RuntimeException(e.getMessage(), e);
        }

        return null;
    }

    private void save(final Connection connection, final DocRef docRef, final String ext, final byte[] bytes) {
        try (final PreparedStatement preparedStatement = connection.prepareStatement(INSERT_SQL)) {
            preparedStatement.setString(1, docRef.getType());
            preparedStatement.setString(2, docRef.getUuid());
            preparedStatement.setString(3, docRef.getName());
            preparedStatement.setString(4, ext);
            preparedStatement.setBytes(5, bytes);

            preparedStatement.execute();
        } catch (final SQLException e) {
            LOGGER.debug(e.getMessage(), e);
            throw new RuntimeException(e.getMessage(), e);
        }
    }

    private void update(final Connection connection,
                        final Long id,
                        final DocRef docRef,
                        final String ext,
                        final byte[] bytes) {
        try (final PreparedStatement preparedStatement = connection.prepareStatement(UPDATE_SQL)) {
            preparedStatement.setString(1, docRef.getType());
            preparedStatement.setString(2, docRef.getUuid());
            preparedStatement.setString(3, docRef.getName());
            preparedStatement.setString(4, ext);
            preparedStatement.setBytes(5, bytes);
            preparedStatement.setLong(6, id);

            preparedStatement.execute();
        } catch (final SQLException e) {
            LOGGER.debug(e.getMessage(), e);
            throw new RuntimeException(e.getMessage(), e);
        }
    }
}<|MERGE_RESOLUTION|>--- conflicted
+++ resolved
@@ -21,6 +21,7 @@
 import stroom.docstore.api.DocumentNotFoundException;
 import stroom.docstore.api.RWLockFactory;
 import stroom.docstore.impl.Persistence;
+import stroom.util.logging.LogUtil;
 import stroom.util.string.PatternUtil;
 
 import jakarta.inject.Inject;
@@ -66,22 +67,13 @@
             WHERE type = ?
             ORDER BY uuid""";
 
-    private static final String SELECT_BY_TYPE_NAME_EQUALS_SQL = """
+    private static final String SELECT_BY_TYPE_NAME_SQL = """
             SELECT DISTINCT
               uuid,
               name
             FROM doc
             WHERE type = ?
-            AND name = ?
-            ORDER BY uuid""";
-
-    private static final String SELECT_BY_TYPE_NAME_WILDCARD_SQL = """
-            SELECT DISTINCT
-              uuid,
-              name
-            FROM doc
-            WHERE type = ?
-            AND name like ?
+            AND name {} ?
             ORDER BY uuid""";
 
     private static final String SELECT_ID_BY_TYPE_UUID_SQL = """
@@ -263,21 +255,14 @@
         final String nameFilterSqlValue = allowWildCards
                 ? PatternUtil.createSqlLikeStringFromWildCardFilter(nameFilter)
                 : nameFilter;
-<<<<<<< HEAD
-
-        // By default the collation in mysql is case-insensitive
+        // By default, the collation in mysql is case-insensitive
         String condition = isCaseSensitive
                 ? "collate " + JooqUtil.CASE_SENSITIVE_COLLATION_NAME + " "
                 : "";
-
         condition = allowWildCards
                 ? condition + "like"
                 : condition + "=";
-=======
-        final String sql = allowWildCards
-                ? SELECT_BY_TYPE_NAME_WILDCARD_SQL
-                : SELECT_BY_TYPE_NAME_EQUALS_SQL;
->>>>>>> bee79e4b
+        final String sql = LogUtil.message(SELECT_BY_TYPE_NAME_SQL, condition);
 
         try (final Connection connection = dataSource.getConnection()) {
             try (final PreparedStatement preparedStatement = connection.prepareStatement(sql)) {
