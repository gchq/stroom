/*
 * Copyright 2017 Crown Copyright
 *
 * Licensed under the Apache License, Version 2.0 (the "License");
 * you may not use this file except in compliance with the License.
 * You may obtain a copy of the License at
 *
 *     http://www.apache.org/licenses/LICENSE-2.0
 *
 * Unless required by applicable law or agreed to in writing, software
 * distributed under the License is distributed on an "AS IS" BASIS,
 * WITHOUT WARRANTIES OR CONDITIONS OF ANY KIND, either express or implied.
 * See the License for the specific language governing permissions and
 * limitations under the License.
 *
 */

package stroom.docstore.impl;

import stroom.docref.DocRef;
import stroom.docref.DocRefInfo;
import stroom.docrefinfo.api.DocRefDecorator;
import stroom.docstore.api.AuditFieldFilter;
import stroom.docstore.api.DependencyRemapper;
import stroom.docstore.api.DocumentNotFoundException;
import stroom.docstore.api.DocumentSerialiser2;
import stroom.docstore.api.Store;
import stroom.docstore.shared.AbstractDoc;
import stroom.docstore.shared.DocRefUtil;
import stroom.docstore.shared.UniqueNameUtil;
import stroom.importexport.api.ImportConverter;
import stroom.importexport.shared.ImportSettings;
import stroom.importexport.shared.ImportSettings.ImportMode;
import stroom.importexport.shared.ImportState;
import stroom.importexport.shared.ImportState.State;
import stroom.security.api.SecurityContext;
import stroom.security.shared.DocumentPermission;
import stroom.util.AuditUtil;
import stroom.util.NullSafe;
import stroom.util.entityevent.EntityAction;
import stroom.util.entityevent.EntityEvent;
import stroom.util.entityevent.EntityEventBus;
import stroom.util.logging.LambdaLogger;
import stroom.util.logging.LambdaLoggerFactory;
import stroom.util.logging.LogUtil;
import stroom.util.shared.Message;
import stroom.util.shared.PermissionException;
import stroom.util.shared.Severity;

import jakarta.inject.Inject;
import jakarta.inject.Provider;

import java.io.IOException;
import java.io.UncheckedIOException;
import java.lang.reflect.InvocationTargetException;
import java.lang.reflect.Method;
import java.nio.charset.StandardCharsets;
import java.util.Collections;
import java.util.List;
import java.util.Map;
import java.util.Objects;
import java.util.Optional;
import java.util.Set;
import java.util.UUID;
import java.util.function.BiConsumer;
import java.util.function.Function;
import java.util.function.Supplier;
import java.util.stream.Collectors;

public class StoreImpl<D extends AbstractDoc> implements Store<D> {

    private static final LambdaLogger LOGGER = LambdaLoggerFactory.getLogger(StoreImpl.class);

    private final Persistence persistence;
    private final EntityEventBus entityEventBus;
    private final ImportConverter importConverter;
    private final SecurityContext securityContext;
    private final Provider<DocRefDecorator> docRefInfoServiceProvider;

    private final DocumentSerialiser2<D> serialiser;
    private final String type;
    private final Class<D> clazz;

    @Inject
    StoreImpl(final Persistence persistence,
              final EntityEventBus entityEventBus,
              final ImportConverter importConverter,
              final SecurityContext securityContext,
              final Provider<DocRefDecorator> docRefInfoServiceProvider,
              final DocumentSerialiser2<D> serialiser,
              final String type,
              final Class<D> clazz) {
        this.persistence = persistence;
        this.entityEventBus = entityEventBus;
        this.importConverter = importConverter;
        this.securityContext = securityContext;
        this.docRefInfoServiceProvider = docRefInfoServiceProvider;
        this.serialiser = serialiser;
        this.type = type;
        this.clazz = clazz;
    }

    ////////////////////////////////////////////////////////////////////////
    // START OF ExplorerActionHandler
    ////////////////////////////////////////////////////////////////////////

    @Override
    public DocRef copyDocument(final String originalUuid,
                               final String newName) {
        Objects.requireNonNull(originalUuid);
        Objects.requireNonNull(newName);

        final D document = read(originalUuid);
        document.setUuid(UUID.randomUUID().toString());
        document.setName(newName);
        document.setUniqueName(UniqueNameUtil.createDefault(document.asDocRef()));
        document.setVersion(UUID.randomUUID().toString());

        // Add audit data.
        stampAuditData(document);

        final DocumentData documentData = createDocumentData(document);
        final D created = forceCreate(documentData, document);
        return created.asDocRef();
    }

    private DocumentData createDocumentData(D document) {
        try {
            final DocRef docRef = document.asDocRef();
            final Map<String, byte[]> data = serialiser.write(document);
            return DocumentData
                    .builder()
                    .docRef(docRef)
                    .uniqueName(document.getUniqueName())
                    .version(document.getVersion())
                    .data(data)
                    .build();
        } catch (final IOException e) {
            LOGGER.error("Error serialising {}", document.getType(), e);
            throw new UncheckedIOException(e);
        }
    }

    @Override
    public final DocRef moveDocument(final DocRef docRef) {
        Objects.requireNonNull(docRef);
        final D document = read(docRef);

//        // If we are moving folder then make sure we are allowed to create items in the target folder.
//        final String permissionName = DocumentPermissionNames.getDocumentCreatePermission(type);
//        if (!securityContext.hasDocumentPermission(FOLDER, parentFolderUUID, permissionName)) {
//            throw new PermissionException(
//            securityContext.getUserId(), "You are not authorised to create items in this folder");
//        }

        // No need to save as the document has not been changed only moved.
        return document.asDocRef();
    }

    @Override
    public DocRef renameDocument(final DocRef docRef, final String name) {
        Objects.requireNonNull(docRef);
        Objects.requireNonNull(name);
        final D document = read(docRef);

        final DocRef oldDocRef = document.asDocRef();

        // Only update the document if the name has actually changed.
        if (!Objects.equals(document.getName(), name)) {
            document.setName(name);
            final D updated = update(document.getVersion(), document, oldDocRef);
            return updated.asDocRef();
        }

        return document.asDocRef();
    }

    @Override
    public final void deleteDocument(final DocRef docRef) {
        Objects.requireNonNull(docRef);
        // Check that the user has permission to delete this item.
        if (!securityContext.hasDocumentPermission(docRef, DocumentPermission.DELETE)) {
            throwPermissionException(
                    "You are not authorised to delete this item",
                    () -> "document: " + toDocRefDisplayString(docRef));
        }

        persistence.getLockFactory().lock(docRef.getUuid(), () -> {
            persistence.delete(docRef);
            EntityEvent.fire(entityEventBus, docRef, EntityAction.DELETE);
        });
    }

    @Override
    public DocRefInfo info(final DocRef docRef) {
        Objects.requireNonNull(docRef);
        final D document = read(docRef);
        return DocRefInfo
                .builder()
                .docRef(DocRef.builder()
                        .type(document.getType())
                        .uuid(document.getUuid())
                        .name(document.getName())
                        .build())
                .createTime(document.getCreateTimeMs())
                .createUser(document.getCreateUser())
                .updateTime(document.getUpdateTimeMs())
                .updateUser(document.getUpdateUser())
                .build();
    }

    ////////////////////////////////////////////////////////////////////////
    // END OF ExplorerActionHandler
    ////////////////////////////////////////////////////////////////////////

    ////////////////////////////////////////////////////////////////////////
    // START OF HasDependencies
    ////////////////////////////////////////////////////////////////////////

    @Override
    public Map<DocRef, Set<DocRef>> getDependencies(final BiConsumer<D, DependencyRemapper> mapper) {
        return list()
                .stream()
                .filter(this::canRead)
                .collect(Collectors.toMap(docRef -> docRef, docRef ->
                        getDependencies(docRef, mapper)));
    }

    @Override
    public Set<DocRef> getDependencies(final DocRef docRef,
                                       final BiConsumer<D, DependencyRemapper> mapper) {
        if (mapper != null) {
            try {
                final D doc = readDocument(docRef);
                if (doc != null) {
                    final DependencyRemapper dependencyRemapper = new DependencyRemapper();
                    mapper.accept(doc, dependencyRemapper);
                    return dependencyRemapper.getDependencies();
                }
            } catch (final RuntimeException e) {
                LOGGER.error(e.getMessage(), e);
            }
        }
        return Collections.emptySet();
    }

    @Override
    public void remapDependencies(final DocRef docRef,
                                  final Map<DocRef, DocRef> remappings,
                                  final BiConsumer<D, DependencyRemapper> mapper) {
        if (mapper != null) {
            try {
                final D doc = readDocument(docRef);
                if (doc != null) {
                    final DependencyRemapper dependencyRemapper = new DependencyRemapper(remappings);
                    mapper.accept(doc, dependencyRemapper);
                    if (dependencyRemapper.isChanged()) {
                        writeDocument(doc);
                    }
                }
            } catch (final RuntimeException e) {
                LOGGER.error(e.getMessage(), e);
            }
        }
    }

    ////////////////////////////////////////////////////////////////////////
    // END OF HasDependencies
    ////////////////////////////////////////////////////////////////////////

    ////////////////////////////////////////////////////////////////////////
    // START OF DocumentActionHandler
    ////////////////////////////////////////////////////////////////////////


    @Override
    public D createDocument() {
        try {
            final D document = clazz.getDeclaredConstructor(new Class[0]).newInstance();
            document.setUuid(UUID.randomUUID().toString());
            // Add audit data.
            stampAuditData(document);
            return document;
        } catch (final InstantiationException
                       | IllegalAccessException
                       | NoSuchMethodException
                       | InvocationTargetException e) {
            throw new RuntimeException(e.getMessage(), e);
        }
    }

    @Override
    public D readDocument(final DocRef docRef) {
        Objects.requireNonNull(docRef);
        return read(docRef.getUuid());
    }

    @Override
    public D writeDocument(final D document) {
        Objects.requireNonNull(document);
        if (document.getVersion() == null) {
            document.setVersion(UUID.randomUUID().toString());
            return create(document);
        } else {
            final String expectedVersion = document.getVersion();
            document.setVersion(UUID.randomUUID().toString());
            return update(expectedVersion, document);
        }
    }

    @Override
    public String getType() {
        return type;
    }

    ////////////////////////////////////////////////////////////////////////
    // END OF DocumentActionHandler
    ////////////////////////////////////////////////////////////////////////

    ////////////////////////////////////////////////////////////////////////
    // START OF ImportExportActionHandler
    ////////////////////////////////////////////////////////////////////////


    @Override
    public boolean exists(final DocRef docRef) {
        Objects.requireNonNull(docRef);
        return persistence.exists(docRef);
    }

    @Override
    public Set<DocRef> listDocuments() {
        final List<DocRef> list = list();
        return list.stream()
                .filter(this::canRead)
                .collect(Collectors.toSet());
    }

    private boolean canRead(final DocRef docRef) {
        Objects.requireNonNull(docRef);
        return securityContext.hasDocumentPermission(docRef, DocumentPermission.VIEW);
    }

    @Override
    public DocRef importDocument(DocRef docRef,
                                 final Map<String, byte[]> dataMap,
                                 final ImportState importState,
                                 final ImportSettings importSettings) {
        // Convert legacy import format to the new format if necessary.
        final Map<String, byte[]> convertedDataMap = importConverter.convert(
                docRef,
                dataMap,
                importState,
                importSettings,
                securityContext.getUserIdentityForAudit());

        if (convertedDataMap != null) {
            Objects.requireNonNull(docRef);
            final String uuid = docRef.getUuid();
            try {
                // See if this document already exists and try and read it.
                final D existingDocument = getExistingDocument(docRef);

                if (ImportMode.CREATE_CONFIRMATION.equals(importSettings.getImportMode())) {
                    // See if the new document is the same as the old one.
                    if (existingDocument == null) {
                        importState.setState(State.NEW);

                    } else {
                        docRef = docRef.copy().name(existingDocument.getName()).build();
                        if (!securityContext.hasDocumentPermission(docRef, DocumentPermission.EDIT)) {
                            throwPermissionException(
                                    "You are not authorised to update " + toDocRefDisplayString(docRef));
                        }

                        final List<String> updatedFields = importState.getUpdatedFieldList();
                        checkForUpdatedFields(
                                existingDocument,
                                convertedDataMap,
                                new AuditFieldFilter<>(),
                                updatedFields);
                        if (updatedFields.isEmpty()) {
                            importState.setState(State.EQUAL);
                        }
                    }

                } else if (ImportSettings.ok(importSettings, importState)) {
                    if (existingDocument != null) {
                        docRef = docRef.copy().name(existingDocument.getName()).build();
                        if (!securityContext.hasDocumentPermission(docRef, DocumentPermission.EDIT)) {
                            throwPermissionException(
                                    "You are not authorised to update " + toDocRefDisplayString(docRef));
                        }
                    }

                    importDocument(docRef, existingDocument, uuid, convertedDataMap);
                }

            } catch (final RuntimeException e) {
                importState.addMessage(Severity.ERROR, e.getMessage());
            }
        }

        return docRef;
    }

    private void importDocument(final DocRef docRef,
                                final D existingDocument,
                                final String uuid,
                                final Map<String, byte[]> convertedDataMap) {
        persistence.getLockFactory().lock(uuid, () -> {
            try {
                // Turn the data map into a document.
                final D newDocument = serialiser.read(convertedDataMap);
                // Copy create time and user from the existing document.
                if (existingDocument != null) {
                    newDocument.setName(existingDocument.getName());
                    newDocument.setUniqueName(existingDocument.getUniqueName());
                    newDocument.setCreateTimeMs(existingDocument.getCreateTimeMs());
                    newDocument.setCreateUser(existingDocument.getCreateUser());

                    // If we don't copy the existing doc version onto the doc we are importing then the update will
                    // fail as we can only update a doc if the version matches.
                    newDocument.setVersion(existingDocument.getVersion());
                }

                // Ensure we have a unique name.
                if (NullSafe.isBlankString(newDocument.getUniqueName())) {
                    newDocument.setUniqueName(UniqueNameUtil.createDefault(docRef));
                }

                // Stamp audit data on the imported document.
                stampAuditData(newDocument);

                // Write the data.
                final DocumentData documentData = createDocumentData(newDocument);
                if (existingDocument != null) {
                    persistence.update(existingDocument.getVersion(), documentData);

                } else {
                    // Try and create with supplied unique name.
                    forceCreate(documentData, newDocument);
                }

                // Fire an entity event to alert other services of the change.
                if (existingDocument != null) {
                    EntityEvent.fire(entityEventBus, docRef, EntityAction.UPDATE);
                } else {
                    EntityEvent.fire(entityEventBus, docRef, EntityAction.CREATE);
                }

            } catch (final IOException e) {
                LOGGER.error(e::getMessage, e);
                throw new UncheckedIOException(e);
            }
        });
    }

    private D forceCreate(final DocumentData documentData,
                          final D document) {
        return persistence.getLockFactory().lockResult(document.getUuid(), () -> {
            try {
                // Try and create with supplied unique name.
                boolean created = false;
                Exception lastException = null;
                DocumentData createdDocumentData = documentData;
                try {
                    createdDocumentData = persistence.create(createdDocumentData);
                    document.setUniqueName(createdDocumentData.getUniqueName());
                    document.setVersion(createdDocumentData.getVersion());
                    created = true;
                } catch (final Exception e) {
                    LOGGER.debug(e::getMessage, e);
                    lastException = e;
                }

                // Try different unique names if we can't create.
                if (!created) {
                    String uniqueName = createdDocumentData.getUniqueName();
                    int index = uniqueName.indexOf("_");
                    if (index != -1) {
                        uniqueName = uniqueName.substring(0, index);
                    }
                    for (int i = 2; i < 100 && !created; i++) {
                        final String uniqueName2 = uniqueName + "_" + i;

                        createdDocumentData = createdDocumentData.copy().uniqueName(uniqueName2).build();
                        try {
                            createdDocumentData = persistence.create(createdDocumentData);
                            document.setUniqueName(createdDocumentData.getUniqueName());
                            document.setVersion(createdDocumentData.getVersion());
                            created = true;
                        } catch (final Exception e) {
                            LOGGER.debug(e::getMessage, e);
                            lastException = e;
                        }
                    }

                    if (!created) {
                        LOGGER.debug(lastException::getMessage, lastException);
                        throw lastException;
                    }
                }

                return document;
            } catch (final RuntimeException e) {
                LOGGER.error(e::getMessage, e);
                throw e;
            } catch (final IOException e) {
                LOGGER.error(e::getMessage, e);
                throw new UncheckedIOException(e);
            } catch (final Exception e) {
                LOGGER.error(e::getMessage, e);
                throw new RuntimeException(e.getMessage(), e);
            }
        });
    }

    private D getExistingDocument(final DocRef docRef) {
        try {
            if (!exists(docRef)) {
                return null;
            } else {
                return readDocument(docRef);
            }
        } catch (final PermissionException e) {
<<<<<<< HEAD
            throw new PermissionException(
                    securityContext.getUserRef(),
                    "The document being imported exists but you are not authorised to read "
                    + toDocRefDisplayString(docRef));
=======
            throwPermissionException("The document being imported exists but you are not authorised to read "
                                     + toDocRefDisplayString(docRef));
>>>>>>> 539b54c3
        } catch (final RuntimeException e) {
            // Ignore.
            LOGGER.debug(e.getMessage(), e);
        }
        return null;
    }

    @Override
    public Map<String, byte[]> exportDocument(final DocRef docRef,
                                              final List<Message> messageList,
                                              final Function<D, D> filter) {
        Map<String, byte[]> data = Collections.emptyMap();

        try {
            // Check that the user has permission to read this item.
            if (!canRead(docRef)) {
                throwPermissionException("You are not authorised to read " + toDocRefDisplayString(docRef));
            } else {
                D document = read(docRef);
                document = filter.apply(document);
                data = serialiser.write(document);
            }
        } catch (final IOException e) {
            messageList.add(new Message(Severity.ERROR, e.getMessage()));
        }

        return data;
    }

    private void checkForUpdatedFields(final D existingDoc,
                                       final Map<String, byte[]> dataMap,
                                       final Function<D, D> filter,
                                       final List<String> updatedFieldList) {
        try {
            final D newDoc = serialiser.read(dataMap);
            final D existingDocument = filter.apply(existingDoc);
            final D newDocument = filter.apply(newDoc);

            try {
                final Method[] methods = existingDocument.getClass().getMethods();
                for (final Method method : methods) {
                    String field = method.getName();
                    if (field.length() > 4 && field.startsWith("get") && method.getParameterTypes().length == 0) {
                        final Object existingObject = method.invoke(existingDocument);
                        final Object newObject = method.invoke(newDocument);
                        if (!Objects.equals(existingObject, newObject)) {
                            field = field.substring(3);
                            field = field.substring(0, 1).toLowerCase() + field.substring(1);

                            updatedFieldList.add(field);
                        }
                    }
                }
            } catch (final InvocationTargetException | IllegalAccessException e) {
                LOGGER.error(e.getMessage(), e);
            }

        } catch (final RuntimeException | IOException e) {
            LOGGER.error(e.getMessage(), e);
        }
    }

    ////////////////////////////////////////////////////////////////////////
    // END OF ImportExportActionHandler
    ////////////////////////////////////////////////////////////////////////

    private D create(final D document) {
        final DocumentData documentData = createDocumentData(document);
        persistence.getLockFactory().lock(document.getUuid(), () -> {
            try {
                final DocumentData createdDocumentData = persistence.create(documentData);
                document.setUniqueName(createdDocumentData.getUniqueName());
                document.setVersion(createdDocumentData.getVersion());
                EntityEvent.fire(entityEventBus, documentData.getDocRef(), EntityAction.CREATE);
            } catch (final IOException e) {
                throw new UncheckedIOException(e);
            }
        });
        return document;
    }

    private D read(final String uuid) {
        return read(new DocRef(type, uuid));
    }

    private D read(final DocRef docRef) {
        final String uuid = NullSafe.requireNonNull(docRef, DocRef::getUuid, () -> "UUID required");
        checkType(docRef);
        // Check that the user has permission to read this item.
        if (!securityContext.hasDocumentPermission(docRef, DocumentPermission.VIEW)) {
            throwPermissionException(LogUtil.message("You are not authorised to read {}",
                    toDocRefDisplayString(docRef)));
        }

        final Optional<DocumentData> optional = persistence.getLockFactory().lockResult(uuid, () -> {
            try {
                return persistence.read(docRef);
            } catch (final IOException e) {
                LOGGER.error(e.getMessage(), e);
                throw new UncheckedIOException(
                        LogUtil.message("Error reading {} from store {}, {}",
                                toDocRefDisplayString(docRef),
                                persistence.getClass().getSimpleName(),
                                e.getMessage()), e);
            }
        });

        if (optional.isPresent()) {
            try {
                final DocumentData documentData = optional.get();
                final D doc = serialiser.read(documentData.getData());
                doc.setUniqueName(documentData.getUniqueName());
                doc.setVersion(documentData.getVersion());
                return doc;
            } catch (final IOException e) {
                LOGGER.error(e.getMessage(), e);
                throw new UncheckedIOException(
                        LogUtil.message("Error deserialising {} from store {}, {}",
                                toDocRefDisplayString(uuid),
                                persistence.getClass().getSimpleName(),
                                e.getMessage()), e);
            }
        } else {
            throw new DocumentNotFoundException(new DocRef(type, uuid));
        }
    }

<<<<<<< HEAD
    private D update(String expectedVersion, final D document) {
        return update(expectedVersion, document, null);
=======
    private void throwPermissionException(final String msg) {
        throwPermissionException(msg, null);
    }

    private void throwPermissionException(final String msg,
                                          final Supplier<String> additionalDebugMsgSupplier)
            throws PermissionException {

        // The exception messages are purposefully vague so add some debug, so if it is a recurring problem
        // we can find out the who and what.
        LOGGER.debug(() -> LogUtil.message("Throwing PermissionException '{}', userIdentity: {}. {}",
                msg,
                securityContext.getUserIdentity(),
                NullSafe.getOrElse(additionalDebugMsgSupplier, Supplier::get, "")));

        throw new PermissionException(securityContext.getUserRef(), msg);
    }

    private void checkType(final DocRef docRef) {
        Objects.requireNonNull(docRef);
        if (!Objects.equals(type, docRef.getType())) {
            throw new RuntimeException(LogUtil.message(
                    "Invalid docRef type, found: '{}', expecting: '{}'",
                    docRef.getType(), type));
        }
    }

    private D update(final D document) {
        return update(document, null);
>>>>>>> 539b54c3
    }

    private D update(String expectedVersion, final D document, final DocRef oldDocRef) {
        // Add audit data.
        stampAuditData(document);
        final DocumentData documentData = createDocumentData(document);
        final DocRef docRef = documentData.getDocRef();

        // Check that the user has permission to update this item.
        if (!securityContext.hasDocumentPermission(docRef, DocumentPermission.EDIT)) {
            throwPermissionException("You are not authorised to update " + toDocRefDisplayString(docRef));
        }

        persistence.getLockFactory().lock(document.getUuid(), () -> {
            try {
                final DocumentData updated = persistence.update(expectedVersion, documentData);
                document.setUniqueName(updated.getUniqueName());
                document.setVersion(updated.getVersion());
                EntityEvent.fire(entityEventBus, docRef, oldDocRef, EntityAction.UPDATE);
            } catch (final IOException e) {
                throw new UncheckedIOException(e);
            }
        });

<<<<<<< HEAD
        return document;
    }
=======
                    // Perform version check to ensure the item hasn't been updated by somebody
                    // else before we try to update it.
                    if (!existingDocument.getVersion().equals(currentVersion)) {
                        throw new RuntimeException(toDocRefDisplayString(docRef)
                                                   + " has already been updated.");
                    }
>>>>>>> 539b54c3

    private void checkType(final DocRef docRef) {
        Objects.requireNonNull(docRef);
        if (!Objects.equals(type, docRef.getType())) {
            throw new RuntimeException(LogUtil.message(
                    "Invalid docRef type, found: '{}', expecting: '{}'",
                    docRef.getType(), type));
        }
    }

    @Override
    public List<DocRef> list() {
        return persistence
                .list(type)
                .stream()
                .filter(this::canRead)
                .collect(Collectors.toList());
    }

    @Override
    public List<DocRef> findByNames(final List<String> names, final boolean allowWildCards) {
        return persistence.find(type, names, allowWildCards)
                .stream()
                .filter(this::canRead)
                .collect(Collectors.toList());
    }

    @Override
    public Map<String, String> getIndexableData(final DocRef docRef) {
        if (!canRead(docRef)) {
            return Collections.emptyMap();
        }

        final String uuid = docRef.getUuid();
        final Optional<DocumentData> optional = persistence.getLockFactory().lockResult(uuid, () -> {
            try {
                return persistence.read(new DocRef(type, uuid));
            } catch (final IOException e) {
                LOGGER.error(e.getMessage(), e);
                throw new UncheckedIOException(
                        LogUtil.message("Error reading {} from store {}, {}",
                                toDocRefDisplayString(uuid),
                                persistence.getClass().getSimpleName(),
                                e.getMessage()), e);
            }
        });

        return optional
                .map(documentData -> documentData
                        .getData()
                        .entrySet()
                        .stream()
                        .collect(Collectors.toMap(Map.Entry::getKey,
                                e -> new String(e.getValue(), StandardCharsets.UTF_8))))
                .orElse(Collections.emptyMap());

    }

    private String toDocRefDisplayString(final String uuid) {
        if (uuid == null) {
            return "";
        } else {
            return toDocRefDisplayString(new DocRef(type, uuid));
        }
    }

    private String toDocRefDisplayString(final DocRef docRef) {
        if (docRef == null || !NullSafe.isBlankString(docRef.getName())) {
            return "";
        } else {
            try {
                return DocRefUtil.createTypedDocRefString(docRefInfoServiceProvider.get()
                        .decorate(docRef));
            } catch (Exception e) {
                // This method is for use in decorating the docref for exception messages
                // so swallow any errors.
                LOGGER.debug("Error decorating docRef {}: {}",
                        docRef, LogUtil.exceptionMessage(e), e);
                try {
                    return DocRefUtil.createTypedDocRefString(docRef);
                } catch (Exception ex) {
                    LOGGER.debug("Error displaying docRef {}: {}",
                            docRef, LogUtil.exceptionMessage(e), e);
                    return docRef.toString();
                }
            }
        }
    }

    private void stampAuditData(final D document) {
        AuditUtil.stamp(securityContext, document);
    }
}<|MERGE_RESOLUTION|>--- conflicted
+++ resolved
@@ -163,12 +163,12 @@
         Objects.requireNonNull(name);
         final D document = read(docRef);
 
-        final DocRef oldDocRef = document.asDocRef();
-
         // Only update the document if the name has actually changed.
         if (!Objects.equals(document.getName(), name)) {
             document.setName(name);
-            final D updated = update(document.getVersion(), document, oldDocRef);
+            final String expectedVersion = document.getVersion();
+            document.setVersion(UUID.randomUUID().toString());
+            final D updated = update(expectedVersion, document, document.asDocRef());
             return updated.asDocRef();
         }
 
@@ -277,6 +277,7 @@
     public D createDocument() {
         try {
             final D document = clazz.getDeclaredConstructor(new Class[0]).newInstance();
+            document.setName("Untitled");
             document.setUuid(UUID.randomUUID().toString());
             // Add audit data.
             stampAuditData(document);
@@ -304,7 +305,7 @@
         } else {
             final String expectedVersion = document.getVersion();
             document.setVersion(UUID.randomUUID().toString());
-            return update(expectedVersion, document);
+            return update(expectedVersion, document, document.asDocRef());
         }
     }
 
@@ -418,10 +419,6 @@
                     newDocument.setUniqueName(existingDocument.getUniqueName());
                     newDocument.setCreateTimeMs(existingDocument.getCreateTimeMs());
                     newDocument.setCreateUser(existingDocument.getCreateUser());
-
-                    // If we don't copy the existing doc version onto the doc we are importing then the update will
-                    // fail as we can only update a doc if the version matches.
-                    newDocument.setVersion(existingDocument.getVersion());
                 }
 
                 // Ensure we have a unique name.
@@ -524,15 +521,8 @@
                 return readDocument(docRef);
             }
         } catch (final PermissionException e) {
-<<<<<<< HEAD
-            throw new PermissionException(
-                    securityContext.getUserRef(),
-                    "The document being imported exists but you are not authorised to read "
-                    + toDocRefDisplayString(docRef));
-=======
             throwPermissionException("The document being imported exists but you are not authorised to read "
                                      + toDocRefDisplayString(docRef));
->>>>>>> 539b54c3
         } catch (final RuntimeException e) {
             // Ignore.
             LOGGER.debug(e.getMessage(), e);
@@ -660,10 +650,6 @@
         }
     }
 
-<<<<<<< HEAD
-    private D update(String expectedVersion, final D document) {
-        return update(expectedVersion, document, null);
-=======
     private void throwPermissionException(final String msg) {
         throwPermissionException(msg, null);
     }
@@ -691,11 +677,6 @@
         }
     }
 
-    private D update(final D document) {
-        return update(document, null);
->>>>>>> 539b54c3
-    }
-
     private D update(String expectedVersion, final D document, final DocRef oldDocRef) {
         // Add audit data.
         stampAuditData(document);
@@ -707,36 +688,20 @@
             throwPermissionException("You are not authorised to update " + toDocRefDisplayString(docRef));
         }
 
+        // Add audit data.
+        stampAuditData(document);
+
         persistence.getLockFactory().lock(document.getUuid(), () -> {
             try {
                 final DocumentData updated = persistence.update(expectedVersion, documentData);
                 document.setUniqueName(updated.getUniqueName());
-                document.setVersion(updated.getVersion());
                 EntityEvent.fire(entityEventBus, docRef, oldDocRef, EntityAction.UPDATE);
             } catch (final IOException e) {
                 throw new UncheckedIOException(e);
             }
         });
 
-<<<<<<< HEAD
         return document;
-    }
-=======
-                    // Perform version check to ensure the item hasn't been updated by somebody
-                    // else before we try to update it.
-                    if (!existingDocument.getVersion().equals(currentVersion)) {
-                        throw new RuntimeException(toDocRefDisplayString(docRef)
-                                                   + " has already been updated.");
-                    }
->>>>>>> 539b54c3
-
-    private void checkType(final DocRef docRef) {
-        Objects.requireNonNull(docRef);
-        if (!Objects.equals(type, docRef.getType())) {
-            throw new RuntimeException(LogUtil.message(
-                    "Invalid docRef type, found: '{}', expecting: '{}'",
-                    docRef.getType(), type));
-        }
     }
 
     @Override
