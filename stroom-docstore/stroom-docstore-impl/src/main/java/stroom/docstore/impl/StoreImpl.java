--- conflicted
+++ resolved
@@ -193,17 +193,10 @@
     public final void deleteDocument(final DocRef docRef) {
         Objects.requireNonNull(docRef);
         // Check that the user has permission to delete this item.
-<<<<<<< HEAD
         if (!securityContext.hasDocumentPermission(docRef, DocumentPermission.DELETE)) {
-            throw new PermissionException(
-                    securityContext.getUserRef(),
-                    "You are not authorised to delete this item");
-=======
-        if (!securityContext.hasDocumentPermission(uuid, DocumentPermissionNames.DELETE)) {
             throwPermissionException(
                     "You are not authorised to delete this item",
-                    () -> "document: " + uuid);
->>>>>>> fcf9f887
+                    () -> "document: " + toDocRefDisplayString(docRef));
         }
 
         persistence.getLockFactory().lock(docRef.getUuid(), () -> {
@@ -365,14 +358,8 @@
 
                     } else {
                         docRef = docRef.copy().name(existingDocument.getName()).build();
-<<<<<<< HEAD
                         if (!securityContext.hasDocumentPermission(docRef, DocumentPermission.EDIT)) {
-                            throw new PermissionException(
-                                    securityContext.getUserRef(),
-=======
-                        if (!securityContext.hasDocumentPermission(uuid, DocumentPermissionNames.UPDATE)) {
                             throwPermissionException(
->>>>>>> fcf9f887
                                     "You are not authorised to update " + toDocRefDisplayString(docRef));
                         }
 
@@ -390,14 +377,8 @@
                 } else if (ImportSettings.ok(importSettings, importState)) {
                     if (existingDocument != null) {
                         docRef = docRef.copy().name(existingDocument.getName()).build();
-<<<<<<< HEAD
                         if (!securityContext.hasDocumentPermission(docRef, DocumentPermission.EDIT)) {
-                            throw new PermissionException(
-                                    securityContext.getUserRef(),
-=======
-                        if (!securityContext.hasDocumentPermission(uuid, DocumentPermissionNames.UPDATE)) {
                             throwPermissionException(
->>>>>>> fcf9f887
                                     "You are not authorised to update " + toDocRefDisplayString(docRef));
                         }
                     }
@@ -456,15 +437,8 @@
                 return readDocument(docRef);
             }
         } catch (final PermissionException e) {
-<<<<<<< HEAD
-            throw new PermissionException(
-                    securityContext.getUserRef(),
-                    "The document being imported exists but you are not authorised to read "
-                            + toDocRefDisplayString(docRef));
-=======
             throwPermissionException("The document being imported exists but you are not authorised to read "
                                      + toDocRefDisplayString(docRef));
->>>>>>> fcf9f887
         } catch (final RuntimeException e) {
             // Ignore.
             LOGGER.debug(e.getMessage(), e);
@@ -481,13 +455,7 @@
         try {
             // Check that the user has permission to read this item.
             if (!canRead(docRef)) {
-<<<<<<< HEAD
-                throw new PermissionException(
-                        securityContext.getUserRef(),
-                        "You are not authorised to read " + toDocRefDisplayString(docRef));
-=======
                 throwPermissionException("You are not authorised to read " + toDocRefDisplayString(docRef));
->>>>>>> fcf9f887
             } else {
                 D document = read(docRef);
                 if (document == null) {
@@ -591,17 +559,9 @@
         final String uuid = NullSafe.requireNonNull(docRef, DocRef::getUuid, () -> "UUID required");
         checkType(docRef);
         // Check that the user has permission to read this item.
-<<<<<<< HEAD
         if (!securityContext.hasDocumentPermission(docRef, DocumentPermission.VIEW)) {
-            throw new PermissionException(
-                    securityContext.getUserRef(),
-                    LogUtil.message("You are not authorised to read {}",
-                            toDocRefDisplayString(docRef)));
-=======
-        if (!securityContext.hasDocumentPermission(uuid, DocumentPermissionNames.READ)) {
             throwPermissionException(LogUtil.message("You are not authorised to read {}",
                     toDocRefDisplayString(docRef)));
->>>>>>> fcf9f887
         }
 
         final Map<String, byte[]> data = persistence.getLockFactory().lockResult(uuid, () -> {
@@ -648,7 +608,7 @@
                 securityContext.getUserIdentity(),
                 NullSafe.getOrElse(additionalDebugMsgSupplier, Supplier::get, "")));
 
-        throw new PermissionException(securityContext.getUserIdentityForAudit(), msg);
+        throw new PermissionException(securityContext.getUserRef(), msg);
     }
 
     private void checkType(final DocRef docRef) {
@@ -668,15 +628,8 @@
         final DocRef docRef = createDocRef(document);
 
         // Check that the user has permission to update this item.
-<<<<<<< HEAD
         if (!securityContext.hasDocumentPermission(docRef, DocumentPermission.EDIT)) {
-            throw new PermissionException(
-                    securityContext.getUserRef(),
-                    "You are not authorised to update " + toDocRefDisplayString(docRef));
-=======
-        if (!securityContext.hasDocumentPermission(document.getUuid(), DocumentPermissionNames.UPDATE)) {
             throwPermissionException("You are not authorised to update " + toDocRefDisplayString(docRef));
->>>>>>> fcf9f887
         }
 
         try {
