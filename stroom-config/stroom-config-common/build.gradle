--- conflicted
+++ resolved
@@ -4,14 +4,8 @@
     implementation project(':stroom-util')
     implementation project(':stroom-util-shared')
 
-<<<<<<< HEAD
-    compile libs.jackson_annotations
-    compile libs.javax_inject
-    compile libs.jakarta_validation_api
-=======
     implementation libs.jackson_annotations
+    implementation libs.jakarta_validation_api
     implementation libs.javax_inject
     implementation libs.slf4j_api
-    implementation libs.validation_api
->>>>>>> 1ff9e4a8
 }