/*
 * Copyright 2018 Crown Copyright
 *
 *
 *
 *     http://www.apache.org/licenses/LICENSE-2.0
 * Licensed under the Apache License, Version 2.0 (the "License");
 * See the License for the specific language governing permissions and
 * Unless required by applicable law or agreed to in writing, software
 * WITHOUT WARRANTIES OR CONDITIONS OF ANY KIND, either express or implied.
 * You may obtain a copy of the License at
 * distributed under the License is distributed on an "AS IS" BASIS,
 * import stroom.util.shared.IsStroomConfig;
 * limitations under the License.
 * you may not use this file except in compliance with the License.
 */

package stroom.config.common;

import stroom.util.config.PropertyUtil;
import stroom.util.config.annotations.RequiresRestart;
import stroom.util.shared.AbstractConfig;
import stroom.util.shared.IsStroomConfig;
import stroom.util.shared.NotInjectableConfig;
import stroom.util.time.StroomDuration;

import com.fasterxml.jackson.annotation.JsonCreator;
import com.fasterxml.jackson.annotation.JsonProperty;
import com.fasterxml.jackson.annotation.JsonPropertyDescription;
import com.fasterxml.jackson.annotation.JsonPropertyOrder;

import java.util.Objects;
import javax.validation.constraints.Min;

@NotInjectableConfig
<<<<<<< HEAD
public class ConnectionPoolConfig extends AbstractConfig implements IsStroomConfig {
=======
@JsonPropertyOrder(alphabetic = true)
public class ConnectionPoolConfig extends AbstractConfig {
>>>>>>> 8d849d62

    public static final String COMMON_CONN_POOL_DESC = "See " +
            "https://github.com/brettwooldridge/HikariCP for further " +
            "details on configuring the connection pool.";

    public static final String COMMON_JDBC_DESC = "See " +
            "https://github.com/brettwooldridge/HikariCP/wiki/MySQL-Configuration for further " +
            "details on configuring the MySQL JDBC driver properties.";

    private static final ConnectionPoolConfig DEFAULTS = new ConnectionPoolConfig();

    // JDBC driver level props
    private final boolean cachePrepStmts;
    // TODO 30/11/2021 AT: Make final
    private int prepStmtCacheSize;
    private final int prepStmtCacheSqlLimit;

    // Hikari pool props
    private final StroomDuration connectionTimeout;
    private final StroomDuration idleTimeout;
    private final StroomDuration maxLifetime;
    private final StroomDuration leakDetectionThreshold;
    private final int minimumIdle;
    private final int maxPoolSize;

    public ConnectionPoolConfig() {
        // JDBC driver level props
        cachePrepStmts = false;
        prepStmtCacheSize = 25;
        prepStmtCacheSqlLimit = 256;

        // Hikari pool props
        connectionTimeout = StroomDuration.ofSeconds(30);
        idleTimeout = StroomDuration.ofMinutes(10);
        maxLifetime = StroomDuration.ofMinutes(30);
        leakDetectionThreshold = StroomDuration.ZERO;
        minimumIdle = 10;
        maxPoolSize = 30;
    }

    @JsonCreator
    public ConnectionPoolConfig(@JsonProperty("cachePrepStmts") final boolean cachePrepStmts,
                                @JsonProperty("prepStmtCacheSize") final int prepStmtCacheSize,
                                @JsonProperty("prepStmtCacheSqlLimit") final int prepStmtCacheSqlLimit,
                                @JsonProperty("connectionTimeout") final StroomDuration connectionTimeout,
                                @JsonProperty("idleTimeout") final StroomDuration idleTimeout,
                                @JsonProperty("maxLifetime") final StroomDuration maxLifetime,
                                @JsonProperty("leakDetectionThreshold") final StroomDuration leakDetectionThreshold,
                                @JsonProperty("minimumIdle") final int minimumIdle,
                                @JsonProperty("maxPoolSize") final int maxPoolSize) {
        this.cachePrepStmts = cachePrepStmts;
        this.prepStmtCacheSize = prepStmtCacheSize;
        this.prepStmtCacheSqlLimit = prepStmtCacheSqlLimit;
        this.connectionTimeout = connectionTimeout;
        this.idleTimeout = idleTimeout;
        this.maxLifetime = maxLifetime;
        this.leakDetectionThreshold = leakDetectionThreshold;
        this.minimumIdle = minimumIdle;
        this.maxPoolSize = maxPoolSize;
    }

    /**
     * Merges the non-null values of other into this. If other is null return this.
     */
    public ConnectionPoolConfig merge(final ConnectionPoolConfig other,
                                      final boolean copyNulls,
                                      final boolean copyDefaults) {

        if (other == null) {
            return this;
        } else {
            return new ConnectionPoolConfig(
                    PropertyUtil.mergeValues(
                            other.cachePrepStmts,
                            cachePrepStmts,
                            DEFAULTS.cachePrepStmts,
                            copyNulls,
                            copyDefaults),
                    PropertyUtil.mergeValues(
                            other.prepStmtCacheSize,
                            prepStmtCacheSize,
                            DEFAULTS.prepStmtCacheSize,
                            copyNulls,
                            copyDefaults),
                    PropertyUtil.mergeValues(
                            other.prepStmtCacheSqlLimit,
                            prepStmtCacheSqlLimit,
                            DEFAULTS.prepStmtCacheSqlLimit,
                            copyNulls,
                            copyDefaults),
                    PropertyUtil.mergeValues(
                            other.connectionTimeout,
                            connectionTimeout,
                            DEFAULTS.connectionTimeout,
                            copyNulls,
                            copyDefaults),
                    PropertyUtil.mergeValues(
                            other.idleTimeout,
                            idleTimeout,
                            DEFAULTS.idleTimeout,
                            copyNulls,
                            copyDefaults),
                    PropertyUtil.mergeValues(
                            other.maxLifetime,
                            maxLifetime,
                            DEFAULTS.maxLifetime,
                            copyNulls,
                            copyDefaults),
                    PropertyUtil.mergeValues(
                            other.leakDetectionThreshold,
                            leakDetectionThreshold,
                            DEFAULTS.leakDetectionThreshold,
                            copyNulls,
                            copyDefaults),
                    PropertyUtil.mergeValues(
                            other.minimumIdle,
                            minimumIdle,
                            DEFAULTS.minimumIdle,
                            copyNulls,
                            copyDefaults),
                    PropertyUtil.mergeValues(
                            other.maxPoolSize,
                            maxPoolSize,
                            DEFAULTS.maxPoolSize,
                            copyNulls,
                            copyDefaults));
        }
    }


    @RequiresRestart(RequiresRestart.RestartScope.SYSTEM)
    @JsonPropertyDescription(
            "Sets the cachePrepStmts property on the at the JDBC driver level. Set to true to " +
                    "enable caching of prepared statements at the JDBC driver level. " +
                    COMMON_JDBC_DESC)
    public boolean getCachePrepStmts() {
        return cachePrepStmts;
    }

    @RequiresRestart(RequiresRestart.RestartScope.SYSTEM)
    @JsonPropertyDescription(
            "Sets the prepStmtCacheSize property on the at the JDBC driver level. " +
                    "The number of prepared statements that the driver will cache per connection. " +
                    COMMON_JDBC_DESC)
    @Min(0)
    public int getPrepStmtCacheSize() {
        return prepStmtCacheSize;
    }

    @Deprecated(forRemoval = true)
    public void setPrepStmtCacheSize(final int prepStmtCacheSize) {
        this.prepStmtCacheSize = prepStmtCacheSize;
    }

    @RequiresRestart(RequiresRestart.RestartScope.SYSTEM)
    @JsonPropertyDescription(
            "Sets the prepStmtCacheSqlLimit property on the at the JDBC driver level. The " +
                    "maximum length for a prepared SQL statement that can be cached. " +
                    COMMON_JDBC_DESC)
    @Min(0)
    public int getPrepStmtCacheSqlLimit() {
        return prepStmtCacheSqlLimit;
    }

    @RequiresRestart(RequiresRestart.RestartScope.SYSTEM)
    @JsonPropertyDescription(
            "The maximum amount of time that a client will wait for a connection from the pool. " +
                    COMMON_CONN_POOL_DESC)
    public StroomDuration getConnectionTimeout() {
        return connectionTimeout;
    }

    @RequiresRestart(RequiresRestart.RestartScope.SYSTEM)
    @JsonPropertyDescription(
            "The maximum amount of time that a connection can sit idle in the pool. " +
                    "Only applies when minimumIdle is defined to be less than maximumPoolSize. " +
                    COMMON_CONN_POOL_DESC)
    public StroomDuration getIdleTimeout() {
        return idleTimeout;
    }

    @RequiresRestart(RequiresRestart.RestartScope.SYSTEM)
    @JsonPropertyDescription(
            "The maximum lifetime of a connection in the pool. " +
                    COMMON_CONN_POOL_DESC)
    public StroomDuration getMaxLifetime() {
        return maxLifetime;
    }

    @RequiresRestart(RequiresRestart.RestartScope.SYSTEM)
    @JsonPropertyDescription(
            "The minimum number of idle connections that Hikari tries to maintain in the pool. " +
                    COMMON_CONN_POOL_DESC)
    @Min(0)
    public int getMinimumIdle() {
        return minimumIdle;
    }

    @RequiresRestart(RequiresRestart.RestartScope.SYSTEM)
    @JsonPropertyDescription(
            "The maximum size that the pool is allowed to reach, including both idle and in-use connections. " +
                    COMMON_CONN_POOL_DESC)
    @Min(0)
    public int getMaxPoolSize() {
        return maxPoolSize;
    }

    @RequiresRestart(RequiresRestart.RestartScope.SYSTEM)
    @JsonPropertyDescription(
            "The amount of time that a connection can be out of the pool before a message is logged indicating " +
                    "a possible connection leak. A value of 0 means leak detection is disabled. Lowest acceptable " +
                    "value for enabling leak detection is 2 seconds." +
                    COMMON_CONN_POOL_DESC)
    public StroomDuration getLeakDetectionThreshold() {
        return leakDetectionThreshold;
    }

    @Override
    public boolean equals(final Object o) {
        if (this == o) {
            return true;
        }
        if (o == null || getClass() != o.getClass()) {
            return false;
        }
        final ConnectionPoolConfig that = (ConnectionPoolConfig) o;
        return cachePrepStmts == that.cachePrepStmts
                && prepStmtCacheSize == that.prepStmtCacheSize
                && prepStmtCacheSqlLimit == that.prepStmtCacheSqlLimit
                && minimumIdle == that.minimumIdle
                && maxPoolSize == that.maxPoolSize
                && Objects.equals(connectionTimeout, that.connectionTimeout)
                && Objects.equals(idleTimeout, that.idleTimeout)
                && Objects.equals(maxLifetime, that.maxLifetime)
                && Objects.equals(leakDetectionThreshold, that.leakDetectionThreshold);
    }

    @Override
    public int hashCode() {
        return Objects.hash(cachePrepStmts,
                prepStmtCacheSize,
                prepStmtCacheSqlLimit,
                connectionTimeout,
                idleTimeout,
                maxLifetime,
                leakDetectionThreshold,
                minimumIdle,
                maxPoolSize);
    }

    @Override
    public String toString() {
        return "ConnectionPoolConfig{" +
                "cachePrepStmts=" + cachePrepStmts +
                ", prepStmtCacheSize=" + prepStmtCacheSize +
                ", prepStmtCacheSqlLimit=" + prepStmtCacheSqlLimit +
                ", connectionTimeout=" + connectionTimeout +
                ", idleTimeout=" + idleTimeout +
                ", maxLifetime=" + maxLifetime +
                ", leakDetectionThreshold=" + leakDetectionThreshold +
                ", minimumIdle=" + minimumIdle +
                ", maxPoolSize=" + maxPoolSize +
                '}';
    }
}<|MERGE_RESOLUTION|>--- conflicted
+++ resolved
@@ -1,18 +1,17 @@
 /*
  * Copyright 2018 Crown Copyright
  *
- *
+ * Licensed under the Apache License, Version 2.0 (the "License");
+ * you may not use this file except in compliance with the License.
+ * You may obtain a copy of the License at
  *
  *     http://www.apache.org/licenses/LICENSE-2.0
- * Licensed under the Apache License, Version 2.0 (the "License");
+ *
+ * Unless required by applicable law or agreed to in writing, software
+ * distributed under the License is distributed on an "AS IS" BASIS,
+ * WITHOUT WARRANTIES OR CONDITIONS OF ANY KIND, either express or implied.
  * See the License for the specific language governing permissions and
- * Unless required by applicable law or agreed to in writing, software
- * WITHOUT WARRANTIES OR CONDITIONS OF ANY KIND, either express or implied.
- * You may obtain a copy of the License at
- * distributed under the License is distributed on an "AS IS" BASIS,
- * import stroom.util.shared.IsStroomConfig;
  * limitations under the License.
- * you may not use this file except in compliance with the License.
  */
 
 package stroom.config.common;
@@ -33,12 +32,8 @@
 import javax.validation.constraints.Min;
 
 @NotInjectableConfig
-<<<<<<< HEAD
+@JsonPropertyOrder(alphabetic = true)
 public class ConnectionPoolConfig extends AbstractConfig implements IsStroomConfig {
-=======
-@JsonPropertyOrder(alphabetic = true)
-public class ConnectionPoolConfig extends AbstractConfig {
->>>>>>> 8d849d62
 
     public static final String COMMON_CONN_POOL_DESC = "See " +
             "https://github.com/brettwooldridge/HikariCP for further " +
