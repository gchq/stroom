package stroom.config.global.impl.db;

import stroom.config.global.impl.UserPreferencesDao;
import stroom.db.util.JooqUtil;
import stroom.ui.config.shared.AceEditorTheme;
import stroom.ui.config.shared.Theme;
import stroom.ui.config.shared.UserPreferences;
import stroom.util.json.JsonUtil;
<<<<<<< HEAD
import stroom.util.shared.UserRef;
=======
import stroom.util.logging.LogUtil;
>>>>>>> 31c85b6a

import jakarta.inject.Inject;
import org.slf4j.Logger;
import org.slf4j.LoggerFactory;

import java.util.Optional;

import static stroom.config.impl.db.jooq.tables.Preferences.PREFERENCES;

class UserPreferencesDaoImpl implements UserPreferencesDao {

    private static final Logger LOGGER = LoggerFactory.getLogger(UserPreferencesDaoImpl.class);

    private static final String DEFAULT_PREFERENCES = "__default__";
    private final GlobalConfigDbConnProvider connProvider;

    @Inject
    UserPreferencesDaoImpl(final GlobalConfigDbConnProvider connProvider) {
        this.connProvider = connProvider;
    }

    @Override
    public Optional<UserPreferences> fetchDefault() {
        return fetch(DEFAULT_PREFERENCES);
    }

    @Override
    public Optional<UserPreferences> fetch(final UserRef userRef) {
        return fetch(userRef.getUuid());
    }

    private Optional<UserPreferences> fetch(final String userUuid) {
        final Optional<String> optionalDat = JooqUtil.contextResult(connProvider, context ->
                context
                        .select(PREFERENCES.DAT)
                        .from(PREFERENCES)
                        .where(PREFERENCES.USER_UUID.eq(userUuid))
                        .fetchOptional()
                        .map(r -> r.get(PREFERENCES.DAT)));

        return optionalDat.map(dataJson -> {
            try {
                UserPreferences userPreferences = JsonUtil.readValue(dataJson, UserPreferences.class);

                // In case any users have old values in the json that don't map to our current enums
                // give them default values instead.
                boolean hasChanged = false;
                String stroomThemeName = userPreferences.getTheme();
                if (!Theme.isValidTheme(stroomThemeName)) {
                    LOGGER.warn("User preferences for user '{}' contains invalid Stroom theme name '{}', " +
                                    "changing it to default theme '{}'",
                            userUuid, stroomThemeName, UserPreferences.DEFAULT_THEME_NAME);
                    stroomThemeName = UserPreferences.DEFAULT_THEME_NAME;
                    hasChanged = true;
                }

                String editorThemeName = userPreferences.getEditorTheme();
                if (!AceEditorTheme.isValidThemeName(editorThemeName)) {
                    final String defaultTheme = UserPreferences.getDefaultEditorTheme(stroomThemeName);
                    LOGGER.warn("User preferences for user '{}' contains invalid editor theme name '{}', " +
                                    "changing it to default theme '{}'",
                            userUuid, editorThemeName, defaultTheme);
                    editorThemeName = defaultTheme;
                    hasChanged = true;
                }
                if (hasChanged) {
                    userPreferences = userPreferences.copy()
                            .theme(stroomThemeName)
                            .editorTheme(editorThemeName)
                            .build();
                }

                return userPreferences;
            } catch (final RuntimeException e) {
                LOGGER.error("Error de-serialising user preferences for userUuid '{}': {}. JSON:\n{}",
                        userUuid, LogUtil.exceptionMessage(e), dataJson, e);
            }
            return null;
        });
    }


    @Override
    public int update(final UserRef userRef,
                      final UserPreferences userPreferences) {
        return update(userRef, userRef.getUuid(), userPreferences);
    }

    @Override
    public int updateDefault(final UserRef userRef, final UserPreferences userPreferences) {
        return update(userRef, DEFAULT_PREFERENCES, userPreferences);
    }

    private int update(final UserRef userRef,
                       final String userUuid,
                       final UserPreferences userPreferences) {
        try {
            final String dat = JsonUtil.writeValueAsString(userPreferences, true);
            final long now = System.currentTimeMillis();

            return JooqUtil.contextResult(connProvider, context -> {
                final Optional<Integer> optionalId = context
                        .select(PREFERENCES.ID)
                        .from(PREFERENCES)
                        .where(PREFERENCES.USER_UUID.eq(userUuid))
                        .fetchOptional()
                        .map(r -> r.get(PREFERENCES.ID));

<<<<<<< HEAD
                if (optionalId.isPresent()) {
                    return context
                            .update(PREFERENCES)
                            .set(PREFERENCES.VERSION, PREFERENCES.VERSION.plus(1))
                            .set(PREFERENCES.UPDATE_TIME_MS, now)
                            .set(PREFERENCES.UPDATE_USER, userRef.toDisplayString())
                            .set(PREFERENCES.DAT, dat)
                            .where(PREFERENCES.ID.eq(optionalId.get()))
                            .execute();
                } else {
                    return context
                            .insertInto(PREFERENCES,
                                    PREFERENCES.VERSION,
                                    PREFERENCES.CREATE_TIME_MS,
                                    PREFERENCES.CREATE_USER,
                                    PREFERENCES.UPDATE_TIME_MS,
                                    PREFERENCES.UPDATE_USER,
                                    PREFERENCES.USER_UUID,
                                    PREFERENCES.DAT)
                            .values(1,
                                    now,
                                    userRef.toDisplayString(),
                                    now,
                                    userRef.toDisplayString(),
                                    userUuid,
                                    dat)
                            .execute();
                }
=======
                return optionalId.map(integer -> context
                                .update(PREFERENCES)
                                .set(PREFERENCES.VERSION, PREFERENCES.VERSION.plus(1))
                                .set(PREFERENCES.UPDATE_TIME_MS, now)
                                .set(PREFERENCES.UPDATE_USER, userIdentityForAudit)
                                .set(PREFERENCES.DAT, dat)
                                .where(PREFERENCES.ID.eq(integer))
                                .execute())
                        .orElseGet(() -> context
                                .insertInto(PREFERENCES,
                                        PREFERENCES.VERSION,
                                        PREFERENCES.CREATE_TIME_MS,
                                        PREFERENCES.CREATE_USER,
                                        PREFERENCES.UPDATE_TIME_MS,
                                        PREFERENCES.UPDATE_USER,
                                        PREFERENCES.USER_UUID,
                                        PREFERENCES.DAT)
                                .values(1, now, userIdentityForAudit, now, userIdentityForAudit, userUuid, dat)
                                .execute());
>>>>>>> 31c85b6a
            });
        } catch (final RuntimeException e) {
            LOGGER.error(e.getMessage(), e);
            throw e;
        }
    }

    @Override
    public int delete(final UserRef userRef) {
        return JooqUtil.contextResult(connProvider, context ->
                context
                        .deleteFrom(PREFERENCES)
                        .where(PREFERENCES.USER_UUID.eq(userRef.getUuid()))
                        .execute());
    }
}<|MERGE_RESOLUTION|>--- conflicted
+++ resolved
@@ -6,11 +6,8 @@
 import stroom.ui.config.shared.Theme;
 import stroom.ui.config.shared.UserPreferences;
 import stroom.util.json.JsonUtil;
-<<<<<<< HEAD
+import stroom.util.logging.LogUtil;
 import stroom.util.shared.UserRef;
-=======
-import stroom.util.logging.LogUtil;
->>>>>>> 31c85b6a
 
 import jakarta.inject.Inject;
 import org.slf4j.Logger;
@@ -119,43 +116,13 @@
                         .fetchOptional()
                         .map(r -> r.get(PREFERENCES.ID));
 
-<<<<<<< HEAD
-                if (optionalId.isPresent()) {
-                    return context
-                            .update(PREFERENCES)
-                            .set(PREFERENCES.VERSION, PREFERENCES.VERSION.plus(1))
-                            .set(PREFERENCES.UPDATE_TIME_MS, now)
-                            .set(PREFERENCES.UPDATE_USER, userRef.toDisplayString())
-                            .set(PREFERENCES.DAT, dat)
-                            .where(PREFERENCES.ID.eq(optionalId.get()))
-                            .execute();
-                } else {
-                    return context
-                            .insertInto(PREFERENCES,
-                                    PREFERENCES.VERSION,
-                                    PREFERENCES.CREATE_TIME_MS,
-                                    PREFERENCES.CREATE_USER,
-                                    PREFERENCES.UPDATE_TIME_MS,
-                                    PREFERENCES.UPDATE_USER,
-                                    PREFERENCES.USER_UUID,
-                                    PREFERENCES.DAT)
-                            .values(1,
-                                    now,
-                                    userRef.toDisplayString(),
-                                    now,
-                                    userRef.toDisplayString(),
-                                    userUuid,
-                                    dat)
-                            .execute();
-                }
-=======
                 return optionalId.map(integer -> context
                                 .update(PREFERENCES)
                                 .set(PREFERENCES.VERSION, PREFERENCES.VERSION.plus(1))
                                 .set(PREFERENCES.UPDATE_TIME_MS, now)
-                                .set(PREFERENCES.UPDATE_USER, userIdentityForAudit)
+                                .set(PREFERENCES.UPDATE_USER, userRef.toDisplayString())
                                 .set(PREFERENCES.DAT, dat)
-                                .where(PREFERENCES.ID.eq(integer))
+                                .where(PREFERENCES.ID.eq(optionalId.get()))
                                 .execute())
                         .orElseGet(() -> context
                                 .insertInto(PREFERENCES,
@@ -166,9 +133,14 @@
                                         PREFERENCES.UPDATE_USER,
                                         PREFERENCES.USER_UUID,
                                         PREFERENCES.DAT)
-                                .values(1, now, userIdentityForAudit, now, userIdentityForAudit, userUuid, dat)
+                                .values(1,
+                                        now,
+                                        userRef.toDisplayString(),
+                                        now,
+                                        userRef.toDisplayString(),
+                                        userUuid,
+                                        dat)
                                 .execute());
->>>>>>> 31c85b6a
             });
         } catch (final RuntimeException e) {
             LOGGER.error(e.getMessage(), e);
