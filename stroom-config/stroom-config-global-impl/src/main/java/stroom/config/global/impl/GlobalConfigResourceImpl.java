--- conflicted
+++ resolved
@@ -9,14 +9,14 @@
 import stroom.config.global.shared.OverrideValue;
 import stroom.event.logging.api.StroomEventLoggingService;
 import stroom.event.logging.api.StroomEventLoggingUtil;
+import stroom.event.logging.rs.api.AutoLogged;
+import stroom.event.logging.rs.api.AutoLogged.OperationType;
 import stroom.node.api.NodeService;
 import stroom.security.identity.authenticate.api.AuthenticationService;
 import stroom.ui.config.shared.UiConfig;
 import stroom.ui.config.shared.UrlConfig;
 import stroom.util.logging.LogUtil;
 import stroom.util.rest.RestUtil;
-import stroom.event.logging.rs.api.AutoLogged;
-import stroom.event.logging.rs.api.AutoLogged.OperationType;
 import stroom.util.shared.PropertyPath;
 import stroom.util.shared.ResourcePaths;
 
@@ -33,16 +33,8 @@
 import javax.ws.rs.BadRequestException;
 import javax.ws.rs.NotFoundException;
 import javax.ws.rs.client.Entity;
-<<<<<<< HEAD
-import javax.ws.rs.core.MediaType;
-import javax.ws.rs.core.Response;
-import javax.ws.rs.core.Response.Status;
-=======
 import javax.ws.rs.client.SyncInvoker;
 import javax.ws.rs.core.GenericType;
-import java.util.Objects;
-import java.util.Optional;
->>>>>>> d7801b45
 
 @AutoLogged
 public class GlobalConfigResourceImpl implements GlobalConfigResource {
@@ -129,7 +121,8 @@
                 () ->
                         getYamlValueByName(propertyName),
                 SyncInvoker::get,
-                response -> response.readEntity(new GenericType<OverrideValue<String>>() {}));
+                response -> response.readEntity(new GenericType<OverrideValue<String>>() {
+                }));
     }
 
     @Timed
