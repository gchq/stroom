package stroom.config.global.impl;

import com.google.inject.AbstractModule;
import com.google.inject.Provides;

import javax.annotation.processing.Generated;

/**
 * IMPORTANT - This whole file is generated using
 * {@link stroom.config.global.impl.GenerateConfigProvidersModule}
 * DO NOT edit it directly
 */
@Generated("stroom.config.global.impl.GenerateConfigProvidersModule")
public class ConfigProvidersModule extends AbstractModule {

    // ~~~~~~~~~~~~~~~~~~~~~~~~~~~~~~~~~~~~~~~~~~~~~~~~~~~~~~~~~~~~~~~~~~~~~~~~~~~~~~~~

    @Generated("stroom.config.global.impl.GenerateConfigProvidersModule")
    @Provides
    @SuppressWarnings("unused")
    stroom.activity.impl.db.ActivityConfig getActivityConfig(
            final ConfigMapper configMapper) {
        return configMapper.getConfigObject(
                stroom.activity.impl.db.ActivityConfig.class);
    }

    @Generated("stroom.config.global.impl.GenerateConfigProvidersModule")
    @Provides
    @SuppressWarnings("unused")
    stroom.analytics.impl.AnalyticsConfig getAnalyticsConfig(
            final ConfigMapper configMapper) {
        return configMapper.getConfigObject(
                stroom.analytics.impl.AnalyticsConfig.class);
    }

    @Generated("stroom.config.global.impl.GenerateConfigProvidersModule")
    @Provides
    @SuppressWarnings("unused")
    stroom.analytics.impl.EmailConfig getEmailConfig(
            final ConfigMapper configMapper) {
        return configMapper.getConfigObject(
                stroom.analytics.impl.EmailConfig.class);
    }

    @Generated("stroom.config.global.impl.GenerateConfigProvidersModule")
    @Provides
    @SuppressWarnings("unused")
    stroom.annotation.impl.AnnotationConfig getAnnotationConfig(
            final ConfigMapper configMapper) {
        return configMapper.getConfigObject(
                stroom.annotation.impl.AnnotationConfig.class);
    }

    @Generated("stroom.config.global.impl.GenerateConfigProvidersModule")
    @Provides
    @SuppressWarnings("unused")
    stroom.aws.s3.impl.S3Config getS3Config(
            final ConfigMapper configMapper) {
        return configMapper.getConfigObject(
                stroom.aws.s3.impl.S3Config.class);
    }

    @Generated("stroom.config.global.impl.GenerateConfigProvidersModule")
    @Provides
    @SuppressWarnings("unused")
    stroom.bytebuffer.ByteBufferPoolConfig getByteBufferPoolConfig(
            final ConfigMapper configMapper) {
        return configMapper.getConfigObject(
                stroom.bytebuffer.ByteBufferPoolConfig.class);
    }

    @Generated("stroom.config.global.impl.GenerateConfigProvidersModule")
    @Provides
    @SuppressWarnings("unused")
    stroom.cluster.api.ClusterConfig getClusterConfig(
            final ConfigMapper configMapper) {
        return configMapper.getConfigObject(
                stroom.cluster.api.ClusterConfig.class);
    }

    @Generated("stroom.config.global.impl.GenerateConfigProvidersModule")
    @Provides
    @SuppressWarnings("unused")
    stroom.cluster.lock.impl.db.ClusterLockConfig getClusterLockConfig(
            final ConfigMapper configMapper) {
        return configMapper.getConfigObject(
                stroom.cluster.lock.impl.db.ClusterLockConfig.class);
    }

    @Generated("stroom.config.global.impl.GenerateConfigProvidersModule")
    @Provides
    @SuppressWarnings("unused")
    stroom.config.app.AppConfig getAppConfig(
            final ConfigMapper configMapper) {
        return configMapper.getConfigObject(
                stroom.config.app.AppConfig.class);
    }

    @Generated("stroom.config.global.impl.GenerateConfigProvidersModule")
    @Provides
    @SuppressWarnings("unused")
    stroom.config.app.CrossModuleConfig getCrossModuleConfig(
            final ConfigMapper configMapper) {
        return configMapper.getConfigObject(
                stroom.config.app.CrossModuleConfig.class);
    }

    @Generated("stroom.config.global.impl.GenerateConfigProvidersModule")
    @Provides
    @SuppressWarnings("unused")
    stroom.config.app.DataConfig getDataConfig(
            final ConfigMapper configMapper) {
        return configMapper.getConfigObject(
                stroom.config.app.DataConfig.class);
    }

    @Generated("stroom.config.global.impl.GenerateConfigProvidersModule")
    @Provides
    @SuppressWarnings("unused")
    stroom.config.app.PropertyServiceConfig getPropertyServiceConfig(
            final ConfigMapper configMapper) {
        return configMapper.getConfigObject(
                stroom.config.app.PropertyServiceConfig.class);
    }

    @Generated("stroom.config.global.impl.GenerateConfigProvidersModule")
    @Provides
    @SuppressWarnings("unused")
    stroom.config.app.SecurityConfig getSecurityConfig(
            final ConfigMapper configMapper) {
        return configMapper.getConfigObject(
                stroom.config.app.SecurityConfig.class);
    }

    @Generated("stroom.config.global.impl.GenerateConfigProvidersModule")
    @Provides
    @SuppressWarnings("unused")
    stroom.config.app.SessionConfig getSessionConfig(
            final ConfigMapper configMapper) {
        return configMapper.getConfigObject(
                stroom.config.app.SessionConfig.class);
    }

    @Generated("stroom.config.global.impl.GenerateConfigProvidersModule")
    @Provides
    @SuppressWarnings("unused")
    stroom.config.app.SessionCookieConfig getSessionCookieConfig(
            final ConfigMapper configMapper) {
        return configMapper.getConfigObject(
                stroom.config.app.SessionCookieConfig.class);
    }

    @Generated("stroom.config.global.impl.GenerateConfigProvidersModule")
    @Provides
    @SuppressWarnings("unused")
    stroom.config.app.StatisticsConfig getStatisticsConfig(
            final ConfigMapper configMapper) {
        return configMapper.getConfigObject(
                stroom.config.app.StatisticsConfig.class);
    }

    @Generated("stroom.config.global.impl.GenerateConfigProvidersModule")
    @Provides
    @SuppressWarnings("unused")
    stroom.config.common.NodeUriConfig getNodeUriConfig(
            final ConfigMapper configMapper) {
        return configMapper.getConfigObject(
                stroom.config.common.NodeUriConfig.class);
    }

    @Generated("stroom.config.global.impl.GenerateConfigProvidersModule")
    @Provides
    @SuppressWarnings("unused")
    stroom.config.common.PublicUriConfig getPublicUriConfig(
            final ConfigMapper configMapper) {
        return configMapper.getConfigObject(
                stroom.config.common.PublicUriConfig.class);
    }

    @Generated("stroom.config.global.impl.GenerateConfigProvidersModule")
    @Provides
    @SuppressWarnings("unused")
    stroom.config.common.UiUriConfig getUiUriConfig(
            final ConfigMapper configMapper) {
        return configMapper.getConfigObject(
                stroom.config.common.UiUriConfig.class);
    }

    @Generated("stroom.config.global.impl.GenerateConfigProvidersModule")
    @Provides
    @SuppressWarnings("unused")
<<<<<<< HEAD
    stroom.contentstore.impl.ContentStoreConfig getContentStoreConfig(
            final ConfigMapper configMapper) {
        return configMapper.getConfigObject(
                stroom.contentstore.impl.ContentStoreConfig.class);
    }

    @Generated("stroom.config.global.impl.GenerateConfigProvidersModule")
    @Provides
    @SuppressWarnings("unused")
=======
>>>>>>> 8d4875eb
    stroom.core.receive.AutoContentCreationConfig getAutoContentCreationConfig(
            final ConfigMapper configMapper) {
        return configMapper.getConfigObject(
                stroom.core.receive.AutoContentCreationConfig.class);
    }

    @Generated("stroom.config.global.impl.GenerateConfigProvidersModule")
    @Provides
    @SuppressWarnings("unused")
    stroom.dashboard.impl.DashboardConfig getDashboardConfig(
            final ConfigMapper configMapper) {
        return configMapper.getConfigObject(
                stroom.dashboard.impl.DashboardConfig.class);
    }

    @Generated("stroom.config.global.impl.GenerateConfigProvidersModule")
    @Provides
    @SuppressWarnings("unused")
    stroom.data.retention.api.DataRetentionConfig getDataRetentionConfig(
            final ConfigMapper configMapper) {
        return configMapper.getConfigObject(
                stroom.data.retention.api.DataRetentionConfig.class);
    }

    @Generated("stroom.config.global.impl.GenerateConfigProvidersModule")
    @Provides
    @SuppressWarnings("unused")
    stroom.data.store.impl.fs.DataStoreServiceConfig getDataStoreServiceConfig(
            final ConfigMapper configMapper) {
        return configMapper.getConfigObject(
                stroom.data.store.impl.fs.DataStoreServiceConfig.class);
    }

    @Generated("stroom.config.global.impl.GenerateConfigProvidersModule")
    @Provides
    @SuppressWarnings("unused")
    stroom.data.store.impl.fs.FsVolumeConfig getFsVolumeConfig(
            final ConfigMapper configMapper) {
        return configMapper.getConfigObject(
                stroom.data.store.impl.fs.FsVolumeConfig.class);
    }

    @Generated("stroom.config.global.impl.GenerateConfigProvidersModule")
    @Provides
    @SuppressWarnings("unused")
    stroom.docstore.impl.db.DocStoreConfig getDocStoreConfig(
            final ConfigMapper configMapper) {
        return configMapper.getConfigObject(
                stroom.docstore.impl.db.DocStoreConfig.class);
    }

    @Generated("stroom.config.global.impl.GenerateConfigProvidersModule")
    @Provides
    @SuppressWarnings("unused")
    stroom.event.logging.impl.LoggingConfig getLoggingConfig(
            final ConfigMapper configMapper) {
        return configMapper.getConfigObject(
                stroom.event.logging.impl.LoggingConfig.class);
    }

    @Generated("stroom.config.global.impl.GenerateConfigProvidersModule")
    @Provides
    @SuppressWarnings("unused")
    stroom.explorer.impl.ExplorerConfig getExplorerConfig(
            final ConfigMapper configMapper) {
        return configMapper.getConfigObject(
                stroom.explorer.impl.ExplorerConfig.class);
    }

    @Generated("stroom.config.global.impl.GenerateConfigProvidersModule")
    @Provides
    @SuppressWarnings("unused")
    stroom.feed.impl.FeedConfig getFeedConfig(
            final ConfigMapper configMapper) {
        return configMapper.getConfigObject(
                stroom.feed.impl.FeedConfig.class);
    }

    @Generated("stroom.config.global.impl.GenerateConfigProvidersModule")
    @Provides
    @SuppressWarnings("unused")
    stroom.gitrepo.impl.GitRepoConfig getGitRepoConfig(
            final ConfigMapper configMapper) {
        return configMapper.getConfigObject(
                stroom.gitrepo.impl.GitRepoConfig.class);
    }

    @Generated("stroom.config.global.impl.GenerateConfigProvidersModule")
    @Provides
    @SuppressWarnings("unused")
    stroom.importexport.impl.ContentPackImportConfig getContentPackImportConfig(
            final ConfigMapper configMapper) {
        return configMapper.getConfigObject(
                stroom.importexport.impl.ContentPackImportConfig.class);
    }

    @Generated("stroom.config.global.impl.GenerateConfigProvidersModule")
    @Provides
    @SuppressWarnings("unused")
    stroom.importexport.impl.ExportConfig getExportConfig(
            final ConfigMapper configMapper) {
        return configMapper.getConfigObject(
                stroom.importexport.impl.ExportConfig.class);
    }

    @Generated("stroom.config.global.impl.GenerateConfigProvidersModule")
    @Provides
    @SuppressWarnings("unused")
    stroom.index.impl.IndexConfig getIndexConfig(
            final ConfigMapper configMapper) {
        return configMapper.getConfigObject(
                stroom.index.impl.IndexConfig.class);
    }

    @Generated("stroom.config.global.impl.GenerateConfigProvidersModule")
    @Provides
    @SuppressWarnings("unused")
    stroom.index.impl.IndexFieldDbConfig getIndexFieldDbConfig(
            final ConfigMapper configMapper) {
        return configMapper.getConfigObject(
                stroom.index.impl.IndexFieldDbConfig.class);
    }

    @Generated("stroom.config.global.impl.GenerateConfigProvidersModule")
    @Provides
    @SuppressWarnings("unused")
    stroom.index.impl.IndexShardSearchConfig getIndexShardSearchConfig(
            final ConfigMapper configMapper) {
        return configMapper.getConfigObject(
                stroom.index.impl.IndexShardSearchConfig.class);
    }

    @Generated("stroom.config.global.impl.GenerateConfigProvidersModule")
    @Provides
    @SuppressWarnings("unused")
    stroom.index.impl.IndexShardWriterCacheConfig getIndexShardWriterCacheConfig(
            final ConfigMapper configMapper) {
        return configMapper.getConfigObject(
                stroom.index.impl.IndexShardWriterCacheConfig.class);
    }

    @Generated("stroom.config.global.impl.GenerateConfigProvidersModule")
    @Provides
    @SuppressWarnings("unused")
    stroom.index.impl.IndexWriterConfig getIndexWriterConfig(
            final ConfigMapper configMapper) {
        return configMapper.getConfigObject(
                stroom.index.impl.IndexWriterConfig.class);
    }

    @Generated("stroom.config.global.impl.GenerateConfigProvidersModule")
    @Provides
    @SuppressWarnings("unused")
    stroom.index.impl.selection.VolumeConfig getVolumeConfig(
            final ConfigMapper configMapper) {
        return configMapper.getConfigObject(
                stroom.index.impl.selection.VolumeConfig.class);
    }

    @Generated("stroom.config.global.impl.GenerateConfigProvidersModule")
    @Provides
    @SuppressWarnings("unused")
    stroom.job.impl.JobSystemConfig getJobSystemConfig(
            final ConfigMapper configMapper) {
        return configMapper.getConfigObject(
                stroom.job.impl.JobSystemConfig.class);
    }

    @Generated("stroom.config.global.impl.GenerateConfigProvidersModule")
    @Provides
    @SuppressWarnings("unused")
    stroom.kafka.impl.KafkaConfig getKafkaConfig(
            final ConfigMapper configMapper) {
        return configMapper.getConfigObject(
                stroom.kafka.impl.KafkaConfig.class);
    }



    @Generated("stroom.config.global.impl.GenerateConfigProvidersModule")
    @Provides
    @SuppressWarnings("unused")
    stroom.lifecycle.impl.LifecycleConfig getLifecycleConfig(
            final ConfigMapper configMapper) {
        return configMapper.getConfigObject(
                stroom.lifecycle.impl.LifecycleConfig.class);
    }

    @Generated("stroom.config.global.impl.GenerateConfigProvidersModule")
    @Provides
    @SuppressWarnings("unused")
    stroom.lmdb.LmdbLibraryConfig getLmdbLibraryConfig(
            final ConfigMapper configMapper) {
        return configMapper.getConfigObject(
                stroom.lmdb.LmdbLibraryConfig.class);
    }

    @Generated("stroom.config.global.impl.GenerateConfigProvidersModule")
    @Provides
    @SuppressWarnings("unused")
    stroom.meta.impl.MetaServiceConfig getMetaServiceConfig(
            final ConfigMapper configMapper) {
        return configMapper.getConfigObject(
                stroom.meta.impl.MetaServiceConfig.class);
    }

    @Generated("stroom.config.global.impl.GenerateConfigProvidersModule")
    @Provides
    @SuppressWarnings("unused")
    stroom.meta.impl.MetaValueConfig getMetaValueConfig(
            final ConfigMapper configMapper) {
        return configMapper.getConfigObject(
                stroom.meta.impl.MetaValueConfig.class);
    }

    @Generated("stroom.config.global.impl.GenerateConfigProvidersModule")
    @Provides
    @SuppressWarnings("unused")
    stroom.node.impl.HeapHistogramConfig getHeapHistogramConfig(
            final ConfigMapper configMapper) {
        return configMapper.getConfigObject(
                stroom.node.impl.HeapHistogramConfig.class);
    }

    @Generated("stroom.config.global.impl.GenerateConfigProvidersModule")
    @Provides
    @SuppressWarnings("unused")
    stroom.node.impl.NodeConfig getNodeConfig(
            final ConfigMapper configMapper) {
        return configMapper.getConfigObject(
                stroom.node.impl.NodeConfig.class);
    }

    @Generated("stroom.config.global.impl.GenerateConfigProvidersModule")
    @Provides
    @SuppressWarnings("unused")
    stroom.node.impl.StatusConfig getStatusConfig(
            final ConfigMapper configMapper) {
        return configMapper.getConfigObject(
                stroom.node.impl.StatusConfig.class);
    }

    @Generated("stroom.config.global.impl.GenerateConfigProvidersModule")
    @Provides
    @SuppressWarnings("unused")
    stroom.pipeline.PipelineConfig getPipelineConfig(
            final ConfigMapper configMapper) {
        return configMapper.getConfigObject(
                stroom.pipeline.PipelineConfig.class);
    }

    @Generated("stroom.config.global.impl.GenerateConfigProvidersModule")
    @Provides
    @SuppressWarnings("unused")
    stroom.pipeline.destination.AppenderConfig getAppenderConfig(
            final ConfigMapper configMapper) {
        return configMapper.getConfigObject(
                stroom.pipeline.destination.AppenderConfig.class);
    }

    @Generated("stroom.config.global.impl.GenerateConfigProvidersModule")
    @Provides
    @SuppressWarnings("unused")
    stroom.pipeline.filter.XmlSchemaConfig getXmlSchemaConfig(
            final ConfigMapper configMapper) {
        return configMapper.getConfigObject(
                stroom.pipeline.filter.XmlSchemaConfig.class);
    }

    @Generated("stroom.config.global.impl.GenerateConfigProvidersModule")
    @Provides
    @SuppressWarnings("unused")
    stroom.pipeline.filter.XsltConfig getXsltConfig(
            final ConfigMapper configMapper) {
        return configMapper.getConfigObject(
                stroom.pipeline.filter.XsltConfig.class);
    }

    @Generated("stroom.config.global.impl.GenerateConfigProvidersModule")
    @Provides
    @SuppressWarnings("unused")
    stroom.pipeline.refdata.ReferenceDataConfig getReferenceDataConfig(
            final ConfigMapper configMapper) {
        return configMapper.getConfigObject(
                stroom.pipeline.refdata.ReferenceDataConfig.class);
    }

    @Generated("stroom.config.global.impl.GenerateConfigProvidersModule")
    @Provides
    @SuppressWarnings("unused")
    stroom.pipeline.refdata.ReferenceDataLmdbConfig getReferenceDataLmdbConfig(
            final ConfigMapper configMapper) {
        return configMapper.getConfigObject(
                stroom.pipeline.refdata.ReferenceDataLmdbConfig.class);
    }

    @Generated("stroom.config.global.impl.GenerateConfigProvidersModule")
    @Provides
    @SuppressWarnings("unused")
    stroom.pipeline.refdata.ReferenceDataStagingLmdbConfig getReferenceDataStagingLmdbConfig(
            final ConfigMapper configMapper) {
        return configMapper.getConfigObject(
                stroom.pipeline.refdata.ReferenceDataStagingLmdbConfig.class);
    }

    @Generated("stroom.config.global.impl.GenerateConfigProvidersModule")
    @Provides
    @SuppressWarnings("unused")
    stroom.planb.impl.PlanBConfig getPlanBConfig(
            final ConfigMapper configMapper) {
        return configMapper.getConfigObject(
                stroom.planb.impl.PlanBConfig.class);
    }

    @Generated("stroom.config.global.impl.GenerateConfigProvidersModule")
    @Provides
    @SuppressWarnings("unused")
    stroom.processor.impl.ProcessorConfig getProcessorConfig(
            final ConfigMapper configMapper) {
        return configMapper.getConfigObject(
                stroom.processor.impl.ProcessorConfig.class);
    }

    @Generated("stroom.config.global.impl.GenerateConfigProvidersModule")
    @Provides
    @SuppressWarnings("unused")
    stroom.query.common.v2.AnalyticResultStoreConfig getAnalyticResultStoreConfig(
            final ConfigMapper configMapper) {
        return configMapper.getConfigObject(
                stroom.query.common.v2.AnalyticResultStoreConfig.class);
    }

    @Generated("stroom.config.global.impl.GenerateConfigProvidersModule")
    @Provides
    @SuppressWarnings("unused")
    stroom.query.common.v2.DuplicateCheckStoreConfig getDuplicateCheckStoreConfig(
            final ConfigMapper configMapper) {
        return configMapper.getConfigObject(
                stroom.query.common.v2.DuplicateCheckStoreConfig.class);
    }

    @Generated("stroom.config.global.impl.GenerateConfigProvidersModule")
    @Provides
    @SuppressWarnings("unused")
    stroom.query.common.v2.SearchResultStoreConfig getSearchResultStoreConfig(
            final ConfigMapper configMapper) {
        return configMapper.getConfigObject(
                stroom.query.common.v2.SearchResultStoreConfig.class);
    }

    @Generated("stroom.config.global.impl.GenerateConfigProvidersModule")
    @Provides
    @SuppressWarnings("unused")
    stroom.receive.common.ReceiveDataConfig getReceiveDataConfig(
<<<<<<< HEAD
=======
            final ConfigMapper configMapper) {
        return configMapper.getConfigObject(
                stroom.receive.common.ReceiveDataConfig.class);
    }

    @Generated("stroom.config.global.impl.GenerateConfigProvidersModule")
    @Provides
    @SuppressWarnings("unused")
    stroom.receive.rules.impl.StroomReceiptPolicyConfig getStroomReceiptPolicyConfig(
>>>>>>> 8d4875eb
            final ConfigMapper configMapper) {
        return configMapper.getConfigObject(
                stroom.receive.rules.impl.StroomReceiptPolicyConfig.class);
    }

    @Generated("stroom.config.global.impl.GenerateConfigProvidersModule")
    @Provides
    @SuppressWarnings("unused")
    stroom.search.elastic.CryptoConfig getCryptoConfig(
            final ConfigMapper configMapper) {
        return configMapper.getConfigObject(
                stroom.search.elastic.CryptoConfig.class);
    }

    @Generated("stroom.config.global.impl.GenerateConfigProvidersModule")
    @Provides
    @SuppressWarnings("unused")
    stroom.search.elastic.ElasticClientConfig getElasticClientConfig(
            final ConfigMapper configMapper) {
        return configMapper.getConfigObject(
                stroom.search.elastic.ElasticClientConfig.class);
    }

    @Generated("stroom.config.global.impl.GenerateConfigProvidersModule")
    @Provides
    @SuppressWarnings("unused")
    stroom.search.elastic.ElasticConfig getElasticConfig(
            final ConfigMapper configMapper) {
        return configMapper.getConfigObject(
                stroom.search.elastic.ElasticConfig.class);
    }

    @Generated("stroom.config.global.impl.GenerateConfigProvidersModule")
    @Provides
    @SuppressWarnings("unused")
    stroom.search.elastic.ElasticRetentionConfig getElasticRetentionConfig(
            final ConfigMapper configMapper) {
        return configMapper.getConfigObject(
                stroom.search.elastic.ElasticRetentionConfig.class);
    }

    @Generated("stroom.config.global.impl.GenerateConfigProvidersModule")
    @Provides
    @SuppressWarnings("unused")
    stroom.search.elastic.indexing.ElasticIndexingConfig getElasticIndexingConfig(
            final ConfigMapper configMapper) {
        return configMapper.getConfigObject(
                stroom.search.elastic.indexing.ElasticIndexingConfig.class);
    }

    @Generated("stroom.config.global.impl.GenerateConfigProvidersModule")
    @Provides
    @SuppressWarnings("unused")
    stroom.search.elastic.search.ElasticSearchConfig getElasticSearchConfig(
            final ConfigMapper configMapper) {
        return configMapper.getConfigObject(
                stroom.search.elastic.search.ElasticSearchConfig.class);
    }

    @Generated("stroom.config.global.impl.GenerateConfigProvidersModule")
    @Provides
    @SuppressWarnings("unused")
    stroom.search.elastic.suggest.ElasticSuggestConfig getElasticSuggestConfig(
            final ConfigMapper configMapper) {
        return configMapper.getConfigObject(
                stroom.search.elastic.suggest.ElasticSuggestConfig.class);
    }

    @Generated("stroom.config.global.impl.GenerateConfigProvidersModule")
    @Provides
    @SuppressWarnings("unused")
    stroom.search.extraction.ExtractionConfig getExtractionConfig(
            final ConfigMapper configMapper) {
        return configMapper.getConfigObject(
                stroom.search.extraction.ExtractionConfig.class);
    }

    @Generated("stroom.config.global.impl.GenerateConfigProvidersModule")
    @Provides
    @SuppressWarnings("unused")
    stroom.search.impl.SearchConfig getSearchConfig(
            final ConfigMapper configMapper) {
        return configMapper.getConfigObject(
                stroom.search.impl.SearchConfig.class);
    }

    @Generated("stroom.config.global.impl.GenerateConfigProvidersModule")
    @Provides
    @SuppressWarnings("unused")
    stroom.search.solr.SolrConfig getSolrConfig(
            final ConfigMapper configMapper) {
        return configMapper.getConfigObject(
                stroom.search.solr.SolrConfig.class);
    }

    @Generated("stroom.config.global.impl.GenerateConfigProvidersModule")
    @Provides
    @SuppressWarnings("unused")
    stroom.search.solr.search.SolrSearchConfig getSolrSearchConfig(
            final ConfigMapper configMapper) {
        return configMapper.getConfigObject(
                stroom.search.solr.search.SolrSearchConfig.class);
    }

    @Generated("stroom.config.global.impl.GenerateConfigProvidersModule")
    @Provides
    @SuppressWarnings("unused")
    stroom.security.common.impl.ContentSecurityConfig getContentSecurityConfig(
            final ConfigMapper configMapper) {
        return configMapper.getConfigObject(
                stroom.security.common.impl.ContentSecurityConfig.class);
    }

    @Generated("stroom.config.global.impl.GenerateConfigProvidersModule")
    @Provides
    @SuppressWarnings("unused")
    stroom.security.identity.config.EmailConfig getEmailConfig2(
            final ConfigMapper configMapper) {
        return configMapper.getConfigObject(
                stroom.security.identity.config.EmailConfig.class);
    }

    @Generated("stroom.config.global.impl.GenerateConfigProvidersModule")
    @Provides
    @SuppressWarnings("unused")
    stroom.security.identity.config.IdentityConfig getIdentityConfig(
            final ConfigMapper configMapper) {
        return configMapper.getConfigObject(
                stroom.security.identity.config.IdentityConfig.class);
    }

    @Generated("stroom.config.global.impl.GenerateConfigProvidersModule")
    @Provides
    @SuppressWarnings("unused")
    stroom.security.identity.config.OpenIdConfig getOpenIdConfig(
            final ConfigMapper configMapper) {
        return configMapper.getConfigObject(
                stroom.security.identity.config.OpenIdConfig.class);
    }

    @Generated("stroom.config.global.impl.GenerateConfigProvidersModule")
    @Provides
    @SuppressWarnings("unused")
    stroom.security.identity.config.PasswordPolicyConfig getPasswordPolicyConfig(
            final ConfigMapper configMapper) {
        return configMapper.getConfigObject(
                stroom.security.identity.config.PasswordPolicyConfig.class);
    }

    @Generated("stroom.config.global.impl.GenerateConfigProvidersModule")
    @Provides
    @SuppressWarnings("unused")
    stroom.security.identity.config.TokenConfig getTokenConfig(
            final ConfigMapper configMapper) {
        return configMapper.getConfigObject(
                stroom.security.identity.config.TokenConfig.class);
    }

    @Generated("stroom.config.global.impl.GenerateConfigProvidersModule")
    @Provides
    @SuppressWarnings("unused")
    stroom.security.impl.AuthenticationConfig getAuthenticationConfig(
            final ConfigMapper configMapper) {
        return configMapper.getConfigObject(
                stroom.security.impl.AuthenticationConfig.class);
    }

    @Generated("stroom.config.global.impl.GenerateConfigProvidersModule")
    @Provides
    @SuppressWarnings("unused")
    stroom.security.impl.AuthorisationConfig getAuthorisationConfig(
            final ConfigMapper configMapper) {
        return configMapper.getConfigObject(
                stroom.security.impl.AuthorisationConfig.class);
    }

    @Generated("stroom.config.global.impl.GenerateConfigProvidersModule")
    @Provides
    @SuppressWarnings("unused")
    stroom.security.impl.StroomOpenIdConfig getStroomOpenIdConfig(
            final ConfigMapper configMapper) {
        return configMapper.getConfigObject(
                stroom.security.impl.StroomOpenIdConfig.class);
    }

    // Binding StroomOpenIdConfig to additional interface AbstractOpenIdConfig
    @Generated("stroom.config.global.impl.GenerateConfigProvidersModule")
    @Provides
    @SuppressWarnings("unused")
    stroom.security.openid.api.AbstractOpenIdConfig getAbstractOpenIdConfig(
            final ConfigMapper configMapper) {
        return configMapper.getConfigObject(
                stroom.security.impl.StroomOpenIdConfig.class);
    }

    @Generated("stroom.config.global.impl.GenerateConfigProvidersModule")
    @Provides
    @SuppressWarnings("unused")
    stroom.state.impl.StateConfig getStateConfig(
            final ConfigMapper configMapper) {
        return configMapper.getConfigObject(
                stroom.state.impl.StateConfig.class);
    }

    @Generated("stroom.config.global.impl.GenerateConfigProvidersModule")
    @Provides
    @SuppressWarnings("unused")
    stroom.statistics.impl.InternalStatisticsConfig getInternalStatisticsConfig(
            final ConfigMapper configMapper) {
        return configMapper.getConfigObject(
                stroom.statistics.impl.InternalStatisticsConfig.class);
    }

    @Generated("stroom.config.global.impl.GenerateConfigProvidersModule")
    @Provides
    @SuppressWarnings("unused")
    stroom.statistics.impl.hbase.internal.HBaseStatisticsConfig getHBaseStatisticsConfig(
            final ConfigMapper configMapper) {
        return configMapper.getConfigObject(
                stroom.statistics.impl.hbase.internal.HBaseStatisticsConfig.class);
    }

    @Generated("stroom.config.global.impl.GenerateConfigProvidersModule")
    @Provides
    @SuppressWarnings("unused")
    stroom.statistics.impl.hbase.internal.KafkaTopicsConfig getKafkaTopicsConfig(
            final ConfigMapper configMapper) {
        return configMapper.getConfigObject(
                stroom.statistics.impl.hbase.internal.KafkaTopicsConfig.class);
    }

    @Generated("stroom.config.global.impl.GenerateConfigProvidersModule")
    @Provides
    @SuppressWarnings("unused")
    stroom.statistics.impl.sql.SQLStatisticsConfig getSQLStatisticsConfig(
            final ConfigMapper configMapper) {
        return configMapper.getConfigObject(
                stroom.statistics.impl.sql.SQLStatisticsConfig.class);
    }

    @Generated("stroom.config.global.impl.GenerateConfigProvidersModule")
    @Provides
    @SuppressWarnings("unused")
    stroom.statistics.impl.sql.search.SearchConfig getSearchConfig2(
            final ConfigMapper configMapper) {
        return configMapper.getConfigObject(
                stroom.statistics.impl.sql.search.SearchConfig.class);
    }

    @Generated("stroom.config.global.impl.GenerateConfigProvidersModule")
    @Provides
    @SuppressWarnings("unused")
    stroom.storedquery.impl.StoredQueryConfig getStoredQueryConfig(
            final ConfigMapper configMapper) {
        return configMapper.getConfigObject(
                stroom.storedquery.impl.StoredQueryConfig.class);
    }

    @Generated("stroom.config.global.impl.GenerateConfigProvidersModule")
    @Provides
    @SuppressWarnings("unused")
    stroom.ui.config.shared.ActivityConfig getActivityConfig2(
            final ConfigMapper configMapper) {
        return configMapper.getConfigObject(
                stroom.ui.config.shared.ActivityConfig.class);
    }

    @Generated("stroom.config.global.impl.GenerateConfigProvidersModule")
    @Provides
    @SuppressWarnings("unused")
    stroom.ui.config.shared.AnalyticUiDefaultConfig getAnalyticUiDefaultConfig(
            final ConfigMapper configMapper) {
        return configMapper.getConfigObject(
                stroom.ui.config.shared.AnalyticUiDefaultConfig.class);
    }

    @Generated("stroom.config.global.impl.GenerateConfigProvidersModule")
    @Provides
    @SuppressWarnings("unused")
    stroom.ui.config.shared.InfoPopupConfig getInfoPopupConfig(
            final ConfigMapper configMapper) {
        return configMapper.getConfigObject(
                stroom.ui.config.shared.InfoPopupConfig.class);
    }

    @Generated("stroom.config.global.impl.GenerateConfigProvidersModule")
    @Provides
    @SuppressWarnings("unused")
    stroom.ui.config.shared.NodeMonitoringConfig getNodeMonitoringConfig(
            final ConfigMapper configMapper) {
        return configMapper.getConfigObject(
                stroom.ui.config.shared.NodeMonitoringConfig.class);
    }

    @Generated("stroom.config.global.impl.GenerateConfigProvidersModule")
    @Provides
    @SuppressWarnings("unused")
    stroom.ui.config.shared.ProcessConfig getProcessConfig(
            final ConfigMapper configMapper) {
        return configMapper.getConfigObject(
                stroom.ui.config.shared.ProcessConfig.class);
    }

    @Generated("stroom.config.global.impl.GenerateConfigProvidersModule")
    @Provides
    @SuppressWarnings("unused")
    stroom.ui.config.shared.QueryConfig getQueryConfig(
            final ConfigMapper configMapper) {
        return configMapper.getConfigObject(
                stroom.ui.config.shared.QueryConfig.class);
    }

    @Generated("stroom.config.global.impl.GenerateConfigProvidersModule")
    @Provides
    @SuppressWarnings("unused")
    stroom.ui.config.shared.ReportUiDefaultConfig getReportUiDefaultConfig(
            final ConfigMapper configMapper) {
        return configMapper.getConfigObject(
                stroom.ui.config.shared.ReportUiDefaultConfig.class);
    }

    @Generated("stroom.config.global.impl.GenerateConfigProvidersModule")
    @Provides
    @SuppressWarnings("unused")
    stroom.ui.config.shared.SourceConfig getSourceConfig(
            final ConfigMapper configMapper) {
        return configMapper.getConfigObject(
                stroom.ui.config.shared.SourceConfig.class);
    }

    @Generated("stroom.config.global.impl.GenerateConfigProvidersModule")
    @Provides
    @SuppressWarnings("unused")
    stroom.ui.config.shared.SplashConfig getSplashConfig(
            final ConfigMapper configMapper) {
        return configMapper.getConfigObject(
                stroom.ui.config.shared.SplashConfig.class);
    }

    @Generated("stroom.config.global.impl.GenerateConfigProvidersModule")
    @Provides
    @SuppressWarnings("unused")
    stroom.ui.config.shared.ThemeConfig getThemeConfig(
            final ConfigMapper configMapper) {
        return configMapper.getConfigObject(
                stroom.ui.config.shared.ThemeConfig.class);
    }

    @Generated("stroom.config.global.impl.GenerateConfigProvidersModule")
    @Provides
    @SuppressWarnings("unused")
    stroom.ui.config.shared.UiConfig getUiConfig(
            final ConfigMapper configMapper) {
        return configMapper.getConfigObject(
                stroom.ui.config.shared.UiConfig.class);
    }

    @Generated("stroom.config.global.impl.GenerateConfigProvidersModule")
    @Provides
    @SuppressWarnings("unused")
    stroom.util.xml.ParserConfig getParserConfig(
            final ConfigMapper configMapper) {
        return configMapper.getConfigObject(
                stroom.util.xml.ParserConfig.class);
    }

    // ~~~~~~~~~~~~~~~~~~~~~~~~~~~~~~~~~~~~~~~~~~~~~~~~~~~~~~~~~~~~~~~~~~~~~~~~~~~~~~~~

    @Generated("stroom.config.global.impl.GenerateConfigProvidersModule")
    @Provides
    @SuppressWarnings("unused")
    stroom.analytics.impl.SmtpConfig getSmtpConfigButThrow(
            final ConfigMapper configMapper) {
        throw new UnsupportedOperationException(
                "stroom.analytics.impl.SmtpConfig cannot be injected directly. "
                        + "Inject a config class that uses it or one of its sub-class instead.");
    }

    @Generated("stroom.config.global.impl.GenerateConfigProvidersModule")
    @Provides
    @SuppressWarnings("unused")
    stroom.config.common.AbstractDbConfig getAbstractDbConfigButThrow(
            final ConfigMapper configMapper) {
        throw new UnsupportedOperationException(
                "stroom.config.common.AbstractDbConfig cannot be injected directly. "
                        + "Inject a config class that uses it or one of its sub-class instead.");
    }

    @Generated("stroom.config.global.impl.GenerateConfigProvidersModule")
    @Provides
    @SuppressWarnings("unused")
    stroom.config.common.ConnectionConfig getConnectionConfigButThrow(
            final ConfigMapper configMapper) {
        throw new UnsupportedOperationException(
                "stroom.config.common.ConnectionConfig cannot be injected directly. "
                        + "Inject a config class that uses it or one of its sub-class instead.");
    }

    @Generated("stroom.config.global.impl.GenerateConfigProvidersModule")
    @Provides
    @SuppressWarnings("unused")
    stroom.config.common.ConnectionPoolConfig getConnectionPoolConfigButThrow(
            final ConfigMapper configMapper) {
        throw new UnsupportedOperationException(
                "stroom.config.common.ConnectionPoolConfig cannot be injected directly. "
                        + "Inject a config class that uses it or one of its sub-class instead.");
    }

    @Generated("stroom.config.global.impl.GenerateConfigProvidersModule")
    @Provides
    @SuppressWarnings("unused")
    stroom.gitrepo.impl.GitRepoConfigImpl getGitRepoConfigImplButThrow(
            final ConfigMapper configMapper) {
        throw new UnsupportedOperationException(
<<<<<<< HEAD
                "stroom.config.common.UriConfig cannot be injected directly. "
=======
                "stroom.gitrepo.impl.GitRepoConfigImpl cannot be injected directly. "
>>>>>>> 8d4875eb
                        + "Inject a config class that uses it or one of its sub-class instead.");
    }

    @Generated("stroom.config.global.impl.GenerateConfigProvidersModule")
    @Provides
    @SuppressWarnings("unused")
    stroom.query.common.v2.AbstractResultStoreConfig getAbstractResultStoreConfigButThrow(
            final ConfigMapper configMapper) {
        throw new UnsupportedOperationException(
                "stroom.query.common.v2.AbstractResultStoreConfig cannot be injected directly. "
                        + "Inject a config class that uses it or one of its sub-class instead.");
    }

    @Generated("stroom.config.global.impl.GenerateConfigProvidersModule")
    @Provides
    @SuppressWarnings("unused")
    stroom.query.common.v2.ResultStoreLmdbConfig getResultStoreLmdbConfigButThrow(
            final ConfigMapper configMapper) {
        throw new UnsupportedOperationException(
                "stroom.query.common.v2.ResultStoreLmdbConfig cannot be injected directly. "
                        + "Inject a config class that uses it or one of its sub-class instead.");
    }

    @Generated("stroom.config.global.impl.GenerateConfigProvidersModule")
    @Provides
    @SuppressWarnings("unused")
    stroom.query.common.v2.ResultStoreMapConfig getResultStoreMapConfigButThrow(
            final ConfigMapper configMapper) {
        throw new UnsupportedOperationException(
                "stroom.query.common.v2.ResultStoreMapConfig cannot be injected directly. "
                        + "Inject a config class that uses it or one of its sub-class instead.");
    }

    @Generated("stroom.config.global.impl.GenerateConfigProvidersModule")
    @Provides
    @SuppressWarnings("unused")
    stroom.security.identity.config.SmtpConfig getSmtpConfig2ButThrow(
            final ConfigMapper configMapper) {
        throw new UnsupportedOperationException(
                "stroom.security.identity.config.SmtpConfig cannot be injected directly. "
                        + "Inject a config class that uses it or one of its sub-class instead.");
<<<<<<< HEAD
=======
    }

    @Generated("stroom.config.global.impl.GenerateConfigProvidersModule")
    @Provides
    @SuppressWarnings("unused")
    stroom.util.net.UriConfig getUriConfigButThrow(
            final ConfigMapper configMapper) {
        throw new UnsupportedOperationException(
                "stroom.util.net.UriConfig cannot be injected directly. "
                        + "Inject a config class that uses it or one of its sub-class instead.");
>>>>>>> 8d4875eb
    }

    @Generated("stroom.config.global.impl.GenerateConfigProvidersModule")
    @Provides
    @SuppressWarnings("unused")
    stroom.util.shared.AbstractConfig getAbstractConfigButThrow(
            final ConfigMapper configMapper) {
        throw new UnsupportedOperationException(
                "stroom.util.shared.AbstractConfig cannot be injected directly. "
                        + "Inject a config class that uses it or one of its sub-class instead.");
    }

}<|MERGE_RESOLUTION|>--- conflicted
+++ resolved
@@ -189,7 +189,6 @@
     @Generated("stroom.config.global.impl.GenerateConfigProvidersModule")
     @Provides
     @SuppressWarnings("unused")
-<<<<<<< HEAD
     stroom.contentstore.impl.ContentStoreConfig getContentStoreConfig(
             final ConfigMapper configMapper) {
         return configMapper.getConfigObject(
@@ -199,8 +198,6 @@
     @Generated("stroom.config.global.impl.GenerateConfigProvidersModule")
     @Provides
     @SuppressWarnings("unused")
-=======
->>>>>>> 8d4875eb
     stroom.core.receive.AutoContentCreationConfig getAutoContentCreationConfig(
             final ConfigMapper configMapper) {
         return configMapper.getConfigObject(
@@ -378,8 +375,6 @@
                 stroom.kafka.impl.KafkaConfig.class);
     }
 
-
-
     @Generated("stroom.config.global.impl.GenerateConfigProvidersModule")
     @Provides
     @SuppressWarnings("unused")
@@ -555,8 +550,6 @@
     @Provides
     @SuppressWarnings("unused")
     stroom.receive.common.ReceiveDataConfig getReceiveDataConfig(
-<<<<<<< HEAD
-=======
             final ConfigMapper configMapper) {
         return configMapper.getConfigObject(
                 stroom.receive.common.ReceiveDataConfig.class);
@@ -566,7 +559,6 @@
     @Provides
     @SuppressWarnings("unused")
     stroom.receive.rules.impl.StroomReceiptPolicyConfig getStroomReceiptPolicyConfig(
->>>>>>> 8d4875eb
             final ConfigMapper configMapper) {
         return configMapper.getConfigObject(
                 stroom.receive.rules.impl.StroomReceiptPolicyConfig.class);
@@ -978,20 +970,6 @@
     @Generated("stroom.config.global.impl.GenerateConfigProvidersModule")
     @Provides
     @SuppressWarnings("unused")
-    stroom.gitrepo.impl.GitRepoConfigImpl getGitRepoConfigImplButThrow(
-            final ConfigMapper configMapper) {
-        throw new UnsupportedOperationException(
-<<<<<<< HEAD
-                "stroom.config.common.UriConfig cannot be injected directly. "
-=======
-                "stroom.gitrepo.impl.GitRepoConfigImpl cannot be injected directly. "
->>>>>>> 8d4875eb
-                        + "Inject a config class that uses it or one of its sub-class instead.");
-    }
-
-    @Generated("stroom.config.global.impl.GenerateConfigProvidersModule")
-    @Provides
-    @SuppressWarnings("unused")
     stroom.query.common.v2.AbstractResultStoreConfig getAbstractResultStoreConfigButThrow(
             final ConfigMapper configMapper) {
         throw new UnsupportedOperationException(
@@ -1027,8 +1005,6 @@
         throw new UnsupportedOperationException(
                 "stroom.security.identity.config.SmtpConfig cannot be injected directly. "
                         + "Inject a config class that uses it or one of its sub-class instead.");
-<<<<<<< HEAD
-=======
     }
 
     @Generated("stroom.config.global.impl.GenerateConfigProvidersModule")
@@ -1039,7 +1015,6 @@
         throw new UnsupportedOperationException(
                 "stroom.util.net.UriConfig cannot be injected directly. "
                         + "Inject a config class that uses it or one of its sub-class instead.");
->>>>>>> 8d4875eb
     }
 
     @Generated("stroom.config.global.impl.GenerateConfigProvidersModule")
