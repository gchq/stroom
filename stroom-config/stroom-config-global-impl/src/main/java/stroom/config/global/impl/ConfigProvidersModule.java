--- conflicted
+++ resolved
@@ -832,6 +832,66 @@
     @Generated("stroom.config.global.impl.GenerateConfigProvidersModule")
     @Provides
     @SuppressWarnings("unused")
+    stroom.config.common.AbstractDbConfig getAbstractDbConfigButThrow(
+            final ConfigMapper configMapper) {
+        throw new UnsupportedOperationException(
+                "stroom.config.common.AbstractDbConfig cannot be injected directly. "
+                        + "Inject a config class that uses it or one of its sub-class instead.");
+    }
+
+    @Generated("stroom.config.global.impl.GenerateConfigProvidersModule")
+    @Provides
+    @SuppressWarnings("unused")
+    stroom.config.common.ConnectionConfig getConnectionConfigButThrow(
+            final ConfigMapper configMapper) {
+        throw new UnsupportedOperationException(
+                "stroom.config.common.ConnectionConfig cannot be injected directly. "
+                        + "Inject a config class that uses it or one of its sub-class instead.");
+    }
+
+    @Generated("stroom.config.global.impl.GenerateConfigProvidersModule")
+    @Provides
+    @SuppressWarnings("unused")
+    stroom.config.common.ConnectionPoolConfig getConnectionPoolConfigButThrow(
+            final ConfigMapper configMapper) {
+        throw new UnsupportedOperationException(
+                "stroom.config.common.ConnectionPoolConfig cannot be injected directly. "
+                        + "Inject a config class that uses it or one of its sub-class instead.");
+    }
+
+    @Generated("stroom.config.global.impl.GenerateConfigProvidersModule")
+    @Provides
+    @SuppressWarnings("unused")
+    stroom.config.common.UriConfig getUriConfigButThrow(
+            final ConfigMapper configMapper) {
+        throw new UnsupportedOperationException(
+                "stroom.config.common.UriConfig cannot be injected directly. "
+                        + "Inject a config class that uses it or one of its sub-class instead.");
+    }
+
+    @Generated("stroom.config.global.impl.GenerateConfigProvidersModule")
+    @Provides
+    @SuppressWarnings("unused")
+    stroom.query.common.v2.ResultStoreLmdbConfig getResultStoreLmdbConfigButThrow(
+            final ConfigMapper configMapper) {
+        throw new UnsupportedOperationException(
+                "stroom.query.common.v2.ResultStoreLmdbConfig cannot be injected directly. "
+                        + "Inject a config class that uses it or one of its sub-class instead.");
+    }
+
+    @Generated("stroom.config.global.impl.GenerateConfigProvidersModule")
+    @Provides
+    @SuppressWarnings("unused")
+    stroom.query.common.v2.AbstractResultStoreConfig getAbstractResultStoreConfigButThrow(
+            final ConfigMapper configMapper) {
+        throw new UnsupportedOperationException(
+                "stroom.query.common.v2.AbstractResultStoreConfig cannot be injected directly. "
+                        + "Inject a config class that uses it or one of its sub-class instead.");
+    }
+
+    @Generated("stroom.config.global.impl.GenerateConfigProvidersModule")
+    @Provides
+    @SuppressWarnings("unused")
     stroom.security.identity.config.SmtpConfig getSmtpConfig2ButThrow(
             final ConfigMapper configMapper) {
         throw new UnsupportedOperationException(
@@ -842,89 +902,6 @@
     @Generated("stroom.config.global.impl.GenerateConfigProvidersModule")
     @Provides
     @SuppressWarnings("unused")
-    stroom.config.common.AbstractDbConfig getAbstractDbConfigButThrow(
-            final ConfigMapper configMapper) {
-        throw new UnsupportedOperationException(
-                "stroom.config.common.AbstractDbConfig cannot be injected directly. "
-                        + "Inject a config class that uses it or one of its sub-class instead.");
-    }
-
-    @Generated("stroom.config.global.impl.GenerateConfigProvidersModule")
-    @Provides
-    @SuppressWarnings("unused")
-    stroom.config.common.ConnectionConfig getConnectionConfigButThrow(
-            final ConfigMapper configMapper) {
-        throw new UnsupportedOperationException(
-                "stroom.config.common.ConnectionConfig cannot be injected directly. "
-                        + "Inject a config class that uses it or one of its sub-class instead.");
-    }
-
-    @Generated("stroom.config.global.impl.GenerateConfigProvidersModule")
-    @Provides
-    @SuppressWarnings("unused")
-    stroom.config.common.ConnectionPoolConfig getConnectionPoolConfigButThrow(
-            final ConfigMapper configMapper) {
-        throw new UnsupportedOperationException(
-                "stroom.config.common.ConnectionPoolConfig cannot be injected directly. "
-                        + "Inject a config class that uses it or one of its sub-class instead.");
-    }
-
-    @Generated("stroom.config.global.impl.GenerateConfigProvidersModule")
-    @Provides
-    @SuppressWarnings("unused")
-    stroom.config.common.UriConfig getUriConfigButThrow(
-            final ConfigMapper configMapper) {
-        throw new UnsupportedOperationException(
-                "stroom.config.common.UriConfig cannot be injected directly. "
-                        + "Inject a config class that uses it or one of its sub-class instead.");
-    }
-
-    @Generated("stroom.config.global.impl.GenerateConfigProvidersModule")
-    @Provides
-    @SuppressWarnings("unused")
-    stroom.query.common.v2.AbstractResultStoreConfig getAbstractResultStoreConfigButThrow(
-            final ConfigMapper configMapper) {
-        throw new UnsupportedOperationException(
-                "stroom.query.common.v2.AbstractResultStoreConfig cannot be injected directly. "
-                        + "Inject a config class that uses it or one of its sub-class instead.");
-    }
-
-    @Generated("stroom.config.global.impl.GenerateConfigProvidersModule")
-    @Provides
-    @SuppressWarnings("unused")
-    stroom.query.common.v2.ResultStoreLmdbConfig getResultStoreLmdbConfigButThrow(
-            final ConfigMapper configMapper) {
-        throw new UnsupportedOperationException(
-                "stroom.query.common.v2.ResultStoreLmdbConfig cannot be injected directly. "
-                        + "Inject a config class that uses it or one of its sub-class instead.");
-    }
-
-    @Generated("stroom.config.global.impl.GenerateConfigProvidersModule")
-    @Provides
-    @SuppressWarnings("unused")
-<<<<<<< HEAD
-    stroom.util.cache.CacheConfig getCacheConfigButThrow(
-            final ConfigMapper configMapper) {
-        throw new UnsupportedOperationException(
-                "stroom.util.cache.CacheConfig cannot be injected directly. "
-                        + "Inject a config class that uses it or one of its sub-class instead.");
-    }
-
-    @Generated("stroom.config.global.impl.GenerateConfigProvidersModule")
-    @Provides
-    @SuppressWarnings("unused")
-    stroom.security.identity.config.SmtpConfig getSmtpConfigButThrow(
-            final ConfigMapper configMapper) {
-        throw new UnsupportedOperationException(
-                "stroom.security.identity.config.SmtpConfig cannot be injected directly. "
-                        + "Inject a config class that uses it or one of its sub-class instead.");
-    }
-
-    @Generated("stroom.config.global.impl.GenerateConfigProvidersModule")
-    @Provides
-    @SuppressWarnings("unused")
-=======
->>>>>>> 1e09651e
     stroom.util.shared.AbstractConfig getAbstractConfigButThrow(
             final ConfigMapper configMapper) {
         throw new UnsupportedOperationException(
