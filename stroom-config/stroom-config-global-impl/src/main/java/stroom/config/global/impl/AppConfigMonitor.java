package stroom.config.global.impl;

import stroom.config.app.AppConfig;
import stroom.config.app.ConfigLocation;
import stroom.config.app.SuperDevUtil;
import stroom.config.app.YamlUtil;
import stroom.config.global.impl.validation.ConfigValidator;
import stroom.util.HasHealthCheck;
import stroom.util.config.AbstractFileChangeMonitor;
import stroom.util.config.FieldMapper;
import stroom.util.shared.AbstractConfig;

import io.dropwizard.lifecycle.Managed;
import org.slf4j.Logger;
import org.slf4j.LoggerFactory;

import java.nio.file.Path;
import java.util.concurrent.atomic.AtomicInteger;
import javax.inject.Inject;
import javax.inject.Singleton;

@Singleton
public class AppConfigMonitor extends AbstractFileChangeMonitor implements Managed, HasHealthCheck {

    private static final Logger LOGGER = LoggerFactory.getLogger(AppConfigMonitor.class);

    private final AppConfig appConfig;
    private final Path configFile;
    private final GlobalConfigService globalConfigService;
    private final ConfigValidator configValidator;

    @Inject
    public AppConfigMonitor(final AppConfig appConfig,
                            final ConfigLocation configLocation,
                            final GlobalConfigService globalConfigService,
                            final ConfigValidator configValidator) {
        super(configLocation.getConfigFilePath());
        this.appConfig = appConfig;
        this.configFile = configLocation.getConfigFilePath();
        this.globalConfigService = globalConfigService;
        this.configValidator = configValidator;
    }

    @Override
    protected void onFileChange() {
        updateAppConfigFromFile();
    }

<<<<<<< HEAD
    private void updateAppConfigFromFile() {
=======
    private void startWatcher() throws IOException {
        try {
            watchService = FileSystems.getDefault().newWatchService();
        } catch (IOException e) {
            throw new RuntimeException(LogUtil.message("Error creating watch new service, {}", e.getMessage()), e);
        }

        dirToWatch.register(watchService, StandardWatchEventKinds.ENTRY_MODIFY);

        // run the watcher in its own thread else it will block app startup
        watcherFuture = executorService.submit(() -> {
            WatchKey watchKey = null;

            LOGGER.info("Starting config file modification watcher for {}", configFile.toAbsolutePath().normalize());
            while (true) {
                if (Thread.currentThread().isInterrupted()) {
                    LOGGER.debug("Thread interrupted, stopping watching directory {}",
                            dirToWatch.toAbsolutePath().normalize());
                    break;
                }

                try {
                    isRunning.compareAndSet(false, true);
                    // block until the watch service spots a change
                    watchKey = watchService.take();
                } catch (InterruptedException ie) {
                    Thread.currentThread().interrupt();
                    // continue to re-use the if block above
                    continue;
                }

                for (WatchEvent<?> event : watchKey.pollEvents()) {
                    if (LOGGER.isDebugEnabled()) {
                        if (event == null) {
                            LOGGER.debug("Event is null");
                        } else {
                            final String name = event.kind() != null
                                    ? event.kind().name()
                                    : "kind==null";
                            final String type = event.kind() != null
                                    ? event.kind().type().getSimpleName()
                                    : "kind==null";
                            LOGGER.debug("Dir watch event {}, {}, {}", name, type, event.context());
                        }
                    }

                    if (event.kind().equals(OVERFLOW)) {
                        LOGGER.warn("{} event detected breaking out. Retry config file change", OVERFLOW.name());
                        break;
                    }
                    if (event.kind() != null && Path.class.isAssignableFrom(event.kind().type())) {
                        handleWatchEvent((WatchEvent<Path>) event);
                    } else {
                        LOGGER.debug("Not an event we care about");
                    }
                }
                boolean isValid = watchKey.reset();
                if (!isValid) {
                    LOGGER.warn("Watch key is no longer valid, the watch service may have been stopped");
                    break;
                }
            }
        });
    }

    private void handleWatchEvent(final WatchEvent<Path> pathEvent) {
        final WatchEvent.Kind<Path> kind = pathEvent.kind();

        // Only trigger on modify events and when count is one to avoid repeated events
        if (kind.equals(StandardWatchEventKinds.ENTRY_MODIFY)) {
            final Path modifiedFile = dirToWatch.resolve(pathEvent.context());

            try {
                // we don't care about changes to other files
                if (Files.isRegularFile(modifiedFile) && Files.isSameFile(configFile, modifiedFile)) {
                    LOGGER.info("Change detected to config file {}", configFile.toAbsolutePath().normalize());
                    scheduleUpdateIfRequired();
                }
            } catch (IOException e) {
                // Swallow error so future changes can be monitored.
                LOGGER.error("Error comparing paths {} and {}", configFile, modifiedFile, e);
            }
        }
    }

    private synchronized void scheduleUpdateIfRequired() {

        // When a file is changed the filesystem can trigger two changes, one to change the file content
        // and another to change the file access time. To prevent a duplicate read we delay the read
        // a bit so we can have many changes during that delay period but with only one read of the file.
        if (isFileReadScheduled.compareAndSet(false, true)) {
            LOGGER.info("Scheduling update of application config from file in {}ms", DELAY_BEFORE_FILE_READ_MS);
            CompletableFuture.delayedExecutor(DELAY_BEFORE_FILE_READ_MS, TimeUnit.MILLISECONDS)
                    .execute(() -> {
                        try {
                            updateAppConfigFromFile();
                        } finally {
                            isFileReadScheduled.set(false);
                        }
                    });
        }
    }

    private synchronized void updateAppConfigFromFile() {
>>>>>>> 8c00660d
        final AppConfig newAppConfig;
        try {
            LOGGER.info("Reading updated config file");
            newAppConfig = YamlUtil.readAppConfig(configFile);

            // Check if we are running GWT Super Dev Mode, if so relax security
            SuperDevUtil.relaxSecurityInSuperDevMode(newAppConfig);

            final ConfigValidator.Result result = validateNewConfig(newAppConfig);

            if (result.hasErrors()) {
                LOGGER.error("Unable to update application config from file {} because it failed validation. " +
                        "Fix the errors and save the file.", configFile.toAbsolutePath().normalize().toString());
            } else {
                try {
                    // Don't have to worry about the DB config merging that goes on in DataSourceFactoryImpl
                    // as that doesn't mutate the config objects

                    final AtomicInteger updateCount = new AtomicInteger(0);
                    final FieldMapper.UpdateAction updateAction =
                            (destParent, prop, sourcePropValue, destPropValue) -> {
                                final String fullPath = ((AbstractConfig) destParent).getFullPath(prop.getName());
                                LOGGER.info("  Updating config value of {} from [{}] to [{}]",
                                        fullPath, destPropValue, sourcePropValue);
                                updateCount.incrementAndGet();
                            };

                    LOGGER.info("Updating application config from file.");
                    // Copy changed values from the newly modified appConfig into the guice bound one
                    FieldMapper.copy(newAppConfig, this.appConfig, updateAction);

                    // Update the config objects using the DB as the removal of a yaml value may trigger
                    // a DB value to be effective
                    LOGGER.info("Completed updating application config from file. Changes: {}", updateCount.get());
                    globalConfigService.updateConfigObjects(newAppConfig);

                } catch (Throwable e) {
                    // Swallow error as we don't want to break the app because the new config is bad
                    // The admins can fix the problem and let it have another go.
                    LOGGER.error("Error updating runtime configuration from file {}",
                            configFile.toAbsolutePath().normalize(), e);
                }
            }
        } catch (Throwable e) {
            // Swallow error as we don't want to break the app because the file is bad.
            LOGGER.error("Error parsing configuration from file {}",
                    configFile.toAbsolutePath().normalize(), e);
        }
    }

    private ConfigValidator.Result validateNewConfig(final AppConfig newAppConfig) {
        // Decorate the new config tree so it has all the paths,
        // i.e. call setBasePath on each branch in the newAppConfig tree so if we get any violations we
        // can log their locations with full paths.
        ConfigMapper.decorateWithPropertyPaths(newAppConfig);

        LOGGER.info("Validating modified config file");
        final ConfigValidator.Result result = configValidator.validateRecursively(newAppConfig);
        result.handleViolations(ConfigValidator::logConstraintViolation);

        LOGGER.info("Completed validation of application configuration, errors: {}, warnings: {}",
                result.getErrorCount(),
                result.getWarningCount());
        return result;
    }

}<|MERGE_RESOLUTION|>--- conflicted
+++ resolved
@@ -46,114 +46,7 @@
         updateAppConfigFromFile();
     }
 
-<<<<<<< HEAD
     private void updateAppConfigFromFile() {
-=======
-    private void startWatcher() throws IOException {
-        try {
-            watchService = FileSystems.getDefault().newWatchService();
-        } catch (IOException e) {
-            throw new RuntimeException(LogUtil.message("Error creating watch new service, {}", e.getMessage()), e);
-        }
-
-        dirToWatch.register(watchService, StandardWatchEventKinds.ENTRY_MODIFY);
-
-        // run the watcher in its own thread else it will block app startup
-        watcherFuture = executorService.submit(() -> {
-            WatchKey watchKey = null;
-
-            LOGGER.info("Starting config file modification watcher for {}", configFile.toAbsolutePath().normalize());
-            while (true) {
-                if (Thread.currentThread().isInterrupted()) {
-                    LOGGER.debug("Thread interrupted, stopping watching directory {}",
-                            dirToWatch.toAbsolutePath().normalize());
-                    break;
-                }
-
-                try {
-                    isRunning.compareAndSet(false, true);
-                    // block until the watch service spots a change
-                    watchKey = watchService.take();
-                } catch (InterruptedException ie) {
-                    Thread.currentThread().interrupt();
-                    // continue to re-use the if block above
-                    continue;
-                }
-
-                for (WatchEvent<?> event : watchKey.pollEvents()) {
-                    if (LOGGER.isDebugEnabled()) {
-                        if (event == null) {
-                            LOGGER.debug("Event is null");
-                        } else {
-                            final String name = event.kind() != null
-                                    ? event.kind().name()
-                                    : "kind==null";
-                            final String type = event.kind() != null
-                                    ? event.kind().type().getSimpleName()
-                                    : "kind==null";
-                            LOGGER.debug("Dir watch event {}, {}, {}", name, type, event.context());
-                        }
-                    }
-
-                    if (event.kind().equals(OVERFLOW)) {
-                        LOGGER.warn("{} event detected breaking out. Retry config file change", OVERFLOW.name());
-                        break;
-                    }
-                    if (event.kind() != null && Path.class.isAssignableFrom(event.kind().type())) {
-                        handleWatchEvent((WatchEvent<Path>) event);
-                    } else {
-                        LOGGER.debug("Not an event we care about");
-                    }
-                }
-                boolean isValid = watchKey.reset();
-                if (!isValid) {
-                    LOGGER.warn("Watch key is no longer valid, the watch service may have been stopped");
-                    break;
-                }
-            }
-        });
-    }
-
-    private void handleWatchEvent(final WatchEvent<Path> pathEvent) {
-        final WatchEvent.Kind<Path> kind = pathEvent.kind();
-
-        // Only trigger on modify events and when count is one to avoid repeated events
-        if (kind.equals(StandardWatchEventKinds.ENTRY_MODIFY)) {
-            final Path modifiedFile = dirToWatch.resolve(pathEvent.context());
-
-            try {
-                // we don't care about changes to other files
-                if (Files.isRegularFile(modifiedFile) && Files.isSameFile(configFile, modifiedFile)) {
-                    LOGGER.info("Change detected to config file {}", configFile.toAbsolutePath().normalize());
-                    scheduleUpdateIfRequired();
-                }
-            } catch (IOException e) {
-                // Swallow error so future changes can be monitored.
-                LOGGER.error("Error comparing paths {} and {}", configFile, modifiedFile, e);
-            }
-        }
-    }
-
-    private synchronized void scheduleUpdateIfRequired() {
-
-        // When a file is changed the filesystem can trigger two changes, one to change the file content
-        // and another to change the file access time. To prevent a duplicate read we delay the read
-        // a bit so we can have many changes during that delay period but with only one read of the file.
-        if (isFileReadScheduled.compareAndSet(false, true)) {
-            LOGGER.info("Scheduling update of application config from file in {}ms", DELAY_BEFORE_FILE_READ_MS);
-            CompletableFuture.delayedExecutor(DELAY_BEFORE_FILE_READ_MS, TimeUnit.MILLISECONDS)
-                    .execute(() -> {
-                        try {
-                            updateAppConfigFromFile();
-                        } finally {
-                            isFileReadScheduled.set(false);
-                        }
-                    });
-        }
-    }
-
-    private synchronized void updateAppConfigFromFile() {
->>>>>>> 8c00660d
         final AppConfig newAppConfig;
         try {
             LOGGER.info("Reading updated config file");
