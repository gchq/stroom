---
activity:
  connection:
    jdbcDriverClassName: "com.mysql.jdbc.Driver"
    jdbcDriverUrl: "jdbc:mysql://localhost:3307/stroom?useUnicode=yes&characterEncoding=UTF-8"
    jdbcDriverUsername: "stroomuser"
    jdbcDriverPassword: "stroompassword1"
  connectionPool:
    cachePrepStmts: true
    prepStmtCacheSize: 250
    prepStmtCacheSqlLimit: 2048
benchmark:
  streamCount: 1000
  recordCount: 10000
  concurrentWriters: 10
cluster:
  clusterCallUseLocal: true
  clusterCallReadTimeout: "30s"
  clusterCallIgnoreSSLHostnameVerifier: true
  clusterResponseTimeout: "30s"
contentPackImport:
  enabled: false
core:
  temp: null
  databaseMultiInsertMaxBatchSize: 500
  connection:
    jdbcDriverClassName: "com.mysql.jdbc.Driver"
    jdbcDriverUrl: "jdbc:mysql://localhost:3307/stroom?useUnicode=yes&characterEncoding=UTF-8"
    jdbcDriverUsername: "stroomuser"
    jdbcDriverPassword: "stroompassword1"
  connectionPool:
    cachePrepStmts: true
    prepStmtCacheSize: 250
    prepStmtCacheSqlLimit: 2048
  hibernate:
    dialect: "org.hibernate.dialect.MySQLInnoDBDialect"
    showSql: false
    formatSql: false
    jpaHbm2DdlAuto: "validate"
    generateStatistics: true
data:
  meta:
    metaValueConfig: null
    connection:
      jdbcDriverClassName: "com.mysql.jdbc.Driver"
      jdbcDriverUrl: "jdbc:mysql://localhost:3307/stroom?useUnicode=yes&characterEncoding=UTF-8"
      jdbcDriverUsername: "stroomuser"
      jdbcDriverPassword: "stroompassword1"
    connectionPool:
      cachePrepStmts: true
      prepStmtCacheSize: 250
      prepStmtCacheSqlLimit: 2048
  store:
    deletePurgeAge: "7d"
    deleteBatchSize: 1000
    fileSystemCleanBatchSize: 20
    fileSystemCleanDeleteOut: false
    fileSystemCleanOldAge: "1d"
    connection:
      jdbcDriverClassName: "com.mysql.jdbc.Driver"
      jdbcDriverUrl: "jdbc:mysql://localhost:3307/stroom?useUnicode=yes&characterEncoding=UTF-8"
      jdbcDriverUsername: "stroomuser"
      jdbcDriverPassword: "stroompassword1"
    connectionPool:
      cachePrepStmts: true
      prepStmtCacheSize: 250
      prepStmtCacheSqlLimit: 2048
feed:
  receiptPolicyUuid: null
  bufferSize: 8192
  unknownClassification: "UNKNOWN CLASSIFICATION"
  feedNamePattern: "^[A-Z0-9_-]{3,}$"
dataSourceUrl:
  index: "http://127.0.0.1:8080/api/stroom-index/v2"
  statisticStore: "http://127.0.0.1:8080/api/sqlstatistics/v2"
  annotations: "http://IP_ADDRESS/annotationsService/queryApi/v1"
  elasticIndex: "http://IP_ADDRESS/queryElasticService/queryApi/v1"
explorer:
  connection:
    jdbcDriverClassName: "com.mysql.jdbc.Driver"
    jdbcDriverUrl: "jdbc:mysql://localhost:3307/stroom?useUnicode=yes&characterEncoding=UTF-8"
    jdbcDriverUsername: "stroomuser"
    jdbcDriverPassword: "stroompassword1"
  connectionPool:
    cachePrepStmts: true
    prepStmtCacheSize: 250
    prepStmtCacheSqlLimit: 2048
export:
  enabled: false
index:
  ramBufferSizeMB: 1024
  writer:
    cache:
      timeToLive: null
      timeToIdle: null
      minItems: 0
      coreItems: 50
      maxItems: 100
<<<<<<< HEAD
indexDb:
  connection:
    jdbcDriverClassName: "com.mysql.jdbc.Driver"
    jdbcDriverUrl: "jdbc:mysql://localhost:3307/stroom?useUnicode=yes&characterEncoding=UTF-8"
    jdbcDriverUsername: "stroomuser"
    jdbcDriverPassword: "stroompassword1"
  connectionPool:
    cachePrepStmts: true
    prepStmtCacheSize: 250
    prepStmtCacheSqlLimit: 2048
lifecycle:
=======
job:
>>>>>>> d589d55d
  enabled: true
  executionInterval: "10s"
lifecycle:
  enabled: true
node:
  node: "tba"
  rack: "tba"
  status:
    heapHistogram:
      classNameMatchRegex: "^stroom\\..*$"
      classNameReplacementRegex: "((?<=\\$Proxy)[0-9]+|(?<=\\$\\$)[0-9a-f]+|(?<=\\\
        $\\$Lambda\\$)[0-9]+\\/[0-9]+)"
      jMapExecutable: "jmap"
pipeline:
  appender:
    maxActiveDestinations: 100
  parser:
    secureProcessing: true
  refdata:
    localDir: "${stroom.temp}/refDataOffHeapStore"
    maxPutsBeforeCommit: 1000
    maxReaders: 100
    maxStoreSize: "50G"
    purgeAge: "30d"
    valueBufferCapacity: 1000
    readAheadEnabled: true
  xslt:
    maxElements: 1000000
policy:
  deleteBatchSize: 1000
process:
  assignTasks: true
  createTasks: true
  deleteAge: "1d"
  deletePurgeAge: "7d"
  deleteBatchSize: 1000
  fillTaskQueue: true
  queueSize: 1000
properties:
  connection:
    jdbcDriverClassName: "com.mysql.jdbc.Driver"
    jdbcDriverUrl: "jdbc:mysql://localhost:3307/stroom?useUnicode=yes&characterEncoding=UTF-8"
    jdbcDriverUsername: "stroomuser"
    jdbcDriverPassword: "stroompassword1"
  connectionPool:
    cachePrepStmts: true
    prepStmtCacheSize: 250
    prepStmtCacheSqlLimit: 2048
proxyAggregation:
  proxyDir: "${stroom.temp}/proxy"
  proxyThreads: 10
  maxAggregation: 10000
  maxAggregationScan: 100000
  maxStreamSize: "1G"
queryHistory:
  itemsRetention: 100
  daysRetention: 365
search:
  maxStoredDataQueueSize: 1000
  maxBooleanClauseCount: 1024
  storeSize: "1000000,100,10,1"
  extraction:
    maxThreads: 4
    maxThreadsPerTask: 2
  shard:
    maxDocIdQueueSize: 1000000
    maxThreads: 4
    maxThreadsPerTask: 2
security:
  authentication:
    authenticationServiceUrl: null
    authenticationRequired: true
    apiToken: "eyJhbGciOiJIUzI1NiJ9.eyJleHAiOjE1Mzg2NDM1NTQsInN1YiI6ImFkbWluIiwiaXNzIjoic3Ryb29tIn0.J8dqtQf9gGXQlKU_rAye46lUKlJR8-vcyrYhOD0Rxoc"
    authServicesBaseUrl: "http://auth-service:8099"
    preventLogin: false
    userNamePattern: "^[a-zA-Z0-9_-]{3,}$"
    durationToWarnBeforeExpiry: null
    jwt:
      jwtIssuer: "stroom"
      enableTokenRevocationCheck: true
securityDb:
  connection:
    jdbcDriverClassName: "com.mysql.jdbc.Driver"
    jdbcDriverUrl: "jdbc:mysql://localhost:3307/stroom?useUnicode=yes&characterEncoding=UTF-8"
    jdbcDriverUsername: "stroomuser"
    jdbcDriverPassword: "stroompassword1"
  connectionPool:
    cachePrepStmts: true
    prepStmtCacheSize: 250
    prepStmtCacheSqlLimit: 2048
serviceDiscovery:
  enabled: false
  zookeeperUrl: "localhost:2181"
  servicesHostNameOrIpAddress: "localhost"
  servicesPort: 8080
  curatorBaseSleepTimeMs: 5000
  curatorMaxSleepTimeMs: 300000
  curatorMaxRetries: 100
  zookeeperBasePath: "/stroom-services"
statistics:
  sql:
    docRefType: "StatisticStore"
    statisticAggregationBatchSize: 1000000
    maxProcessingAge: null
    connection:
      jdbcDriverClassName: "com.mysql.jdbc.Driver"
      jdbcDriverUrl: "jdbc:mysql://localhost:3307/stroom?useUnicode=yes&characterEncoding=UTF-8"
      jdbcDriverUsername: "stroomuser"
      jdbcDriverPassword: "stroompassword1"
    connectionPool:
      cachePrepStmts: true
      prepStmtCacheSize: 250
      prepStmtCacheSqlLimit: 2048
    search:
      storeSize: "1000000,100,10,1"
      resultHandlerBatchSize: 5000
      maxResults: 100000
      fetchSize: 5000
  hbase:
    docRefType: "StroomStatsStore"
    kafkaConfigUuid: null
    eventsPerMessage: 100
    kafkaTopics:
      count: "statisticEvents-Count"
      value: "statisticEvents-Value"
  internal:
    benchmarkCluster: []
    cpu: []
    eventsPerSecond: []
    heapHistogramBytes: []
    heapHistogramInstances: []
    memory: []
    metaDataStreamSize: []
    metaDataStreamsReceived: []
    pipelineStreamProcessor: []
    streamTaskQueueSize: []
    volumes: []
ui:
  welcomeHtml: "<h1>About Stroom</h1><p>Stroom is designed to receive data from multiple\
    \ systems.</p>"
  aboutHtml: "<h1>About Stroom</h1><p>Stroom is designed to receive data from multiple\
    \ systems.</p>"
  buildDate: "TBD"
  buildVersion: "TBD"
  nodeName: null
  upDate: null
  maintenanceMessage: null
  defaultMaxResults: "1000000,100,10,1"
  helpUrl: null
  namePattern: "^[a-zA-Z0-9_\\- \\.\\(\\)]{1,}$"
  htmlTitle: "Stroom"
  oncontextmenu: "return false;"
  process:
    defaultTimeLimit: 30
    defaultRecordLimit: 1000000
  theme:
    backgroundAttachment: "scroll"
    backgroundColor: "#1E88E5"
    backgroundImage: "none"
    backgroundPosition: "0 0"
    backgroundRepeat: "repeat"
    backgroundOpacity: "0"
    tubeVisible: "hidden"
    tubeOpacity: "0.6"
    labelColours: "TEST1=#FF0000,TEST2=#FF9900"
  query:
    infoPopup:
      enabled: false
      title: "Please Provide Query Info"
      validationRegex: "^[\\s\\S]{3,}$"
  splash:
    enabled: false
    title: "Splash Screen"
    body: "<h1>About Stroom</h1><p>Stroom is designed to receive data from multiple\
      \ systems.</p>"
    version: "v0.1"
  activity:
    enabled: false
    chooseOnStartup: false
    managerTitle: "Choose Activity"
    editorTitle: "Edit Activity"
    editorBody: "Activity Code:</br><input type=\"text\" name=\"code\"></input></br></br>Activity\
      \ Description:</br><textarea rows=\"4\" style=\"width:100%;height:80px\" name=\"\
      description\"></textarea>Explain what the activity is"
  url:
    ui: null
    authenticationService: "http://auth-service:8099/authentication/v1"
    users: "http://IP_ADDRESS/users"
    apiKeys: "http://IP_ADDRESS/tokens"
    changepassword: "http://IP_ADDRESS/changepassword"
    kibana: null
    trackers: null
    annotations: "http://IP_ADDRESS/annotationsService/queryApi/v1"
    elastic: "http://IP_ADDRESS/queryElasticService/queryApi/v1"
volumes:
  resilientReplicationCount: 1
  preferLocalVolumes: false
  volumeSelector: "RoundRobin"
  createDefaultOnStart: true<|MERGE_RESOLUTION|>--- conflicted
+++ resolved
@@ -96,7 +96,6 @@
       minItems: 0
       coreItems: 50
       maxItems: 100
-<<<<<<< HEAD
 indexDb:
   connection:
     jdbcDriverClassName: "com.mysql.jdbc.Driver"
@@ -107,10 +106,7 @@
     cachePrepStmts: true
     prepStmtCacheSize: 250
     prepStmtCacheSqlLimit: 2048
-lifecycle:
-=======
 job:
->>>>>>> d589d55d
   enabled: true
   executionInterval: "10s"
 lifecycle:
