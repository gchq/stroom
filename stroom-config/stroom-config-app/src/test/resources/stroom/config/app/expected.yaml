appConfig:
  activity:
    db:
      connection:
        jdbcDriverClassName: null
        jdbcDriverPassword: null
        jdbcDriverUrl: null
        jdbcDriverUsername: null
      connectionPool:
        cachePrepStmts: false
        connectionTimeout: "PT30S"
        idleTimeout: "PT10M"
        leakDetectionThreshold: "PT0S"
        maxLifetime: "PT30M"
        maxPoolSize: 30
        minimumIdle: 10
        prepStmtCacheSize: 25
        prepStmtCacheSqlLimit: 256
  analytics:
    db:
      connection:
        jdbcDriverClassName: null
        jdbcDriverPassword: null
        jdbcDriverUrl: null
        jdbcDriverUsername: null
      connectionPool:
        cachePrepStmts: false
        connectionTimeout: "PT30S"
        idleTimeout: "PT10M"
        leakDetectionThreshold: "PT0S"
        maxLifetime: "PT30M"
        maxPoolSize: 30
        minimumIdle: 10
        prepStmtCacheSize: 25
        prepStmtCacheSqlLimit: 256
    duplicateCheckStore:
      lmdb:
        localDir: "lmdb/duplicate_check"
        maxReaders: 10
        maxStoreSize: "10G"
        readAheadEnabled: true
    emailConfig:
      fromAddress: "noreply@stroom"
      fromName: "Stroom Analytics"
      smtp:
        host: "localhost"
        password: null
        port: 2525
        transport: "plain"
        username: null
    executionHistoryRetention: "P10D"
    resultStore:
      lmdb:
        localDir: "lmdb/analytic_store"
        maxReaders: 10
        maxStoreSize: "10G"
        readAheadEnabled: true
      maxPayloadSize: "1G"
      maxPutsBeforeCommit: 10000
      maxSortedItems: 500000
      maxStringFieldLength: 1000
      minPayloadSize: "1M"
      offHeapResults: true
      valueQueueSize: 10000
    streamingAnalyticCache:
      expireAfterAccess: null
      expireAfterWrite: null
      maximumSize: 1000
      refreshAfterWrite: "PT10M"
      statisticsMode: "INTERNAL"
    timezone: "UTC"
  annotation:
    createText: "Create Annotation"
    db:
      connection:
        jdbcDriverClassName: null
        jdbcDriverPassword: null
        jdbcDriverUrl: null
        jdbcDriverUsername: null
      connectionPool:
        cachePrepStmts: false
        connectionTimeout: "PT30S"
        idleTimeout: "PT10M"
        leakDetectionThreshold: "PT0S"
        maxLifetime: "PT30M"
        maxPoolSize: 30
        minimumIdle: 10
        prepStmtCacheSize: 25
        prepStmtCacheSqlLimit: 256
    standardComments: []
    statusValues:
    - "New"
    - "Assigned"
    - "Closed"
  autoContentCreation:
    additionalGroupSuffix: " (sandbox)"
    createAsSubjectId: "Administrators"
    createAsType: "GROUP"
    destinationExplorerPath: "/Feeds"
    enabled: false
    templateMatchFields:
    - "accountid"
    - "accountname"
    - "component"
    - "feed"
    - "format"
    - "schema"
    - "schemaversion"
    templatesExplorerPath: "/Feeds/Content Templates"
  byteBufferPool:
    blockOnExhaustedPool: false
    pooledByteBufferCounts:
      1: 50
      10: 50
      100: 50
      1000: 50
      10000: 50
      100000: 10
      1000000: 3
    warningThresholdPercentage: 90
  cluster:
    clusterCallIgnoreSSLHostnameVerifier: true
    clusterCallReadTimeout: "PT30S"
    clusterCallUseLocal: true
    clusterResponseTimeout: "PT30S"
  clusterLock:
    db:
      connection:
        jdbcDriverClassName: null
        jdbcDriverPassword: null
        jdbcDriverUrl: null
        jdbcDriverUsername: null
      connectionPool:
        cachePrepStmts: false
        connectionTimeout: "PT30S"
        idleTimeout: "PT10M"
        leakDetectionThreshold: "PT0S"
        maxLifetime: "PT30M"
        maxPoolSize: 30
        minimumIdle: 10
        prepStmtCacheSize: 25
        prepStmtCacheSqlLimit: 256
    lockTimeout: "PT10M"
  commonDbDetails:
    connection:
      jdbcDriverClassName: "com.mysql.cj.jdbc.Driver"
      jdbcDriverPassword: "stroompassword1"
      jdbcDriverUrl: "jdbc:mysql://localhost:3307/stroom?useUnicode=yes&characterEncoding=UTF-8"
      jdbcDriverUsername: "stroomuser"
    connectionPool:
      cachePrepStmts: false
      connectionTimeout: "PT30S"
      idleTimeout: "PT10M"
      leakDetectionThreshold: "PT0S"
      maxLifetime: "PT30M"
      maxPoolSize: 30
      minimumIdle: 10
      prepStmtCacheSize: 25
      prepStmtCacheSqlLimit: 256
  contentPackImport:
    enabled: false
    importAsSubjectId: "Administrators"
    importAsType: "GROUP"
    importDirectory: "content_pack_import"
  core:
    db:
      connection:
        jdbcDriverClassName: null
        jdbcDriverPassword: null
        jdbcDriverUrl: null
        jdbcDriverUsername: null
      connectionPool:
        cachePrepStmts: false
        connectionTimeout: "PT30S"
        idleTimeout: "PT10M"
        leakDetectionThreshold: "PT0S"
        maxLifetime: "PT30M"
        maxPoolSize: 30
        minimumIdle: 10
        prepStmtCacheSize: 25
        prepStmtCacheSqlLimit: 256
  crossModule:
    db:
      connection:
        jdbcDriverClassName: null
        jdbcDriverPassword: null
        jdbcDriverUrl: null
        jdbcDriverUsername: null
      connectionPool:
        cachePrepStmts: false
        connectionTimeout: "PT30S"
        idleTimeout: "PT10M"
        leakDetectionThreshold: "PT0S"
        maxLifetime: "PT30M"
        maxPoolSize: 30
        minimumIdle: 10
        prepStmtCacheSize: 25
        prepStmtCacheSqlLimit: 256
  dashboard:
    visualisationDocCache:
      expireAfterAccess: null
      expireAfterWrite: "PT10M"
      maximumSize: 100
      refreshAfterWrite: null
      statisticsMode: "INTERNAL"
  data:
    filesystemVolume:
      createDefaultStreamVolumesOnStart: true
      defaultStreamVolumeFilesystemUtilisation: 0.9
      defaultStreamVolumeGroupName: "Default Volume Group"
      defaultStreamVolumePaths:
      - "volumes/default_stream_volume"
      feedPathCache:
        expireAfterAccess: "PT10M"
        expireAfterWrite: null
        maximumSize: 1000
        refreshAfterWrite: null
        statisticsMode: "INTERNAL"
      findOrphanedMetaBatchSize: 7000
      maxVolumeStateAge: "PT30S"
      metaTypeExtensions:
        Detections: "dtxn"
        Error: "err"
        Events: "evt"
        Raw Events: "revt"
        Raw Reference: "rref"
        Records: "rec"
        Reference: "ref"
        Test Events: "tevt"
        Test Reference: "tref"
      typePathCache:
        expireAfterAccess: "PT10M"
        expireAfterWrite: null
        maximumSize: 1000
        refreshAfterWrite: null
        statisticsMode: "INTERNAL"
      volumeCache:
        expireAfterAccess: "PT10M"
        expireAfterWrite: null
        maximumSize: 1000
        refreshAfterWrite: null
        statisticsMode: "INTERNAL"
      volumeSelector: "RoundRobin"
    meta:
      dataFormats:
      - "FIXED_WIDTH_NO_HEADER"
      - "INI"
      - "CSV"
      - "JSON"
      - "TEXT"
      - "XML_FRAGMENT"
      - "YAML"
      - "PSV_NO_HEADER"
      - "PSV"
      - "CSV_NO_HEADER"
      - "XML"
      - "TSV"
      - "SYSLOG"
      - "TSV_NO_HEADER"
      - "FIXED_WIDTH"
      - "TOML"
      db:
        connection:
          jdbcDriverClassName: null
          jdbcDriverPassword: null
          jdbcDriverUrl: null
          jdbcDriverUsername: null
        connectionPool:
          cachePrepStmts: false
          connectionTimeout: "PT30S"
          idleTimeout: "PT10M"
          leakDetectionThreshold: "PT0S"
          maxLifetime: "PT30M"
          maxPoolSize: 30
          minimumIdle: 10
          prepStmtCacheSize: 25
          prepStmtCacheSqlLimit: 256
      metaFeedCache:
        expireAfterAccess: "PT10M"
        expireAfterWrite: null
        maximumSize: 1000
        refreshAfterWrite: null
        statisticsMode: "INTERNAL"
      metaProcessorCache:
        expireAfterAccess: "PT10M"
        expireAfterWrite: null
        maximumSize: 1000
        refreshAfterWrite: null
        statisticsMode: "INTERNAL"
      metaStatusUpdateBatchSize: 0
      metaTypeCache:
        expireAfterAccess: "PT10M"
        expireAfterWrite: null
        maximumSize: 1000
        refreshAfterWrite: null
        statisticsMode: "INTERNAL"
      metaTypes:
      - "Context"
      - "Raw Reference"
      - "Events"
      - "Raw Events"
      - "Reference"
      - "Error"
      - "Test Events"
      - "Test Reference"
      - "Detections"
      - "Meta Data"
      - "Records"
      metaValue:
        addAsync: true
        deleteAge: "P30D"
        deleteBatchSize: 500
        flushBatchSize: 500
      rawMetaTypes:
      - "Raw Reference"
      - "Raw Events"
    retention:
      deleteBatchSize: 1000
      useQueryOptimisation: true
    store:
      db:
        connection:
          jdbcDriverClassName: null
          jdbcDriverPassword: null
          jdbcDriverUrl: null
          jdbcDriverUsername: null
        connectionPool:
          cachePrepStmts: false
          connectionTimeout: "PT30S"
          idleTimeout: "PT10M"
          leakDetectionThreshold: "PT0S"
          maxLifetime: "PT30M"
          maxPoolSize: 30
          minimumIdle: 10
          prepStmtCacheSize: 25
          prepStmtCacheSqlLimit: 256
      deleteBatchSize: 1000
      deleteFailureThreshold: 100
      deletePurgeAge: "P7D"
      fileSystemCleanBatchSize: 20
      fileSystemCleanDeleteOut: false
      fileSystemCleanOldAge: "P1D"
  docstore:
    db:
      connection:
        jdbcDriverClassName: null
        jdbcDriverPassword: null
        jdbcDriverUrl: null
        jdbcDriverUsername: null
      connectionPool:
        cachePrepStmts: false
        connectionTimeout: "PT30S"
        idleTimeout: "PT10M"
        leakDetectionThreshold: "PT0S"
        maxLifetime: "PT30M"
        maxPoolSize: 30
        minimumIdle: 10
        prepStmtCacheSize: 25
        prepStmtCacheSqlLimit: 256
  elastic:
    client:
      maxConnections: 30
      maxConnectionsPerRoute: 10
    indexCache:
      expireAfterAccess: null
      expireAfterWrite: "PT10M"
      maximumSize: 100
      refreshAfterWrite: null
      statisticsMode: "INTERNAL"
    indexClientCache:
      expireAfterAccess: "PT10M"
      expireAfterWrite: null
      maximumSize: 100
      refreshAfterWrite: null
      statisticsMode: "INTERNAL"
    indexing:
      initialRetryBackoffPeriodMs: 1000
      maxNestedElementDepth: 10
      retryCount: 5
    retention:
      scrollSize: 10000
    search:
      highlight: true
      scrollDuration: "PT1M"
      storeSize: "1000000,100,10,1"
      suggestions:
        enabled: true
  explorer:
    db:
      connection:
        jdbcDriverClassName: null
        jdbcDriverPassword: null
        jdbcDriverUrl: null
        jdbcDriverUsername: null
      connectionPool:
        cachePrepStmts: false
        connectionTimeout: "PT30S"
        idleTimeout: "PT10M"
        leakDetectionThreshold: "PT0S"
        maxLifetime: "PT30M"
        maxPoolSize: 30
        minimumIdle: 10
        prepStmtCacheSize: 25
        prepStmtCacheSqlLimit: 256
    dependencyWarningsEnabled: false
    docRefInfoCache:
      expireAfterAccess: "PT10M"
      expireAfterWrite: null
      maximumSize: 1000
      refreshAfterWrite: null
      statisticsMode: "INTERNAL"
    suggestedTags:
    - "reference-loader"
    - "dynamic"
    - "extraction"
  export:
    enabled: false
  feed:
    feedDocCache:
      expireAfterAccess: null
      expireAfterWrite: "PT1M"
      maximumSize: 1000
      refreshAfterWrite: null
      statisticsMode: "INTERNAL"
    feedNamePattern: "^[A-Z0-9_-]{3,}$"
    unknownClassification: "UNKNOWN CLASSIFICATION"
  haltBootOnConfigValidationFailure: true
  index:
    db:
      connection:
        jdbcDriverClassName: null
        jdbcDriverPassword: null
        jdbcDriverUrl: null
        jdbcDriverUsername: null
      connectionPool:
        cachePrepStmts: false
        connectionTimeout: "PT30S"
        idleTimeout: "PT10M"
        leakDetectionThreshold: "PT0S"
        maxLifetime: "PT30M"
        maxPoolSize: 30
        minimumIdle: 10
        prepStmtCacheSize: 25
        prepStmtCacheSqlLimit: 256
    indexCache:
      expireAfterAccess: null
      expireAfterWrite: "PT10M"
      maximumSize: 100
      refreshAfterWrite: null
      statisticsMode: "INTERNAL"
    indexFieldCache:
      expireAfterAccess: null
      expireAfterWrite: "PT10H"
      maximumSize: 10000
      refreshAfterWrite: null
      statisticsMode: "INTERNAL"
    ramBufferSizeMB: 1024
    writer:
      activeShardCache:
        expireAfterAccess: null
        expireAfterWrite: "PT1H"
        maximumSize: 100
        refreshAfterWrite: null
        statisticsMode: "INTERNAL"
      cache:
        coreItems: 50
        maxItems: 100
        minItems: 0
        timeToIdle: "PT0S"
        timeToLive: "PT0S"
      indexShardWriterCache:
        expireAfterAccess: "PT1H"
        expireAfterWrite: null
        maximumSize: 100
        refreshAfterWrite: null
        statisticsMode: "INTERNAL"
      slowIndexWriteWarningThreshold: "PT1S"
  job:
    db:
      connection:
        jdbcDriverClassName: null
        jdbcDriverPassword: null
        jdbcDriverUrl: null
        jdbcDriverUsername: null
      connectionPool:
        cachePrepStmts: false
        connectionTimeout: "PT30S"
        idleTimeout: "PT10M"
        leakDetectionThreshold: "PT0S"
        maxLifetime: "PT30M"
        maxPoolSize: 30
        minimumIdle: 10
        prepStmtCacheSize: 25
        prepStmtCacheSqlLimit: 256
    enableJobsOnBootstrap: false
    enabled: true
    executionInterval: "10s"
  kafka:
    kafkaConfigDocCache:
      expireAfterAccess: "PT10S"
      expireAfterWrite: null
      maximumSize: 1000
      refreshAfterWrite: null
      statisticsMode: "INTERNAL"
    skeletonConfigContent: "# The following properties are taken from the v2.2 documentation\n\
      # for the Kafka Producer and can be uncommented and set as required.\n# NOTE\
      \ key.serializer and value.serializer should not be set as\n# these are set\
      \ within stroom.\n# https://kafka.apache.org/22/documentation.html#producerconfigs\n\
      \n# The following properties are recommended to be set with values appropriate\n\
      # to your environment.\n\n# The list of kafka brokers (host:port) to bootstrap\
      \ the Kafka client with.\n# This can be one or more of the  brokers in the cluster.\n\
      bootstrap.servers=kafka:9092,localhost:9092\n\n# The ID to use to identify this\
      \ Kafka producer instance.\n# E.g. 'stroom', 'stroom-statistics', 'stroom-analytics',\
      \ etc.\nclient.id=stroom\n\n\n# The following properties are all remaining producer\
      \ properties that can\n# be set if the Kafka default values are not suitable.\n\
      #acks=\n#buffer.memory=\n#compression.type=\n#retries=\n#ssl.key.password=\n\
      #ssl.keystore.location=\n#ssl.keystore.password=\n#ssl.truststore.location=\n\
      #ssl.truststore.password=\n#batch.size=\n#client.dns.lookup=\n#connections.max.idle.ms=\n\
      #delivery.timeout.ms=\n#linger.ms=\n#max.block.ms=\n#max.request.size=\n#partitioner.class=\n\
      #receive.buffer.bytes=\n#request.timeout.ms=\n#sasl.client.callback.handler.class=\n\
      #sasl.jaas.config=\n#sasl.kerberos.service.name=\n#sasl.login.callback.handler.class=\n\
      #sasl.login.class=\n#sasl.mechanism=\n#security.protocol=\n#send.buffer.bytes=\n\
      #ssl.enabled.protocols=\n#ssl.keystore.type=\n#ssl.protocol=\n#ssl.provider=\n\
      #ssl.truststore.type=\n#enable.idempotence=\n#interceptor.classes=\n#max.in.flight.requests.per.connection=\n\
      #metadata.max.age.ms=\n#metric.reporters=\n#metrics.num.samples=\n#metrics.recording.level=\n\
      #metrics.sample.window.ms=\n#reconnect.backoff.max.ms=\n#reconnect.backoff.ms=\n\
      #retry.backoff.ms=\n#sasl.kerberos.kinit.cmd=\n#sasl.kerberos.min.time.before.relogin=\n\
      #sasl.kerberos.ticket.renew.jitter=\n#sasl.kerberos.ticket.renew.window.factor=\n\
      #sasl.login.refresh.buffer.seconds=\n#sasl.login.refresh.min.period.seconds=\n\
      #sasl.login.refresh.window.factor=\n#sasl.login.refresh.window.jitter=\n#ssl.cipher.suites=\n\
      #ssl.endpoint.identification.algorithm=\n#ssl.keymanager.algorithm=\n#ssl.secure.random.implementation=\n\
      #ssl.trustmanager.algorithm=\n#transaction.timeout.ms=\n#transactional.id=\n"
  lifecycle:
    enabled: true
  lmdbLibrary:
    providedSystemLibraryPath: null
    systemLibraryExtractDir: "lmdb_library"
  logging:
    deviceCache:
      expireAfterAccess: null
      expireAfterWrite: "PT1H"
      maximumSize: 1000
      refreshAfterWrite: null
      statisticsMode: "INTERNAL"
    logEveryRestCallEnabled: false
    maxDataElementStringLength: 500
    maxListElements: 5
    omitRecordDetailsLoggingEnabled: true
  node:
    db:
      connection:
        jdbcDriverClassName: null
        jdbcDriverPassword: null
        jdbcDriverUrl: null
        jdbcDriverUsername: null
      connectionPool:
        cachePrepStmts: false
        connectionTimeout: "PT30S"
        idleTimeout: "PT10M"
        leakDetectionThreshold: "PT0S"
        maxLifetime: "PT30M"
        maxPoolSize: 30
        minimumIdle: 10
        prepStmtCacheSize: 25
        prepStmtCacheSqlLimit: 256
    name: "tba"
    status:
      heapHistogram:
        classNameMatchRegex: "^stroom\\..*$"
        classNameReplacementRegex: "((?<=\\$Proxy)[0-9]+|(?<=\\$\\$)[0-9a-f]+|(?<=\\\
          $\\$Lambda\\$)[0-9]+\\/[0-9]+)"
  nodeUri:
    hostname: null
    pathPrefix: null
    port: null
    scheme: null
  path:
    home: null
    temp: null
  pipeline:
    appender:
      maxActiveDestinations: 100
    documentPermissionCache:
      expireAfterAccess: null
      expireAfterWrite: "PT30S"
      maximumSize: 1000
      refreshAfterWrite: null
      statisticsMode: "INTERNAL"
    httpClientCache:
      expireAfterAccess: "PT10M"
      expireAfterWrite: null
      maximumSize: 1000
      refreshAfterWrite: null
      statisticsMode: "INTERNAL"
    parser:
      cache:
        expireAfterAccess: "PT10M"
        expireAfterWrite: null
        maximumSize: 1000
        refreshAfterWrite: null
        statisticsMode: "INTERNAL"
      secureProcessing: true
    pipelineDataCache:
      expireAfterAccess: "PT10M"
      expireAfterWrite: null
      maximumSize: 1000
      refreshAfterWrite: null
      statisticsMode: "INTERNAL"
    referenceData:
      effectiveStreamCache:
        expireAfterAccess: null
        expireAfterWrite: "PT10M"
        maximumSize: 1000
        refreshAfterWrite: null
        statisticsMode: "INTERNAL"
      lmdb:
        localDir: "reference_data"
        maxReaders: 150
        maxStoreSize: "50G"
        readAheadEnabled: true
        readerBlockedByWriter: true
      loadingLockStripes: 2048
      maxPurgeDeletesBeforeCommit: 200000
      maxPutsBeforeCommit: 200000
      metaIdToRefStoreCache:
        expireAfterAccess: "PT1H"
        expireAfterWrite: null
        maximumSize: 1000
        refreshAfterWrite: null
        statisticsMode: "INTERNAL"
      purgeAge: "P30D"
      stagingLmdb:
        localDir: "reference_staging_data"
        maxReaders: 5
        maxStoreSize: "10G"
        readAheadEnabled: true
        readerBlockedByWriter: false
    xmlSchema:
      cache:
        expireAfterAccess: "PT10M"
        expireAfterWrite: null
        maximumSize: 1000
        refreshAfterWrite: null
        statisticsMode: "INTERNAL"
    xslt:
      cache:
        expireAfterAccess: "PT10M"
        expireAfterWrite: null
        maximumSize: 1000
        refreshAfterWrite: null
        statisticsMode: "INTERNAL"
      maxElements: 1000000
  planb:
    minTimeToKeepEnvOpen: "PT1M"
    minTimeToKeepSnapshots: "PT10M"
    nodeList: []
    path: "${stroom.home}/planb"
    snapshotRetryFetchInterval: "PT1M"
    stateDocCache:
      expireAfterAccess: null
      expireAfterWrite: "PT10M"
      maximumSize: 100
      refreshAfterWrite: null
      statisticsMode: "INTERNAL"
  processor:
    assignTasks: true
    createTasksBeyondProcessLimit: true
    databaseMultiInsertMaxBatchSize: 500
    db:
      connection:
        jdbcDriverClassName: null
        jdbcDriverPassword: null
        jdbcDriverUrl: null
        jdbcDriverUsername: null
      connectionPool:
        cachePrepStmts: false
        connectionTimeout: "PT30S"
        idleTimeout: "PT10M"
        leakDetectionThreshold: "PT0S"
        maxLifetime: "PT30M"
        maxPoolSize: 30
        minimumIdle: 10
        prepStmtCacheSize: 25
        prepStmtCacheSqlLimit: 256
    deleteAge: "P1D"
    disownDeadTasksAfter: "PT10M"
    fillTaskQueue: true
    processorCache:
      expireAfterAccess: "PT10S"
      expireAfterWrite: null
      maximumSize: 1000
      refreshAfterWrite: null
      statisticsMode: "INTERNAL"
    processorFeedCache:
      expireAfterAccess: "PT10M"
      expireAfterWrite: null
      maximumSize: 1000
      refreshAfterWrite: null
      statisticsMode: "INTERNAL"
    processorFilterCache:
      expireAfterAccess: null
      expireAfterWrite: "PT1H"
      maximumSize: 1000
      refreshAfterWrite: "PT10S"
      statisticsMode: "INTERNAL"
    processorNodeCache:
      expireAfterAccess: "PT10M"
      expireAfterWrite: null
      maximumSize: 1000
      refreshAfterWrite: null
      statisticsMode: "INTERNAL"
    queueSize: 1000
    skipNonProducingFiltersDuration: "PT10S"
    taskCreationThreadCount: 5
    tasksToCreate: 1000
    waitToQueueTasksDuration: "PT10S"
  properties:
    db:
      connection:
        jdbcDriverClassName: null
        jdbcDriverPassword: null
        jdbcDriverUrl: null
        jdbcDriverUsername: null
      connectionPool:
        cachePrepStmts: false
        connectionTimeout: "PT30S"
        idleTimeout: "PT10M"
        leakDetectionThreshold: "PT0S"
        maxLifetime: "PT30M"
        maxPoolSize: 30
        minimumIdle: 10
        prepStmtCacheSize: 25
        prepStmtCacheSqlLimit: 256
  publicUri:
    hostname: null
    pathPrefix: null
    port: null
    scheme: "https"
  queryDataSource:
    db:
      connection:
        jdbcDriverClassName: null
        jdbcDriverPassword: null
        jdbcDriverUrl: null
        jdbcDriverUsername: null
      connectionPool:
        cachePrepStmts: false
        connectionTimeout: "PT30S"
        idleTimeout: "PT10M"
        leakDetectionThreshold: "PT0S"
        maxLifetime: "PT30M"
        maxPoolSize: 30
        minimumIdle: 10
        prepStmtCacheSize: 25
        prepStmtCacheSqlLimit: 256
  queryHistory:
    daysRetention: 365
    db:
      connection:
        jdbcDriverClassName: null
        jdbcDriverPassword: null
        jdbcDriverUrl: null
        jdbcDriverUsername: null
      connectionPool:
        cachePrepStmts: false
        connectionTimeout: "PT30S"
        idleTimeout: "PT10M"
        leakDetectionThreshold: "PT0S"
        maxLifetime: "PT30M"
        maxPoolSize: 30
        minimumIdle: 10
        prepStmtCacheSize: 25
        prepStmtCacheSqlLimit: 256
    itemsRetention: 100
  receive:
    allowedCertificateProviders: []
    authenticatedDataFeedKeyCache:
      expireAfterAccess: null
      expireAfterWrite: "PT5M"
      maximumSize: 1000
      refreshAfterWrite: null
      statisticsMode: "DROPWIZARD_METRICS"
    authenticationRequired: true
    dataFeedKeysDir: "data_feed_keys"
    enabledAuthenticationTypes:
    - "CERTIFICATE"
    feedNameGenerationEnabled: false
    feedNameGenerationMandatoryHeaders:
    - "AccountId"
    - "Component"
    - "Format"
    - "Schema"
    feedNameTemplate: "${accountid}-${component}-${format}-${schema}"
    metaTypes:
    - "Context"
    - "Raw Reference"
    - "Events"
    - "Raw Events"
    - "Reference"
    - "Error"
    - "Test Events"
    - "Test Reference"
    - "Detections"
    - "Meta Data"
    - "Records"
    receiptPolicyUuid: null
    x509CertificateDnHeader: "X-SSL-CLIENT-S-DN"
    x509CertificateHeader: "X-SSL-CERT"
  s3:
    s3ConfigDocCache:
      expireAfterAccess: "PT10S"
      expireAfterWrite: null
      maximumSize: 1000
      refreshAfterWrite: null
      statisticsMode: "INTERNAL"
    skeletonConfigContent: "{\n  \"credentialsProviderType\" : \"DEFAULT\",\n  \"\
      region\" : \"eu-west-2\",\n  \"bucketName\" : \"XXXX-eu-west-2\",\n  \"keyPattern\"\
      \ : \"${type}/${year}/${month}/${day}/${idPath}/${feed}/${idPadded}.zip\"\n\
      }\n"
  search:
    extraction:
      extractionDelayMs: 100
      maxStoredDataQueueSize: 1000
      maxStreamEventMapSize: 1000000
      maxThreadsPerTask: 5
    maxBooleanClauseCount: 1024
    maxStoredDataQueueSize: 1000
    resultStore:
      lmdb:
        localDir: "search_results"
        maxReaders: 10
        maxStoreSize: "10G"
        readAheadEnabled: true
      map:
        minUntrimmedSize: 100000
        trimmedSizeLimit: 500000
      maxPayloadSize: "1G"
      maxPutsBeforeCommit: 10000
      maxSortedItems: 500000
      maxStringFieldLength: 1000
      minPayloadSize: "1M"
      offHeapResults: true
      valueQueueSize: 10000
    shard:
      indexShardSearcherCache:
        expireAfterAccess: "PT1M"
        expireAfterWrite: null
        maximumSize: 2
        refreshAfterWrite: null
        statisticsMode: "INTERNAL"
      maxDocIdQueueSize: 1000000
      maxThreadsPerTask: 5
      remoteSearchResultCache:
        expireAfterAccess: "PT10M"
        expireAfterWrite: null
        maximumSize: 100
        refreshAfterWrite: null
        statisticsMode: "INTERNAL"
  security:
    authentication:
      apiKeyCache:
        expireAfterAccess: null
        expireAfterWrite: "PT1M"
        maximumSize: 1000
        refreshAfterWrite: null
<<<<<<< HEAD
        statisticsMode: "INTERNAL"
=======
      authenticationStateCache:
        expireAfterAccess: null
        expireAfterWrite: "PT10M"
        maximumSize: 1000
        refreshAfterWrite: null
>>>>>>> b8e40689
      maxApiKeyExpiryAge: "P365D"
      openId:
        authEndpoint: null
        clientCredentialsScopes:
        - "openid"
        clientId: null
        clientSecret: null
        expectedSignerPrefixes: []
        formTokenRequest: true
        httpClient: null
        identityProviderType: "INTERNAL_IDP"
        issuer: null
        jwksUri: null
        logoutEndpoint: null
        logoutRedirectParamName: "post_logout_redirect_uri"
        openIdConfigurationEndpoint: null
        requestScopes:
        - "openid"
        - "email"
        tokenEndpoint: null
        uniqueIdentityClaim: "sub"
        userDisplayNameClaim: "preferred_username"
        validIssuers: []
        validateAudience: true
      preventLogin: false
    authorisation:
      appPermissionIdCache:
        expireAfterAccess: "PT30M"
        expireAfterWrite: null
        maximumSize: 1000
        refreshAfterWrite: null
        statisticsMode: "INTERNAL"
      db:
        connection:
          jdbcDriverClassName: null
          jdbcDriverPassword: null
          jdbcDriverUrl: null
          jdbcDriverUsername: null
        connectionPool:
          cachePrepStmts: false
          connectionTimeout: "PT30S"
          idleTimeout: "PT10M"
          leakDetectionThreshold: "PT0S"
          maxLifetime: "PT30M"
          maxPoolSize: 30
          minimumIdle: 10
          prepStmtCacheSize: 25
          prepStmtCacheSqlLimit: 256
      docTypeIdCache:
        expireAfterAccess: "PT30M"
        expireAfterWrite: null
        maximumSize: 1000
        refreshAfterWrite: null
        statisticsMode: "INTERNAL"
      userAppPermissionsCache:
        expireAfterAccess: "PT30M"
        expireAfterWrite: null
        maximumSize: 1000
        refreshAfterWrite: null
        statisticsMode: "INTERNAL"
      userByUuidCache:
        expireAfterAccess: "PT30M"
        expireAfterWrite: null
        maximumSize: 1000
        refreshAfterWrite: null
        statisticsMode: "INTERNAL"
      userCache:
        expireAfterAccess: "PT30M"
        expireAfterWrite: null
        maximumSize: 1000
        refreshAfterWrite: null
        statisticsMode: "INTERNAL"
      userDocumentPermissionsCache:
        expireAfterAccess: "PT10M"
        expireAfterWrite: null
        maximumSize: 1000
        refreshAfterWrite: null
        statisticsMode: "INTERNAL"
      userGroupsCache:
        expireAfterAccess: "PT30M"
        expireAfterWrite: null
        maximumSize: 1000
        refreshAfterWrite: null
        statisticsMode: "INTERNAL"
      userInfoByUuidCache:
        expireAfterAccess: "PT30M"
        expireAfterWrite: null
        maximumSize: 1000
        refreshAfterWrite: null
        statisticsMode: "INTERNAL"
    crypto:
      secretEncryptionKey: ""
    identity:
      allowCertificateAuthentication: false
      certificateCnCaptureGroupIndex: 1
      certificateCnPattern: ".*\\((.*)\\)"
      db:
        connection:
          jdbcDriverClassName: null
          jdbcDriverPassword: null
          jdbcDriverUrl: null
          jdbcDriverUsername: null
        connectionPool:
          cachePrepStmts: false
          connectionTimeout: "PT30S"
          idleTimeout: "PT10M"
          leakDetectionThreshold: "PT0S"
          maxLifetime: "PT30M"
          maxPoolSize: 30
          minimumIdle: 10
          prepStmtCacheSize: 25
          prepStmtCacheSqlLimit: 256
      email:
        allowPasswordResets: false
        fromAddress: "noreply@stroom"
        fromName: "Stroom User Accounts"
        passwordResetSubject: "Password reset for Stroom"
        passwordResetText: "A password reset has been requested for this email address.\
          \ Please visit the following URL to reset your password: %s."
        passwordResetUrl: "/s/resetPassword/?user=%s&token=%s"
        smtp:
          host: "localhost"
          password: null
          port: 2525
          transport: "plain"
          username: null
      failedLoginLockThreshold: 3
      openid:
        accessCodeCache:
          expireAfterAccess: "PT10M"
          expireAfterWrite: null
          maximumSize: 1000
          refreshAfterWrite: null
          statisticsMode: "INTERNAL"
        refreshTokenCache:
          expireAfterAccess: "P1D"
          expireAfterWrite: null
          maximumSize: 10000
          refreshAfterWrite: null
          statisticsMode: "INTERNAL"
      passwordPolicy:
        allowPasswordResets: true
        forcePasswordChangeOnFirstLogin: true
        mandatoryPasswordChangeDuration: "P90D"
        minimumPasswordLength: 8
        minimumPasswordStrength: 3
        neverUsedAccountDeactivationThreshold: "P30D"
        passwordComplexityRegex: ".*"
        passwordPolicyMessage: "To conform with our Strong Password policy, you are\
          \ required to use a sufficiently strong password. Password must be more\
          \ than 8 characters."
        unusedAccountDeactivationThreshold: "P90D"
      token:
        accessTokenExpiration: "PT1H"
        algorithm: "RS256"
        defaultApiKeyExpiration: "P365D"
        emailResetTokenExpiration: "PT10M"
        idTokenExpiration: "PT1H"
        jwsIssuer: "stroom"
        refreshTokenExpiration: "P30D"
    webContent:
      contentSecurityPolicy: "default-src 'self'; script-src 'self' 'unsafe-eval'\
        \ 'unsafe-inline'; img-src 'self' data:; style-src 'self' 'unsafe-inline';\
        \ frame-ancestors 'self';"
      contentTypeOptions: "nosniff"
      frameOptions: "sameorigin"
      strictTransportSecurity: "max-age=31536000; includeSubDomains; preload"
      xssProtection: "1; mode=block"
  session:
    maxInactiveInterval: "P7D"
  sessionCookie:
    httpOnly: true
    sameSite: "STRICT"
    secure: true
  solr:
    indexCache:
      expireAfterAccess: null
      expireAfterWrite: "PT10M"
      maximumSize: 100
      refreshAfterWrite: null
      statisticsMode: "INTERNAL"
    indexClientCache:
      expireAfterAccess: "PT10M"
      expireAfterWrite: null
      maximumSize: 100
      refreshAfterWrite: null
      statisticsMode: "INTERNAL"
    search:
      maxBooleanClauseCount: 1024
      maxStoredDataQueueSize: 1000
  state:
    scyllaDbDocCache:
      expireAfterAccess: null
      expireAfterWrite: "PT10M"
      maximumSize: 100
      refreshAfterWrite: null
      statisticsMode: "INTERNAL"
    sessionCache:
      expireAfterAccess: "PT1H"
      expireAfterWrite: null
      maximumSize: 10
      refreshAfterWrite: null
      statisticsMode: "INTERNAL"
    stateDocCache:
      expireAfterAccess: null
      expireAfterWrite: "PT10M"
      maximumSize: 100
      refreshAfterWrite: null
      statisticsMode: "INTERNAL"
  statistics:
    hbase:
      docRefType: "StroomStatsStore"
      eventsPerMessage: 100
      kafkaConfigUuid: null
      kafkaTopics:
        count: "statisticEvents-Count"
        value: "statisticEvents-Value"
    internal:
      benchmarkCluster:
      - type: "StatisticStore"
        uuid: "946a88c6-a59a-11e6-bdc4-0242ac110002"
        name: "Benchmark-Cluster Test"
      - type: "StroomStatsStore"
        uuid: "2503f703-5ce0-4432-b9d4-e3272178f47e"
        name: "Benchmark-Cluster Test"
      cpu:
      - type: "StatisticStore"
        uuid: "af08c4a7-ee7c-44e4-8f5e-e9c6be280434"
        name: "CPU"
      - type: "StroomStatsStore"
        uuid: "1edfd582-5e60-413a-b91c-151bd544da47"
        name: "CPU"
      enabledStoreTypes:
      - "StatisticStore"
      eventsPerSecond:
      - type: "StatisticStore"
        uuid: "a9936548-2572-448b-9d5b-8543052c4d92"
        name: "EPS"
      - type: "StroomStatsStore"
        uuid: "cde67df0-0f77-45d3-b2c0-ee8bb7b3c9c6"
        name: "EPS"
      heapHistogramBytes:
      - type: "StatisticStore"
        uuid: "934a1600-b456-49bf-9aea-f1e84025febd"
        name: "Heap Histogram Bytes"
      - type: "StroomStatsStore"
        uuid: "b0110ab4-ac25-4b73-b4f6-96f2b50b456a"
        name: "Heap Histogram Bytes"
      heapHistogramInstances:
      - type: "StatisticStore"
        uuid: "e4f243b8-2c70-4d6e-9d5a-16466bf8764f"
        name: "Heap Histogram Instances"
      - type: "StroomStatsStore"
        uuid: "bdd933a4-4309-47fd-98f6-1bc2eb555f20"
        name: "Heap Histogram Instances"
      memory:
      - type: "StatisticStore"
        uuid: "77c09ccb-e251-4ca5-bca0-56a842654397"
        name: "Memory"
      - type: "StroomStatsStore"
        uuid: "d8a7da4f-ef6d-47e0-b16a-af26367a2798"
        name: "Memory"
      metaDataStreamSize:
      - type: "StatisticStore"
        uuid: "946a8814-a59a-11e6-bdc4-0242ac110002"
        name: "Meta Data-Stream Size"
      - type: "StroomStatsStore"
        uuid: "3b25d63b-5472-44d0-80e8-8eea94f40f14"
        name: "Meta Data-Stream Size"
      metaDataStreamsReceived:
      - type: "StatisticStore"
        uuid: "946a87bc-a59a-11e6-bdc4-0242ac110002"
        name: "Meta Data-Streams Received"
      - type: "StroomStatsStore"
        uuid: "5535f493-29ae-4ee6-bba6-735aa3104136"
        name: "Meta Data-Streams Received"
      pipelineStreamProcessor:
      - type: "StatisticStore"
        uuid: "946a80fc-a59a-11e6-bdc4-0242ac110002"
        name: "PipelineStreamProcessor"
      - type: "StroomStatsStore"
        uuid: "efd9bad4-0bab-460f-ae98-79e9717deeaf"
        name: "PipelineStreamProcessor"
      refDataStoreEntryCount:
      - type: "StatisticStore"
        uuid: "f1587262-9cbc-46b4-80eb-51deb011b2c1"
        name: "Reference Data Store Entry Count"
      - type: "StroomStatsStore"
        uuid: "TODO"
        name: "Reference Data Store Entry Count"
      refDataStoreSize:
      - type: "StatisticStore"
        uuid: "e57959bf-0b2d-4008-98a7-ffcae4bbc4bb"
        name: "Reference Data Store Size"
      - type: "StroomStatsStore"
        uuid: "TODO"
        name: "Reference Data Store Size"
      refDataStoreStreamCount:
      - type: "StatisticStore"
        uuid: "0dfd4e00-e068-4667-9c60-d3f6163a6c04"
        name: "Reference Data Store Stream Count"
      - type: "StroomStatsStore"
        uuid: "TODO"
        name: "Reference Data Store Stream Count"
      searchResultsStoreCount:
      - type: "StatisticStore"
        uuid: "35d60e7d-f11a-45c9-981d-16d8ddda081e"
        name: "Search Results Store Count"
      - type: "StroomStatsStore"
        uuid: "TODO"
        name: "Search Results Store Count"
      searchResultsStoreSize:
      - type: "StatisticStore"
        uuid: "de5b831d-3b7e-4bb5-836f-2f438ec30568"
        name: "Search Results Store Size"
      - type: "StroomStatsStore"
        uuid: "TODO"
        name: "Search Results Store Size"
      streamTaskQueueSize:
      - type: "StatisticStore"
        uuid: "946a7f0f-a59a-11e6-bdc4-0242ac110002"
        name: "Stream Task Queue Size"
      - type: "StroomStatsStore"
        uuid: "4ce8d6e7-94be-40e1-8294-bf29dd089962"
        name: "Stream Task Queue Size"
      volumes:
      - type: "StatisticStore"
        uuid: "ac4d8d10-6f75-4946-9708-18b8cb42a5a3"
        name: "Volumes"
      - type: "StroomStatsStore"
        uuid: "60f4f5f0-4cc3-42d6-8fe7-21a7cec30f8e"
        name: "Volumes"
    sql:
      dataSourceCache:
        expireAfterAccess: "PT10M"
        expireAfterWrite: null
        maximumSize: 100
        refreshAfterWrite: null
        statisticsMode: "INTERNAL"
      db:
        connection:
          jdbcDriverClassName: null
          jdbcDriverPassword: null
          jdbcDriverUrl: null
          jdbcDriverUsername: null
        connectionPool:
          cachePrepStmts: false
          connectionTimeout: "PT30S"
          idleTimeout: "PT10M"
          leakDetectionThreshold: "PT0S"
          maxLifetime: "PT30M"
          maxPoolSize: 30
          minimumIdle: 10
          prepStmtCacheSize: 25
          prepStmtCacheSqlLimit: 256
      docRefType: "StatisticStore"
      inMemAggregatorPoolSize: 10
      inMemFinalAggregatorSizeThreshold: 1000000
      inMemPooledAggregatorAgeThreshold: "PT5M"
      inMemPooledAggregatorSizeThreshold: 1000000
      maxProcessingAge: null
      search:
        fetchSize: 5000
        maxResults: 100000
      slowQueryWarningThreshold: "PT1S"
      statisticAggregationBatchSize: 1000000
      statisticAggregationStageTwoBatchSize: 200000
      statisticFlushBatchSize: 8000
  ui:
    aboutHtml: "<h1>About Stroom</h1><p>Stroom is designed to receive data from multiple\
      \ systems.</p>"
    activity:
      chooseOnStartup: false
      editorBody: "Activity Code:</br><input type=\"text\" name=\"code\"></input></br></br>Activity\
        \ Description:</br><textarea rows=\"4\" style=\"width:100%;height:80px\" name=\"\
        description\" validation=\".{80,}\" validationMessage=\"The activity description\
        \ must be at least 80 characters long.\" ></textarea>Explain what the activity\
        \ is"
      editorTitle: "Edit Activity"
      enabled: false
      managerTitle: "Choose Activity"
    analyticUiDefaultConfig:
      defaultBodyTemplate: "<!DOCTYPE html>\n<html lang=\"en\">\n<meta charset=\"\
        UTF-8\" />\n<title>Detector '{{ detectorName | escape }}' Alert</title>\n\
        <body>\n  <p>Detector <em>{{ detectorName | escape }}</em> {{ detectorVersion\
        \ | escape }} fired at {{ detectTime | escape }}</p>\n\n  {%- if (values |\
        \ length) > 0 -%}\n  <p>Detail: {{ headline | escape }}</p>\n  <ul>\n    {%\
        \ for key, val in values | dictsort -%}\n      <li><strong>{{ key | escape\
        \ }}</strong>: {{ val | escape }}</li>\n    {% endfor %}\n  </ul>\n  {% endif\
        \ -%}\n\n  {%- if (linkedEvents | length) > 0 -%}\n  <p>Linked Events:</p>\n\
        \  <ul>\n    {% for linkedEvent in linkedEvents -%}\n      <li>Environment:\
        \ {{ linkedEvent.stroom | escape }}, Stream ID: {{ linkedEvent.streamId |\
        \ escape }}, Event ID: {{ linkedEvent.eventId | escape }}</li>\n    {% endfor\
        \ %}\n  </ul>\n  {% endif %}\n</body>\n"
      defaultSubjectTemplate: "Detector '{{ detectorName | escape }}' Alert"
    defaultApiKeyHashAlgorithm: "SHA3_256"
    defaultMaxResults: "1000000,100,10,1"
    helpSubPathDocumentation: "/user-guide/content/documentation/"
    helpSubPathExpressions: "/user-guide/dashboards/expressions/"
    helpSubPathJobs: "/reference-section/jobs/"
    helpSubPathProperties: "/user-guide/properties/"
    helpSubPathQuickFilter: "/user-guide/finding-things/"
    helpSubPathStroomQueryLanguage: "/user-guide/dashboards/stroom-query-language/"
    helpUrl: "https://gchq.github.io/stroom-docs/7.5/docs"
    htmlTitle: "Stroom"
    maxEditorCompletionEntries: 1000
    namePattern: "^[a-zA-Z0-9_\\- \\.\\(\\)]{1,}$"
    nestedIndexFieldsDelimiterPattern: "[.:]"
    nodeMonitoring:
      pingMaxThreshold: 500
      pingWarnThreshold: 100
    oncontextmenu: "return false;"
    process:
      defaultRecordLimit: 1000000
      defaultTimeLimit: 30
    query:
      dashboardPipelineSelectorIncludedTags:
      - "extraction"
      indexPipelineSelectorIncludedTags:
      - "extraction"
      infoPopup:
        enabled: false
        title: "Please Provide Query Info"
        validationRegex: "^[\\s\\S]{3,}$"
      viewPipelineSelectorIncludedTags:
      - "extraction"
    referencePipelineSelectorIncludedTags:
    - "reference-loader"
    reportUiDefaultConfig:
      defaultBodyTemplate: "<!DOCTYPE html>\n<html lang=\"en\">\n<meta charset=\"\
        UTF-8\" />\n<title>Report '{{ reportName | escape }}'</title>\n<body>\n <p><em>Report:\
        \ {{ reportName | escape }}</em>  executed for {{ effectiveExecutionTime |\
        \ escape }} on {{ executionTime | escape }}</p>\n <p><em>Description:</em>\
        \  {{ description | escape }}</p>\n</body>\n"
      defaultSubjectTemplate: "Report '{{ reportName | escape }}'"
    source:
      maxCharactersInPreviewFetch: 30000
      maxCharactersPerFetch: 80000
      maxCharactersToCompleteLine: 10000
      maxHexDumpLines: 1000
    splash:
      body: "<h1>About Stroom</h1><p>Stroom is designed to receive data from multiple\
        \ systems.</p>"
      enabled: false
      title: "Splash Screen"
      version: "v0.1"
    theme:
      labelColours: "TEST1=#FF0000,TEST2=#FF9900"
    welcomeHtml: "<h1>About Stroom</h1><p>Stroom is designed to receive data from\
      \ multiple systems.</p>"
  uiUri:
    hostname: null
    pathPrefix: null
    port: null
    scheme: "https"
  volumes:
    createDefaultIndexVolumesOnStart: true
    defaultIndexVolumeFilesystemUtilisation: 0.9
    defaultIndexVolumeGroupName: "Default Volume Group"
    defaultIndexVolumeGroupPaths:
    - "volumes/default_index_volume"
    volumeSelector: "RoundRobin"
    volumeSelectorCache:
      expireAfterAccess: "P10D"
      expireAfterWrite: null
      maximumSize: 1000
      refreshAfterWrite: null
      statisticsMode: "INTERNAL"<|MERGE_RESOLUTION|>--- conflicted
+++ resolved
@@ -863,15 +863,13 @@
         expireAfterWrite: "PT1M"
         maximumSize: 1000
         refreshAfterWrite: null
-<<<<<<< HEAD
-        statisticsMode: "INTERNAL"
-=======
+        statisticsMode: "INTERNAL"
       authenticationStateCache:
         expireAfterAccess: null
         expireAfterWrite: "PT10M"
         maximumSize: 1000
         refreshAfterWrite: null
->>>>>>> b8e40689
+        statisticsMode: "INTERNAL"
       maxApiKeyExpiryAge: "P365D"
       openId:
         authEndpoint: null
