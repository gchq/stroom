--- conflicted
+++ resolved
@@ -646,10 +646,7 @@
         - "email"
         tokenEndpoint: null
         uniqueIdentityClaim: "sub"
-<<<<<<< HEAD
         userDisplayNameClaim: "preferred_username"
-=======
->>>>>>> 8313e772
         validIssuers: []
         validateAudience: true
       preventLogin: false
