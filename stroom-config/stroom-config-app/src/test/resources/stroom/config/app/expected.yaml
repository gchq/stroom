--- conflicted
+++ resolved
@@ -511,41 +511,15 @@
   search:
     extraction:
       maxStoredDataQueueSize: 1000
-<<<<<<< HEAD
       maxStreamEventMapSize: 1000000
-      maxThreads: 4
-      maxThreadsPerTask: 2
+      maxThreadsPerTask: 5
     maxBooleanClauseCount: 1024
     maxStoredDataQueueSize: 1000
-=======
-      maxThreadsPerTask: 5
-      maxStreamEventMapSize: 1000000
-    shard:
-      maxDocIdQueueSize: 1000000
-      maxThreadsPerTask: 5
-      searchResultCache:
-        maximumSize: 10000
-        expireAfterAccess: "PT10M"
-        expireAfterWrite: null
-      indexShardSearcherCache:
-        maximumSize: 2
-        expireAfterAccess: "PT1M"
-        expireAfterWrite: null
->>>>>>> 79dadedd
     remoteSearchResultCache:
       expireAfterAccess: "PT1M"
       expireAfterWrite: null
       maximumSize: 100
     resultStore:
-<<<<<<< HEAD
-=======
-      maxPutsBeforeCommit: 100000
-      minValueSize: "1K"
-      maxValueSize: "1M"
-      minPayloadSize: "1M"
-      maxPayloadSize: "1G"
-      offHeapResults: true
->>>>>>> 79dadedd
       lmdb:
         localDir: "search_results"
         maxReaders: 10
@@ -557,7 +531,6 @@
       minPayloadSize: "1M"
       minValueSize: "1K"
       offHeapResults: true
-      payloadLimit: "0B"
     resultStoreCache:
       expireAfterAccess: "PT1M"
       expireAfterWrite: null
@@ -568,8 +541,7 @@
         expireAfterWrite: null
         maximumSize: 2
       maxDocIdQueueSize: 1000000
-      maxThreads: 4
-      maxThreadsPerTask: 2
+      maxThreadsPerTask: 5
       searchResultCache:
         expireAfterAccess: "PT10M"
         expireAfterWrite: null
@@ -720,24 +692,11 @@
     search:
       extraction:
         maxStoredDataQueueSize: 1000
-<<<<<<< HEAD
         maxStreamEventMapSize: 1000000
-        maxThreads: 4
-        maxThreadsPerTask: 2
+        maxThreadsPerTask: 5
       maxBooleanClauseCount: 1024
       maxStoredDataQueueSize: 1000
       searchResultCache:
-=======
-        maxThreadsPerTask: 5
-        maxStreamEventMapSize: 1000000
-  statistics:
-    sql:
-      docRefType: "StatisticStore"
-      statisticAggregationBatchSize: 1000000
-      maxProcessingAge: null
-      dataSourceCache:
-        maximumSize: 100
->>>>>>> 79dadedd
         expireAfterAccess: "PT10M"
         expireAfterWrite: null
         maximumSize: 10000
