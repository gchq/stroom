/*
 * Copyright 2017 Crown Copyright
 *
 * Licensed under the Apache License, Version 2.0 (the "License");
 * you may not use this file except in compliance with the License.
 * You may obtain a copy of the License at
 *
 *     http://www.apache.org/licenses/LICENSE-2.0
 *
 * Unless required by applicable law or agreed to in writing, software
 * distributed under the License is distributed on an "AS IS" BASIS,
 * WITHOUT WARRANTIES OR CONDITIONS OF ANY KIND, either express or implied.
 * See the License for the specific language governing permissions and
 * limitations under the License.
 *
 */

package stroom.job.impl;

import stroom.job.shared.BatchScheduleRequest;
import stroom.job.shared.FindJobNodeCriteria;
import stroom.job.shared.GetScheduledTimesRequest;
import stroom.job.shared.Job;
import stroom.job.shared.JobNode;
import stroom.job.shared.JobNode.JobType;
import stroom.job.shared.JobNodeInfo;
import stroom.job.shared.JobNodeListResponse;
import stroom.job.shared.ScheduledTimes;
import stroom.security.api.SecurityContext;
import stroom.security.shared.AppPermission;
import stroom.util.AuditUtil;
import stroom.util.NullSafe;
import stroom.util.logging.LambdaLogger;
import stroom.util.logging.LambdaLoggerFactory;
import stroom.util.scheduler.CronTrigger;
import stroom.util.scheduler.FrequencyTrigger;
import stroom.util.scheduler.SimpleScheduleExec;
import stroom.util.shared.CriteriaFieldSort;
import stroom.util.shared.GwtNullSafe;
import stroom.util.shared.scheduler.Schedule;
import stroom.util.shared.scheduler.ScheduleType;

import jakarta.inject.Inject;
import jakarta.inject.Singleton;

import java.util.ArrayList;
import java.util.List;
import java.util.Objects;
import java.util.Optional;

@Singleton
class JobNodeService {

    private static final LambdaLogger LOGGER = LambdaLoggerFactory.getLogger(JobNodeService.class);

    private final JobNodeDao jobNodeDao;
    private final JobNodeTrackerCache jobNodeTrackerCache;
    private final SecurityContext securityContext;
    private final ScheduleService scheduleService;
    private final JobService jobService;

    @Inject
    JobNodeService(final JobNodeDao jobNodeDao,
                   final JobNodeTrackerCache jobNodeTrackerCache,
                   final SecurityContext securityContext,
                   final ScheduleService scheduleService,
                   final JobService jobService) {
        this.jobNodeDao = jobNodeDao;
        this.jobNodeTrackerCache = jobNodeTrackerCache;
        this.securityContext = securityContext;
        this.scheduleService = scheduleService;
        this.jobService = jobService;
    }

    JobNode update(final JobNode jobNode) {
        // Stop Job Nodes being saved with invalid crons.
        ensureSchedule(jobNode);

        return securityContext.secureResult(AppPermission.MANAGE_JOBS_PERMISSION, () -> {
            final Optional<JobNode> before = fetch(jobNode.getId());

            // We always want to update a job node instance even if we have a stale version.
            before.ifPresent(j -> jobNode.setVersion(j.getVersion()));

            AuditUtil.stamp(securityContext, jobNode);
            return jobNodeDao.update(jobNode);
        });
    }

    void update(final BatchScheduleRequest batchScheduleRequest) {
        // Stop Job Nodes being saved with invalid crons.
        ensureSchedule(batchScheduleRequest.getJobType(), batchScheduleRequest.getSchedule().getExpression());

        securityContext.secure(PermissionNames.MANAGE_JOBS_PERMISSION, () -> {
            jobNodeDao.updateSchedule(batchScheduleRequest);
        });
    }

    JobNodeListResponse find(final FindJobNodeCriteria findJobNodeCriteria) {
        return securityContext.secureResult(
<<<<<<< HEAD
                AppPermission.MANAGE_JOBS_PERMISSION,
                () -> jobNodeDao.find(findJobNodeCriteria));
=======
                PermissionNames.MANAGE_JOBS_PERMISSION,
                () -> {
                    final JobNodeListResponse jobNodeListResponse = jobNodeDao.find(findJobNodeCriteria);

                    final boolean sortOnAdvanced = GwtNullSafe.stream(findJobNodeCriteria.getSortList())
                            .map(CriteriaFieldSort::getId)
                            .anyMatch(id -> Objects.equals(id, FindJobNodeCriteria.FIELD_ADVANCED));

                    if (sortOnAdvanced) {
                        final List<JobNode> list = jobNodeListResponse.getValues();
                        final List<JobNode> advancedList = new ArrayList<>();
                        final List<JobNode> nonAdvancedList = new ArrayList<>();
                        for (final JobNode jobNode : list) {
                            final Job job = jobNode.getJob();
                            // Add the advanced state
                            jobService.decorate(job);
                            if (job.isAdvanced()) {
                                advancedList.add(jobNode);
                            } else {
                                nonAdvancedList.add(jobNode);
                            }
                        }
                        final List<JobNode> returnList = new ArrayList<>(list.size());
                        returnList.addAll(nonAdvancedList);
                        returnList.addAll(advancedList);
                        return JobNodeListResponse.createUnboundedJobNodeResponse(returnList);
                    } else {
                        return jobNodeListResponse;
                    }
                });
>>>>>>> df289678
    }

    JobNodeInfo getInfo(final String jobName) {
        return securityContext.secureResult(() -> {
            JobNodeInfo result = null;
            final JobNodeTrackers trackers = jobNodeTrackerCache.getTrackers();
            if (trackers != null) {
                final JobNodeTracker tracker = trackers.getTrackerForJobName(jobName);
                if (tracker != null) {
                    final JobNode jobNode = tracker.getJobNode();
                    final int currentTaskCount = tracker.getCurrentTaskCount();

                    Long scheduleReferenceTime = null;
                    Long nextScheduledTime = null;
                    final SimpleScheduleExec scheduler = trackers.getScheduleExec(jobNode);
                    if (scheduler != null && scheduler.getLastExecutionTime() != null) {
                        scheduleReferenceTime = scheduler.getLastExecutionTime().toEpochMilli();
                        if (jobNode != null && jobNode.isEnabled() && jobNode.getJob().isEnabled()) {
                            final ScheduleType scheduleType = convertJobType(jobNode.getJobType());

                            final ScheduledTimes scheduledTimes = scheduleService.getScheduledTimes(
                                    new GetScheduledTimesRequest(
                                            new Schedule(scheduleType, jobNode.getSchedule()),
                                            scheduleReferenceTime,
                                            null));
                            nextScheduledTime = scheduledTimes.getNextScheduledTimeMs();
                        }
                    }
                    result = new JobNodeInfo(
                            currentTaskCount,
                            scheduleReferenceTime,
                            tracker.getLastExecutedTime(),
                            nextScheduledTime);
                }
            }

            return result;
        });
    }

    private ScheduleType convertJobType(final JobType jobType) {
        return NullSafe.get(
                jobType,
                jobType2 -> switch (jobType2) {
                    case CRON -> ScheduleType.CRON;
                    case FREQUENCY -> ScheduleType.FREQUENCY;
                    default -> null;
                });
    }

//    public stroom.util.shared.SharedMap<JobNode, JobNodeInfo> exec(final JobNodeInfoClusterTask task) {
//        return securityContext.secureResult(() -> {
//            final SharedMap<JobNode, JobNodeInfo> result = new SharedMap<>();
//            final JobNodeTrackerCache.Trackers trackers = jobNodeTrackerCache.getTrackers();
//            if (trackers != null) {
//                final Collection<JobNodeTracker> trackerList = trackers.getTrackerList();
//                if (trackerList != null) {
//                    for (final JobNodeTracker tracker : trackerList) {
//                        final JobNode jobNode = tracker.getJobNode();
//                        final int currentTaskCount = tracker.getCurrentTaskCount();
//
//                        Long scheduleReferenceTime = null;
//                        final Scheduler scheduler = trackers.getScheduler(jobNode);
//                        if (scheduler != null) {
//                            scheduleReferenceTime = scheduler.getScheduleReferenceTime();
//                        }
//
//                        final JobNodeInfo info = new JobNodeInfo(currentTaskCount, scheduleReferenceTime,
//                                tracker.getLastExecutedTime());
//                        result.put(jobNode, info);
//                    }
//                }
//            }
//
//            return result;
//        });
//    }
//
//    BaseResultList<JobNodeRow> findStatus(final FindJobNodeCriteria findJobNodeCriteria) {
//        return securityContext.secureResult(() -> {
//            // Add the root node.
//            final List<JobNodeRow> values = new ArrayList<>();
//
//            if (findJobNodeCriteria == null) {
//                return BaseResultList.createUnboundedList(values);
//            }
//
//            DefaultClusterResultCollector<SharedMap<JobNode, JobNodeInfo>> collector;
//            collector = dispatchHelper.execAsync(new JobNodeInfoClusterTask(), TargetType.ACTIVE);
//
//            final List<JobNode> jobNodes = find(findJobNodeCriteria);
//
//            // Sort job nodes by node name.
//            jobNodes.sort((JobNode o1, JobNode o2) -> o1.getNodeName().compareToIgnoreCase(o2.getNodeName()));
//
//            // Create the JobNodeRow value
//            for (final JobNode jobNode : jobNodes) {
//                JobNodeInfo jobNodeInfo = null;
//
//                final ClusterCallEntry<SharedMap<JobNode, JobNodeInfo>> response =
//                collector.getResponse(jobNode.getNodeName());
//
//                if (response == null) {
//                    LOGGER.debug("No response for: {}", jobNode);
//                } else if (response.getError() != null) {
//                    LOGGER.debug("Error response for: {} - {}", jobNode, response.getError().getMessage());
//                    LOGGER.debug(response.getError().getMessage(), response.getError());
//                } else {
//                    final Map<JobNode, JobNodeInfo> map = response.getResult();
//                    if (map == null) {
//                        LOGGER.warn("No data for: {}", jobNode);
//                    } else {
//                        jobNodeInfo = map.get(jobNode);
//                    }
//                }
//
//                final JobNodeRow jobNodeRow = new JobNodeRow(jobNode, jobNodeInfo);
//                values.add(jobNodeRow);
//            }
//
//            return BaseResultList.createUnboundedList(values);
//        });
//    }
//
//    BaseResultList<JobNode> list(final String jobName, final String nodeName) {
//        return securityContext.secureResult(() -> {
//            // Add the root node.
//            final List<JobNode> values = new ArrayList<>();
//
//            if (findJobNodeCriteria == null) {
//                return BaseResultList.createUnboundedList(values);
//            }
//
//            DefaultClusterResultCollector<SharedMap<JobNode, JobNodeInfo>> collector;
//            collector = dispatchHelper.execAsync(new JobNodeInfoClusterTask(), TargetType.ACTIVE);
//
//            final List<JobNode> jobNodes = find(findJobNodeCriteria);
//
//            // Sort job nodes by node name.
//            jobNodes.sort((JobNode o1, JobNode o2) -> o1.getNodeName().compareToIgnoreCase(o2.getNodeName()));
//
//            // Create the JobNodeRow value
//            for (final JobNode jobNode : jobNodes) {
//                JobNodeInfo jobNodeInfo = null;
//
//                final ClusterCallEntry<SharedMap<JobNode, JobNodeInfo>> response =
//                collector.getResponse(jobNode.getNodeName());
//
//                if (response == null) {
//                    LOGGER.debug("No response for: {}", jobNode);
//                } else if (response.getError() != null) {
//                    LOGGER.debug("Error response for: {} - {}", jobNode, response.getError().getMessage());
//                    LOGGER.debug(response.getError().getMessage(), response.getError());
//                } else {
//                    final Map<JobNode, JobNodeInfo> map = response.getResult();
//                    if (map == null) {
//                        LOGGER.warn("No data for: {}", jobNode);
//                    } else {
//                        jobNodeInfo = map.get(jobNode);
//                    }
//                }
//
//                final JobNodeRow jobNodeRow = new JobNodeRow(jobNode, jobNodeInfo);
//                values.add(jobNodeRow);
//            }
//
//            return BaseResultList.createUnboundedList(values);
//        });
//    }

    private void ensureSchedule(final JobNode jobNode) {
        ensureSchedule(jobNode.getJobType(), jobNode.getSchedule());
    }

    private void ensureSchedule(final JobType jobType, final String scheduleExpression) {
        // Stop Job Nodes being saved with invalid crons.
        if (JobType.CRON.equals(jobType)) {
            if (scheduleExpression != null) {
                // This will throw a runtime exception if the expression is invalid.
                new CronTrigger(scheduleExpression);
            }
        }
        if (JobType.FREQUENCY.equals(jobType)) {
            if (scheduleExpression != null) {
                // This will throw a runtime exception if the expression is invalid.
                new FrequencyTrigger(scheduleExpression);
            }
        }
    }

    Optional<JobNode> fetch(final int id) {
        return jobNodeDao.fetch(id);
    }

    void executeJob(final JobNode jobNode) {
        LOGGER.info("Marking job '{}' on node '{}' for immediate execution",
                jobNode.getJobName(), jobNode.getNodeName());

        jobNodeTrackerCache.getTrackers()
                .triggerImmediateExecution(jobNode);
    }
}<|MERGE_RESOLUTION|>--- conflicted
+++ resolved
@@ -98,11 +98,7 @@
 
     JobNodeListResponse find(final FindJobNodeCriteria findJobNodeCriteria) {
         return securityContext.secureResult(
-<<<<<<< HEAD
                 AppPermission.MANAGE_JOBS_PERMISSION,
-                () -> jobNodeDao.find(findJobNodeCriteria));
-=======
-                PermissionNames.MANAGE_JOBS_PERMISSION,
                 () -> {
                     final JobNodeListResponse jobNodeListResponse = jobNodeDao.find(findJobNodeCriteria);
 
@@ -132,7 +128,6 @@
                         return jobNodeListResponse;
                     }
                 });
->>>>>>> df289678
     }
 
     JobNodeInfo getInfo(final String jobName) {
