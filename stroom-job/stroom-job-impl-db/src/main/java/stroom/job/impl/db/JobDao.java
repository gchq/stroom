--- conflicted
+++ resolved
@@ -16,18 +16,14 @@
 
 package stroom.job.impl.db;
 
-<<<<<<< HEAD
-
-import stroom.util.entity.BasicCrudDao;
-=======
 import stroom.db.util.GenericDao;
 import stroom.entity.shared.HasIntCrud;
-import stroom.job.impl.db.stroom.tables.records.JobRecord;
+import stroom.job.impl.db.jooq.tables.records.JobRecord;
 
 import javax.inject.Inject;
 import java.util.Optional;
 
-import static stroom.job.impl.db.stroom.Tables.JOB;
+import static stroom.job.impl.db.jooq.Tables.JOB;
 
 /**
  * This class is very slim because it uses the GenericDao.
@@ -67,6 +63,5 @@
     public Optional<Job> fetch(int id) {
         return dao.fetch(id);
     }
->>>>>>> 3dbc6749
 
 }