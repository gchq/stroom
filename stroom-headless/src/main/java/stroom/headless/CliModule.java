--- conflicted
+++ resolved
@@ -81,17 +81,10 @@
 //        install(new DataStoreHandlerModule());
         install(new DocStoreModule());
         install(new stroom.docstore.impl.fs.FSPersistenceModule());
-<<<<<<< HEAD
-//        install(new stroom.processor.impl.db.StreamTaskModule());
-//        install(new stroom.task.TaskModule());
-//        install(new stroom.task.cluster.ClusterTaskModule());
-//        install(new stroom.volume.VolumeModule());
-=======
 //        install(new stroom.streamtask.StreamTaskModule());
 //        install(new stroom.task.impl.TaskModule());
 //        install(new stroom.task.cluster.impl.ClusterTaskModule());
 //        install(new stroom.index.selection.VolumeModule());
->>>>>>> c4a52ac3
 
         bind(InternalStatisticsReceiver.class).to(HeadlessInternalStatisticsReceiver.class);
         bind(StreamCloser.class).to(BasicStreamCloser.class).in(PipelineScoped.class);
