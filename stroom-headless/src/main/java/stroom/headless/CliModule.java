/*
 * Copyright 2024 Crown Copyright
 *
 * Licensed under the Apache License, Version 2.0 (the "License");
 * you may not use this file except in compliance with the License.
 * You may obtain a copy of the License at
 *
 *     http://www.apache.org/licenses/LICENSE-2.0
 *
 * Unless required by applicable law or agreed to in writing, software
 * distributed under the License is distributed on an "AS IS" BASIS,
 * WITHOUT WARRANTIES OR CONDITIONS OF ANY KIND, either express or implied.
 * See the License for the specific language governing permissions and
 * limitations under the License.
 */

package stroom.headless;

import stroom.activity.mock.MockActivityModule;
import stroom.cache.impl.CacheModule;
import stroom.data.store.api.FsVolumeGroupService;
import stroom.data.store.mock.MockFsVolumeGroupService;
import stroom.data.store.mock.MockStreamStoreModule;
import stroom.dictionary.impl.DictionaryModule;
import stroom.docstore.impl.DocStoreModule;
import stroom.explorer.impl.DocRefInfoModule;
import stroom.explorer.impl.MockExplorerModule;
import stroom.feed.impl.FeedModule;
import stroom.importexport.impl.ImportExportModule;
import stroom.legacy.impex_6_1.LegacyImpexModule;
import stroom.meta.mock.MockMetaModule;
import stroom.meta.statistics.api.MetaStatistics;
import stroom.node.api.NodeInfo;
import stroom.pipeline.cache.PipelineCacheModule;
import stroom.processor.impl.MockProcessorModule;
import stroom.security.api.ContentPackUserService;
import stroom.security.mock.MockSecurityContext;
import stroom.security.mock.MockSecurityContextModule;
import stroom.statistics.api.InternalStatisticsReceiver;
import stroom.task.impl.TaskContextModule;
import stroom.util.entityevent.EntityEventBus;
import stroom.util.io.BasicStreamCloser;
import stroom.util.io.DirProvidersModule;
import stroom.util.io.PathConfig;
import stroom.util.io.StreamCloser;
import stroom.util.io.StroomPathConfig;
import stroom.util.jersey.MockJerseyModule;
import stroom.util.pipeline.scope.PipelineScopeModule;
import stroom.util.pipeline.scope.PipelineScoped;
import stroom.util.servlet.MockServletModule;

import com.google.inject.AbstractModule;
import com.google.inject.Provides;

import java.util.concurrent.Executor;
import java.util.concurrent.Executors;

public class CliModule extends AbstractModule {

    @Override
    protected void configure() {
        install(new MockActivityModule());
        install(new CacheModule());
        install(new PipelineCacheModule());
//        install(new ClusterModule());
        install(new DictionaryModule());
//        install(new stroom.dictionary.impl.DictionaryHandlerModule());
//        install(new stroom.docstore.impl.fs.FSPersistenceModule());
//        install(new stroom.document.DocumentModule());
//        install(new stroom.entity.EntityModule());
//        install(new stroom.entity.cluster.EntityClusterModule());
//        install(new EntityClusterTaskModule());
        install(new MockExplorerModule());
        install(new DocRefInfoModule());
        install(new FeedModule());
        install(new PipelineScopeModule());
        install(new ImportExportModule());
        install(new LegacyImpexModule());
//        install(new stroom.jobsystem.JobSystemModule());
//        install(new stroom.lifecycle.LifecycleModule());
        install(new stroom.event.logging.impl.EventLoggingModule());
//        install(new stroom.node.impl.NodeModule());
//        install(new stroom.node.impl.MockNodeServiceModule());
//        install(new EntityManagerModule());
        install(new stroom.pipeline.PipelineModule());
        install(new stroom.pipeline.factory.PipelineFactoryModule());
        install(new stroom.pipeline.factory.CommonPipelineElementModule());
        install(new stroom.pipeline.xsltfunctions.CommonXsltFunctionModule());
//        install(new stroom.pipeline.stepping.PipelineSteppingModule());
//        install(new stroom.pipeline.task.PipelineStreamTaskModule());
//        install(new stroom.policy.PolicyModule());
//        install(new stroom.properties.impl.PropertyModule());
//        install(new stroom.pipeline.refdata.ReferenceDataModule());
        install(new MockMetaModule());
//        install(new stroom.resource.ResourceModule());
        install(new MockSecurityContextModule());
//        install(new DataStoreHandlerModule());
        install(new DocStoreModule());
        install(new MockStreamStoreModule());
        install(new stroom.docstore.impl.fs.FSPersistenceModule());
//        install(new stroom.streamtask.StreamTaskModule());
//        install(new stroom.task.impl.TaskModule());
//        install(new stroom.task.cluster.impl.ClusterTaskModule());
//        install(new stroom.index.impl.selection.selection.VolumeModule());
        install(new MockServletModule());
        install(new MockProcessorModule());
        install(new TaskContextModule());

        bind(InternalStatisticsReceiver.class).to(HeadlessInternalStatisticsReceiver.class);
        bind(StreamCloser.class).to(BasicStreamCloser.class).in(PipelineScoped.class);

        bind(PathConfig.class).to(StroomPathConfig.class);
        install(new DirProvidersModule());
        install(new MockJerseyModule());

<<<<<<< HEAD
        bind(ContentPackUserService.class).to(MockSecurityContext.class);
=======
        // Only needed for feed import so not an issue for Cli
        bind(FsVolumeGroupService.class).to(MockFsVolumeGroupService.class);
>>>>>>> ba72f9ed
    }

    @Provides
    public MetaStatistics metaStatistics() {
        return metaData -> {
        };
    }

    @Provides
    public Executor executorProvider() {
        return Executors.newCachedThreadPool();
    }

    @Provides
    public NodeInfo nodeInfo() {
        return () -> null;
    }

    @Provides
    EntityEventBus entityEventBus() {
        return event -> {
        };
    }
}<|MERGE_RESOLUTION|>--- conflicted
+++ resolved
@@ -113,12 +113,10 @@
         install(new DirProvidersModule());
         install(new MockJerseyModule());
 
-<<<<<<< HEAD
         bind(ContentPackUserService.class).to(MockSecurityContext.class);
-=======
+
         // Only needed for feed import so not an issue for Cli
         bind(FsVolumeGroupService.class).to(MockFsVolumeGroupService.class);
->>>>>>> ba72f9ed
     }
 
     @Provides
