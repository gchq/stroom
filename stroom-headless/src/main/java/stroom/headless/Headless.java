/*
 * Copyright 2017 Crown Copyright
 *
 * Licensed under the Apache License, Version 2.0 (the "License");
 * you may not use this file except in compliance with the License.
 * You may obtain a copy of the License at
 *
 *     http://www.apache.org/licenses/LICENSE-2.0
 *
 * Unless required by applicable law or agreed to in writing, software
 * distributed under the License is distributed on an "AS IS" BASIS,
 * WITHOUT WARRANTIES OR CONDITIONS OF ANY KIND, either express or implied.
 * See the License for the specific language governing permissions and
 * limitations under the License.
 */

package stroom.headless;

import com.google.inject.Guice;
import com.google.inject.Injector;
import org.slf4j.Logger;
import org.slf4j.LoggerFactory;
import org.xml.sax.SAXException;
import stroom.data.zip.StroomZipFile;
import stroom.data.zip.StroomZipFileType;
import stroom.data.zip.StroomZipNameSet;
import stroom.docstore.impl.fs.FSPersistenceConfig;
import stroom.importexport.impl.ImportExportService;
import stroom.pipeline.filter.SafeXMLFilter;
import stroom.util.pipeline.scope.PipelineScopeRunnable;
import stroom.proxy.repo.StroomZipRepository;
import stroom.task.impl.ExternalShutdownController;
import stroom.util.AbstractCommandLineTool;
<<<<<<< HEAD
=======
import stroom.util.config.StroomProperties;
import stroom.util.config.StroomProperties.Source;
import stroom.util.io.AbstractFileVisitor;
>>>>>>> a834cacb
import stroom.util.io.FileUtil;
import stroom.util.io.IgnoreCloseInputStream;
import stroom.util.io.PathConfig;
import stroom.util.io.StreamUtil;
import stroom.util.shared.ModelStringUtil;
import stroom.util.xml.XMLUtil;

import javax.inject.Inject;
import javax.inject.Provider;
import javax.xml.transform.TransformerConfigurationException;
import javax.xml.transform.sax.TransformerHandler;
import javax.xml.transform.stream.StreamResult;
import java.io.BufferedOutputStream;
import java.io.IOException;
import java.io.InputStream;
import java.io.OutputStream;
import java.io.OutputStreamWriter;
import java.nio.file.FileVisitOption;
import java.nio.file.FileVisitResult;
import java.nio.file.Files;
import java.nio.file.Path;
import java.nio.file.Paths;
import java.nio.file.attribute.BasicFileAttributes;
import java.util.EnumSet;

/**
 * Command line tool to process some files from a proxy stroom.
 */
public class Headless extends AbstractCommandLineTool {
    private static final Logger LOGGER = LoggerFactory.getLogger(Headless.class);

    private String input;
    private String output;
    private String config;
    private String content;
    private String tmp;

    private Path inputDir;
    private Path outputFile;
    private Path configFile;
    private Path contentDir;
    private Path tmpDir;

    @Inject
    private PathConfig pathConfig;
    @Inject
    private FSPersistenceConfig fsPersistenceConfig;
    @Inject
    private PipelineScopeRunnable pipelineScopeRunnable;
    @Inject
    private ImportExportService importExportService;
    @Inject
    private Provider<HeadlessTranslationTaskHandler> translationTaskHandlerProvider;

    public static void main(final String[] args) {
        new Headless().doMain(args);
    }

    public void setInput(final String input) {
        this.input = input;
    }

    public void setOutput(final String output) {
        this.output = output;
    }

    public void setConfig(final String config) {
        this.config = config;
    }

    public void setContent(final String content) {
        this.content = content;
    }

    public void setTmp(final String tmp) {
        this.tmp = tmp;
    }

    @Override
    protected void checkArgs() {
        if (input == null) {
            failArg("input", "required");
        }
        if (output == null) {
            failArg("output", "required");
        }
        if (config == null) {
            failArg("config", "required");
        }
        if (content == null) {
            failArg("content", "required");
        }
        if (tmp == null) {
            failArg("tmp", "required");
        }
    }

    private void init() {
        inputDir = Paths.get(input);
        outputFile = Paths.get(output);
        configFile = Paths.get(config);
        contentDir = Paths.get(content);
        tmpDir = Paths.get(tmp);

        if (!Files.isDirectory(inputDir)) {
            throw new RuntimeException("Input directory \"" + FileUtil.getCanonicalPath(inputDir) + "\" cannot be found!");
        }
        if (!Files.isDirectory(outputFile.getParent())) {
            throw new RuntimeException("Output file \"" + FileUtil.getCanonicalPath(outputFile.getParent())
                    + "\" parent directory cannot be found!");
        }
        if (!Files.isRegularFile(configFile)) {
            throw new RuntimeException("Config file \"" + FileUtil.getCanonicalPath(configFile) + "\" cannot be found!");
        }
        if (!Files.isDirectory(contentDir)) {
            throw new RuntimeException("Content dir \"" + FileUtil.getCanonicalPath(contentDir) + "\" cannot be found!");
        }

        // Make sure tmp dir exists and is empty.
        FileUtil.mkdirs(tmpDir);
        FileUtil.deleteFile(outputFile);
        FileUtil.deleteContents(tmpDir);
    }

    @Override
    public void run() {
        try {
            // Initialise some variables.
            init();

            // Create the Guice injector and inject members.
            createInjector();

            // Setup temp dir.
            final Path tempDir = Paths.get(tmp);
            pathConfig.setTemp(FileUtil.getCanonicalPath(tempDir));

            process();
        } finally {
            ExternalShutdownController.shutdown();
        }
    }

    private void process() {
        final long startTime = System.currentTimeMillis();

        pipelineScopeRunnable.scopeRunnable(this::processInPipelineScope);

        LOGGER.info("Processing completed in "
                + ModelStringUtil.formatDurationString(System.currentTimeMillis() - startTime));
    }

    private void processInPipelineScope() {
        // Set the content directory.
        fsPersistenceConfig.setPath(contentDir.toAbsolutePath().toString());

        // Read the configuration.
        readConfig();

        OutputStreamWriter outputStreamWriter = null;
        try {
            // Create the required output stream writer.
            final OutputStream outputStream = new BufferedOutputStream(Files.newOutputStream(outputFile));
            outputStreamWriter = new OutputStreamWriter(outputStream, StreamUtil.DEFAULT_CHARSET);

            // Create an XML writer.
            final TransformerHandler th = XMLUtil.createTransformerHandler(true);
            th.setResult(new StreamResult(outputStreamWriter));

            // Make sure the output is safe.
            final SafeXMLFilter safeXMLFilter = new SafeXMLFilter();
            safeXMLFilter.setContentHandler(th);

            // Create a filter that will deal with errors etc.
            final HeadlessFilter headlessFilter = new HeadlessFilter();
            headlessFilter.setContentHandler(safeXMLFilter);

            // Output the start root element.
            headlessFilter.beginOutput();

            processRepository(headlessFilter);

            // Output the end root element.
            headlessFilter.endOutput();

        } catch (final IOException | TransformerConfigurationException | SAXException | RuntimeException e) {
            LOGGER.error("Unable to process headless", e);
        } finally {
            try {
                // Close the output stream writer.
                if (outputStreamWriter != null) {
                    outputStreamWriter.flush();
                    outputStreamWriter.close();
                }
            } catch (final IOException e) {
                LOGGER.error("Unable to flush and close outputStreamWriter", e);
            }
        }
    }

    private void processRepository(final HeadlessFilter headlessFilter) {
        try {
            // Loop over all of the data files in the repository.
<<<<<<< HEAD
            final StroomZipRepository repo = new StroomZipRepository(FileUtil.getCanonicalPath(inputDir), true);
            final List<Path> zipFiles = repo.listAllZipFiles();
            zipFiles.sort(Comparator.naturalOrder());
            try (final Stream<Path> stream = zipFiles.stream()) {
                stream.forEach(p -> {
                    try {
                        LOGGER.info("Processing: " + FileUtil.getCanonicalPath(p));

                        final StroomZipFile stroomZipFile = new StroomZipFile(p);
                        final StroomZipNameSet nameSet = stroomZipFile.getStroomZipNameSet();

                        // Process each base file in a consistent order
                        for (final String baseName : nameSet.getBaseNameList()) {
                            final InputStream dataStream = stroomZipFile.getInputStream(baseName, StroomZipFileType.Data);
                            final InputStream metaStream = stroomZipFile.getInputStream(baseName, StroomZipFileType.Meta);
                            final InputStream contextStream = stroomZipFile.getInputStream(baseName, StroomZipFileType.Context);

                            final HeadlessTranslationTask task = new HeadlessTranslationTask(
                                    IgnoreCloseInputStream.wrap(dataStream), IgnoreCloseInputStream.wrap(metaStream),
                                    IgnoreCloseInputStream.wrap(contextStream), headlessFilter);
                            final HeadlessTranslationTaskHandler handler = translationTaskHandlerProvider.get();
                            handler.exec(task);
                        }

                        // Close the zip file.
                        stroomZipFile.close();
                    } catch (final IOException e) {
                        LOGGER.error(e.getMessage(), e);
=======
            try {
                Files.walkFileTree(inputDir, EnumSet.of(FileVisitOption.FOLLOW_LINKS), Integer.MAX_VALUE, new AbstractFileVisitor() {
                    @Override
                    public FileVisitResult visitFile(final Path file, final BasicFileAttributes attrs) {
                        try {
                            if (file.toString().endsWith(StroomZipRepository.ZIP_EXTENSION)) {
                                process(taskManager, headlessFilter, file);
                            }
                        } catch (final Exception e) {
                            LOGGER.error(e.getMessage(), e);
                        }
                        return super.visitFile(file, attrs);
>>>>>>> a834cacb
                    }
                });
            } catch (final IOException e) {
                LOGGER.error(e.getMessage(), e);
            }
        } catch (final RuntimeException e) {
            LOGGER.error("Unable to process repository!", e);
        }
    }

    private void process(final TaskManager taskManager, final HeadlessFilter headlessFilter, final Path path) {
        try {
            LOGGER.info("Processing: " + FileUtil.getCanonicalPath(path));

            final StroomZipFile stroomZipFile = new StroomZipFile(path);
            final StroomZipNameSet nameSet = stroomZipFile.getStroomZipNameSet();

            // Process each base file in a consistent order
            for (final String baseName : nameSet.getBaseNameList()) {
                final InputStream dataStream = stroomZipFile.getInputStream(baseName, StroomZipFileType.Data);
                final InputStream metaStream = stroomZipFile.getInputStream(baseName, StroomZipFileType.Meta);
                final InputStream contextStream = stroomZipFile.getInputStream(baseName, StroomZipFileType.Context);

                final HeadlessTranslationTask task = new HeadlessTranslationTask(
                        IgnoreCloseInputStream.wrap(dataStream), IgnoreCloseInputStream.wrap(metaStream),
                        IgnoreCloseInputStream.wrap(contextStream), headlessFilter);
                taskManager.exec(task);
            }

            // Close the zip file.
            stroomZipFile.close();
        } catch (final Exception e) {
            LOGGER.error(e.getMessage(), e);
        }
    }

    private void readConfig() {
        LOGGER.info("Reading configuration from: " + FileUtil.getCanonicalPath(configFile));
        importExportService.performImportWithoutConfirmation(configFile);
    }

    private void createInjector() {
        final Injector injector = Guice.createInjector(new CliModule());
        injector.injectMembers(this);
    }
}<|MERGE_RESOLUTION|>--- conflicted
+++ resolved
@@ -27,20 +27,15 @@
 import stroom.docstore.impl.fs.FSPersistenceConfig;
 import stroom.importexport.impl.ImportExportService;
 import stroom.pipeline.filter.SafeXMLFilter;
-import stroom.util.pipeline.scope.PipelineScopeRunnable;
 import stroom.proxy.repo.StroomZipRepository;
 import stroom.task.impl.ExternalShutdownController;
 import stroom.util.AbstractCommandLineTool;
-<<<<<<< HEAD
-=======
-import stroom.util.config.StroomProperties;
-import stroom.util.config.StroomProperties.Source;
 import stroom.util.io.AbstractFileVisitor;
->>>>>>> a834cacb
 import stroom.util.io.FileUtil;
 import stroom.util.io.IgnoreCloseInputStream;
 import stroom.util.io.PathConfig;
 import stroom.util.io.StreamUtil;
+import stroom.util.pipeline.scope.PipelineScopeRunnable;
 import stroom.util.shared.ModelStringUtil;
 import stroom.util.xml.XMLUtil;
 
@@ -240,49 +235,18 @@
     private void processRepository(final HeadlessFilter headlessFilter) {
         try {
             // Loop over all of the data files in the repository.
-<<<<<<< HEAD
-            final StroomZipRepository repo = new StroomZipRepository(FileUtil.getCanonicalPath(inputDir), true);
-            final List<Path> zipFiles = repo.listAllZipFiles();
-            zipFiles.sort(Comparator.naturalOrder());
-            try (final Stream<Path> stream = zipFiles.stream()) {
-                stream.forEach(p -> {
-                    try {
-                        LOGGER.info("Processing: " + FileUtil.getCanonicalPath(p));
-
-                        final StroomZipFile stroomZipFile = new StroomZipFile(p);
-                        final StroomZipNameSet nameSet = stroomZipFile.getStroomZipNameSet();
-
-                        // Process each base file in a consistent order
-                        for (final String baseName : nameSet.getBaseNameList()) {
-                            final InputStream dataStream = stroomZipFile.getInputStream(baseName, StroomZipFileType.Data);
-                            final InputStream metaStream = stroomZipFile.getInputStream(baseName, StroomZipFileType.Meta);
-                            final InputStream contextStream = stroomZipFile.getInputStream(baseName, StroomZipFileType.Context);
-
-                            final HeadlessTranslationTask task = new HeadlessTranslationTask(
-                                    IgnoreCloseInputStream.wrap(dataStream), IgnoreCloseInputStream.wrap(metaStream),
-                                    IgnoreCloseInputStream.wrap(contextStream), headlessFilter);
-                            final HeadlessTranslationTaskHandler handler = translationTaskHandlerProvider.get();
-                            handler.exec(task);
-                        }
-
-                        // Close the zip file.
-                        stroomZipFile.close();
-                    } catch (final IOException e) {
-                        LOGGER.error(e.getMessage(), e);
-=======
             try {
                 Files.walkFileTree(inputDir, EnumSet.of(FileVisitOption.FOLLOW_LINKS), Integer.MAX_VALUE, new AbstractFileVisitor() {
                     @Override
                     public FileVisitResult visitFile(final Path file, final BasicFileAttributes attrs) {
                         try {
                             if (file.toString().endsWith(StroomZipRepository.ZIP_EXTENSION)) {
-                                process(taskManager, headlessFilter, file);
+                                process(headlessFilter, file);
                             }
-                        } catch (final Exception e) {
+                        } catch (final RuntimeException e) {
                             LOGGER.error(e.getMessage(), e);
                         }
                         return super.visitFile(file, attrs);
->>>>>>> a834cacb
                     }
                 });
             } catch (final IOException e) {
@@ -293,7 +257,7 @@
         }
     }
 
-    private void process(final TaskManager taskManager, final HeadlessFilter headlessFilter, final Path path) {
+    private void process(final HeadlessFilter headlessFilter, final Path path) {
         try {
             LOGGER.info("Processing: " + FileUtil.getCanonicalPath(path));
 
@@ -309,12 +273,13 @@
                 final HeadlessTranslationTask task = new HeadlessTranslationTask(
                         IgnoreCloseInputStream.wrap(dataStream), IgnoreCloseInputStream.wrap(metaStream),
                         IgnoreCloseInputStream.wrap(contextStream), headlessFilter);
-                taskManager.exec(task);
+                final HeadlessTranslationTaskHandler handler = translationTaskHandlerProvider.get();
+                handler.exec(task);
             }
 
             // Close the zip file.
             stroomZipFile.close();
-        } catch (final Exception e) {
+        } catch (final IOException e) {
             LOGGER.error(e.getMessage(), e);
         }
     }
