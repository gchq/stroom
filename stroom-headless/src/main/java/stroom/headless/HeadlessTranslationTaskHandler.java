/*
 * Copyright 2017 Crown Copyright
 *
 * Licensed under the Apache License, Version 2.0 (the "License");
 * you may not use this file except in compliance with the License.
 * You may obtain a copy of the License at
 *
 *     http://www.apache.org/licenses/LICENSE-2.0
 *
 * Unless required by applicable law or agreed to in writing, software
 * distributed under the License is distributed on an "AS IS" BASIS,
 * WITHOUT WARRANTIES OR CONDITIONS OF ANY KIND, either express or implied.
 * See the License for the specific language governing permissions and
 * limitations under the License.
 *
 */

package stroom.headless;

import stroom.data.shared.StreamTypeNames;
import stroom.docref.DocRef;
import stroom.feed.api.FeedProperties;
import stroom.meta.api.AttributeMap;
import stroom.meta.api.AttributeMapUtil;
import stroom.meta.api.StandardHeaderArguments;
import stroom.meta.shared.Meta;
import stroom.pipeline.ErrorWriterProxy;
import stroom.pipeline.PipelineStore;
import stroom.pipeline.errorhandler.ErrorReceiverProxy;
import stroom.pipeline.errorhandler.ErrorStatistics;
import stroom.pipeline.errorhandler.LoggedException;
import stroom.pipeline.errorhandler.ProcessException;
import stroom.pipeline.errorhandler.RecordErrorReceiver;
import stroom.pipeline.factory.HasTargets;
import stroom.pipeline.factory.Pipeline;
import stroom.pipeline.factory.PipelineDataCache;
import stroom.pipeline.factory.PipelineFactory;
import stroom.pipeline.filter.RecordOutputFilter;
import stroom.pipeline.filter.SchemaFilter;
import stroom.pipeline.filter.XMLFilter;
import stroom.pipeline.filter.XsltFilter;
import stroom.pipeline.shared.PipelineDoc;
import stroom.pipeline.shared.data.PipelineData;
import stroom.pipeline.state.FeedHolder;
import stroom.pipeline.state.MetaData;
import stroom.pipeline.state.MetaDataHolder;
import stroom.pipeline.state.MetaHolder;
import stroom.pipeline.state.PipelineHolder;
import stroom.pipeline.task.StreamMetaDataProvider;
import stroom.security.api.SecurityContext;
import stroom.task.api.TaskContext;
import stroom.util.date.DateUtil;
import stroom.util.io.IgnoreCloseInputStream;
<<<<<<< HEAD
import stroom.util.shared.ElementId;
=======
import stroom.util.logging.LambdaLogger;
import stroom.util.logging.LambdaLoggerFactory;
import stroom.util.shared.NullSafe;
>>>>>>> d85e5128
import stroom.util.shared.Severity;

import jakarta.inject.Inject;

import java.io.IOException;
import java.io.InputStream;
import java.util.List;


class HeadlessTranslationTaskHandler {

<<<<<<< HEAD
    private static final ElementId ELEMENT_ID = new ElementId("PipelineStreamProcessor");
=======
    private static final LambdaLogger LOGGER = LambdaLoggerFactory.getLogger(HeadlessTranslationTaskHandler.class);
>>>>>>> d85e5128

    private final PipelineFactory pipelineFactory;
    private final FeedProperties feedProperties;
    private final PipelineStore pipelineStore;
    private final MetaData metaData;
    private final PipelineHolder pipelineHolder;
    private final FeedHolder feedHolder;
    private final MetaDataHolder metaDataHolder;
    private final ErrorReceiverProxy errorReceiverProxy;
    private final ErrorWriterProxy errorWriterProxy;
    private final RecordErrorReceiver recordErrorReceiver;
    private final PipelineDataCache pipelineDataCache;
    private final MetaHolder metaHolder;
    private final SecurityContext securityContext;

    @Inject
    HeadlessTranslationTaskHandler(final PipelineFactory pipelineFactory,
                                   final FeedProperties feedProperties,
                                   final PipelineStore pipelineStore,
                                   final MetaData metaData,
                                   final PipelineHolder pipelineHolder,
                                   final FeedHolder feedHolder,
                                   final MetaDataHolder metaDataHolder,
                                   final ErrorReceiverProxy errorReceiverProxy,
                                   final ErrorWriterProxy errorWriterProxy,
                                   final RecordErrorReceiver recordErrorReceiver,
                                   final PipelineDataCache pipelineDataCache,
                                   final MetaHolder metaHolder,
                                   final SecurityContext securityContext) {
        this.pipelineFactory = pipelineFactory;
        this.feedProperties = feedProperties;
        this.pipelineStore = pipelineStore;
        this.metaData = metaData;
        this.pipelineHolder = pipelineHolder;
        this.feedHolder = feedHolder;
        this.metaDataHolder = metaDataHolder;
        this.errorReceiverProxy = errorReceiverProxy;
        this.errorWriterProxy = errorWriterProxy;
        this.recordErrorReceiver = recordErrorReceiver;
        this.pipelineDataCache = pipelineDataCache;
        this.metaHolder = metaHolder;
        this.securityContext = securityContext;
    }

    public void exec(final InputStream dataStream,
                     final InputStream metaStream,
                     final InputStream contextStream,
                     final HeadlessFilter headlessFilter,
                     final TaskContext taskContext) {
        securityContext.secure(() -> {
            // Elevate user permissions so that inherited pipelines that the user only has 'Use'
            // permission on can be read.
            securityContext.useAsRead(() -> {
                try {
                    // Setup the error handler and receiver.
                    errorWriterProxy.setErrorWriter(headlessFilter);
                    errorReceiverProxy.setErrorReceiver(recordErrorReceiver);

                    if (metaStream == null) {
                        throw new RuntimeException("No meta data found");
                    }

                    // Load the meta and context data.
                    final AttributeMap metaData = new AttributeMap();
                    AttributeMapUtil.read(metaStream, metaData);

                    // Get the feed.
                    final String feedName = metaData.get(StandardHeaderArguments.FEED);
                    if (NullSafe.isBlankString(feedName)) {
                        throw ProcessException.create("The Feed attribute is not set in the meta data.");
                    }
                    feedHolder.setFeedName(feedName);

                    // Setup the meta data holder.
                    metaDataHolder.setMetaDataProvider(new StreamMetaDataProvider(metaHolder, pipelineStore));

                    // Set the pipeline, so it can be used by a filter if needed.
                    final List<DocRef> pipelines = pipelineStore.findByName(feedName);
                    final int pipelinesCount = NullSafe.size(pipelines);
                    if (pipelinesCount == 0) {
                        throw ProcessException.create("No pipeline found matching feed name '" + feedName + "'");
                    } else if (pipelinesCount > 1) {
                        throw ProcessException.create(
                                "More than one pipeline found matching feed name '" + feedName + "'");
                    }

                    final DocRef pipelineRef = pipelines.getFirst();
                    pipelineHolder.setPipeline(pipelineRef);

                    LOGGER.info("Processing Feed '{}' using pipeline '{}' ({})",
                            feedName, pipelineRef.getName(), pipelineRef.getUuid());

                    // Create the parser.
                    final PipelineDoc pipelineDoc = pipelineStore.readDocument(pipelineRef);
                    final PipelineData pipelineData = pipelineDataCache.get(pipelineDoc);
                    final Pipeline pipeline = pipelineFactory.create(pipelineData, taskContext);

                    // Find last XSLT filter.
                    final XMLFilter lastFilter = getLastFilter(pipeline);
                    if (!(lastFilter instanceof final HasTargets hasTargets)) {
                        throw ProcessException.create(
                                "No appendable filters can be found in pipeline '" + pipelineRef.getName() + "'");
                    }
                    hasTargets.setTarget(headlessFilter);

                    // Output the meta-data for the new stream.
                    this.metaData.putAll(metaData);
                    headlessFilter.changeMetaData(metaData);

                    // Set effective time.
                    Long effectiveMs = null;
                    try {
                        final String effectiveTime = metaData.get(StandardHeaderArguments.EFFECTIVE_TIME);
                        if (NullSafe.isNonEmptyString(effectiveTime)) {
                            effectiveMs = DateUtil.parseNormalDateTimeString(effectiveTime);
                        }
                    } catch (final RuntimeException e) {
                        outputError(e);
                    }

                    // Create the stream.
                    final Meta meta = Meta.builder()
                            .effectiveMs(effectiveMs)
                            .feedName(feedName)
                            .build();

                    // Add stream providers for lookups etc.
                    final BasicInputStreamProvider inputStreamProvider = new BasicInputStreamProvider();
                    inputStreamProvider.put(
                            null,
                            new IgnoreCloseInputStream(dataStream),
                            dataStream.available());
                    inputStreamProvider.put(
                            StreamTypeNames.RAW_EVENTS,
                            new IgnoreCloseInputStream(dataStream),
                            dataStream.available());
                    inputStreamProvider.put(
                            StreamTypeNames.META,
                            new IgnoreCloseInputStream(metaStream),
                            metaStream.available());
                    if (contextStream != null) {
                        inputStreamProvider.put(
                                StreamTypeNames.CONTEXT,
                                new IgnoreCloseInputStream(contextStream),
                                contextStream.available());
                    }

                    metaHolder.setMeta(meta);
                    metaHolder.setInputStreamProvider(inputStreamProvider);

                    try {
                        // Processing the data stream so use null child type
                        pipeline.process(
                                dataStream,
                                feedProperties.getEncoding(
                                        feedName,
                                        feedProperties.getStreamTypeName(feedName),
                                        null));
                    } catch (final RuntimeException e) {
                        outputError(e);
                    }
                } catch (final IOException | RuntimeException e) {
                    outputError(e);
                }
            });
        });
    }

    private XMLFilter getLastFilter(final Pipeline pipeline) {
        XMLFilter filter = getLastFilter(pipeline, RecordOutputFilter.class);
        if (filter == null) {
            filter = getLastFilter(pipeline, SchemaFilter.class);
        }
        if (filter == null) {
            filter = getLastFilter(pipeline, XsltFilter.class);
        }
        return filter;
    }

    private <T extends XMLFilter> T getLastFilter(final Pipeline pipeline, final Class<T> clazz) {
        return NullSafe.last(pipeline.findFilters(clazz));
    }

    /**
     * Used to handle any errors that may occur during translation.
     */
    private void outputError(final Throwable ex) {
        if (errorReceiverProxy != null && !(ex instanceof LoggedException)) {
            try {
                if (ex.getMessage() != null) {
<<<<<<< HEAD
                    errorReceiverProxy.log(Severity.FATAL_ERROR, null, ELEMENT_ID, ex.getMessage(), ex);
                } else {
                    errorReceiverProxy.log(Severity.FATAL_ERROR, null, ELEMENT_ID, ex.toString(), ex);
=======
                    errorReceiverProxy.log(
                            Severity.FATAL_ERROR,
                            null,
                            "PipelineStreamProcessor",
                            ex.getMessage(),
                            ex);
                } else {
                    errorReceiverProxy.log(
                            Severity.FATAL_ERROR,
                            null,
                            "PipelineStreamProcessor",
                            ex.toString(),
                            ex);
>>>>>>> d85e5128
                }
            } catch (final RuntimeException e) {
                // Ignore exception as we generated it.
            }

            if (errorReceiverProxy.getErrorReceiver() instanceof final ErrorStatistics errorStatistics) {
                errorStatistics.checkRecord(-1);
            }
        }
    }
}<|MERGE_RESOLUTION|>--- conflicted
+++ resolved
@@ -51,13 +51,10 @@
 import stroom.task.api.TaskContext;
 import stroom.util.date.DateUtil;
 import stroom.util.io.IgnoreCloseInputStream;
-<<<<<<< HEAD
-import stroom.util.shared.ElementId;
-=======
 import stroom.util.logging.LambdaLogger;
 import stroom.util.logging.LambdaLoggerFactory;
+import stroom.util.shared.ElementId;
 import stroom.util.shared.NullSafe;
->>>>>>> d85e5128
 import stroom.util.shared.Severity;
 
 import jakarta.inject.Inject;
@@ -69,11 +66,9 @@
 
 class HeadlessTranslationTaskHandler {
 
-<<<<<<< HEAD
+    private static final LambdaLogger LOGGER = LambdaLoggerFactory.getLogger(HeadlessTranslationTaskHandler.class);
+
     private static final ElementId ELEMENT_ID = new ElementId("PipelineStreamProcessor");
-=======
-    private static final LambdaLogger LOGGER = LambdaLoggerFactory.getLogger(HeadlessTranslationTaskHandler.class);
->>>>>>> d85e5128
 
     private final PipelineFactory pipelineFactory;
     private final FeedProperties feedProperties;
@@ -264,25 +259,9 @@
         if (errorReceiverProxy != null && !(ex instanceof LoggedException)) {
             try {
                 if (ex.getMessage() != null) {
-<<<<<<< HEAD
                     errorReceiverProxy.log(Severity.FATAL_ERROR, null, ELEMENT_ID, ex.getMessage(), ex);
                 } else {
                     errorReceiverProxy.log(Severity.FATAL_ERROR, null, ELEMENT_ID, ex.toString(), ex);
-=======
-                    errorReceiverProxy.log(
-                            Severity.FATAL_ERROR,
-                            null,
-                            "PipelineStreamProcessor",
-                            ex.getMessage(),
-                            ex);
-                } else {
-                    errorReceiverProxy.log(
-                            Severity.FATAL_ERROR,
-                            null,
-                            "PipelineStreamProcessor",
-                            ex.toString(),
-                            ex);
->>>>>>> d85e5128
                 }
             } catch (final RuntimeException e) {
                 // Ignore exception as we generated it.
