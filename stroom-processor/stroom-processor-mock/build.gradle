ext.moduleName = 'stroom.processor.mock'

dependencies {
    implementation project(':stroom-core-shared')
    implementation project(':stroom-processor:stroom-processor-api')
    implementation project(':stroom-util-shared')

<<<<<<< HEAD
    implementation libs.guice7
=======
    implementation libs.guice
>>>>>>> d2116a58
    implementation libs.jackson_annotations
    implementation libs.jakarta_inject
}<|MERGE_RESOLUTION|>--- conflicted
+++ resolved
@@ -5,11 +5,7 @@
     implementation project(':stroom-processor:stroom-processor-api')
     implementation project(':stroom-util-shared')
 
-<<<<<<< HEAD
-    implementation libs.guice7
-=======
     implementation libs.guice
->>>>>>> d2116a58
     implementation libs.jackson_annotations
     implementation libs.jakarta_inject
 }