--- conflicted
+++ resolved
@@ -1,58 +1,6 @@
 ext.moduleName = 'stroom.processor.mock'
 
 dependencies {
-<<<<<<< HEAD
-//    // Stroom modules
-//    compile project(':stroom-cache:stroom-cache-api')
-//    compile project(':stroom-cluster:stroom-cluster-lock-api')
-//    compile project(':stroom-config:stroom-config-common')
-//    compile project(':stroom-core-shared')
-//    compile project(':stroom-data:stroom-data-store-api')
-//    compile project(':stroom-db-util')
-//    compile project(':stroom-docstore:stroom-docstore-api')
-//    compile project(':stroom-explorer:stroom-explorer-api')
-//    compile project(':stroom-importexport:stroom-importexport-api')
-//    compile project(':stroom-job:stroom-job-api')
-//    compile project(':stroom-lifecycle:stroom-lifecycle-api')
-//    compile project(':stroom-meta:stroom-meta-api')
-//    compile project(':stroom-node:stroom-node-api')
-    compile project(':stroom-processor:stroom-processor-api')
-//    compile project(':stroom-search:stroom-search-api')
-//    compile project(':stroom-search:stroom-searchable-api')
-//    compile project(':stroom-security:stroom-security-api')
-//    compile project(':stroom-statistics:stroom-statistics-api')
-//    compile project(':stroom-task:stroom-task-api')
-//    compile project(':stroom-util')
-//    compile project(':stroom-util-shared')
-//
-//    // Stroom external bintray libs
-//    compile project(':stroom-docref')
-//
-//    // 3rd party libs
-//    compile libs.dropwizard_metrics_healthchecks
-//    compile libs.flyway_core
-    compile libs.guice5
-//    compile libs.hikari
-//    compile libs.jackson_databind
-    compile libs.javax_inject
-//    compile libs.jooq
-//    compile libs.slf4j_api
-//
-//    testCompile libs.assertj_core
-//    testCompile libs.junit_jupiter_api
-//
-//    runtimeOnly libs.mysql_connector_java
-//
-//    // The following logging libs are needed when running junits outside dropwizard
-//    testRuntimeOnly libs.jakarta_activation
-//    testRuntimeOnly libs.jaxb_runtime
-//    testRuntimeOnly libs.jcl_over_slf4j
-//    testRuntimeOnly libs.jul_to_slf4j
-//    testRuntimeOnly libs.junit_jupiter_engine
-//    testRuntimeOnly libs.log4j_over_slf4j
-//    testRuntimeOnly libs.logback_classic
-//    testRuntimeOnly libs.logback_core
-=======
     implementation project(':stroom-core-shared')
     implementation project(':stroom-processor:stroom-processor-api')
     implementation project(':stroom-util-shared')
@@ -60,5 +8,4 @@
     implementation libs.guice5
     implementation libs.jackson_annotations
     implementation libs.javax_inject
->>>>>>> 1ff9e4a8
 }