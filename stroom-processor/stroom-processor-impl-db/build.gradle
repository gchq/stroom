ext.moduleName = 'stroom.processor.impl.db'

dependencies {
    implementation project(':stroom-cache:stroom-cache-api')
    implementation project(':stroom-cluster:stroom-cluster-lock-api')
    implementation project(':stroom-config:stroom-config-common')
    implementation project(':stroom-core-shared')
    implementation project(':stroom-db-util')
    implementation project(':stroom-docref')
    implementation project(':stroom-explorer:stroom-docrefinfo-api')
    implementation project(':stroom-node:stroom-node-api')
    implementation project(':stroom-processor:stroom-processor-api')
    implementation project(':stroom-processor:stroom-processor-impl')
    implementation project(':stroom-processor:stroom-processor-impl-db-jooq')
    implementation project(':stroom-query:stroom-expression')
    implementation project(':stroom-query:stroom-query-api')
    implementation project(':stroom-query:stroom-query-common')
    implementation project(':stroom-task:stroom-task-api')
    implementation project(':stroom-util')
    implementation project(':stroom-util-shared')

    implementation libs.dropwizard_metrics_healthchecks
    implementation libs.flyway_core
    implementation libs.guice5
    implementation libs.hikari
    implementation libs.jackson_annotations
    implementation libs.jackson_core
    implementation libs.jackson_databind
    implementation libs.javax_inject
    implementation libs.jaxb_api
    implementation libs.jooq
    implementation libs.slf4j_api

<<<<<<< HEAD
    testImplementation libs.assertj_core
    testImplementation libs.junit_jupiter_api
=======
    testCompile project(':stroom-cache:stroom-cache-impl')
    testCompile project(':stroom-security:stroom-security-mock')
    testCompile project(':stroom-task:stroom-task-mock')
    testCompile project(':stroom-test-common')
    testCompile project(':stroom-cluster:stroom-cluster-lock-mock')

    // 3rd party libs
    compile libs.dropwizard_metrics_healthchecks
    compile libs.flyway_core
    compile libs.guice5
    compile libs.hikari
    compile libs.jackson_databind
    compile libs.javax_inject
    compile libs.jooq
    compile libs.slf4j_api

    testCompile libs.assertj_core
    testCompile libs.junit_jupiter_api
>>>>>>> 9a843e4c

    runtimeOnly libs.mysql_connector_java

    // The following logging libs are needed when running junits outside dropwizard
    testRuntimeOnly libs.jakarta_activation
    testRuntimeOnly libs.jaxb_impl
    testRuntimeOnly libs.jcl_over_slf4j
    testRuntimeOnly libs.jul_to_slf4j
    testRuntimeOnly libs.junit_jupiter_engine
    testRuntimeOnly libs.log4j_over_slf4j
    testRuntimeOnly libs.logback_classic
    testRuntimeOnly libs.logback_core
}<|MERGE_RESOLUTION|>--- conflicted
+++ resolved
@@ -31,29 +31,18 @@
     implementation libs.jooq
     implementation libs.slf4j_api
 
-<<<<<<< HEAD
+    testImplementation project(':stroom-cache:stroom-cache-impl')
+    testImplementation project(':stroom-cluster:stroom-cluster-lock-mock')
+    testImplementation project(':stroom-event-logging:stroom-event-logging-api')
+    testImplementation project(':stroom-security:stroom-security-mock')
+    testImplementation project(':stroom-task:stroom-task-mock')
+    testImplementation project(':stroom-test-common')
+
     testImplementation libs.assertj_core
+    testImplementation libs.eventLogging
     testImplementation libs.junit_jupiter_api
-=======
-    testCompile project(':stroom-cache:stroom-cache-impl')
-    testCompile project(':stroom-security:stroom-security-mock')
-    testCompile project(':stroom-task:stroom-task-mock')
-    testCompile project(':stroom-test-common')
-    testCompile project(':stroom-cluster:stroom-cluster-lock-mock')
-
-    // 3rd party libs
-    compile libs.dropwizard_metrics_healthchecks
-    compile libs.flyway_core
-    compile libs.guice5
-    compile libs.hikari
-    compile libs.jackson_databind
-    compile libs.javax_inject
-    compile libs.jooq
-    compile libs.slf4j_api
-
-    testCompile libs.assertj_core
-    testCompile libs.junit_jupiter_api
->>>>>>> 9a843e4c
+    testImplementation libs.mockito_core
+    testImplementation libs.mockito_junit_jupiter
 
     runtimeOnly libs.mysql_connector_java
 
