--- conflicted
+++ resolved
@@ -22,12 +22,8 @@
 
     implementation libs.dropwizard_metrics_healthchecks
     implementation libs.flyway_core
-<<<<<<< HEAD
-    implementation libs.guice7
-=======
     implementation libs.flyway_mysql
     implementation libs.guice
->>>>>>> d2116a58
     implementation libs.hikari
     implementation libs.jackson_annotations
     implementation libs.jackson_core
