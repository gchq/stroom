--- conflicted
+++ resolved
@@ -24,11 +24,8 @@
 import stroom.processor.impl.CreatedTasks;
 import stroom.processor.impl.ProcessorConfig;
 import stroom.processor.impl.ProcessorTaskDao;
-<<<<<<< HEAD
-=======
 import stroom.processor.impl.ProgressMonitor.FilterProgressMonitor;
 import stroom.processor.impl.ProgressMonitor.Phase;
->>>>>>> de18b568
 import stroom.processor.impl.db.jooq.Tables;
 import stroom.processor.impl.db.jooq.tables.records.ProcessorTaskRecord;
 import stroom.processor.shared.Processor;
@@ -1007,11 +1004,7 @@
                     .limit(offset, limit)
                     .fetch();
         });
-<<<<<<< HEAD
-        return convert(criteria, result, new HashMap<>());
-=======
         return convert(criteria, result);
->>>>>>> de18b568
     }
 
     @Override
