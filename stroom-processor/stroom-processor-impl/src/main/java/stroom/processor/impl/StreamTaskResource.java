
/*
 *
 *  * Copyright 2018 Crown Copyright
 *  *
 *  * Licensed under the Apache License, Version 2.0 (the "License");
 *  * you may not use this file except in compliance with the License.
 *  * You may obtain a copy of the License at
 *  *
 *  *     http://www.apache.org/licenses/LICENSE-2.0
 *  *
 *  * Unless required by applicable law or agreed to in writing, software
 *  * distributed under the License is distributed on an "AS IS" BASIS,
 *  * WITHOUT WARRANTIES OR CONDITIONS OF ANY KIND, either express or implied.
 *  * See the License for the specific language governing permissions and
 *  * limitations under the License.
 *
 */

package stroom.processor.impl;

import stroom.entity.shared.ExpressionCriteria;
import stroom.processor.api.ProcessorFilterService;
import stroom.processor.shared.ProcessorFilter;
import stroom.processor.shared.ProcessorFilterFields;
import stroom.processor.shared.ProcessorTaskFields;
import stroom.query.api.v2.ExpressionOperator;
import stroom.query.api.v2.ExpressionTerm.Condition;
import stroom.security.api.SecurityContext;
import stroom.util.rest.RestUtil;
import stroom.util.shared.ResourcePaths;
import stroom.util.shared.RestResource;
import stroom.util.shared.ResultPage;

import io.swagger.annotations.Api;
import io.swagger.annotations.ApiOperation;

import java.util.ArrayList;
import java.util.List;
import javax.inject.Inject;
import javax.inject.Provider;
import javax.ws.rs.Consumes;
import javax.ws.rs.GET;
import javax.ws.rs.PATCH;
import javax.ws.rs.Path;
import javax.ws.rs.PathParam;
import javax.ws.rs.Produces;
import javax.ws.rs.QueryParam;
import javax.ws.rs.core.MediaType;
import javax.ws.rs.core.Response;
<<<<<<< HEAD
=======
import java.util.ArrayList;
import java.util.List;
import java.util.Objects;
>>>>>>> d7801b45

import static java.util.Comparator.comparingInt;
import static stroom.processor.impl.SearchKeywords.SORT_NEXT;
import static stroom.processor.impl.SearchKeywords.addFiltering;
import static stroom.processor.impl.SearchKeywords.addSorting;

@Api(tags = "Stream Tasks")
@Path("/streamtasks" + ResourcePaths.V1)
@Produces(MediaType.APPLICATION_JSON)
@Consumes(MediaType.APPLICATION_JSON)
public class StreamTaskResource implements RestResource {

    private static final String FIELD_PROGRESS = "progress";
    private static final int DEFAULT_PAGE_SIZE = 100;

    private final Provider<ProcessorFilterService> processorFilterServiceProvider;
    private final Provider<SecurityContext> securityContextProvider;

    @Inject
    public StreamTaskResource(final Provider<ProcessorFilterService> processorFilterServiceProvider,
                              final Provider<SecurityContext> securityContextProvider) {
        this.processorFilterServiceProvider = processorFilterServiceProvider;
        this.securityContextProvider = securityContextProvider;
    }

    @PATCH
    @Path("/{filterId}")
    @ApiOperation("Update the stream processor filter with id filterId. " +
            "E.g. op=replace, path=enabled, enabled=false")
    public Response enable(@PathParam("filterId") final int filterId, final StreamTaskPatch patch) {

        final ProcessorFilterService processorFilterService = processorFilterServiceProvider.get();
        return processorFilterService.fetch(filterId)
                .map(processorFilter -> {
                    boolean patchApplied = false;
                    if (patch.getOp().equalsIgnoreCase("replace")) {
                        if (patch.getPath().equalsIgnoreCase("enabled")) {
                            processorFilter.setEnabled(Boolean.parseBoolean(patch.getValue()));
                            patchApplied = true;
                        }
                    }

                    if (patchApplied) {
                        processorFilterService.update(processorFilter);
                        return Response
                                .ok()
                                .build();
                    } else {
                        return RestUtil.badRequest(
                                "Unable to apply the requested patch. See server logs for details.");
                    }
                })
                .orElseGet(() ->
                        RestUtil.notFound("Filter with ID {} could not be found", filterId));
    }

    @GET
    @ApiOperation(
            value = "Find stream tasks using the supplied criteria",
            response = StreamTasks.class)
    public Response find(
            @QueryParam("offset") Integer offset,
            @QueryParam("pageSize") Integer pageSize,
            @QueryParam("sortBy") String sortBy,
            @QueryParam("desc") boolean desc,
            @QueryParam("filter") String filter) {
        // TODO: Authorisation

        final ExpressionCriteria criteria = new ExpressionCriteria();

        // SORTING
        if (sortBy != null) {
            if (sortBy.equalsIgnoreCase(ProcessorTaskFields.FIELD_PIPELINE)
                    || sortBy.equalsIgnoreCase(ProcessorTaskFields.FIELD_PRIORITY)) {
                criteria.setSort(sortBy, desc, false);
            } else if (sortBy.equalsIgnoreCase(FIELD_PROGRESS)) {
                // Sorting progress is done below -- this is here for completeness.
                // Percentage is a calculated variable so it has to be done after retrieval.
                // This poses a problem for paging and at the moment sorting by tracker % won't work correctly
                // when paging.
            } else {
<<<<<<< HEAD
                return Response
                        .status(Response.Status.BAD_REQUEST)
                        .entity("Invalid sortBy field")
                        .build();
=======
                return RestUtil.badRequest("Invalid sortBy field");
>>>>>>> d7801b45
            }
        }

        // PAGING
        if (offset < 0) {
<<<<<<< HEAD
            return Response
                    .status(Response.Status.BAD_REQUEST)
                    .entity("Page offset must be greater than 0")
                    .build();
        }
        if (pageSize != null && pageSize < 1) {
            return Response
                    .status(Response.Status.BAD_REQUEST)
                    .entity("Page size, if used, must be greater than 1")
                    .build();
=======
            RestUtil.badRequest("Page offset must be greater than 0");
        }
        if (pageSize != null && pageSize < 1) {
            return RestUtil.badRequest("Page size, if used, must be greater than 1");
>>>>>>> d7801b45
        }

        final ExpressionOperator.Builder builder = ExpressionOperator.builder();
        addFiltering(filter, builder);

        addSorting(filter, criteria);

        final SecurityContext securityContext = securityContextProvider.get();
        if (!securityContext.isAdmin()) {
            builder.addTerm(ProcessorFilterFields.CREATE_USER, Condition.EQUALS, securityContext.getUserId());
        }

        criteria.setExpression(builder.build());

        // We have to load everything because we need to sort by progress, and we can't do that on the database.
        final List<StreamTask> values = find(criteria);

        if (sortBy != null) {
            // If the user is requesting a sort:next then we don't want to apply any other sorting.
            if (sortBy.equalsIgnoreCase(FIELD_PROGRESS) && !filter.contains(SORT_NEXT)) {
                if (desc) {
                    values.sort(comparingInt(StreamTask::getTrackerPercent).reversed());
                } else {
                    values.sort(comparingInt(StreamTask::getTrackerPercent));
                }
            }
        }

        final int effectivePageSize = Objects.requireNonNullElse(pageSize, DEFAULT_PAGE_SIZE);
        final int from = offset * effectivePageSize;
        int to = (offset * effectivePageSize) + effectivePageSize;
        if (values.size() <= to) {
            to = values.size();
        }
        // PAGING
        List<StreamTask> pageToReturn = values.subList(from, to);

        final StreamTasks response = new StreamTasks(pageToReturn, values.size());

        return Response.ok(response).build();
    }

    private List<StreamTask> find(final ExpressionCriteria criteria) {

        final ResultPage<ProcessorFilter> processorFilters = processorFilterServiceProvider.get()
                .find(criteria);

        final List<StreamTask> streamTasks = new ArrayList<>();
        for (ProcessorFilter filter : processorFilters.getValues()) {
            StreamTask.StreamTaskBuilder builder = StreamTask.builder();

            // Indented to make the source easier to read
            builder
                    .withPipelineName(filter.getProcessor().getPipelineUuid())
                    //.withPipelineId(     filter.getProcessor().getPipeline().getId())
                    .withPriority(filter.getPriority())
                    .withEnabled(filter.isEnabled())
                    .withFilterId(filter.getId())
                    .withCreateUser(filter.getCreateUser())
                    .withCreatedOn(filter.getCreateTimeMs())
                    .withUpdateUser(filter.getUpdateUser())
                    .withUpdatedOn(filter.getUpdateTimeMs())
                    .withFilter(filter.getQueryData());

            if (filter.getProcessorFilterTracker() != null) {
                Integer trackerPercent = filter.getProcessorFilterTracker().getTrackerStreamCreatePercentage();
                if (trackerPercent == null) {
                    trackerPercent = 0;
                }
                builder.withTrackerMs(filter.getProcessorFilterTracker().getMetaCreateMs())
                        .withTrackerPercent(trackerPercent)
                        .withLastPollAge(filter.getProcessorFilterTracker().getLastPollAge())
                        .withTaskCount(filter.getProcessorFilterTracker().getLastPollTaskCount())
                        .withMinStreamId(filter.getProcessorFilterTracker().getMinMetaId())
                        .withMinEventId(filter.getProcessorFilterTracker().getMinEventId())
                        .withStatus((filter.getProcessorFilterTracker().getStatus()));
            }

            StreamTask streamTask = builder.build();
            streamTasks.add(streamTask);
        }

        return streamTasks;
    }

}<|MERGE_RESOLUTION|>--- conflicted
+++ resolved
@@ -37,6 +37,7 @@
 
 import java.util.ArrayList;
 import java.util.List;
+import java.util.Objects;
 import javax.inject.Inject;
 import javax.inject.Provider;
 import javax.ws.rs.Consumes;
@@ -48,12 +49,6 @@
 import javax.ws.rs.QueryParam;
 import javax.ws.rs.core.MediaType;
 import javax.ws.rs.core.Response;
-<<<<<<< HEAD
-=======
-import java.util.ArrayList;
-import java.util.List;
-import java.util.Objects;
->>>>>>> d7801b45
 
 import static java.util.Comparator.comparingInt;
 import static stroom.processor.impl.SearchKeywords.SORT_NEXT;
@@ -135,36 +130,16 @@
                 // This poses a problem for paging and at the moment sorting by tracker % won't work correctly
                 // when paging.
             } else {
-<<<<<<< HEAD
-                return Response
-                        .status(Response.Status.BAD_REQUEST)
-                        .entity("Invalid sortBy field")
-                        .build();
-=======
                 return RestUtil.badRequest("Invalid sortBy field");
->>>>>>> d7801b45
             }
         }
 
         // PAGING
         if (offset < 0) {
-<<<<<<< HEAD
-            return Response
-                    .status(Response.Status.BAD_REQUEST)
-                    .entity("Page offset must be greater than 0")
-                    .build();
-        }
-        if (pageSize != null && pageSize < 1) {
-            return Response
-                    .status(Response.Status.BAD_REQUEST)
-                    .entity("Page size, if used, must be greater than 1")
-                    .build();
-=======
             RestUtil.badRequest("Page offset must be greater than 0");
         }
         if (pageSize != null && pageSize < 1) {
             return RestUtil.badRequest("Page size, if used, must be greater than 1");
->>>>>>> d7801b45
         }
 
         final ExpressionOperator.Builder builder = ExpressionOperator.builder();
@@ -214,7 +189,7 @@
 
         final List<StreamTask> streamTasks = new ArrayList<>();
         for (ProcessorFilter filter : processorFilters.getValues()) {
-            StreamTask.StreamTaskBuilder builder = StreamTask.builder();
+            final StreamTask.StreamTaskBuilder builder = StreamTask.builder();
 
             // Indented to make the source easier to read
             builder
