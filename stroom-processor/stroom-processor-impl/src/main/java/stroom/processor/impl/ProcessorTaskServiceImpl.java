/*
 * Copyright 2017 Crown Copyright
 *
 * Licensed under the Apache License, Version 2.0 (the "License");
 * you may not use this file except in compliance with the License.
 * You may obtain a copy of the License at
 *
 *     http://www.apache.org/licenses/LICENSE-2.0
 *
 * Unless required by applicable law or agreed to in writing, software
 * distributed under the License is distributed on an "AS IS" BASIS,
 * WITHOUT WARRANTIES OR CONDITIONS OF ANY KIND, either express or implied.
 * See the License for the specific language governing permissions and
 * limitations under the License.
 */

package stroom.processor.impl;


<<<<<<< HEAD
import jakarta.inject.Inject;
import jakarta.inject.Singleton;
import stroom.datasource.api.v2.FindFieldInfoCriteria;
=======
import stroom.datasource.api.v2.FindFieldCriteria;
>>>>>>> df289678
import stroom.datasource.api.v2.QueryField;
import stroom.docref.DocRef;
import stroom.docrefinfo.api.DocRefInfoService;
import stroom.entity.shared.ExpressionCriteria;
import stroom.pipeline.shared.PipelineDoc;
import stroom.processor.api.ProcessorTaskService;
import stroom.processor.shared.ProcessorTask;
import stroom.processor.shared.ProcessorTaskFields;
import stroom.processor.shared.ProcessorTaskSummary;
import stroom.query.common.v2.FieldInfoResultPageBuilder;
import stroom.query.language.functions.FieldIndex;
import stroom.query.language.functions.ValuesConsumer;
import stroom.searchable.api.Searchable;
import stroom.security.api.SecurityContext;
import stroom.security.shared.AppPermission;
import stroom.util.shared.ResultPage;

import java.util.Optional;

@Singleton
class ProcessorTaskServiceImpl implements ProcessorTaskService, Searchable {

    private static final AppPermission PERMISSION = AppPermission.MANAGE_PROCESSORS_PERMISSION;

    private final ProcessorTaskDao processorTaskDao;
    private final DocRefInfoService docRefInfoService;
    private final SecurityContext securityContext;

    @Inject
    ProcessorTaskServiceImpl(final ProcessorTaskDao processorTaskDao,
                             final DocRefInfoService docRefInfoService,
                             final SecurityContext securityContext) {
        this.processorTaskDao = processorTaskDao;
        this.docRefInfoService = docRefInfoService;
        this.securityContext = securityContext;
    }

    @Override
    public ResultPage<ProcessorTask> find(final ExpressionCriteria criteria) {
        return securityContext.secureResult(PERMISSION, () -> {
            final ResultPage<ProcessorTask> resultPage = processorTaskDao.find(criteria);
            resultPage.getValues().forEach(processorTask -> {
                final DocRef docRef = new DocRef(PipelineDoc.DOCUMENT_TYPE,
                        processorTask.getProcessorFilter().getPipelineUuid());
                final Optional<String> name = docRefInfoService.name(docRef);
                processorTask.getProcessorFilter().setPipelineName(name.orElse(null));
            });
            return resultPage;
        });
    }

    @Override
    public ResultPage<ProcessorTaskSummary> findSummary(final ExpressionCriteria criteria) {
        return securityContext.secureResult(PERMISSION, () ->
                processorTaskDao.findSummary(criteria));
    }

    @Override
    public void search(final ExpressionCriteria criteria, final FieldIndex fieldIndex, final ValuesConsumer consumer) {
        securityContext.secure(PERMISSION, () ->
                processorTaskDao.search(criteria, fieldIndex, consumer));
    }

    @Override
    public DocRef getDocRef() {
        if (securityContext.hasAppPermission(PERMISSION)) {
            return ProcessorTaskFields.PROCESSOR_TASK_PSEUDO_DOC_REF;
        }
        return null;
    }

    @Override
<<<<<<< HEAD
    public ResultPage<QueryField> getFieldInfo(final FindFieldInfoCriteria criteria) {
        if (!ProcessorTaskFields.PROCESSOR_TASK_PSEUDO_DOC_REF.equals(criteria.getDataSourceRef())) {
            return ResultPage.empty();
        }
=======
    public ResultPage<QueryField> getFieldInfo(final FindFieldCriteria criteria) {
>>>>>>> df289678
        return FieldInfoResultPageBuilder.builder(criteria).addAll(ProcessorTaskFields.getFields()).build();
    }

    @Override
    public Optional<String> fetchDocumentation(final DocRef docRef) {
        return Optional.empty();
    }

    @Override
    public QueryField getTimeField() {
        return ProcessorTaskFields.CREATE_TIME;
    }
}<|MERGE_RESOLUTION|>--- conflicted
+++ resolved
@@ -17,13 +17,9 @@
 package stroom.processor.impl;
 
 
-<<<<<<< HEAD
 import jakarta.inject.Inject;
 import jakarta.inject.Singleton;
-import stroom.datasource.api.v2.FindFieldInfoCriteria;
-=======
 import stroom.datasource.api.v2.FindFieldCriteria;
->>>>>>> df289678
 import stroom.datasource.api.v2.QueryField;
 import stroom.docref.DocRef;
 import stroom.docrefinfo.api.DocRefInfoService;
@@ -96,14 +92,10 @@
     }
 
     @Override
-<<<<<<< HEAD
-    public ResultPage<QueryField> getFieldInfo(final FindFieldInfoCriteria criteria) {
+    public ResultPage<QueryField> getFieldInfo(final FindFieldCriteria criteria) {
         if (!ProcessorTaskFields.PROCESSOR_TASK_PSEUDO_DOC_REF.equals(criteria.getDataSourceRef())) {
             return ResultPage.empty();
         }
-=======
-    public ResultPage<QueryField> getFieldInfo(final FindFieldCriteria criteria) {
->>>>>>> df289678
         return FieldInfoResultPageBuilder.builder(criteria).addAll(ProcessorTaskFields.getFields()).build();
     }
 
