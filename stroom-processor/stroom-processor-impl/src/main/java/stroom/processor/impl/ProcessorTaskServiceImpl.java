/*
 * Copyright 2017-2024 Crown Copyright
 *
 * Licensed under the Apache License, Version 2.0 (the "License");
 * you may not use this file except in compliance with the License.
 * You may obtain a copy of the License at
 *
 *     http://www.apache.org/licenses/LICENSE-2.0
 *
 * Unless required by applicable law or agreed to in writing, software
 * distributed under the License is distributed on an "AS IS" BASIS,
 * WITHOUT WARRANTIES OR CONDITIONS OF ANY KIND, either express or implied.
 * See the License for the specific language governing permissions and
 * limitations under the License.
 */

package stroom.processor.impl;


import stroom.datasource.api.v2.FindFieldCriteria;
import stroom.datasource.api.v2.QueryField;
import stroom.docref.DocRef;
import stroom.docrefinfo.api.DocRefInfoService;
import stroom.entity.shared.ExpressionCriteria;
import stroom.pipeline.shared.PipelineDoc;
import stroom.processor.api.ProcessorTaskService;
import stroom.processor.shared.ProcessorTask;
import stroom.processor.shared.ProcessorTaskFields;
import stroom.processor.shared.ProcessorTaskSummary;
import stroom.query.common.v2.FieldInfoResultPageBuilder;
import stroom.query.language.functions.FieldIndex;
import stroom.query.language.functions.ValuesConsumer;
import stroom.searchable.api.Searchable;
import stroom.security.api.SecurityContext;
import stroom.security.shared.AppPermission;
import stroom.util.NullSafe;
import stroom.util.shared.ResultPage;

import jakarta.inject.Inject;
import jakarta.inject.Singleton;

import java.util.List;
import java.util.Optional;

@Singleton
class ProcessorTaskServiceImpl implements ProcessorTaskService, Searchable {

    private static final AppPermission PERMISSION = AppPermission.MANAGE_PROCESSORS_PERMISSION;

    private final ProcessorTaskDao processorTaskDao;
    private final DocRefInfoService docRefInfoService;
    private final SecurityContext securityContext;

    @Inject
    ProcessorTaskServiceImpl(final ProcessorTaskDao processorTaskDao,
                             final DocRefInfoService docRefInfoService,
                             final SecurityContext securityContext) {
        this.processorTaskDao = processorTaskDao;
        this.docRefInfoService = docRefInfoService;
        this.securityContext = securityContext;
    }

    @Override
    public ResultPage<ProcessorTask> find(final ExpressionCriteria criteria) {
        return securityContext.secureResult(PERMISSION, () -> {
            final ResultPage<ProcessorTask> resultPage = processorTaskDao.find(criteria);
            resultPage.getValues().forEach(processorTask -> {
                final DocRef docRef = new DocRef(PipelineDoc.DOCUMENT_TYPE,
                        processorTask.getProcessorFilter().getPipelineUuid());
                final Optional<String> name = docRefInfoService.name(docRef);
                processorTask.getProcessorFilter().setPipelineName(name.orElse(null));
            });
            return resultPage;
        });
    }

    @Override
    public ResultPage<ProcessorTaskSummary> findSummary(final ExpressionCriteria criteria) {
        return securityContext.secureResult(PERMISSION, () ->
                processorTaskDao.findSummary(criteria));
    }

    @Override
    public void search(final ExpressionCriteria criteria, final FieldIndex fieldIndex, final ValuesConsumer consumer) {
        securityContext.secure(PERMISSION, () ->
                processorTaskDao.search(criteria, fieldIndex, consumer));
    }

    @Override
    public DocRef getDocRef() {
        if (securityContext.hasAppPermission(PERMISSION)) {
            return ProcessorTaskFields.PROCESSOR_TASK_PSEUDO_DOC_REF;
        }
        return null;
    }

    @Override
    public ResultPage<QueryField> getFieldInfo(final FindFieldCriteria criteria) {
        if (!ProcessorTaskFields.PROCESSOR_TASK_PSEUDO_DOC_REF.equals(criteria.getDataSourceRef())) {
            return ResultPage.empty();
        }
        return FieldInfoResultPageBuilder.builder(criteria)
<<<<<<< HEAD
                .addAll(ProcessorTaskFields.getFields())
                .build();
=======
                .addAll(getFields())
                .build();
    }

    @Override
    public int getFieldCount(final DocRef docRef) {
        return NullSafe.size(getFields());
    }

    private List<QueryField> getFields() {
        return ProcessorTaskFields.getFields();
>>>>>>> bee79e4b
    }

    @Override
    public Optional<String> fetchDocumentation(final DocRef docRef) {
        return Optional.empty();
    }

    @Override
    public QueryField getTimeField() {
        return ProcessorTaskFields.CREATE_TIME;
    }
}<|MERGE_RESOLUTION|>--- conflicted
+++ resolved
@@ -100,10 +100,6 @@
             return ResultPage.empty();
         }
         return FieldInfoResultPageBuilder.builder(criteria)
-<<<<<<< HEAD
-                .addAll(ProcessorTaskFields.getFields())
-                .build();
-=======
                 .addAll(getFields())
                 .build();
     }
@@ -115,7 +111,6 @@
 
     private List<QueryField> getFields() {
         return ProcessorTaskFields.getFields();
->>>>>>> bee79e4b
     }
 
     @Override
