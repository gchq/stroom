/*
 * Copyright 2017-2024 Crown Copyright
 *
 * Licensed under the Apache License, Version 2.0 (the "License");
 * you may not use this file except in compliance with the License.
 * You may obtain a copy of the License at
 *
 *     http://www.apache.org/licenses/LICENSE-2.0
 *
 * Unless required by applicable law or agreed to in writing, software
 * distributed under the License is distributed on an "AS IS" BASIS,
 * WITHOUT WARRANTIES OR CONDITIONS OF ANY KIND, either express or implied.
 * See the License for the specific language governing permissions and
 * limitations under the License.
 */

package stroom.processor.impl;


import stroom.datasource.api.v2.FindFieldCriteria;
import stroom.datasource.api.v2.QueryField;
import stroom.docref.DocRef;
import stroom.docrefinfo.api.DocRefInfoService;
import stroom.entity.shared.ExpressionCriteria;
import stroom.pipeline.shared.PipelineDoc;
import stroom.processor.api.ProcessorTaskService;
import stroom.processor.shared.ProcessorTask;
import stroom.processor.shared.ProcessorTaskFields;
import stroom.processor.shared.ProcessorTaskSummary;
import stroom.query.common.v2.FieldInfoResultPageBuilder;
import stroom.query.language.functions.FieldIndex;
import stroom.query.language.functions.ValuesConsumer;
import stroom.searchable.api.Searchable;
import stroom.security.api.SecurityContext;
<<<<<<< HEAD
import stroom.security.shared.AppPermission;
=======
import stroom.security.shared.PermissionNames;
import stroom.util.NullSafe;
>>>>>>> 6d8a9793
import stroom.util.shared.ResultPage;

import jakarta.inject.Inject;
import jakarta.inject.Singleton;

import java.util.List;
import java.util.Optional;

@Singleton
class ProcessorTaskServiceImpl implements ProcessorTaskService, Searchable {

    private static final AppPermission PERMISSION = AppPermission.MANAGE_PROCESSORS_PERMISSION;

    private final ProcessorTaskDao processorTaskDao;
    private final DocRefInfoService docRefInfoService;
    private final SecurityContext securityContext;

    @Inject
    ProcessorTaskServiceImpl(final ProcessorTaskDao processorTaskDao,
                             final DocRefInfoService docRefInfoService,
                             final SecurityContext securityContext) {
        this.processorTaskDao = processorTaskDao;
        this.docRefInfoService = docRefInfoService;
        this.securityContext = securityContext;
    }

    @Override
    public ResultPage<ProcessorTask> find(final ExpressionCriteria criteria) {
        return securityContext.secureResult(PERMISSION, () -> {
            final ResultPage<ProcessorTask> resultPage = processorTaskDao.find(criteria);
            resultPage.getValues().forEach(processorTask -> {
                final DocRef docRef = new DocRef(PipelineDoc.DOCUMENT_TYPE,
                        processorTask.getProcessorFilter().getPipelineUuid());
                final Optional<String> name = docRefInfoService.name(docRef);
                processorTask.getProcessorFilter().setPipelineName(name.orElse(null));
            });
            return resultPage;
        });
    }

    @Override
    public ResultPage<ProcessorTaskSummary> findSummary(final ExpressionCriteria criteria) {
        return securityContext.secureResult(PERMISSION, () ->
                processorTaskDao.findSummary(criteria));
    }

    @Override
    public void search(final ExpressionCriteria criteria, final FieldIndex fieldIndex, final ValuesConsumer consumer) {
        securityContext.secure(PERMISSION, () ->
                processorTaskDao.search(criteria, fieldIndex, consumer));
    }

    @Override
    public DocRef getDocRef() {
        if (securityContext.hasAppPermission(PERMISSION)) {
            return ProcessorTaskFields.PROCESSOR_TASK_PSEUDO_DOC_REF;
        }
        return null;
    }

    @Override
    public ResultPage<QueryField> getFieldInfo(final FindFieldCriteria criteria) {
<<<<<<< HEAD
        if (!ProcessorTaskFields.PROCESSOR_TASK_PSEUDO_DOC_REF.equals(criteria.getDataSourceRef())) {
            return ResultPage.empty();
        }
        return FieldInfoResultPageBuilder.builder(criteria).addAll(ProcessorTaskFields.getFields()).build();
=======
        return FieldInfoResultPageBuilder.builder(criteria)
                .addAll(getFields())
                .build();
    }

    @Override
    public int getFieldCount(final DocRef docRef) {
        return NullSafe.size(getFields());
    }

    private List<QueryField> getFields() {
        return ProcessorTaskFields.getFields();
>>>>>>> 6d8a9793
    }

    @Override
    public Optional<String> fetchDocumentation(final DocRef docRef) {
        return Optional.empty();
    }

    @Override
    public QueryField getTimeField() {
        return ProcessorTaskFields.CREATE_TIME;
    }
}<|MERGE_RESOLUTION|>--- conflicted
+++ resolved
@@ -32,12 +32,8 @@
 import stroom.query.language.functions.ValuesConsumer;
 import stroom.searchable.api.Searchable;
 import stroom.security.api.SecurityContext;
-<<<<<<< HEAD
 import stroom.security.shared.AppPermission;
-=======
-import stroom.security.shared.PermissionNames;
 import stroom.util.NullSafe;
->>>>>>> 6d8a9793
 import stroom.util.shared.ResultPage;
 
 import jakarta.inject.Inject;
@@ -100,12 +96,9 @@
 
     @Override
     public ResultPage<QueryField> getFieldInfo(final FindFieldCriteria criteria) {
-<<<<<<< HEAD
         if (!ProcessorTaskFields.PROCESSOR_TASK_PSEUDO_DOC_REF.equals(criteria.getDataSourceRef())) {
             return ResultPage.empty();
         }
-        return FieldInfoResultPageBuilder.builder(criteria).addAll(ProcessorTaskFields.getFields()).build();
-=======
         return FieldInfoResultPageBuilder.builder(criteria)
                 .addAll(getFields())
                 .build();
@@ -118,7 +111,6 @@
 
     private List<QueryField> getFields() {
         return ProcessorTaskFields.getFields();
->>>>>>> 6d8a9793
     }
 
     @Override
