--- conflicted
+++ resolved
@@ -719,45 +719,11 @@
         }
     }
 
-<<<<<<< HEAD
     private void addUnownedTasks(final TaskContext taskContext,
                                  final String nodeName,
                                  final ProcessorFilter filter,
                                  final ProcessorTaskQueue queue,
                                  final TaskCreationProgressTracker progressTracker) {
-        int tasksToCreate = getTaskCountToCreate(queue, progressTracker);
-
-        try {
-            // First look for any items that are no-longer locked etc
-            final ExpressionOperator findProcessorTaskExpression = ExpressionOperator.builder()
-                    .addTerm(ProcessorTaskFields.STATUS, Condition.EQUALS, TaskStatus.UNPROCESSED.getDisplayValue())
-                    .addTerm(ProcessorTaskFields.NODE_NAME, Condition.IS_NULL, null)
-                    .addTerm(ProcessorTaskFields.PROCESSOR_FILTER_ID, Condition.EQUALS, filter.getId())
-                    .build();
-            final ExpressionCriteria findProcessorTaskCriteria = new ExpressionCriteria(findProcessorTaskExpression);
-            findProcessorTaskCriteria.obtainPageRequest().setLength(tasksToCreate);
-
-            final List<ProcessorTask> processorTasks = processorTaskDao.find(findProcessorTaskCriteria).getValues();
-            final int size = processorTasks.size();
-
-            taskStatusTraceLog.addUnownedTasks(ProcessorTaskManagerImpl.class, processorTasks);
-
-            if (processorTasks.size() > 0) {
-                // Find unlocked meta corresponding to this list of unowned tasks.
-                final ExpressionOperator.Builder metaIdExpressionBuilder = ExpressionOperator.builder().op(Op.OR);
-                processorTasks.forEach(task -> metaIdExpressionBuilder.addTerm(MetaFields.ID,
-                        Condition.EQUALS,
-                        task.getMetaId()));
-
-                final ExpressionOperator findMetaExpression = ExpressionOperator.builder()
-                        .addOperator(metaIdExpressionBuilder.build())
-                        .addTerm(MetaFields.STATUS, Condition.EQUALS, Status.UNLOCKED.getDisplayValue())
-=======
-    private int addUnownedTasks(final TaskContext taskContext,
-                                final String nodeName,
-                                final ProcessorFilter filter,
-                                final ProcessorTaskQueue queue,
-                                final TaskCreationProgressTracker progressTracker) {
         int totalTasks = 0;
         int totalAddedTasks = 0;
         int tasksToAdd = getTaskCountToCreate(queue, progressTracker);
@@ -774,32 +740,12 @@
                         .addTerm(ProcessorTaskFields.STATUS, Condition.EQUALS, TaskStatus.UNPROCESSED.getDisplayValue())
                         .addTerm(ProcessorTaskFields.NODE_NAME, Condition.IS_NULL, null)
                         .addTerm(ProcessorTaskFields.PROCESSOR_FILTER_ID, Condition.EQUALS, filter.getId())
->>>>>>> ba8878cc
                         .build();
                 final ExpressionCriteria findProcessorTaskCriteria =
                         new ExpressionCriteria(findProcessorTaskExpression);
                 findProcessorTaskCriteria.obtainPageRequest().setLength(batchSize);
                 findProcessorTaskCriteria.addSort(ProcessorTaskFields.FIELD_ID);
 
-<<<<<<< HEAD
-                final FindMetaCriteria findMetaCriteria = new FindMetaCriteria(findMetaExpression);
-                findMetaCriteria.setSort(MetaFields.ID.getName(), false, false);
-                final List<Meta> metaList = metaService.find(findMetaCriteria).getValues();
-
-                if (metaList.size() > 0) {
-                    // Add tasks to the queue for meta that is unlocked.
-                    Map<Long, List<ProcessorTask>> processorTaskByMetaId = processorTasks
-                            .stream()
-                            .collect(Collectors.groupingBy(ProcessorTask::getMetaId));
-                    final ExpressionOperator.Builder taskIdExpressionBuilder = ExpressionOperator.builder().op(Op.OR);
-                    metaList.forEach(meta -> {
-                        final List<ProcessorTask> processorTaskList = processorTaskByMetaId.get(meta.getId());
-                        if (processorTaskList != null) {
-                            processorTaskList.forEach(processorTask ->
-                                    taskIdExpressionBuilder.addTerm(ProcessorTaskFields.TASK_ID,
-                                            Condition.EQUALS,
-                                            processorTask.getId()));
-=======
                 final List<ProcessorTask> processorTasks = processorTaskDao.find(findProcessorTaskCriteria).getValues();
                 taskStatusTraceLog.addUnownedTasks(ProcessorTaskManagerImpl.class, processorTasks);
 
@@ -831,6 +777,9 @@
                     final List<Meta> metaList = metaService.find(findMetaCriteria).getValues();
 
                     if (metaList.size() > 0) {
+                        final ExpressionOperator.Builder taskIdExpressionBuilder =
+                                ExpressionOperator.builder().op(Op.OR);
+
                         // Create a map of meta items keyed by id.
                         final Map<Long, Meta> metaMap = metaList
                                 .stream()
@@ -840,83 +789,52 @@
                         for (final ProcessorTask processorTask : processorTasks) {
                             final Meta meta = metaMap.get(processorTask.getMetaId());
                             if (meta != null) {
-                                try {
-                                    final ProcessorTask modified = processorTaskDao.changeTaskStatus(
-                                            processorTask,
-                                            nodeName,
-                                            TaskStatus.UNPROCESSED,
-                                            null,
-                                            null);
-
-                                    if (modified != null) {
-                                        queue.add(modified);
-                                        tasksToAdd--;
-                                        totalAddedTasks++;
-
-                                        final int finalTotalAddedTasks = totalAddedTasks;
-                                        final int finalTotalTasks = totalTasks;
-                                        taskContext.info(() -> LogUtil.message("Adding {}/{} non owned Tasks",
-                                                finalTotalAddedTasks,
-                                                finalTotalTasks));
-                                    }
-
-                                    if (tasksToAdd == 0 || Thread.currentThread().isInterrupted()) {
-                                        // Stop trying to add tasks.
-                                        tasksToAdd = 0;
-                                        break;
-                                    }
-                                } catch (final RuntimeException e) {
-                                    LOGGER.error("doCreateTasks() - Failed to grab non owned task {}",
-                                            processorTask,
-                                            e);
+                                taskIdExpressionBuilder.addTerm(
+                                        ProcessorTaskFields.TASK_ID,
+                                        Condition.EQUALS,
+                                        processorTask.getId());
+
+                                tasksToAdd--;
+                                if (tasksToAdd == 0) {
+                                    break;
                                 }
                             }
->>>>>>> ba8878cc
                         }
-                    });
-                    final ExpressionCriteria updateProcessorTaskCriteria = new ExpressionCriteria(
-                            taskIdExpressionBuilder.build());
-                    updateProcessorTaskCriteria.obtainPageRequest().setLength(tasksToCreate);
-
-                    // Modify matching processor tasks.
-                    final ResultPage<ProcessorTask> modifiedTasks = processorTaskDao.changeTaskStatus(
-                            updateProcessorTaskCriteria,
-                            nodeName,
-                            TaskStatus.UNPROCESSED,
-                            null,
-                            null);
-
-                    // Add modified tasks to the queue.
-                    if (modifiedTasks != null && modifiedTasks.size() > 0) {
-                        queue.addAll(modifiedTasks.getValues());
-
-                        taskContext.info(() -> LogUtil.message("Adding {}/{} non owned Tasks",
-                                modifiedTasks.size(),
-                                size));
-                        progressTracker.incrementTaskCreationCount(filter, modifiedTasks.size());
-                        LOGGER.debug(() -> "doCreateTasks() - Added " +
-                                modifiedTasks.size() +
-                                " tasks that are no longer locked");
+
+                        final ExpressionCriteria updateProcessorTaskCriteria =
+                                new ExpressionCriteria(taskIdExpressionBuilder.build());
+                        // Modify matching processor tasks.
+                        final ResultPage<ProcessorTask> modifiedTasks = processorTaskDao.changeTaskStatus(
+                                updateProcessorTaskCriteria,
+                                nodeName,
+                                TaskStatus.UNPROCESSED,
+                                null,
+                                null);
+
+                        // Add modified tasks to the queue.
+                        if (modifiedTasks != null && modifiedTasks.size() > 0) {
+                            queue.addAll(modifiedTasks.getValues());
+
+                            totalAddedTasks += modifiedTasks.size();
+
+                            final int finalTotalAddedTasks = totalAddedTasks;
+                            final int finalTotalTasks = totalTasks;
+                            taskContext.info(() -> LogUtil.message("Adding {}/{} non owned Tasks",
+                                    finalTotalAddedTasks,
+                                    finalTotalTasks));
+                        }
                     }
                 }
             }
-<<<<<<< HEAD
-=======
 
             if (totalAddedTasks > 0) {
                 progressTracker.incrementTaskCreationCount(filter, totalAddedTasks);
                 LOGGER.debug("doCreateTasks() - Added {} tasks that are no longer locked", totalAddedTasks);
             }
 
->>>>>>> ba8878cc
         } catch (final RuntimeException e) {
             LOGGER.error(e::getMessage, e);
         }
-<<<<<<< HEAD
-=======
-
-        return totalAddedTasks;
->>>>>>> ba8878cc
     }
 
     private void createTasksFromSearchQuery(final ProcessorFilter filter,
@@ -1141,7 +1059,7 @@
                             nodeName,
                             maxMetaId,
                             false,
-                    processorConfig.isFillTaskQueue(),
+                            processorConfig.isFillTaskQueue(),
                             createdTasks -> {
                                 // Transfer the newly created (and available) tasks to the queue.
                                 final List<ProcessorTask> availableTaskList = createdTasks.getAvailableTaskList();
