/*
 * Copyright 2017 Crown Copyright
 *
 * Licensed under the Apache License, Version 2.0 (the "License");
 * you may not use this file except in compliance with the License.
 * You may obtain a copy of the License at
 *
 *     http://www.apache.org/licenses/LICENSE-2.0
 *
 * Unless required by applicable law or agreed to in writing, software
 * distributed under the License is distributed on an "AS IS" BASIS,
 * WITHOUT WARRANTIES OR CONDITIONS OF ANY KIND, either express or implied.
 * See the License for the specific language governing permissions and
 * limitations under the License.
 *
 */

package stroom.processor.impl;

import stroom.cluster.lock.api.ClusterLockService;
import stroom.cluster.task.api.NodeNotFoundException;
import stroom.cluster.task.api.NullClusterStateException;
import stroom.cluster.task.api.TargetNodeSetFactory;
import stroom.docref.DocRef;
import stroom.docrefinfo.api.DocRefInfoService;
import stroom.entity.shared.ExpressionCriteria;
import stroom.meta.api.MetaService;
import stroom.meta.shared.FindMetaCriteria;
import stroom.meta.shared.Meta;
import stroom.meta.shared.MetaFields;
import stroom.meta.shared.Status;
import stroom.node.api.NodeInfo;
import stroom.pipeline.shared.PipelineDoc;
import stroom.processor.api.InclusiveRanges;
import stroom.processor.api.ProcessorFilterService;
import stroom.processor.impl.ProgressMonitor.FilterProgressMonitor;
import stroom.processor.impl.ProgressMonitor.Phase;
import stroom.processor.shared.Limits;
import stroom.processor.shared.ProcessorFields;
import stroom.processor.shared.ProcessorFilter;
import stroom.processor.shared.ProcessorFilterFields;
import stroom.processor.shared.ProcessorFilterTracker;
import stroom.processor.shared.ProcessorTask;
import stroom.processor.shared.ProcessorTaskFields;
import stroom.processor.shared.ProcessorTaskList;
import stroom.processor.shared.QueryData;
import stroom.processor.shared.TaskStatus;
import stroom.query.api.v2.ExpressionOperator;
import stroom.query.api.v2.ExpressionOperator.Op;
import stroom.query.api.v2.ExpressionParamUtil;
import stroom.query.api.v2.ExpressionTerm.Condition;
import stroom.query.api.v2.ExpressionUtil;
import stroom.query.api.v2.ExpressionValidator;
import stroom.query.api.v2.Param;
import stroom.query.api.v2.Query;
import stroom.query.common.v2.EventRef;
import stroom.query.common.v2.EventRefs;
import stroom.query.common.v2.EventSearch;
import stroom.security.api.SecurityContext;
import stroom.statistics.api.InternalStatisticEvent;
import stroom.statistics.api.InternalStatisticKey;
import stroom.statistics.api.InternalStatisticsReceiver;
import stroom.task.api.ExecutorProvider;
import stroom.task.api.TaskContext;
import stroom.task.api.TaskContextFactory;
import stroom.task.api.ThreadPoolImpl;
import stroom.task.shared.ThreadPool;
import stroom.util.NullSafe;
import stroom.util.date.DateUtil;
import stroom.util.logging.DurationTimer;
import stroom.util.logging.LambdaLogger;
import stroom.util.logging.LambdaLoggerFactory;
import stroom.util.logging.LogUtil;
import stroom.util.logging.Metrics;
import stroom.util.shared.PermissionException;
<<<<<<< HEAD
import stroom.util.shared.ResultPage;
=======
import stroom.util.sysinfo.HasSystemInfo;
import stroom.util.sysinfo.SystemInfoResult;
>>>>>>> de18b568

import java.time.Instant;
import java.util.AbstractMap.SimpleEntry;
import java.util.ArrayList;
import java.util.Collections;
import java.util.HashMap;
import java.util.HashSet;
import java.util.List;
import java.util.Map;
import java.util.Map.Entry;
import java.util.Objects;
import java.util.Optional;
import java.util.Set;
import java.util.concurrent.CompletableFuture;
import java.util.concurrent.ConcurrentHashMap;
import java.util.concurrent.Executor;
import java.util.concurrent.atomic.AtomicBoolean;
import java.util.concurrent.atomic.AtomicInteger;
import java.util.concurrent.atomic.AtomicLong;
import java.util.concurrent.atomic.AtomicReference;
import java.util.function.BiConsumer;
import java.util.function.Supplier;
import java.util.stream.Collectors;
import javax.inject.Inject;
import javax.inject.Provider;
import javax.inject.Singleton;

/**
 * Keep a pool of stream tasks ready to go.
 * <p>
 * Fill up our pool if we are below our low water mark (FILL_LOW_SIZE).
 */
@Singleton
class ProcessorTaskManagerImpl implements ProcessorTaskManager, HasSystemInfo {

    private static final LambdaLogger LOGGER = LambdaLoggerFactory.getLogger(ProcessorTaskManagerImpl.class);

    private static final String LOCK_NAME = "ProcessorTaskManager";
    private static final int MAX_ERROR_LENGTH = 200;

    private static final int POLL_INTERVAL_MS = 10000;
    private static final int DELETE_INTERVAL_MS = POLL_INTERVAL_MS * 10;
    private static final int BATCH_SIZE = 1000;
    private static final ThreadPool THREAD_POOL = new ThreadPoolImpl("Fill Task Store", 3);

    private final ProcessorFilterService processorFilterService;
    private final ProcessorFilterTrackerDao processorFilterTrackerDao;
    private final ProcessorTaskDao processorTaskDao;
    private final ExecutorProvider executorProvider;
    private final TaskContextFactory taskContextFactory;
    private final TaskContext taskContext;
    private final NodeInfo nodeInfo;
    private final Provider<ProcessorConfig> processorConfigProvider;
    private final Provider<InternalStatisticsReceiver> internalStatisticsReceiverProvider;
    private final MetaService metaService;
    private final EventSearch eventSearch;
    private final SecurityContext securityContext;
    private final ClusterLockService clusterLockService;
    private final TargetNodeSetFactory targetNodeSetFactory;
    private final ProcessorConfig processorConfig;
    private final DocRefInfoService docRefInfoService;

    private final TaskStatusTraceLog taskStatusTraceLog = new TaskStatusTraceLog();

    /**
     * Our filter cache
     */
    private final AtomicReference<List<ProcessorFilter>> prioritisedFiltersRef = new AtomicReference<>();

    /**
     * Our queue.
     */
    private final ConcurrentHashMap<ProcessorFilter, ProcessorTaskQueue> queueMap = new ConcurrentHashMap<>();

    /**
     * Time to see if we need filling if we are above our water mark
     */
    private final AtomicLong nextPollMs = new AtomicLong(0);

    /**
     * Time till be check if things need to be deleted
     */
    private final AtomicLong nextDeleteMs = new AtomicLong(0);

    /**
     * Flag to indicate if we are filling
     */
    private final AtomicBoolean filling = new AtomicBoolean();
    private volatile int lastQueueSizeForStats = -1;

    /**
     * Make sure the task store isn't allowed to be filled until this node has
     * run startup() and has not run shutdown().
     */
    private volatile boolean allowAsyncTaskCreation = false;
    private volatile boolean allowTaskCreation = true;

    private final Map<String, Instant> lastNodeContactTime = new ConcurrentHashMap<>();
    private Instant lastDisownedTasks = Instant.now();

    @Inject
    ProcessorTaskManagerImpl(final ProcessorFilterService processorFilterService,
                             final ProcessorFilterTrackerDao processorFilterTrackerDao,
                             final ProcessorTaskDao processorTaskDao,
                             final ExecutorProvider executorProvider,
                             final TaskContextFactory taskContextFactory,
                             final TaskContext taskContext,
                             final NodeInfo nodeInfo,
                             final Provider<ProcessorConfig> processorConfigProvider,
                             final Provider<InternalStatisticsReceiver> internalStatisticsReceiverProvider,
                             final MetaService metaService,
                             final EventSearch eventSearch,
                             final SecurityContext securityContext,
                             final ClusterLockService clusterLockService,
                             final TargetNodeSetFactory targetNodeSetFactory,
                             final ProcessorConfig processorConfig,
                             final DocRefInfoService docRefInfoService) {

        this.processorFilterService = processorFilterService;
        this.processorFilterTrackerDao = processorFilterTrackerDao;
        this.executorProvider = executorProvider;
        this.taskContextFactory = taskContextFactory;
        this.taskContext = taskContext;
        this.nodeInfo = nodeInfo;
        this.processorTaskDao = processorTaskDao;
        this.processorConfigProvider = processorConfigProvider;
        this.internalStatisticsReceiverProvider = internalStatisticsReceiverProvider;
        this.metaService = metaService;
        this.eventSearch = eventSearch;
        this.securityContext = securityContext;
        this.clusterLockService = clusterLockService;
        this.targetNodeSetFactory = targetNodeSetFactory;
        this.processorConfig = processorConfig;
        this.docRefInfoService = docRefInfoService;
    }

    @Override
    public synchronized void startup() {
        // It shouldn't be possible to create tasks during startup.
        try {
            // Anything that we owned release
            // Lock the cluster so that only this node is able to release owned tasks at this time.
            final String nodeName = nodeInfo.getThisNodeName();
            LOGGER.info(() -> "Locking cluster to release owned tasks for node " + nodeName);
            final DurationTimer durationTimer = DurationTimer.start();
            final long count = processorTaskDao.releaseOwnedTasks(nodeName);
            if (count > 0) {
                LOGGER.info(() -> "Released " +
                        count +
                        " previously owned tasks in " +
                        durationTimer.get());
            }
        } catch (final RuntimeException e) {
            LOGGER.error(e::getMessage, e);
        } finally {
            allowAsyncTaskCreation = true;
            allowTaskCreation = true;
        }
    }

    @Override
    public synchronized void shutdown() {
        // It shouldn't be possible to create tasks during shutdown.
        try {
            allowAsyncTaskCreation = false;
            allowTaskCreation = false;
            clearTaskStore();
        } catch (final RuntimeException e) {
            LOGGER.error(e::getMessage, e);
        }
    }

    /**
     * Return the next task to perform. Called by worker threads. Also assigns
     * the task to the node asking for the job
     */
    @Override
    public ProcessorTaskList assignTasks(final String nodeName, final int count) {
        LOGGER.debug(() -> "assignTasks() called for node " + nodeName + ", count " + count);

        if (!securityContext.isProcessingUser()) {
            throw new PermissionException(securityContext.getUserId(),
                    "Only the processing user is allowed to assign tasks");
        }

        List<ProcessorTask> assignedStreamTasks = Collections.emptyList();
        try {
            if (processorConfigProvider.get().isAssignTasks() && count > 0) {
                // Get local reference to list in case it is swapped out.
                final List<ProcessorFilter> filters = prioritisedFiltersRef.get();
                if (filters != null && filters.size() > 0) {
                    final List<ProcessorTask> dequedTasks = new ArrayList<>(count);

                    // Try and get a bunch of tasks from the queue to assign to the requesting node.
                    int index = 0;
                    while (dequedTasks.size() < count && index < filters.size()) {
                        final ProcessorFilter filter = filters.get(index);

                        // Get the queue for this filter.
                        final ProcessorTaskQueue queue = queueMap.get(filter);
                        if (queue != null) {
                            // Add as many tasks as we can for this filter.
                            ProcessorTask streamTask = queue.poll();
                            while (streamTask != null) {
                                dequedTasks.add(streamTask);
                                if (dequedTasks.size() < count) {
                                    streamTask = queue.poll();
                                } else {
                                    streamTask = null;
                                }
                            }
                        }
                        index++;
                    }

                    // Now bulk assign the tasks in one query.
                    if (dequedTasks.size() > 0) {
                        final Set<Long> idSet = dequedTasks
                                .stream()
                                .map(ProcessorTask::getId)
                                .collect(Collectors.toSet());
                        assignedStreamTasks = processorTaskDao.assignTasks(idSet, nodeName);
                    }
                }
            } else {
                LOGGER.debug("assignTasks is disabled");
            }

            // Have a go at kicking off a fill.
            fillTaskStore();
        } catch (final RuntimeException e) {
            LOGGER.error(e::getMessage, e);
        }

        // Output some trace logging so we can see where tasks go.
        taskStatusTraceLog.assignTasks(ProcessorTaskManagerImpl.class, assignedStreamTasks, nodeName);

        final int taskCount = assignedStreamTasks.size();
        LOGGER.debug(() -> "Assigning " +
                taskCount
                + " tasks (" +
                count +
                " requested) to node " +
                nodeName);
        return new ProcessorTaskList(nodeName, assignedStreamTasks);
    }

    @Override
    public Boolean abandonTasks(final ProcessorTaskList processorTaskList) {
        LOGGER.debug(() -> "abandonTasks() called for " +
                Optional.ofNullable(processorTaskList)
                        .map(ProcessorTaskList::getList)
                        .map(List::size)
                        .orElse(0) +
                " tasks");

        if (!securityContext.isProcessingUser()) {
            throw new PermissionException(securityContext.getUserId(),
                    "Only the processing user is allowed to abandon tasks");
        }

        // Output some trace logging so we can see where tasks go.
        taskStatusTraceLog.abandonTasks(ProcessorTaskManagerImpl.class,
                processorTaskList.getList(),
                processorTaskList.getNodeName());

        if (processorTaskList.getList().size() > 0) {
            try {
                LOGGER.warn("abandon() - {}", processorTaskList);
                final Set<Long> idSet = processorTaskList
                        .getList()
                        .stream()
                        .map(ProcessorTask::getId)
                        .collect(Collectors.toSet());
                processorTaskDao.releaseTasks(idSet);

            } catch (final RuntimeException e) {
                LOGGER.error("abandon() - {}", processorTaskList, e);
            }
        }

        return true;
    }

<<<<<<< HEAD
    private void abandon(final ProcessorTask processorTask) {
        try {
            LOGGER.warn(() -> "abandon() - " + processorTask);
            processorTaskDao.changeTaskStatus(
                    processorTask,
                    null,
                    TaskStatus.UNPROCESSED,
                    null,
                    null);
        } catch (final RuntimeException e) {
            LOGGER.error(() -> "abandon() - " + processorTask, e);
=======
    private long releaseAll() {
        long total = 0;
        for (final Entry<ProcessorFilter, ProcessorTaskQueue> entry : queueMap.entrySet()) {
            final ProcessorFilter filter = entry.getKey();
            total += releaseFilterTasks(filter);
>>>>>>> de18b568
        }
        return total;
    }

    private long releaseFilterTasks(final ProcessorFilter filter) {
        if (filter != null) {
            return LOGGER.logDurationIfDebugEnabled(() -> {
                final Set<Long> taskIdSet = new HashSet<>();
                final ProcessorTaskQueue queue = queueMap.remove(filter);
                if (queue != null) {
                    ProcessorTask processorTask = queue.poll();
                    while (processorTask != null) {
                        taskIdSet.add(processorTask.getId());
                        if (taskIdSet.size() >= BATCH_SIZE) {
                            release(taskIdSet);
                            taskIdSet.clear();
                        }
                        processorTask = queue.poll();
                    }
                }
                release(taskIdSet);
                return taskIdSet.size();
            }, () -> "Released tasks for filter " + filter.getId());
        }
        return 0;
    }

    private void release(final Set<Long> taskIdSet) {
        if (taskIdSet.size() > 0) {
            try {
                processorTaskDao.releaseTasks(taskIdSet);
            } catch (final RuntimeException e) {
                LOGGER.error("release() - {}", taskIdSet, e);
            }
        }
    }

    private synchronized void clearTaskStore() {
        for (final Entry<ProcessorFilter, ProcessorTaskQueue> entry : queueMap.entrySet()) {
            final ProcessorFilter filter = entry.getKey();
            if (filter != null) {
                final ProcessorTaskQueue queue = queueMap.remove(filter);
                if (queue != null) {
                    ProcessorTask streamTask = queue.poll();
                    while (streamTask != null) {
                        streamTask = queue.poll();
                    }
                }
            }
        }
    }

    @Override
    public int getTaskQueueSize() {
        int size = 0;
        for (final ProcessorTaskQueue queue : queueMap.values()) {
            if (queue != null) {
                size += queue.size();
            }
        }

        return size;
    }

    /**
     * Lazy fill
     */
    private void fillTaskStore() {
        if (allowAsyncTaskCreation) {
            try {
                // Only kick off the work if are not already filling.
                if (filling.compareAndSet(false, true)) {
                    // See if it has been long enough since we last filled.
                    if (isScheduled()) {
                        LOGGER.debug(() -> "fillTaskStore() - Executing CreateStreamTasksTask");

                        final Runnable runnable = taskContextFactory.context(
                                "Fill Task Store",
                                taskContext ->
                                        securityContext.secure(() ->
                                                createTasks(taskContext)));

                        final Executor executor = executorProvider.get(THREAD_POOL);
                        CompletableFuture
                                .runAsync(runnable, executor)
                                .whenComplete((r, t) -> {
                                    if (t == null) {
                                        scheduleNextPollMs();
                                    }
                                    filling.set(false);
                                });
                    } else {
                        filling.set(false);
                    }
                }
            } catch (final RuntimeException e) {
                LOGGER.error(e::getMessage, e);
            }
        }
    }

    /**
     * Move the timer based schedule forward.
     */
    private void scheduleNextPollMs() {
        nextPollMs.set(System.currentTimeMillis() + POLL_INTERVAL_MS);
    }

    private boolean isScheduled() {
        // If we have past the window the last time we ran then yes.
        final long timeNowMs = System.currentTimeMillis();
        if (timeNowMs > nextPollMs.get()) {
            LOGGER.trace(() -> "isScheduled() - Yes as time has past (queueSize=" + getTaskQueueSize() + ")");
            return true;
        }

        return false;
    }

    /**
     * For use in tests and other setup tasks
     */
    @Override
    public void createTasks() {
        taskContextFactory.context("Create Tasks", taskContext ->
                securityContext.secure(() ->
                        createTasks(taskContext))).run();
    }

    private synchronized void createTasks(final TaskContext taskContext) {
        // We need to make sure that only 1 thread at a time is allowed to
        // create tasks. This should always be the case in production but some
        // tests will call this directly while scheduled execution could also be
        // running. Also, if the master node changes it is possible for one master
        // to be in the middle of creating tasks when another node assumes master
        // status and tries to create tasks too. Thus, a db backed cluster lock
        // is needed
        try {
            if (allowTaskCreation) {
                // We need an overarching cluster lock for all task creation
                // Some task creation is async, but we will wait for that
                // to complete so all task creation is encapsulated by this lock
                LOGGER.debug(() -> "Locking cluster to create tasks");
                clusterLockService.lock(LOCK_NAME, () -> doCreateTasks(taskContext));
            }
        } catch (final RuntimeException e) {
            LOGGER.error(e::getMessage, e);
        }
    }

    public void disownDeadTasks() {
        LOGGER.trace(() -> "disownDeadTasks()");
        try {
            final String node = nodeInfo.getThisNodeName();
            final String masterNode = targetNodeSetFactory.getMasterNode();
            if (node != null && node.equals(masterNode)) {
                // If this is the master node then see if there are any nodes that we haven't had contact with
                // for some time.

                // If we haven't had contact with a node for 10 minutes then forcibly release the tasks owned
                // by that node.
                final Instant now = Instant.now();
                final Set<String> activeNodes = targetNodeSetFactory.getEnabledActiveTargetNodeSet();
                activeNodes.forEach(activeNode -> lastNodeContactTime.put(activeNode, now));
                final Instant disownTaskAge = now.minus(processorConfig.getDisownDeadTasksAfter());
                if (lastDisownedTasks.isBefore(disownTaskAge)) {
                    lastDisownedTasks = now;

                    // Remove nodes we haven't had contact with for 10 minutes.
                    lastNodeContactTime.forEach((k, v) -> {
                        if (v.isBefore(disownTaskAge)) {
                            lastNodeContactTime.remove(k);
                        }
                    });

                    // Retain all tasks that have had their status updated in the last 10 minutes or belong to
                    // nodes we know have been active in the last 10 minutes.
                    final DurationTimer durationTimer = DurationTimer.start();
                    final long count = processorTaskDao.retainOwnedTasks(lastNodeContactTime.keySet(), disownTaskAge);
                    if (count > 0) {
                        LOGGER.warn(() ->
                                "Removed task ownership for dead nodes (count = " +
                                        count +
                                        ") in " +
                                        durationTimer.get());
                    }
                }
            }
        } catch (final RuntimeException | NodeNotFoundException | NullClusterStateException e) {
            LOGGER.debug(e.getMessage(), e);
        }
    }

    public synchronized void releaseOldQueuedTasks() {
        LOGGER.trace(() -> "releaseOldQueuedTasks()");
        if (queueMap.size() > 0) {
            try {
                final String node = nodeInfo.getThisNodeName();
                final String masterNode = targetNodeSetFactory.getMasterNode();
                if (node != null && !node.equals(masterNode)) {
                    // This is no longer the master node so release all tasks.
                    final DurationTimer durationTimer = DurationTimer.start();
                    final long count = releaseAll();
                    if (count > 0) {
                        LOGGER.info(() ->
                                "Released All Queued Tasks (count = " +
                                        count +
                                        ") in " +
                                        durationTimer.get());
                    }
                }
            } catch (final RuntimeException | NodeNotFoundException | NullClusterStateException e) {
                LOGGER.debug(e.getMessage(), e);
            }
        }
    }

    private void doCreateTasks(final TaskContext taskContext) {
        LOGGER.trace("doCreateTasks() - Starting");

        // We need to make sure that only 1 thread at a time is allowed to
        // create tasks. This should always be the case in production but some
        // tests will call this directly while scheduled execution could also be
        // running.
<<<<<<< HEAD
        LOGGER.debug(() -> "doCreateTasks()");

        final LogExecutionTime logExecutionTime = new LogExecutionTime();
        LOGGER.debug(() -> "doCreateTasks() - Starting");
        taskContext.info(() -> "Starting");

        // Get an up-to-date list of all enabled stream processor filters.
        LOGGER.trace(() -> "Getting enabled non deleted filters");
        taskContext.info(() -> "Getting enabled non deleted filters");
        final ExpressionOperator expression = ExpressionOperator.builder()
                .addTerm(ProcessorFields.ENABLED, Condition.EQUALS, true)
                .addTerm(ProcessorFields.DELETED, Condition.EQUALS, false)
                .addTerm(ProcessorFilterFields.ENABLED, Condition.EQUALS, true)
                .addTerm(ProcessorFilterFields.DELETED, Condition.EQUALS, false)
                .build();

        final ExpressionCriteria findProcessorFilterCriteria = new ExpressionCriteria(expression);
        final List<ProcessorFilter> filters = processorFilterService
                .find(findProcessorFilterCriteria).getValues();
        LOGGER.trace(() -> "Found " + filters.size() + " filters");
        taskContext.info(() -> "Found " + filters.size() + " filters");

        // Sort the stream processor filters by priority.
        filters.sort(ProcessorFilter.HIGHEST_PRIORITY_FIRST_COMPARATOR);
=======
        info(taskContext, () -> "Starting");
>>>>>>> de18b568

        // Update the stream task store.
        final List<ProcessorFilter> prioritisedFilters = updatePrioritisedFiltersRef(taskContext);
        final ProcessorConfig processorConfig = processorConfigProvider.get();
        final CreateProcessTasksState createProcessTasksState =
                new CreateProcessTasksState(getTaskQueueSize(), processorConfig.getQueueSize());
        final ProgressMonitor progressMonitor = new ProgressMonitor(prioritisedFilters.size());

        final String nodeName = nodeInfo.getThisNodeName();
        if (nodeName == null) {
            throw new NullPointerException("Node is null");
        }

        // Now fill the stream task store with tasks for each filter.
        // The aim is to create N tasks in total where N is processorConfig.getQueueSize
        // Also need to ensure each filter queue has no more than N in it.
<<<<<<< HEAD
        final ProcessorConfig processorConfig = processorConfigProvider.get();
        final int maxTasksToCreate = processorConfig.getQueueSize();
        // If a queue is already half full then don't bother adding more
        final int halfQueueSize = maxTasksToCreate / 2;

        final TaskCreationProgressTracker progressTracker = new TaskCreationProgressTracker(
                maxTasksToCreate,
                queueMap,
                processorConfig);

=======
>>>>>>> de18b568
        try {
            for (final ProcessorFilter filter : prioritisedFilters) {
                final ProcessorTaskQueue queue = queueMap.computeIfAbsent(
                        filter,
                        k -> new ProcessorTaskQueue());
                final int currQueueSize = queue.size();

                // If we have enough tasks queued then stop trying to add more to the queues.
                if (!createProcessTasksState.keepAddingTasks()) {
                    break;

                } else if (queue.compareAndSetFilling(false, true)) {
                    // Create tasks for this filter
                    final FilterProgressMonitor filterProgressMonitor =
                            progressMonitor.logFilter(filter, currQueueSize);
                    createProcessTasksState.addCurrentlyQueuedTasks(currQueueSize);
                    createTasksForFilter(
                            taskContext,
                            nodeName,
                            filter,
                            queue,
                            filterProgressMonitor,
                            createProcessTasksState);
                }
            }
        } catch (final RuntimeException e) {
            LOGGER.error(e::getMessage, e);
        }

        // Release items from the queue that no longer have an enabled filter
        info(taskContext, () -> "Releasing tasks for disabled filters");
        final Set<ProcessorFilter> enabledFilterSet = new HashSet<>(prioritisedFilters);
        for (final Entry<ProcessorFilter, ProcessorTaskQueue> entry : queueMap.entrySet()) {
            final ProcessorFilter filter = entry.getKey();
            final ProcessorTaskQueue queue = entry.getValue();
            if (!enabledFilterSet.contains(filter)) {
                final DurationTimer durationTimer = DurationTimer.start();
                final long count = releaseFilterTasks(filter);
                final FilterProgressMonitor filterProgressMonitor = progressMonitor.logFilter(filter, queue.size());
                filterProgressMonitor.logPhase(Phase.RELEASE_TASKS_FOR_DISABLED_FILTERS, durationTimer, count);
                filterProgressMonitor.complete();
            }
        }

        // We must be the master node so set a time in the future to run delete.
        scheduleDelete();

        // We may have async search tasks still being created so we need to wait for those
        // in case another node gets master status and tries to do task creation.
        createProcessTasksState.waitForCompletion();

        info(taskContext, () -> "Finished");

        progressMonitor.report(createProcessTasksState);

        LOGGER.trace("doCreateTasks() - Finished");
    }

    private void createTasksForFilter(final TaskContext taskContext,
                                      final String nodeName,
                                      final ProcessorFilter filter,
                                      final ProcessorTaskQueue queue,
                                      final FilterProgressMonitor filterProgressMonitor,
                                      final CreateProcessTasksState createProcessTasksState) {
        Optional<ProcessorFilter> optionalProcessorFilter = Optional.empty();

        final AtomicBoolean isSearching = new AtomicBoolean();
        try {
            // Reload as it could have changed
            optionalProcessorFilter = processorFilterService.fetch(filter.getId());

            // The filter might have been deleted since we found it.
            optionalProcessorFilter.ifPresent(loadedFilter -> {
                // Set the current user to be the one who created the filter so that only streams that that user
                // has access to are processed.
                securityContext.asUser(securityContext.createIdentity(loadedFilter.getCreateUser()), () -> {
                    LOGGER.debug(() -> "createTasksForFilter() - processorFilter " + loadedFilter);

                    // Only try and create tasks if the processor is enabled.
                    if (loadedFilter.isEnabled() && loadedFilter.getProcessor().isEnabled()) {
                        info(taskContext, () ->
                                "Creating tasks: " + loadedFilter);

                        // If there are any tasks for this filter that were
                        // previously created but are unprocessed, not owned by any
                        // node and their associated stream is unlocked then add
                        // them here.
                        final ProcessorConfig processorConfig = processorConfigProvider.get();
                        if (processorConfig.isFillTaskQueue()) {
                            final DurationTimer durationTimer = DurationTimer.start();
                            final int count = addUnownedTasks(
                                    taskContext,
                                    nodeName,
                                    loadedFilter,
                                    queue,
                                    createProcessTasksState,
                                    filterProgressMonitor);
                            filterProgressMonitor.logPhase(Phase.ADD_UNOWNED_TASKS, durationTimer, count);
                        }

                        // If we are allowing tasks to be created then go ahead and create some.
                        if (processorConfig.isCreateTasks()) {
<<<<<<< HEAD
                            // Skip once we have done all that is required
                            // re-compute tasks to create after adding unowned tasks
                            final int requiredTasks = getTaskCountToCreate(queue, progressTracker);

                            if (requiredTasks > 0 && !Thread.currentThread().isInterrupted()) {
=======
                            // Skip once we have done all that is required re-compute tasks to create after adding
                            // unowned tasks
                            if (createProcessTasksState.keepAddingTasks() && !Thread.currentThread().isInterrupted()) {
>>>>>>> de18b568
                                final QueryData queryData = loadedFilter.getQueryData();
                                final boolean isStreamStoreSearch = queryData.getDataSource() != null
                                        && queryData.getDataSource().getType().equals(MetaFields.STREAM_STORE_TYPE);

                                // Record the time before we are going to query for streams for tracking purposes.
                                final long streamQueryTime = System.currentTimeMillis();

                                // Get the tracker for this filter.
                                ProcessorFilterTracker tracker = loadedFilter.getProcessorFilterTracker();
<<<<<<< HEAD
                                LOGGER.debug(() -> "createTasks() - Filter " + loadedFilter.getId());
=======
>>>>>>> de18b568
                                if (ProcessorFilterTracker.COMPLETE.equals(tracker.getStatus()) ||
                                        ProcessorFilterTracker.ERROR.equals(tracker.getStatus())) {
                                    // If the tracker is complete we need to make sure the status is updated, so we can
                                    // see that it is not delivering any more tasks.
                                    if (tracker.getLastPollTaskCount() != null && tracker.getLastPollTaskCount() > 0) {
                                        tracker.setLastPollMs(streamQueryTime);
                                        tracker.setLastPollTaskCount(0);
<<<<<<< HEAD
                                        processorFilterTrackerDao.update(tracker);
=======
                                        updateTracker(tracker, filterProgressMonitor);
>>>>>>> de18b568
                                    }

                                } else if (!isStreamStoreSearch) {
                                    // Create stream tasks by executing a search.
                                    isSearching.set(true);
                                    createTasksFromSearchQuery(
                                            loadedFilter,
                                            filterProgressMonitor,
                                            queryData,
                                            streamQueryTime,
                                            nodeName,
                                            createProcessTasksState,
                                            queue,
                                            tracker,
                                            processorConfig,
                                            taskContext);
                                } else {
                                    // Create tasks from a standard stream filter criteria.
                                    createTasksFromCriteria(
                                            loadedFilter,
                                            filterProgressMonitor,
                                            queryData,
                                            streamQueryTime,
                                            nodeName,
                                            createProcessTasksState,
                                            queue,
                                            processorConfig,
                                            tracker,
                                            taskContext);
                                }
                            }
<<<<<<< HEAD
                        } else {
                            LOGGER.debug(() -> "createTasks() - Filter " +
                                    loadedFilter.getId() +
                                    " no tasks needed at this time");
=======
>>>>>>> de18b568
                        }
                    }
                });
            });
        } catch (final RuntimeException e) {
            final String pipelineDetails = optionalProcessorFilter
                    .map(loadedFilter -> {
                        if (loadedFilter.getProcessor() != null &&
                                loadedFilter.getProcessor().getPipelineUuid() != null) {
                            return " for pipeline " + loadedFilter.getProcessor().getPipelineUuid();
                        }
                        return "";
                    })
                    .orElse("");

            LOGGER.error(() -> "Error processing filter with id = " + filter.getId() + pipelineDetails);
            LOGGER.debug(e::getMessage, e);

            // Update the tracker with the error if we can.
            try {
                optionalProcessorFilter = processorFilterService.fetch(filter.getId());
                optionalProcessorFilter.ifPresent(loadedFilter -> {
                    ProcessorFilterTracker tracker = loadedFilter.getProcessorFilterTracker();
                    String error = e.toString();
                    if (error.length() > MAX_ERROR_LENGTH) {
                        error = error.substring(0, MAX_ERROR_LENGTH) + "...";
                    }
                    tracker.setStatus("Error: " + error);
                    updateTracker(tracker, filterProgressMonitor);
                });
            } catch (final RuntimeException e2) {
                LOGGER.error(e::getMessage, e);
                LOGGER.error(e::getMessage, e2);
            }

        } finally {
            if (!isSearching.get()) {
                queue.setFilling(false);
            }
        }
    }

<<<<<<< HEAD
    private void addUnownedTasks(final TaskContext taskContext,
                                 final String nodeName,
                                 final ProcessorFilter filter,
                                 final ProcessorTaskQueue queue,
                                 final TaskCreationProgressTracker progressTracker) {
=======
    private int addUnownedTasks(final TaskContext taskContext,
                                final String nodeName,
                                final ProcessorFilter filter,
                                final ProcessorTaskQueue queue,
                                final CreateProcessTasksState createProcessTasksState,
                                final FilterProgressMonitor filterProgressMonitor) {
>>>>>>> de18b568
        int totalTasks = 0;
        int totalAddedTasks = 0;
        int tasksToAdd = createProcessTasksState.getRequiredTaskCount();
        final int batchSize = Math.max(BATCH_SIZE, tasksToAdd);
        long minTaskId = 0;

        try {
            // Keep adding tasks until we have reached the requested number.
            while (tasksToAdd > 0) {

                // First look for any items that are no-longer locked etc
                final ExpressionOperator findProcessorTaskExpression = ExpressionOperator.builder()
                        .addTerm(ProcessorTaskFields.TASK_ID, Condition.GREATER_THAN, minTaskId)
                        .addTerm(ProcessorTaskFields.STATUS, Condition.EQUALS, TaskStatus.UNPROCESSED.getDisplayValue())
                        .addTerm(ProcessorTaskFields.NODE_NAME, Condition.IS_NULL, null)
                        .addTerm(ProcessorTaskFields.PROCESSOR_FILTER_ID, Condition.EQUALS, filter.getId())
                        .build();
                final ExpressionCriteria findProcessorTaskCriteria =
                        new ExpressionCriteria(findProcessorTaskExpression);
                findProcessorTaskCriteria.obtainPageRequest().setLength(batchSize);
                findProcessorTaskCriteria.addSort(ProcessorTaskFields.FIELD_ID);

                DurationTimer durationTimer = DurationTimer.start();
                final List<ProcessorTask> processorTasks = processorTaskDao
                        .find(findProcessorTaskCriteria).getValues();
                filterProgressMonitor.logPhase(Phase.ADD_UNOWNED_TASKS_FETCH_TASKS,
                        durationTimer,
                        processorTasks.size());

                // If we got fewer tasks returned than we asked for then we won't need to ask for more.
                if (processorTasks.size() < batchSize) {
                    tasksToAdd = 0;
                }

                // If we have some processor tasks then see if we can find unlocked meta for them so we can process.
                if (processorTasks.size() > 0) {
                    // Increment the total number of unowned tasks.
                    totalTasks += processorTasks.size();

                    // Find unlocked meta corresponding to this list of unowned tasks.
                    final ExpressionOperator.Builder metaIdExpressionBuilder = ExpressionOperator.builder().op(Op.OR);
                    for (final ProcessorTask task : processorTasks) {
                        metaIdExpressionBuilder.addTerm(MetaFields.ID, Condition.EQUALS, task.getMetaId());
                        // Ensure we don't see this task again in the next attempt.
                        minTaskId = Math.max(minTaskId, task.getId());
                    }

                    // Find all unlocked meta entries for the selected processor tasks.
                    final ExpressionOperator findMetaExpression = ExpressionOperator.builder()
                            .addOperator(metaIdExpressionBuilder.build())
                            .addTerm(MetaFields.STATUS, Condition.EQUALS, Status.UNLOCKED.getDisplayValue())
                            .build();
                    final FindMetaCriteria findMetaCriteria = new FindMetaCriteria(findMetaExpression);
                    findMetaCriteria.setSort(MetaFields.ID.getName(), false, false);

                    durationTimer = DurationTimer.start();
                    final List<Meta> metaList = metaService.find(findMetaCriteria).getValues();
                    filterProgressMonitor.logPhase(Phase.ADD_UNOWNED_TASKS_FETCH_META,
                            durationTimer,
                            metaList.size());

                    if (metaList.size() > 0) {
<<<<<<< HEAD
                        final ExpressionOperator.Builder taskIdExpressionBuilder =
                                ExpressionOperator.builder().op(Op.OR);

                        // Create a map of meta items keyed by id.
                        final Map<Long, Meta> metaMap = metaList
                                .stream()
                                .collect(Collectors.toMap(Meta::getId, Function.identity()));
                        // For each processor task see if we have received meta and if so modify the task and add it to
                        // the queue.
                        for (final ProcessorTask processorTask : processorTasks) {
                            final Meta meta = metaMap.get(processorTask.getMetaId());
                            if (meta != null) {
                                taskIdExpressionBuilder.addTerm(
                                        ProcessorTaskFields.TASK_ID,
                                        Condition.EQUALS,
                                        processorTask.getId());

                                tasksToAdd--;
                                if (tasksToAdd == 0) {
                                    break;
                                }
=======
                        try {
                            // Create a map of meta items keyed by id.
                            final Set<Long> metaIdSet = metaList
                                    .stream()
                                    .map(Meta::getId)
                                    .collect(Collectors.toSet());
                            final Set<Long> processorTaskIdSet = processorTasks
                                    .stream()
                                    .filter(processorTask -> metaIdSet.contains(processorTask.getMetaId()))
                                    .map(ProcessorTask::getId)
                                    .collect(Collectors.toSet());

                            durationTimer = DurationTimer.start();
                            final List<ProcessorTask> existingTasks = processorTaskDao.queueExistingTasks(
                                    processorTaskIdSet,
                                    nodeName);
                            filterProgressMonitor.logPhase(Phase.ADD_UNOWNED_TASKS_QUEUE_TASKS,
                                    durationTimer,
                                    existingTasks.size());

                            queue.addAll(existingTasks);
                            tasksToAdd -= existingTasks.size();
                            totalAddedTasks += existingTasks.size();

                            final int finalTotalAddedTasks = totalAddedTasks;
                            final int finalTotalTasks = totalTasks;
                            info(taskContext, () ->
                                    LogUtil.message("Adding {}/{} non owned Tasks",
                                            finalTotalAddedTasks,
                                            finalTotalTasks));

                            if (Thread.currentThread().isInterrupted()) {
                                // Stop trying to add tasks.
                                tasksToAdd = 0;
>>>>>>> de18b568
                            }
                        } catch (final RuntimeException e) {
                            LOGGER.error("doCreateTasks() - Failed to grab non owned tasks", e);
                        }

                        final ExpressionCriteria updateProcessorTaskCriteria =
                                new ExpressionCriteria(taskIdExpressionBuilder.build());
                        // Modify matching processor tasks.
                        final ResultPage<ProcessorTask> modifiedTasks = processorTaskDao.changeTaskStatus(
                                updateProcessorTaskCriteria,
                                nodeName,
                                TaskStatus.UNPROCESSED,
                                null,
                                null);

                        // Add modified tasks to the queue.
                        if (modifiedTasks != null && modifiedTasks.size() > 0) {
                            queue.addAll(modifiedTasks.getValues());

                            totalAddedTasks += modifiedTasks.size();

                            final int finalTotalAddedTasks = totalAddedTasks;
                            final int finalTotalTasks = totalTasks;
                            taskContext.info(() -> LogUtil.message("Adding {}/{} non owned Tasks",
                                    finalTotalAddedTasks,
                                    finalTotalTasks));
                        }
                    }
                }
            }

            if (totalAddedTasks > 0) {
                filterProgressMonitor.addUnownedTasksToQueue(totalAddedTasks);
                createProcessTasksState.addUnownedTasksToQueue(totalAddedTasks);
                LOGGER.debug("doCreateTasks() - Added {} tasks that are no longer locked", totalAddedTasks);
            }

        } catch (final RuntimeException e) {
            LOGGER.error(e::getMessage, e);
        }
    }

    private void createTasksFromSearchQuery(final ProcessorFilter filter,
                                            final FilterProgressMonitor filterProgressMonitor,
                                            final QueryData queryData,
                                            final long streamQueryTime,
                                            final String nodeName,
                                            final CreateProcessTasksState createProcessTasksState,
                                            final ProcessorTaskQueue queue,
                                            final ProcessorFilterTracker tracker,
                                            final ProcessorConfig processorConfig,
                                            final TaskContext taskContext) {

        final EventRef minEvent = new EventRef(tracker.getMinMetaId(), tracker.getMinEventId());
        final EventRef maxEvent = new EventRef(Long.MAX_VALUE, 0L);
<<<<<<< HEAD
        long maxStreams = progressTracker.getTaskCountToCreate(filter);
        LOGGER.debug(() -> "Creating search query tasks maxStreams: " +
                progressTracker.getTaskCountToCreate(filter) +
                ", filer: " +
                filter);
=======
        long maxStreams = createProcessTasksState.getRequiredTaskCount();
        LOGGER.debug("Creating search query tasks maxStreams: {}, filer: {}", maxStreams, filter);
>>>>>>> de18b568
        long maxEvents = 1000000;
        final long maxEventsPerStream = 1000;
        final AtomicInteger totalTasks = new AtomicInteger();

        // Are there any limits set on the query.
        if (queryData.getLimits() != null) {
            final Limits limits = queryData.getLimits();

            // If there is a duration limit set on task creation then set the
            // tracker to complete and return if we have exceeded this duration.
            if (limits.getDurationMs() != null) {
                final long start = filter.getCreateTimeMs();
                final long end = start + limits.getDurationMs();
                if (end < System.currentTimeMillis()) {
                    tracker.setStatus(ProcessorFilterTracker.COMPLETE);
                    updateTracker(tracker, filterProgressMonitor);
                    return;
                }
            }

            if (limits.getStreamCount() != null) {
                long streamLimit = limits.getStreamCount();
                if (tracker.getMetaCount() != null) {
                    streamLimit -= tracker.getMetaCount();
                }

                maxStreams = Math.min(streamLimit, maxStreams);

                if (maxStreams <= 0) {
                    tracker.setStatus(ProcessorFilterTracker.COMPLETE);
                    updateTracker(tracker, filterProgressMonitor);
                    return;
                }
            }

            if (limits.getEventCount() != null) {
                long eventLimit = limits.getEventCount();
                if (tracker.getEventCount() != null) {
                    eventLimit -= tracker.getEventCount();
                }

                maxEvents = Math.min(eventLimit, maxEvents);

                if (maxEvents <= 0) {
                    tracker.setStatus(ProcessorFilterTracker.COMPLETE);
                    updateTracker(tracker, filterProgressMonitor);
                    return;
                }
            }
        }

        final Query query = Query.builder()
                .dataSource(queryData.getDataSource())
                .expression(queryData.getExpression())
                .params(getParams(queryData))
                .build();

        // Update the tracker status message.
        tracker.setStatus("Searching...");
        final ProcessorFilterTracker updatedTracker = updateTracker(tracker, filterProgressMonitor);

        final Long maxMetaId = metaService.getMaxId();

        final BiConsumer<EventRefs, Throwable> consumer = (eventRefs, throwable) -> {
            LOGGER.debug(() -> LogUtil.message(
                    "createTasksFromEventRefs() called for {} eventRefs, filter {}", eventRefs.size(), filter));
            try {
                if (throwable != null) {
                    final String message = "" +
                            "Error creating tasks for filter (id=" +
                            filter.getId() +
                            "). " +
                            throwable.getMessage();
                    LOGGER.error(message);
                    LOGGER.debug(message, throwable);
                    updatedTracker.setStatus(ProcessorFilterTracker.ERROR);
                    updateTracker(updatedTracker, filterProgressMonitor);

                } else if (eventRefs == null) {
                    LOGGER.debug(() -> "eventRefs is null");
                    updatedTracker.setStatus(ProcessorFilterTracker.COMPLETE);
                    updateTracker(updatedTracker, filterProgressMonitor);

                } else {
                    final boolean reachedLimit = eventRefs.isReachedLimit();

                    // Update the tracker status message.
                    updatedTracker.setStatus("Creating...");
                    final ProcessorFilterTracker tracker2 = updateTracker(updatedTracker, filterProgressMonitor);

                    // Create a task for each stream reference.
                    final DurationTimer durationTimer = DurationTimer.start();
                    final Map<Meta, InclusiveRanges> map = createStreamMap(eventRefs);
                    filterProgressMonitor.logPhase(Phase.CREATE_STREAM_MAP,
                            durationTimer,
                            map.size());

                    final CreatedTasks createdTasks = processorTaskDao.createNewTasks(
                            filter,
                            tracker2,
                            filterProgressMonitor,
                            streamQueryTime,
                            map,
                            nodeName,
                            maxMetaId,
                            reachedLimit,
<<<<<<< HEAD
                            processorConfig.isFillTaskQueue(),
                            createdTasks -> {
                                // Transfer the newly created (and available) tasks to the queue.
                                final List<ProcessorTask> availableTaskList = createdTasks.getAvailableTaskList();

                                if (!availableTaskList.isEmpty()) {
                                    queue.addAll(availableTaskList);
                                    progressTracker.incrementTaskCreationCount(filter, availableTaskList.size());
                                }

                                LOGGER.debug(() -> "createTasks() - Created " +
                                        createdTasks.getTotalTasksCreated() +
                                        " tasks for filter " +
                                        filter.toString());

                                queue.setFilling(false);
                            });
=======
                            processorConfig.isFillTaskQueue());
                    totalTasks.addAndGet(createdTasks.getTotalTasksCreated());

                    // Transfer the newly created (and available) tasks to the queue.
                    final List<ProcessorTask> availableTaskList = createdTasks.getAvailableTaskList();

                    if (!availableTaskList.isEmpty()) {
                        queue.addAll(availableTaskList);
                        filterProgressMonitor.addNewTasksToQueue(availableTaskList.size());
                        createProcessTasksState.addNewTasksToQueue(availableTaskList.size());
                    }

                    info(taskContext, () ->
                            LogUtil.message("createTasks() - Created {} tasks for filter {}",
                                    createdTasks.getTotalTasksCreated(),
                                    filter.toString()));

                    queue.setFilling(false);
>>>>>>> de18b568
                }
            } catch (final Exception e) {
                LOGGER.error("Error creating tasks for filter {}, {}", filter.getId(), e.getMessage(), e);
            } finally {
                queue.setFilling(false);
            }
        };

        final DurationTimer durationTimer = DurationTimer.start();
        final CompletableFuture<Void> future = eventSearch.search(
                taskContext,
                query,
                minEvent,
                maxEvent,
                maxStreams,
                maxEvents,
                maxEventsPerStream,
                consumer);

        // record the future so we can wait for it later
        final CompletableFuture<Void> future2 = future.whenComplete((v, throwable) -> {
            filterProgressMonitor.logPhase(
                    Phase.CREATE_TASKS_FROM_SEARCH_QUERY,
                    durationTimer, totalTasks.get());
            filterProgressMonitor.addNewTasksInDb(totalTasks.get());
            createProcessTasksState.addNewTasksInDb(totalTasks.get());
            filterProgressMonitor.complete();
        });
        createProcessTasksState.addFuture(future2);
    }

    private ProcessorFilterTracker updateTracker(final ProcessorFilterTracker tracker,
                                                 final FilterProgressMonitor filterProgressMonitor) {
        final DurationTimer durationTimer = DurationTimer.start();
        final ProcessorFilterTracker updated = processorFilterTrackerDao.update(tracker);
        filterProgressMonitor.logPhase(Phase.UPDATE_TRACKERS,
                durationTimer,
                0);
        return updated;
    }

    private List<Param> getParams(final QueryData queryData) {
        // Create a parameter map.
        final Map<String, String> parameterMap = ExpressionParamUtil.parse(queryData.getParams());

        final List<Param> params = new ArrayList<>();
        for (final Entry<String, String> entry : parameterMap.entrySet()) {
            params.add(new Param(entry.getKey(), entry.getValue()));
        }
        return params;
    }

    private void createTasksFromCriteria(final ProcessorFilter filter,
                                         final FilterProgressMonitor filterProgressMonitor,
                                         final QueryData queryData,
                                         final long streamQueryTime,
                                         final String nodeName,
                                         final CreateProcessTasksState createProcessTasksState,
                                         final ProcessorTaskQueue queue,
                                         final ProcessorConfig processorConfig,
                                         final ProcessorFilterTracker tracker,
                                         final TaskContext taskContext) {
        if (termCount(queryData) == 0) {
            throw new RuntimeException("Attempting to create tasks with an unconstrained filter " + filter);
        }

<<<<<<< HEAD
        final int requiredTasks = progressTracker.getTaskCountToCreate(filter);
        LOGGER.debug(() -> "Creating tasks from criteria, requiredTasks: " + requiredTasks + ", filter: " + filter);
=======
        final int requiredTasks = createProcessTasksState.getRequiredTaskCount();
        LOGGER.debug("Creating tasks from criteria, requiredTasks: {}, filter: {}", requiredTasks, filter);
>>>>>>> de18b568

        if (requiredTasks > 0) {
            // Update the tracker status message.
            tracker.setStatus("Creating...");
            final ProcessorFilterTracker updatedTracker = Metrics.measure("update tracker",
                    () -> processorFilterTrackerDao.update(tracker));

<<<<<<< HEAD
            // This will contain locked and unlocked streams.
            final Long maxMetaId = Metrics.measure("get max id", metaService::getMaxId);

            final List<Meta> streamList = Metrics.measure("runSelectMetaQuery", () -> runSelectMetaQuery(
=======
            final ProcessorFilterTracker updatedTracker = updateTracker(tracker, filterProgressMonitor);

            // This will contain locked and unlocked streams
            final Long maxMetaId = metaService.getMaxId();

            final DurationTimer durationTimer = DurationTimer.start();
            final List<Meta> metaList = runSelectMetaQuery(
>>>>>>> de18b568
                    queryData.getExpression(),
                    updatedTracker.getMinMetaId(),
                    filter.getMinMetaCreateTimeMs(),
                    filter.getMaxMetaCreateTimeMs(),
                    filter.getPipeline(),
                    filter.isReprocess(),
<<<<<<< HEAD
                    requiredTasks));

            // Just create regular stream processing tasks.
            final Map<Meta, InclusiveRanges> map = new HashMap<>();

            Metrics.measure("map", () -> {
                for (final Meta meta : streamList) {
                    map.put(meta, null);
                }
            });

            Metrics.measure("createNewTasks", () ->
                    processorTaskDao.createNewTasks(
                            filter,
                            updatedTracker,
                            streamQueryTime,
                            map,
                            nodeName,
                            maxMetaId,
                            false,
                            processorConfig.isFillTaskQueue(),
                            createdTasks -> {
                                // Transfer the newly created (and available) tasks to the queue.
                                final List<ProcessorTask> availableTaskList = createdTasks.getAvailableTaskList();
                                queue.addAll(availableTaskList);
                                progressTracker.incrementTaskCreationCount(filter, availableTaskList.size());

                                LOGGER.debug(() -> "createTasks() - Created " +
                                        createdTasks.getTotalTasksCreated() +
                                        " tasks (requiredTasks=" +
                                        requiredTasks +
                                        ") for filter " +
                                        filter);
                            }));
=======
                    requiredTasks);
            filterProgressMonitor.logPhase(Phase.FIND_META_FOR_FILTER, durationTimer, metaList.size());

            // Just create regular stream processing tasks.
            final Map<Meta, InclusiveRanges> map = new HashMap<>();
            for (final Meta meta : metaList) {
                map.put(meta, null);
            }

            final CreatedTasks createdTasks = processorTaskDao.createNewTasks(
                    filter,
                    updatedTracker,
                    filterProgressMonitor,
                    streamQueryTime,
                    map,
                    nodeName,
                    maxMetaId,
                    false,
                    processorConfig.isFillTaskQueue());
            filterProgressMonitor.addNewTasksInDb(createdTasks.getTotalTasksCreated());
            createProcessTasksState.addNewTasksInDb(createdTasks.getTotalTasksCreated());

            // Transfer the newly created (and available) tasks to the queue.
            final List<ProcessorTask> availableTaskList = createdTasks.getAvailableTaskList();
            if (!availableTaskList.isEmpty()) {
                queue.addAll(availableTaskList);
                filterProgressMonitor.addNewTasksToQueue(availableTaskList.size());
                createProcessTasksState.addNewTasksToQueue(availableTaskList.size());
            }

            info(taskContext, () ->
                    LogUtil.message("createTasks() - Created {} tasks for filter {}",
                            createdTasks.getTotalTasksCreated(),
                            filter.toString()));
>>>>>>> de18b568
        }

        filterProgressMonitor.complete();
    }

    private void info(final TaskContext taskContext,
                      final Supplier<String> messageSupplier) {
        LOGGER.debug(messageSupplier);
        taskContext.info(messageSupplier);
    }

    private int termCount(final QueryData queryData) {
        if (queryData == null || queryData.getExpression() == null) {
            return 0;
        }
        return ExpressionUtil.termCount(queryData.getExpression());
    }

    private Map<Meta, InclusiveRanges> createStreamMap(final EventRefs eventRefs) {
        final int maxRangesPerStream = 1000;
        final Map<Meta, InclusiveRanges> streamMap = new HashMap<>();

        if (eventRefs != null) {
            long currentMetaId = -1;
            Meta currentMeta = null;
            InclusiveRanges ranges = null;
            boolean trimmed = false;
            for (final EventRef ref : eventRefs) {
                if (!trimmed) {
<<<<<<< HEAD
                    // When the stream id changes add the current ranges to the map.
                    if (currentMetaId != ref.getStreamId()) {
                        if (ranges != null) {
=======
                    // When the stream id changes add the current ranges to the
                    // map.
                    if (ranges == null || currentMetaId != ref.getStreamId()) {
                        if (currentMeta != null) {
>>>>>>> de18b568
                            if (ranges.getRanges().size() > maxRangesPerStream) {
                                ranges = ranges.subRanges(maxRangesPerStream);
                                trimmed = true;
                            }
                            streamMap.put(currentMeta, ranges);
                        }

                        currentMetaId = ref.getStreamId();
                        currentMeta = metaService.getMeta(currentMetaId);
                        ranges = new InclusiveRanges();
                    }

                    if (ranges != null) {
                        ranges.addEvent(ref.getEventId());
                    }
                }
            }

            // Add the final ranges to the map.
            if (!trimmed && ranges != null) {
                if (currentMeta != null) {
                    if (ranges.getRanges().size() > maxRangesPerStream) {
                        ranges = ranges.subRanges(maxRangesPerStream);
                    }
                    streamMap.put(currentMeta, ranges);
                }
            }
        }

        return streamMap;
    }

    /**
     * @return streams that have not yet got a stream task for a particular
     * stream processor
     */
    List<Meta> runSelectMetaQuery(final ExpressionOperator expression,
                                  final long minMetaId,
                                  final Long minMetaCreateTimeMs,
                                  final Long maxMetaCreateTimeMs,
                                  final DocRef pipelineDocRef,
                                  final boolean reprocess,
                                  final int length) {
        // Validate expression.
        final ExpressionValidator expressionValidator = new ExpressionValidator(MetaFields.getAllFields());
        expressionValidator.validate(expression);

        if (reprocess) {
            // Don't select deleted streams.
            final ExpressionOperator statusExpression = ExpressionOperator.builder().op(Op.OR)
                    .addTerm(MetaFields.PARENT_STATUS, Condition.EQUALS, Status.UNLOCKED.getDisplayValue())
                    .addTerm(MetaFields.PARENT_STATUS, Condition.EQUALS, Status.LOCKED.getDisplayValue())
                    .build();

            ExpressionOperator.Builder builder = ExpressionOperator.builder()
                    .addOperator(expression)
                    .addTerm(MetaFields.PARENT_ID, Condition.GREATER_THAN_OR_EQUAL_TO, minMetaId);

            if (pipelineDocRef != null) {
                builder.addTerm(MetaFields.PIPELINE, Condition.IS_DOC_REF, pipelineDocRef);
            }

            if (minMetaCreateTimeMs != null) {
                builder = builder.addTerm(MetaFields.PARENT_CREATE_TIME,
                        Condition.GREATER_THAN_OR_EQUAL_TO,
                        DateUtil.createNormalDateTimeString(minMetaCreateTimeMs));
            }
            if (maxMetaCreateTimeMs != null) {
                builder = builder.addTerm(MetaFields.PARENT_CREATE_TIME,
                        Condition.LESS_THAN_OR_EQUAL_TO,
                        DateUtil.createNormalDateTimeString(maxMetaCreateTimeMs));
            }
            builder = builder.addOperator(statusExpression);

            final FindMetaCriteria findMetaCriteria = new FindMetaCriteria(builder.build());
            findMetaCriteria.setSort(MetaFields.PARENT_ID.getName(), false, false);
            findMetaCriteria.obtainPageRequest().setLength(length);

            return metaService.findReprocess(findMetaCriteria).getValues();

        } else {
            // Don't select deleted streams.
            final ExpressionOperator statusExpression = ExpressionOperator.builder().op(Op.OR)
                    .addTerm(MetaFields.STATUS, Condition.EQUALS, Status.UNLOCKED.getDisplayValue())
                    .addTerm(MetaFields.STATUS, Condition.EQUALS, Status.LOCKED.getDisplayValue())
                    .build();

            ExpressionOperator.Builder builder = ExpressionOperator.builder()
                    .addOperator(expression)
                    .addTerm(MetaFields.ID, Condition.GREATER_THAN_OR_EQUAL_TO, minMetaId);

            if (minMetaCreateTimeMs != null) {
                builder = builder.addTerm(MetaFields.CREATE_TIME,
                        Condition.GREATER_THAN_OR_EQUAL_TO,
                        DateUtil.createNormalDateTimeString(minMetaCreateTimeMs));
            }
            if (maxMetaCreateTimeMs != null) {
                builder = builder.addTerm(MetaFields.CREATE_TIME,
                        Condition.LESS_THAN_OR_EQUAL_TO,
                        DateUtil.createNormalDateTimeString(maxMetaCreateTimeMs));
            }
            builder = builder.addOperator(statusExpression);

            final FindMetaCriteria findMetaCriteria = new FindMetaCriteria(builder.build());
            findMetaCriteria.setSort(MetaFields.ID.getName(), false, false);
            findMetaCriteria.obtainPageRequest().setLength(length);

            return metaService.find(findMetaCriteria).getValues();
        }
    }

    /**
     * Schedule a delete if we don't have one
     */
    private void scheduleDelete() {
        if (nextDeleteMs.get() == 0) {
            nextDeleteMs.set(System.currentTimeMillis() + DELETE_INTERVAL_MS);
            LOGGER.debug(() -> "scheduleDelete() - nextDeleteMs=" +
                    DateUtil.createNormalDateTimeString(nextDeleteMs.get()));
        }
    }

    @Override
    public void writeQueueStatistics() {
        info(taskContext, () -> "Writing processor task queue statistics");
        try {
            // Avoid writing loads of same value stats So write every min while it changes Under little load the queue
            // size will be 0
            final int queueSize = getTaskQueueSize();
            if (queueSize != lastQueueSizeForStats) {
                try {
                    final InternalStatisticsReceiver internalStatisticsReceiver =
                            internalStatisticsReceiverProvider.get();
                    if (internalStatisticsReceiver != null) {
                        // Value type event as the queue size is not additive
                        internalStatisticsReceiver.putEvent(InternalStatisticEvent.createValueStat(
                                InternalStatisticKey.STREAM_TASK_QUEUE_SIZE,
                                System.currentTimeMillis(),
                                null,
                                queueSize));
                    }
                } catch (final RuntimeException e) {
                    LOGGER.error(e::getMessage, e);
                }
                lastQueueSizeForStats = queueSize;
            }
        } catch (final RuntimeException e) {
            LOGGER.error(e::getMessage, e);
        }
    }

    @Override
    public AtomicLong getNextDeleteMs() {
        return nextDeleteMs;
    }

    @Override
    public void setAllowAsyncTaskCreation(final boolean allowAsyncTaskCreation) {
        this.allowAsyncTaskCreation = allowAsyncTaskCreation;
    }

    @Override
    public void setAllowTaskCreation(final boolean allowTaskCreation) {
        this.allowTaskCreation = allowTaskCreation;
    }

    @Override
    public SystemInfoResult getSystemInfo() {
        // Iterate over the latest picture of prioritised filters to get a detailed view of queue sizes
        // by filter
        final List<Map<String, Object>> queueInfo = NullSafe.list(prioritisedFiltersRef.get())
                .stream()
                .map(processorFilter ->
                        new SimpleEntry<>(processorFilter, queueMap.get(processorFilter)))
                .filter(entry -> NullSafe.test(entry.getValue(), ProcessorTaskQueue::hasItems))
                .map(entry -> {
                    final ProcessorFilter processorFilter = entry.getKey();
                    final ProcessorTaskQueue queue = entry.getValue();
                    final String pipelineName = Objects.requireNonNullElseGet(
                            processorFilter.getPipelineName(),
                            processorFilter::getPipelineUuid);

                    return Map.<String, Object>of(
                            "filterId", processorFilter.getId(),
                            "pipelineName", pipelineName,
                            "priority", processorFilter.getPriority(),
                            "queueSize", NullSafe.get(queue, ProcessorTaskQueue::size));
                })
                .collect(Collectors.toList());

        return SystemInfoResult.builder(this)
                .description("Processor task queue info")
                .addDetail("filterQueues", queueInfo)
                .addDetail("overallQueueSize", getTaskQueueSize())
                .build();
    }

    private List<ProcessorFilter> updatePrioritisedFiltersRef(final TaskContext taskContext) {

        // Get an up-to-date list of all enabled stream processor filters.
        LOGGER.trace("Getting enabled non deleted filters");
        info(taskContext, () -> "Getting enabled non deleted filters");
        final ExpressionOperator expression = ExpressionOperator.builder()
                .addTerm(ProcessorFields.ENABLED, Condition.EQUALS, true)
                .addTerm(ProcessorFields.DELETED, Condition.EQUALS, false)
                .addTerm(ProcessorFilterFields.ENABLED, Condition.EQUALS, true)
                .addTerm(ProcessorFilterFields.DELETED, Condition.EQUALS, false)
                .build();

        final ExpressionCriteria findProcessorFilterCriteria = new ExpressionCriteria(expression);
        final List<ProcessorFilter> filters = processorFilterService
                .find(findProcessorFilterCriteria)
                .getValues();
        LOGGER.trace("Found {} filters", filters.size());
        info(taskContext, () -> "Found " + filters.size() + " filters");

        // Sort the stream processor filters by priority.
        filters.sort(ProcessorFilter.HIGHEST_PRIORITY_FIRST_COMPARATOR);

        // Try and ensure we have pipeline names for each filter
        for (ProcessorFilter filter : NullSafe.list(filters)) {
            try {
                if (filter != null
                        && filter.getPipelineUuid() != null
                        && NullSafe.isEmptyString(filter.getPipelineName())) {

                    final DocRef pipelineDocRef = DocRef.builder()
                            .type(PipelineDoc.DOCUMENT_TYPE)
                            .uuid(filter.getPipelineUuid())
                            .build();
                    docRefInfoService.name(pipelineDocRef)
                            .ifPresent(newPipeName -> {
                                if (!Objects.equals(filter.getPipelineName(), newPipeName)) {
                                    filter.setPipelineName(newPipeName);
                                }
                            });
                }
            } catch (final RuntimeException e) {
                // This error is expected in tests and the pipeline name isn't essential
                // as it is only used in here for logging purposes.
                LOGGER.trace(e::getMessage, e);
            }
        }
        prioritisedFiltersRef.set(filters);
        return filters;
    }
}
<|MERGE_RESOLUTION|>--- conflicted
+++ resolved
@@ -71,14 +71,9 @@
 import stroom.util.logging.LambdaLogger;
 import stroom.util.logging.LambdaLoggerFactory;
 import stroom.util.logging.LogUtil;
-import stroom.util.logging.Metrics;
 import stroom.util.shared.PermissionException;
-<<<<<<< HEAD
-import stroom.util.shared.ResultPage;
-=======
 import stroom.util.sysinfo.HasSystemInfo;
 import stroom.util.sysinfo.SystemInfoResult;
->>>>>>> de18b568
 
 import java.time.Instant;
 import java.util.AbstractMap.SimpleEntry;
@@ -363,25 +358,11 @@
         return true;
     }
 
-<<<<<<< HEAD
-    private void abandon(final ProcessorTask processorTask) {
-        try {
-            LOGGER.warn(() -> "abandon() - " + processorTask);
-            processorTaskDao.changeTaskStatus(
-                    processorTask,
-                    null,
-                    TaskStatus.UNPROCESSED,
-                    null,
-                    null);
-        } catch (final RuntimeException e) {
-            LOGGER.error(() -> "abandon() - " + processorTask, e);
-=======
     private long releaseAll() {
         long total = 0;
         for (final Entry<ProcessorFilter, ProcessorTaskQueue> entry : queueMap.entrySet()) {
             final ProcessorFilter filter = entry.getKey();
             total += releaseFilterTasks(filter);
->>>>>>> de18b568
         }
         return total;
     }
@@ -606,34 +587,7 @@
         // create tasks. This should always be the case in production but some
         // tests will call this directly while scheduled execution could also be
         // running.
-<<<<<<< HEAD
-        LOGGER.debug(() -> "doCreateTasks()");
-
-        final LogExecutionTime logExecutionTime = new LogExecutionTime();
-        LOGGER.debug(() -> "doCreateTasks() - Starting");
-        taskContext.info(() -> "Starting");
-
-        // Get an up-to-date list of all enabled stream processor filters.
-        LOGGER.trace(() -> "Getting enabled non deleted filters");
-        taskContext.info(() -> "Getting enabled non deleted filters");
-        final ExpressionOperator expression = ExpressionOperator.builder()
-                .addTerm(ProcessorFields.ENABLED, Condition.EQUALS, true)
-                .addTerm(ProcessorFields.DELETED, Condition.EQUALS, false)
-                .addTerm(ProcessorFilterFields.ENABLED, Condition.EQUALS, true)
-                .addTerm(ProcessorFilterFields.DELETED, Condition.EQUALS, false)
-                .build();
-
-        final ExpressionCriteria findProcessorFilterCriteria = new ExpressionCriteria(expression);
-        final List<ProcessorFilter> filters = processorFilterService
-                .find(findProcessorFilterCriteria).getValues();
-        LOGGER.trace(() -> "Found " + filters.size() + " filters");
-        taskContext.info(() -> "Found " + filters.size() + " filters");
-
-        // Sort the stream processor filters by priority.
-        filters.sort(ProcessorFilter.HIGHEST_PRIORITY_FIRST_COMPARATOR);
-=======
         info(taskContext, () -> "Starting");
->>>>>>> de18b568
 
         // Update the stream task store.
         final List<ProcessorFilter> prioritisedFilters = updatePrioritisedFiltersRef(taskContext);
@@ -650,19 +604,6 @@
         // Now fill the stream task store with tasks for each filter.
         // The aim is to create N tasks in total where N is processorConfig.getQueueSize
         // Also need to ensure each filter queue has no more than N in it.
-<<<<<<< HEAD
-        final ProcessorConfig processorConfig = processorConfigProvider.get();
-        final int maxTasksToCreate = processorConfig.getQueueSize();
-        // If a queue is already half full then don't bother adding more
-        final int halfQueueSize = maxTasksToCreate / 2;
-
-        final TaskCreationProgressTracker progressTracker = new TaskCreationProgressTracker(
-                maxTasksToCreate,
-                queueMap,
-                processorConfig);
-
-=======
->>>>>>> de18b568
         try {
             for (final ProcessorFilter filter : prioritisedFilters) {
                 final ProcessorTaskQueue queue = queueMap.computeIfAbsent(
@@ -765,17 +706,9 @@
 
                         // If we are allowing tasks to be created then go ahead and create some.
                         if (processorConfig.isCreateTasks()) {
-<<<<<<< HEAD
-                            // Skip once we have done all that is required
-                            // re-compute tasks to create after adding unowned tasks
-                            final int requiredTasks = getTaskCountToCreate(queue, progressTracker);
-
-                            if (requiredTasks > 0 && !Thread.currentThread().isInterrupted()) {
-=======
                             // Skip once we have done all that is required re-compute tasks to create after adding
                             // unowned tasks
                             if (createProcessTasksState.keepAddingTasks() && !Thread.currentThread().isInterrupted()) {
->>>>>>> de18b568
                                 final QueryData queryData = loadedFilter.getQueryData();
                                 final boolean isStreamStoreSearch = queryData.getDataSource() != null
                                         && queryData.getDataSource().getType().equals(MetaFields.STREAM_STORE_TYPE);
@@ -785,10 +718,6 @@
 
                                 // Get the tracker for this filter.
                                 ProcessorFilterTracker tracker = loadedFilter.getProcessorFilterTracker();
-<<<<<<< HEAD
-                                LOGGER.debug(() -> "createTasks() - Filter " + loadedFilter.getId());
-=======
->>>>>>> de18b568
                                 if (ProcessorFilterTracker.COMPLETE.equals(tracker.getStatus()) ||
                                         ProcessorFilterTracker.ERROR.equals(tracker.getStatus())) {
                                     // If the tracker is complete we need to make sure the status is updated, so we can
@@ -796,11 +725,7 @@
                                     if (tracker.getLastPollTaskCount() != null && tracker.getLastPollTaskCount() > 0) {
                                         tracker.setLastPollMs(streamQueryTime);
                                         tracker.setLastPollTaskCount(0);
-<<<<<<< HEAD
-                                        processorFilterTrackerDao.update(tracker);
-=======
                                         updateTracker(tracker, filterProgressMonitor);
->>>>>>> de18b568
                                     }
 
                                 } else if (!isStreamStoreSearch) {
@@ -832,13 +757,6 @@
                                             taskContext);
                                 }
                             }
-<<<<<<< HEAD
-                        } else {
-                            LOGGER.debug(() -> "createTasks() - Filter " +
-                                    loadedFilter.getId() +
-                                    " no tasks needed at this time");
-=======
->>>>>>> de18b568
                         }
                     }
                 });
@@ -881,20 +799,12 @@
         }
     }
 
-<<<<<<< HEAD
-    private void addUnownedTasks(final TaskContext taskContext,
-                                 final String nodeName,
-                                 final ProcessorFilter filter,
-                                 final ProcessorTaskQueue queue,
-                                 final TaskCreationProgressTracker progressTracker) {
-=======
     private int addUnownedTasks(final TaskContext taskContext,
                                 final String nodeName,
                                 final ProcessorFilter filter,
                                 final ProcessorTaskQueue queue,
                                 final CreateProcessTasksState createProcessTasksState,
                                 final FilterProgressMonitor filterProgressMonitor) {
->>>>>>> de18b568
         int totalTasks = 0;
         int totalAddedTasks = 0;
         int tasksToAdd = createProcessTasksState.getRequiredTaskCount();
@@ -957,29 +867,6 @@
                             metaList.size());
 
                     if (metaList.size() > 0) {
-<<<<<<< HEAD
-                        final ExpressionOperator.Builder taskIdExpressionBuilder =
-                                ExpressionOperator.builder().op(Op.OR);
-
-                        // Create a map of meta items keyed by id.
-                        final Map<Long, Meta> metaMap = metaList
-                                .stream()
-                                .collect(Collectors.toMap(Meta::getId, Function.identity()));
-                        // For each processor task see if we have received meta and if so modify the task and add it to
-                        // the queue.
-                        for (final ProcessorTask processorTask : processorTasks) {
-                            final Meta meta = metaMap.get(processorTask.getMetaId());
-                            if (meta != null) {
-                                taskIdExpressionBuilder.addTerm(
-                                        ProcessorTaskFields.TASK_ID,
-                                        Condition.EQUALS,
-                                        processorTask.getId());
-
-                                tasksToAdd--;
-                                if (tasksToAdd == 0) {
-                                    break;
-                                }
-=======
                         try {
                             // Create a map of meta items keyed by id.
                             final Set<Long> metaIdSet = metaList
@@ -1014,34 +901,10 @@
                             if (Thread.currentThread().isInterrupted()) {
                                 // Stop trying to add tasks.
                                 tasksToAdd = 0;
->>>>>>> de18b568
                             }
                         } catch (final RuntimeException e) {
                             LOGGER.error("doCreateTasks() - Failed to grab non owned tasks", e);
                         }
-
-                        final ExpressionCriteria updateProcessorTaskCriteria =
-                                new ExpressionCriteria(taskIdExpressionBuilder.build());
-                        // Modify matching processor tasks.
-                        final ResultPage<ProcessorTask> modifiedTasks = processorTaskDao.changeTaskStatus(
-                                updateProcessorTaskCriteria,
-                                nodeName,
-                                TaskStatus.UNPROCESSED,
-                                null,
-                                null);
-
-                        // Add modified tasks to the queue.
-                        if (modifiedTasks != null && modifiedTasks.size() > 0) {
-                            queue.addAll(modifiedTasks.getValues());
-
-                            totalAddedTasks += modifiedTasks.size();
-
-                            final int finalTotalAddedTasks = totalAddedTasks;
-                            final int finalTotalTasks = totalTasks;
-                            taskContext.info(() -> LogUtil.message("Adding {}/{} non owned Tasks",
-                                    finalTotalAddedTasks,
-                                    finalTotalTasks));
-                        }
                     }
                 }
             }
@@ -1055,6 +918,8 @@
         } catch (final RuntimeException e) {
             LOGGER.error(e::getMessage, e);
         }
+
+        return totalAddedTasks;
     }
 
     private void createTasksFromSearchQuery(final ProcessorFilter filter,
@@ -1070,16 +935,8 @@
 
         final EventRef minEvent = new EventRef(tracker.getMinMetaId(), tracker.getMinEventId());
         final EventRef maxEvent = new EventRef(Long.MAX_VALUE, 0L);
-<<<<<<< HEAD
-        long maxStreams = progressTracker.getTaskCountToCreate(filter);
-        LOGGER.debug(() -> "Creating search query tasks maxStreams: " +
-                progressTracker.getTaskCountToCreate(filter) +
-                ", filer: " +
-                filter);
-=======
         long maxStreams = createProcessTasksState.getRequiredTaskCount();
         LOGGER.debug("Creating search query tasks maxStreams: {}, filer: {}", maxStreams, filter);
->>>>>>> de18b568
         long maxEvents = 1000000;
         final long maxEventsPerStream = 1000;
         final AtomicInteger totalTasks = new AtomicInteger();
@@ -1186,25 +1043,6 @@
                             nodeName,
                             maxMetaId,
                             reachedLimit,
-<<<<<<< HEAD
-                            processorConfig.isFillTaskQueue(),
-                            createdTasks -> {
-                                // Transfer the newly created (and available) tasks to the queue.
-                                final List<ProcessorTask> availableTaskList = createdTasks.getAvailableTaskList();
-
-                                if (!availableTaskList.isEmpty()) {
-                                    queue.addAll(availableTaskList);
-                                    progressTracker.incrementTaskCreationCount(filter, availableTaskList.size());
-                                }
-
-                                LOGGER.debug(() -> "createTasks() - Created " +
-                                        createdTasks.getTotalTasksCreated() +
-                                        " tasks for filter " +
-                                        filter.toString());
-
-                                queue.setFilling(false);
-                            });
-=======
                             processorConfig.isFillTaskQueue());
                     totalTasks.addAndGet(createdTasks.getTotalTasksCreated());
 
@@ -1223,7 +1061,6 @@
                                     filter.toString()));
 
                     queue.setFilling(false);
->>>>>>> de18b568
                 }
             } catch (final Exception e) {
                 LOGGER.error("Error creating tasks for filter {}, {}", filter.getId(), e.getMessage(), e);
@@ -1290,26 +1127,13 @@
             throw new RuntimeException("Attempting to create tasks with an unconstrained filter " + filter);
         }
 
-<<<<<<< HEAD
-        final int requiredTasks = progressTracker.getTaskCountToCreate(filter);
-        LOGGER.debug(() -> "Creating tasks from criteria, requiredTasks: " + requiredTasks + ", filter: " + filter);
-=======
         final int requiredTasks = createProcessTasksState.getRequiredTaskCount();
         LOGGER.debug("Creating tasks from criteria, requiredTasks: {}, filter: {}", requiredTasks, filter);
->>>>>>> de18b568
 
         if (requiredTasks > 0) {
             // Update the tracker status message.
             tracker.setStatus("Creating...");
-            final ProcessorFilterTracker updatedTracker = Metrics.measure("update tracker",
-                    () -> processorFilterTrackerDao.update(tracker));
-
-<<<<<<< HEAD
-            // This will contain locked and unlocked streams.
-            final Long maxMetaId = Metrics.measure("get max id", metaService::getMaxId);
-
-            final List<Meta> streamList = Metrics.measure("runSelectMetaQuery", () -> runSelectMetaQuery(
-=======
+
             final ProcessorFilterTracker updatedTracker = updateTracker(tracker, filterProgressMonitor);
 
             // This will contain locked and unlocked streams
@@ -1317,49 +1141,12 @@
 
             final DurationTimer durationTimer = DurationTimer.start();
             final List<Meta> metaList = runSelectMetaQuery(
->>>>>>> de18b568
                     queryData.getExpression(),
                     updatedTracker.getMinMetaId(),
                     filter.getMinMetaCreateTimeMs(),
                     filter.getMaxMetaCreateTimeMs(),
                     filter.getPipeline(),
                     filter.isReprocess(),
-<<<<<<< HEAD
-                    requiredTasks));
-
-            // Just create regular stream processing tasks.
-            final Map<Meta, InclusiveRanges> map = new HashMap<>();
-
-            Metrics.measure("map", () -> {
-                for (final Meta meta : streamList) {
-                    map.put(meta, null);
-                }
-            });
-
-            Metrics.measure("createNewTasks", () ->
-                    processorTaskDao.createNewTasks(
-                            filter,
-                            updatedTracker,
-                            streamQueryTime,
-                            map,
-                            nodeName,
-                            maxMetaId,
-                            false,
-                            processorConfig.isFillTaskQueue(),
-                            createdTasks -> {
-                                // Transfer the newly created (and available) tasks to the queue.
-                                final List<ProcessorTask> availableTaskList = createdTasks.getAvailableTaskList();
-                                queue.addAll(availableTaskList);
-                                progressTracker.incrementTaskCreationCount(filter, availableTaskList.size());
-
-                                LOGGER.debug(() -> "createTasks() - Created " +
-                                        createdTasks.getTotalTasksCreated() +
-                                        " tasks (requiredTasks=" +
-                                        requiredTasks +
-                                        ") for filter " +
-                                        filter);
-                            }));
-=======
                     requiredTasks);
             filterProgressMonitor.logPhase(Phase.FIND_META_FOR_FILTER, durationTimer, metaList.size());
 
@@ -1394,7 +1181,6 @@
                     LogUtil.message("createTasks() - Created {} tasks for filter {}",
                             createdTasks.getTotalTasksCreated(),
                             filter.toString()));
->>>>>>> de18b568
         }
 
         filterProgressMonitor.complete();
@@ -1424,16 +1210,10 @@
             boolean trimmed = false;
             for (final EventRef ref : eventRefs) {
                 if (!trimmed) {
-<<<<<<< HEAD
-                    // When the stream id changes add the current ranges to the map.
-                    if (currentMetaId != ref.getStreamId()) {
-                        if (ranges != null) {
-=======
                     // When the stream id changes add the current ranges to the
                     // map.
                     if (ranges == null || currentMetaId != ref.getStreamId()) {
                         if (currentMeta != null) {
->>>>>>> de18b568
                             if (ranges.getRanges().size() > maxRangesPerStream) {
                                 ranges = ranges.subRanges(maxRangesPerStream);
                                 trimmed = true;
