/*
 * Copyright 2017 Crown Copyright
 *
 * Licensed under the Apache License, Version 2.0 (the "License");
 * you may not use this file except in compliance with the License.
 * You may obtain a copy of the License at
 *
 *     http://www.apache.org/licenses/LICENSE-2.0
 *
 * Unless required by applicable law or agreed to in writing, software
 * distributed under the License is distributed on an "AS IS" BASIS,
 * WITHOUT WARRANTIES OR CONDITIONS OF ANY KIND, either express or implied.
 * See the License for the specific language governing permissions and
 * limitations under the License.
 *
 */

package stroom.processor.impl;

import stroom.cluster.lock.api.ClusterLockService;
import stroom.cluster.task.api.NodeNotFoundException;
import stroom.cluster.task.api.NullClusterStateException;
import stroom.cluster.task.api.TargetNodeSetFactory;
import stroom.docref.DocRef;
import stroom.docrefinfo.api.DocRefInfoService;
import stroom.entity.shared.ExpressionCriteria;
import stroom.meta.api.MetaService;
import stroom.meta.shared.FindMetaCriteria;
import stroom.meta.shared.Meta;
import stroom.meta.shared.MetaFields;
import stroom.meta.shared.Status;
import stroom.node.api.NodeInfo;
import stroom.pipeline.shared.PipelineDoc;
import stroom.processor.api.InclusiveRanges;
import stroom.processor.api.ProcessorFilterService;
import stroom.processor.impl.ProgressMonitor.FilterProgressMonitor;
import stroom.processor.impl.ProgressMonitor.Phase;
import stroom.processor.shared.Limits;
import stroom.processor.shared.ProcessorFields;
import stroom.processor.shared.ProcessorFilter;
import stroom.processor.shared.ProcessorFilterFields;
import stroom.processor.shared.ProcessorFilterTracker;
import stroom.processor.shared.ProcessorTask;
import stroom.processor.shared.ProcessorTaskFields;
import stroom.processor.shared.ProcessorTaskList;
import stroom.processor.shared.QueryData;
import stroom.processor.shared.TaskStatus;
import stroom.query.api.v2.ExpressionOperator;
import stroom.query.api.v2.ExpressionOperator.Op;
import stroom.query.api.v2.ExpressionParamUtil;
import stroom.query.api.v2.ExpressionTerm.Condition;
import stroom.query.api.v2.ExpressionUtil;
import stroom.query.api.v2.ExpressionValidator;
import stroom.query.api.v2.Param;
import stroom.query.api.v2.Query;
import stroom.query.common.v2.EventRef;
import stroom.query.common.v2.EventRefs;
import stroom.query.common.v2.EventSearch;
import stroom.security.api.SecurityContext;
import stroom.statistics.api.InternalStatisticEvent;
import stroom.statistics.api.InternalStatisticKey;
import stroom.statistics.api.InternalStatisticsReceiver;
import stroom.task.api.ExecutorProvider;
import stroom.task.api.TaskContext;
import stroom.task.api.TaskContextFactory;
import stroom.task.api.ThreadPoolImpl;
import stroom.task.shared.ThreadPool;
import stroom.util.NullSafe;
import stroom.util.date.DateUtil;
import stroom.util.logging.DurationTimer;
import stroom.util.logging.LambdaLogger;
import stroom.util.logging.LambdaLoggerFactory;
import stroom.util.logging.LogUtil;
import stroom.util.logging.Metrics;
import stroom.util.shared.PermissionException;
import stroom.util.sysinfo.HasSystemInfo;
import stroom.util.sysinfo.SystemInfoResult;

import java.time.Instant;
import java.util.AbstractMap.SimpleEntry;
import java.util.ArrayList;
import java.util.Collections;
import java.util.HashMap;
import java.util.HashSet;
import java.util.List;
import java.util.Map;
import java.util.Map.Entry;
import java.util.Objects;
import java.util.Optional;
import java.util.Set;
import java.util.concurrent.CompletableFuture;
import java.util.concurrent.ConcurrentHashMap;
import java.util.concurrent.Executor;
import java.util.concurrent.atomic.AtomicBoolean;
import java.util.concurrent.atomic.AtomicInteger;
import java.util.concurrent.atomic.AtomicLong;
import java.util.concurrent.atomic.AtomicReference;
import java.util.function.BiConsumer;
import java.util.function.Supplier;
import java.util.stream.Collectors;
import javax.inject.Inject;
import javax.inject.Provider;
import javax.inject.Singleton;

/**
 * Keep a pool of stream tasks ready to go.
 * <p>
 * Fill up our pool if we are below our low water mark (FILL_LOW_SIZE).
 */
@Singleton
class ProcessorTaskManagerImpl implements ProcessorTaskManager, HasSystemInfo {

    private static final LambdaLogger LOGGER = LambdaLoggerFactory.getLogger(ProcessorTaskManagerImpl.class);

    private static final String LOCK_NAME = "ProcessorTaskManager";
    private static final int MAX_ERROR_LENGTH = 200;

    private static final int POLL_INTERVAL_MS = 10000;
    private static final int DELETE_INTERVAL_MS = POLL_INTERVAL_MS * 10;
    private static final int BATCH_SIZE = 1000;
    private static final ThreadPool THREAD_POOL = new ThreadPoolImpl("Fill Task Store", 3);

    private final ProcessorFilterService processorFilterService;
    private final ProcessorFilterTrackerDao processorFilterTrackerDao;
    private final ProcessorTaskDao processorTaskDao;
    private final ExecutorProvider executorProvider;
    private final TaskContextFactory taskContextFactory;
    private final TaskContext taskContext;
    private final NodeInfo nodeInfo;
    private final Provider<ProcessorConfig> processorConfigProvider;
    private final Provider<InternalStatisticsReceiver> internalStatisticsReceiverProvider;
    private final MetaService metaService;
    private final EventSearch eventSearch;
    private final SecurityContext securityContext;
    private final ClusterLockService clusterLockService;
    private final TargetNodeSetFactory targetNodeSetFactory;
    private final ProcessorConfig processorConfig;
    private final DocRefInfoService docRefInfoService;

    private final TaskStatusTraceLog taskStatusTraceLog = new TaskStatusTraceLog();

    /**
     * Our filter cache
     */
    private final AtomicReference<List<ProcessorFilter>> prioritisedFiltersRef = new AtomicReference<>();

    /**
     * Our queue.
     */
    private final ConcurrentHashMap<ProcessorFilter, ProcessorTaskQueue> queueMap = new ConcurrentHashMap<>();

    /**
     * Time to see if we need filling if we are above our water mark
     */
    private final AtomicLong nextPollMs = new AtomicLong(0);

    /**
     * Time till be check if things need to be deleted
     */
    private final AtomicLong nextDeleteMs = new AtomicLong(0);

    /**
     * Flag to indicate if we are filling
     */
    private final AtomicBoolean filling = new AtomicBoolean();
    private volatile int lastQueueSizeForStats = -1;

    /**
     * Make sure the task store isn't allowed to be filled until this node has
     * run startup() and has not run shutdown().
     */
    private volatile boolean allowAsyncTaskCreation = false;
    private volatile boolean allowTaskCreation = true;

    private final Map<String, Instant> lastNodeContactTime = new ConcurrentHashMap<>();
    private Instant lastDisownedTasks = Instant.now();

    @Inject
    ProcessorTaskManagerImpl(final ProcessorFilterService processorFilterService,
                             final ProcessorFilterTrackerDao processorFilterTrackerDao,
                             final ProcessorTaskDao processorTaskDao,
                             final ExecutorProvider executorProvider,
                             final TaskContextFactory taskContextFactory,
                             final TaskContext taskContext,
                             final NodeInfo nodeInfo,
                             final Provider<ProcessorConfig> processorConfigProvider,
                             final Provider<InternalStatisticsReceiver> internalStatisticsReceiverProvider,
                             final MetaService metaService,
                             final EventSearch eventSearch,
                             final SecurityContext securityContext,
                             final ClusterLockService clusterLockService,
                             final TargetNodeSetFactory targetNodeSetFactory,
                             final ProcessorConfig processorConfig,
                             final DocRefInfoService docRefInfoService) {

        this.processorFilterService = processorFilterService;
        this.processorFilterTrackerDao = processorFilterTrackerDao;
        this.executorProvider = executorProvider;
        this.taskContextFactory = taskContextFactory;
        this.taskContext = taskContext;
        this.nodeInfo = nodeInfo;
        this.processorTaskDao = processorTaskDao;
        this.processorConfigProvider = processorConfigProvider;
        this.internalStatisticsReceiverProvider = internalStatisticsReceiverProvider;
        this.metaService = metaService;
        this.eventSearch = eventSearch;
        this.securityContext = securityContext;
        this.clusterLockService = clusterLockService;
        this.targetNodeSetFactory = targetNodeSetFactory;
        this.processorConfig = processorConfig;
        this.docRefInfoService = docRefInfoService;
    }

    @Override
    public synchronized void startup() {
        // It shouldn't be possible to create tasks during startup.
        try {
            // Anything that we owned release
            // Lock the cluster so that only this node is able to release owned tasks at this time.
            final String nodeName = nodeInfo.getThisNodeName();
            LOGGER.info(() -> "Locking cluster to release owned tasks for node " + nodeName);
            final DurationTimer durationTimer = DurationTimer.start();
            final long count = processorTaskDao.releaseOwnedTasks(nodeName);
            if (count > 0) {
                LOGGER.info(() -> "Released " +
                        count +
                        " previously owned tasks in " +
                        durationTimer.get());
            }
        } catch (final RuntimeException e) {
            LOGGER.error(e::getMessage, e);
        } finally {
            allowAsyncTaskCreation = true;
            allowTaskCreation = true;
        }
    }

    @Override
    public synchronized void shutdown() {
        // It shouldn't be possible to create tasks during shutdown.
        try {
            allowAsyncTaskCreation = false;
            allowTaskCreation = false;
            clearTaskStore();
        } catch (final RuntimeException e) {
            LOGGER.error(e::getMessage, e);
        }
    }

    /**
     * Return the next task to perform. Called by worker threads. Also assigns
     * the task to the node asking for the job
     */
    @Override
    public ProcessorTaskList assignTasks(final String nodeName, final int count) {
        LOGGER.debug(() -> "assignTasks() called for node " + nodeName + ", count " + count);

        if (!securityContext.isProcessingUser()) {
            throw new PermissionException(securityContext.getUserId(),
                    "Only the processing user is allowed to assign tasks");
        }

        List<ProcessorTask> assignedStreamTasks = Collections.emptyList();
        try {
            if (processorConfigProvider.get().isAssignTasks() && count > 0) {
                // Get local reference to list in case it is swapped out.
                final List<ProcessorFilter> filters = prioritisedFiltersRef.get();
                if (filters != null && filters.size() > 0) {
                    final List<ProcessorTask> dequedTasks = new ArrayList<>(count);

                    // Try and get a bunch of tasks from the queue to assign to the requesting node.
                    int index = 0;
                    while (dequedTasks.size() < count && index < filters.size()) {
                        final ProcessorFilter filter = filters.get(index);

                        // Get the queue for this filter.
                        final ProcessorTaskQueue queue = queueMap.get(filter);
                        if (queue != null) {
                            // Add as many tasks as we can for this filter.
                            ProcessorTask streamTask = queue.poll();
                            while (streamTask != null) {
                                dequedTasks.add(streamTask);
                                if (dequedTasks.size() < count) {
                                    streamTask = queue.poll();
                                } else {
                                    streamTask = null;
                                }
                            }
                        }
                        index++;
                    }

                    // Now bulk assign the tasks in one query.
                    if (dequedTasks.size() > 0) {
                        final Set<Long> idSet = dequedTasks
                                .stream()
                                .map(ProcessorTask::getId)
                                .collect(Collectors.toSet());
                        assignedStreamTasks = processorTaskDao.assignTasks(idSet, nodeName);
                    }
                }
            } else {
                LOGGER.debug("assignTasks is disabled");
            }

            // Have a go at kicking off a fill.
            fillTaskStore();
        } catch (final RuntimeException e) {
            LOGGER.error(e::getMessage, e);
        }

        // Output some trace logging so we can see where tasks go.
        taskStatusTraceLog.assignTasks(ProcessorTaskManagerImpl.class, assignedStreamTasks, nodeName);

        final int taskCount = assignedStreamTasks.size();
        LOGGER.debug(() -> "Assigning " +
                taskCount
                + " tasks (" +
                count +
                " requested) to node " +
                nodeName);
        return new ProcessorTaskList(nodeName, assignedStreamTasks);
    }

    @Override
    public Boolean abandonTasks(final ProcessorTaskList processorTaskList) {
        LOGGER.debug(() -> "abandonTasks() called for " +
                Optional.ofNullable(processorTaskList)
                        .map(ProcessorTaskList::getList)
                        .map(List::size)
                        .orElse(0) +
                " tasks");

        if (!securityContext.isProcessingUser()) {
            throw new PermissionException(securityContext.getUserId(),
                    "Only the processing user is allowed to abandon tasks");
        }

        // Output some trace logging so we can see where tasks go.
        taskStatusTraceLog.abandonTasks(ProcessorTaskManagerImpl.class,
                processorTaskList.getList(),
                processorTaskList.getNodeName());

        if (processorTaskList.getList().size() > 0) {
            try {
                LOGGER.warn("abandon() - {}", processorTaskList);
                final Set<Long> idSet = processorTaskList
                        .getList()
                        .stream()
                        .map(ProcessorTask::getId)
                        .collect(Collectors.toSet());
                processorTaskDao.releaseTasks(idSet);

            } catch (final RuntimeException e) {
                LOGGER.error("abandon() - {}", processorTaskList, e);
            }
        }

        return true;
    }

    private long releaseAll() {
        long total = 0;
        for (final Entry<ProcessorFilter, ProcessorTaskQueue> entry : queueMap.entrySet()) {
            final ProcessorFilter filter = entry.getKey();
            total += releaseFilterTasks(filter);
        }
        return total;
    }

    private long releaseFilterTasks(final ProcessorFilter filter) {
        if (filter != null) {
            return LOGGER.logDurationIfDebugEnabled(() -> {
                final Set<Long> taskIdSet = new HashSet<>();
                final ProcessorTaskQueue queue = queueMap.remove(filter);
                if (queue != null) {
                    ProcessorTask processorTask = queue.poll();
                    while (processorTask != null) {
                        taskIdSet.add(processorTask.getId());
                        if (taskIdSet.size() >= BATCH_SIZE) {
                            release(taskIdSet);
                            taskIdSet.clear();
                        }
                        processorTask = queue.poll();
                    }
                }
                release(taskIdSet);
                return taskIdSet.size();
            }, () -> "Released tasks for filter " + filter.getId());
        }
        return 0;
    }

    private void release(final Set<Long> taskIdSet) {
        if (taskIdSet.size() > 0) {
            try {
                processorTaskDao.releaseTasks(taskIdSet);
            } catch (final RuntimeException e) {
                LOGGER.error("release() - {}", taskIdSet, e);
            }
        }
    }

    private synchronized void clearTaskStore() {
        for (final Entry<ProcessorFilter, ProcessorTaskQueue> entry : queueMap.entrySet()) {
            final ProcessorFilter filter = entry.getKey();
            if (filter != null) {
                final ProcessorTaskQueue queue = queueMap.remove(filter);
                if (queue != null) {
                    ProcessorTask streamTask = queue.poll();
                    while (streamTask != null) {
                        streamTask = queue.poll();
                    }
                }
            }
        }
    }

    @Override
    public int getTaskQueueSize() {
        int size = 0;
        for (final ProcessorTaskQueue queue : queueMap.values()) {
            if (queue != null) {
                size += queue.size();
            }
        }

        return size;
    }

    /**
     * Lazy fill
     */
    private void fillTaskStore() {
        if (allowAsyncTaskCreation) {
            try {
                // Only kick off the work if are not already filling.
                if (filling.compareAndSet(false, true)) {
                    // See if it has been long enough since we last filled.
                    if (isScheduled()) {
                        LOGGER.debug(() -> "fillTaskStore() - Executing CreateStreamTasksTask");

                        final Runnable runnable = taskContextFactory.context(
                                "Fill Task Store",
                                taskContext ->
                                        securityContext.secure(() ->
                                                createTasks(taskContext)));

                        final Executor executor = executorProvider.get(THREAD_POOL);
                        CompletableFuture
                                .runAsync(runnable, executor)
                                .whenComplete((r, t) -> {
                                    if (t == null) {
                                        scheduleNextPollMs();
                                    }
                                    filling.set(false);
                                });
                    } else {
                        filling.set(false);
                    }
                }
            } catch (final RuntimeException e) {
                LOGGER.error(e::getMessage, e);
            }
        }
    }

    /**
     * Move the timer based schedule forward.
     */
    private void scheduleNextPollMs() {
        nextPollMs.set(System.currentTimeMillis() + POLL_INTERVAL_MS);
    }

    private boolean isScheduled() {
        // If we have past the window the last time we ran then yes.
        final long timeNowMs = System.currentTimeMillis();
        if (timeNowMs > nextPollMs.get()) {
            LOGGER.trace(() -> "isScheduled() - Yes as time has past (queueSize=" + getTaskQueueSize() + ")");
            return true;
        }

        return false;
    }

    /**
     * For use in tests and other setup tasks
     */
    @Override
    public void createTasks() {
        taskContextFactory.context("Create Tasks", taskContext ->
                securityContext.secure(() ->
                        createTasks(taskContext))).run();
    }

    private synchronized void createTasks(final TaskContext taskContext) {
        // We need to make sure that only 1 thread at a time is allowed to
        // create tasks. This should always be the case in production but some
        // tests will call this directly while scheduled execution could also be
        // running. Also, if the master node changes it is possible for one master
        // to be in the middle of creating tasks when another node assumes master
        // status and tries to create tasks too. Thus, a db backed cluster lock
        // is needed
        try {
            if (allowTaskCreation) {
                // We need an overarching cluster lock for all task creation
                // Some task creation is async, but we will wait for that
                // to complete so all task creation is encapsulated by this lock
                LOGGER.debug(() -> "Locking cluster to create tasks");
                clusterLockService.lock(LOCK_NAME, () -> doCreateTasks(taskContext));
            }
        } catch (final RuntimeException e) {
            LOGGER.error(e::getMessage, e);
        }
    }

    public void disownDeadTasks() {
        LOGGER.trace(() -> "disownDeadTasks()");
        try {
            final String node = nodeInfo.getThisNodeName();
            final String masterNode = targetNodeSetFactory.getMasterNode();
            if (node != null && node.equals(masterNode)) {
                // If this is the master node then see if there are any nodes that we haven't had contact with
                // for some time.

                // If we haven't had contact with a node for 10 minutes then forcibly release the tasks owned
                // by that node.
                final Instant now = Instant.now();
                final Set<String> activeNodes = targetNodeSetFactory.getEnabledActiveTargetNodeSet();
                activeNodes.forEach(activeNode -> lastNodeContactTime.put(activeNode, now));
                final Instant disownTaskAge = now.minus(processorConfig.getDisownDeadTasksAfter());
                if (lastDisownedTasks.isBefore(disownTaskAge)) {
                    lastDisownedTasks = now;

                    // Remove nodes we haven't had contact with for 10 minutes.
                    lastNodeContactTime.forEach((k, v) -> {
                        if (v.isBefore(disownTaskAge)) {
                            lastNodeContactTime.remove(k);
                        }
                    });

                    // Retain all tasks that have had their status updated in the last 10 minutes or belong to
                    // nodes we know have been active in the last 10 minutes.
                    final DurationTimer durationTimer = DurationTimer.start();
                    final long count = processorTaskDao.retainOwnedTasks(lastNodeContactTime.keySet(), disownTaskAge);
                    if (count > 0) {
                        LOGGER.warn(() ->
                                "Removed task ownership for dead nodes (count = " +
                                        count +
                                        ") in " +
                                        durationTimer.get());
                    }
                }
            }
        } catch (final RuntimeException | NodeNotFoundException | NullClusterStateException e) {
            LOGGER.debug(e.getMessage(), e);
        }
    }

    public synchronized void releaseOldQueuedTasks() {
        LOGGER.trace(() -> "releaseOldQueuedTasks()");
        if (queueMap.size() > 0) {
            try {
                final String node = nodeInfo.getThisNodeName();
                final String masterNode = targetNodeSetFactory.getMasterNode();
                if (node != null && !node.equals(masterNode)) {
                    // This is no longer the master node so release all tasks.
                    final DurationTimer durationTimer = DurationTimer.start();
                    final long count = releaseAll();
                    if (count > 0) {
                        LOGGER.info(() ->
                                "Released All Queued Tasks (count = " +
                                        count +
                                        ") in " +
                                        durationTimer.get());
                    }
                }
            } catch (final RuntimeException | NodeNotFoundException | NullClusterStateException e) {
                LOGGER.debug(e.getMessage(), e);
            }
        }
    }

    private void doCreateTasks(final TaskContext taskContext) {
        LOGGER.trace("doCreateTasks() - Starting");

        // We need to make sure that only 1 thread at a time is allowed to
        // create tasks. This should always be the case in production but some
        // tests will call this directly while scheduled execution could also be
        // running.
        info(taskContext, () -> "Starting");

        // Update the stream task store.
        final List<ProcessorFilter> prioritisedFilters = updatePrioritisedFiltersRef(taskContext);
        final ProcessorConfig processorConfig = processorConfigProvider.get();
        final CreateProcessTasksState createProcessTasksState =
                new CreateProcessTasksState(processorConfig.getQueueSize(), getTaskQueueSize());
        final ProgressMonitor progressMonitor = new ProgressMonitor(prioritisedFilters.size());

        final String nodeName = nodeInfo.getThisNodeName();
        if (nodeName == null) {
            throw new NullPointerException("Node is null");
        }

        // Now fill the stream task store with tasks for each filter.
        // The aim is to create N tasks in total where N is processorConfig.getQueueSize
        // Also need to ensure each filter queue has no more than N in it.
        try {
            for (final ProcessorFilter filter : prioritisedFilters) {
                final ProcessorTaskQueue queue = queueMap.computeIfAbsent(
                        filter,
                        k -> new ProcessorTaskQueue());
                final int currQueueSize = queue.size();

                // If we have enough tasks queued then stop trying to add more to the queues.
                if (!createProcessTasksState.keepAddingTasks()) {
                    break;

                } else if (queue.compareAndSetFilling(false, true)) {
                    // Create tasks for this filter
                    final FilterProgressMonitor filterProgressMonitor =
                            progressMonitor.logFilter(filter, currQueueSize);
                    createProcessTasksState.addCurrentlyQueuedTasks(currQueueSize);
                    createTasksForFilter(
                            taskContext,
                            nodeName,
                            filter,
                            queue,
                            filterProgressMonitor,
                            createProcessTasksState);
                }
            }
        } catch (final RuntimeException e) {
            LOGGER.error(e::getMessage, e);
        }

        // Release items from the queue that no longer have an enabled filter
        info(taskContext, () -> "Releasing tasks for disabled filters");
        final Set<ProcessorFilter> enabledFilterSet = new HashSet<>(prioritisedFilters);
        for (final Entry<ProcessorFilter, ProcessorTaskQueue> entry : queueMap.entrySet()) {
            final ProcessorFilter filter = entry.getKey();
            final ProcessorTaskQueue queue = entry.getValue();
            if (!enabledFilterSet.contains(filter)) {
                final DurationTimer durationTimer = DurationTimer.start();
                final long count = releaseFilterTasks(filter);
                final FilterProgressMonitor filterProgressMonitor = progressMonitor.logFilter(filter, queue.size());
                filterProgressMonitor.logPhase(Phase.RELEASE_TASKS_FOR_DISABLED_FILTERS, durationTimer, count);
                filterProgressMonitor.complete();
            }
        }

        // We must be the master node so set a time in the future to run delete.
        scheduleDelete();

        // We may have async search tasks still being created so we need to wait for those
        // in case another node gets master status and tries to do task creation.
        createProcessTasksState.waitForCompletion();

        info(taskContext, () -> "Finished");

        progressMonitor.report(createProcessTasksState);

        LOGGER.trace("doCreateTasks() - Finished");
    }

    private void createTasksForFilter(final TaskContext taskContext,
                                      final String nodeName,
                                      final ProcessorFilter filter,
                                      final ProcessorTaskQueue queue,
                                      final FilterProgressMonitor filterProgressMonitor,
                                      final CreateProcessTasksState createProcessTasksState) {
        Optional<ProcessorFilter> optionalProcessorFilter = Optional.empty();

        final AtomicBoolean isSearching = new AtomicBoolean();
        try {
            // Reload as it could have changed
            optionalProcessorFilter = processorFilterService.fetch(filter.getId());

            // The filter might have been deleted since we found it.
            optionalProcessorFilter.ifPresent(loadedFilter -> {
                // Set the current user to be the one who created the filter so that only streams that that user
                // has access to are processed.
                securityContext.asUser(securityContext.createIdentity(loadedFilter.getCreateUser()), () -> {
                    LOGGER.debug(() -> "createTasksForFilter() - processorFilter " + loadedFilter);

                    // Only try and create tasks if the processor is enabled.
                    if (loadedFilter.isEnabled() && loadedFilter.getProcessor().isEnabled()) {
                        info(taskContext, () ->
                                "Creating tasks: " + loadedFilter);

                        // If there are any tasks for this filter that were
                        // previously created but are unprocessed, not owned by any
                        // node and their associated stream is unlocked then add
                        // them here.
                        final ProcessorConfig processorConfig = processorConfigProvider.get();
                        if (processorConfig.isFillTaskQueue()) {
                            final DurationTimer durationTimer = DurationTimer.start();
                            final int count = addUnownedTasks(
                                    taskContext,
                                    nodeName,
                                    loadedFilter,
                                    queue,
                                    createProcessTasksState,
                                    filterProgressMonitor);
                            filterProgressMonitor.logPhase(Phase.ADD_UNOWNED_TASKS, durationTimer, count);
                        }

                        // If we are allowing tasks to be created then go ahead and create some.
                        if (processorConfig.isCreateTasks()) {
                            // Skip once we have done all that is required re-compute tasks to create after adding
                            // unowned tasks
                            if (createProcessTasksState.keepAddingTasks() && !Thread.currentThread().isInterrupted()) {
                                final QueryData queryData = loadedFilter.getQueryData();
                                final boolean isStreamStoreSearch = queryData.getDataSource() != null
                                        && queryData.getDataSource().getType().equals(MetaFields.STREAM_STORE_TYPE);

                                // Record the time before we are going to query for streams for tracking purposes.
                                final long streamQueryTime = System.currentTimeMillis();

                                // Get the tracker for this filter.
                                ProcessorFilterTracker tracker = loadedFilter.getProcessorFilterTracker();
                                if (ProcessorFilterTracker.COMPLETE.equals(tracker.getStatus()) ||
                                        ProcessorFilterTracker.ERROR.equals(tracker.getStatus())) {
                                    // If the tracker is complete we need to make sure the status is updated, so we can
                                    // see that it is not delivering any more tasks.
                                    if (tracker.getLastPollTaskCount() != null && tracker.getLastPollTaskCount() > 0) {
                                        tracker.setLastPollMs(streamQueryTime);
                                        tracker.setLastPollTaskCount(0);
                                        updateTracker(tracker, filterProgressMonitor);
                                    }

                                } else if (!isStreamStoreSearch) {
                                    // Create stream tasks by executing a search.
                                    isSearching.set(true);
                                    createTasksFromSearchQuery(
                                            loadedFilter,
                                            filterProgressMonitor,
                                            queryData,
                                            streamQueryTime,
                                            nodeName,
                                            createProcessTasksState,
                                            queue,
                                            tracker,
                                            processorConfig,
                                            taskContext);
                                } else {
                                    // Create tasks from a standard stream filter criteria.
                                    createTasksFromCriteria(
                                            loadedFilter,
                                            filterProgressMonitor,
                                            queryData,
                                            streamQueryTime,
                                            nodeName,
                                            createProcessTasksState,
                                            queue,
                                            processorConfig,
                                            tracker,
                                            taskContext);
                                }
                            }
                        }
                    }
                });
            });
        } catch (final RuntimeException e) {
            final String pipelineDetails = optionalProcessorFilter
                    .map(loadedFilter -> {
                        if (loadedFilter.getProcessor() != null &&
                                loadedFilter.getProcessor().getPipelineUuid() != null) {
                            return " for pipeline " + loadedFilter.getProcessor().getPipelineUuid();
                        }
                        return "";
                    })
                    .orElse("");

            LOGGER.error(() -> "Error processing filter with id = " + filter.getId() + pipelineDetails);
            LOGGER.debug(e::getMessage, e);

            // Update the tracker with the error if we can.
            try {
                optionalProcessorFilter = processorFilterService.fetch(filter.getId());
                optionalProcessorFilter.ifPresent(loadedFilter -> {
                    ProcessorFilterTracker tracker = loadedFilter.getProcessorFilterTracker();
                    String error = e.toString();
                    if (error.length() > MAX_ERROR_LENGTH) {
                        error = error.substring(0, MAX_ERROR_LENGTH) + "...";
                    }
                    tracker.setStatus("Error: " + error);
                    updateTracker(tracker, filterProgressMonitor);
                });
            } catch (final RuntimeException e2) {
                LOGGER.error(e::getMessage, e);
                LOGGER.error(e::getMessage, e2);
            }

        } finally {
            if (!isSearching.get()) {
                queue.setFilling(false);
            }
        }
    }

    private int addUnownedTasks(final TaskContext taskContext,
                                final String nodeName,
                                final ProcessorFilter filter,
                                final ProcessorTaskQueue queue,
                                final CreateProcessTasksState createProcessTasksState,
                                final FilterProgressMonitor filterProgressMonitor) {
        int totalTasks = 0;
        int totalAddedTasks = 0;
        int tasksToAdd = createProcessTasksState.getRequiredTaskCount();
        final int batchSize = Math.max(BATCH_SIZE, tasksToAdd);
        long minTaskId = 0;

        try {
            // Keep adding tasks until we have reached the requested number.
            while (tasksToAdd > 0) {

                // First look for any items that are no-longer locked etc
                final ExpressionOperator findProcessorTaskExpression = ExpressionOperator.builder()
                        .addTerm(ProcessorTaskFields.TASK_ID, Condition.GREATER_THAN, minTaskId)
                        .addTerm(ProcessorTaskFields.STATUS, Condition.EQUALS, TaskStatus.UNPROCESSED.getDisplayValue())
                        .addTerm(ProcessorTaskFields.NODE_NAME, Condition.IS_NULL, null)
                        .addTerm(ProcessorTaskFields.PROCESSOR_FILTER_ID, Condition.EQUALS, filter.getId())
                        .build();
                final ExpressionCriteria findProcessorTaskCriteria =
                        new ExpressionCriteria(findProcessorTaskExpression);
                findProcessorTaskCriteria.obtainPageRequest().setLength(batchSize);
                findProcessorTaskCriteria.addSort(ProcessorTaskFields.FIELD_ID);

                DurationTimer durationTimer = DurationTimer.start();
                final List<ProcessorTask> processorTasks = processorTaskDao
                        .find(findProcessorTaskCriteria).getValues();
                filterProgressMonitor.logPhase(Phase.ADD_UNOWNED_TASKS_FETCH_TASKS,
                        durationTimer,
                        processorTasks.size());

                // If we got fewer tasks returned than we asked for then we won't need to ask for more.
                if (processorTasks.size() < batchSize) {
                    tasksToAdd = 0;
                }

                // If we have some processor tasks then see if we can find unlocked meta for them so we can process.
                if (processorTasks.size() > 0) {
                    // Increment the total number of unowned tasks.
                    totalTasks += processorTasks.size();

                    // Find unlocked meta corresponding to this list of unowned tasks.
                    final ExpressionOperator.Builder metaIdExpressionBuilder = ExpressionOperator.builder().op(Op.OR);
                    for (final ProcessorTask task : processorTasks) {
                        metaIdExpressionBuilder.addTerm(MetaFields.ID, Condition.EQUALS, task.getMetaId());
                        // Ensure we don't see this task again in the next attempt.
                        minTaskId = Math.max(minTaskId, task.getId());
                    }

                    // Find all unlocked meta entries for the selected processor tasks.
                    final ExpressionOperator findMetaExpression = ExpressionOperator.builder()
                            .addOperator(metaIdExpressionBuilder.build())
                            .addTerm(MetaFields.STATUS, Condition.EQUALS, Status.UNLOCKED.getDisplayValue())
                            .build();
                    final FindMetaCriteria findMetaCriteria = new FindMetaCriteria(findMetaExpression);
                    findMetaCriteria.setSort(MetaFields.ID.getName(), false, false);

                    durationTimer = DurationTimer.start();
                    final List<Meta> metaList = metaService.find(findMetaCriteria).getValues();
                    filterProgressMonitor.logPhase(Phase.ADD_UNOWNED_TASKS_FETCH_META,
                            durationTimer,
                            metaList.size());

                    if (metaList.size() > 0) {
                        try {
                            // Create a map of meta items keyed by id.
                            final Set<Long> metaIdSet = metaList
                                    .stream()
                                    .map(Meta::getId)
                                    .collect(Collectors.toSet());
                            final Set<Long> processorTaskIdSet = processorTasks
                                    .stream()
                                    .filter(processorTask -> metaIdSet.contains(processorTask.getMetaId()))
                                    .map(ProcessorTask::getId)
                                    .collect(Collectors.toSet());

                            durationTimer = DurationTimer.start();
                            final List<ProcessorTask> existingTasks = processorTaskDao.queueExistingTasks(
                                    processorTaskIdSet,
                                    nodeName);
                            filterProgressMonitor.logPhase(Phase.ADD_UNOWNED_TASKS_QUEUE_TASKS,
                                    durationTimer,
                                    existingTasks.size());

                            queue.addAll(existingTasks);
                            tasksToAdd -= existingTasks.size();
                            totalAddedTasks += existingTasks.size();

                            final int finalTotalAddedTasks = totalAddedTasks;
                            final int finalTotalTasks = totalTasks;
                            info(taskContext, () ->
                                    LogUtil.message("Adding {}/{} non owned Tasks",
                                            finalTotalAddedTasks,
                                            finalTotalTasks));

                            if (Thread.currentThread().isInterrupted()) {
                                // Stop trying to add tasks.
                                tasksToAdd = 0;
                            }
                        } catch (final RuntimeException e) {
                            LOGGER.error("doCreateTasks() - Failed to grab non owned tasks", e);
                        }
                    }
                }
            }

            if (totalAddedTasks > 0) {
                filterProgressMonitor.addUnownedTasksToQueue(totalAddedTasks);
                createProcessTasksState.addUnownedTasksToQueue(totalAddedTasks);
                LOGGER.debug("doCreateTasks() - Added {} tasks that are no longer locked", totalAddedTasks);
            }

        } catch (final RuntimeException e) {
            LOGGER.error(e::getMessage, e);
        }

        return totalAddedTasks;
    }

    private void createTasksFromSearchQuery(final ProcessorFilter filter,
                                            final FilterProgressMonitor filterProgressMonitor,
                                            final QueryData queryData,
                                            final long streamQueryTime,
                                            final String nodeName,
                                            final CreateProcessTasksState createProcessTasksState,
                                            final ProcessorTaskQueue queue,
                                            final ProcessorFilterTracker tracker,
                                            final ProcessorConfig processorConfig,
                                            final TaskContext taskContext) {

        final EventRef minEvent = new EventRef(tracker.getMinMetaId(), tracker.getMinEventId());
        final EventRef maxEvent = new EventRef(Long.MAX_VALUE, 0L);
        long maxStreams = createProcessTasksState.getRequiredTaskCount();
        LOGGER.debug("Creating search query tasks maxStreams: {}, filer: {}", maxStreams, filter);
        long maxEvents = 1000000;
        final long maxEventsPerStream = 1000;
        final AtomicInteger totalTasks = new AtomicInteger();

        // Are there any limits set on the query.
        if (queryData.getLimits() != null) {
            final Limits limits = queryData.getLimits();

            // If there is a duration limit set on task creation then set the
            // tracker to complete and return if we have exceeded this duration.
            if (limits.getDurationMs() != null) {
                final long start = filter.getCreateTimeMs();
                final long end = start + limits.getDurationMs();
                if (end < System.currentTimeMillis()) {
                    tracker.setStatus(ProcessorFilterTracker.COMPLETE);
                    updateTracker(tracker, filterProgressMonitor);
                    return;
                }
            }

            if (limits.getStreamCount() != null) {
                long streamLimit = limits.getStreamCount();
                if (tracker.getMetaCount() != null) {
                    streamLimit -= tracker.getMetaCount();
                }

                maxStreams = Math.min(streamLimit, maxStreams);

                if (maxStreams <= 0) {
                    tracker.setStatus(ProcessorFilterTracker.COMPLETE);
                    updateTracker(tracker, filterProgressMonitor);
                    return;
                }
            }

            if (limits.getEventCount() != null) {
                long eventLimit = limits.getEventCount();
                if (tracker.getEventCount() != null) {
                    eventLimit -= tracker.getEventCount();
                }

                maxEvents = Math.min(eventLimit, maxEvents);

                if (maxEvents <= 0) {
                    tracker.setStatus(ProcessorFilterTracker.COMPLETE);
                    updateTracker(tracker, filterProgressMonitor);
                    return;
                }
            }
        }

        final Query query = Query.builder()
                .dataSource(queryData.getDataSource())
                .expression(queryData.getExpression())
                .params(getParams(queryData))
                .build();

        // Update the tracker status message.
        tracker.setStatus("Searching...");
        final ProcessorFilterTracker updatedTracker = updateTracker(tracker, filterProgressMonitor);

        final Long maxMetaId = metaService.getMaxId();

        final BiConsumer<EventRefs, Throwable> consumer = (eventRefs, throwable) -> {
            LOGGER.debug(() -> LogUtil.message(
                    "createTasksFromEventRefs() called for {} eventRefs, filter {}", eventRefs.size(), filter));
            try {
                if (throwable != null) {
                    final String message = "" +
                            "Error creating tasks for filter (id=" +
                            filter.getId() +
                            "). " +
                            throwable.getMessage();
                    LOGGER.error(message);
                    LOGGER.debug(message, throwable);
                    updatedTracker.setStatus(ProcessorFilterTracker.ERROR);
                    updateTracker(updatedTracker, filterProgressMonitor);

                } else if (eventRefs == null) {
                    LOGGER.debug(() -> "eventRefs is null");
                    updatedTracker.setStatus(ProcessorFilterTracker.COMPLETE);
                    updateTracker(updatedTracker, filterProgressMonitor);

                } else {
                    final boolean reachedLimit = eventRefs.isReachedLimit();

                    // Update the tracker status message.
                    updatedTracker.setStatus("Creating...");
                    final ProcessorFilterTracker tracker2 = updateTracker(updatedTracker, filterProgressMonitor);

                    // Create a task for each stream reference.
                    final DurationTimer durationTimer = DurationTimer.start();
                    final Map<Meta, InclusiveRanges> map = createStreamMap(eventRefs);
                    filterProgressMonitor.logPhase(Phase.CREATE_STREAM_MAP,
                            durationTimer,
                            map.size());

                    final CreatedTasks createdTasks = processorTaskDao.createNewTasks(
                            filter,
                            tracker2,
                            filterProgressMonitor,
                            streamQueryTime,
                            map,
                            nodeName,
                            maxMetaId,
                            reachedLimit,
                            processorConfig.isFillTaskQueue());
                    totalTasks.addAndGet(createdTasks.getTotalTasksCreated());

                    // Transfer the newly created (and available) tasks to the queue.
                    final List<ProcessorTask> availableTaskList = createdTasks.getAvailableTaskList();

                    if (!availableTaskList.isEmpty()) {
                        queue.addAll(availableTaskList);
                        filterProgressMonitor.addNewTasksToQueue(availableTaskList.size());
                        createProcessTasksState.addNewTasksToQueue(availableTaskList.size());
                    }

                    info(taskContext, () ->
                            LogUtil.message("createTasks() - Created {} tasks for filter {}",
                                    createdTasks.getTotalTasksCreated(),
                                    filter.toString()));

                    queue.setFilling(false);
                }
            } catch (final Exception e) {
                LOGGER.error("Error creating tasks for filter {}, {}", filter.getId(), e.getMessage(), e);
            } finally {
                queue.setFilling(false);
            }
        };

        final DurationTimer durationTimer = DurationTimer.start();
        final CompletableFuture<Void> future = eventSearch.search(
                taskContext,
                query,
                minEvent,
                maxEvent,
                maxStreams,
                maxEvents,
                maxEventsPerStream,
                consumer);

        // record the future so we can wait for it later
        final CompletableFuture<Void> future2 = future.whenComplete((v, throwable) -> {
            filterProgressMonitor.logPhase(
                    Phase.CREATE_TASKS_FROM_SEARCH_QUERY,
                    durationTimer, totalTasks.get());
            filterProgressMonitor.addNewTasksInDb(totalTasks.get());
            createProcessTasksState.addNewTasksInDb(totalTasks.get());
            filterProgressMonitor.complete();
        });
        createProcessTasksState.addFuture(future2);
    }

    private ProcessorFilterTracker updateTracker(final ProcessorFilterTracker tracker,
                                                 final FilterProgressMonitor filterProgressMonitor) {
        final DurationTimer durationTimer = DurationTimer.start();
        final ProcessorFilterTracker updated = processorFilterTrackerDao.update(tracker);
        filterProgressMonitor.logPhase(Phase.UPDATE_TRACKERS,
                durationTimer,
                0);
        return updated;
    }

    private List<Param> getParams(final QueryData queryData) {
        // Create a parameter map.
        final Map<String, String> parameterMap = ExpressionParamUtil.parse(queryData.getParams());

        final List<Param> params = new ArrayList<>();
        for (final Entry<String, String> entry : parameterMap.entrySet()) {
            params.add(new Param(entry.getKey(), entry.getValue()));
        }
        return params;
    }

    private void createTasksFromCriteria(final ProcessorFilter filter,
                                         final FilterProgressMonitor filterProgressMonitor,
                                         final QueryData queryData,
                                         final long streamQueryTime,
                                         final String nodeName,
                                         final CreateProcessTasksState createProcessTasksState,
                                         final ProcessorTaskQueue queue,
                                         final ProcessorConfig processorConfig,
                                         final ProcessorFilterTracker tracker,
                                         final TaskContext taskContext) {
        if (termCount(queryData) == 0) {
            throw new RuntimeException("Attempting to create tasks with an unconstrained filter " + filter);
        }

        final int requiredTasks = createProcessTasksState.getRequiredTaskCount();
        LOGGER.debug("Creating tasks from criteria, requiredTasks: {}, filter: {}", requiredTasks, filter);

        if (requiredTasks > 0) {
            // Update the tracker status message.
            tracker.setStatus("Creating...");

<<<<<<< HEAD
            final ProcessorFilterTracker updatedTracker = Metrics.measure(
                    "update tracker",
                    () -> updateTracker(tracker, filter, progressMonitor));
=======
            final ProcessorFilterTracker updatedTracker = updateTracker(tracker, filterProgressMonitor);
>>>>>>> 2646b5eb

            // This will contain locked and unlocked streams
            final Long maxMetaId = Metrics.measure("get max id", metaService::getMaxId);

            final DurationTimer durationTimer = DurationTimer.start();
<<<<<<< HEAD
            // Metrics duplicates DurationTimer, do we need it?
            final List<Meta> metaList = Metrics.measure("runSelectMetaQuery", () ->
                    runSelectMetaQuery(
                            queryData.getExpression(),
                            updatedTracker.getMinMetaId(),
                            filter.getMinMetaCreateTimeMs(),
                            filter.getMaxMetaCreateTimeMs(),
                            filter.getPipeline(),
                            filter.isReprocess(),
                            requiredTasks));

            progressMonitor.log(Phase.FIND_META_FOR_FILTER, filter, durationTimer, metaList.size());
=======
            final List<Meta> metaList = runSelectMetaQuery(
                    queryData.getExpression(),
                    updatedTracker.getMinMetaId(),
                    filter.getMinMetaCreateTimeMs(),
                    filter.getMaxMetaCreateTimeMs(),
                    filter.getPipeline(),
                    filter.isReprocess(),
                    requiredTasks);
            filterProgressMonitor.logPhase(Phase.FIND_META_FOR_FILTER, durationTimer, metaList.size());
>>>>>>> 2646b5eb

            // Just create regular stream processing tasks.
            final Map<Meta, InclusiveRanges> map = new HashMap<>();
            Metrics.measure("map", () -> {
                for (final Meta meta : metaList) {
                    map.put(meta, null);
                }
            });

<<<<<<< HEAD
            // Duplication of ProgressMonitor?
            final CreatedTasks createdTasks = Metrics.measure("createNewTasks", () ->
                    processorTaskDao.createNewTasks(
                            filter,
                            updatedTracker,
                            progressMonitor,
                            streamQueryTime,
                            map,
                            nodeName,
                            maxMetaId,
                            false,
                            processorConfig.isFillTaskQueue()));
=======
            final CreatedTasks createdTasks = processorTaskDao.createNewTasks(
                    filter,
                    updatedTracker,
                    filterProgressMonitor,
                    streamQueryTime,
                    map,
                    nodeName,
                    maxMetaId,
                    false,
                    processorConfig.isFillTaskQueue());
            filterProgressMonitor.addNewTasksInDb(createdTasks.getTotalTasksCreated());
            createProcessTasksState.addNewTasksInDb(createdTasks.getTotalTasksCreated());
>>>>>>> 2646b5eb

            // Transfer the newly created (and available) tasks to the queue.
            final List<ProcessorTask> availableTaskList = createdTasks.getAvailableTaskList();
            if (!availableTaskList.isEmpty()) {
                queue.addAll(availableTaskList);
                filterProgressMonitor.addNewTasksToQueue(availableTaskList.size());
                createProcessTasksState.addNewTasksToQueue(availableTaskList.size());
            }

            info(taskContext, () ->
                    LogUtil.message("createTasks() - Created {} tasks for filter {}",
                            createdTasks.getTotalTasksCreated(),
                            filter.toString()));
        }

        filterProgressMonitor.complete();
    }

    private void info(final TaskContext taskContext,
                      final Supplier<String> messageSupplier) {
        LOGGER.debug(messageSupplier);
        taskContext.info(messageSupplier);
    }

    private int termCount(final QueryData queryData) {
        if (queryData == null || queryData.getExpression() == null) {
            return 0;
        }
        return ExpressionUtil.termCount(queryData.getExpression());
    }

    private Map<Meta, InclusiveRanges> createStreamMap(final EventRefs eventRefs) {
        final int maxRangesPerStream = 1000;
        final Map<Meta, InclusiveRanges> streamMap = new HashMap<>();

        if (eventRefs != null) {
            long currentMetaId = -1;
            Meta currentMeta = null;
            InclusiveRanges ranges = null;
            boolean trimmed = false;
            for (final EventRef ref : eventRefs) {
                if (!trimmed) {
                    // When the stream id changes add the current ranges to the
                    // map.
                    if (ranges == null || currentMetaId != ref.getStreamId()) {
                        if (currentMeta != null) {
                            if (ranges.getRanges().size() > maxRangesPerStream) {
                                ranges = ranges.subRanges(maxRangesPerStream);
                                trimmed = true;
                            }
                            streamMap.put(currentMeta, ranges);
                        }

                        currentMetaId = ref.getStreamId();
                        currentMeta = metaService.getMeta(currentMetaId);
                        ranges = new InclusiveRanges();
                    }

                    if (ranges != null) {
                        ranges.addEvent(ref.getEventId());
                    }
                }
            }

            // Add the final ranges to the map.
            if (!trimmed && ranges != null) {
                if (currentMeta != null) {
                    if (ranges.getRanges().size() > maxRangesPerStream) {
                        ranges = ranges.subRanges(maxRangesPerStream);
                    }
                    streamMap.put(currentMeta, ranges);
                }
            }
        }

        return streamMap;
    }

    /**
     * @return streams that have not yet got a stream task for a particular
     * stream processor
     */
    List<Meta> runSelectMetaQuery(final ExpressionOperator expression,
                                  final long minMetaId,
                                  final Long minMetaCreateTimeMs,
                                  final Long maxMetaCreateTimeMs,
                                  final DocRef pipelineDocRef,
                                  final boolean reprocess,
                                  final int length) {
        // Validate expression.
        final ExpressionValidator expressionValidator = new ExpressionValidator(MetaFields.getAllFields());
        expressionValidator.validate(expression);

        if (reprocess) {
            // Don't select deleted streams.
            final ExpressionOperator statusExpression = ExpressionOperator.builder().op(Op.OR)
                    .addTerm(MetaFields.PARENT_STATUS, Condition.EQUALS, Status.UNLOCKED.getDisplayValue())
                    .addTerm(MetaFields.PARENT_STATUS, Condition.EQUALS, Status.LOCKED.getDisplayValue())
                    .build();

            ExpressionOperator.Builder builder = ExpressionOperator.builder()
                    .addOperator(expression)
                    .addTerm(MetaFields.PARENT_ID, Condition.GREATER_THAN_OR_EQUAL_TO, minMetaId);

            if (pipelineDocRef != null) {
                builder.addTerm(MetaFields.PIPELINE, Condition.IS_DOC_REF, pipelineDocRef);
            }

            if (minMetaCreateTimeMs != null) {
                builder = builder.addTerm(MetaFields.PARENT_CREATE_TIME,
                        Condition.GREATER_THAN_OR_EQUAL_TO,
                        DateUtil.createNormalDateTimeString(minMetaCreateTimeMs));
            }
            if (maxMetaCreateTimeMs != null) {
                builder = builder.addTerm(MetaFields.PARENT_CREATE_TIME,
                        Condition.LESS_THAN_OR_EQUAL_TO,
                        DateUtil.createNormalDateTimeString(maxMetaCreateTimeMs));
            }
            builder = builder.addOperator(statusExpression);

            final FindMetaCriteria findMetaCriteria = new FindMetaCriteria(builder.build());
            findMetaCriteria.setSort(MetaFields.PARENT_ID.getName(), false, false);
            findMetaCriteria.obtainPageRequest().setLength(length);

            return metaService.findReprocess(findMetaCriteria).getValues();

        } else {
            // Don't select deleted streams.
            final ExpressionOperator statusExpression = ExpressionOperator.builder().op(Op.OR)
                    .addTerm(MetaFields.STATUS, Condition.EQUALS, Status.UNLOCKED.getDisplayValue())
                    .addTerm(MetaFields.STATUS, Condition.EQUALS, Status.LOCKED.getDisplayValue())
                    .build();

            ExpressionOperator.Builder builder = ExpressionOperator.builder()
                    .addOperator(expression)
                    .addTerm(MetaFields.ID, Condition.GREATER_THAN_OR_EQUAL_TO, minMetaId);

            if (minMetaCreateTimeMs != null) {
                builder = builder.addTerm(MetaFields.CREATE_TIME,
                        Condition.GREATER_THAN_OR_EQUAL_TO,
                        DateUtil.createNormalDateTimeString(minMetaCreateTimeMs));
            }
            if (maxMetaCreateTimeMs != null) {
                builder = builder.addTerm(MetaFields.CREATE_TIME,
                        Condition.LESS_THAN_OR_EQUAL_TO,
                        DateUtil.createNormalDateTimeString(maxMetaCreateTimeMs));
            }
            builder = builder.addOperator(statusExpression);

            final FindMetaCriteria findMetaCriteria = new FindMetaCriteria(builder.build());
            findMetaCriteria.setSort(MetaFields.ID.getName(), false, false);
            findMetaCriteria.obtainPageRequest().setLength(length);

            return metaService.find(findMetaCriteria).getValues();
        }
    }

    /**
     * Schedule a delete if we don't have one
     */
    private void scheduleDelete() {
        if (nextDeleteMs.get() == 0) {
            nextDeleteMs.set(System.currentTimeMillis() + DELETE_INTERVAL_MS);
            LOGGER.debug(() -> "scheduleDelete() - nextDeleteMs=" +
                    DateUtil.createNormalDateTimeString(nextDeleteMs.get()));
        }
    }

    @Override
    public void writeQueueStatistics() {
        info(taskContext, () -> "Writing processor task queue statistics");
        try {
            // Avoid writing loads of same value stats So write every min while it changes Under little load the queue
            // size will be 0
            final int queueSize = getTaskQueueSize();
            if (queueSize != lastQueueSizeForStats) {
                try {
                    final InternalStatisticsReceiver internalStatisticsReceiver =
                            internalStatisticsReceiverProvider.get();
                    if (internalStatisticsReceiver != null) {
                        // Value type event as the queue size is not additive
                        internalStatisticsReceiver.putEvent(InternalStatisticEvent.createValueStat(
                                InternalStatisticKey.STREAM_TASK_QUEUE_SIZE,
                                System.currentTimeMillis(),
                                null,
                                queueSize));
                    }
                } catch (final RuntimeException e) {
                    LOGGER.error(e::getMessage, e);
                }
                lastQueueSizeForStats = queueSize;
            }
        } catch (final RuntimeException e) {
            LOGGER.error(e::getMessage, e);
        }
    }

    @Override
    public AtomicLong getNextDeleteMs() {
        return nextDeleteMs;
    }

    @Override
    public void setAllowAsyncTaskCreation(final boolean allowAsyncTaskCreation) {
        this.allowAsyncTaskCreation = allowAsyncTaskCreation;
    }

    @Override
    public void setAllowTaskCreation(final boolean allowTaskCreation) {
        this.allowTaskCreation = allowTaskCreation;
    }

    @Override
    public SystemInfoResult getSystemInfo() {
        // Iterate over the latest picture of prioritised filters to get a detailed view of queue sizes
        // by filter
        final List<Map<String, Object>> queueInfo = NullSafe.list(prioritisedFiltersRef.get())
                .stream()
                .map(processorFilter ->
                        new SimpleEntry<>(processorFilter, queueMap.get(processorFilter)))
                .filter(entry -> NullSafe.test(entry.getValue(), ProcessorTaskQueue::hasItems))
                .map(entry -> {
                    final ProcessorFilter processorFilter = entry.getKey();
                    final ProcessorTaskQueue queue = entry.getValue();
                    final String pipelineName = Objects.requireNonNullElseGet(
                            processorFilter.getPipelineName(),
                            processorFilter::getPipelineUuid);

                    return Map.<String, Object>of(
                            "filterId", processorFilter.getId(),
                            "pipelineName", pipelineName,
                            "priority", processorFilter.getPriority(),
                            "queueSize", NullSafe.get(queue, ProcessorTaskQueue::size));
                })
                .collect(Collectors.toList());

        return SystemInfoResult.builder(this)
                .description("Processor task queue info")
                .addDetail("filterQueues", queueInfo)
                .addDetail("overallQueueSize", getTaskQueueSize())
                .build();
    }

    private List<ProcessorFilter> updatePrioritisedFiltersRef(final TaskContext taskContext) {

        // Get an up-to-date list of all enabled stream processor filters.
        LOGGER.trace("Getting enabled non deleted filters");
        info(taskContext, () -> "Getting enabled non deleted filters");
        final ExpressionOperator expression = ExpressionOperator.builder()
                .addTerm(ProcessorFields.ENABLED, Condition.EQUALS, true)
                .addTerm(ProcessorFields.DELETED, Condition.EQUALS, false)
                .addTerm(ProcessorFilterFields.ENABLED, Condition.EQUALS, true)
                .addTerm(ProcessorFilterFields.DELETED, Condition.EQUALS, false)
                .build();

        final ExpressionCriteria findProcessorFilterCriteria = new ExpressionCriteria(expression);
        final List<ProcessorFilter> filters = processorFilterService
                .find(findProcessorFilterCriteria)
                .getValues();
        LOGGER.trace("Found {} filters", filters.size());
        info(taskContext, () -> "Found " + filters.size() + " filters");

        // Sort the stream processor filters by priority.
        filters.sort(ProcessorFilter.HIGHEST_PRIORITY_FIRST_COMPARATOR);

        // Try and ensure we have pipeline names for each filter
        for (ProcessorFilter filter : NullSafe.list(filters)) {
            try {
                if (filter != null
                        && filter.getPipelineUuid() != null
                        && NullSafe.isEmptyString(filter.getPipelineName())) {

                    final DocRef pipelineDocRef = DocRef.builder()
                            .type(PipelineDoc.DOCUMENT_TYPE)
                            .uuid(filter.getPipelineUuid())
                            .build();
                    docRefInfoService.name(pipelineDocRef)
                            .ifPresent(newPipeName -> {
                                if (!Objects.equals(filter.getPipelineName(), newPipeName)) {
                                    filter.setPipelineName(newPipeName);
                                }
                            });
                }
            } catch (final RuntimeException e) {
                // This error is expected in tests and the pipeline name isn't essential
                // as it is only used in here for logging purposes.
                LOGGER.trace(e::getMessage, e);
            }
        }
        prioritisedFiltersRef.set(filters);
        return filters;
    }
}
<|MERGE_RESOLUTION|>--- conflicted
+++ resolved
@@ -71,7 +71,6 @@
 import stroom.util.logging.LambdaLogger;
 import stroom.util.logging.LambdaLoggerFactory;
 import stroom.util.logging.LogUtil;
-import stroom.util.logging.Metrics;
 import stroom.util.shared.PermissionException;
 import stroom.util.sysinfo.HasSystemInfo;
 import stroom.util.sysinfo.SystemInfoResult;
@@ -1135,32 +1134,12 @@
             // Update the tracker status message.
             tracker.setStatus("Creating...");
 
-<<<<<<< HEAD
-            final ProcessorFilterTracker updatedTracker = Metrics.measure(
-                    "update tracker",
-                    () -> updateTracker(tracker, filter, progressMonitor));
-=======
             final ProcessorFilterTracker updatedTracker = updateTracker(tracker, filterProgressMonitor);
->>>>>>> 2646b5eb
 
             // This will contain locked and unlocked streams
-            final Long maxMetaId = Metrics.measure("get max id", metaService::getMaxId);
+            final Long maxMetaId = metaService.getMaxId();
 
             final DurationTimer durationTimer = DurationTimer.start();
-<<<<<<< HEAD
-            // Metrics duplicates DurationTimer, do we need it?
-            final List<Meta> metaList = Metrics.measure("runSelectMetaQuery", () ->
-                    runSelectMetaQuery(
-                            queryData.getExpression(),
-                            updatedTracker.getMinMetaId(),
-                            filter.getMinMetaCreateTimeMs(),
-                            filter.getMaxMetaCreateTimeMs(),
-                            filter.getPipeline(),
-                            filter.isReprocess(),
-                            requiredTasks));
-
-            progressMonitor.log(Phase.FIND_META_FOR_FILTER, filter, durationTimer, metaList.size());
-=======
             final List<Meta> metaList = runSelectMetaQuery(
                     queryData.getExpression(),
                     updatedTracker.getMinMetaId(),
@@ -1170,30 +1149,13 @@
                     filter.isReprocess(),
                     requiredTasks);
             filterProgressMonitor.logPhase(Phase.FIND_META_FOR_FILTER, durationTimer, metaList.size());
->>>>>>> 2646b5eb
 
             // Just create regular stream processing tasks.
             final Map<Meta, InclusiveRanges> map = new HashMap<>();
-            Metrics.measure("map", () -> {
-                for (final Meta meta : metaList) {
-                    map.put(meta, null);
-                }
-            });
-
-<<<<<<< HEAD
-            // Duplication of ProgressMonitor?
-            final CreatedTasks createdTasks = Metrics.measure("createNewTasks", () ->
-                    processorTaskDao.createNewTasks(
-                            filter,
-                            updatedTracker,
-                            progressMonitor,
-                            streamQueryTime,
-                            map,
-                            nodeName,
-                            maxMetaId,
-                            false,
-                            processorConfig.isFillTaskQueue()));
-=======
+            for (final Meta meta : metaList) {
+                map.put(meta, null);
+            }
+
             final CreatedTasks createdTasks = processorTaskDao.createNewTasks(
                     filter,
                     updatedTracker,
@@ -1206,7 +1168,6 @@
                     processorConfig.isFillTaskQueue());
             filterProgressMonitor.addNewTasksInDb(createdTasks.getTotalTasksCreated());
             createProcessTasksState.addNewTasksInDb(createdTasks.getTotalTasksCreated());
->>>>>>> 2646b5eb
 
             // Transfer the newly created (and available) tasks to the queue.
             final List<ProcessorTask> availableTaskList = createdTasks.getAvailableTaskList();
