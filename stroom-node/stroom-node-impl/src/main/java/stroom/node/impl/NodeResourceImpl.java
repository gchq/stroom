--- conflicted
+++ resolved
@@ -37,7 +37,6 @@
 import stroom.util.shared.ResourcePaths;
 
 import javax.inject.Inject;
-import javax.ws.rs.BadRequestException;
 import javax.ws.rs.WebApplicationException;
 import javax.ws.rs.core.MediaType;
 import javax.ws.rs.core.Response;
@@ -131,17 +130,15 @@
         try {
             final long now = System.currentTimeMillis();
 
-            if (nodeName == null) {
-                throw new BadRequestException("nodeName not supplied");
-            } else if (NodeCallUtil.shouldExecuteLocally(nodeInfo, nodeName)) {
-                // If this is the node that was contacted then just return our local info.
+            // If this is the node that was contacted then just return our local info.
+            if (NodeCallUtil.shouldExecuteLocally(nodeInfo, nodeName)) {
                 clusterNodeInfo = clusterNodeManager.getClusterNodeInfo();
 
             } else {
                 String url = NodeCallUtil.getBaseEndpointUrl(nodeService, nodeName)
-<<<<<<< HEAD
                         + ResourcePaths.buildAuthenticatedApiPath(
                         NodeResource.BASE_PATH,
+                        NodeResource.INFO_PATH_PART,
                         nodeName);
                 final Response response = webTargetFactory
                         .create(url)
@@ -153,25 +150,6 @@
                 clusterNodeInfo = response.readEntity(ClusterNodeInfo.class);
                 if (clusterNodeInfo == null) {
                     throw new RuntimeException("Unable to contact node \"" + nodeName + "\" at URL: " + url);
-=======
-                    + ResourcePaths.buildAuthenticatedApiPath(
-                    NodeResource.BASE_PATH,
-                    nodeName);
-                try {
-                    final Response response = webTargetFactory
-                            .create(url)
-                            .request(MediaType.APPLICATION_JSON)
-                            .get();
-                    if (response.getStatus() != 200) {
-                        throw new WebApplicationException(response);
-                    }
-                    clusterNodeInfo = response.readEntity(ClusterNodeInfo.class);
-                    if (clusterNodeInfo == null) {
-                        throw new RuntimeException("Unable to contact node \"" + nodeName + "\" at URL: " + url);
-                    }
-                } catch (RuntimeException e) {
-                    throw NodeCallUtil.handleExceptionsOnNodeCall(nodeName, url, e);
->>>>>>> 4e93f17d
                 }
             }
 
@@ -196,16 +174,14 @@
         final long now = System.currentTimeMillis();
 
         // If this is the node that was contacted then just return the latency we have incurred within this method.
-        if (nodeName == null) {
-            throw new BadRequestException("nodeName not supplied");
-        } else if (NodeCallUtil.shouldExecuteLocally(nodeInfo, nodeName)) {
+        if (NodeCallUtil.shouldExecuteLocally(nodeInfo, nodeName)) {
             return System.currentTimeMillis() - now;
         } else {
             final String url = NodeCallUtil.getBaseEndpointUrl(nodeService, nodeName)
                     + ResourcePaths.buildAuthenticatedApiPath(
                     NodeResource.BASE_PATH,
-                    nodeName,
-                    "/ping");
+                    NodeResource.PING_PATH_PART,
+                    nodeName);
 
             try {
                 final Response response = webTargetFactory
@@ -226,25 +202,11 @@
 
     @Override
     public void setPriority(final String nodeName, final Integer priority) {
-        if (nodeName == null) {
-            throw new BadRequestException("nodeName not supplied");
-        }
-        if (priority == null) {
-            throw new BadRequestException("priority not supplied");
-        }
-
         modifyNode(nodeName, node -> node.setPriority(priority));
     }
 
     @Override
     public void setEnabled(final String nodeName, final Boolean enabled) {
-        if (nodeName == null) {
-            throw new BadRequestException("nodeName not supplied");
-        }
-        if (enabled == null) {
-            throw new BadRequestException("enabled not supplied");
-        }
-
         modifyNode(nodeName, node -> node.setEnabled(enabled));
     }
 
