/*
 * Copyright 2018 Crown Copyright
 *
 * Licensed under the Apache License, Version 2.0 (the "License");
 * you may not use this file except in compliance with the License.
 * You may obtain a copy of the License at
 *
 *     http://www.apache.org/licenses/LICENSE-2.0
 *
 * Unless required by applicable law or agreed to in writing, software
 * distributed under the License is distributed on an "AS IS" BASIS,
 * WITHOUT WARRANTIES OR CONDITIONS OF ANY KIND, either express or implied.
 * See the License for the specific language governing permissions and
 * limitations under the License.
 *
 */

package stroom.bytebuffer;

import stroom.util.logging.LambdaLogger;
import stroom.util.logging.LambdaLoggerFactory;
import stroom.util.logging.LogUtil;

import jakarta.xml.bind.DatatypeConverter;
import net.openhft.hashing.LongHashFunction;

import java.nio.ByteBuffer;
import java.nio.charset.StandardCharsets;

public class ByteBufferUtils {

    private static final LambdaLogger LOGGER = LambdaLoggerFactory.getLogger(ByteBufferUtils.class);
    private static final byte MAX_BYTE_UNSIGNED = (byte) -1;

    private ByteBufferUtils() {
        // static util methods only
    }

    public static String byteBufferToString(final ByteBuffer byteBuffer) {
        return ByteArrayUtils.byteArrayToString(toBytes(byteBuffer));
    }

    public static String byteBufferToHex(final ByteBuffer byteBuffer) {
        if (byteBuffer == null) {
            return "null";
        }
        return ByteArrayUtils.byteArrayToHex(toBytes(byteBuffer));
    }

    public static String byteBufferToHexAll(final ByteBuffer byteBuffer) {
        final StringBuilder sb = new StringBuilder();
        if (byteBuffer != null) {
            final int endOffsetEx = byteBuffer.limit();
            for (int i = 0; i < endOffsetEx; i++) {
                final byte[] oneByteArr = new byte[1];
                if (i == byteBuffer.position()) {
                    sb.append(">");
                }
                oneByteArr[0] = byteBuffer.get(i);
                sb.append(DatatypeConverter.printHexBinary(oneByteArr));
                if (i == byteBuffer.limit() - 1) {
                    sb.append("<");
                    if (i < byteBuffer.capacity() - 1) {
                        sb.append(" ....");
                    }
                }
                sb.append(" ");
            }
//            sb
//                    .append(" pos: ").append(byteBuffer.position())
//                    .append(" lim: ").append(byteBuffer.limit())
//                    .append(" cap: ").append(byteBuffer.capacity());
        }
        return sb.toString();
    }

    /**
     * Increments a Long value at absolute position idx. Does not modify the position
     * of the buffer.
     */
    public static void incrementLong(final ByteBuffer byteBuffer,
                                     final int idx) {
        final long val = byteBuffer.getLong(idx);
        if (val == Long.MAX_VALUE) {
            throw new ArithmeticException("Can't increment beyond max value of " + Long.MAX_VALUE);
        }
        byteBuffer.putLong(idx, val + 1L);
    }

    /**
     * Increments a Integer value at absolute position idx. Does not modify the position
     * of the buffer.
     */
    public static void incrementInt(final ByteBuffer byteBuffer,
                                    final int idx) {
        final int val = byteBuffer.getInt(idx);
        if (val == Integer.MAX_VALUE) {
            throw new ArithmeticException("Can't increment beyond max value of " + Integer.MAX_VALUE);
        }
        byteBuffer.putInt(idx, val + 1);
    }

    /**
     * Increments a Short value at absolute position idx. Does not modify the position
     * of the buffer.
     */
    public static void incrementShort(final ByteBuffer byteBuffer,
                                      final int idx) {
        final short val = byteBuffer.getShort(idx);
        if (val == Short.MAX_VALUE) {
            throw new ArithmeticException("Can't increment beyond max value of " + Short.MAX_VALUE);
        }
        byteBuffer.putShort(idx, (short) (val + 1));
    }

    /**
     * Increments the numeric value with length len at index. Does not modify the position
     * of the buffer.
     * <p>
     * NOTE this appears to be no quicker than doing putInt(getint(...) + 1) type thing.
     * </p>
     */
    public static void increment(final ByteBuffer byteBuffer,
                                 final int idx,
                                 final int len) {
        // Work from right to left
        for (int i = idx + len - 1; i >= idx; i--) {
            final byte b = byteBuffer.get(i);
            if (b == (byte) 0xFF) {
                // Byte rolls around to zero and we need to carry over to the next one
                byteBuffer.put(i, (byte) 0x00);
            } else if (i == idx && b == 0x7F) {
                // 7F is the highest value for the first byte due to the sign bit
                throw new IllegalArgumentException("Can't increment without overflowing");
            } else {
                // Not going to overflow this byte so just increment it then break out
                // as the rest are unchanged
                byteBuffer.put(i, (byte) (b + 1));
                break;
            }
        }
    }

    public static String byteBufferInfoAsInt(final ByteBuffer byteBuffer) {
        if (byteBuffer == null) {
            return "null";
        }

        final String value = byteBufferToHexAll(byteBuffer);
        String asInt;
        try {
            asInt = String.valueOf(byteBuffer.duplicate().getInt());
        } catch (final Exception e) {
            LOGGER.debug("Unable to convert to long", e);
            asInt = "CANT_CONVERT";
        }
        return LogUtil.message("Cap: {}, pos: {}, lim: {}, rem: {}, val [{}], asInt [{}]",
                byteBuffer.capacity(),
                byteBuffer.position(),
                byteBuffer.limit(),
                byteBuffer.remaining(),
                value,
                asInt);
    }

    public static String byteBufferInfoAsLong(final ByteBuffer byteBuffer) {
        if (byteBuffer == null) {
            return "null";
        }

        final String value = byteBufferToHexAll(byteBuffer);
        String asLong;
        try {
            asLong = String.valueOf(byteBuffer.duplicate().getLong());
        } catch (final Exception e) {
            LOGGER.debug("Unable to convert to long", e);
            asLong = "CANT_CONVERT";
        }
        return LogUtil.message("Cap: {}, pos: {}, lim: {}, rem: {}, val [{}], asLong [{}]",
                byteBuffer.capacity(),
                byteBuffer.position(),
                byteBuffer.limit(),
                byteBuffer.remaining(),
                value,
                asLong);
    }

    public static String byteBufferInfo(final ByteBuffer byteBuffer) {
        if (byteBuffer == null) {
            return "null";
        }

        final String value = byteBufferToHexAll(byteBuffer);
        return LogUtil.message("Cap: {}, pos: {}, lim: {}, rem: {}, val [{}], asStr [{}]",
                byteBuffer.capacity(),
                byteBuffer.position(),
                byteBuffer.limit(),
                byteBuffer.remaining(),
                value,
                StandardCharsets.UTF_8.decode(byteBuffer.duplicate()));
    }

<<<<<<< HEAD
=======
//    public static String byteBufferToAllForms(final ByteBuffer byteBuffer) {
//        if (byteBuffer == null) {
//            return "null";
//        }
//        return ByteArrayUtils.byteArrayToAllForms(toBytes(byteBuffer));
//    }
//
//    public static int compare(final ByteBuffer left, final ByteBuffer right) {
//        int cmpResult = stroom.bytebuffer.hbase.ByteBufferUtils.compareTo(
//                left, left.position(), left.remaining(),
//                right, right.position(), right.remaining());
//
//        LOGGER.trace(() -> LogUtil.message("compare({}, {}) returned {}",
//                ByteBufferUtils.byteBufferInfo(left),
//                ByteBufferUtils.byteBufferInfo(right),
//                cmpResult));
//        return cmpResult;
//
//    }

    public static int compareTo(final ByteBuffer buf1,
                                final int o1,
                                final int l1,
                                final ByteBuffer buf2,
                                final int o2,
                                final int l2) {
        return stroom.bytebuffer.hbase.ByteBufferUtils.compareTo(buf1, o1, l1, buf2, o2, l2);
    }

>>>>>>> a221d0b0
    /**
     * Compare two {@link ByteBuffer} objects as if they are longs
     *
     * @param left  A {@link ByteBuffer} representing a long
     * @param right A {@link ByteBuffer} representing a long
     * @return The result of the comparison, 0 if identical, <0 if left < right,
     * >0 if left < right
     */
    public static int compareAsLong(final ByteBuffer left, final ByteBuffer right) {
        return compareAs(left, left.position(), right, left.position(), Long.BYTES);
    }

    /**
     * Compare two {@link ByteBuffer} objects as if they are longs
     *
     * @param left     A {@link ByteBuffer} representing a long
     * @param leftPos  The absolute position of the long in the the left {@link ByteBuffer}
     * @param right    A {@link ByteBuffer} representing a long
     * @param rightPos The absolute position of the long in the the right {@link ByteBuffer}
     * @return The result of the comparison, 0 if identical, <0 if left < right,
     * >0 if left < right
     */
    public static int compareAsLong(final ByteBuffer left, final int leftPos,
                                    final ByteBuffer right, final int rightPos) {
        return compareAs(left, leftPos, right, rightPos, Long.BYTES);
    }

    public static int compareAsLong(final long left, final ByteBuffer right) {
        return compareAsLong(left, right, 0);
    }

    public static int compareAsLong(final long left, final ByteBuffer right, final int rightPos) {

        long val = left;
        final byte[] leftBytes = new byte[8];
        for (int i = 7; i >= 0; i--) {
            leftBytes[i] = (byte) (val & 0xFF);
            val >>= 8;
        }

        return compareAsLong(leftBytes, right, rightPos);
    }

    public static int compareAsLong(final byte[] leftBytes, final ByteBuffer right, final int rightPos) {

        int cmp = 0;

        for (int i = 0; i < Long.BYTES && cmp == 0; i++) {
            final int iRight = i + rightPos;
            cmp = (i == 0 || (leftBytes[i] >= 0 == right.get(iRight) >= 0))
                    ? leftBytes[i] - right.get(iRight)
                    : right.get(iRight) - leftBytes[i];
        }
//        final int cmp2 = cmp;
//        LAMBDA_LOGGER.info(() -> LogUtil.message("Comparing {}, {}, {}, {} - {}",
//                byteBufferInfo(left), leftPos,
//                byteBufferInfo(right), rightPos,
//                cmp2));
        return cmp;
    }

    /**
     * Compare two {@link ByteBuffer} objects as if they are int
     *
     * @param left  A {@link ByteBuffer} representing a int
     * @param right A {@link ByteBuffer} representing a int
     * @return The result of the comparison, 0 if identical, <0 if left < right,
     * >0 if left < right
     */
    public static int compareAsInt(final ByteBuffer left, final ByteBuffer right) {
        return compareAs(left, left.position(), right, right.position(), Integer.BYTES);
    }

    /**
     * Compare two {@link ByteBuffer} objects as if they are int
     *
     * @param left  A {@link ByteBuffer} representing a int
     * @param right A {@link ByteBuffer} representing a int
     * @return The result of the comparison, 0 if identical, <0 if left < right,
     * >0 if left < right
     */
    public static int compareAsInt(final ByteBuffer left, final int leftPos,
                                   final ByteBuffer right, final int rightPos) {
        return compareAs(left, leftPos, right, rightPos, Integer.BYTES);
    }

    public static boolean containsPrefix(final ByteBuffer buffer, final ByteBuffer prefixBuffer) {
        final int pos =  prefixBuffer.mismatch(buffer);
        return pos == -1 || pos == prefixBuffer.limit();
    }

    public static void copy(final ByteBuffer sourceBuffer, final ByteBuffer destBuffer) {
        destBuffer.put(sourceBuffer);
        destBuffer.flip();
        sourceBuffer.rewind();
    }

    public static void copy(final ByteBuffer sourceBuffer,
                            final ByteBuffer destBuffer,
                            final int sourceIndex,
                            final int destIndex,
                            final int length) {
        for (int i = 0; i < length; i++) {
            destBuffer.put(destIndex + i, sourceBuffer.get(sourceIndex + i));
        }
    }

    /**
     * Creates a new direct {@link ByteBuffer} from the input {@link ByteBuffer}.
     * The bytes from position() to limit() will be copied into a newly allocated
     * buffer. The new buffer will be flipped to set its position read for get operations
     */
    public static ByteBuffer copyToDirectBuffer(final ByteBuffer input) {
        final ByteBuffer output = ByteBuffer.allocateDirect(input.remaining());
        output.put(input);
        output.flip();
        input.rewind();
        return output;
    }

    /**
     * Creates a new direct {@link ByteBuffer} from the input {@link ByteBuffer}.
     * The bytes from position() to limit() will be copied into a newly allocated
     * buffer. The new buffer will be flipped to set its position read for get operations
     */
    public static ByteBuffer copyToHeapBuffer(final ByteBuffer input) {
        final ByteBuffer output = ByteBuffer.allocate(input.remaining());
        output.put(input);
        output.flip();
        input.rewind();
        return output;
    }

    /**
     * Credit for this code goes to Dima
     * (see https://stackoverflow.com/questions/34166809/faster-comparison-of-longs-in-byte-format)
     */
    private static int compareAs(final ByteBuffer left, final int leftPos,
                                 final ByteBuffer right, final int rightPos,
                                 final int length) {


        int cmp = 0;
        for (int i = 0; i < length && cmp == 0; i++) {
            final int iLeft = i + leftPos;
            final int iRight = i + rightPos;
            cmp = (i == 0 || (left.get(iLeft) >= 0 == right.get(iRight) >= 0))
                    ? left.get(iLeft) - right.get(iRight)
                    : right.get(iRight) - left.get(iLeft);
        }
//        final int cmp2 = cmp;
//        LAMBDA_LOGGER.info(() -> LogUtil.message("Comparing {}, {}, {}, {} - {}",
//                byteBufferInfo(left), leftPos,
//                byteBufferInfo(right), rightPos,
//                cmp2));
        return cmp;
    }


    /**
     * Generate a fast non-crypto 64bit hash of the passed buffer
     */
    public static long xxHash(final ByteBuffer byteBuffer) {
        return LongHashFunction.xx().hashBytes(byteBuffer);
    }

    public static int basicHashCode(final ByteBuffer byteBuffer) {
        int hash = 1;

        final int pos = byteBuffer.position();
        final int limit = byteBuffer.limit();
        for (int i = pos; i < limit; ++i) {
            hash = 31 * hash + byteBuffer.get(i);
        }
        return hash;
    }

    public static byte[] toBytes(final ByteBuffer byteBuffer) {
        final ByteBuffer dupBuffer = byteBuffer.duplicate();
        final byte[] arr = new byte[dupBuffer.remaining()];
        dupBuffer.get(arr);
        return arr;
    }

    /**
     * Get the requested length number of bytes from the specified index.
     */
    public static byte[] toBytes(final ByteBuffer byteBuffer, final int index, final int length) {
        final byte[] arr = new byte[length];
        byteBuffer.get(index, arr, 0, length);
        return arr;
    }

    public static byte[] getBytes(final ByteBuffer byteBuffer) {
        final ByteBuffer dupBuffer = byteBuffer.duplicate();
        final byte[] result = new byte[dupBuffer.remaining()];
        dupBuffer.get(result);
        return result;
    }

    public static String toString(final ByteBuffer byteBuffer) {
        return new String(toBytes(byteBuffer), StandardCharsets.UTF_8);
    }

//    public static void debug(final ByteBuffer byteBuffer) {
//        System.out.println(Arrays.toString(toBytes(byteBuffer.slice())));
//    }
//
//    public static void debugCurrent(final ByteBuffer byteBuffer) {
//        System.out.println(Arrays.toString(toBytes(byteBuffer.slice(0, byteBuffer.position()))));
//    }
//
//    public static void debugCurrent(final UnsafeByteBufferOutput output) {
//        debugCurrent(output.getByteBuffer());
//    }

    /**
     * Add max unsigned byte padding to the supplied buffer.
     *
     * @param byteBuffer The buffer to write to.
     * @param length     The number of bytes to write.
     */
    public static void padMax(final ByteBuffer byteBuffer, final int length) {
        for (int i = 0; i < length; i++) {
            byteBuffer.put(MAX_BYTE_UNSIGNED);
        }
    }

    /**
     * Add max unsigned byte padding to the supplied buffer.
     *
     * @param byteBuffer The buffer to write to.
     * @param offset     The offset to start writing at.
     * @param length     The number of bytes to write.
     */
    public static void padMax(final ByteBuffer byteBuffer, final int offset, final int length) {
        for (int i = offset; i < offset + length; i++) {
            byteBuffer.put(i, MAX_BYTE_UNSIGNED);
        }
    }

<<<<<<< HEAD
    /**
     * Check for byte buffer equality over portions of two buffers. This is generally quicker than slicing as no object
     * creation is required.
     *
     * @param a      Byte buffer 1.
     * @param aOff   Byte buffer 1 offset.
     * @param b      Byte buffer 2.
     * @param bOff   Byte buffer 2 offset.
     * @param length Length to compare.
     * @return True if byte buffer portions are equal.
     */
    public static boolean equals(final ByteBuffer a,
                                 final int aOff,
                                 final ByteBuffer b,
                                 final int bOff,
                                 final int length) {
        if (length > 7) {
            return a.slice(aOff, length).equals(b.slice(bOff, length));
        }
        for (int i = 0; i < length; i++) {
            if (a.get(aOff + i) != b.get(bOff + i)) {
                return false;
            }
        }
        return true;
=======
    public static void skip(final ByteBuffer byteBuffer, final int len) {
        byteBuffer.position(byteBuffer.position() + len);
>>>>>>> a221d0b0
    }
}<|MERGE_RESOLUTION|>--- conflicted
+++ resolved
@@ -200,8 +200,6 @@
                 StandardCharsets.UTF_8.decode(byteBuffer.duplicate()));
     }
 
-<<<<<<< HEAD
-=======
 //    public static String byteBufferToAllForms(final ByteBuffer byteBuffer) {
 //        if (byteBuffer == null) {
 //            return "null";
@@ -231,7 +229,6 @@
         return stroom.bytebuffer.hbase.ByteBufferUtils.compareTo(buf1, o1, l1, buf2, o2, l2);
     }
 
->>>>>>> a221d0b0
     /**
      * Compare two {@link ByteBuffer} objects as if they are longs
      *
@@ -473,7 +470,6 @@
         }
     }
 
-<<<<<<< HEAD
     /**
      * Check for byte buffer equality over portions of two buffers. This is generally quicker than slicing as no object
      * creation is required.
@@ -499,9 +495,9 @@
             }
         }
         return true;
-=======
+    }
+
     public static void skip(final ByteBuffer byteBuffer, final int len) {
         byteBuffer.position(byteBuffer.position() + len);
->>>>>>> a221d0b0
     }
 }