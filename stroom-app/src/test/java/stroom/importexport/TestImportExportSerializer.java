--- conflicted
+++ resolved
@@ -255,9 +255,8 @@
         Set<DocRef> exported = importExportSerializer.read(inDir, null, ImportMode.IGNORE_CONFIRMATION);
 
         // Write to output.
-<<<<<<< HEAD
         List<Message> messageList = new ArrayList<>();
-        importExportSerializer.write(outDir, buildFindFolderCriteria(), true, messageList);
+        importExportSerializer.write(outDir, exported, true, messageList);
 
         messageList.forEach(message -> {
             if (message.getSeverity().equals(Severity.ERROR)) {
@@ -266,9 +265,6 @@
                 LOGGER.warn("Export warning: {}", message.getMessage());
             }
         });
-=======
-        importExportSerializer.write(outDir, exported, true, new ArrayList<>());
->>>>>>> 029a37cd
 
         // Compare input and output directory.
         ComparisonHelper.compareDirs(inDir, outDir);
