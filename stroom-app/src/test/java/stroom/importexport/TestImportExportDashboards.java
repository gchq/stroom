--- conflicted
+++ resolved
@@ -114,21 +114,11 @@
     private void test(final boolean skipVisCreation, final boolean skipVisExport, final boolean update) {
         deleteAllAndCheck();
 
-<<<<<<< HEAD
         final ExplorerNode folder1 = explorerService.createFolder(
                 "Group1",
                 null,
                 null);
         final ExplorerNode folder2 = explorerService.createFolder(
-=======
-        final ExplorerNode folder1 = explorerService.create(
-                ExplorerConstants.FOLDER_TYPE,
-                "Group1",
-                null,
-                null);
-        final ExplorerNode folder2 = explorerService.create(
-                ExplorerConstants.FOLDER_TYPE,
->>>>>>> 539b54c3
                 "Group2",
                 null,
                 null);
