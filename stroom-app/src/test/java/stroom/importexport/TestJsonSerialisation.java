--- conflicted
+++ resolved
@@ -1,6 +1,7 @@
 package stroom.importexport;
 
 import stroom.util.json.JsonUtil;
+import stroom.util.logging.LogUtil;
 import stroom.util.shared.RestResource;
 
 import com.fasterxml.jackson.annotation.JsonCreator;
@@ -23,11 +24,8 @@
 import org.slf4j.Logger;
 import org.slf4j.LoggerFactory;
 
-<<<<<<< HEAD
 import java.lang.annotation.Annotation;
-=======
 import java.io.IOException;
->>>>>>> 9ff732ef
 import java.lang.reflect.Constructor;
 import java.lang.reflect.Field;
 import java.lang.reflect.InvocationTargetException;
@@ -262,69 +260,6 @@
     /**
      * Test that classes that will be subject to JSON serialisation have the full complement of JSON annotations.
      */
-<<<<<<< HEAD
-    @Test
-    void testJsonAnnotations() {
-        final Map<String, String> classErrors = new HashMap<>();
-        for (final Class<?> clazz : getResourceRelatedClasses()) {
-            final String className = clazz.getName();
-            LOGGER.info(className);
-
-            try {
-                // Try and find the no args constructor if there is any.
-                if (!Modifier.isInterface(clazz.getModifiers()) && !Modifier.isAbstract(clazz.getModifiers()) && !clazz.isEnum()) {
-                    final boolean hasJsonInclude = clazz.getAnnotation(JsonInclude.class) != null;
-                    final boolean hasJsonPropertyOrder = clazz.getAnnotation(JsonPropertyOrder.class) != null;
-                    int jsonCreatorCount = 0;
-
-                    final Set<String> fieldsWithoutAnnotations = new HashSet<>();
-                    final Set<String> methodsWithAnnotations = new HashSet<>();
-                    final Set<String> constructorPropNames = new HashSet<>();
-                    final Set<String> fieldPropNames;
-
-                    for (final Constructor<?> constructor : clazz.getDeclaredConstructors()) {
-                        final JsonCreator jsonCreator = constructor.getAnnotation(JsonCreator.class);
-                        if (jsonCreator != null) {
-                            jsonCreatorCount++;
-                            constructorPropNames.addAll(getConstructorPropNames(constructor));
-                        }
-                    }
-                    fieldPropNames = getAllFields(clazz).stream()
-                            .filter(field -> field.getDeclaredAnnotation(JsonIgnore.class) == null
-                            && field.getDeclaredAnnotation(JsonProperty.class) != null)
-                            .map(field -> {
-                                final JsonProperty jsonProperty = field.getDeclaredAnnotation(JsonProperty.class);
-                                if (!jsonProperty.value().isEmpty()) {
-                                    return jsonProperty.value();
-                                } else {
-                                    return field.getName();
-                                }
-                            })
-                            .collect(Collectors.toSet());
-
-//                    LOGGER.info("{}", fieldPropNames);
-
-                    final Field[] fields = clazz.getDeclaredFields();
-                    for (final Field field : fields) {
-                        final JsonIgnore jsonIgnore = field.getDeclaredAnnotation(JsonIgnore.class);
-                        final JsonProperty jsonProperty = field.getDeclaredAnnotation(JsonProperty.class);
-                        if (jsonIgnore == null && jsonProperty == null && !Modifier.isStatic(field.getModifiers())) {
-                            String fieldName = field.getName();
-                            fieldsWithoutAnnotations.add(fieldName);
-                        }
-//                        if (jsonIgnore == null && !Modifier.isStatic(field.getModifiers())) {
-//                            // A json prop
-//                            fieldPropNames.add(field.getName());
-//                        }
-                    }
-
-                    final Method[] methods = clazz.getDeclaredMethods();
-                    for (final Method method : methods) {
-                        final JsonProperty jsonProperty = method.getDeclaredAnnotation(JsonProperty.class);
-                        if (jsonProperty != null) {
-                            methodsWithAnnotations.add(method.getName());
-                        }
-=======
     @TestFactory
     Stream<DynamicTest> testJsonAnnotations() {
         return buildRelatedResourceTests(clazz -> {
@@ -337,44 +272,32 @@
                 final AtomicInteger jsonCreatorCount = new AtomicInteger(0);
                 final Set<String> fieldsWithoutAnnotations = new HashSet<>();
                 final Set<String> methodsWithAnnotations = new HashSet<>();
+                final Set<String> constructorPropNames = new HashSet<>();
+                final Set<String> fieldPropNames;
 
                 for (final Constructor<?> constructor : clazz.getDeclaredConstructors()) {
                     final JsonCreator jsonCreator = constructor.getAnnotation(JsonCreator.class);
                     if (jsonCreator != null) {
                         jsonCreatorCount.incrementAndGet();
->>>>>>> 9ff732ef
-                    }
-                }
-
-<<<<<<< HEAD
-                    final StringBuilder sb = new StringBuilder();
-
-                    constructorPropNames.stream()
-                            .filter(constructorPropName -> !fieldPropNames.contains(constructorPropName))
-                            .forEach(propName -> sb
-                                    .append("\nJsonProperty ")
-                                    .append(propName)
-                                    .append(" is defined in the constructor but there is no corresponding field. Found fields: ")
-                                    .append(fieldPropNames));
-
-                    if (!hasJsonInclude) {
-                        sb.append("\nNo JsonInclude");
-                    }
-//                    if (!hasJsonPropertyOrder) {
-//                        sb.append("\nNo JsonPropertyOrder");
-//                    }
-                    if (jsonCreatorCount != 1) {
-                        sb.append("\nJsonCreatorCount=");
-                        sb.append(jsonCreatorCount);
-                    }
-                    if (fieldsWithoutAnnotations.size() > 0) {
-                        sb.append("\nfieldsWithoutAnnotations=");
-                        sb.append(fieldsWithoutAnnotations.toString());
-                    }
-                    if (methodsWithAnnotations.size() > 0) {
-                        sb.append("\nmethodsWithAnnotations=");
-                        sb.append(methodsWithAnnotations.toString());
-=======
+                        constructorPropNames.addAll(getConstructorPropNames(constructor));
+                    }
+                }
+
+                fieldPropNames = getAllFields(clazz).stream()
+                        .filter(field -> field.getDeclaredAnnotation(JsonIgnore.class) == null
+                                && field.getDeclaredAnnotation(JsonProperty.class) != null)
+                        .map(field -> {
+                            final JsonProperty jsonProperty = field.getDeclaredAnnotation(JsonProperty.class);
+                            if (!jsonProperty.value().isEmpty()) {
+                                return jsonProperty.value();
+                            } else {
+                                return field.getName();
+                            }
+                        })
+                        .collect(Collectors.toSet());
+
+//                    LOGGER.info("{}", fieldPropNames);
+
                 final Field[] fields = clazz.getDeclaredFields();
                 for (final Field field : fields) {
                     final JsonIgnore jsonIgnore = field.getDeclaredAnnotation(JsonIgnore.class);
@@ -384,7 +307,6 @@
                             && !Modifier.isStatic(field.getModifiers())) {
                         String fieldName = field.getName();
                         fieldsWithoutAnnotations.add(fieldName);
->>>>>>> 9ff732ef
                     }
                 }
 
@@ -397,6 +319,14 @@
                 }
 
                 SoftAssertions.assertSoftly(softly -> {
+                    constructorPropNames.stream()
+                            .filter(constructorPropName -> !fieldPropNames.contains(constructorPropName))
+                            .forEach(propName ->
+                                    softly.fail(LogUtil.message(
+                                            "JsonProperty {} is defined in the constructor but there is no " +
+                                                    "corresponding field. Found fields: {}",
+                                            propName, fieldPropNames)));
+
                     softly.assertThat(hasJsonInclude)
                             .withFailMessage("No JsonInclude")
                             .isTrue();
@@ -448,7 +378,8 @@
                 });
     }
 
-<<<<<<< HEAD
+
+
     private Set<String> getConstructorPropNames(final Constructor<?> constructor) {
         final Annotation[][] parameterAnnotations = constructor.getParameterAnnotations();
         final HashSet<String> propNames = new HashSet<>();
@@ -463,9 +394,6 @@
         }
         return propNames;
     }
-=======
-
->>>>>>> 9ff732ef
 
     private String checkAllGettersAndSetters(final Class<?> clazz) {
         final StringBuilder sb = new StringBuilder();
