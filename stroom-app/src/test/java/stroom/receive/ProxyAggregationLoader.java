--- conflicted
+++ resolved
@@ -1,7 +1,6 @@
 package stroom.receive;
 
 import stroom.data.zip.StroomZipEntry;
-import stroom.data.zip.StroomZipFile;
 import stroom.util.io.FileUtil;
 import stroom.util.zip.ZipUtil;
 
@@ -24,36 +23,20 @@
             throws IOException {
 
         FileUtil.mkdirs(testFile.getParent());
-<<<<<<< HEAD
-        final ZipOutputStream zipOutputStream = new ZipOutputStream(Files.newOutputStream(testFile));
-        zipOutputStream.putNextEntry(new ZipEntry(StroomZipEntry.SINGLE_META_ENTRY.getFullName()));
-        PrintWriter printWriter = new PrintWriter(zipOutputStream);
-        printWriter.println("Feed:" + feedName);
-        printWriter.println("Proxy:ProxyTest");
-        printWriter.flush();
-        zipOutputStream.closeEntry();
-        zipOutputStream.putNextEntry(new ZipEntry(StroomZipEntry.SINGLE_DATA_ENTRY.getFullName()));
-        printWriter = new PrintWriter(zipOutputStream);
-        printWriter.print(data);
-        printWriter.flush();
-        zipOutputStream.closeEntry();
-        zipOutputStream.close();
-=======
         try (final ZipArchiveOutputStream zipOutputStream =
                 ZipUtil.createOutputStream(Files.newOutputStream(testFile))) {
-            zipOutputStream.putArchiveEntry(new ZipArchiveEntry(StroomZipFile.SINGLE_META_ENTRY.getFullName()));
+            zipOutputStream.putArchiveEntry(new ZipArchiveEntry(StroomZipEntry.SINGLE_META_ENTRY.getFullName()));
             PrintWriter printWriter = new PrintWriter(zipOutputStream);
             printWriter.println("Feed:" + feedName);
             printWriter.println("Proxy:ProxyTest");
             printWriter.flush();
             zipOutputStream.closeArchiveEntry();
-            zipOutputStream.putArchiveEntry(new ZipArchiveEntry(StroomZipFile.SINGLE_DATA_ENTRY.getFullName()));
+            zipOutputStream.putArchiveEntry(new ZipArchiveEntry(StroomZipEntry.SINGLE_DATA_ENTRY.getFullName()));
             printWriter = new PrintWriter(zipOutputStream);
             printWriter.print(data);
             printWriter.flush();
             zipOutputStream.closeArchiveEntry();
         }
->>>>>>> 4958fc30
     }
 
     //main method for manually testing proxy aggregation with a running stroom instance
