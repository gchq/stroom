--- conflicted
+++ resolved
@@ -26,7 +26,6 @@
 import stroom.data.store.impl.DataDownloadSettings;
 import stroom.data.store.impl.DataDownloadTaskHandler;
 import stroom.data.store.impl.DataUploadTaskHandler;
-import stroom.data.zip.StroomFileNameUtil;
 import stroom.data.zip.StroomZipFile;
 import stroom.data.zip.StroomZipFileType;
 import stroom.meta.api.MetaProperties;
@@ -91,24 +90,14 @@
 
         assertThat(metaService.find(findMetaCriteria).size()).isEqualTo(entryCount);
 
-<<<<<<< HEAD
-        final StroomZipFile stroomZipFile = new StroomZipFile(file);
-        for (int i = 1; i <= entryCount; i++) {
-            final String baseName = StringIdUtil.idToString(i);
-            assertThat(stroomZipFile.containsEntry(baseName, StroomZipFileType.MANIFEST)).isTrue();
-            assertThat(stroomZipFile.containsEntry(baseName, StroomZipFileType.DATA)).isTrue();
-            assertThat(stroomZipFile.containsEntry(baseName, StroomZipFileType.CONTEXT)).isFalse();
-            assertThat(stroomZipFile.containsEntry(baseName, StroomZipFileType.META)).isFalse();
-=======
         try (final StroomZipFile stroomZipFile = new StroomZipFile(file)) {
             for (int i = 1; i <= entryCount; i++) {
-                final String baseName = StroomFileNameUtil.idToString(i);
-                assertThat(stroomZipFile.containsEntry(baseName, StroomZipFileType.Manifest)).isTrue();
-                assertThat(stroomZipFile.containsEntry(baseName, StroomZipFileType.Data)).isTrue();
-                assertThat(stroomZipFile.containsEntry(baseName, StroomZipFileType.Context)).isFalse();
-                assertThat(stroomZipFile.containsEntry(baseName, StroomZipFileType.Meta)).isFalse();
+                final String baseName = StringIdUtil.idToString(i);
+                assertThat(stroomZipFile.containsEntry(baseName, StroomZipFileType.MANIFEST)).isTrue();
+                assertThat(stroomZipFile.containsEntry(baseName, StroomZipFileType.DATA)).isTrue();
+                assertThat(stroomZipFile.containsEntry(baseName, StroomZipFileType.CONTEXT)).isFalse();
+                assertThat(stroomZipFile.containsEntry(baseName, StroomZipFileType.META)).isFalse();
             }
->>>>>>> 2fc1a156
         }
 
         dataUploadTaskHandler.uploadData("test.zip", file, feedName,
@@ -173,27 +162,15 @@
         format = format.substring(0, format.indexOf("."));
         dataDownloadTaskHandler.downloadData(findMetaCriteria, getCurrentTestDir(), format, streamDownloadSettings);
 
-<<<<<<< HEAD
-        final StroomZipFile stroomZipFile = new StroomZipFile(file);
-        assertThat(stroomZipFile.containsEntry("001_1", StroomZipFileType.MANIFEST)).isTrue();
-        assertThat(stroomZipFile.containsEntry("001_1", StroomZipFileType.META)).isTrue();
-        assertThat(stroomZipFile.containsEntry("001_1", StroomZipFileType.CONTEXT)).isTrue();
-        assertThat(stroomZipFile.containsEntry("001_1", StroomZipFileType.DATA)).isTrue();
-        assertThat(stroomZipFile.containsEntry("001_2", StroomZipFileType.META)).isTrue();
-        assertThat(stroomZipFile.containsEntry("001_2", StroomZipFileType.CONTEXT)).isTrue();
-        assertThat(stroomZipFile.containsEntry("001_2", StroomZipFileType.DATA)).isTrue();
-        stroomZipFile.close();
-=======
         try (final StroomZipFile stroomZipFile = new StroomZipFile(file)) {
-            assertThat(stroomZipFile.containsEntry("001_1", StroomZipFileType.Manifest)).isTrue();
-            assertThat(stroomZipFile.containsEntry("001_1", StroomZipFileType.Meta)).isTrue();
-            assertThat(stroomZipFile.containsEntry("001_1", StroomZipFileType.Context)).isTrue();
-            assertThat(stroomZipFile.containsEntry("001_1", StroomZipFileType.Data)).isTrue();
-            assertThat(stroomZipFile.containsEntry("001_2", StroomZipFileType.Meta)).isTrue();
-            assertThat(stroomZipFile.containsEntry("001_2", StroomZipFileType.Context)).isTrue();
-            assertThat(stroomZipFile.containsEntry("001_2", StroomZipFileType.Data)).isTrue();
-        }
->>>>>>> 2fc1a156
+            assertThat(stroomZipFile.containsEntry("001_1", StroomZipFileType.MANIFEST)).isTrue();
+            assertThat(stroomZipFile.containsEntry("001_1", StroomZipFileType.META)).isTrue();
+            assertThat(stroomZipFile.containsEntry("001_1", StroomZipFileType.CONTEXT)).isTrue();
+            assertThat(stroomZipFile.containsEntry("001_1", StroomZipFileType.DATA)).isTrue();
+            assertThat(stroomZipFile.containsEntry("001_2", StroomZipFileType.META)).isTrue();
+            assertThat(stroomZipFile.containsEntry("001_2", StroomZipFileType.CONTEXT)).isTrue();
+            assertThat(stroomZipFile.containsEntry("001_2", StroomZipFileType.DATA)).isTrue();
+        }
 
         final String extraMeta = "Z:ALL\n";
 
