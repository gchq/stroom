package stroom.test;

import com.google.inject.AbstractModule;

public class MockServiceModule extends AbstractModule {
    @Override
    protected void configure() {
        install(new stroom.activity.impl.mock.MockActivityModule());
        install(new stroom.cache.PipelineCacheModule());
        install(new stroom.data.meta.impl.mock.MockDataMetaModule());
        install(new stroom.data.store.impl.fs.MockStreamStoreModule());
        install(new stroom.dictionary.MockDictionaryModule());
<<<<<<< HEAD
        install(new stroom.docstore.DocStoreModule());
        install(new stroom.docstore.memory.MemoryPersistenceModule());
//        install(new stroom.entity.MockEntityModule());
        install(new stroom.activity.impl.mock.MockActivityModule());
=======
        install(new stroom.docstore.impl.DocStoreModule());
        install(new stroom.docstore.impl.memory.MemoryPersistenceModule());
        install(new stroom.event.logging.impl.EventLoggingModule());
>>>>>>> c897a2fc
        install(new stroom.explorer.MockExplorerModule());
        install(new stroom.feed.MockFeedModule());
        install(new stroom.importexport.ImportExportModule());
        install(new stroom.index.MockIndexModule());
        install(new stroom.node.MockNodeServiceModule());
        install(new stroom.persist.MockPersistenceModule());
        install(new stroom.pipeline.PipelineModule());
        install(new stroom.pipeline.factory.CommonPipelineElementModule());
        install(new stroom.pipeline.factory.DataStorePipelineElementModule());
        install(new stroom.pipeline.factory.PipelineFactoryModule());
        install(new stroom.pipeline.scope.PipelineScopeModule());
        install(new stroom.pipeline.task.PipelineStreamTaskModule());
        install(new stroom.pipeline.xsltfunctions.CommonXsltFunctionModule());
        install(new stroom.pipeline.xsltfunctions.DataStoreXsltFunctionModule());
        install(new stroom.refdata.ReferenceDataModule());
        install(new stroom.resource.MockResourceModule());
        install(new stroom.security.MockSecurityModule());
        install(new stroom.security.impl.mock.MockSecurityContextModule());
        install(new stroom.statistics.internal.MockInternalStatisticsModule());
        install(new stroom.streamtask.MockStreamTaskModule());
        install(new stroom.task.MockTaskModule());
        install(new stroom.test.MockTestControlModule());
        install(new stroom.volume.MockVolumeModule());
        install(new stroom.xmlschema.MockXmlSchemaModule());
//        install(new stroom.document.DocumentModule());
//        install(new stroom.entity.MockEntityModule());
//        install(new stroom.properties.impl.mock.MockPropertyModule());
//        install(new stroom.servlet.MockServletModule());
    }
}<|MERGE_RESOLUTION|>--- conflicted
+++ resolved
@@ -10,16 +10,9 @@
         install(new stroom.data.meta.impl.mock.MockDataMetaModule());
         install(new stroom.data.store.impl.fs.MockStreamStoreModule());
         install(new stroom.dictionary.MockDictionaryModule());
-<<<<<<< HEAD
-        install(new stroom.docstore.DocStoreModule());
-        install(new stroom.docstore.memory.MemoryPersistenceModule());
-//        install(new stroom.entity.MockEntityModule());
-        install(new stroom.activity.impl.mock.MockActivityModule());
-=======
         install(new stroom.docstore.impl.DocStoreModule());
         install(new stroom.docstore.impl.memory.MemoryPersistenceModule());
         install(new stroom.event.logging.impl.EventLoggingModule());
->>>>>>> c897a2fc
         install(new stroom.explorer.MockExplorerModule());
         install(new stroom.feed.MockFeedModule());
         install(new stroom.importexport.ImportExportModule());
