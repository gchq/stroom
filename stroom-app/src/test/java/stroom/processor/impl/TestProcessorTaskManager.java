--- conflicted
+++ resolved
@@ -20,11 +20,8 @@
 import stroom.entity.shared.ExpressionCriteria;
 import stroom.meta.api.MetaProperties;
 import stroom.meta.api.MetaService;
-<<<<<<< HEAD
-=======
 import stroom.meta.impl.db.MetaDaoImpl;
 import stroom.meta.shared.FindMetaCriteria;
->>>>>>> de18b568
 import stroom.meta.shared.Meta;
 import stroom.meta.shared.MetaFields;
 import stroom.meta.shared.Status;
@@ -72,11 +69,8 @@
     private NodeInfo nodeInfo;
     @Inject
     private MetaService metaService;
-<<<<<<< HEAD
-=======
     @Inject
     private MetaDaoImpl metaDao;
->>>>>>> de18b568
 
     @Test
     void testBasic() {
@@ -297,60 +291,6 @@
 //        processorConfig.getClass().equals(ProcessorConfig.class);
     }
 
-    @Disabled
-    @Test
-    void testPerformance() {
-        Metrics.setEnabled(true);
-
-        final String nodeName = nodeInfo.getThisNodeName();
-
-        processorTaskManager.shutdown();
-        processorTaskManager.startup();
-
-        assertThat(getTaskCount()).isZero();
-        assertThat(getTaskCount()).isZero();
-
-        for (int j = 0; j < 1000; j++) {
-            final String feedName = FileSystemTestUtil.getUniqueTestString();
-            final QueryData findStreamQueryData = QueryData
-                    .builder()
-                    .dataSource(MetaFields.STREAM_STORE_DOC_REF)
-                    .expression(ExpressionOperator.builder()
-                            .addOperator(ExpressionOperator.builder().op(Op.OR)
-                                    .addTerm(MetaFields.FEED, ExpressionTerm.Condition.EQUALS, feedName)
-                                    .build())
-                            .addTerm(MetaFields.TYPE, ExpressionTerm.Condition.EQUALS, StreamTypeNames.RAW_EVENTS)
-                            .build())
-                    .build();
-
-            commonTestScenarioCreator.createProcessor(findStreamQueryData);
-
-            final MetaProperties metaProperties = MetaProperties.builder()
-                    .feedName(feedName)
-                    .typeName(StreamTypeNames.RAW_EVENTS)
-                    .build();
-            Meta meta = metaService.create(metaProperties);
-            meta = metaService.updateStatus(meta, Status.LOCKED, Status.UNLOCKED);
-        }
-
-        final int initialQueueSize = processorConfig.getQueueSize();
-        processorConfig.setQueueSize(1000000);
-        processorConfig.setFillTaskQueue(false);
-
-        processorTaskManager.createTasks();
-
-        Metrics.report();
-
-//        assertThat(getTaskCount()).isEqualTo(1000000);
-//        ProcessorTaskList tasks = processorTaskManager.assignTasks(nodeName, 1000000);
-//        assertThat(tasks.getList().size()).isEqualTo(1000000);
-//
-//        processorConfig.setQueueSize(initialQueueSize);
-//        processorConfig.setFillTaskQueue(true);
-//
-//        processorConfig.getClass().equals(ProcessorConfig.class);
-    }
-
     private int getTaskCount() {
         return processorTaskService.find(new ExpressionCriteria()).size();
     }
