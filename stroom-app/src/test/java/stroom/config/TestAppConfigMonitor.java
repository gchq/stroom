--- conflicted
+++ resolved
@@ -2,6 +2,7 @@
 
 import stroom.config.app.AppConfig;
 import stroom.config.app.ConfigHolder;
+import stroom.config.app.StroomYamlUtil;
 import stroom.config.global.impl.AppConfigMonitor;
 import stroom.config.global.impl.ConfigMapper;
 import stroom.config.global.impl.ConfigProvidersModule;
@@ -11,11 +12,9 @@
 import stroom.util.config.AppConfigValidator;
 import stroom.util.config.ConfigLocation;
 import stroom.util.logging.LogUtil;
-import stroom.util.yaml.YamlUtil;
 
 import com.fasterxml.jackson.annotation.JsonCreator;
 import com.fasterxml.jackson.annotation.JsonProperty;
-import com.fasterxml.jackson.databind.ObjectMapper;
 import com.google.inject.Guice;
 import com.google.inject.Injector;
 import org.assertj.core.api.Assertions;
@@ -68,19 +67,11 @@
 
         LOGGER.info("Testing with config file {}", yamlFile.toAbsolutePath().normalize());
 
-<<<<<<< HEAD
-        // Wrap the app config so it looks like a serialised Config
-        // We don't want any of the dropwiz stuff in the file to avoid (de)ser issues.
-        final DummyConfig dummyConfig = new DummyConfig(configHolder.getBootStrapConfig());
-        final ObjectMapper yamlObjectMapper = YamlUtil.createYamlObjectMapper();
-        yamlObjectMapper.writeValue(configHolder.getConfigFile().toFile(), dummyConfig);
-=======
         // AppConfigTestModule creates an appConfig instance but doesn't create the file.
         StroomYamlUtil.writeAppConfig(configHolder.getBootStrapConfig(), configHolder.getConfigFile());
 
         final String yamlAfter = Files.readString(yamlFile);
         LOGGER.info("yamlAfter:\n{}", yamlAfter);
->>>>>>> 5be1eb0b
 
         Assertions.assertThat(yamlFile)
                 .isRegularFile();
@@ -183,20 +174,6 @@
                 .isEqualTo(newValue);
     }
 
-<<<<<<< HEAD
-    private static class DummyConfig {
-
-        @JsonProperty("appConfig")
-        private final AppConfig appConfig;
-
-        @JsonCreator
-        public DummyConfig(@JsonProperty("appConfig") final AppConfig appConfig) {
-            this.appConfig = appConfig;
-        }
-
-        public AppConfig getAppConfig() {
-            return appConfig;
-=======
     private void grepFile(final Path file) {
         try {
             String str = YAML_KEY_PATTERN.matcher(Files.readString(file))
@@ -207,7 +184,21 @@
             LOGGER.info("Found str [{}] in file {}", str, file);
         } catch (IOException e) {
             throw new RuntimeException(e);
->>>>>>> 5be1eb0b
+        }
+    }
+
+    private static class DummyConfig {
+
+        @JsonProperty("appConfig")
+        private final AppConfig appConfig;
+
+        @JsonCreator
+        public DummyConfig(@JsonProperty("appConfig") final AppConfig appConfig) {
+            this.appConfig = appConfig;
+        }
+
+        public AppConfig getAppConfig() {
+            return appConfig;
         }
     }
 }