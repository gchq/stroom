--- conflicted
+++ resolved
@@ -352,14 +352,7 @@
         final LogExecutionTime totalAggTime = LogExecutionTime.start();
         Instant aggregationNow = startTime;
         while (countDownLatch.getCount() > 0) {
-<<<<<<< HEAD
-            sqlStatisticAggregationManager.aggregate(Instant.now());
-//                    LOGGER.logDurationIfInfoEnabled(() ->
-//                            sqlStatisticAggregationManager.aggregate(Instant.now()),
-//                    "Aggregate");
-=======
             sqlStatisticAggregationManager.aggregate(aggregationNow);
->>>>>>> 37d5877c
         }
         LOGGER.info("Flushing finished, running final aggregation");
         sqlStatisticAggregationManager.aggregate(aggregationNow);
