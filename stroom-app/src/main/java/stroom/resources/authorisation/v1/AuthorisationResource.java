--- conflicted
+++ resolved
@@ -6,7 +6,6 @@
 import io.swagger.annotations.ApiParam;
 import stroom.resources.ResourcePaths;
 import stroom.security.SecurityContext;
-import stroom.security.server.AuthorisationService;
 
 import javax.validation.constraints.NotNull;
 import javax.ws.rs.Consumes;
@@ -41,32 +40,22 @@
     @Consumes(MediaType.APPLICATION_JSON)
     @Produces(MediaType.APPLICATION_JSON)
     @Timed
-<<<<<<< HEAD
-    public Response isAuthorisedForStatistic(AuthorisationRequest authorisationRequest) {
+    @ApiOperation(
+        value = "Submit a request to verify if the user has the requested permission on a 'document'",
+        response = Response.class)
+    public Response isAuthorised(@ApiParam("AuthorisationRequest") final AuthorisationRequest authorisationRequest) {
         boolean result = securityContext.hasDocumentPermission(
             authorisationRequest.getDocRef().getType(),
             authorisationRequest.getDocRef().getUuid(),
-            authorisationRequest.getPermissions());
-        return result ? Response.ok().build() : Response.status(Response.Status.UNAUTHORIZED).build();
-=======
-    @ApiOperation(
-            value = "Submit a request to verify if the user has the requested permission on a 'document'",
-            response = Response.class)
-    public Response isAuthorised(@ApiParam("AuthorisationRequest") final AuthorisationRequest authorisationRequest) {
-
-        boolean result = authorisationService.hasDocumentPermission(
-                authorisationRequest.getDocRef().getType(),
-                authorisationRequest.getDocRef().getUuid(),
-                authorisationRequest.getPermission());
+            authorisationRequest.getPermission());
 
         return result
-                ? Response
-                    .ok()
-                    .build()
-                : Response
-                    .status(Response.Status.UNAUTHORIZED)
-                    .build();
->>>>>>> f11b45e5
+            ? Response
+            .ok()
+            .build()
+            : Response
+            .status(Response.Status.UNAUTHORIZED)
+            .build();
     }
 
     @POST
