--- conflicted
+++ resolved
@@ -21,36 +21,16 @@
 import stroom.resources.HasHealthCheck;
 
 public class HealthChecks {
-<<<<<<< HEAD
-
     public HealthChecks(HealthCheckRegistry healthCheckRegistry, Resources resources){
-
         resources.getResources().stream()
-                .filter(resource -> resource instanceof HasHealthCheck)
-                .forEach(resource ->
-                    healthCheckRegistry.register(resource.getName() + "HealthCheck", new HealthCheck() {
-                        @Override
-                        protected Result check() throws Exception {
-                            return ((HasHealthCheck)resource).getHealth();
-                        }
-                    })
-                );
-=======
-    public HealthChecks(
-            HealthCheckRegistry healthCheckRegistry, Resources resources, ServiceDiscoveryManager serviceDiscoveryManager){
-        healthCheckRegistry.register("SearchResourceHealthCheck", new HealthCheck() {
-            @Override
-            protected Result check() throws Exception {
-                return resources.getSearchResource().getHealth();
-            }
-        });
-
-        healthCheckRegistry.register("ServiceDiscoveryManager", new HealthCheck() {
-            @Override
-            protected Result check() throws Exception {
-                return serviceDiscoveryManager.getHealth();
-            }
-        });
->>>>>>> 60fbf803
+            .filter(resource -> resource instanceof HasHealthCheck)
+            .forEach(resource ->
+                healthCheckRegistry.register(resource.getName() + "HealthCheck", new HealthCheck() {
+                    @Override
+                    protected Result check() throws Exception {
+                        return ((HasHealthCheck)resource).getHealth();
+                    }
+                })
+            );
     }
 }