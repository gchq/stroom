/*
 * Copyright 2017 Crown Copyright
 *
 * Licensed under the Apache License, Version 2.0 (the "License");
 * you may not use this file except in compliance with the License.
 * You may obtain a copy of the License at
 *
 *     http://www.apache.org/licenses/LICENSE-2.0
 *
 * Unless required by applicable law or agreed to in writing, software
 * distributed under the License is distributed on an "AS IS" BASIS,
 * WITHOUT WARRANTIES OR CONDITIONS OF ANY KIND, either express or implied.
 * See the License for the specific language governing permissions and
 * limitations under the License.
 */

package stroom.startup;

import com.google.common.collect.ImmutableMap;
import io.dropwizard.Application;
import io.dropwizard.Configuration;
import io.dropwizard.assets.AssetsBundle;
import io.dropwizard.servlets.tasks.LogConfigurationTask;
import io.dropwizard.setup.Bootstrap;
import io.dropwizard.setup.Environment;
import org.apache.shiro.web.servlet.AbstractShiroFilter;
import org.eclipse.jetty.server.session.SessionHandler;
import org.eclipse.jetty.servlet.ServletContextHandler;
import org.eclipse.jetty.servlets.CrossOriginFilter;
import org.slf4j.Logger;
import org.slf4j.LoggerFactory;
import org.springframework.context.ApplicationContext;
import org.springframework.context.annotation.AnnotationConfigApplicationContext;
import stroom.cluster.server.ClusterCallServiceRPC;
import stroom.dashboard.spring.DashboardConfiguration;
import stroom.datafeed.server.DataFeedServlet;
import stroom.dispatch.shared.DispatchService;
import stroom.entity.server.SpringRequestFactoryServlet;
import stroom.feed.server.RemoteFeedServiceRPC;
import stroom.index.server.StroomIndexQueryResource;
import stroom.index.spring.IndexConfiguration;
import stroom.lifecycle.LifecycleService;
import stroom.logging.spring.EventLoggingConfiguration;
import stroom.pipeline.spring.PipelineConfiguration;
import stroom.script.server.ScriptServlet;
import stroom.script.spring.ScriptConfiguration;
import stroom.search.spring.SearchConfiguration;
import stroom.security.server.AuthenticationResource;
import stroom.security.server.AuthorisationResource;
import stroom.security.spring.SecurityConfiguration;
import stroom.servicediscovery.ResourcePaths;
import stroom.servicediscovery.ServiceDiscovererImpl;
import stroom.servicediscovery.ServiceDiscoveryRegistrar;
import stroom.servlet.DebugServlet;
import stroom.servlet.DynamicCSSServlet;
import stroom.servlet.EchoServlet;
import stroom.servlet.ExportConfigServlet;
import stroom.servlet.HttpServletRequestFilter;
import stroom.servlet.ImportFileServlet;
import stroom.servlet.RejectPostFilter;
import stroom.servlet.SessionListListener;
import stroom.servlet.SessionListServlet;
import stroom.servlet.SessionResourceStoreImpl;
import stroom.servlet.StatusServlet;
import stroom.spring.MetaDataStatisticConfiguration;
import stroom.spring.PersistenceConfiguration;
import stroom.spring.ScopeConfiguration;
import stroom.spring.ServerComponentScanConfiguration;
import stroom.spring.ServerConfiguration;
import stroom.statistics.server.sql.search.SqlStatisticsQueryResource;
import stroom.statistics.spring.StatisticsConfiguration;
import stroom.util.spring.StroomSpringProfiles;
import stroom.visualisation.spring.VisualisationConfiguration;

import javax.servlet.DispatcherType;
import javax.servlet.FilterRegistration;
import java.util.EnumSet;

public class App extends Application<Configuration> {
    private static final Logger LOGGER = LoggerFactory.getLogger(App.class);

    public static void main(final String[] args) throws Exception {
        // Hibernate requires JBoss Logging. The SLF4J API jar wasn't being detected so this sets it manually.
        System.setProperty("org.jboss.logging.provider", "slf4j");
        new App().run(args);
    }

    @Override
    public void initialize(final Bootstrap<Configuration> bootstrap) {
        bootstrap.addBundle(new AssetsBundle("/ui", "/", "stroom.jsp", "ui"));
    }

    @Override
    public void run(final Configuration configuration, final Environment environment) throws Exception {
        // Add useful logging setup.
        registerLogConfiguration(environment);
        environment.healthChecks().register(LogLevelInspector.class.getName(), new LogLevelInspector());

        // We want Stroom to use the root path so we need to move Dropwizard's path.
        environment.jersey().setUrlPattern(ResourcePaths.ROOT_PATH + "/*");

        // Set up a session manager for Jetty
        SessionHandler sessions = new SessionHandler();
        environment.servlets().setSessionHandler(sessions);

        // Configure Cross-Origin Resource Sharing.
        configureCors(environment);

        // Start the spring context.
        LOGGER.info("Loading Spring context");
        final ApplicationContext applicationContext = loadApplcationContext(configuration, environment);


        final ServletContextHandler servletContextHandler = environment.getApplicationContext();

        // Add health checks
        SpringUtil.addHealthCheck(environment.healthChecks(), applicationContext, ServiceDiscoveryRegistrar.class);
        SpringUtil.addHealthCheck(environment.healthChecks(), applicationContext, ServiceDiscovererImpl.class);
        SpringUtil.addHealthCheck(environment.healthChecks(), applicationContext, SqlStatisticsQueryResource.class);
        SpringUtil.addHealthCheck(environment.healthChecks(), applicationContext, StroomIndexQueryResource.class);

        // Add filters
<<<<<<< HEAD
        FilterUtil.addFilter(servletContextHandler, RejectPostFilter.class, "rejectPostFilter",
                ImmutableMap.<String, String>builder().put("rejectUri", "/").build());

=======
        SpringUtil.addFilter(servletContextHandler, applicationContext, HttpServletRequestFilter.class, "/*");
        FilterUtil.addFilter(servletContextHandler, ThreadScopeContextFilter.class, "threadScopeContextFilter", null);
        FilterUtil.addFilter(servletContextHandler, RejectPostFilter.class, "rejectPostFilter", ImmutableMap.<String, String>builder().put("rejectUri", "/").build());
>>>>>>> 452855ce
        SpringUtil.addFilter(servletContextHandler, applicationContext, AbstractShiroFilter.class, "/*");

        // Add servlets
        SpringUtil.addServlet(servletContextHandler, applicationContext, DynamicCSSServlet.class, "/dynamic.css");
        SpringUtil.addServlet(servletContextHandler, applicationContext, DispatchService.class, "/dispatch.rpc");
        SpringUtil.addServlet(servletContextHandler, applicationContext, ImportFileServlet.class, "/importfile.rpc");
        SpringUtil.addServlet(servletContextHandler, applicationContext, ScriptServlet.class, "/script");
        SpringUtil.addServlet(servletContextHandler, applicationContext, ClusterCallServiceRPC.class, "/clustercall.rpc");
        SpringUtil.addServlet(servletContextHandler, applicationContext, ExportConfigServlet.class, "/export");
        SpringUtil.addServlet(servletContextHandler, applicationContext, StatusServlet.class, "/status");
        SpringUtil.addServlet(servletContextHandler, applicationContext, EchoServlet.class, "/echo");
        SpringUtil.addServlet(servletContextHandler, applicationContext, DebugServlet.class, "/debug");
        SpringUtil.addServlet(servletContextHandler, applicationContext, SessionListServlet.class, "/sessionList");
        SpringUtil.addServlet(servletContextHandler, applicationContext, SessionResourceStoreImpl.class, "/resourcestore/*");
        SpringUtil.addServlet(servletContextHandler, applicationContext, SpringRequestFactoryServlet.class, "/gwtRequest");
        SpringUtil.addServlet(servletContextHandler, applicationContext, RemoteFeedServiceRPC.class, "/remoting/remotefeedservice.rpc");
        SpringUtil.addServlet(servletContextHandler, applicationContext, DataFeedServlet.class, "/datafeed");
        SpringUtil.addServlet(servletContextHandler, applicationContext, DataFeedServlet.class, "/datafeed/*");

        // Add session listeners.
        SpringUtil.addServletListener(environment.servlets(), applicationContext, SessionListListener.class);

        // Add resources.
        SpringUtil.addResource(environment.jersey(), applicationContext, StroomIndexQueryResource.class);
        SpringUtil.addResource(environment.jersey(), applicationContext, SqlStatisticsQueryResource.class);
        SpringUtil.addResource(environment.jersey(), applicationContext, AuthenticationResource.class);
        SpringUtil.addResource(environment.jersey(), applicationContext, AuthorisationResource.class);

        // Listen to the lifecycle of the Dropwizard app.
        SpringUtil.manage(environment.lifecycle(), applicationContext, LifecycleService.class);
    }

    private ApplicationContext loadApplcationContext(final Configuration configuration, final Environment environment) {
        final AnnotationConfigApplicationContext applicationContext = new AnnotationConfigApplicationContext();
        applicationContext.getEnvironment().setActiveProfiles(StroomSpringProfiles.PROD, SecurityConfiguration.PROD_SECURITY);
        applicationContext.getBeanFactory().registerSingleton("dwConfiguration", configuration);
        applicationContext.getBeanFactory().registerSingleton("dwEnvironment", environment);
        applicationContext.register(
                ScopeConfiguration.class,
                PersistenceConfiguration.class,
                ServerComponentScanConfiguration.class,
                ServerConfiguration.class,
                EventLoggingConfiguration.class,
                PipelineConfiguration.class,
                IndexConfiguration.class,
                SearchConfiguration.class,
                ScriptConfiguration.class,
                VisualisationConfiguration.class,
                DashboardConfiguration.class,
                MetaDataStatisticConfiguration.class,
                StatisticsConfiguration.class,
                SecurityConfiguration.class
        );
        applicationContext.refresh();
        return applicationContext;
    }

    private void configureCors(final Environment environment) {
        FilterRegistration.Dynamic cors = environment.servlets().
                addFilter("CORS", CrossOriginFilter.class);
        cors.addMappingForUrlPatterns(EnumSet.allOf(DispatcherType.class), true, "/*");
        cors.setInitParameter(
                CrossOriginFilter.ACCESS_CONTROL_ALLOW_METHODS_HEADER, "GET,PUT,POST,DELETE,OPTIONS");
        cors.setInitParameter(CrossOriginFilter.ACCESS_CONTROL_ALLOW_ORIGIN_HEADER, "*");
        cors.setInitParameter(CrossOriginFilter.ACCESS_CONTROL_ALLOW_HEADERS_HEADER, "*");
        cors.setInitParameter(CrossOriginFilter.ACCESS_CONTROL_ALLOW_CREDENTIALS_HEADER, "true");
    }

    private void registerLogConfiguration(final Environment environment) {
        // Task to allow configuration of log levels at runtime
        String path = environment.getAdminContext().getContextPath();

        // To change the log level do one of:
        // curl -X POST -d "logger=stroom&level=DEBUG" [admin context path]/tasks/log-level
        // http -f POST [admin context path]/tasks/log-level logger=stroom level=DEBUG
        // 'http' requires installing HTTPie

        LOGGER.info("Registering Log Configuration Task on {}/tasks/log-level", path);
        environment.admin().addTask(new LogConfigurationTask());
    }
}<|MERGE_RESOLUTION|>--- conflicted
+++ resolved
@@ -120,15 +120,8 @@
         SpringUtil.addHealthCheck(environment.healthChecks(), applicationContext, StroomIndexQueryResource.class);
 
         // Add filters
-<<<<<<< HEAD
-        FilterUtil.addFilter(servletContextHandler, RejectPostFilter.class, "rejectPostFilter",
-                ImmutableMap.<String, String>builder().put("rejectUri", "/").build());
-
-=======
         SpringUtil.addFilter(servletContextHandler, applicationContext, HttpServletRequestFilter.class, "/*");
-        FilterUtil.addFilter(servletContextHandler, ThreadScopeContextFilter.class, "threadScopeContextFilter", null);
         FilterUtil.addFilter(servletContextHandler, RejectPostFilter.class, "rejectPostFilter", ImmutableMap.<String, String>builder().put("rejectUri", "/").build());
->>>>>>> 452855ce
         SpringUtil.addFilter(servletContextHandler, applicationContext, AbstractShiroFilter.class, "/*");
 
         // Add servlets
