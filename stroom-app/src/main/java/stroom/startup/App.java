--- conflicted
+++ resolved
@@ -43,14 +43,6 @@
 import stroom.feed.RemoteFeedServiceRPC;
 import stroom.guice.AppModule;
 import stroom.importexport.api.ImportExportActionHandler;
-<<<<<<< HEAD
-import stroom.index.rest.IndexResourceImpl;
-import stroom.index.rest.IndexShardResourceImpl;
-import stroom.index.rest.IndexVolumeResourceImpl;
-import stroom.index.rest.StroomIndexQueryResourceImpl;
-import stroom.index.rest.IndexVolumeGroupResourceImpl;
-=======
->>>>>>> 2353fba3
 import stroom.lifecycle.impl.LifecycleService;
 import stroom.persist.PersistLifecycle;
 import stroom.proxy.guice.ProxyModule;
@@ -63,11 +55,6 @@
 import stroom.ruleset.shared.RuleSet;
 import stroom.script.ScriptServlet;
 import stroom.security.SecurityFilter;
-<<<<<<< HEAD
-import stroom.security.SessionResource;
-import stroom.security.rest.UserResourceImpl;
-=======
->>>>>>> 2353fba3
 import stroom.servicediscovery.ResourcePaths;
 import stroom.servlet.CacheControlFilter;
 import stroom.servlet.DashboardServlet;
@@ -231,22 +218,6 @@
         final HealthCheckRegistry healthCheckRegistry = environment.healthChecks();
         injector.getInstance(HealthChecks.class).register();
 
-<<<<<<< HEAD
-//        GuiceUtil.addHealthCheck(healthCheckRegistry, injector, ServiceDiscoveryRegistrar.class);
-//        GuiceUtil.addHealthCheck(healthCheckRegistry, injector, ServiceDiscovererImpl.class);
-//        GuiceUtil.addHealthCheck(healthCheckRegistry, injector, SqlStatisticsQueryResource.class);
-//        GuiceUtil.addHealthCheck(healthCheckRegistry, injector, StroomIndexQueryResourceImpl.class);
-//        GuiceUtil.addHealthCheck(healthCheckRegistry, injector, DictionaryResource.class);
-//        GuiceUtil.addHealthCheck(healthCheckRegistry, injector, DictionaryResource2.class);
-//        GuiceUtil.addHealthCheck(healthCheckRegistry, injector, RuleSetResource.class);
-//        GuiceUtil.addHealthCheck(healthCheckRegistry, injector, RuleSetResource2.class);
-//        GuiceUtil.addHealthCheck(environment.healthChecks(), injector, JWTService.class);
-//        GuiceUtil.addHealthCheck(
-//                environment.healthChecks(),
-//                injector.getInstance(RefDataStoreFactory.class).getOffHeapStore());
-
-=======
->>>>>>> 2353fba3
         // Add filters
         GuiceUtil.addFilter(servletContextHandler, injector, HttpServletRequestFilter.class, "/*");
         FilterUtil.addFilter(servletContextHandler, RejectPostFilter.class, "rejectPostFilter").setInitParameter("rejectUri", "/");
@@ -273,33 +244,8 @@
         // Add session listeners.
         GuiceUtil.addServletListener(environment.servlets(), injector, SessionListListener.class);
 
-<<<<<<< HEAD
-        // Add resources.
-        GuiceUtil.addResource(environment.jersey(), injector, DictionaryResource.class);
-        GuiceUtil.addResource(environment.jersey(), injector, DictionaryResource2.class);
-        GuiceUtil.addResource(environment.jersey(), injector, IndexResourceImpl.class);
-        GuiceUtil.addResource(environment.jersey(), injector, ExportConfigResource.class);
-        GuiceUtil.addResource(environment.jersey(), injector, RuleSetResource.class);
-        GuiceUtil.addResource(environment.jersey(), injector, RuleSetResource2.class);
-        GuiceUtil.addResource(environment.jersey(), injector, StroomIndexQueryResourceImpl.class);
-        GuiceUtil.addResource(environment.jersey(), injector, IndexVolumeGroupResourceImpl.class);
-        GuiceUtil.addResource(environment.jersey(), injector, IndexVolumeResourceImpl.class);
-        GuiceUtil.addResource(environment.jersey(), injector, IndexShardResourceImpl.class);
-        GuiceUtil.addResource(environment.jersey(), injector, SqlStatisticsQueryResource.class);
-        GuiceUtil.addResource(environment.jersey(), injector, AuthorisationResource.class);
-        GuiceUtil.addResource(environment.jersey(), injector, UserResourceImpl.class);
-        GuiceUtil.addResource(environment.jersey(), injector, StreamTaskResource.class);
-        GuiceUtil.addResource(environment.jersey(), injector, PipelineResource.class);
-        GuiceUtil.addResource(environment.jersey(), injector, XsltResource.class);
-        GuiceUtil.addResource(environment.jersey(), injector, ExplorerResource.class);
-        GuiceUtil.addResource(environment.jersey(), injector, ElementResource.class);
-        GuiceUtil.addResource(environment.jersey(), injector, SessionResource.class);
-        GuiceUtil.addResource(environment.jersey(), injector, StreamAttributeMapResource.class);
-        GuiceUtil.addResource(environment.jersey(), injector, DataResource.class);
-=======
         // Add all injectable rest resources.
         GuiceUtil.addRestResources(environment.jersey(), injector);
->>>>>>> 2353fba3
 
         // Map exceptions to helpful HTTP responses
         environment.jersey().register(PermissionExceptionMapper.class);
