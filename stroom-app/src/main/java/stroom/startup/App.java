/*
 * Copyright 2017 Crown Copyright
 *
 * Licensed under the Apache License, Version 2.0 (the "License");
 * you may not use this file except in compliance with the License.
 * You may obtain a copy of the License at
 *
 *     http://www.apache.org/licenses/LICENSE-2.0
 *
 * Unless required by applicable law or agreed to in writing, software
 * distributed under the License is distributed on an "AS IS" BASIS,
 * WITHOUT WARRANTIES OR CONDITIONS OF ANY KIND, either express or implied.
 * See the License for the specific language governing permissions and
 * limitations under the License.
 */

package stroom.startup;

import io.dropwizard.Application;
import io.dropwizard.assets.AssetsBundle;
import io.dropwizard.configuration.EnvironmentVariableSubstitutor;
import io.dropwizard.configuration.SubstitutingSourceProvider;
import io.dropwizard.setup.Bootstrap;
import org.eclipse.jetty.servlets.CrossOriginFilter;
import org.slf4j.Logger;
import org.slf4j.LoggerFactory;
import stroom.Config;

import javax.servlet.DispatcherType;
import javax.servlet.FilterRegistration;
import java.util.EnumSet;

public class App extends Application<Config> {
    private final Logger LOGGER = LoggerFactory.getLogger(App.class);

    public static void main(String[] args) throws Exception {
        // Hibernate requires JBoss Logging. The SLF4J API jar wasn't being detected so this sets it manually.
        System.setProperty("org.jboss.logging.provider", "slf4j");
        new App().run(args);
    }

    @Override
    public void initialize(Bootstrap<Config> bootstrap) {
        // This allows us to use templating in the YAML configuration.
        bootstrap.setConfigurationSourceProvider(new SubstitutingSourceProvider(
            bootstrap.getConfigurationSourceProvider(),
            new EnvironmentVariableSubstitutor(false)));

        bootstrap.addBundle(new AssetsBundle("/ui", "/", "stroom.jsp", "ui"));
//        bootstrap.addBundle(new AssetsBundle("/swagger", "/", "swagger.json", "swaggerSpec"));
    }

    @Override
    public void run(Config configuration, io.dropwizard.setup.Environment environment) throws Exception {
        // The order in which the following are run is important.
        Environment.configure(environment);
        SpringContexts springContexts = new SpringContexts();
        Servlets servlets = new Servlets(environment.getApplicationContext());
        Filters filters = new Filters(environment.getApplicationContext());
        Listeners listeners = new Listeners(environment.servlets(), springContexts.rootContext);
        springContexts.start(environment, configuration);
        ServletMonitor servletMonitor = new ServletMonitor((servlets.upgradeDispatcherServletHolder));
        Resources resources = new Resources(environment.jersey(), servletMonitor);
        HealthChecks.registerHealthChecks(environment.healthChecks(), resources, servletMonitor);
        AdminTasks.registerAdminTasks(environment);
        configureCors(environment);
    }

    private static final void configureCors(io.dropwizard.setup.Environment environment) {
<<<<<<< HEAD
        FilterRegistration.Dynamic cors = environment.servlets().addFilter("CORS", CrossOriginFilter.class);
        cors.addMappingForUrlPatterns(EnumSet.allOf(DispatcherType.class), true, new String[]{"/*"});
        cors.setInitParameter(CrossOriginFilter.ACCESS_CONTROL_ALLOW_METHODS_HEADER, "GET,PUT,POST,DELETE,OPTIONS");
=======
        FilterRegistration.Dynamic cors = environment.servlets().
                addFilter("CORS", CrossOriginFilter.class);
        cors.addMappingForUrlPatterns(EnumSet.allOf(DispatcherType.class), true, new String[]{"/*"});
        cors.setInitParameter(
                CrossOriginFilter.ACCESS_CONTROL_ALLOW_METHODS_HEADER, "GET,PUT,POST,DELETE,OPTIONS");
>>>>>>> f11b45e5
        cors.setInitParameter(CrossOriginFilter.ACCESS_CONTROL_ALLOW_ORIGIN_HEADER, "*");
        cors.setInitParameter(CrossOriginFilter.ACCESS_CONTROL_ALLOW_HEADERS_HEADER, "*");
        cors.setInitParameter(CrossOriginFilter.ACCESS_CONTROL_ALLOW_CREDENTIALS_HEADER, "true");
    }
}<|MERGE_RESOLUTION|>--- conflicted
+++ resolved
@@ -67,17 +67,9 @@
     }
 
     private static final void configureCors(io.dropwizard.setup.Environment environment) {
-<<<<<<< HEAD
         FilterRegistration.Dynamic cors = environment.servlets().addFilter("CORS", CrossOriginFilter.class);
         cors.addMappingForUrlPatterns(EnumSet.allOf(DispatcherType.class), true, new String[]{"/*"});
         cors.setInitParameter(CrossOriginFilter.ACCESS_CONTROL_ALLOW_METHODS_HEADER, "GET,PUT,POST,DELETE,OPTIONS");
-=======
-        FilterRegistration.Dynamic cors = environment.servlets().
-                addFilter("CORS", CrossOriginFilter.class);
-        cors.addMappingForUrlPatterns(EnumSet.allOf(DispatcherType.class), true, new String[]{"/*"});
-        cors.setInitParameter(
-                CrossOriginFilter.ACCESS_CONTROL_ALLOW_METHODS_HEADER, "GET,PUT,POST,DELETE,OPTIONS");
->>>>>>> f11b45e5
         cors.setInitParameter(CrossOriginFilter.ACCESS_CONTROL_ALLOW_ORIGIN_HEADER, "*");
         cors.setInitParameter(CrossOriginFilter.ACCESS_CONTROL_ALLOW_HEADERS_HEADER, "*");
         cors.setInitParameter(CrossOriginFilter.ACCESS_CONTROL_ALLOW_CREDENTIALS_HEADER, "true");
