/*
 * Copyright 2017 Crown Copyright
 *
 * Licensed under the Apache License, Version 2.0 (the "License");
 * you may not use this file except in compliance with the License.
 * You may obtain a copy of the License at
 *
 *     http://www.apache.org/licenses/LICENSE-2.0
 *
 * Unless required by applicable law or agreed to in writing, software
 * distributed under the License is distributed on an "AS IS" BASIS,
 * WITHOUT WARRANTIES OR CONDITIONS OF ANY KIND, either express or implied.
 * See the License for the specific language governing permissions and
 * limitations under the License.
 */

package stroom.startup;

import com.google.common.base.Preconditions;
import io.dropwizard.jersey.setup.JerseyEnvironment;
import org.springframework.context.ApplicationContext;
import stroom.index.shared.IndexService;
import stroom.resources.NamedResource;
import stroom.resources.authentication.v1.AuthenticationResource;
import stroom.resources.authorisation.v1.AuthorisationResource;
import stroom.resources.query.v2.SqlStatisticsQueryResource;
import stroom.resources.query.v2.StroomIndexQueryResource;
import stroom.search.server.SearchResultCreatorManager;
import stroom.security.SecurityContext;
import stroom.security.server.AuthenticationService;
import stroom.security.server.JWTService;
import stroom.statistics.server.sql.StatisticsQueryService;

import java.util.ArrayList;
import java.util.List;

public class Resources {

    private final StroomIndexQueryResource stroomIndexQueryResource;
    private final SqlStatisticsQueryResource sqlStatisticsQueryResource;
    private final AuthenticationResource authenticationResource;
    private final AuthorisationResource authorisationResource;
    private final List<NamedResource> resources = new ArrayList<>();

    public Resources(JerseyEnvironment jersey, ServletMonitor servletMonitor) {

        stroomIndexQueryResource = new StroomIndexQueryResource();
        registerResource(jersey, stroomIndexQueryResource);

        sqlStatisticsQueryResource = new SqlStatisticsQueryResource();
        registerResource(jersey, sqlStatisticsQueryResource);

        authenticationResource = new AuthenticationResource();
        registerResource(jersey, authenticationResource);

        authorisationResource = new AuthorisationResource();
        registerResource(jersey, authorisationResource);

        servletMonitor.registerApplicationContextListener(this::configureLuceneQueryResource);
        servletMonitor.registerApplicationContextListener(this::configureSqlStatisticsQueryResource);
        servletMonitor.registerApplicationContextListener(this::configureAuthenticationResource);
        servletMonitor.registerApplicationContextListener(this::configureAuthorisationResource);
    }

    private void registerResource(JerseyEnvironment jersey, Object resource) {
        jersey.register(Preconditions.checkNotNull(resource));
        if (resource instanceof NamedResource) {
            resources.add((NamedResource) resource);
        }
    }

<<<<<<< HEAD
    public List<NamedResource> getResources(){
=======
    public void register(ServletHolder upgradeDispatcherServletHolder) {

        boolean apisAreNotYetConfigured = true;
        while (apisAreNotYetConfigured) {
            try {
                // This checks to see if the servlet has started. It'll throw an exception if it has.
                // I don't know of another way to check to see if it's ready.
                // If we try and get the servlet manually it'll fail to initialise because it won't have the ServletContext;
                // i.e. we need to let the Spring lifecycle stuff take care of this for us.
                upgradeDispatcherServletHolder.ensureInstance();

                UpgradeDispatcherServlet servlet = (UpgradeDispatcherServlet) upgradeDispatcherServletHolder.getServlet();
                ApplicationContext applicationContext = servlet.getWebApplicationContext();

                if (applicationContext != null) {
                    configureLuceneQueryResource(applicationContext);
                    configureSqlStatisticsQueryResource(applicationContext);
                    configureAuthenticationResource(applicationContext);
                    configureAuthorisationResource(applicationContext);
                    apisAreNotYetConfigured = false;
                }
            } catch (ServletException e) {
                // This could be an UnavailableException, caused by ensureInstance().
                // We don't care, we're going to keep trying.
            }
        }
    }

    public List<NamedResource> getResources() {
>>>>>>> a3c43c38
        return resources;
    }

    private void configureLuceneQueryResource(ApplicationContext applicationContext) {
        SearchResultCreatorManager searchResultCreatorManager = applicationContext.getBean(SearchResultCreatorManager.class);
        IndexService indexService = applicationContext.getBean(IndexService.class);
        stroomIndexQueryResource.setIndexService(indexService);
        stroomIndexQueryResource.setSearchResultCreatorManager(searchResultCreatorManager);
    }

    private void configureSqlStatisticsQueryResource(ApplicationContext applicationContext) {
        StatisticsQueryService statisticsQueryService = applicationContext.getBean(StatisticsQueryService.class);
        sqlStatisticsQueryResource.setStatisticsQueryService(statisticsQueryService);
    }

    private void configureAuthenticationResource(ApplicationContext applicationContext) {
        AuthenticationService authenticationService = applicationContext.getBean(AuthenticationService.class);
        JWTService jwtService = applicationContext.getBean(JWTService.class);
        authenticationResource.setAuthenticationService(authenticationService);
        authenticationResource.setJwtService(jwtService);
    }

<<<<<<< HEAD
    private void configureAuthorisationResource(ApplicationContext applicationContext){
        SecurityContext securityContext = applicationContext.getBean(SecurityContext.class);
        authorisationResource.setSecurityContext(securityContext);
=======
    private void configureAuthorisationResource(ApplicationContext applicationContext) {
        AuthorisationService authorisationService = applicationContext.getBean(AuthorisationService.class);
        authorisationResource.setAuthorisationService(authorisationService);
>>>>>>> a3c43c38
    }
}<|MERGE_RESOLUTION|>--- conflicted
+++ resolved
@@ -28,6 +28,7 @@
 import stroom.search.server.SearchResultCreatorManager;
 import stroom.security.SecurityContext;
 import stroom.security.server.AuthenticationService;
+import stroom.security.server.AuthorisationService;
 import stroom.security.server.JWTService;
 import stroom.statistics.server.sql.StatisticsQueryService;
 
@@ -69,39 +70,7 @@
         }
     }
 
-<<<<<<< HEAD
     public List<NamedResource> getResources(){
-=======
-    public void register(ServletHolder upgradeDispatcherServletHolder) {
-
-        boolean apisAreNotYetConfigured = true;
-        while (apisAreNotYetConfigured) {
-            try {
-                // This checks to see if the servlet has started. It'll throw an exception if it has.
-                // I don't know of another way to check to see if it's ready.
-                // If we try and get the servlet manually it'll fail to initialise because it won't have the ServletContext;
-                // i.e. we need to let the Spring lifecycle stuff take care of this for us.
-                upgradeDispatcherServletHolder.ensureInstance();
-
-                UpgradeDispatcherServlet servlet = (UpgradeDispatcherServlet) upgradeDispatcherServletHolder.getServlet();
-                ApplicationContext applicationContext = servlet.getWebApplicationContext();
-
-                if (applicationContext != null) {
-                    configureLuceneQueryResource(applicationContext);
-                    configureSqlStatisticsQueryResource(applicationContext);
-                    configureAuthenticationResource(applicationContext);
-                    configureAuthorisationResource(applicationContext);
-                    apisAreNotYetConfigured = false;
-                }
-            } catch (ServletException e) {
-                // This could be an UnavailableException, caused by ensureInstance().
-                // We don't care, we're going to keep trying.
-            }
-        }
-    }
-
-    public List<NamedResource> getResources() {
->>>>>>> a3c43c38
         return resources;
     }
 
@@ -124,14 +93,8 @@
         authenticationResource.setJwtService(jwtService);
     }
 
-<<<<<<< HEAD
     private void configureAuthorisationResource(ApplicationContext applicationContext){
         SecurityContext securityContext = applicationContext.getBean(SecurityContext.class);
         authorisationResource.setSecurityContext(securityContext);
-=======
-    private void configureAuthorisationResource(ApplicationContext applicationContext) {
-        AuthorisationService authorisationService = applicationContext.getBean(AuthorisationService.class);
-        authorisationResource.setAuthorisationService(authorisationService);
->>>>>>> a3c43c38
     }
 }