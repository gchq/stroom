package stroom.app.guice;

import stroom.core.db.DbStatusModule;
<<<<<<< HEAD
import stroom.util.io.TempDirProvider;
import stroom.util.io.TempDirProviderImpl;
=======
import stroom.data.store.impl.DataStoreModule;
>>>>>>> 33bf990e

import com.google.inject.AbstractModule;

public class CoreModule extends AbstractModule {
    @Override
    protected void configure() {
        install(new stroom.activity.impl.db.ActivityDbModule());
        install(new stroom.annotation.impl.db.AnnotationDbModule());
        install(new stroom.annotation.pipeline.AnnotationPipelineModule());
        install(new stroom.authentication.AuthModule());
        install(new stroom.authentication.impl.db.AuthDbModule());
        install(new stroom.cache.impl.CacheModule());
        install(new stroom.cache.impl.CacheResourceModule());
        install(new stroom.cluster.lock.impl.db.ClusterLockDbModule());
        install(new stroom.cluster.task.impl.ClusterTaskModule());
        install(new stroom.config.global.impl.db.GlobalConfigDbModule());
        install(new stroom.core.dataprocess.PipelineStreamTaskModule());
        install(new DbStatusModule());
        install(new stroom.core.entity.event.EntityEventModule());
        install(new stroom.core.query.QueryModule());
        install(new stroom.core.receive.ReceiveDataModule());
        install(new stroom.core.servlet.ServletModule());
        install(new stroom.core.sysinfo.SystemInfoModule());
        install(new stroom.core.welcome.SessionInfoModule());
        install(new stroom.core.welcome.WelcomeModule());
        install(new stroom.dashboard.impl.DashboardModule());
        install(new stroom.dashboard.impl.datasource.DataSourceModule());
        install(new stroom.dashboard.impl.logging.LoggingModule());
        install(new stroom.dashboard.impl.script.ScriptModule());
        install(new stroom.dashboard.impl.visualisation.VisualisationModule());
        install(new stroom.data.retention.impl.DataRetentionModule());
        install(new DataStoreModule());
        install(new stroom.data.store.impl.fs.FsDataStoreModule());
        install(new stroom.data.store.impl.fs.FsDataStoreTaskHandlerModule());
        install(new stroom.data.store.impl.fs.db.FsDataStoreDbModule());
        install(new stroom.dictionary.impl.DictionaryHandlerModule());
        install(new stroom.dictionary.impl.DictionaryModule());
        install(new stroom.docstore.impl.DocStoreModule());
        install(new stroom.docstore.impl.db.DBPersistenceModule());
        install(new stroom.event.logging.impl.EventLoggingModule());
        install(new stroom.explorer.impl.ExplorerModule());
        install(new stroom.explorer.impl.db.ExplorerDbModule());
        install(new stroom.feed.impl.FeedModule());
        install(new stroom.importexport.impl.ExportConfigResourceModule());
        install(new stroom.importexport.impl.ImportExportHandlerModule());
        install(new stroom.importexport.impl.ImportExportModule());
        install(new stroom.index.impl.IndexElementModule());
        install(new stroom.index.impl.IndexModule());
        install(new stroom.index.impl.db.IndexDbModule());
        install(new stroom.job.impl.JobSystemModule());
        install(new stroom.job.impl.db.JobDbModule());
        install(new stroom.kafka.impl.KafkaConfigHandlerModule());
        install(new stroom.kafka.impl.KafkaConfigModule());
        install(new stroom.kafka.pipeline.KafkaPipelineModule());
        install(new stroom.legacy.db.LegacyDbModule());
        install(new stroom.legacy.impex_6_1.LegacyImpexModule());
        install(new stroom.meta.impl.MetaModule());
        install(new stroom.meta.impl.StreamAttributeMapResourceModule());
        install(new stroom.meta.impl.db.MetaDbModule());
        install(new stroom.node.impl.NodeModule());
        install(new stroom.node.impl.db.NodeDbModule());
        install(new stroom.pipeline.PipelineModule());
        install(new stroom.pipeline.cache.PipelineCacheModule());
        install(new stroom.pipeline.factory.CommonPipelineElementModule());
        install(new stroom.pipeline.factory.DataStorePipelineElementModule());
        install(new stroom.pipeline.factory.PipelineFactoryModule());
        install(new stroom.pipeline.refdata.ReferenceDataModule());
        install(new stroom.pipeline.stepping.PipelineSteppingModule());
        install(new stroom.pipeline.xsltfunctions.CommonXsltFunctionModule());
        install(new stroom.pipeline.xsltfunctions.DataStoreXsltFunctionModule());
        install(new stroom.processor.impl.ProcessorModule());
        install(new stroom.processor.impl.db.ProcessorDbModule());
        install(new stroom.receive.common.RemoteFeedModule());
        install(new stroom.receive.rules.impl.ReceiveDataRuleSetModule());
        install(new stroom.search.extraction.ExtractionModule());
        install(new stroom.search.impl.SearchModule());
        install(new stroom.search.impl.shard.ShardModule());
        install(new stroom.search.solr.SolrSearchModule());
        install(new stroom.searchable.impl.SearchableModule());
        install(new stroom.security.impl.SecurityModule());
        install(new stroom.security.impl.db.SecurityDbModule());
        install(new stroom.security.impl.session.SessionSecurityModule());
        install(new stroom.servicediscovery.impl.ServiceDiscoveryModule());
        install(new stroom.statistics.impl.InternalStatisticsModule());
        install(new stroom.statistics.impl.hbase.entity.StroomStatsStoreModule());
        install(new stroom.statistics.impl.hbase.internal.InternalModule());
        install(new stroom.statistics.impl.hbase.pipeline.StatisticsElementModule());
        install(new stroom.statistics.impl.hbase.rollup.StroomStatsRollupModule());
        install(new stroom.statistics.impl.sql.SQLStatisticsModule());
        install(new stroom.statistics.impl.sql.entity.StatisticStoreModule());
        install(new stroom.statistics.impl.sql.filter.StatisticsElementsModule());
        install(new stroom.statistics.impl.sql.internal.InternalModule());
        install(new stroom.statistics.impl.sql.rollup.SQLStatisticRollupModule());
        install(new stroom.statistics.impl.sql.search.SQLStatisticSearchModule());
        install(new stroom.storedquery.impl.StoredQueryModule());
        install(new stroom.storedquery.impl.db.StoredQueryDbModule());
        install(new stroom.task.impl.TaskModule());
        install(new stroom.util.pipeline.scope.PipelineScopeModule());

        // Bind the temporary directory provider.
        bind(TempDirProvider.class).to(TempDirProviderImpl.class);
    }
}<|MERGE_RESOLUTION|>--- conflicted
+++ resolved
@@ -1,12 +1,7 @@
 package stroom.app.guice;
 
-import stroom.core.db.DbStatusModule;
-<<<<<<< HEAD
 import stroom.util.io.TempDirProvider;
 import stroom.util.io.TempDirProviderImpl;
-=======
-import stroom.data.store.impl.DataStoreModule;
->>>>>>> 33bf990e
 
 import com.google.inject.AbstractModule;
 
@@ -24,7 +19,7 @@
         install(new stroom.cluster.task.impl.ClusterTaskModule());
         install(new stroom.config.global.impl.db.GlobalConfigDbModule());
         install(new stroom.core.dataprocess.PipelineStreamTaskModule());
-        install(new DbStatusModule());
+        install(new stroom.core.db.DbStatusModule());
         install(new stroom.core.entity.event.EntityEventModule());
         install(new stroom.core.query.QueryModule());
         install(new stroom.core.receive.ReceiveDataModule());
@@ -38,7 +33,7 @@
         install(new stroom.dashboard.impl.script.ScriptModule());
         install(new stroom.dashboard.impl.visualisation.VisualisationModule());
         install(new stroom.data.retention.impl.DataRetentionModule());
-        install(new DataStoreModule());
+        install(new stroom.data.store.impl.DataStoreModule());
         install(new stroom.data.store.impl.fs.FsDataStoreModule());
         install(new stroom.data.store.impl.fs.FsDataStoreTaskHandlerModule());
         install(new stroom.data.store.impl.fs.db.FsDataStoreDbModule());
