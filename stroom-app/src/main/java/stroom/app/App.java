--- conflicted
+++ resolved
@@ -36,11 +36,8 @@
 import stroom.util.config.AppConfigValidator;
 import stroom.util.config.ConfigValidator;
 import stroom.util.config.PropertyPathDecorator;
-<<<<<<< HEAD
 import stroom.util.date.DateUtil;
 import stroom.util.guice.GuiceUtil;
-=======
->>>>>>> 32f38f6e
 import stroom.util.io.DirProvidersModule;
 import stroom.util.io.FileUtil;
 import stroom.util.io.HomeDirProvider;
@@ -284,12 +281,7 @@
 
     private void showNodeInfo(final Config configuration) {
         LOGGER.info(""
-<<<<<<< HEAD
-                + "\n  Build version: " + buildInfo.getBuildVersion()
-                + "\n  Build date:    " + DateUtil.createNormalDateTimeString(buildInfo.getBuildTime())
-=======
                 + "\n********************************************************************************"
->>>>>>> 32f38f6e
                 + "\n  Stroom home:   " + homeDirProvider.get().toAbsolutePath().normalize()
                 + "\n  Stroom temp:   " + tempDirProvider.get().toAbsolutePath().normalize()
                 + "\n  Node name:     " + getNodeName(configuration.getYamlAppConfig())
