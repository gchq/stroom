--- conflicted
+++ resolved
@@ -231,12 +231,9 @@
         //register a DelegatingExceptionMapper directly instead.
         environment.jersey().register(resourceAutoLogger);
 
-<<<<<<< HEAD
-=======
         // Force all datasources to be created so we can force migrations to run.
         dataSourcesProvider.get();
 
->>>>>>> c3f3669b
         // Add health checks
         healthChecks.register();
 
