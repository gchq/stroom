--- conflicted
+++ resolved
@@ -2256,7 +2256,6 @@
     border-top: 1px solid var(--splitter__background-color);
 }
 
-<<<<<<< HEAD
 .documentPermissionChangeControls {
     display: flex;
     gap: 5px;
@@ -2269,9 +2268,9 @@
 
 .bold {
     font-weight: 600;
-=======
+}
+
 /* Add a smidge of a gap between the split and the next form group */
 .DictionarySettingViewImpl .thinSplitLayoutPanel-Dragger-Outer + div > div.form-group > div.form-group-label-container {
     margin-top: 0.5em;
->>>>>>> 31c85b6a
 }