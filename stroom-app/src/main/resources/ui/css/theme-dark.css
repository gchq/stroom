/**
 * The style names roughly follow the BEM (Block, Element, Modifier) standard but adapted for variables.
 * In general the form is:
 * --<object>__<attribute>
 * --<object>__<attribute>--<modifier>
 * --<object>__<attribute>--<modifier>--<modifier>
 * --<object>-<inner_object>__<attribute>--<modifier>--<modifier>
 */

.stroom-theme-dark {
    --focus-border: var(--blue-500);
    --focus-shadow: inset 0 1px 1px rgba(var(--black-rgb), .08), 0 0 8px rgba(var(--blue-500-rgb), .6); /* blue-500*/
    --focus-border--valid: var(--valid);
    --focus-shadow--valid: inset 0 1px 1px rgba(var(--black-rgb), .08), 0 0 8px rgba(var(--valid-rgb), .6); /* --bootstrap-success*/
    --focus-border--invalid: var(--invalid);
    --focus-shadow--invalid: inset 0 1px 1px rgba(var(--black-rgb), .08), 0 0 8px rgba(var(--invalid-rgb), .6); /* --bootstrap-error*/
    --focus-border--secondary: var(--pink-500);
    --focus-shadow--secondary: inset 0 1px 1px rgba(var(--black-rgb), .075), 0 0 8px rgba(var(--pink-500-rgb), .6); /* pink-500*/

    /* Main body text colour in the app */
    --text-color: #abb0b6;
    --text-color--disabled: #666;
    /* Headings, e.g. in markdown documentation, info tooltips, meta info */
    --heading-color: var(--blue-300);
    /* <code> blocks, e.g. in markdown */
    --code-color: var(--pink-300);
    --border-color: #14161b;

<<<<<<< HEAD
    --header__border-color: transparent;//#35373b;
    --row__background-color--even: #1e1f22;
    --row__background-color--odd: #2b2d30;
=======
    --header__border-color: transparent;
    --row__background-color--even: #15161b;
    --row__background-color--odd: #22252c;
>>>>>>> 57909d39
    --row__background-color--hovered: rgb(45, 47, 53);
    --row__background-color--selected: rgb(0, 101, 167);
    --row__background-color--selected--hovered: rgb(0,120,199);
    --row__background-color--focussed: rgba(0,120,199,.5);
    --row__background-color--selected--focussed: rgb(0,120,199);
    --row__text-color--selected: #fff;

    --menu-separator__color: rgb(255 255 255 / 20%);

    --tooltip__background-color: #1a1d21;
    --tooltip__text-color: var(--text-color);
    /*
    --tooltip__background-color: #adadad;
    --tooltip__text-color: #000;
    */

    --button__background-image: none;
    --button__background-color: #333436;
    --button__border-color: #000;
    --button__text-color: #f1f8f8;
    --button__background-image--active: none;
    --button__background-color--active: #262a32;
    --button__border-color--active: #444;
    --button__background-image--hover: none;
    --button__background-color--hover: #383d49;
    --button__border-color--hover: #14161b;
    --button__text-color--disabled: #888;
    --button__border-color--disabled--hover: #000;

    --icon-button__background-color--on: var(--blue-500);
    --icon-button__border-color--on: var(--black);
    --icon-button__color--on: var(--app__background);
    --icon-button__background-color--hover: rgb(45, 47, 53);
    --icon-button__border-color--hover: rgb(45, 47, 53);
    --icon-button__color: var(--blue-500);
    --navigation-icon-button__background-color--on: #262a32;
    --navigation-icon-button__border-color--on: #444;
    --navigation-icon-button__background-color--hover: rgb(45, 47, 53);
    --navigation-icon-button__border-color--hover: rgb(45, 47, 53);

    --expression-item-box__background-color--selected: #454545;
    --expression-item-box__background-color--hover: #555;
    --expression-item-box__background-color--disabled: #333;
    --expression-item-box__background-color--hotspot: rgba(255,0,0,.3);

    --pipeline-element-box__background-color: #454545;
    --pipeline-element-box__background-color--hover: #505050;
    --pipeline-element-box__background-color--selected: #1164a3;
    --pipeline-element-box__background-color--selected--hover: #276fb0;
    --pipeline-element-box__background-color--hotspot: rgba(255,0,0,.5);
    --pipeline-element-box__text-color: #c1c1fc1;
    --pipeline-element-box__text-color--selected: #fff;
    --pipeline-element-box__border-color: #777;
    --pipeline-element-box__border-color--selected: #a1a1a1;
    --pipeline-element-box__border-color--info: #378cff;
    --pipeline-element-box__border-color--warn: yellow;
    --pipeline-element-box__border-color--error: orangered;
    --pipeline-element-box__border-color--fatal-error: red;
    --pipeline-element-box__border-color--fatal-error-dark: #c60000;

    --link__text-color: #3aaaff;

    --link-tab__text-color: #e6e1dc;
    --link-tab__text-color--focussed: #fff;

    --code-editor-right-bar__background-color: #19171d;
    --code-editor__border-color: #000;
    --code-editor__border-color--info: #378cff;
    --code-editor__background-color--info: #378cff;
    --code-editor__border-color--warning: yellow;
    --code-editor__background-color--warning: yellow;
    --code-editor__border-color--error: orangered;
    --code-editor__background-color--error: orangered;
    --code-editor__border-color--fatal: red;
    --code-editor__background-color--fatal: red;
    --code-editor__background-color--highlight: #1164a3;

    --xsdbrowser-box__background-color: #19171d;
    --xsdbrowser-box__border-color: #15161b;
    --xsdbrowser-title__background-color: #555;
    --xsdbrowser-title__background-color--selected: #1164a3;

    --scrollbar__background-color: transparent;
    --scrollbar-corner__background-color: transparent;
    --scrollbar-thumb__border-color: transparent;
    --scrollbar-thumb__background-color: #5c5c5c;
    --scrollbar-thumb__background-color--hover: #8d8d8d;
    --scrollbar-thumb__background-color--active: #979797;


    /**
     * NEW UI VARS
     */

    /* Page */
    --app__background-color: #2b2d30;
    --page__background-color: var(--app__background-color);
    --page__text-color: #cacbcb;

    /* Splitter */
    --splitter__background-color: #1e1f22;
    --splitter__background-color--highlight: rgba(24, 94, 144, 0.9);

    /* Main curve tabs */
    --curve-tab__svg-color: #fff;
    --curve-tab__background-color: transparent;
    --curve-tab__border: thin solid transparent;
    --curve-tab__border--hover: thin solid transparent;
    --curve-tab__background-color--selected: #484d52;
    --curve-tab__background-color--hover: #484d52;
    --curve-tab__box-shadow--selected: 0 0 1px 1px rgb(0 0 0 / 100%);
    --curve-tab__border-radius: .2rem;

    /* Controls */
    --control__background-color: #1e1f22;
    --control__background-color--disabled: rgba(255, 255, 255, 0.1);
    --control__border-color: #505050;
    --control__border-color--disabled: transparent;
    --control__text-color: #cacbcb;
    --control__text-color--disabled: #666;

    /* Form Group */
    --form-group__label-color: #eee;

    /* Dashboard */
    --dashboard-panel__background-color: var(--page__background-color);
    --dashboard-panel__grid-color: rgba(255, 255, 255, 0.04);

    /* ExpanderCell */
    --expander-cell-icon__background-color--hover: rgba(255, 255, 255, 0.2);
    --expander-cell-icon__background-color--active: rgba(0, 0, 0, 0.5);

    /* Items, e.g. rows for tables, drop downs lists etc. */
    --item__background-color--focus--highlighted: rgba(24, 94, 144, 0.3);
    --item__text-color--focus--highlighted: #cacbcb;
    --item__background-color--focus--highlighted--hover: rgba(24, 94, 144, 0.3); /* rgba(24,94,144,0.4); */
    --item__text-color--focus--highlighted--hover: #cacbcb;
    --item__background-color--focus--selected: rgba(24, 94, 144, 0.9);
    --item__text-color--focus--selected: #fff;
    --item__background-color--focus--highlighted--selected: rgba(24, 94, 144, 1);
    --item__text-color--focus--highlighted--selected: #fff;
    --item__background-color--hover: rgba(255, 255, 255, 0.1); /* rgba(24,94,144,0.3); */
    --item__text-color--hover: #cacbcb;
    --item__background-color--selected: rgba(255, 255, 255, 0.2); /* rgba(24,94,144,0.6); */
    --item__text-color--selected: #fff; /* #cacbcb; #fff; */
    --item__background-color--selected--hover: rgba(255, 255, 255, 0.2); /* rgba(24,94,144,0.7); */
    --item__text-color--selected--hover: #fff; /* #cacbcb; #fff; */

    /* Pipeline editor */
    --raised-low__background-color: #adadad;
    --raised-low__text-color: #cacbcb;
    --raised-high__background-color: #4d5250;
    --raised-high__text-color: #cacbcb;
    --raised-high__selected-background-color: #747c79;
    --raised-high__selected-focus-background-color: #747c79;
    --raised-element__border: thin solid #aaa;

    /* Menu */
    --menu-item__text-color: rgba(255, 255, 255, 0.8);
    --menu-item__text-color--highlighted: #ccc;
    --menu-item__background-color--focus--highlighted: rgba(24, 94, 144, 0.3);
    --menu-item__text-color--focus--highlighted: #cacbcb;
    --menu-item__background-color--focus--highlighted--hover: rgba(24, 94, 144, 0.3); /* rgba(24,94,144,0.4); */
    --menu-item__text-color--focus--highlighted--hover: #cacbcb;
    --menu-item__background-color--focus--selected: rgba(24, 94, 144, 0.9);
    --menu-item__text-color--focus--selected: #fff;
    --menu-item__background-color--focus--highlighted--selected: rgba(24, 94, 144, 1);
    --menu-item__text-color--focus--highlighted--selected: #fff;
    --menu-item__background-color--hover: rgba(255, 255, 255, 0.1); /* rgba(24,94,144,0.3); */
    --menu-item__text-color--hover: #cacbcb;
    --menu-item__background-color--selected: rgba(255, 255, 255, 0.2); /* rgba(24,94,144,0.6); */
    --menu-item__text-color--selected: #fff; /* #cacbcb; #fff; */
    --menu-item__background-color--selected--hover: rgba(255, 255, 255, 0.2); /* rgba(24,94,144,0.7); */
    --menu-item__text-color--selected--hover: #fff; /* #cacbcb; #fff; */

    /* Navigation pane */
    --navigation__background-color: #2b2d30;
    --navigation__background-color--hovered: rgb(45, 47, 53);
    --navigation__background-color--selected: rgb(0, 101, 167);
    --navigation__background-color--selected-hovered: rgb(0,120,199);
    --navigation__background-color--focussed: rgba(0,120,199,.5);
    --navigation__background-color--selected--focussed: rgb(0,120,199);
    --navigation__text-color: #e6e1dc;
    --navigation__text-color--selected: #fff;

    /* Specific */
    --header__icon-color: #2185d0;

    /* React table */
    --table__odd-row__background-color: rgba(var(--black-rgb), 0.2);

    /* Dialog */
    --dialog__background-color: #2b2d30;
    --dialog__border-color: #2c2f35;
    --dialog__shadow: 0 0 50px 10px rgb(0 0 0 / 100%);
    --popup__shadow: 0 0 20px 5px rgb(0 0 0 / 80%);

    /* Status */
    --ok: var(--blue-500);
    --warn: var(--bootstrap-warning);
    --error: var(--bootstrap-error);
    --fatal: var(--black);

    /* Form fields */
    --primary-rgb: var(--blue-500-rgb);
    --valid-rgb: var(--bootstrap-success-rgb);
    --invalid-rgb: var(--bootstrap-error-rgb);
    --feedback-rgb: var(--bootstrap-error-rgb);

    --primary: var(--blue-500);
    --valid: var(--bootstrap-success);
    --invalid: var(--bootstrap-error);
    --feedback: var(--red-200);

    /* Visualisations */
    --vis__background-color: var(--dashboard-panel__background-color);
    --vis-axis__color: rgba(255,255,255,0.54);
    --vis-text__color: rgba(255,255,255,0.87);
    --vis-text__color--faint: rgba(255,255,255,0.12);
    --vis-icon__color: rgba(255,255,255,0.6);
    --vis-icon__color--hover: rgba(255,255,255,0.87);
    --vis-barchart-element__stroke: #000;
    --vis-marker__stroke: #fff;
    --vis-series-label__background-color: rgba(0,0,0,0.87);
    --vis-tip__background-color: rgba(30, 30, 30, 0.8);
    --vis-tip-text__color: #bbb;

    --iframe__border-color: var(--control__border-color);
}<|MERGE_RESOLUTION|>--- conflicted
+++ resolved
@@ -26,15 +26,9 @@
     --code-color: var(--pink-300);
     --border-color: #14161b;
 
-<<<<<<< HEAD
-    --header__border-color: transparent;//#35373b;
-    --row__background-color--even: #1e1f22;
-    --row__background-color--odd: #2b2d30;
-=======
     --header__border-color: transparent;
     --row__background-color--even: #15161b;
     --row__background-color--odd: #22252c;
->>>>>>> 57909d39
     --row__background-color--hovered: rgb(45, 47, 53);
     --row__background-color--selected: rgb(0, 101, 167);
     --row__background-color--selected--hovered: rgb(0,120,199);
@@ -130,13 +124,13 @@
      */
 
     /* Page */
-    --app__background-color: #2b2d30;
-    --page__background-color: var(--app__background-color);
+    --app__background-color: #1a1d21;
+    --page__background-color: #1a1d21;
     --page__text-color: #cacbcb;
 
     /* Splitter */
-    --splitter__background-color: #1e1f22;
-    --splitter__background-color--highlight: rgba(24, 94, 144, 0.9);
+    --splitter__background-color: #1d9bd1;
+    --splitter__border-color: #22252c;
 
     /* Main curve tabs */
     --curve-tab__svg-color: #fff;
@@ -149,7 +143,7 @@
     --curve-tab__border-radius: .2rem;
 
     /* Controls */
-    --control__background-color: #1e1f22;
+    --control__background-color: #151618;
     --control__background-color--disabled: rgba(255, 255, 255, 0.1);
     --control__border-color: #505050;
     --control__border-color--disabled: transparent;
@@ -160,7 +154,8 @@
     --form-group__label-color: #eee;
 
     /* Dashboard */
-    --dashboard-panel__background-color: var(--page__background-color);
+    --dashboard-panel__background-color: #22252c;
+    --dashboard-panel__border-color: #2f333c;
     --dashboard-panel__grid-color: rgba(255, 255, 255, 0.04);
 
     /* ExpanderCell */
@@ -211,7 +206,7 @@
     --menu-item__text-color--selected--hover: #fff; /* #cacbcb; #fff; */
 
     /* Navigation pane */
-    --navigation__background-color: #2b2d30;
+    --navigation__background-color: #19171d;
     --navigation__background-color--hovered: rgb(45, 47, 53);
     --navigation__background-color--selected: rgb(0, 101, 167);
     --navigation__background-color--selected-hovered: rgb(0,120,199);
@@ -219,6 +214,7 @@
     --navigation__background-color--selected--focussed: rgb(0,120,199);
     --navigation__text-color: #e6e1dc;
     --navigation__text-color--selected: #fff;
+    --navigation__border-color: #27252c;
 
     /* Specific */
     --header__icon-color: #2185d0;
@@ -227,7 +223,7 @@
     --table__odd-row__background-color: rgba(var(--black-rgb), 0.2);
 
     /* Dialog */
-    --dialog__background-color: #2b2d30;
+    --dialog__background-color: #1a1d21;
     --dialog__border-color: #2c2f35;
     --dialog__shadow: 0 0 50px 10px rgb(0 0 0 / 100%);
     --popup__shadow: 0 0 20px 5px rgb(0 0 0 / 80%);
