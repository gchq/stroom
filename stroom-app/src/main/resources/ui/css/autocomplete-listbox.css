.gwt-TextBox.autocompleteTextBox {
    background-image: url('../images/drop-down.svg');
    cursor: default;
    background-size: 12px;
    background-origin: content-box;
    background-repeat: no-repeat;
    background-position-x: right;
    background-position-y: 50%;
    background-color: transparent;
    border: none;
    max-width: 400px;
}

.stroom-theme-dark .gwt-TextBox.autocompleteTextBox,
.stroom-theme-dark-2 .gwt-TextBox.autocompleteTextBox {
    background-image: url('../images/drop-down-dark.svg');
}

.autocompletePanel {
    padding: 0;
    border: none;
    border-radius: 0 5px 5px 5px;
}

.autocompleteLayout {
    display : flex;
    flex-direction: column;
}

.gwt-PopupPanel.autocompletePanel {
    background: none;
}

.gwt-PopupPanel.autocompletePanel input {
    background-image: url('../images/search.svg');
    background-size: 12px;
    background-origin: content-box;
    background-repeat: no-repeat;
    background-position-x: right;
    background-position-y: 1px;
    border-radius: 0;
    height: 22px;
}

.stroom-theme-dark .gwt-PopupPanel.autocompletePanel input,
.stroom-theme-dark-2 .gwt-PopupPanel.autocompletePanel input {
    background-image: url('../images/search-dark.svg');
}

.gwt-PopupPanel.autocompletePanel .gwt-ListBox {
    background-image: none;
    padding: 0;
    overflow-y: auto;
    border-radius: 0;
<<<<<<< HEAD
    height: 300px;
=======
    width: auto;
    min-width: 200px;
}

.gwt-PopupPanel.autocompletePanel select > option {
    padding: 2px 5px;
    border: none;
>>>>>>> 887a423b
}<|MERGE_RESOLUTION|>--- conflicted
+++ resolved
@@ -52,15 +52,7 @@
     padding: 0;
     overflow-y: auto;
     border-radius: 0;
-<<<<<<< HEAD
-    height: 300px;
-=======
     width: auto;
     min-width: 200px;
-}
-
-.gwt-PopupPanel.autocompletePanel select > option {
-    padding: 2px 5px;
-    border: none;
->>>>>>> 887a423b
+    height: 300px;
 }