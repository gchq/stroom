--- conflicted
+++ resolved
@@ -6498,26 +6498,6 @@
                 $ref: '#/components/schemas/SteppingResult'
           description: default response
       summary: Step a pipeline
-      tags:
-      - Stepping
-  /stepping/v1/terminateStepping:
-    post:
-      operationId: terminateStepping
-      requestBody:
-        content:
-          application/json:
-            schema:
-              $ref: '#/components/schemas/PipelineStepRequest'
-        description: request
-        required: true
-      responses:
-        default:
-          content:
-            application/json:
-              schema:
-                type: boolean
-          description: default response
-      summary: Terminate pipeline stepping process
       tags:
       - Stepping
   /storedQuery/v1/create:
@@ -12871,8 +12851,6 @@
           $ref: '#/components/schemas/FindMetaCriteria'
         pipeline:
           $ref: '#/components/schemas/DocRef'
-        sessionUuid:
-          type: string
         stepFilterMap:
           type: object
           additionalProperties:
@@ -12890,9 +12868,6 @@
           - BACKWARD
           - LAST
           - REFRESH
-        timeout:
-          type: integer
-          format: int64
     ProcessConfig:
       type: object
       properties:
@@ -15313,8 +15288,6 @@
     SteppingResult:
       type: object
       properties:
-        complete:
-          type: boolean
         currentStreamOffset:
           type: integer
           format: int32
@@ -15327,8 +15300,6 @@
           uniqueItems: true
         segmentedData:
           type: boolean
-        sessionUuid:
-          type: string
         stepData:
           $ref: '#/components/schemas/SharedStepData'
         stepFilterMap:
@@ -16038,8 +16009,6 @@
           $ref: '#/components/schemas/AnalyticUiDefaultConfig'
         authErrorMessage:
           type: string
-<<<<<<< HEAD
-=======
         defaultApiKeyHashAlgorithm:
           type: string
           enum:
@@ -16047,7 +16016,6 @@
           - SHA2_256
           - BCRYPT
           - ARGON_2
->>>>>>> a851ddd3
         defaultMaxResults:
           type: string
         helpSubPathDocumentation:
