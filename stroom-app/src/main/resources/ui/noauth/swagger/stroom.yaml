openapi: 3.0.1
info:
  contact:
    name: stroom
    url: https://github.com/gchq/stroom
  description: Various APIs for interacting with Stroom and its data
  license:
    name: Apache 2.0
    url: http://www.apache.org/licenses/LICENSE-2.0.html
  title: Stroom API
  version: v1/v2
servers:
- url: /api
security:
- ApiKeyAuth: []
paths:
  /account/v1:
    get:
      operationId: listAccounts
      responses:
        default:
          content:
            application/json:
              schema:
                $ref: '#/components/schemas/AccountResultPage'
          description: default response
      summary: Get all accounts.
      tags:
      - Account
    post:
      operationId: createAccount
      requestBody:
        content:
          application/json:
            schema:
              $ref: '#/components/schemas/CreateAccountRequest'
        description: account
        required: true
      responses:
        default:
          content:
            application/json:
              schema:
                type: integer
                format: int32
          description: default response
      summary: Create an account.
      tags:
      - Account
  /account/v1/search:
    post:
      operationId: searchAccounts
      requestBody:
        content:
          application/json:
            schema:
              $ref: '#/components/schemas/SearchAccountRequest'
        description: account
        required: true
      responses:
        default:
          content:
            application/json:
              schema:
                $ref: '#/components/schemas/AccountResultPage'
          description: default response
      summary: Search for an account by email.
      tags:
      - Account
  /account/v1/{id}:
    delete:
      operationId: deleteAccount
      parameters:
      - in: path
        name: id
        required: true
        schema:
          type: integer
          format: int32
      responses:
        default:
          content:
            application/json:
              schema:
                type: boolean
          description: default response
      summary: Delete an account by ID.
      tags:
      - Account
    get:
      operationId: fetchAccount
      parameters:
      - in: path
        name: id
        required: true
        schema:
          type: integer
          format: int32
      responses:
        default:
          content:
            application/json:
              schema:
                $ref: '#/components/schemas/Account'
          description: default response
      summary: Get an account by ID.
      tags:
      - Account
    put:
      operationId: updateAccount
      parameters:
      - in: path
        name: id
        required: true
        schema:
          type: integer
          format: int32
      requestBody:
        content:
          application/json:
            schema:
              $ref: '#/components/schemas/UpdateAccountRequest'
        description: account
        required: true
      responses:
        default:
          content:
            application/json:
              schema:
                type: boolean
          description: default response
      summary: Update an account.
      tags:
      - Account
  /activity/v1:
    get:
      operationId: listActivities
      parameters:
      - in: query
        name: filter
        schema:
          type: string
      responses:
        default:
          content:
            application/json:
              schema:
                $ref: '#/components/schemas/ResultPageActivity'
          description: default response
      summary: Lists activities
      tags:
      - Activities
    post:
      operationId: createActivity
      responses:
        default:
          content:
            application/json:
              schema:
                $ref: '#/components/schemas/Activity'
          description: default response
      summary: Create an Activity
      tags:
      - Activities
  /activity/v1/acknowledge:
    post:
      operationId: acknowledgeSplash
      requestBody:
        content:
          application/json:
            schema:
              $ref: '#/components/schemas/AcknowledgeSplashRequest'
        description: request
        required: true
      responses:
        default:
          content:
            application/json:
              schema:
                type: boolean
          description: default response
      summary: Acknowledge the slash screen
      tags:
      - Activities
  /activity/v1/current:
    get:
      operationId: getCurrentActivity
      responses:
        default:
          content:
            application/json:
              schema:
                $ref: '#/components/schemas/Activity'
          description: default response
      summary: Gets the current activity
      tags:
      - Activities
    put:
      operationId: setCurrentActivity
      requestBody:
        content:
          application/json:
            schema:
              $ref: '#/components/schemas/Activity'
      responses:
        default:
          content:
            application/json:
              schema:
                $ref: '#/components/schemas/Activity'
          description: default response
      summary: Gets the current activity
      tags:
      - Activities
  /activity/v1/fields:
    get:
      operationId: listActivityFieldDefinitions
      responses:
        default:
          content:
            application/json:
              schema:
                type: array
                items:
                  $ref: '#/components/schemas/FilterFieldDefinition'
          description: default response
      summary: Lists activity field definitions
      tags:
      - Activities
  /activity/v1/validate:
    post:
      operationId: validateActivity
      requestBody:
        content:
          application/json:
            schema:
              $ref: '#/components/schemas/Activity'
        description: activity
        required: true
      responses:
        default:
          content:
            application/json:
              schema:
                $ref: '#/components/schemas/ActivityValidationResult'
          description: default response
      summary: Create an Activity
      tags:
      - Activities
  /activity/v1/{id}:
    delete:
      operationId: deleteActivity
      parameters:
      - in: path
        name: id
        required: true
        schema:
          type: integer
          format: int32
      responses:
        default:
          content:
            application/json:
              schema:
                type: boolean
          description: default response
      summary: Delete an activity
      tags:
      - Activities
    get:
      operationId: fetchActivity
      parameters:
      - in: path
        name: id
        required: true
        schema:
          type: integer
          format: int32
      responses:
        default:
          content:
            application/json:
              schema:
                $ref: '#/components/schemas/Activity'
          description: default response
      summary: Fetch an Activity
      tags:
      - Activities
    put:
      operationId: updateActivity
      parameters:
      - in: path
        name: id
        required: true
        schema:
          type: integer
          format: int32
      requestBody:
        content:
          application/json:
            schema:
              $ref: '#/components/schemas/Activity'
      responses:
        default:
          content:
            application/json:
              schema:
                $ref: '#/components/schemas/Activity'
          description: default response
      summary: Update an Activity
      tags:
      - Activities
  /annotation/v1:
    get:
      operationId: getAnnotationDetail
      parameters:
      - in: query
        name: annotationId
        schema:
          type: integer
          format: int64
      responses:
        default:
          content:
            application/json:
              schema:
                $ref: '#/components/schemas/AnnotationDetail'
          description: default response
      summary: Gets an annotation
      tags:
      - Annotations
    post:
      operationId: createAnnotationEntry
      requestBody:
        content:
          application/json:
            schema:
              $ref: '#/components/schemas/CreateEntryRequest'
        description: request
        required: true
      responses:
        default:
          content:
            application/json:
              schema:
                $ref: '#/components/schemas/AnnotationDetail'
          description: default response
      summary: Gets an annotation
      tags:
      - Annotations
  /annotation/v1/comment:
    get:
      operationId: getAnnotationComments
      parameters:
      - in: query
        name: filter
        schema:
          type: string
      responses:
        default:
          content:
            application/json:
              schema:
                type: array
                items:
                  type: string
          description: default response
      summary: Gets a list of predefined comments
      tags:
      - Annotations
  /annotation/v1/link:
    post:
      operationId: linkAnnotationEvents
      requestBody:
        content:
          application/json:
            schema:
              $ref: '#/components/schemas/EventLink'
        description: eventLink
        required: true
      responses:
        default:
          content:
            application/json:
              schema:
                type: array
                items:
                  $ref: '#/components/schemas/EventId'
          description: default response
      summary: Links an annotation to an event
      tags:
      - Annotations
  /annotation/v1/linkedEvents:
    get:
      operationId: getAnnotationLinkedEvents
      parameters:
      - in: query
        name: annotationId
        schema:
          type: integer
          format: int64
      responses:
        default:
          content:
            application/json:
              schema:
                type: array
                items:
                  $ref: '#/components/schemas/EventId'
          description: default response
      summary: Gets a list of events linked to this annotation
      tags:
      - Annotations
  /annotation/v1/setAssignedTo:
    post:
      operationId: setAnnotationAssignedTo
      requestBody:
        content:
          application/json:
            schema:
              $ref: '#/components/schemas/SetAssignedToRequest'
        description: request
        required: true
      responses:
        default:
          content:
            application/json:
              schema:
                type: integer
                format: int32
          description: default response
      summary: Bulk action to set the assignment for several annotations
      tags:
      - Annotations
  /annotation/v1/setStatus:
    post:
      operationId: setAnnotationStatus
      requestBody:
        content:
          application/json:
            schema:
              $ref: '#/components/schemas/SetStatusRequest'
        description: request
        required: true
      responses:
        default:
          content:
            application/json:
              schema:
                type: integer
                format: int32
          description: default response
      summary: Bulk action to set the status for several annotations
      tags:
      - Annotations
  /annotation/v1/status:
    get:
      operationId: getAnnotationDStatus
      parameters:
      - in: query
        name: filter
        schema:
          type: string
      responses:
        default:
          content:
            application/json:
              schema:
                type: array
                items:
                  type: string
          description: default response
      summary: Gets a list of allowed statuses
      tags:
      - Annotations
  /annotation/v1/unlink:
    post:
      operationId: unlinkAnnotationEvents
      requestBody:
        content:
          application/json:
            schema:
              $ref: '#/components/schemas/EventLink'
        description: eventLink
        required: true
      responses:
        default:
          content:
            application/json:
              schema:
                type: array
                items:
                  $ref: '#/components/schemas/EventId'
          description: default response
      summary: Unlinks an annotation from an event
      tags:
      - Annotations
  /apikey/v1:
    delete:
      operationId: deleteAllApiKeys
      responses:
        default:
          content:
            application/json:
              schema:
                type: integer
                format: int32
          description: default response
      summary: Delete all API keys.
      tags:
      - Api Keys
    post:
      operationId: createApiKey
      requestBody:
        content:
          application/json:
            schema:
              $ref: '#/components/schemas/CreateApiKeyRequest'
        description: CreateApiKeyRequest
        required: true
      responses:
        default:
          content:
            application/json:
              schema:
                $ref: '#/components/schemas/ApiKey'
          description: default response
      summary: Create a new API key.
      tags:
      - Api Keys
  /apikey/v1/byData/{data}:
    delete:
      operationId: deleteApiKeyByData
      parameters:
      - in: path
        name: data
        required: true
        schema:
          type: string
      responses:
        default:
          content:
            application/json:
              schema:
                type: integer
                format: int32
          description: default response
      summary: Delete an API key by the data itself.
      tags:
      - Api Keys
    get:
      operationId: fetchApiKeyByData
      parameters:
      - in: path
        name: data
        required: true
        schema:
          type: string
      responses:
        default:
          content:
            application/json:
              schema:
                $ref: '#/components/schemas/ApiKey'
          description: default response
      summary: Read a API key by the data itself.
      tags:
      - Api Keys
  /apikey/v1/noauth/getDefaultApiKeyExpirySeconds:
    get:
      operationId: getDefaultApiKeyExpirySeconds
      responses:
        default:
          content:
            application/json:
              schema:
                type: integer
                format: int64
          description: default response
      summary: Get the default time taken for API keys to expire
      tags:
      - Api Keys
  /apikey/v1/search:
    post:
      operationId: searchApiKeys
      requestBody:
        content:
          application/json:
            schema:
              $ref: '#/components/schemas/SearchApiKeyRequest'
        description: SearchRequest
        required: true
      responses:
        default:
          content:
            application/json:
              schema:
                $ref: '#/components/schemas/ApiKeyResultPage'
          description: default response
      summary: Submit a search request for API keys
      tags:
      - Api Keys
  /apikey/v1/{id}:
    delete:
      operationId: deleteApiKey
      parameters:
      - in: path
        name: id
        required: true
        schema:
          type: integer
          format: int32
      responses:
        default:
          content:
            application/json:
              schema:
                type: integer
                format: int32
          description: default response
      summary: Delete a API key by ID.
      tags:
      - Api Keys
    get:
      operationId: fetchApiKey
      parameters:
      - in: path
        name: id
        required: true
        schema:
          type: integer
          format: int32
      responses:
        default:
          content:
            application/json:
              schema:
                $ref: '#/components/schemas/ApiKey'
          description: default response
      summary: Read a API key by ID.
      tags:
      - Api Keys
  /apikey/v1/{id}/enabled:
    get:
      operationId: toggleApiKeyEnabled
      parameters:
      - in: path
        name: id
        required: true
        schema:
          type: integer
          format: int32
      - in: query
        name: enabled
        required: true
        schema:
          type: boolean
      responses:
        default:
          content:
            application/json:
              schema:
                type: integer
                format: int32
          description: default response
      summary: Enable or disable the state of an API key.
      tags:
      - Api Keys
  /authentication/v1/needsPasswordChange:
    get:
      operationId: needsPasswordChange
      parameters:
      - in: query
        name: email
        schema:
          type: string
      responses:
        default:
          content:
            application/json:
              schema:
                type: boolean
          description: default response
      summary: Check if a user's password needs changing.
      tags:
      - Authentication
  /authentication/v1/noauth/changePassword:
    post:
      operationId: changePassword
      requestBody:
        content:
          application/json:
            schema:
              $ref: '#/components/schemas/ChangePasswordRequest'
        description: changePasswordRequest
        required: true
      responses:
        default:
          content:
            application/json:
              schema:
                $ref: '#/components/schemas/ChangePasswordResponse'
          description: default response
      summary: Change a user's password.
      tags:
      - Authentication
  /authentication/v1/noauth/confirmPassword:
    post:
      operationId: confirmPassword
      requestBody:
        content:
          application/json:
            schema:
              $ref: '#/components/schemas/ConfirmPasswordRequest'
        description: confirmPasswordRequest
        required: true
      responses:
        default:
          content:
            application/json:
              schema:
                $ref: '#/components/schemas/ConfirmPasswordResponse'
          description: default response
      summary: Confirm an authenticated user's current password.
      tags:
      - Authentication
  /authentication/v1/noauth/fetchPasswordPolicy:
    get:
      operationId: fetchPasswordPolicy
      responses:
        default:
          content:
            application/json:
              schema:
                $ref: '#/components/schemas/PasswordPolicyConfig'
          description: default response
      summary: Get the password policy
      tags:
      - Authentication
  /authentication/v1/noauth/getAuthenticationState:
    get:
      operationId: getAuthenticationState
      responses:
        default:
          content:
            application/json:
              schema:
                $ref: '#/components/schemas/AuthenticationState'
          description: default response
      summary: Get the current authentication state
      tags:
      - Authentication
  /authentication/v1/noauth/login:
    post:
      operationId: login
      requestBody:
        content:
          application/json:
            schema:
              $ref: '#/components/schemas/LoginRequest'
        description: Credentials
        required: true
      responses:
        default:
          content:
            application/json:
              schema:
                $ref: '#/components/schemas/LoginResponse'
          description: default response
      summary: Handle a login request made using username and password credentials.
      tags:
      - Authentication
  /authentication/v1/noauth/logout:
    get:
      operationId: logout
      parameters:
      - in: query
        name: redirect_uri
        required: true
        schema:
          type: string
      responses:
        default:
          content:
            application/json:
              schema:
                type: boolean
          description: default response
      summary: Log a user out of their session
      tags:
      - Authentication
  /authentication/v1/noauth/reset/{email}:
    get:
      operationId: resetEmail
      parameters:
      - in: path
        name: email
        required: true
        schema:
          type: string
      responses:
        default:
          content:
            application/json:
              schema:
                type: boolean
          description: default response
      summary: Reset a user account using an email address.
      tags:
      - Authentication
  /authentication/v1/resetPassword:
    post:
      operationId: resetPassword
      requestBody:
        content:
          application/json:
            schema:
              $ref: '#/components/schemas/ResetPasswordRequest'
        description: changePasswordRequest
        required: true
      responses:
        default:
          content:
            application/json:
              schema:
                $ref: '#/components/schemas/ChangePasswordResponse'
          description: default response
      summary: Reset an authenticated user's password.
      tags:
      - Authentication
  /cache/v1:
    delete:
      operationId: clearCache
      parameters:
      - in: query
        name: cacheName
        schema:
          type: string
      - in: query
        name: nodeName
        schema:
          type: string
      responses:
        default:
          content:
            application/json:
              schema:
                type: integer
                format: int64
          description: default response
      summary: Clears a cache
      tags:
      - Caches
    get:
      operationId: listCaches
      responses:
        default:
          content:
            application/json:
              schema:
                type: array
                items:
                  type: string
          description: default response
      summary: Lists caches
      tags:
      - Caches
  /cache/v1/info:
    get:
      operationId: getCacheInfo
      parameters:
      - in: query
        name: cacheName
        schema:
          type: string
      - in: query
        name: nodeName
        schema:
          type: string
      responses:
        default:
          content:
            application/json:
              schema:
                $ref: '#/components/schemas/CacheInfoResponse'
          description: default response
      summary: Gets cache info
      tags:
      - Caches
  /cluster/lock/v1/keepALive/{nodeName}:
    put:
      operationId: keepClusterLockAlive
      parameters:
      - in: path
        name: nodeName
        required: true
        schema:
          type: string
      requestBody:
        content:
          application/json:
            schema:
              $ref: '#/components/schemas/ClusterLockKey'
        description: key
        required: true
      responses:
        default:
          content:
            application/json:
              schema:
                type: boolean
          description: default response
      summary: Keep a lock alive
      tags:
      - Cluster lock
  /cluster/lock/v1/release/{nodeName}:
    put:
      operationId: releaseClusterLock
      parameters:
      - in: path
        name: nodeName
        required: true
        schema:
          type: string
      requestBody:
        content:
          application/json:
            schema:
              $ref: '#/components/schemas/ClusterLockKey'
        description: key
        required: true
      responses:
        default:
          content:
            application/json:
              schema:
                type: boolean
          description: default response
      summary: Release a lock
      tags:
      - Cluster lock
  /cluster/lock/v1/try/{nodeName}:
    put:
      operationId: tryClusterLock
      parameters:
      - in: path
        name: nodeName
        required: true
        schema:
          type: string
      requestBody:
        content:
          application/json:
            schema:
              $ref: '#/components/schemas/ClusterLockKey'
        description: key
        required: true
      responses:
        default:
          content:
            application/json:
              schema:
                type: boolean
          description: default response
      summary: Try to lock
      tags:
      - Cluster lock
  /config/v1:
    post:
      operationId: createConfigProperty
      requestBody:
        content:
          application/json:
            schema:
              $ref: '#/components/schemas/ConfigProperty'
        description: configProperty
        required: true
      responses:
        default:
          content:
            application/json:
              schema:
                $ref: '#/components/schemas/ConfigProperty'
          description: default response
      summary: Create a configuration property
      tags:
      - Global Config
  /config/v1/clusterProperties/{propertyName}:
    put:
      operationId: updateConfigProperty
      parameters:
      - in: path
        name: propertyName
        required: true
        schema:
          type: string
      requestBody:
        content:
          application/json:
            schema:
              $ref: '#/components/schemas/ConfigProperty'
        description: configProperty
        required: true
      responses:
        default:
          content:
            application/json:
              schema:
                $ref: '#/components/schemas/ConfigProperty'
          description: default response
      summary: Update a configuration property
      tags:
      - Global Config
  /config/v1/clusterProperties/{propertyName}/yamlOverrideValue/{nodeName}:
    get:
      operationId: getConfigYamlValueByNodeAndName
      parameters:
      - in: path
        name: propertyName
        required: true
        schema:
          type: string
      - in: path
        name: nodeName
        required: true
        schema:
          type: string
      responses:
        default:
          content:
            application/json:
              schema:
                $ref: '#/components/schemas/OverrideValueString'
          description: default response
      summary: Get the property value from the YAML configuration in the specified
        node.
      tags:
      - Global Config
  /config/v1/noauth/fetchUiConfig:
    get:
      operationId: fetchUiConfig
      responses:
        default:
          content:
            application/json:
              schema:
                $ref: '#/components/schemas/UiConfig'
          description: default response
      summary: Fetch the UI configuration
      tags:
      - Global Config
  /config/v1/nodeProperties/{nodeName}:
    post:
      operationId: listConfigPropertiesByNode
      parameters:
      - in: path
        name: nodeName
        required: true
        schema:
          type: string
      requestBody:
        content:
          application/json:
            schema:
              $ref: '#/components/schemas/GlobalConfigCriteria'
        description: criteria
        required: true
      responses:
        default:
          content:
            application/json:
              schema:
                $ref: '#/components/schemas/ListConfigResponse'
          description: default response
      summary: List all properties matching the criteria on the requested node.
      tags:
      - Global Config
  /config/v1/properties:
    post:
      operationId: listConfigProperties
      requestBody:
        content:
          application/json:
            schema:
              $ref: '#/components/schemas/GlobalConfigCriteria'
        description: criteria
        required: true
      responses:
        default:
          content:
            application/json:
              schema:
                $ref: '#/components/schemas/ListConfigResponse'
          description: default response
      summary: List all properties matching the criteria on the current node.
      tags:
      - Global Config
  /config/v1/properties/{propertyName}:
    get:
      operationId: getConfigPropertyByName
      parameters:
      - in: path
        name: propertyName
        required: true
        schema:
          type: string
      responses:
        default:
          content:
            application/json:
              schema:
                $ref: '#/components/schemas/ConfigProperty'
          description: default response
      summary: Fetch a property by its name, e.g. 'stroom.path.home'
      tags:
      - Global Config
  /content/v1/confirmImport:
    post:
      operationId: confirmContentImport
      requestBody:
        content:
          application/json:
            schema:
              $ref: '#/components/schemas/ResourceKey'
        description: resourceKey
        required: true
      responses:
        default:
          content:
            application/json:
              schema:
                type: array
                items:
                  $ref: '#/components/schemas/ImportState'
          description: default response
      summary: Get import confirmation state
      tags:
      - Content
  /content/v1/export:
    post:
      operationId: exportContent
      requestBody:
        content:
          application/json:
            schema:
              $ref: '#/components/schemas/DocRefs'
        description: docRefs
        required: true
      responses:
        default:
          content:
            application/json:
              schema:
                $ref: '#/components/schemas/ResourceGeneration'
          description: default response
      summary: Export content
      tags:
      - Content
  /content/v1/fetchDependencies:
    post:
      operationId: fetchContentDependencies
      requestBody:
        content:
          application/json:
            schema:
              $ref: '#/components/schemas/DependencyCriteria'
        description: criteria
        required: true
      responses:
        default:
          content:
            application/json:
              schema:
                $ref: '#/components/schemas/ResultPageDependency'
          description: default response
      summary: Fetch content dependencies
      tags:
      - Content
  /content/v1/import:
    post:
      operationId: importContent
      requestBody:
        content:
          application/json:
            schema:
              $ref: '#/components/schemas/ImportConfigRequest'
        description: request
        required: true
      responses:
        default:
          content:
            application/json:
              schema:
                $ref: '#/components/schemas/ResourceKey'
          description: default response
      summary: Import content
      tags:
      - Content
  /dashboard/v1/downloadQuery:
    post:
      operationId: downloadDashboardQuery
      requestBody:
        content:
          application/json:
            schema:
              $ref: '#/components/schemas/DownloadQueryRequest'
        description: downloadQueryRequest
        required: true
      responses:
        default:
          content:
            application/json:
              schema:
                $ref: '#/components/schemas/ResourceGeneration'
          description: default response
      summary: Download a query
      tags:
      - Dashboards
  /dashboard/v1/downloadSearchResults:
    post:
      operationId: downloadDashboardSearchResults
      requestBody:
        content:
          application/json:
            schema:
              $ref: '#/components/schemas/DownloadSearchResultsRequest'
        description: request
        required: true
      responses:
        default:
          content:
            application/json:
              schema:
                $ref: '#/components/schemas/ResourceGeneration'
          description: default response
      summary: Download search results
      tags:
      - Dashboards
  /dashboard/v1/fetchTimeZones:
    get:
      operationId: fetchTimeZones
      responses:
        default:
          content:
            application/json:
              schema:
                type: array
                items:
                  type: string
          description: default response
      summary: Fetch time zone data from the server
      tags:
      - Dashboards
  /dashboard/v1/functions:
    get:
      operationId: fetchDashboardFunctions
      responses:
        default:
          content:
            application/json:
              schema:
                type: array
                items:
                  $ref: '#/components/schemas/FunctionSignature'
          description: default response
      summary: Fetch all expression functions
      tags:
      - Dashboards
  /dashboard/v1/keepAlive:
    post:
      operationId: keepAliveDashboardSearchResults
      requestBody:
        content:
          application/json:
            schema:
              $ref: '#/components/schemas/SearchKeepAliveRequest'
        description: request
        required: true
      responses:
        default:
          content:
            application/json:
              schema:
                $ref: '#/components/schemas/SearchKeepAliveResponse'
          description: default response
      summary: Keep search results alive for paging/download etc
      tags:
      - Dashboards
  /dashboard/v1/search:
    post:
      operationId: dashboardSearch
      requestBody:
        content:
          application/json:
            schema:
              $ref: '#/components/schemas/DashboardSearchRequest'
        description: request
        required: true
      responses:
        default:
          content:
            application/json:
              schema:
                $ref: '#/components/schemas/DashboardSearchResponse'
          description: default response
      summary: Perform a new search or get new results
      tags:
      - Dashboards
  /dashboard/v1/validateExpression:
    post:
      operationId: validateDashboardExpression
      requestBody:
        content:
          application/json:
            schema:
              type: string
        description: expression
        required: true
      responses:
        default:
          content:
            application/json:
              schema:
                $ref: '#/components/schemas/ValidateExpressionResult'
          description: default response
      summary: Validate an expression
      tags:
      - Dashboards
  /dashboard/v1/{uuid}:
    get:
      operationId: fetchDashboard
      parameters:
      - in: path
        name: uuid
        required: true
        schema:
          type: string
      responses:
        default:
          content:
            application/json:
              schema:
                $ref: '#/components/schemas/DashboardDoc'
          description: default response
      summary: Fetch a dashboard doc by its UUID
      tags:
      - Dashboards
    put:
      operationId: updateDashboard
      parameters:
      - in: path
        name: uuid
        required: true
        schema:
          type: string
      requestBody:
        content:
          application/json:
            schema:
              $ref: '#/components/schemas/DashboardDoc'
        description: doc
        required: true
      responses:
        default:
          content:
            application/json:
              schema:
                $ref: '#/components/schemas/DashboardDoc'
          description: default response
      summary: Update a dashboard doc
      tags:
      - Dashboards
  /data/v1/download:
    post:
      operationId: downloadData
      requestBody:
        content:
          application/json:
            schema:
              $ref: '#/components/schemas/FindMetaCriteria'
        description: criteria
        required: true
      responses:
        default:
          content:
            application/json:
              schema:
                $ref: '#/components/schemas/ResourceGeneration'
          description: default response
      summary: Download matching data
      tags:
      - Data
  /data/v1/fetch:
    post:
      operationId: fetchData
      requestBody:
        content:
          application/json:
            schema:
              $ref: '#/components/schemas/FetchDataRequest'
        description: request
        required: true
      responses:
        default:
          content:
            application/json:
              schema:
                $ref: '#/components/schemas/AbstractFetchDataResult'
          description: default response
      summary: Fetch matching data
      tags:
      - Data
  /data/v1/upload:
    post:
      operationId: uploadData
      requestBody:
        content:
          application/json:
            schema:
              $ref: '#/components/schemas/UploadDataRequest'
        description: request
        required: true
      responses:
        default:
          content:
            application/json:
              schema:
                $ref: '#/components/schemas/ResourceKey'
          description: default response
      summary: Upload data
      tags:
      - Data
  /data/v1/{id}/info:
    get:
      operationId: viewDataInfo
      parameters:
      - in: path
        name: id
        required: true
        schema:
          type: integer
          format: int64
      responses:
        default:
          content:
            application/json:
              schema:
                type: array
                items:
                  $ref: '#/components/schemas/DataInfoSection'
          description: default response
      summary: Find full info about a data item
      tags:
      - Data
  /data/v1/{id}/parts/{partNo}/child-types:
    get:
      operationId: getChildStreamTypes
      parameters:
      - in: path
        name: id
        required: true
        schema:
          type: integer
          format: int64
      - in: path
        name: partNo
        required: true
        schema:
          type: integer
          format: int64
      responses:
        default:
          content:
            application/json:
              schema:
                type: array
                items:
                  type: string
                uniqueItems: true
          description: default response
      summary: List child types for a stream
      tags:
      - Data
  /dataRetentionRules/v1:
    get:
      operationId: fetchDataRetentionRules
      responses:
        default:
          content:
            application/json:
              schema:
                $ref: '#/components/schemas/DataRetentionRules'
          description: default response
      summary: Get data retention rules
      tags:
      - Data Retention Rules
    put:
      operationId: updateDataRetentionRules
      requestBody:
        content:
          application/json:
            schema:
              $ref: '#/components/schemas/DataRetentionRules'
        description: dataRetentionRules
        required: true
      responses:
        default:
          content:
            application/json:
              schema:
                $ref: '#/components/schemas/DataRetentionRules'
          description: default response
      summary: Update data retention rules
      tags:
      - Data Retention Rules
  /dataRetentionRules/v1/impactSummary:
    post:
      operationId: getDataRetentionImpactSummary
      requestBody:
        content:
          application/json:
            schema:
              $ref: '#/components/schemas/DataRetentionDeleteSummaryRequest'
        description: request
        required: true
      responses:
        default:
          content:
            application/json:
              schema:
                $ref: '#/components/schemas/DataRetentionDeleteSummaryResponse'
          description: default response
      summary: Get a summary of meta deletions with the passed data retention rules
      tags:
      - Data Retention Rules
  /dataRetentionRules/v1/impactSummary/{queryId}:
    delete:
      operationId: stopDataRetentionImpactSummary
      parameters:
      - in: path
        name: queryId
        required: true
        schema:
          type: string
      responses:
        default:
          content:
            application/json:
              schema:
                type: boolean
          description: default response
      summary: Stop a running query
      tags:
      - Data Retention Rules
  /dataSource/v1/fetchFields:
    post:
      operationId: fetchDataSourceFields
      requestBody:
        content:
          application/json:
            schema:
              $ref: '#/components/schemas/DocRef'
        description: dataSourceRef
        required: true
      responses:
        default:
          content:
            application/json:
              schema:
                type: array
                items:
                  $ref: '#/components/schemas/AbstractField'
          description: default response
      summary: Fetch data source fields
      tags:
      - Data Sources
  /dbStatus/v1:
    get:
      operationId: getDbSystemTableStatus
      responses:
        default:
          content:
            application/json:
              schema:
                $ref: '#/components/schemas/ResultPageDBTableStatus'
          description: default response
      summary: Find status of the DB
      tags:
      - Database Status
    post:
      operationId: findDbSystemTableStatus
      requestBody:
        content:
          application/json:
            schema:
              $ref: '#/components/schemas/FindDBTableCriteria'
        description: criteria
        required: true
      responses:
        default:
          content:
            application/json:
              schema:
                $ref: '#/components/schemas/ResultPageDBTableStatus'
          description: default response
      summary: Find status of the DB
      tags:
      - Database Status
  /dictionary/v1/download:
    post:
      operationId: downloadDictionary
      requestBody:
        content:
          application/json:
            schema:
              $ref: '#/components/schemas/DocRef'
      responses:
        default:
          content:
            application/json:
              schema:
                $ref: '#/components/schemas/ResourceGeneration'
          description: default response
      summary: Download a dictionary doc
      tags:
      - Dictionaries (v1)
  /dictionary/v1/{uuid}:
    get:
      operationId: fetchDictionary
      parameters:
      - in: path
        name: uuid
        required: true
        schema:
          type: string
      responses:
        default:
          content:
            application/json:
              schema:
                $ref: '#/components/schemas/DictionaryDoc'
          description: default response
      summary: Fetch a dictionary doc by its UUID
      tags:
      - Dictionaries (v1)
    put:
      operationId: updateDictionary
      parameters:
      - in: path
        name: uuid
        required: true
        schema:
          type: string
      requestBody:
        content:
          application/json:
            schema:
              $ref: '#/components/schemas/DictionaryDoc'
        description: doc
        required: true
      responses:
        default:
          content:
            application/json:
              schema:
                $ref: '#/components/schemas/DictionaryDoc'
          description: default response
      summary: Update a dictionary doc
      tags:
      - Dictionaries (v1)
  /elasticCluster/v1/testCluster:
    post:
      operationId: testElasticCluster
      requestBody:
        content:
          application/json:
            schema:
              $ref: '#/components/schemas/ElasticClusterDoc'
        description: elasticClusterDoc
        required: true
      responses:
        default:
          content:
            application/json:
              schema:
                $ref: '#/components/schemas/ElasticClusterTestResponse'
          description: default response
      summary: Test connection to the Elasticsearch cluster
      tags:
      - Elastic Clusters
  /elasticCluster/v1/{uuid}:
    get:
      operationId: fetchElasticCluster
      parameters:
      - in: path
        name: uuid
        required: true
        schema:
          type: string
      responses:
        default:
          content:
            application/json:
              schema:
                $ref: '#/components/schemas/ElasticClusterDoc'
          description: default response
      summary: Fetch an Elasticsearch cluster doc by its UUID
      tags:
      - Elastic Clusters
    put:
      operationId: updateElasticCluster
      parameters:
      - in: path
        name: uuid
        required: true
        schema:
          type: string
      requestBody:
        content:
          application/json:
            schema:
              $ref: '#/components/schemas/ElasticClusterDoc'
        description: doc
        required: true
      responses:
        default:
          content:
            application/json:
              schema:
                $ref: '#/components/schemas/ElasticClusterDoc'
          description: default response
      summary: Update an Elasticsearch cluster doc
      tags:
      - Elastic Clusters
  /elasticIndex/v1/testIndex:
    post:
      operationId: testElasticIndex
      requestBody:
        content:
          application/json:
            schema:
              $ref: '#/components/schemas/ElasticIndexDoc'
        description: elasticIndexDoc
        required: true
      responses:
        default:
          content:
            application/json:
              schema:
                $ref: '#/components/schemas/ElasticIndexTestResponse'
          description: default response
      summary: Test the Elasticsearch index
      tags:
      - Elastic Indices
  /elasticIndex/v1/{uuid}:
    get:
      operationId: fetchElasticIndex
      parameters:
      - in: path
        name: uuid
        required: true
        schema:
          type: string
      responses:
        default:
          content:
            application/json:
              schema:
                $ref: '#/components/schemas/ElasticIndexDoc'
          description: default response
      summary: Fetch an Elasticsearch index doc by its UUID
      tags:
      - Elastic Indices
    put:
      operationId: updateElasticIndex
      parameters:
      - in: path
        name: uuid
        required: true
        schema:
          type: string
      requestBody:
        content:
          application/json:
            schema:
              $ref: '#/components/schemas/ElasticIndexDoc'
        description: doc
        required: true
      responses:
        default:
          content:
            application/json:
              schema:
                $ref: '#/components/schemas/ElasticIndexDoc'
          description: default response
      summary: Update an Elasticsearch index doc
      tags:
      - Elastic Indices
  /entityEvent/v1/{nodeName}:
    put:
      operationId: fireEntityEvent
      parameters:
      - in: path
        name: nodeName
        required: true
        schema:
          type: string
      requestBody:
        content:
          application/json:
            schema:
              $ref: '#/components/schemas/EntityEvent'
        description: entityevent
        required: true
      responses:
        default:
          content:
            application/json:
              schema:
                type: boolean
          description: default response
      summary: Sends an entity event
      tags:
      - Entity Events
  /explorer/v2/copy:
    post:
      operationId: copyExplorerItems
      requestBody:
        content:
          application/json:
            schema:
              $ref: '#/components/schemas/ExplorerServiceCopyRequest'
        description: request
        required: true
      responses:
        default:
          content:
            application/json:
              schema:
                $ref: '#/components/schemas/BulkActionResult'
          description: default response
      summary: Copy explorer items
      tags:
      - Explorer (v2)
  /explorer/v2/create:
    post:
      operationId: createExplorerItem
      requestBody:
        content:
          application/json:
            schema:
              $ref: '#/components/schemas/ExplorerServiceCreateRequest'
        description: request
        required: true
      responses:
        default:
          content:
            application/json:
              schema:
                $ref: '#/components/schemas/DocRef'
          description: default response
      summary: Create explorer item
      tags:
      - Explorer (v2)
  /explorer/v2/delete:
    delete:
      operationId: deleteExplorerItems
      requestBody:
        content:
          application/json:
            schema:
              $ref: '#/components/schemas/ExplorerServiceDeleteRequest'
        description: request
        required: true
      responses:
        default:
          content:
            application/json:
              schema:
                $ref: '#/components/schemas/BulkActionResult'
          description: default response
      summary: Delete explorer items
      tags:
      - Explorer (v2)
  /explorer/v2/fetchDocRefs:
    post:
      operationId: fetchExplorerDocRefs
      requestBody:
        content:
          application/json:
            schema:
              type: array
              items:
                $ref: '#/components/schemas/DocRef'
              uniqueItems: true
        description: docRefs
        required: true
      responses:
        default:
          content:
            application/json:
              schema:
                type: array
                items:
                  $ref: '#/components/schemas/DocRef'
                uniqueItems: true
          description: default response
      summary: Fetch document references
      tags:
      - Explorer (v2)
  /explorer/v2/fetchDocumentTypes:
    get:
      operationId: fetchExplorerDocumentTypes
      responses:
        default:
          content:
            application/json:
              schema:
                $ref: '#/components/schemas/DocumentTypes'
          description: default response
      summary: Fetch document types
      tags:
      - Explorer (v2)
  /explorer/v2/fetchExplorerNodes:
    post:
      operationId: fetchExplorerNodes
      requestBody:
        content:
          application/json:
            schema:
              $ref: '#/components/schemas/FindExplorerNodeCriteria'
        description: request
        required: true
      responses:
        default:
          content:
            application/json:
              schema:
                $ref: '#/components/schemas/FetchExplorerNodeResult'
          description: default response
      summary: Fetch explorer nodes
      tags:
      - Explorer (v2)
  /explorer/v2/fetchExplorerPermissions:
    post:
      operationId: fetchExplorerPermissions
      requestBody:
        content:
          application/json:
            schema:
              type: array
              items:
                $ref: '#/components/schemas/ExplorerNode'
        description: explorerNodes
        required: true
      responses:
        default:
          content:
            application/json:
              schema:
                type: array
                items:
                  $ref: '#/components/schemas/ExplorerNodePermissions'
                uniqueItems: true
          description: default response
      summary: Fetch permissions for explorer items
      tags:
      - Explorer (v2)
  /explorer/v2/info:
    post:
      operationId: fetchExplorerItemInfo
      requestBody:
        content:
          application/json:
            schema:
              $ref: '#/components/schemas/DocRef'
        description: docRef
        required: true
      responses:
        default:
          content:
            application/json:
              schema:
                $ref: '#/components/schemas/DocRefInfo'
          description: default response
      summary: Get document info
      tags:
      - Explorer (v2)
  /explorer/v2/move:
    put:
      operationId: moveExplorerItems
      requestBody:
        content:
          application/json:
            schema:
              $ref: '#/components/schemas/ExplorerServiceMoveRequest'
        description: request
        required: true
      responses:
        default:
          content:
            application/json:
              schema:
                $ref: '#/components/schemas/BulkActionResult'
          description: default response
      summary: Move explorer items
      tags:
      - Explorer (v2)
  /explorer/v2/rename:
    put:
      operationId: renameExplorerItems
      requestBody:
        content:
          application/json:
            schema:
              $ref: '#/components/schemas/ExplorerServiceRenameRequest'
        description: request
        required: true
      responses:
        default:
          content:
            application/json:
              schema:
                $ref: '#/components/schemas/DocRef'
          description: default response
      summary: Rename explorer items
      tags:
      - Explorer (v2)
  /export/v1:
    get:
      operationId: exportAllContent
      responses:
        default:
          description: Returns Stroom content data in a zip file
      summary: Exports all configuration to a file.
      tags:
      - Export
  /feed/v1/fetchSupportedEncodings:
    get:
      operationId: fetchSupportedEncodings
      responses:
        default:
          content:
            application/json:
              schema:
                type: array
                items:
                  type: string
          description: default response
      summary: Fetch supported encodings
      tags:
      - Feeds
  /feed/v1/{uuid}:
    get:
      operationId: fetchFeed
      parameters:
      - in: path
        name: uuid
        required: true
        schema:
          type: string
      responses:
        default:
          content:
            application/json:
              schema:
                $ref: '#/components/schemas/FeedDoc'
          description: default response
      summary: Fetch a feed doc by its UUID
      tags:
      - Feeds
    put:
      operationId: updateFeed
      parameters:
      - in: path
        name: uuid
        required: true
        schema:
          type: string
      requestBody:
        content:
          application/json:
            schema:
              $ref: '#/components/schemas/FeedDoc'
        description: doc
        required: true
      responses:
        default:
          content:
            application/json:
              schema:
                $ref: '#/components/schemas/FeedDoc'
          description: default response
      summary: Update a feed doc
      tags:
      - Feeds
  /feedStatus/v1/getFeedStatus:
    post:
      operationId: getFeedStatus
      requestBody:
        content:
          application/json:
            schema:
              $ref: '#/components/schemas/GetFeedStatusRequest'
        description: GetFeedStatusRequest
        required: true
      responses:
        default:
          content:
            application/json:
              schema:
                $ref: '#/components/schemas/GetFeedStatusResponse'
          description: default response
      summary: Submit a request to get the status of a feed
      tags:
      - Feed Status
  /fsVolume/v1:
    post:
      operationId: createFsVolume
      requestBody:
        content:
          application/json:
            schema:
              $ref: '#/components/schemas/FsVolume'
      responses:
        default:
          content:
            application/json:
              schema:
                $ref: '#/components/schemas/FsVolume'
          description: default response
      summary: Create a volume
      tags:
      - Filesystem Volumes
  /fsVolume/v1/find:
    post:
      operationId: findFsVolumes
      requestBody:
        content:
          application/json:
            schema:
              $ref: '#/components/schemas/FindFsVolumeCriteria'
        description: criteria
        required: true
      responses:
        default:
          content:
            application/json:
              schema:
                $ref: '#/components/schemas/ResultPageFsVolume'
          description: default response
      summary: Finds volumes
      tags:
      - Filesystem Volumes
  /fsVolume/v1/rescan:
    get:
      operationId: rescanFsVolumes
      responses:
        default:
          content:
            application/json:
              schema:
                type: boolean
          description: default response
      summary: Rescans volumes
      tags:
      - Filesystem Volumes
  /fsVolume/v1/{id}:
    delete:
      operationId: deleteFsVolume
      parameters:
      - in: path
        name: id
        required: true
        schema:
          type: integer
          format: int32
      responses:
        default:
          content:
            application/json:
              schema:
                type: boolean
          description: default response
      summary: Delete a volume
      tags:
      - Filesystem Volumes
    get:
      operationId: fetchFsVolume
      parameters:
      - in: path
        name: id
        required: true
        schema:
          type: integer
          format: int32
      responses:
        default:
          content:
            application/json:
              schema:
                $ref: '#/components/schemas/FsVolume'
          description: default response
      summary: Get a volume
      tags:
      - Filesystem Volumes
    put:
      operationId: updateFsVolume
      parameters:
      - in: path
        name: id
        required: true
        schema:
          type: integer
          format: int32
      requestBody:
        content:
          application/json:
            schema:
              $ref: '#/components/schemas/FsVolume'
        description: volume
        required: true
      responses:
        default:
          content:
            application/json:
              schema:
                $ref: '#/components/schemas/FsVolume'
          description: default response
      summary: Update a volume
      tags:
      - Filesystem Volumes
  /index/v2/shard/delete:
    post:
      operationId: deleteIndexShards
      parameters:
      - in: query
        name: nodeName
        schema:
          type: string
      requestBody:
        content:
          application/json:
            schema:
              $ref: '#/components/schemas/FindIndexShardCriteria'
        description: criteria
        required: true
      responses:
        default:
          content:
            application/json:
              schema:
                type: integer
                format: int64
          description: default response
      summary: Delete matching index shards
      tags:
      - Indexes (v2)
  /index/v2/shard/find:
    post:
      operationId: findIndexShards
      requestBody:
        content:
          application/json:
            schema:
              $ref: '#/components/schemas/FindIndexShardCriteria'
        description: criteria
        required: true
      responses:
        default:
          content:
            application/json:
              schema:
                $ref: '#/components/schemas/ResultPageIndexShard'
          description: default response
      summary: Find matching index shards
      tags:
      - Indexes (v2)
  /index/v2/shard/flush:
    post:
      operationId: flushIndexShards
      parameters:
      - in: query
        name: nodeName
        schema:
          type: string
      requestBody:
        content:
          application/json:
            schema:
              $ref: '#/components/schemas/FindIndexShardCriteria'
        description: criteria
        required: true
      responses:
        default:
          content:
            application/json:
              schema:
                type: integer
                format: int64
          description: default response
      summary: Flush matching index shards
      tags:
      - Indexes (v2)
  /index/v2/{uuid}:
    get:
      operationId: fetchIndex
      parameters:
      - in: path
        name: uuid
        required: true
        schema:
          type: string
      responses:
        default:
          content:
            application/json:
              schema:
                $ref: '#/components/schemas/IndexDoc'
          description: default response
      summary: Fetch a index doc by its UUID
      tags:
      - Indexes (v2)
    put:
      operationId: updateIndex
      parameters:
      - in: path
        name: uuid
        required: true
        schema:
          type: string
      requestBody:
        content:
          application/json:
            schema:
              $ref: '#/components/schemas/IndexDoc'
        description: doc
        required: true
      responses:
        default:
          content:
            application/json:
              schema:
                $ref: '#/components/schemas/IndexDoc'
          description: default response
      summary: Update an index doc
      tags:
      - Indexes (v2)
  /index/volume/v2:
    post:
      operationId: createIndexVolume
      requestBody:
        content:
          application/json:
            schema:
              $ref: '#/components/schemas/IndexVolume'
        description: request
        required: true
      responses:
        default:
          content:
            application/json:
              schema:
                $ref: '#/components/schemas/IndexVolume'
          description: default response
      summary: Creates an index volume
      tags:
      - Index Volumes
  /index/volume/v2/find:
    post:
      operationId: findIndexVolumes
      requestBody:
        content:
          application/json:
            schema:
              $ref: '#/components/schemas/ExpressionCriteria'
        description: request
        required: true
      responses:
        default:
          content:
            application/json:
              schema:
                $ref: '#/components/schemas/ResultPageIndexVolume'
          description: default response
      summary: Finds index volumes matching request
      tags:
      - Index Volumes
  /index/volume/v2/rescan:
    delete:
      operationId: rescanIndexVolumes
      parameters:
      - in: query
        name: nodeName
        schema:
          type: string
      responses:
        default:
          content:
            application/json:
              schema:
                type: boolean
          description: default response
      summary: Rescans index volumes
      tags:
      - Index Volumes
  /index/volume/v2/{id}:
    delete:
      operationId: deleteIndexVolume
      parameters:
      - in: path
        name: id
        required: true
        schema:
          type: integer
          format: int32
      responses:
        default:
          content:
            application/json:
              schema:
                type: boolean
          description: default response
      summary: Deletes an index volume
      tags:
      - Index Volumes
    get:
      operationId: fetchIndexVolume
      parameters:
      - in: path
        name: id
        required: true
        schema:
          type: integer
          format: int32
      responses:
        default:
          content:
            application/json:
              schema:
                $ref: '#/components/schemas/IndexVolume'
          description: default response
      summary: Fetch an index volume
      tags:
      - Index Volumes
    put:
      operationId: updateIndexVolume
      parameters:
      - in: path
        name: id
        required: true
        schema:
          type: integer
          format: int32
      requestBody:
        content:
          application/json:
            schema:
              $ref: '#/components/schemas/IndexVolume'
        description: indexVolume
        required: true
      responses:
        default:
          content:
            application/json:
              schema:
                $ref: '#/components/schemas/IndexVolume'
          description: default response
      summary: Updates an index volume
      tags:
      - Index Volumes
  /index/volumeGroup/v2:
    post:
      operationId: createIndexVolumeGroup
      requestBody:
        content:
          application/json:
            schema:
              type: string
        description: name
        required: true
      responses:
        default:
          content:
            application/json:
              schema:
                $ref: '#/components/schemas/IndexVolumeGroup'
          description: default response
      summary: Creates an index volume group
      tags:
      - Index Volume Groups
  /index/volumeGroup/v2/find:
    post:
      operationId: findIndexVolumeGroups
      requestBody:
        content:
          application/json:
            schema:
              $ref: '#/components/schemas/ExpressionCriteria'
        description: request
        required: true
      responses:
        default:
          content:
            application/json:
              schema:
                $ref: '#/components/schemas/ResultPageIndexVolumeGroup'
          description: default response
      summary: Finds index volume groups matching request
      tags:
      - Index Volume Groups
  /index/volumeGroup/v2/{id}:
    delete:
      operationId: deleteIndexVolumeGroup
      parameters:
      - in: path
        name: id
        required: true
        schema:
          type: integer
          format: int32
      responses:
        default:
          content:
            application/json:
              schema:
                type: boolean
          description: default response
      summary: Deletes an index volume group
      tags:
      - Index Volume Groups
    get:
      operationId: fetchIndexVolumeGroup
      parameters:
      - in: path
        name: id
        required: true
        schema:
          type: integer
          format: int32
      responses:
        default:
          content:
            application/json:
              schema:
                $ref: '#/components/schemas/IndexVolumeGroup'
          description: default response
      summary: Gets an index volume group
      tags:
      - Index Volume Groups
    put:
      operationId: updateIndexVolumeGroup
      parameters:
      - in: path
        name: id
        required: true
        schema:
          type: integer
          format: int32
      requestBody:
        content:
          application/json:
            schema:
              $ref: '#/components/schemas/IndexVolumeGroup'
      responses:
        default:
          content:
            application/json:
              schema:
                $ref: '#/components/schemas/IndexVolumeGroup'
          description: default response
      summary: Updates an index volume group
      tags:
      - Index Volume Groups
  /job/v1:
    get:
      operationId: listJobs
      responses:
        default:
          content:
            application/json:
              schema:
                $ref: '#/components/schemas/ResultPageJob'
          description: default response
      summary: Lists jobs
      tags:
      - Jobs
  /job/v1/setJobsEnabled/{nodeName}:
    put:
      operationId: setNodeJobsEnabled
      parameters:
      - in: path
        name: nodeName
        required: true
        schema:
          type: string
      requestBody:
        content:
          application/json:
            schema:
              $ref: '#/components/schemas/NodeSetJobsEnabledRequest'
        description: Request parameters
        required: true
      responses:
        default:
          content:
            application/json:
              schema:
                $ref: '#/components/schemas/NodeSetJobsEnabledResponse'
          description: default response
      summary: Sets the enabled state of jobs for the selected node. If both `includeJobs`
        and `excludeJobs` are unspecified or empty, this action will apply to ALL
        jobs.
      tags:
      - Jobs
  /job/v1/{id}/enabled:
    put:
      operationId: setJobEnabled
      parameters:
      - in: path
        name: id
        required: true
        schema:
          type: integer
          format: int32
      requestBody:
        content:
          application/json:
            schema:
              type: boolean
        description: enabled
        required: true
      responses:
        default:
          content:
            application/json: {}
          description: default response
      summary: Sets the enabled status of the job
      tags:
      - Jobs
  /jobNode/v1:
    get:
      operationId: listJobsNodes
      parameters:
      - in: query
        name: jobName
        schema:
          type: string
      - in: query
        name: nodeName
        schema:
          type: string
      responses:
        default:
          content:
            application/json:
              schema:
                $ref: '#/components/schemas/ResultPageJobNode'
          description: default response
      summary: Lists job nodes
      tags:
      - Jobs (Node)
  /jobNode/v1/info:
    get:
      operationId: fetchJobNodeInfo
      parameters:
      - in: query
        name: jobName
        schema:
          type: string
      - in: query
        name: nodeName
        schema:
          type: string
      responses:
        default:
          content:
            application/json:
              schema:
                $ref: '#/components/schemas/JobNodeInfo'
          description: default response
      summary: Gets current info for a job node
      tags:
      - Jobs (Node)
  /jobNode/v1/{id}/enabled:
    put:
      operationId: setJobNodeEnabled
      parameters:
      - in: path
        name: id
        required: true
        schema:
          type: integer
          format: int32
      requestBody:
        content:
          application/json:
            schema:
              type: boolean
        description: enabled
        required: true
      responses:
        default:
          content:
            application/json: {}
          description: default response
      summary: Sets the enabled status of the job node
      tags:
      - Jobs (Node)
  /jobNode/v1/{id}/schedule:
    put:
      operationId: setJobNodeSchedule
      parameters:
      - in: path
        name: id
        required: true
        schema:
          type: integer
          format: int32
      requestBody:
        content:
          application/json:
            schema:
              type: string
        description: schedule
        required: true
      responses:
        default:
          content:
            application/json: {}
          description: default response
      summary: Sets the schedule job node
      tags:
      - Jobs (Node)
  /jobNode/v1/{id}/taskLimit:
    put:
      operationId: setJobNodeTaskLimit
      parameters:
      - in: path
        name: id
        required: true
        schema:
          type: integer
          format: int32
      requestBody:
        content:
          application/json:
            schema:
              type: integer
              format: int32
        description: taskLimit
        required: true
      responses:
        default:
          content:
            application/json: {}
          description: default response
      summary: Sets the task limit for the job node
      tags:
      - Jobs (Node)
  /kafkaConfig/v1/download:
    post:
      operationId: downloadKafkaConfig
      requestBody:
        content:
          application/json:
            schema:
              $ref: '#/components/schemas/DocRef'
        description: docRef
        required: true
      responses:
        default:
          content:
            application/json:
              schema:
                $ref: '#/components/schemas/ResourceGeneration'
          description: default response
      summary: Download a kafkaConfig doc
      tags:
      - Kafka Config
  /kafkaConfig/v1/{uuid}:
    get:
      operationId: fetchKafkaConfig
      parameters:
      - in: path
        name: uuid
        required: true
        schema:
          type: string
      responses:
        default:
          content:
            application/json:
              schema:
                $ref: '#/components/schemas/KafkaConfigDoc'
          description: default response
      summary: Fetch a kafkaConfig doc by its UUID
      tags:
      - Kafka Config
    put:
      operationId: updateKafkaConfig
      parameters:
      - in: path
        name: uuid
        required: true
        schema:
          type: string
      requestBody:
        content:
          application/json:
            schema:
              $ref: '#/components/schemas/KafkaConfigDoc'
        description: doc
        required: true
      responses:
        default:
          content:
            application/json:
              schema:
                $ref: '#/components/schemas/KafkaConfigDoc'
          description: default response
      summary: Update a kafkaConfig doc
      tags:
      - Kafka Config
  /meta/v1/find:
    post:
      operationId: findMetaRow
      requestBody:
        content:
          application/json:
            schema:
              $ref: '#/components/schemas/FindMetaCriteria'
        description: criteria
        required: true
      responses:
        default:
          content:
            application/json:
              schema:
                $ref: '#/components/schemas/ResultPageMetaRow'
          description: default response
      summary: Find matching meta data
      tags:
      - Meta
  /meta/v1/getReprocessSelectionSummary:
    post:
      operationId: getMetaReprocessSelectionSummary
      requestBody:
        content:
          application/json:
            schema:
              $ref: '#/components/schemas/FindMetaCriteria'
        description: criteria
        required: true
      responses:
        default:
          content:
            application/json:
              schema:
                $ref: '#/components/schemas/SelectionSummary'
          description: default response
      summary: Get a summary of the parent items of the selected meta data
      tags:
      - Meta
  /meta/v1/getSelectionSummary:
    post:
      operationId: getMetaSelectionSummary
      requestBody:
        content:
          application/json:
            schema:
              $ref: '#/components/schemas/FindMetaCriteria'
        description: criteria
        required: true
      responses:
        default:
          content:
            application/json:
              schema:
                $ref: '#/components/schemas/SelectionSummary'
          description: default response
      summary: Get a summary of the selected meta data
      tags:
      - Meta
  /meta/v1/getTypes:
    get:
      operationId: getStreamTypes
      responses:
        default:
          content:
            application/json:
              schema:
                type: array
                items:
                  type: string
          description: default response
      summary: Get a list of possible stream types
      tags:
      - Meta
  /meta/v1/update/status:
    put:
      operationId: updateMetaStatus
      requestBody:
        content:
          application/json:
            schema:
              $ref: '#/components/schemas/UpdateStatusRequest'
      responses:
        default:
          content:
            application/json:
              schema:
                type: integer
                format: int32
          description: default response
      summary: Update status on matching meta data
      tags:
      - Meta
  /node/v1:
    get:
      operationId: findNodes
      responses:
        default:
          content:
            application/json:
              schema:
                $ref: '#/components/schemas/FetchNodeStatusResponse'
          description: default response
      summary: Lists nodes
      tags:
      - Nodes
  /node/v1/all:
    get:
      operationId: listAllNodes
      responses:
        default:
          content:
            application/json:
              schema:
                type: array
                items:
                  type: string
          description: default response
      summary: Lists all nodes
      tags:
      - Nodes
  /node/v1/enabled:
    get:
      operationId: listEnabledNodes
      responses:
        default:
          content:
            application/json:
              schema:
                type: array
                items:
                  type: string
          description: default response
      summary: Lists enabled nodes
      tags:
      - Nodes
  /node/v1/enabled/{nodeName}:
    put:
      operationId: setNodeEnabled
      parameters:
      - in: path
        name: nodeName
        required: true
        schema:
          type: string
      requestBody:
        content:
          application/json:
            schema:
              type: boolean
        description: enabled
        required: true
      responses:
        default:
          content:
            application/json:
              schema:
                type: boolean
          description: default response
      summary: Sets whether a node is enabled
      tags:
      - Nodes
  /node/v1/info/{nodeName}:
    get:
      operationId: fetchNodeInfo
      parameters:
      - in: path
        name: nodeName
        required: true
        schema:
          type: string
      responses:
        default:
          content:
            application/json:
              schema:
                $ref: '#/components/schemas/ClusterNodeInfo'
          description: default response
      summary: Gets detailed information about a node
      tags:
      - Nodes
  /node/v1/ping/{nodeName}:
    get:
      operationId: pingNode
      parameters:
      - in: path
        name: nodeName
        required: true
        schema:
          type: string
      responses:
        default:
          content:
            application/json:
              schema:
                type: integer
                format: int64
          description: default response
      summary: Gets a ping time for a node
      tags:
      - Nodes
  /node/v1/priority/{nodeName}:
    put:
      operationId: setNodePriority
      parameters:
      - in: path
        name: nodeName
        required: true
        schema:
          type: string
      requestBody:
        content:
          application/json:
            schema:
              type: integer
              format: int32
        description: nodeName
        required: true
      responses:
        default:
          content:
            application/json:
              schema:
                type: boolean
          description: default response
      summary: Sets the priority of a node
      tags:
      - Nodes
  /oauth2/v1/noauth/.well-known/openid-configuration:
    get:
      operationId: openIdConfiguration
      responses:
        default:
          content:
            application/json:
              schema:
                type: string
          description: default response
      summary: Provides discovery for openid configuration
      tags:
      - API Keys
      - Authentication
  /oauth2/v1/noauth/auth:
    get:
      operationId: openIdAuth
      parameters:
      - in: query
        name: scope
        required: true
        schema:
          type: string
      - in: query
        name: response_type
        required: true
        schema:
          type: string
      - in: query
        name: client_id
        required: true
        schema:
          type: string
      - in: query
        name: redirect_uri
        required: true
        schema:
          type: string
      - in: query
        name: nonce
        schema:
          type: string
      - in: query
        name: state
        schema:
          type: string
      - in: query
        name: prompt
        schema:
          type: string
      responses:
        default:
          content:
            application/json: {}
          description: default response
      summary: Submit an OpenId AuthenticationRequest.
      tags:
      - Authentication
  /oauth2/v1/noauth/certs:
    get:
      operationId: openIdCerts
      responses:
        default:
          content:
            application/json:
              schema:
                type: object
                additionalProperties:
                  type: array
                  items:
                    type: object
                    additionalProperties:
                      type: object
          description: default response
      summary: Provides access to this service's current public key. A client may
        use these keys to verify JWTs issued by this service.
      tags:
      - API Keys
      - Authentication
  /oauth2/v1/noauth/token:
    post:
      operationId: openIdToken
      responses:
        default:
          content:
            application/json:
              schema:
                $ref: '#/components/schemas/TokenResponse'
          description: default response
      summary: Get a token from an access code or refresh token
      tags:
      - Authentication
  /permission/app/v1:
    get:
      operationId: getUserAndPermissions
      responses:
        default:
          content:
            application/json:
              schema:
                $ref: '#/components/schemas/UserAndPermissions'
          description: default response
      summary: User and app permissions for the current session
      tags:
      - Application Permissions
  /permission/app/v1/changeUser:
    post:
      operationId: changeUserPermissions
      requestBody:
        content:
          application/json:
            schema:
              $ref: '#/components/schemas/ChangeUserRequest'
        description: changeUserRequest
        required: true
      responses:
        default:
          content:
            application/json:
              schema:
                type: boolean
          description: default response
      summary: User and app permissions for the current session
      tags:
      - Application Permissions
  /permission/app/v1/fetchAllPermissions:
    get:
      operationId: fetchAllPermissions
      responses:
        default:
          content:
            application/json:
              schema:
                type: array
                items:
                  type: string
          description: default response
      summary: Get all possible permissions
      tags:
      - Application Permissions
  /permission/app/v1/fetchUserAppPermissions:
    post:
      operationId: fetchUserAppPermissions
      requestBody:
        content:
          application/json:
            schema:
              $ref: '#/components/schemas/User'
        description: user
        required: true
      responses:
        default:
          content:
            application/json:
              schema:
                $ref: '#/components/schemas/UserAndPermissions'
          description: default response
      summary: User and app permissions for the specified user
      tags:
      - Application Permissions
  /permission/changeEvent/v1/fireChange/{nodeName}:
    post:
      operationId: firePermissionChangeEvent
      parameters:
      - in: path
        name: nodeName
        required: true
        schema:
          type: string
      requestBody:
        content:
          application/json:
            schema:
              $ref: '#/components/schemas/PermissionChangeRequest'
        description: request
        required: true
      responses:
        default:
          content:
            application/json:
              schema:
                type: boolean
          description: default response
      summary: Fires a permission change event
      tags:
      - Application Permissions
  /permission/doc/v1/changeDocumentPermissions:
    post:
      operationId: changeDocumentPermissions
      requestBody:
        content:
          application/json:
            schema:
              $ref: '#/components/schemas/ChangeDocumentPermissionsRequest'
        description: request
        required: true
      responses:
        default:
          content:
            application/json:
              schema:
                type: boolean
          description: default response
      summary: Change document permissions
      tags:
      - Doc Permissions
  /permission/doc/v1/checkDocumentPermission:
    post:
      operationId: checkDocumentPermission
      requestBody:
        content:
          application/json:
            schema:
              $ref: '#/components/schemas/CheckDocumentPermissionRequest'
        description: request
        required: true
      responses:
        default:
          content:
            application/json:
              schema:
                type: boolean
          description: default response
      summary: Check document permission
      tags:
      - Doc Permissions
  /permission/doc/v1/copyPermissionsFromParent:
    post:
      operationId: copyPermissionFromParent
      requestBody:
        content:
          application/json:
            schema:
              $ref: '#/components/schemas/CopyPermissionsFromParentRequest'
        description: request
        required: true
      responses:
        default:
          content:
            application/json:
              schema:
                $ref: '#/components/schemas/DocumentPermissions'
          description: default response
      summary: Copy permissions from parent
      tags:
      - Doc Permissions
  /permission/doc/v1/fetchAllDocumentPermissions:
    post:
      operationId: fetchAllDocumentPermissions
      requestBody:
        content:
          application/json:
            schema:
              $ref: '#/components/schemas/FetchAllDocumentPermissionsRequest'
        description: request
        required: true
      responses:
        default:
          content:
            application/json:
              schema:
                $ref: '#/components/schemas/DocumentPermissions'
          description: default response
      summary: Fetch document permissions
      tags:
      - Doc Permissions
  /permission/doc/v1/filterUsers:
    post:
      operationId: filterUsers
      requestBody:
        content:
          application/json:
            schema:
              $ref: '#/components/schemas/FilterUsersRequest'
      responses:
        default:
          content:
            application/json:
              schema:
                type: array
                items:
                  $ref: '#/components/schemas/SimpleUser'
          description: default response
      summary: Get all permissions for a given document type
      tags:
      - Doc Permissions
  /permission/doc/v1/getPermissionForDocType/${docType}:
    get:
      operationId: getPermissionForDocType
      parameters:
      - in: path
        name: docType
        required: true
        schema:
          type: string
      responses:
        default:
          content:
            application/json:
              schema:
                type: array
                items:
                  type: string
          description: default response
      summary: Get all permissions for a given document type
      tags:
      - Doc Permissions
  /pipeline/v1/fetchPipelineData:
    post:
      operationId: fetchPipelineData
      requestBody:
        content:
          application/json:
            schema:
              $ref: '#/components/schemas/DocRef'
        description: pipeline
        required: true
      responses:
        default:
          content:
            application/json:
              schema:
                type: array
                items:
                  $ref: '#/components/schemas/PipelineData'
          description: default response
      summary: Fetch data for a pipeline
      tags:
      - Pipelines
  /pipeline/v1/fetchPipelineXml:
    post:
      operationId: fetchPipelineXml
      requestBody:
        content:
          application/json:
            schema:
              $ref: '#/components/schemas/DocRef'
        description: pipeline
        required: true
      responses:
        default:
          content:
            application/json:
              schema:
                $ref: '#/components/schemas/FetchPipelineXmlResponse'
          description: default response
      summary: Fetch the XML for a pipeline
      tags:
      - Pipelines
  /pipeline/v1/propertyTypes:
    get:
      operationId: getPipelinePropertyTypes
      responses:
        default:
          content:
            application/json:
              schema:
                type: array
                items:
                  $ref: '#/components/schemas/FetchPropertyTypesResult'
          description: default response
      summary: Get pipeline property types
      tags:
      - Pipelines
  /pipeline/v1/savePipelineXml:
    put:
      operationId: savePipelineXml
      requestBody:
        content:
          application/json:
            schema:
              $ref: '#/components/schemas/SavePipelineXmlRequest'
        description: request
        required: true
      responses:
        default:
          content:
            application/json:
              schema:
                type: boolean
          description: default response
      summary: Update a pipeline doc with XML directly
      tags:
      - Pipelines
  /pipeline/v1/{uuid}:
    get:
      operationId: fetchPipeline
      parameters:
      - in: path
        name: uuid
        required: true
        schema:
          type: string
      responses:
        default:
          content:
            application/json:
              schema:
                $ref: '#/components/schemas/PipelineDoc'
          description: default response
      summary: Fetch a pipeline doc by its UUID
      tags:
      - Pipelines
    put:
      operationId: updatePipeline
      parameters:
      - in: path
        name: uuid
        required: true
        schema:
          type: string
      requestBody:
        content:
          application/json:
            schema:
              $ref: '#/components/schemas/PipelineDoc'
        description: doc
        required: true
      responses:
        default:
          content:
            application/json:
              schema:
                $ref: '#/components/schemas/PipelineDoc'
          description: default response
      summary: Update a pipeline doc
      tags:
      - Pipelines
  /preferences/v1:
    get:
      operationId: fetchUserPreferences
      responses:
        default:
          content:
            application/json:
              schema:
                $ref: '#/components/schemas/UserPreferences'
          description: default response
      summary: Fetch user preferences.
      tags:
      - Preferences
    post:
      operationId: updateUserPreferences
      requestBody:
        content:
          application/json:
            schema:
              $ref: '#/components/schemas/UserPreferences'
      responses:
        default:
          content:
            application/json:
              schema:
                type: boolean
          description: default response
      summary: Update user preferences
      tags:
      - Preferences
  /preferences/v1/resetToDefaultUserPreferences:
    post:
      operationId: resetToDefaultUserPreferences
      responses:
        default:
          content:
            application/json:
              schema:
                $ref: '#/components/schemas/UserPreferences'
          description: default response
      summary: Resets preferences to the defaults
      tags:
      - Preferences
  /preferences/v1/setDefaultUserPreferences:
    post:
      operationId: setDefaultUserPreferences
      requestBody:
        content:
          application/json:
            schema:
              $ref: '#/components/schemas/UserPreferences'
      responses:
        default:
          content:
            application/json:
              schema:
                $ref: '#/components/schemas/UserPreferences'
          description: default response
      summary: Sets the default preferences for all users
      tags:
      - Preferences
  /processor/v1/{id}:
    delete:
      operationId: deleteProcessor
      parameters:
      - in: path
        name: id
        required: true
        schema:
          type: integer
          format: int32
      responses:
        default:
          content:
            application/json:
              schema:
                type: boolean
          description: default response
      summary: Deletes a processor
      tags:
      - Processors
    get:
      operationId: fetchProcessor
      parameters:
      - in: path
        name: id
        required: true
        schema:
          type: integer
          format: int32
      responses:
        default:
          content:
            application/json:
              schema:
                $ref: '#/components/schemas/Processor'
          description: default response
      summary: Fetch a processor
      tags:
      - Processors
  /processor/v1/{id}/enabled:
    put:
      operationId: setProcessorEnabled
      parameters:
      - in: path
        name: id
        required: true
        schema:
          type: integer
          format: int32
      requestBody:
        content:
          application/json:
            schema:
              type: boolean
        description: enabled
        required: true
      responses:
        default:
          content:
            application/json:
              schema:
                type: boolean
          description: default response
      summary: Sets the enabled/disabled state for a processor
      tags:
      - Processors
  /processorFilter/v1:
    post:
      operationId: createProcessorFilter
      requestBody:
        content:
          application/json:
            schema:
              $ref: '#/components/schemas/CreateProcessFilterRequest'
        description: request
        required: true
      responses:
        default:
          content:
            application/json:
              schema:
                $ref: '#/components/schemas/ProcessorFilter'
          description: default response
      summary: Creates a filter
      tags:
      - Processor Filters
  /processorFilter/v1/find:
    post:
      operationId: findProcessorFilters
      requestBody:
        content:
          application/json:
            schema:
              $ref: '#/components/schemas/FetchProcessorRequest'
        description: request
        required: true
      responses:
        default:
          content:
            application/json:
              schema:
                $ref: '#/components/schemas/ProcessorListRowResultPage'
          description: default response
      summary: Finds processors and filters matching request
      tags:
      - Processor Filters
  /processorFilter/v1/reprocess:
    post:
      operationId: reprocessData
      requestBody:
        content:
          application/json:
            schema:
              $ref: '#/components/schemas/CreateProcessFilterRequest'
        description: criteria
        required: true
      responses:
        default:
          content:
            application/json:
              schema:
                type: array
                items:
                  $ref: '#/components/schemas/ReprocessDataInfo'
          description: default response
      summary: Create filters to reprocess data
      tags:
      - Processor Filters
  /processorFilter/v1/{id}:
    delete:
      operationId: deleteProcessorFilter
      parameters:
      - in: path
        name: id
        required: true
        schema:
          type: integer
          format: int32
      responses:
        default:
          content:
            application/json:
              schema:
                type: boolean
          description: default response
      summary: Deletes a filter
      tags:
      - Processor Filters
    get:
      operationId: fetchProcessorFilter
      parameters:
      - in: path
        name: id
        required: true
        schema:
          type: integer
          format: int32
      responses:
        default:
          content:
            application/json:
              schema:
                $ref: '#/components/schemas/ProcessorFilter'
          description: default response
      summary: Fetch a filter
      tags:
      - Processor Filters
    put:
      operationId: updateProcessorFilter
      parameters:
      - in: path
        name: id
        required: true
        schema:
          type: integer
          format: int32
      requestBody:
        content:
          application/json:
            schema:
              $ref: '#/components/schemas/ProcessorFilter'
      responses:
        default:
          content:
            application/json:
              schema:
                $ref: '#/components/schemas/ProcessorFilter'
          description: default response
      summary: Updates a filter
      tags:
      - Processor Filters
  /processorFilter/v1/{id}/enabled:
    put:
      operationId: setProcessorFilterEnabled
      parameters:
      - in: path
        name: id
        required: true
        schema:
          type: integer
          format: int32
      requestBody:
        content:
          application/json:
            schema:
              type: boolean
      responses:
        default:
          content:
            application/json:
              schema:
                type: boolean
          description: default response
      summary: Sets the enabled/disabled state for a filter
      tags:
      - Processor Filters
  /processorFilter/v1/{id}/priority:
    put:
      operationId: setProcessorFilterPriority
      parameters:
      - in: path
        name: id
        required: true
        schema:
          type: integer
          format: int32
      requestBody:
        content:
          application/json:
            schema:
              type: integer
              format: int32
      responses:
        default:
          content:
            application/json:
              schema:
                type: boolean
          description: default response
      summary: Sets the priority for a filter
      tags:
      - Processor Filters
  /processorTask/v1/abandon/{nodeName}:
    post:
      operationId: abandonProcessorTasks
      parameters:
      - in: path
        name: nodeName
        required: true
        schema:
          type: string
      requestBody:
        content:
          application/json:
            schema:
              $ref: '#/components/schemas/ProcessorTaskList'
        description: request
        required: true
      responses:
        default:
          content:
            application/json:
              schema:
                type: boolean
          description: default response
      summary: Abandon some tasks
      tags:
      - Processor Tasks
  /processorTask/v1/assign/{nodeName}:
    post:
      operationId: assignProcessorTasks
      parameters:
      - in: path
        name: nodeName
        required: true
        schema:
          type: string
      requestBody:
        content:
          application/json:
            schema:
              $ref: '#/components/schemas/AssignTasksRequest'
        description: request
        required: true
      responses:
        default:
          content:
            application/json:
              schema:
                $ref: '#/components/schemas/ProcessorTaskList'
          description: default response
      summary: Assign some tasks
      tags:
      - Processor Tasks
  /processorTask/v1/find:
    post:
      operationId: findProcessorTasks
      requestBody:
        content:
          application/json:
            schema:
              $ref: '#/components/schemas/ExpressionCriteria'
        description: expressionCriteria
        required: true
      responses:
        default:
          content:
            application/json:
              schema:
                $ref: '#/components/schemas/ResultPageProcessorTask'
          description: default response
      summary: Finds processors tasks
      tags:
      - Processor Tasks
  /processorTask/v1/summary:
    post:
      operationId: findProcessorTaskSummary
      requestBody:
        content:
          application/json:
            schema:
              $ref: '#/components/schemas/ExpressionCriteria'
        description: expressionCriteria
        required: true
      responses:
        default:
          content:
            application/json:
              schema:
                $ref: '#/components/schemas/ResultPageProcessorTaskSummary'
          description: default response
      summary: Finds processor task summaries
      tags:
      - Processor Tasks
  /refData/v1/clearBufferPool:
    delete:
      operationId: clearBufferPool
      parameters:
      - in: query
        name: nodeName
        schema:
          type: string
      responses:
        default:
          content:
            application/json: {}
          description: default response
      summary: Clear all buffers currently available in the buffer pool to reclaim
        memory. Performed on the named node or all nodes if null.
      tags:
      - Reference Data
  /refData/v1/entries:
    get:
      description: This is primarily intended  for small scale debugging in non-production
        environments. If no limit is set a default limit is applied else the results
        will be limited to limit entries.
      operationId: getReferenceStoreEntries
      parameters:
      - in: query
        name: limit
        schema:
          type: integer
          format: int32
      - in: query
        name: refStreamId
        schema:
          type: integer
          format: int64
      - in: query
        name: mapName
        schema:
          type: string
      responses:
        default:
          content:
            application/json:
              schema:
                type: array
                items:
                  $ref: '#/components/schemas/RefStoreEntry'
          description: default response
      summary: List entries from the reference data store on the node called.
      tags:
      - Reference Data
  /refData/v1/lookup:
    post:
      operationId: lookupReferenceData
      requestBody:
        content:
          application/json:
            schema:
              $ref: '#/components/schemas/RefDataLookupRequest'
        required: true
      responses:
        default:
          content:
            application/json:
              schema:
                type: string
          description: default response
      summary: Perform a reference data lookup using the supplied lookup request.
        Reference data will be loaded if required using the supplied reference pipeline.
        Performed on this node only.
      tags:
      - Reference Data
  /refData/v1/purgeByAge/{purgeAge}:
    delete:
      operationId: purgeReferenceDataByAge
      parameters:
      - in: path
        name: purgeAge
        required: true
        schema:
          type: string
      - in: query
        name: nodeName
        schema:
          type: string
      responses:
        default:
          content:
            application/json:
              schema:
                type: boolean
          description: default response
      summary: Explicitly delete all entries that are older than purgeAge. Performed
        on the named node, or all nodes if null.
      tags:
      - Reference Data
  /refData/v1/purgeByStream/{refStreamId}:
    delete:
      operationId: purgeReferenceDataByStream
      parameters:
      - in: path
        name: refStreamId
        required: true
        schema:
          type: integer
          format: int64
          minimum: 1
      - in: query
        name: nodeName
        schema:
          type: string
      responses:
        default:
          content:
            application/json:
              schema:
                type: boolean
          description: default response
      summary: Delete all entries for a reference stream. Performed on the named node
        or all nodes if null.
      tags:
      - Reference Data
  /refData/v1/refStreamInfo:
    get:
      description: This is primarily intended  for small scale debugging in non-production
        environments. If no limit is set a default limit is applied else the results
        will be limited to limit entries. Performed on this node only.
      operationId: getReferenceStreamProcessingInfoEntries
      parameters:
      - in: query
        name: limit
        schema:
          type: integer
          format: int32
      - in: query
        name: refStreamId
        schema:
          type: integer
          format: int64
      - in: query
        name: mapName
        schema:
          type: string
      responses:
        default:
          content:
            application/json:
              schema:
                type: array
                items:
                  $ref: '#/components/schemas/ProcessingInfoResponse'
          description: default response
      summary: List processing info entries for all ref streams
      tags:
      - Reference Data
  /remoteSearch/v1/destroy:
    get:
      operationId: destroyRemoteSearch
      parameters:
      - in: query
        name: queryKey
        schema:
          type: string
      responses:
        default:
          content:
            application/json:
              schema:
                type: boolean
          description: default response
      summary: Destroy search results
      tags:
      - Remote Search
  /remoteSearch/v1/poll:
    get:
      operationId: pollRemoteSearch
      parameters:
      - in: query
        name: queryKey
        schema:
          type: string
      responses:
        default:
          content:
            application/octet-stream: {}
          description: default response
      summary: Poll the server for search results for the supplied queryKey
      tags:
      - Remote Search
  /remoteSearch/v1/start:
    post:
      operationId: startRemoteSearch
      requestBody:
        content:
          application/json:
            schema:
              $ref: '#/components/schemas/ClusterSearchTask'
      responses:
        default:
          content:
            application/json:
              schema:
                type: boolean
          description: default response
      summary: Start a search
      tags:
      - Remote Search
  /ruleset/v2/export:
    post:
      operationId: exportReceiveDataRules
      requestBody:
        content:
          application/json:
            schema:
              $ref: '#/components/schemas/DocRef'
        description: DocRef
        required: true
      responses:
        default:
          content:
            application/json:
              schema:
                $ref: '#/components/schemas/Base64EncodedDocumentData'
          description: default response
      summary: Submit an export request
      tags:
      - Rule Set
  /ruleset/v2/import:
    post:
      operationId: importReceiveDataRules
      requestBody:
        content:
          application/json:
            schema:
              $ref: '#/components/schemas/Base64EncodedDocumentData'
        description: DocumentData
        required: true
      responses:
        default:
          content:
            application/json:
              schema:
                $ref: '#/components/schemas/DocRef'
          description: default response
      summary: Submit an import request
      tags:
      - Rule Set
  /ruleset/v2/list:
    get:
      operationId: listReceiveDataRules
      responses:
        default:
          content:
            application/json:
              schema:
                type: array
                items:
                  $ref: '#/components/schemas/DocRef'
                uniqueItems: true
          description: default response
      summary: Submit a request for a list of doc refs held by this service
      tags:
      - Rule Set
  /ruleset/v2/{uuid}:
    get:
      operationId: fetchReceiveDataRules
      parameters:
      - in: path
        name: uuid
        required: true
        schema:
          type: string
      responses:
        default:
          content:
            application/json:
              schema:
                $ref: '#/components/schemas/ReceiveDataRules'
          description: default response
      summary: Fetch a rules doc by its UUID
      tags:
      - Rule Set
    put:
      operationId: updateReceiveDataRules
      parameters:
      - in: path
        name: uuid
        required: true
        schema:
          type: string
      requestBody:
        content:
          application/json:
            schema:
              $ref: '#/components/schemas/ReceiveDataRules'
        description: doc
        required: true
      responses:
        default:
          content:
            application/json:
              schema:
                $ref: '#/components/schemas/ReceiveDataRules'
          description: default response
      summary: Update a rules doc
      tags:
      - Rule Set
  /scheduledTime/v1:
    post:
      operationId: getScheduledTimes
      requestBody:
        content:
          application/json:
            schema:
              $ref: '#/components/schemas/GetScheduledTimesRequest'
        description: request
        required: true
      responses:
        default:
          content:
            application/json:
              schema:
                $ref: '#/components/schemas/ScheduledTimes'
          description: default response
      summary: Gets scheduled time info
      tags:
      - Scheduled Time
  /script/v1/fetchLinkedScripts:
    post:
      operationId: fetchLinkedScripts
      requestBody:
        content:
          application/json:
            schema:
              $ref: '#/components/schemas/FetchLinkedScriptRequest'
        description: request
        required: true
      responses:
        default:
          content:
            application/json:
              schema:
                type: array
                items:
                  $ref: '#/components/schemas/ScriptDoc'
          description: default response
      summary: Fetch related scripts
      tags:
      - Scripts
  /script/v1/{uuid}:
    get:
      operationId: fetchScript
      parameters:
      - in: path
        name: uuid
        required: true
        schema:
          type: string
      responses:
        default:
          content:
            application/json:
              schema:
                $ref: '#/components/schemas/ScriptDoc'
          description: default response
      summary: Fetch a script doc by its UUID
      tags:
      - Scripts
    put:
      operationId: updateScript
      parameters:
      - in: path
        name: uuid
        required: true
        schema:
          type: string
      requestBody:
        content:
          application/json:
            schema:
              $ref: '#/components/schemas/ScriptDoc'
        description: doc
        required: true
      responses:
        default:
          content:
            application/json:
              schema:
                $ref: '#/components/schemas/ScriptDoc'
          description: default response
      summary: Update a script doc
      tags:
      - Scripts
  /searchable/v2/dataSource:
    post:
      operationId: getSearchableDataSource
      requestBody:
        content:
          application/json:
            schema:
              $ref: '#/components/schemas/DocRef'
        description: DocRef
        required: true
      responses:
        default:
          content:
            application/json:
              schema:
                $ref: '#/components/schemas/DataSource'
          description: default response
      summary: Submit a request for a data source definition, supplying the DocRef
        for the data source
      tags:
      - Searchable
  /searchable/v2/destroy:
    post:
      operationId: destroySearchableQuery
      requestBody:
        content:
          application/json:
            schema:
              $ref: '#/components/schemas/QueryKey'
        description: QueryKey
        required: true
      responses:
        default:
          content:
            application/json:
              schema:
                type: boolean
          description: default response
      summary: Destroy a running query
      tags:
      - Searchable
  /searchable/v2/keepAlive:
    post:
      operationId: keepAliveSearchableQuery
      requestBody:
        content:
          application/json:
            schema:
              $ref: '#/components/schemas/QueryKey'
        description: QueryKey
        required: true
      responses:
        default:
          content:
            application/json:
              schema:
                type: boolean
          description: default response
      summary: Keep a running query alive
      tags:
      - Searchable
  /searchable/v2/search:
    post:
      operationId: startSearchableQuery
      requestBody:
        content:
          application/json:
            schema:
              $ref: '#/components/schemas/SearchRequest'
        description: SearchRequest
        required: true
      responses:
        default:
          content:
            application/json:
              schema:
                $ref: '#/components/schemas/SearchResponse'
          description: default response
      summary: Submit a search request
      tags:
      - Searchable
  /session/v1/list:
    get:
      operationId: listSessions
      parameters:
      - in: query
        name: nodeName
        schema:
          type: string
      responses:
        default:
          content:
            application/json:
              schema:
                $ref: '#/components/schemas/SessionListResponse'
          description: default response
      summary: Lists user sessions for a node, or all nodes in the cluster if nodeName
        is null
      tags:
      - Sessions
  /session/v1/logout:
    get:
      operationId: stroomLogout
      parameters:
      - in: query
        name: redirect_uri
        required: true
        schema:
          type: string
      responses:
        default:
          content:
            application/json:
              schema:
                $ref: '#/components/schemas/UrlResponse'
          description: default response
      summary: Logout of Stroom session
      tags:
      - Sessions
  /session/v1/noauth/validateSession:
    get:
      operationId: validateStroomSession
      parameters:
      - in: query
        name: redirect_uri
        required: true
        schema:
          type: string
      responses:
        default:
          content:
            application/json:
              schema:
                $ref: '#/components/schemas/ValidateSessionResponse'
          description: default response
      summary: Validate the current session, return a redirect Uri if invalid.
      tags:
      - Sessions
  /sessionInfo/v1:
    get:
      operationId: getSessionInfo
      responses:
        default:
          content:
            application/json:
              schema:
                $ref: '#/components/schemas/SessionInfo'
          description: default response
      summary: Get information for the current session
      tags:
      - Session Info
  /solrIndex/v1/fetchSolrTypes:
    post:
      operationId: fetchSolrTypes
      requestBody:
        content:
          application/json:
            schema:
              $ref: '#/components/schemas/SolrIndexDoc'
        description: solrIndexDoc
        required: true
      responses:
        default:
          content:
            application/json:
              schema:
                type: array
                items:
                  type: string
          description: default response
      summary: Fetch Solr types
      tags:
      - Solr Indices
  /solrIndex/v1/solrConnectionTest:
    post:
      operationId: solrConnectionTest
      requestBody:
        content:
          application/json:
            schema:
              $ref: '#/components/schemas/SolrIndexDoc'
        description: solrIndexDoc
        required: true
      responses:
        default:
          content:
            application/json:
              schema:
                $ref: '#/components/schemas/SolrConnectionTestResponse'
          description: default response
      summary: Test connection to Solr
      tags:
      - Solr Indices
  /solrIndex/v1/{uuid}:
    get:
      operationId: fetchSolrIndex
      parameters:
      - in: path
        name: uuid
        required: true
        schema:
          type: string
      responses:
        default:
          content:
            application/json:
              schema:
                $ref: '#/components/schemas/SolrIndexDoc'
          description: default response
      summary: Fetch a solr index doc by its UUID
      tags:
      - Solr Indices
    put:
      operationId: updateSolrIndex
      parameters:
      - in: path
        name: uuid
        required: true
        schema:
          type: string
      requestBody:
        content:
          application/json:
            schema:
              $ref: '#/components/schemas/SolrIndexDoc'
        description: doc
        required: true
      responses:
        default:
          content:
            application/json:
              schema:
                $ref: '#/components/schemas/SolrIndexDoc'
          description: default response
      summary: Update a solr index doc
      tags:
      - Solr Indices
  /sqlstatistics/v2/dataSource:
    post:
      operationId: getSqlStatisticsDataSource
      requestBody:
        content:
          application/json:
            schema:
              $ref: '#/components/schemas/DocRef'
        description: DocRef
        required: true
      responses:
        default:
          content:
            application/json:
              schema:
                $ref: '#/components/schemas/DataSource'
          description: default response
      summary: Submit a request for a data source definition, supplying the DocRef
        for the data source
      tags:
      - Sql Statistics Query
  /sqlstatistics/v2/destroy:
    post:
      operationId: destroySqlStatisticsQuery
      requestBody:
        content:
          application/json:
            schema:
              $ref: '#/components/schemas/QueryKey'
        description: QueryKey
        required: true
      responses:
        default:
          content:
            application/json:
              schema:
                type: boolean
          description: default response
      summary: Destroy a running query
      tags:
      - Sql Statistics Query
  /sqlstatistics/v2/keepAlive:
    post:
      operationId: keepAliveSqlStatisticsQuery
      requestBody:
        content:
          application/json:
            schema:
              $ref: '#/components/schemas/QueryKey'
        description: QueryKey
        required: true
      responses:
        default:
          content:
            application/json:
              schema:
                type: boolean
          description: default response
      summary: Keep a running query alive
      tags:
      - Sql Statistics Query
  /sqlstatistics/v2/search:
    post:
      operationId: startSqlStatisticsQuery
      requestBody:
        content:
          application/json:
            schema:
              $ref: '#/components/schemas/SearchRequest'
        description: SearchRequest
        required: true
      responses:
        default:
          content:
            application/json:
              schema:
                $ref: '#/components/schemas/SearchResponse'
          description: default response
      summary: Submit a search request
      tags:
      - Sql Statistics Query
  /statistic/rollUp/v1/bitMaskConversion:
    post:
      operationId: statisticBitMaskConversion
      requestBody:
        content:
          application/json:
            schema:
              type: array
              items:
                type: integer
                format: int32
        description: maskValues
        required: true
      responses:
        default:
          content:
            application/json:
              schema:
                type: array
                items:
                  $ref: '#/components/schemas/CustomRollUpMaskFields'
          description: default response
      summary: Get rollup bit mask
      tags:
      - SQL Statistics RollUps
  /statistic/rollUp/v1/bitMaskPermGeneration:
    post:
      operationId: statisticBitMaskPermGeneration
      requestBody:
        content:
          application/json:
            schema:
              type: integer
              format: int32
        description: fieldCount
        required: true
      responses:
        default:
          content:
            application/json:
              schema:
                type: array
                items:
                  $ref: '#/components/schemas/CustomRollUpMask'
          description: default response
      summary: Create rollup bit mask
      tags:
      - SQL Statistics RollUps
  /statistic/rollUp/v1/dataSourceFieldChange:
    post:
      operationId: statisticFieldChange
      requestBody:
        content:
          application/json:
            schema:
              $ref: '#/components/schemas/StatisticsDataSourceFieldChangeRequest'
        description: request
        required: true
      responses:
        default:
          content:
            application/json:
              schema:
                $ref: '#/components/schemas/StatisticsDataSourceData'
          description: default response
      summary: Change fields
      tags:
      - SQL Statistics RollUps
  /statistic/v1/{uuid}:
    get:
      operationId: fetchStatisticStore
      parameters:
      - in: path
        name: uuid
        required: true
        schema:
          type: string
      responses:
        default:
          content:
            application/json:
              schema:
                $ref: '#/components/schemas/StatisticStoreDoc'
          description: default response
      summary: Fetch a statistic doc by its UUID
      tags:
      - SQL Statistics Stores
    put:
      operationId: updateStatisticStore
      parameters:
      - in: path
        name: uuid
        required: true
        schema:
          type: string
      requestBody:
        content:
          application/json:
            schema:
              $ref: '#/components/schemas/StatisticStoreDoc'
        description: doc
        required: true
      responses:
        default:
          content:
            application/json:
              schema:
                $ref: '#/components/schemas/StatisticStoreDoc'
          description: default response
      summary: Update a statistic doc
      tags:
      - SQL Statistics Stores
  /statsStore/rollUp/v1/bitMaskConversion:
    post:
      operationId: statsBitMaskConversion
      requestBody:
        content:
          application/json:
            schema:
              type: array
              items:
                type: integer
                format: int32
        description: maskValues
        required: true
      responses:
        default:
          content:
            application/json:
              schema:
                $ref: '#/components/schemas/ResultPageCustomRollUpMaskFields'
          description: default response
      summary: Get rollup bit mask
      tags:
      - Stroom Stats RollUps
  /statsStore/rollUp/v1/bitMaskPermGeneration:
    post:
      operationId: statsBitMaskPermGeneration
      requestBody:
        content:
          application/json:
            schema:
              type: integer
              format: int32
        description: fieldCount
        required: true
      responses:
        default:
          content:
            application/json:
              schema:
                $ref: '#/components/schemas/ResultPageCustomRollUpMask'
          description: default response
      summary: Create rollup bit mask
      tags:
      - Stroom Stats RollUps
  /statsStore/rollUp/v1/dataSourceFieldChange:
    post:
      operationId: statsFieldChange
      requestBody:
        content:
          application/json:
            schema:
              $ref: '#/components/schemas/StroomStatsStoreFieldChangeRequest'
        description: request
        required: true
      responses:
        default:
          content:
            application/json:
              schema:
                $ref: '#/components/schemas/StroomStatsStoreEntityData'
          description: default response
      summary: Change fields
      tags:
      - Stroom Stats RollUps
  /statsStore/v1/{uuid}:
    get:
      operationId: fetchStroomStatsStore
      parameters:
      - in: path
        name: uuid
        required: true
        schema:
          type: string
      responses:
        default:
          content:
            application/json:
              schema:
                $ref: '#/components/schemas/StroomStatsStoreDoc'
          description: default response
      summary: Fetch a store doc doc by its UUID
      tags:
      - Stroom Stats Stores
    put:
      operationId: updateStroomStatsStore
      parameters:
      - in: path
        name: uuid
        required: true
        schema:
          type: string
      requestBody:
        content:
          application/json:
            schema:
              $ref: '#/components/schemas/StroomStatsStoreDoc'
        description: doc
        required: true
      responses:
        default:
          content:
            application/json:
              schema:
                $ref: '#/components/schemas/StroomStatsStoreDoc'
          description: default response
      summary: Update a stats store doc
      tags:
      - Stroom Stats Stores
  /stepping/v1/findElementDoc:
    post:
      operationId: findElementDoc
      requestBody:
        content:
          application/json:
            schema:
              $ref: '#/components/schemas/FindElementDocRequest'
      responses:
        default:
          content:
            application/json:
              schema:
                $ref: '#/components/schemas/DocRef'
          description: default response
      summary: Load the document for an element
      tags:
      - Stepping
  /stepping/v1/getPipelineForStepping:
    post:
      operationId: getPipelineForStepping
      requestBody:
        content:
          application/json:
            schema:
              $ref: '#/components/schemas/GetPipelineForMetaRequest'
        description: request
        required: true
      responses:
        default:
          content:
            application/json:
              schema:
                $ref: '#/components/schemas/DocRef'
          description: default response
      summary: Get a pipeline for stepping
      tags:
      - Stepping
  /stepping/v1/step:
    post:
      operationId: step
      requestBody:
        content:
          application/json:
            schema:
              $ref: '#/components/schemas/PipelineStepRequest'
        description: request
        required: true
      responses:
        default:
          content:
            application/json:
              schema:
                $ref: '#/components/schemas/SteppingResult'
          description: default response
      summary: Step a pipeline
      tags:
      - Stepping
  /storedQuery/v1/create:
    post:
      operationId: createStoredQuery
      requestBody:
        content:
          application/json:
            schema:
              $ref: '#/components/schemas/StoredQuery'
        description: storedQuery
        required: true
      responses:
        default:
          content:
            application/json:
              schema:
                $ref: '#/components/schemas/StoredQuery'
          description: default response
      summary: Create a stored query
      tags:
      - Stored Queries
  /storedQuery/v1/delete:
    delete:
      operationId: deleteStoredQuery
      requestBody:
        content:
          application/json:
            schema:
              $ref: '#/components/schemas/StoredQuery'
      responses:
        default:
          content:
            application/json:
              schema:
                type: boolean
          description: default response
      summary: Delete a stored query
      tags:
      - Stored Queries
  /storedQuery/v1/find:
    post:
      operationId: findStoredQueries
      requestBody:
        content:
          application/json:
            schema:
              $ref: '#/components/schemas/FindStoredQueryCriteria'
        description: criteria
        required: true
      responses:
        default:
          content:
            application/json:
              schema:
                $ref: '#/components/schemas/ResultPageStoredQuery'
          description: default response
      summary: Find stored queries
      tags:
      - Stored Queries
  /storedQuery/v1/read:
    post:
      operationId: fetchStoredQuery
      requestBody:
        content:
          application/json:
            schema:
              $ref: '#/components/schemas/StoredQuery'
        description: storedQuery
        required: true
      responses:
        default:
          content:
            application/json:
              schema:
                $ref: '#/components/schemas/StoredQuery'
          description: default response
      summary: Fetch a stored query
      tags:
      - Stored Queries
  /storedQuery/v1/update:
    put:
      operationId: updateStoredQuery
      requestBody:
        content:
          application/json:
            schema:
              $ref: '#/components/schemas/StoredQuery'
      responses:
        default:
          content:
            application/json:
              schema:
                $ref: '#/components/schemas/StoredQuery'
          description: default response
      summary: Update a stored query
      tags:
      - Stored Queries
  /stroom-elastic-index/v2/dataSource:
    post:
      operationId: getElasticIndexDataSource
      requestBody:
        content:
          application/json:
            schema:
              $ref: '#/components/schemas/DocRef'
        description: DocRef
        required: true
      responses:
        default:
          content:
            application/json:
              schema:
                $ref: '#/components/schemas/DataSource'
          description: default response
      summary: Submit a request for a data source definition, supplying the DocRef
        for the data source
      tags:
      - Elasticsearch Queries
  /stroom-elastic-index/v2/destroy:
    post:
      operationId: destroyElasticIndexSearch
      requestBody:
        content:
          application/json:
            schema:
              $ref: '#/components/schemas/QueryKey'
        description: QueryKey
        required: true
      responses:
        default:
          content:
            application/json:
              schema:
                type: boolean
          description: default response
      summary: Destroy a running query
      tags:
      - Elasticsearch Queries
  /stroom-elastic-index/v2/search:
    post:
      operationId: searchElasticIndex
      requestBody:
        content:
          application/json:
            schema:
              $ref: '#/components/schemas/SearchRequest'
        description: SearchRequest
        required: true
      responses:
        default:
          content:
            application/json:
              schema:
                $ref: '#/components/schemas/SearchResponse'
          description: default response
      summary: Submit a search request
      tags:
      - Elasticsearch Queries
  /stroom-index/v2/dataSource:
    post:
      operationId: getStroomIndexDataSource
      requestBody:
        content:
          application/json:
            schema:
              $ref: '#/components/schemas/DocRef'
        description: DocRef
        required: true
      responses:
        default:
          content:
            application/json:
              schema:
                $ref: '#/components/schemas/DataSource'
          description: default response
      summary: Submit a request for a data source definition, supplying the DocRef
        for the data source
      tags:
      - Stroom-Index Queries
  /stroom-index/v2/destroy:
    post:
      operationId: destroyStroomIndexQuery
      requestBody:
        content:
          application/json:
            schema:
              $ref: '#/components/schemas/QueryKey'
        description: QueryKey
        required: true
      responses:
        default:
          content:
            application/json:
              schema:
                type: boolean
          description: default response
      summary: Destroy a running query
      tags:
      - Stroom-Index Queries
  /stroom-index/v2/keepAlive:
    post:
      operationId: keepAliveStroomIndexQuery
      requestBody:
        content:
          application/json:
            schema:
              $ref: '#/components/schemas/QueryKey'
        description: QueryKey
        required: true
      responses:
        default:
          content:
            application/json:
              schema:
                type: boolean
          description: default response
      summary: Keep a running query alive
      tags:
      - Stroom-Index Queries
  /stroom-index/v2/search:
    post:
      operationId: startStroomIndexQuery
      requestBody:
        content:
          application/json:
            schema:
              $ref: '#/components/schemas/SearchRequest'
        description: SearchRequest
        required: true
      responses:
        default:
          content:
            application/json:
              schema:
                $ref: '#/components/schemas/SearchResponse'
          description: default response
      summary: Submit a search request
      tags:
      - Stroom-Index Queries
  /stroom-solr-index/v2/dataSource:
    post:
      operationId: getSolrIndexDataSource
      requestBody:
        content:
          application/json:
            schema:
              $ref: '#/components/schemas/DocRef'
        description: DocRef
        required: true
      responses:
        default:
          content:
            application/json:
              schema:
                $ref: '#/components/schemas/DataSource'
          description: default response
      summary: Submit a request for a data source definition, supplying the DocRef
        for the data source
      tags:
      - Solr Queries
  /stroom-solr-index/v2/destroy:
    post:
      operationId: destroySolrIndexQuery
      requestBody:
        content:
          application/json:
            schema:
              $ref: '#/components/schemas/QueryKey'
        description: QueryKey
        required: true
      responses:
        default:
          content:
            application/json:
              schema:
                type: boolean
          description: default response
      summary: Destroy a running query
      tags:
      - Solr Queries
  /stroom-solr-index/v2/keepAlive:
    post:
      operationId: keepAliveSolrIndexQuery
      requestBody:
        content:
          application/json:
            schema:
              $ref: '#/components/schemas/QueryKey'
        description: QueryKey
        required: true
      responses:
        default:
          content:
            application/json:
              schema:
                type: boolean
          description: default response
      summary: Keep a running query alive
      tags:
      - Solr Queries
  /stroom-solr-index/v2/search:
    post:
      operationId: startSolrIndexQuery
      requestBody:
        content:
          application/json:
            schema:
              $ref: '#/components/schemas/SearchRequest'
        description: SearchRequest
        required: true
      responses:
        default:
          content:
            application/json:
              schema:
                $ref: '#/components/schemas/SearchResponse'
          description: default response
      summary: Submit a search request
      tags:
      - Solr Queries
  /suggest/v1:
    post:
      operationId: fetchSuggestions
      requestBody:
        content:
          application/json:
            schema:
              $ref: '#/components/schemas/FetchSuggestionsRequest'
        description: request
        required: true
      responses:
        default:
          content:
            application/json:
              schema:
                type: array
                items:
                  type: string
          description: default response
      summary: Fetch some suggestions
      tags:
      - Suggestions
  /systemInfo/v1:
    get:
      operationId: getAllSystemInfo
      responses:
        default:
          content:
            application/json:
              schema:
                $ref: '#/components/schemas/SystemInfoResultList'
          description: default response
      summary: Get all system info results
      tags:
      - System Info
  /systemInfo/v1/names:
    get:
      operationId: getSystemInfoNames
      responses:
        default:
          content:
            application/json:
              schema:
                type: array
                items:
                  type: string
          description: default response
      summary: Get all system info result names
      tags:
      - System Info
  /systemInfo/v1/{name}:
    get:
      operationId: getSystemInfoByName
      parameters:
      - in: path
        name: name
        required: true
        schema:
          type: string
      responses:
        default:
          content:
            application/json:
              schema:
                $ref: '#/components/schemas/SystemInfoResult'
          description: default response
      summary: Get a system info result by name
      tags:
      - System Info
  /task/v1/find/{nodeName}:
    post:
      operationId: findTasks
      parameters:
      - in: path
        name: nodeName
        required: true
        schema:
          type: string
      requestBody:
        content:
          application/json:
            schema:
              $ref: '#/components/schemas/FindTaskProgressRequest'
        description: request
        required: true
      responses:
        default:
          content:
            application/json:
              schema:
                $ref: '#/components/schemas/TaskProgressResponse'
          description: default response
      summary: Finds tasks for a node
      tags:
      - Tasks
  /task/v1/list/{nodeName}:
    get:
      operationId: listTasks
      parameters:
      - in: path
        name: nodeName
        required: true
        schema:
          type: string
      responses:
        default:
          content:
            application/json:
              schema:
                $ref: '#/components/schemas/TaskProgressResponse'
          description: default response
      summary: Lists tasks for a node
      tags:
      - Tasks
  /task/v1/terminate/{nodeName}:
    post:
      operationId: terminateTasks
      parameters:
      - in: path
        name: nodeName
        required: true
        schema:
          type: string
      requestBody:
        content:
          application/json:
            schema:
              $ref: '#/components/schemas/TerminateTaskProgressRequest'
        description: request
        required: true
      responses:
        default:
          content:
            application/json:
              schema:
                type: boolean
          description: default response
      summary: Terminates tasks for a node
      tags:
      - Tasks
  /task/v1/user/{nodeName}:
    get:
      operationId: listUserTasks
      parameters:
      - in: path
        name: nodeName
        required: true
        schema:
          type: string
      responses:
        default:
          content:
            application/json:
              schema:
                $ref: '#/components/schemas/TaskProgressResponse'
          description: default response
      summary: Lists tasks for a node
      tags:
      - Tasks
  /textConverter/v1/{uuid}:
    get:
      operationId: fetchTextConverter
      parameters:
      - in: path
        name: uuid
        required: true
        schema:
          type: string
      responses:
        default:
          content:
            application/json:
              schema:
                $ref: '#/components/schemas/TextConverterDoc'
          description: default response
      summary: Fetch a text converter doc by its UUID
      tags:
      - Text Converters
    put:
      operationId: updateTextConverter
      parameters:
      - in: path
        name: uuid
        required: true
        schema:
          type: string
      requestBody:
        content:
          application/json:
            schema:
              $ref: '#/components/schemas/TextConverterDoc'
        description: doc
        required: true
      responses:
        default:
          content:
            application/json:
              schema:
                $ref: '#/components/schemas/TextConverterDoc'
          description: default response
      summary: Update a text converter doc
      tags:
      - Text Converters
  /userNames/v1/find:
    post:
      operationId: findUserNames
      requestBody:
        content:
          application/json:
            schema:
              $ref: '#/components/schemas/FindUserNameCriteria'
        description: criteria
        required: true
      responses:
        default:
          content:
            application/json:
              schema:
                $ref: '#/components/schemas/ResultPageString'
          description: default response
      summary: Find the user names matching the supplied criteria
      tags:
      - Authorisation
  /users/v1:
    get:
      operationId: findUsers
      parameters:
      - in: query
        name: name
        schema:
          type: string
      - in: query
        name: isGroup
        schema:
          type: boolean
      - in: query
        name: uuid
        schema:
          type: string
      responses:
        default:
          content:
            application/json:
              schema:
                type: array
                items:
                  $ref: '#/components/schemas/User'
          description: default response
      summary: Find the users matching the supplied criteria
      tags:
      - Authorisation
  /users/v1/associates:
    get:
      operationId: getAssociatedUsers
      parameters:
      - in: query
        name: filter
        schema:
          type: string
      responses:
        default:
          content:
            application/json:
              schema:
                type: array
                items:
                  type: string
          description: default response
      summary: Gets a list of associated users
      tags:
      - Authorisation
  /users/v1/create/{name}/{isGroup}:
    post:
      operationId: createUser
      parameters:
      - in: path
        name: name
        required: true
        schema:
          type: string
      - in: path
        name: isGroup
        required: true
        schema:
          type: boolean
      responses:
        default:
          content:
            application/json:
              schema:
                $ref: '#/components/schemas/User'
          description: default response
      summary: Creates a user or group with the supplied name
      tags:
      - Authorisation
  /users/v1/find:
    post:
      operationId: findUsersByCriteria
      requestBody:
        content:
          application/json:
            schema:
              $ref: '#/components/schemas/FindUserCriteria'
        description: criteria
        required: true
      responses:
        default:
          content:
            application/json:
              schema:
                $ref: '#/components/schemas/ResultPageUser'
          description: default response
      summary: Find the users matching the supplied criteria
      tags:
      - Authorisation
  /users/v1/{userUuid}:
    get:
      operationId: fetchUser
      parameters:
      - in: path
        name: userUuid
        required: true
        schema:
          type: string
      responses:
        default:
          content:
            application/json:
              schema:
                $ref: '#/components/schemas/User'
          description: default response
      summary: Fetches the user with the supplied UUID
      tags:
      - Authorisation
  /users/v1/{userUuid}/{groupUuid}:
    delete:
      operationId: removeUserFromGroup
      parameters:
      - in: path
        name: userUuid
        required: true
        schema:
          type: string
      - in: path
        name: groupUuid
        required: true
        schema:
          type: string
      responses:
        default:
          content:
            application/json:
              schema:
                type: boolean
          description: default response
      summary: Removes user with UUID userUuid from the group with UUID groupUuid
      tags:
      - Authorisation
    put:
      operationId: addUserToGroup
      parameters:
      - in: path
        name: userUuid
        required: true
        schema:
          type: string
      - in: path
        name: groupUuid
        required: true
        schema:
          type: string
      responses:
        default:
          content:
            application/json:
              schema:
                type: boolean
          description: default response
      summary: Adds user with UUID userUuid to the group with UUID groupUuid
      tags:
      - Authorisation
  /users/v1/{uuid}:
    delete:
      operationId: deleteUser
      parameters:
      - in: path
        name: uuid
        required: true
        schema:
          type: string
      responses:
        default:
          content:
            application/json:
              schema:
                type: boolean
          description: default response
      summary: Deletes the user with the supplied UUID
      tags:
      - Authorisation
  /visualisation/v1/{uuid}:
    get:
      operationId: fetchVisualisation
      parameters:
      - in: path
        name: uuid
        required: true
        schema:
          type: string
      responses:
        default:
          content:
            application/json:
              schema:
                $ref: '#/components/schemas/VisualisationDoc'
          description: default response
      summary: Fetch a visualisation doc by its UUID
      tags:
      - Visualisations
    put:
      operationId: updateVisualisation
      parameters:
      - in: path
        name: uuid
        required: true
        schema:
          type: string
      requestBody:
        content:
          application/json:
            schema:
              $ref: '#/components/schemas/VisualisationDoc'
        description: doc
        required: true
      responses:
        default:
          content:
            application/json:
              schema:
                $ref: '#/components/schemas/VisualisationDoc'
          description: default response
      summary: Update a visualisation doc
      tags:
      - Visualisations
  /welcome/v1:
    get:
      operationId: fetchWelcome
      responses:
        default:
          content:
            application/json:
              schema:
                $ref: '#/components/schemas/Welcome'
          description: default response
      summary: Get the configured HTML welcome message
      tags:
      - Welcome
  /xmlSchema/v1/{uuid}:
    get:
      operationId: fetchXmlSchema
      parameters:
      - in: path
        name: uuid
        required: true
        schema:
          type: string
      responses:
        default:
          content:
            application/json:
              schema:
                $ref: '#/components/schemas/XmlSchemaDoc'
          description: default response
      summary: Fetch a xml schema doc by its UUID
      tags:
      - XML Schemas
    put:
      operationId: updateXmlSchema
      parameters:
      - in: path
        name: uuid
        required: true
        schema:
          type: string
      requestBody:
        content:
          application/json:
            schema:
              $ref: '#/components/schemas/XmlSchemaDoc'
        description: doc
        required: true
      responses:
        default:
          content:
            application/json:
              schema:
                $ref: '#/components/schemas/XmlSchemaDoc'
          description: default response
      summary: Update a xml schema doc
      tags:
      - XML Schemas
  /xslt/v1/{uuid}:
    get:
      operationId: fetchXslt
      parameters:
      - in: path
        name: uuid
        required: true
        schema:
          type: string
      responses:
        default:
          content:
            application/json:
              schema:
                $ref: '#/components/schemas/XsltDoc'
          description: default response
      summary: Fetch an xslt doc by its UUID
      tags:
      - XSLTs
    put:
      operationId: updateXslt
      parameters:
      - in: path
        name: uuid
        required: true
        schema:
          type: string
      requestBody:
        content:
          application/json:
            schema:
              $ref: '#/components/schemas/XsltDoc'
        description: doc
        required: true
      responses:
        default:
          content:
            application/json:
              schema:
                $ref: '#/components/schemas/XsltDoc'
          description: default response
      summary: Update a an xslt doc
      tags:
      - XSLTs
components:
  schemas:
    AbstractFetchDataResult:
      type: object
      discriminator:
        propertyName: type
      properties:
        availableChildStreamTypes:
          type: array
          items:
            type: string
          uniqueItems: true
        classification:
          type: string
        displayMode:
          type: string
          enum:
          - TEXT
          - HEX
          - MARKER
        errors:
          type: array
          items:
            type: string
        feedName:
          type: string
        itemRange:
          $ref: '#/components/schemas/OffsetRange'
        sourceLocation:
          $ref: '#/components/schemas/SourceLocation'
        streamTypeName:
          type: string
        totalCharacterCount:
          $ref: '#/components/schemas/CountLong'
        totalItemCount:
          $ref: '#/components/schemas/CountLong'
        type:
          type: string
      required:
      - type
    AbstractField:
      type: object
      discriminator:
        propertyName: type
      properties:
        conditions:
          type: array
          items:
            type: string
            enum:
            - CONTAINS
            - EQUALS
            - GREATER_THAN
            - GREATER_THAN_OR_EQUAL_TO
            - LESS_THAN
            - LESS_THAN_OR_EQUAL_TO
            - BETWEEN
            - IN
            - IN_DICTIONARY
            - IN_FOLDER
            - IS_DOC_REF
            - IS_NULL
            - IS_NOT_NULL
        name:
          type: string
        queryable:
          type: boolean
        type:
          type: string
    Account:
      type: object
      properties:
        comments:
          type: string
        createTimeMs:
          type: integer
          format: int64
        createUser:
          type: string
        email:
          type: string
        enabled:
          type: boolean
        firstName:
          type: string
        forcePasswordChange:
          type: boolean
        id:
          type: integer
          format: int32
        inactive:
          type: boolean
        lastLoginMs:
          type: integer
          format: int64
        lastName:
          type: string
        locked:
          type: boolean
        loginCount:
          type: integer
          format: int32
        loginFailures:
          type: integer
          format: int32
        neverExpires:
          type: boolean
        processingAccount:
          type: boolean
        reactivatedMs:
          type: integer
          format: int64
        updateTimeMs:
          type: integer
          format: int64
        updateUser:
          type: string
        userId:
          type: string
        version:
          type: integer
          format: int32
    AccountResultPage:
      type: object
      properties:
        pageResponse:
          $ref: '#/components/schemas/PageResponse'
        qualifiedFilterInput:
          type: string
        values:
          type: array
          items:
            $ref: '#/components/schemas/Account'
    AcknowledgeSplashRequest:
      type: object
      properties:
        message:
          type: string
        version:
          type: string
    Activity:
      type: object
      properties:
        createTimeMs:
          type: integer
          format: int64
        createUser:
          type: string
        details:
          $ref: '#/components/schemas/ActivityDetails'
        id:
          type: integer
          format: int32
        json:
          type: string
        updateTimeMs:
          type: integer
          format: int64
        updateUser:
          type: string
        userId:
          type: string
        version:
          type: integer
          format: int32
    ActivityConfig:
      type: object
      properties:
        chooseOnStartup:
          type: boolean
        editorBody:
          type: string
        editorTitle:
          type: string
        enabled:
          type: boolean
        managerTitle:
          type: string
    ActivityDetails:
      type: object
      properties:
        properties:
          type: array
          items:
            $ref: '#/components/schemas/Prop'
    ActivityValidationResult:
      type: object
      properties:
        messages:
          type: string
        valid:
          type: boolean
    AddPermissionEvent:
      type: object
      allOf:
      - $ref: '#/components/schemas/PermissionChangeEvent'
      - type: object
        properties:
          documentUuid:
            type: string
          permission:
            type: string
          userUuid:
            type: string
    Annotation:
      type: object
      properties:
        assignedTo:
          type: string
        comment:
          type: string
        createTime:
          type: integer
          format: int64
        createUser:
          type: string
        history:
          type: string
        id:
          type: integer
          format: int64
        status:
          type: string
        subject:
          type: string
        title:
          type: string
        updateTime:
          type: integer
          format: int64
        updateUser:
          type: string
        version:
          type: integer
          format: int32
    AnnotationDetail:
      type: object
      properties:
        annotation:
          $ref: '#/components/schemas/Annotation'
        entries:
          type: array
          items:
            $ref: '#/components/schemas/AnnotationEntry'
    AnnotationEntry:
      type: object
      properties:
        createTime:
          type: integer
          format: int64
        createUser:
          type: string
        data:
          type: string
        entryType:
          type: string
        id:
          type: integer
          format: int64
        updateTime:
          type: integer
          format: int64
        updateUser:
          type: string
        version:
          type: integer
          format: int32
    ApiKey:
      type: object
      properties:
        comments:
          type: string
        createTimeMs:
          type: integer
          format: int64
        createUser:
          type: string
        data:
          type: string
        enabled:
          type: boolean
        expiresOnMs:
          type: integer
          format: int64
        id:
          type: integer
          format: int32
        type:
          type: string
        updateTimeMs:
          type: integer
          format: int64
        updateUser:
          type: string
        userEmail:
          type: string
        userId:
          type: string
        version:
          type: integer
          format: int32
    ApiKeyResultPage:
      type: object
      properties:
        pageResponse:
          $ref: '#/components/schemas/PageResponse'
        qualifiedFilterInput:
          type: string
        values:
          type: array
          items:
            $ref: '#/components/schemas/ApiKey'
    Arg:
      type: object
      properties:
        allowedValues:
          type: array
          items:
            type: string
        argType:
          type: string
          enum:
          - UNKNOWN
          - BOOLEAN
          - DOUBLE
          - ERROR
          - INTEGER
          - LONG
          - "NULL"
          - NUMBER
          - STRING
        defaultValue:
          type: string
        description:
          type: string
        minVarargsCount:
          type: integer
          format: int32
        name:
          type: string
        optional:
          type: boolean
        varargs:
          type: boolean
    AssignTasksRequest:
      type: object
      properties:
        count:
          type: integer
          format: int32
        nodeName:
          type: string
    AuthenticationState:
      type: object
      properties:
        allowPasswordResets:
          type: boolean
        userId:
          type: string
    Automate:
      type: object
      properties:
        open:
          type: boolean
        refresh:
          type: boolean
        refreshInterval:
          type: string
    Base64EncodedDocumentData:
      type: object
      properties:
        dataMap:
          type: object
          additionalProperties:
            type: string
        docRef:
          $ref: '#/components/schemas/DocRef'
    BooleanField:
      type: object
      allOf:
      - $ref: '#/components/schemas/AbstractField'
    BuildInfo:
      type: object
      properties:
        buildTime:
          type: integer
          format: int64
        buildVersion:
          type: string
        upTime:
          type: integer
          format: int64
    BulkActionResult:
      type: object
      properties:
        docRefs:
          type: array
          items:
            $ref: '#/components/schemas/DocRef'
        message:
          type: string
    CacheInfo:
      type: object
      properties:
        map:
          type: object
          additionalProperties:
            type: string
        name:
          type: string
        nodeName:
          type: string
    CacheInfoResponse:
      type: object
      properties:
        pageResponse:
          $ref: '#/components/schemas/PageResponse'
        values:
          type: array
          items:
            $ref: '#/components/schemas/CacheInfo'
    ChangeDocumentPermissionsRequest:
      type: object
      properties:
        cascade:
          type: string
          enum:
          - "NO"
          - CHANGES_ONLY
          - ALL
        changes:
          $ref: '#/components/schemas/Changes'
        docRef:
          $ref: '#/components/schemas/DocRef'
    ChangePasswordRequest:
      type: object
      properties:
        confirmNewPassword:
          type: string
        currentPassword:
          type: string
        newPassword:
          type: string
        userId:
          type: string
    ChangePasswordResponse:
      type: object
      properties:
        changeSucceeded:
          type: boolean
        forceSignIn:
          type: boolean
        message:
          type: string
    ChangeSetString:
      type: object
      properties:
        addSet:
          type: array
          items:
            type: string
          uniqueItems: true
        removeSet:
          type: array
          items:
            type: string
          uniqueItems: true
    ChangeSetUser:
      type: object
      properties:
        addSet:
          type: array
          items:
            $ref: '#/components/schemas/User'
          uniqueItems: true
        removeSet:
          type: array
          items:
            $ref: '#/components/schemas/User'
          uniqueItems: true
    ChangeUserRequest:
      type: object
      properties:
        changedAppPermissions:
          $ref: '#/components/schemas/ChangeSetString'
        changedLinkedUsers:
          $ref: '#/components/schemas/ChangeSetUser'
        user:
          $ref: '#/components/schemas/User'
    Changes:
      type: object
      properties:
        add:
          type: object
          additionalProperties:
            type: array
            items:
              type: string
            uniqueItems: true
        remove:
          type: object
          additionalProperties:
            type: array
            items:
              type: string
            uniqueItems: true
    CheckDocumentPermissionRequest:
      type: object
      properties:
        documentUuid:
          type: string
        permission:
          type: string
    ClearDocumentPermissionsEvent:
      type: object
      allOf:
      - $ref: '#/components/schemas/PermissionChangeEvent'
      - type: object
        properties:
          documentUuid:
            type: string
    ClusterLockKey:
      type: object
      properties:
        creationTime:
          type: integer
          format: int64
        name:
          type: string
        nodeName:
          type: string
    ClusterNodeInfo:
      type: object
      properties:
        buildInfo:
          $ref: '#/components/schemas/BuildInfo'
        discoverTime:
          type: integer
          format: int64
        endpointUrl:
          type: string
        error:
          type: string
        itemList:
          type: array
          items:
            $ref: '#/components/schemas/ClusterNodeInfoItem'
        nodeName:
          type: string
        ping:
          type: integer
          format: int64
    ClusterNodeInfoItem:
      type: object
      properties:
        active:
          type: boolean
        master:
          type: boolean
        nodeName:
          type: string
    ClusterSearchTask:
      type: object
      properties:
        dateTimeSettings:
          $ref: '#/components/schemas/DateTimeSettings'
        key:
          $ref: '#/components/schemas/QueryKey'
        now:
          type: integer
          format: int64
        query:
          $ref: '#/components/schemas/Query'
        settings:
          type: array
          items:
            $ref: '#/components/schemas/CoprocessorSettings'
        shards:
          type: array
          items:
            type: integer
            format: int64
        sourceTaskId:
          $ref: '#/components/schemas/TaskId'
        taskName:
          type: string
    ComponentConfig:
      type: object
      properties:
        id:
          type: string
        name:
          type: string
        settings:
          $ref: '#/components/schemas/ComponentSettings'
        type:
          type: string
    ComponentResultRequest:
      type: object
      discriminator:
        propertyName: type
      properties:
        componentId:
          type: string
          description: The ID of the component that will receive the results corresponding
            to this ResultRequest
        fetch:
          type: string
          enum:
          - NONE
          - CHANGES
          - ALL
        type:
          type: string
      required:
      - componentId
      - type
    ComponentSelectionHandler:
      type: object
      properties:
        componentId:
          type: string
        enabled:
          type: boolean
        expression:
          $ref: '#/components/schemas/ExpressionOperator'
        id:
          type: string
    ComponentSettings:
      type: object
      discriminator:
        propertyName: type
      properties:
        type:
          type: string
      required:
      - type
    ConfigProperty:
      type: object
      properties:
        createTimeMs:
          type: integer
          format: int64
        createUser:
          type: string
        dataTypeName:
          type: string
        databaseOverrideValue:
          $ref: '#/components/schemas/OverrideValueString'
        defaultValue:
          type: string
        description:
          type: string
        editable:
          type: boolean
        id:
          type: integer
          format: int32
        name:
          $ref: '#/components/schemas/PropertyPath'
        password:
          type: boolean
        requireRestart:
          type: boolean
        requireUiRestart:
          type: boolean
        updateTimeMs:
          type: integer
          format: int64
        updateUser:
          type: string
        version:
          type: integer
          format: int32
        yamlOverrideValue:
          $ref: '#/components/schemas/OverrideValueString'
    ConfirmPasswordRequest:
      type: object
      properties:
        password:
          type: string
    ConfirmPasswordResponse:
      type: object
      properties:
        message:
          type: string
        valid:
          type: boolean
    CoprocessorSettings:
      type: object
      discriminator:
        propertyName: type
      properties:
        coprocessorId:
          type: integer
          format: int32
        type:
          type: string
      required:
      - type
    CopyPermissionsFromParentRequest:
      type: object
      properties:
        docRef:
          $ref: '#/components/schemas/DocRef'
    CountLong:
      type: object
      properties:
        count:
          type: integer
          format: int64
        exact:
          type: boolean
    CreateAccountRequest:
      type: object
      properties:
        comments:
          type: string
        confirmPassword:
          type: string
        email:
          type: string
        firstName:
          type: string
        forcePasswordChange:
          type: boolean
        lastName:
          type: string
        neverExpires:
          type: boolean
        password:
          type: string
        userId:
          type: string
    CreateApiKeyRequest:
      type: object
      properties:
        comments:
          type: string
        enabled:
          type: boolean
        expiresOnMs:
          type: integer
          format: int64
        tokenType:
          type: string
          pattern: ^user$|^api$|^email_reset$
        userId:
          type: string
      required:
      - tokenType
      - userId
    CreateEntryRequest:
      type: object
      properties:
        annotation:
          $ref: '#/components/schemas/Annotation'
        data:
          type: string
        linkedEvents:
          type: array
          items:
            $ref: '#/components/schemas/EventId'
        type:
          type: string
    CreateProcessFilterRequest:
      type: object
      properties:
        autoPriority:
          type: boolean
        enabled:
          type: boolean
        maxMetaCreateTimeMs:
          type: integer
          format: int64
        minMetaCreateTimeMs:
          type: integer
          format: int64
        pipeline:
          $ref: '#/components/schemas/DocRef'
        priority:
          type: integer
          format: int32
        queryData:
          $ref: '#/components/schemas/QueryData'
        reprocess:
          type: boolean
    CriteriaFieldSort:
      type: object
      properties:
        desc:
          type: boolean
        id:
          type: string
        ignoreCase:
          type: boolean
    CustomRollUpMask:
      type: object
      properties:
        rolledUpTagPosition:
          type: array
          items:
            type: integer
            format: int32
    CustomRollUpMaskFields:
      type: object
      properties:
        id:
          type: integer
          format: int32
        maskValue:
          type: integer
          format: int32
        rolledUpFieldPositions:
          type: array
          items:
            type: integer
            format: int32
          uniqueItems: true
    DBTableStatus:
      type: object
      properties:
        count:
          type: integer
          format: int64
        dataSize:
          type: integer
          format: int64
        db:
          type: string
        indexSize:
          type: integer
          format: int64
        table:
          type: string
    DashboardConfig:
      type: object
      properties:
        components:
          type: array
          items:
            $ref: '#/components/schemas/ComponentConfig'
          xml:
            wrapped: true
        layout:
          $ref: '#/components/schemas/LayoutConfig'
        parameters:
          type: string
        tabVisibility:
          type: string
          enum:
          - SHOW_ALL
          - HIDE_SINGLE
          - HIDE_ALL
      xml:
        name: dashboard
    DashboardDoc:
      type: object
      properties:
        createTime:
          type: integer
          format: int64
        createTimeMs:
          type: integer
          format: int64
        createUser:
          type: string
        dashboardConfig:
          $ref: '#/components/schemas/DashboardConfig'
        name:
          type: string
        type:
          type: string
        updateTime:
          type: integer
          format: int64
        updateTimeMs:
          type: integer
          format: int64
        updateUser:
          type: string
        uuid:
          type: string
        version:
          type: string
    DashboardQueryKey:
      type: object
      properties:
        applicationInstanceId:
          type: string
        componentId:
          type: string
        dashboardUuid:
          type: string
        queryInstanceId:
          type: string
    DashboardSearchRequest:
      type: object
      properties:
        componentResultRequests:
          type: array
          items:
            $ref: '#/components/schemas/ComponentResultRequest'
        dashboardQueryKey:
          $ref: '#/components/schemas/DashboardQueryKey'
        dateTimeSettings:
          $ref: '#/components/schemas/DateTimeSettings'
        search:
          $ref: '#/components/schemas/Search'
        timeout:
          type: integer
          format: int64
          description: Set the maximum time (in ms) for the server to wait for a complete
            result set. The timeout applies to both incremental and non incremental
            queries, though the behaviour is slightly different. The timeout will
            make the server wait for which ever comes first out of the query completing
            or the timeout period being reached. If no value is supplied then for
            an incremental query a default value of 0 will be used (i.e. returning
            immediately) and for a non-incremental query the server's default timeout
            period will be used. For an incremental query, if the query has not completed
            by the end of the timeout period, it will return the currently know results
            with complete=false, however for a non-incremental query it will return
            no results, complete=false and details of the timeout in the error field
    DashboardSearchResponse:
      type: object
      properties:
        complete:
          type: boolean
        errors:
          type: array
          items:
            type: string
        highlights:
          type: array
          items:
            type: string
          uniqueItems: true
        queryKey:
          $ref: '#/components/schemas/DashboardQueryKey'
        results:
          type: array
          items:
            $ref: '#/components/schemas/Result'
    DataInfoSection:
      type: object
      properties:
        entries:
          type: array
          items:
            $ref: '#/components/schemas/Entry'
        title:
          type: string
    DataRange:
      type: object
      properties:
        byteOffsetFrom:
          type: integer
          format: int64
        byteOffsetTo:
          type: integer
          format: int64
        charOffsetFrom:
          type: integer
          format: int64
        charOffsetTo:
          type: integer
          format: int64
        length:
          type: integer
          format: int64
        locationFrom:
          $ref: '#/components/schemas/Location'
        locationTo:
          $ref: '#/components/schemas/Location'
    DataRetentionDeleteSummary:
      type: object
      properties:
        count:
          type: integer
          format: int32
        feed:
          type: string
        ruleName:
          type: string
        ruleNumber:
          type: integer
          format: int32
        type:
          type: string
    DataRetentionDeleteSummaryRequest:
      type: object
      properties:
        criteria:
          $ref: '#/components/schemas/FindDataRetentionImpactCriteria'
        dataRetentionRules:
          $ref: '#/components/schemas/DataRetentionRules'
        queryId:
          type: string
    DataRetentionDeleteSummaryResponse:
      type: object
      properties:
        pageResponse:
          $ref: '#/components/schemas/PageResponse'
        queryId:
          type: string
        values:
          type: array
          items:
            $ref: '#/components/schemas/DataRetentionDeleteSummary'
    DataRetentionRule:
      type: object
      properties:
        age:
          type: integer
          format: int32
        creationTime:
          type: integer
          format: int64
        enabled:
          type: boolean
        expression:
          $ref: '#/components/schemas/ExpressionOperator'
        forever:
          type: boolean
        name:
          type: string
        ruleNumber:
          type: integer
          format: int32
        timeUnit:
          type: string
          enum:
          - MINUTES
          - HOURS
          - DAYS
          - WEEKS
          - MONTHS
          - YEARS
      xml:
        name: dataRetentionRule
    DataRetentionRules:
      type: object
      properties:
        createTime:
          type: integer
          format: int64
        createTimeMs:
          type: integer
          format: int64
        createUser:
          type: string
        name:
          type: string
        rules:
          type: array
          items:
            $ref: '#/components/schemas/DataRetentionRule'
        type:
          type: string
        updateTime:
          type: integer
          format: int64
        updateTimeMs:
          type: integer
          format: int64
        updateUser:
          type: string
        uuid:
          type: string
        version:
          type: string
      xml:
        name: dataRetentionPolicy
    DataSource:
      type: object
      properties:
        fields:
          type: array
          items:
            $ref: '#/components/schemas/AbstractField'
    DateField:
      type: object
      allOf:
      - $ref: '#/components/schemas/AbstractField'
    DateTimeFormatSettings:
      type: object
      allOf:
      - $ref: '#/components/schemas/FormatSettings'
      - type: object
        properties:
          pattern:
            type: string
            description: A date time formatting pattern string conforming to the specification
              of java.time.format.DateTimeFormatter
          timeZone:
            $ref: '#/components/schemas/TimeZone'
          usePreferences:
            type: boolean
            description: Choose if you want to use the user preference to determine
              the date/time format
      description: The string formatting to apply to a date value
      required:
      - pattern
      - timeZone
      - usePreferences
    DateTimeSettings:
      type: object
      description: The client date/time settings
      properties:
        dateTimePattern:
          type: string
          description: A date time formatting pattern string conforming to the specification
            of java.time.format.DateTimeFormatter
        localZoneId:
          type: string
          description: The local zone id to use when formatting date values in the
            search results. The value is the string form of a java.time.ZoneId
        timeZone:
          $ref: '#/components/schemas/TimeZone'
      required:
      - localZoneId
    DefaultLocation:
      type: object
      allOf:
      - $ref: '#/components/schemas/Location'
    Dependency:
      type: object
      properties:
        from:
          $ref: '#/components/schemas/DocRef'
        ok:
          type: boolean
        to:
          $ref: '#/components/schemas/DocRef'
    DependencyCriteria:
      type: object
      properties:
        pageRequest:
          $ref: '#/components/schemas/PageRequest'
        partialName:
          type: string
        sort:
          type: string
          writeOnly: true
        sortList:
          type: array
          items:
            $ref: '#/components/schemas/CriteriaFieldSort'
    DictionaryDoc:
      type: object
      properties:
        createTime:
          type: integer
          format: int64
        createTimeMs:
          type: integer
          format: int64
        createUser:
          type: string
        data:
          type: string
        description:
          type: string
        imports:
          type: array
          items:
            $ref: '#/components/schemas/DocRef'
        name:
          type: string
        type:
          type: string
        updateTime:
          type: integer
          format: int64
        updateTimeMs:
          type: integer
          format: int64
        updateUser:
          type: string
        uuid:
          type: string
        version:
          type: string
    DocRef:
      type: object
      description: A class for describing a unique reference to a 'document' in stroom.  A
        'document' is an entity in stroom such as a data source dictionary or pipeline.
      properties:
        name:
          type: string
          description: The name for the data source
          example: MyStatistic
        type:
          type: string
          description: The type of the 'document' that this DocRef refers to
          example: StroomStatsStore
        uuid:
          type: string
          description: The unique identifier for this 'document'
          example: 9f6184b4-bd78-48bc-b0cd-6e51a357f6a6
      required:
      - name
      - type
      - uuid
      xml:
        name: doc
    DocRefField:
      type: object
      allOf:
      - $ref: '#/components/schemas/AbstractField'
      - type: object
        properties:
          docRefType:
            type: string
    DocRefInfo:
      type: object
      properties:
        createTime:
          type: integer
          format: int64
        createUser:
          type: string
        docRef:
          $ref: '#/components/schemas/DocRef'
        otherInfo:
          type: string
        updateTime:
          type: integer
          format: int64
        updateUser:
          type: string
    DocRefs:
      type: object
      properties:
        docRefs:
          type: array
          items:
            $ref: '#/components/schemas/DocRef'
          uniqueItems: true
    DocumentPermissions:
      type: object
      properties:
        docUuid:
          type: string
        groups:
          type: array
          items:
            $ref: '#/components/schemas/User'
        permissions:
          type: object
          additionalProperties:
            type: array
            items:
              type: string
            uniqueItems: true
        users:
          type: array
          items:
            $ref: '#/components/schemas/User'
    DocumentType:
      type: object
      properties:
        displayType:
          type: string
        group:
          type: string
          enum:
          - STRUCTURE
          - DATA_PROCESSING
          - TRANSFORMATION
          - SEARCH
          - INDEXING
          - CONFIGURATION
          - SYSTEM
        iconClassName:
          type: string
        type:
          type: string
    DocumentTypes:
      type: object
      properties:
        nonSystemTypes:
          type: array
          items:
            $ref: '#/components/schemas/DocumentType'
        visibleTypes:
          type: array
          items:
            $ref: '#/components/schemas/DocumentType'
    DoubleField:
      type: object
      allOf:
      - $ref: '#/components/schemas/AbstractField'
    DownloadQueryRequest:
      type: object
      properties:
        dashboardQueryKey:
          $ref: '#/components/schemas/DashboardQueryKey'
        searchRequest:
          $ref: '#/components/schemas/DashboardSearchRequest'
    DownloadSearchResultsRequest:
      type: object
      properties:
        applicationInstanceId:
          type: string
        componentId:
          type: string
        dateTimeLocale:
          type: string
        fileType:
          type: string
          enum:
          - EXCEL
          - CSV
          - TSV
        percent:
          type: integer
          format: int32
        sample:
          type: boolean
        searchRequest:
          $ref: '#/components/schemas/DashboardSearchRequest'
    ElasticClusterDoc:
      type: object
      properties:
        connection:
          $ref: '#/components/schemas/ElasticConnectionConfig'
        createTime:
          type: integer
          format: int64
        createTimeMs:
          type: integer
          format: int64
        createUser:
          type: string
        description:
          type: string
        name:
          type: string
        type:
          type: string
        updateTime:
          type: integer
          format: int64
        updateTimeMs:
          type: integer
          format: int64
        updateUser:
          type: string
        uuid:
          type: string
        version:
          type: string
    ElasticClusterTestResponse:
      type: object
      properties:
        message:
          type: string
        ok:
          type: boolean
    ElasticConnectionConfig:
      type: object
      properties:
        apiKeyId:
          type: string
        apiKeySecret:
          type: string
        caCertificate:
          type: string
        connectionUrls:
          type: array
          items:
            type: string
        socketTimeoutMillis:
          type: integer
          format: int32
        useAuthentication:
          type: boolean
    ElasticIndexDoc:
      type: object
      properties:
        clusterRef:
          $ref: '#/components/schemas/DocRef'
        createTime:
          type: integer
          format: int64
        createTimeMs:
          type: integer
          format: int64
        createUser:
          type: string
        description:
          type: string
        fields:
          type: array
          items:
            $ref: '#/components/schemas/ElasticIndexField'
        indexName:
          type: string
        name:
          type: string
        retentionExpression:
          $ref: '#/components/schemas/ExpressionOperator'
        searchScrollSize:
          type: integer
          format: int32
        searchSlices:
          type: integer
          format: int32
        type:
          type: string
        updateTime:
          type: integer
          format: int64
        updateTimeMs:
          type: integer
          format: int64
        updateUser:
          type: string
        uuid:
          type: string
        version:
          type: string
    ElasticIndexField:
      type: object
      properties:
        fieldName:
          type: string
        fieldType:
          type: string
        fieldUse:
          type: string
          enum:
          - ID
          - BOOLEAN
          - INTEGER
          - LONG
          - FLOAT
          - DOUBLE
          - DATE
          - TEXT
        stored:
          type: boolean
    ElasticIndexTestResponse:
      type: object
      properties:
        message:
          type: string
        ok:
          type: boolean
    EntityEvent:
      type: object
      properties:
        action:
          type: string
          enum:
          - CREATE
          - UPDATE
          - DELETE
          - CLEAR_CACHE
        docRef:
          $ref: '#/components/schemas/DocRef'
    Entry:
      type: object
      properties:
        key:
          type: string
        value:
          type: string
    EntryCounts:
      type: object
      properties:
        keyValueCount:
          type: integer
          format: int64
        rangeValueCount:
          type: integer
          format: int64
    EventCoprocessorSettings:
      type: object
      allOf:
      - $ref: '#/components/schemas/CoprocessorSettings'
      - type: object
        properties:
          maxEvent:
            $ref: '#/components/schemas/EventRef'
          maxEvents:
            type: integer
            format: int64
          maxEventsPerStream:
            type: integer
            format: int64
          maxStreams:
            type: integer
            format: int64
          minEvent:
            $ref: '#/components/schemas/EventRef'
    EventId:
      type: object
      properties:
        eventId:
          type: integer
          format: int64
        streamId:
          type: integer
          format: int64
    EventLink:
      type: object
      properties:
        annotationId:
          type: integer
          format: int64
        eventId:
          $ref: '#/components/schemas/EventId'
    EventRef:
      type: object
      properties:
        eventId:
          type: integer
          format: int64
        streamId:
          type: integer
          format: int64
    Expander:
      type: object
      properties:
        depth:
          type: integer
          format: int32
        expanded:
          type: boolean
        leaf:
          type: boolean
    ExplorerNode:
      type: object
      properties:
        children:
          type: array
          items:
            $ref: '#/components/schemas/ExplorerNode'
        depth:
          type: integer
          format: int32
        iconClassName:
          type: string
        name:
          type: string
        nodeState:
          type: string
          enum:
          - OPEN
          - CLOSED
          - LEAF
        tags:
          type: string
        type:
          type: string
        uuid:
          type: string
    ExplorerNodePermissions:
      type: object
      properties:
        admin:
          type: boolean
        createPermissions:
          type: array
          items:
            type: string
          uniqueItems: true
        documentPermissions:
          type: array
          items:
            type: string
          uniqueItems: true
        explorerNode:
          $ref: '#/components/schemas/ExplorerNode'
    ExplorerServiceCopyRequest:
      type: object
      properties:
        destinationFolderRef:
          $ref: '#/components/schemas/DocRef'
        docRefs:
          type: array
          items:
            $ref: '#/components/schemas/DocRef'
        permissionInheritance:
          type: string
          enum:
          - NONE
          - SOURCE
          - DESTINATION
          - COMBINED
    ExplorerServiceCreateRequest:
      type: object
      properties:
        destinationFolderRef:
          $ref: '#/components/schemas/DocRef'
        docName:
          type: string
        docType:
          type: string
        permissionInheritance:
          type: string
          enum:
          - NONE
          - SOURCE
          - DESTINATION
          - COMBINED
    ExplorerServiceDeleteRequest:
      type: object
      properties:
        docRefs:
          type: array
          items:
            $ref: '#/components/schemas/DocRef'
    ExplorerServiceMoveRequest:
      type: object
      properties:
        destinationFolderRef:
          $ref: '#/components/schemas/DocRef'
        docRefs:
          type: array
          items:
            $ref: '#/components/schemas/DocRef'
        permissionInheritance:
          type: string
          enum:
          - NONE
          - SOURCE
          - DESTINATION
          - COMBINED
    ExplorerServiceRenameRequest:
      type: object
      properties:
        docName:
          type: string
        docRef:
          $ref: '#/components/schemas/DocRef'
    ExplorerTreeFilter:
      type: object
      properties:
        includedTypes:
          type: array
          items:
            type: string
          uniqueItems: true
        nameFilter:
          type: string
        nameFilterChange:
          type: boolean
        requiredPermissions:
          type: array
          items:
            type: string
          uniqueItems: true
        tags:
          type: array
          items:
            type: string
          uniqueItems: true
    ExpressionCriteria:
      type: object
      properties:
        expression:
          $ref: '#/components/schemas/ExpressionOperator'
        pageRequest:
          $ref: '#/components/schemas/PageRequest'
        sort:
          type: string
          writeOnly: true
        sortList:
          type: array
          items:
            $ref: '#/components/schemas/CriteriaFieldSort'
    ExpressionItem:
      type: object
      description: Base type for an item in an expression tree
      discriminator:
        propertyName: type
      properties:
        enabled:
          type: boolean
          description: Whether this item in the expression tree is enabled or not
          example: true
        type:
          type: string
      required:
      - type
    ExpressionOperator:
      type: object
      description: A logical addOperator term in a query expression tree
      properties:
        children:
          type: array
          items:
            $ref: '#/components/schemas/ExpressionItem'
          xml:
            wrapped: true
        enabled:
          type: boolean
          description: Whether this item in the expression tree is enabled or not
          example: true
        op:
          type: string
          description: The logical addOperator type
          enum:
          - AND
          - OR
          - NOT
      required:
      - op
    ExpressionTerm:
      type: object
      allOf:
      - $ref: '#/components/schemas/ExpressionItem'
      - type: object
        properties:
          condition:
            type: string
            description: The condition of the predicate term
            enum:
            - CONTAINS
            - EQUALS
            - GREATER_THAN
            - GREATER_THAN_OR_EQUAL_TO
            - LESS_THAN
            - LESS_THAN_OR_EQUAL_TO
            - BETWEEN
            - IN
            - IN_DICTIONARY
            - IN_FOLDER
            - IS_DOC_REF
            - IS_NULL
            - IS_NOT_NULL
          docRef:
            $ref: '#/components/schemas/DocRef'
          field:
            type: string
            description: The name of the field that is being evaluated in this predicate
              term
          value:
            type: string
            description: The value that the field value is being evaluated against.
              Not required if a dictionary is supplied
      description: A predicate term in a query expression tree
      required:
      - condition
      - field
    FeedDoc:
      type: object
      properties:
        classification:
          type: string
        contextEncoding:
          type: string
        createTime:
          type: integer
          format: int64
        createTimeMs:
          type: integer
          format: int64
        createUser:
          type: string
        description:
          type: string
        encoding:
          type: string
        name:
          type: string
        reference:
          type: boolean
        retentionDayAge:
          type: integer
          format: int32
        status:
          type: string
          enum:
          - RECEIVE
          - REJECT
          - DROP
        streamType:
          type: string
        type:
          type: string
        updateTime:
          type: integer
          format: int64
        updateTimeMs:
          type: integer
          format: int64
        updateUser:
          type: string
        uuid:
          type: string
        version:
          type: string
    FetchAllDocumentPermissionsRequest:
      type: object
      properties:
        docRef:
          $ref: '#/components/schemas/DocRef'
    FetchDataRequest:
      type: object
      properties:
        displayMode:
          type: string
          enum:
          - TEXT
          - HEX
          - MARKER
        expandedSeverities:
          type: array
          items:
            type: string
            enum:
            - INFO
            - WARN
            - ERROR
            - FATAL
        pipeline:
          $ref: '#/components/schemas/DocRef'
        recordCount:
          type: integer
          format: int64
        showAsHtml:
          type: boolean
        sourceLocation:
          $ref: '#/components/schemas/SourceLocation'
    FetchDataResult:
      type: object
      allOf:
      - $ref: '#/components/schemas/AbstractFetchDataResult'
      - type: object
        properties:
          data:
            type: string
          dataType:
            type: string
            enum:
            - SEGMENTED
            - NON_SEGMENTED
            - MARKER
          html:
            type: boolean
          totalBytes:
            type: integer
            format: int64
    FetchExplorerNodeResult:
      type: object
      properties:
        openedItems:
          type: array
          items:
            type: string
        qualifiedFilterInput:
          type: string
        rootNodes:
          type: array
          items:
            $ref: '#/components/schemas/ExplorerNode'
        temporaryOpenedItems:
          type: array
          items:
            type: string
          uniqueItems: true
    FetchLinkedScriptRequest:
      type: object
      properties:
        loadedScripts:
          type: array
          items:
            $ref: '#/components/schemas/DocRef'
          uniqueItems: true
        script:
          $ref: '#/components/schemas/DocRef'
    FetchMarkerResult:
      type: object
      allOf:
      - $ref: '#/components/schemas/AbstractFetchDataResult'
      - type: object
        properties:
          markers:
            type: array
            items:
              $ref: '#/components/schemas/Marker'
    FetchNodeStatusResponse:
      type: object
      properties:
        pageResponse:
          $ref: '#/components/schemas/PageResponse'
        values:
          type: array
          items:
            $ref: '#/components/schemas/NodeStatusResult'
    FetchPipelineXmlResponse:
      type: object
      properties:
        pipeline:
          $ref: '#/components/schemas/DocRef'
        xml:
          type: string
    FetchProcessorRequest:
      type: object
      properties:
        expandedRows:
          type: array
          items:
            $ref: '#/components/schemas/ProcessorListRow'
          uniqueItems: true
        expression:
          $ref: '#/components/schemas/ExpressionOperator'
    FetchPropertyTypesResult:
      type: object
      properties:
        pipelineElementType:
          $ref: '#/components/schemas/PipelineElementType'
        propertyTypes:
          type: object
          additionalProperties:
            $ref: '#/components/schemas/PipelinePropertyType'
    FetchSuggestionsRequest:
      type: object
      properties:
        dataSource:
          $ref: '#/components/schemas/DocRef'
        field:
          $ref: '#/components/schemas/AbstractField'
        text:
          type: string
      required:
      - dataSource
      - field
    Field:
      type: object
      description: Describes a field in a result set. The field can have various expressions
        applied to it, e.g. SUM(), along with sorting, filtering, formatting and grouping
      properties:
        expression:
          type: string
          description: The expression to use to generate the value for this field
          example: SUM(${count})
        filter:
          $ref: '#/components/schemas/Filter'
        format:
          $ref: '#/components/schemas/Format'
        group:
          type: integer
          format: int32
        id:
          type: string
        name:
          type: string
        sort:
          $ref: '#/components/schemas/Sort'
      required:
      - expression
    Filter:
      type: object
      description: A pair of regular expression filters (inclusion and exclusion)
        to apply to the field.  Either or both can be supplied
      properties:
        excludes:
          type: string
          description: Only results NOT matching this filter will be included
          example: ^[0-9]{3}$
        includes:
          type: string
          description: Only results matching this filter will be included
          example: ^[0-9]{3}$
    FilterFieldDefinition:
      type: object
      properties:
        defaultField:
          type: boolean
        displayName:
          type: string
        filterQualifier:
          type: string
    FilterUsersRequest:
      type: object
      properties:
        quickFilterInput:
          type: string
        users:
          type: array
          items:
            $ref: '#/components/schemas/SimpleUser'
    FindDBTableCriteria:
      type: object
      properties:
        pageRequest:
          $ref: '#/components/schemas/PageRequest'
        sort:
          type: string
          writeOnly: true
        sortList:
          type: array
          items:
            $ref: '#/components/schemas/CriteriaFieldSort'
    FindDataRetentionImpactCriteria:
      type: object
      properties:
        expression:
          $ref: '#/components/schemas/ExpressionOperator'
        pageRequest:
          $ref: '#/components/schemas/PageRequest'
        sort:
          type: string
          writeOnly: true
        sortList:
          type: array
          items:
            $ref: '#/components/schemas/CriteriaFieldSort'
    FindElementDocRequest:
      type: object
      properties:
        feedName:
          type: string
        pipelineElement:
          $ref: '#/components/schemas/PipelineElement'
        pipelineName:
          type: string
        properties:
          type: array
          items:
            $ref: '#/components/schemas/PipelineProperty'
    FindExplorerNodeCriteria:
      type: object
      properties:
        ensureVisible:
          type: array
          items:
            type: string
          uniqueItems: true
        filter:
          $ref: '#/components/schemas/ExplorerTreeFilter'
        minDepth:
          type: integer
          format: int32
        openItems:
          type: array
          items:
            type: string
          uniqueItems: true
        temporaryOpenedItems:
          type: array
          items:
            type: string
          uniqueItems: true
    FindFsVolumeCriteria:
      type: object
      properties:
        pageRequest:
          $ref: '#/components/schemas/PageRequest'
        selection:
          $ref: '#/components/schemas/SelectionVolumeUseStatus'
        sort:
          type: string
          writeOnly: true
        sortList:
          type: array
          items:
            $ref: '#/components/schemas/CriteriaFieldSort'
    FindIndexShardCriteria:
      type: object
      properties:
        documentCountRange:
          $ref: '#/components/schemas/RangeInteger'
        indexShardIdSet:
          $ref: '#/components/schemas/SelectionLong'
        indexShardStatusSet:
          $ref: '#/components/schemas/SelectionIndexShardStatus'
        indexUuidSet:
          $ref: '#/components/schemas/SelectionString'
        nodeNameSet:
          $ref: '#/components/schemas/SelectionString'
        pageRequest:
          $ref: '#/components/schemas/PageRequest'
        partition:
          $ref: '#/components/schemas/StringCriteria'
        sort:
          type: string
          writeOnly: true
        sortList:
          type: array
          items:
            $ref: '#/components/schemas/CriteriaFieldSort'
        volumeIdSet:
          $ref: '#/components/schemas/SelectionInteger'
    FindMetaCriteria:
      type: object
      properties:
        expression:
          $ref: '#/components/schemas/ExpressionOperator'
        fetchRelationships:
          type: boolean
        pageRequest:
          $ref: '#/components/schemas/PageRequest'
        sort:
          type: string
          writeOnly: true
        sortList:
          type: array
          items:
            $ref: '#/components/schemas/CriteriaFieldSort'
    FindStoredQueryCriteria:
      type: object
      properties:
        componentId:
          type: string
        dashboardUuid:
          type: string
        favourite:
          type: boolean
        name:
          $ref: '#/components/schemas/StringCriteria'
        pageRequest:
          $ref: '#/components/schemas/PageRequest'
        requiredPermission:
          type: string
        sort:
          type: string
          writeOnly: true
        sortList:
          type: array
          items:
            $ref: '#/components/schemas/CriteriaFieldSort'
        userId:
          type: string
    FindTaskCriteria:
      type: object
      properties:
        ancestorIdSet:
          type: array
          items:
            $ref: '#/components/schemas/TaskId'
          uniqueItems: true
        idSet:
          type: array
          items:
            $ref: '#/components/schemas/TaskId'
          uniqueItems: true
        sessionId:
          type: string
    FindTaskProgressCriteria:
      type: object
      properties:
        expandedTasks:
          type: array
          items:
            $ref: '#/components/schemas/TaskProgress'
          uniqueItems: true
        nameFilter:
          type: string
        pageRequest:
          $ref: '#/components/schemas/PageRequest'
        sessionId:
          type: string
        sort:
          type: string
          writeOnly: true
        sortList:
          type: array
          items:
            $ref: '#/components/schemas/CriteriaFieldSort'
    FindTaskProgressRequest:
      type: object
      properties:
        criteria:
          $ref: '#/components/schemas/FindTaskProgressCriteria'
    FindUserCriteria:
      type: object
      properties:
        group:
          type: boolean
        pageRequest:
          $ref: '#/components/schemas/PageRequest'
        quickFilterInput:
          type: string
        relatedUser:
          $ref: '#/components/schemas/User'
        sort:
          type: string
          writeOnly: true
        sortList:
          type: array
          items:
            $ref: '#/components/schemas/CriteriaFieldSort'
    FindUserNameCriteria:
      type: object
      properties:
        pageRequest:
          $ref: '#/components/schemas/PageRequest'
        quickFilterInput:
          type: string
        sort:
          type: string
          writeOnly: true
        sortList:
          type: array
          items:
            $ref: '#/components/schemas/CriteriaFieldSort'
    FlatResult:
      type: object
      allOf:
      - $ref: '#/components/schemas/Result'
      - type: object
        properties:
          size:
            type: integer
            format: int64
          structure:
            type: array
            items:
              $ref: '#/components/schemas/Field'
          values:
            type: array
            items:
              type: array
              items:
                type: object
      description: A result structure used primarily for visualisation data
      required:
      - componentId
    FloatField:
      type: object
      allOf:
      - $ref: '#/components/schemas/AbstractField'
    Format:
      type: object
      description: Describes the formatting that will be applied to values in a field
      properties:
        settings:
          $ref: '#/components/schemas/FormatSettings'
        type:
          type: string
          description: The formatting type to apply
          enum:
          - GENERAL
          - NUMBER
          - DATE_TIME
          - TEXT
          example: NUMBER
        wrap:
          type: boolean
      required:
      - type
    FormatSettings:
      type: object
      discriminator:
        propertyName: type
      properties:
        default:
          type: boolean
        type:
          type: string
      required:
      - type
    FsVolume:
      type: object
      properties:
        byteLimit:
          type: integer
          format: int64
        createTimeMs:
          type: integer
          format: int64
        createUser:
          type: string
        id:
          type: integer
          format: int32
        path:
          type: string
        status:
          type: string
          enum:
          - ACTIVE
          - INACTIVE
          - CLOSED
        updateTimeMs:
          type: integer
          format: int64
        updateUser:
          type: string
        version:
          type: integer
          format: int32
        volumeState:
          $ref: '#/components/schemas/FsVolumeState'
    FsVolumeState:
      type: object
      properties:
        bytesFree:
          type: integer
          format: int64
        bytesTotal:
          type: integer
          format: int64
        bytesUsed:
          type: integer
          format: int64
        id:
          type: integer
          format: int32
        updateTimeMs:
          type: integer
          format: int64
        version:
          type: integer
          format: int32
    FunctionSignature:
      type: object
      properties:
        aliases:
          type: array
          items:
            type: string
        args:
          type: array
          items:
            $ref: '#/components/schemas/Arg'
        categoryPath:
          type: array
          items:
            type: string
        description:
          type: string
        name:
          type: string
        returnDescription:
          type: string
        returnType:
          type: string
          enum:
          - UNKNOWN
          - BOOLEAN
          - DOUBLE
          - ERROR
          - INTEGER
          - LONG
          - "NULL"
          - NUMBER
          - STRING
    GetFeedStatusRequest:
      type: object
      properties:
        feedName:
          type: string
        senderDn:
          type: string
    GetFeedStatusResponse:
      type: object
      properties:
        message:
          type: string
        status:
          type: string
          enum:
          - Receive
          - Reject
          - Drop
        stroomStatusCode:
          type: string
          enum:
          - 200 - 0 - OK
          - 406 - 100 - Feed must be specified
          - 406 - 101 - Feed is not defined
          - 406 - 102 - Data type is invalid
          - 406 - 110 - Feed is not set to receive data
          - 406 - 120 - Unexpected data type
          - 406 - 200 - Unknown compression
          - 401 - 300 - Client Certificate Required
          - 401 - 301 - Client Token Required
          - 403 - 310 - Client Certificate not authorised
          - 403 - 311 - Client Token not authorised
          - 500 - 400 - Compressed stream invalid
          - 500 - 999 - Unknown error
    GetPipelineForMetaRequest:
      type: object
      properties:
        childMetaId:
          type: integer
          format: int64
        metaId:
          type: integer
          format: int64
    GetScheduledTimesRequest:
      type: object
      properties:
        jobType:
          type: string
          enum:
          - UNKNOWN
          - CRON
          - FREQUENCY
          - DISTRIBUTED
        lastExecutedTime:
          type: integer
          format: int64
        schedule:
          type: string
        scheduleReferenceTime:
          type: integer
          format: int64
    GlobalConfigCriteria:
      type: object
      properties:
        pageRequest:
          $ref: '#/components/schemas/PageRequest'
        quickFilterInput:
          type: string
        sort:
          type: string
          writeOnly: true
        sortList:
          type: array
          items:
            $ref: '#/components/schemas/CriteriaFieldSort'
    IdField:
      type: object
      allOf:
      - $ref: '#/components/schemas/AbstractField'
    ImportConfigRequest:
      type: object
      properties:
        confirmList:
          type: array
          items:
            $ref: '#/components/schemas/ImportState'
        resourceKey:
          $ref: '#/components/schemas/ResourceKey'
    ImportState:
      type: object
      properties:
        action:
          type: boolean
        destPath:
          type: string
        docRef:
          $ref: '#/components/schemas/DocRef'
        enable:
          type: boolean
        enableTime:
          type: integer
          format: int64
        messageList:
          type: array
          items:
            $ref: '#/components/schemas/Message'
        sourcePath:
          type: string
        state:
          type: string
          enum:
          - NEW
          - UPDATE
          - EQUAL
        updatedFieldList:
          type: array
          items:
            type: string
    IndexDoc:
      type: object
      properties:
        createTime:
          type: integer
          format: int64
        createTimeMs:
          type: integer
          format: int64
        createUser:
          type: string
        description:
          type: string
        fields:
          type: array
          items:
            $ref: '#/components/schemas/IndexField'
        maxDocsPerShard:
          type: integer
          format: int32
        name:
          type: string
        partitionBy:
          type: string
          enum:
          - DAY
          - WEEK
          - MONTH
          - YEAR
        partitionSize:
          type: integer
          format: int32
        retentionDayAge:
          type: integer
          format: int32
        shardsPerPartition:
          type: integer
          format: int32
        type:
          type: string
        updateTime:
          type: integer
          format: int64
        updateTimeMs:
          type: integer
          format: int64
        updateUser:
          type: string
        uuid:
          type: string
        version:
          type: string
        volumeGroupName:
          type: string
    IndexField:
      type: object
      properties:
        analyzerType:
          type: string
          enum:
          - KEYWORD
          - ALPHA
          - NUMERIC
          - ALPHA_NUMERIC
          - WHITESPACE
          - STOP
          - STANDARD
        caseSensitive:
          type: boolean
        fieldName:
          type: string
        fieldType:
          type: string
          enum:
          - ID
          - BOOLEAN_FIELD
          - INTEGER_FIELD
          - LONG_FIELD
          - FLOAT_FIELD
          - DOUBLE_FIELD
          - DATE_FIELD
          - FIELD
          - NUMERIC_FIELD
        indexed:
          type: boolean
        stored:
          type: boolean
        termPositions:
          type: boolean
    IndexShard:
      type: object
      properties:
        commitDocumentCount:
          type: integer
          format: int32
        commitDurationMs:
          type: integer
          format: int64
        commitMs:
          type: integer
          format: int64
        documentCount:
          type: integer
          format: int32
        fileSize:
          type: integer
          format: int64
        id:
          type: integer
          format: int64
        indexUuid:
          type: string
        indexVersion:
          type: string
        nodeName:
          type: string
        partition:
          type: string
        partitionFromTime:
          type: integer
          format: int64
        partitionToTime:
          type: integer
          format: int64
        status:
          type: string
          enum:
          - CLOSED
          - OPEN
          - CLOSING
          - OPENING
          - NEW
          - DELETED
          - CORRUPT
        volume:
          $ref: '#/components/schemas/IndexVolume'
    IndexVolume:
      type: object
      properties:
        bytesFree:
          type: integer
          format: int64
        bytesLimit:
          type: integer
          format: int64
        bytesTotal:
          type: integer
          format: int64
        bytesUsed:
          type: integer
          format: int64
        createTimeMs:
          type: integer
          format: int64
        createUser:
          type: string
        id:
          type: integer
          format: int32
        indexVolumeGroupId:
          type: integer
          format: int32
        nodeName:
          type: string
        path:
          type: string
        state:
          type: string
          enum:
          - ACTIVE
          - INACTIVE
          - CLOSED
        statusMs:
          type: integer
          format: int64
        updateTimeMs:
          type: integer
          format: int64
        updateUser:
          type: string
        version:
          type: integer
          format: int32
    IndexVolumeGroup:
      type: object
      properties:
        createTimeMs:
          type: integer
          format: int64
        createUser:
          type: string
        id:
          type: integer
          format: int32
        name:
          type: string
        updateTimeMs:
          type: integer
          format: int64
        updateUser:
          type: string
        version:
          type: integer
          format: int32
    Indicators:
      type: object
      properties:
        errorCount:
          type: object
          additionalProperties:
            type: integer
            format: int32
        errorList:
          type: array
          items:
            $ref: '#/components/schemas/StoredError'
        uniqueErrorSet:
          type: array
          items:
            $ref: '#/components/schemas/StoredError'
          uniqueItems: true
    InfoPopupConfig:
      type: object
      properties:
        enabled:
          type: boolean
        title:
          type: string
        validationRegex:
          type: string
    IntegerField:
      type: object
      allOf:
      - $ref: '#/components/schemas/AbstractField'
    Job:
      type: object
      properties:
        advanced:
          type: boolean
        createTimeMs:
          type: integer
          format: int64
        createUser:
          type: string
        description:
          type: string
        enabled:
          type: boolean
        id:
          type: integer
          format: int32
        name:
          type: string
        updateTimeMs:
          type: integer
          format: int64
        updateUser:
          type: string
        version:
          type: integer
          format: int32
    JobNode:
      type: object
      properties:
        createTimeMs:
          type: integer
          format: int64
        createUser:
          type: string
        enabled:
          type: boolean
        id:
          type: integer
          format: int32
        job:
          $ref: '#/components/schemas/Job'
        jobType:
          type: string
          enum:
          - UNKNOWN
          - CRON
          - FREQUENCY
          - DISTRIBUTED
        nodeName:
          type: string
        schedule:
          type: string
        taskLimit:
          type: integer
          format: int32
        updateTimeMs:
          type: integer
          format: int64
        updateUser:
          type: string
        version:
          type: integer
          format: int32
    JobNodeInfo:
      type: object
      properties:
        currentTaskCount:
          type: integer
          format: int32
        lastExecutedTime:
          type: integer
          format: int64
        scheduleReferenceTime:
          type: integer
          format: int64
    KafkaConfigDoc:
      type: object
      properties:
        createTime:
          type: integer
          format: int64
        createTimeMs:
          type: integer
          format: int64
        createUser:
          type: string
        data:
          type: string
        description:
          type: string
        name:
          type: string
        type:
          type: string
        updateTime:
          type: integer
          format: int64
        updateTimeMs:
          type: integer
          format: int64
        updateUser:
          type: string
        uuid:
          type: string
        version:
          type: string
    LayoutConfig:
      type: object
      discriminator:
        propertyName: type
      properties:
        preferredSize:
          $ref: '#/components/schemas/Size'
        type:
          type: string
      required:
      - type
    Limits:
      type: object
      properties:
        durationMs:
          type: integer
          format: int64
        eventCount:
          type: integer
          format: int64
        streamCount:
          type: integer
          format: int64
      xml:
        name: limits
    ListConfigResponse:
      type: object
      description: List of config properties
      properties:
        nodeName:
          type: string
        pageResponse:
          $ref: '#/components/schemas/PageResponse'
        qualifiedFilterInput:
          type: string
        values:
          type: array
          items:
            $ref: '#/components/schemas/ConfigProperty'
    Location:
      type: object
      discriminator:
        propertyName: type
      properties:
        colNo:
          type: integer
          format: int32
        lineNo:
          type: integer
          format: int32
        type:
          type: string
      required:
      - type
    LoginRequest:
      type: object
      properties:
        password:
          type: string
        userId:
          type: string
    LoginResponse:
      type: object
      properties:
        loginSuccessful:
          type: boolean
        message:
          type: string
        requirePasswordChange:
          type: boolean
    LongField:
      type: object
      allOf:
      - $ref: '#/components/schemas/AbstractField'
    MapDefinition:
      type: object
      properties:
        mapName:
          type: string
        refStreamDefinition:
          $ref: '#/components/schemas/RefStreamDefinition'
    Marker:
      type: object
      discriminator:
        propertyName: type
      properties:
        severity:
          type: string
          enum:
          - INFO
          - WARN
          - ERROR
          - FATAL
        type:
          type: string
      required:
      - type
    Message:
      type: object
      properties:
        message:
          type: string
        severity:
          type: string
          enum:
          - INFO
          - WARN
          - ERROR
          - FATAL
    Meta:
      type: object
      properties:
        createMs:
          type: integer
          format: int64
        effectiveMs:
          type: integer
          format: int64
        feedName:
          type: string
        id:
          type: integer
          format: int64
        parentMetaId:
          type: integer
          format: int64
        pipelineUuid:
          type: string
        processorFilterId:
          type: integer
          format: int32
        processorTaskId:
          type: integer
          format: int64
        processorUuid:
          type: string
        status:
          type: string
          enum:
          - UNLOCKED
          - LOCKED
          - DELETED
        statusMs:
          type: integer
          format: int64
        typeName:
          type: string
    MetaRow:
      type: object
      properties:
        attributes:
          type: object
          additionalProperties:
            type: string
        meta:
          $ref: '#/components/schemas/Meta'
        pipelineName:
          type: string
    Node:
      type: object
      properties:
        createTimeMs:
          type: integer
          format: int64
        createUser:
          type: string
        enabled:
          type: boolean
        id:
          type: integer
          format: int32
        name:
          type: string
        priority:
          type: integer
          format: int32
        updateTimeMs:
          type: integer
          format: int64
        updateUser:
          type: string
        url:
          type: string
        version:
          type: integer
          format: int32
    NodeSetJobsEnabledRequest:
      type: object
      properties:
        enabled:
          type: boolean
        excludeJobs:
          type: array
          items:
            type: string
          uniqueItems: true
        includeJobs:
          type: array
          items:
            type: string
          uniqueItems: true
    NodeSetJobsEnabledResponse:
      type: object
      properties:
        modifiedCount:
          type: integer
          format: int32
    NodeStatusResult:
      type: object
      properties:
        master:
          type: boolean
        node:
          $ref: '#/components/schemas/Node'
    NumberFormatSettings:
      type: object
      allOf:
      - $ref: '#/components/schemas/FormatSettings'
      - type: object
        properties:
          decimalPlaces:
            type: integer
            format: int32
            description: The number of decimal places
            example: 2
          useSeparator:
            type: boolean
            description: Whether to use a thousands separator or not. Defaults to
              false
            example: true
      description: The definition of a format to apply to numeric data
      required:
      - decimalPlaces
    OffsetRange:
      type: object
      description: The offset and length of a range of data in a sub-set of a query
        result set
      properties:
        length:
          type: integer
          format: int64
          description: The length in records of the sub-set of results
          example: 100
        offset:
          type: integer
          format: int64
          description: The start offset for this sub-set of data, where zero is the
            offset of the first record in the full result set
          example: 0
      required:
      - length
      - offset
    OverrideValueString:
      type: object
      properties:
        hasOverride:
          type: boolean
        value:
          type: string
    PageRequest:
      type: object
      properties:
        length:
          type: integer
          format: int32
        offset:
          type: integer
          format: int32
    PageResponse:
      type: object
      description: Details of the page of results being returned.
      properties:
        exact:
          type: boolean
        length:
          type: integer
          format: int32
        offset:
          type: integer
          format: int64
        total:
          type: integer
          format: int64
    Param:
      type: object
      description: A key value pair that describes a property of a query
      properties:
        key:
          type: string
          description: The property key
        value:
          type: string
          description: The property value
      required:
      - key
      - value
    PasswordPolicyConfig:
      type: object
      properties:
        allowPasswordResets:
          type: boolean
        forcePasswordChangeOnFirstLogin:
          type: boolean
        mandatoryPasswordChangeDuration:
          type: string
        minimumPasswordLength:
          type: integer
          format: int32
          minimum: 0
        minimumPasswordStrength:
          type: integer
          format: int32
          maximum: 5
          minimum: 0
        neverUsedAccountDeactivationThreshold:
          type: string
        passwordComplexityRegex:
          type: string
        passwordPolicyMessage:
          type: string
        unusedAccountDeactivationThreshold:
          type: string
      required:
      - mandatoryPasswordChangeDuration
      - minimumPasswordLength
      - minimumPasswordStrength
      - neverUsedAccountDeactivationThreshold
      - unusedAccountDeactivationThreshold
    PermissionChangeEvent:
      type: object
      discriminator:
        propertyName: type
      properties:
        type:
          type: string
      required:
      - type
    PermissionChangeRequest:
      type: object
      properties:
        event:
          $ref: '#/components/schemas/PermissionChangeEvent'
    PipelineData:
      type: object
      properties:
        elements:
          $ref: '#/components/schemas/PipelineElements'
        links:
          $ref: '#/components/schemas/PipelineLinks'
        pipelineReferences:
          $ref: '#/components/schemas/PipelineReferences'
        processors:
          type: array
          items:
            $ref: '#/components/schemas/Processor'
        properties:
          $ref: '#/components/schemas/PipelineProperties'
      xml:
        name: pipeline
    PipelineDoc:
      type: object
      properties:
        createTime:
          type: integer
          format: int64
        createTimeMs:
          type: integer
          format: int64
        createUser:
          type: string
        description:
          type: string
        name:
          type: string
        parentPipeline:
          $ref: '#/components/schemas/DocRef'
        pipelineData:
          $ref: '#/components/schemas/PipelineData'
        type:
          type: string
        updateTime:
          type: integer
          format: int64
        updateTimeMs:
          type: integer
          format: int64
        updateUser:
          type: string
        uuid:
          type: string
        version:
          type: string
    PipelineElement:
      type: object
      properties:
        elementType:
          $ref: '#/components/schemas/PipelineElementType'
        id:
          type: string
        type:
          type: string
      required:
      - id
      - type
    PipelineElementType:
      type: object
      properties:
        category:
          type: string
          enum:
          - INTERNAL
          - READER
          - PARSER
          - FILTER
          - WRITER
          - DESTINATION
        icon:
          type: string
        roles:
          type: array
          items:
            type: string
        type:
          type: string
    PipelineElements:
      type: object
      properties:
        add:
          type: array
          items:
            $ref: '#/components/schemas/PipelineElement'
          xml:
            wrapped: true
        remove:
          type: array
          items:
            $ref: '#/components/schemas/PipelineElement'
          xml:
            wrapped: true
    PipelineLink:
      type: object
      properties:
        from:
          type: string
        sourcePipeline:
          $ref: '#/components/schemas/DocRef'
        to:
          type: string
      required:
      - from
      - to
    PipelineLinks:
      type: object
      properties:
        add:
          type: array
          items:
            $ref: '#/components/schemas/PipelineLink'
          xml:
            wrapped: true
        remove:
          type: array
          items:
            $ref: '#/components/schemas/PipelineLink'
          xml:
            wrapped: true
    PipelineProperties:
      type: object
      properties:
        add:
          type: array
          items:
            $ref: '#/components/schemas/PipelineProperty'
          xml:
            wrapped: true
        remove:
          type: array
          items:
            $ref: '#/components/schemas/PipelineProperty'
          xml:
            wrapped: true
    PipelineProperty:
      type: object
      properties:
        element:
          type: string
        name:
          type: string
        propertyType:
          $ref: '#/components/schemas/PipelinePropertyType'
        sourcePipeline:
          $ref: '#/components/schemas/DocRef'
        value:
          $ref: '#/components/schemas/PipelinePropertyValue'
      required:
      - element
      - name
    PipelinePropertyType:
      type: object
      properties:
        defaultValue:
          type: string
        description:
          type: string
        displayPriority:
          type: integer
          format: int32
        docRefTypes:
          type: array
          items:
            type: string
        elementType:
          $ref: '#/components/schemas/PipelineElementType'
        name:
          type: string
        pipelineReference:
          type: boolean
        type:
          type: string
    PipelinePropertyValue:
      type: object
      properties:
        boolean:
          type: boolean
        entity:
          $ref: '#/components/schemas/DocRef'
        integer:
          type: integer
          format: int32
        long:
          type: integer
          format: int64
        string:
          type: string
    PipelineReference:
      type: object
      properties:
        element:
          type: string
        feed:
          $ref: '#/components/schemas/DocRef'
        name:
          type: string
        pipeline:
          $ref: '#/components/schemas/DocRef'
        sourcePipeline:
          $ref: '#/components/schemas/DocRef'
        streamType:
          type: string
      required:
      - element
      - feed
      - name
      - pipeline
      - streamType
    PipelineReferences:
      type: object
      properties:
        add:
          type: array
          items:
            $ref: '#/components/schemas/PipelineReference'
          xml:
            wrapped: true
        remove:
          type: array
          items:
            $ref: '#/components/schemas/PipelineReference'
          xml:
            wrapped: true
    PipelineStepRequest:
      type: object
      properties:
        childStreamType:
          type: string
        code:
          type: object
          additionalProperties:
            type: string
        criteria:
          $ref: '#/components/schemas/FindMetaCriteria'
        pipeline:
          $ref: '#/components/schemas/DocRef'
        stepFilterMap:
          type: object
          additionalProperties:
            $ref: '#/components/schemas/SteppingFilterSettings'
        stepLocation:
          $ref: '#/components/schemas/StepLocation'
        stepSize:
          type: integer
          format: int32
        stepType:
          type: string
          enum:
          - FIRST
          - FORWARD
          - BACKWARD
          - LAST
          - REFRESH
    ProcessConfig:
      type: object
      properties:
        defaultRecordLimit:
          type: integer
          format: int64
        defaultTimeLimit:
          type: integer
          format: int64
    ProcessingInfoResponse:
      type: object
      properties:
        createTime:
          type: string
        effectiveTime:
          type: string
        lastAccessedTime:
          type: string
        maps:
          type: object
          additionalProperties:
            $ref: '#/components/schemas/EntryCounts'
        processingState:
          type: string
          enum:
          - LOAD_IN_PROGRESS
          - PURGE_IN_PROGRESS
          - COMPLETE
          - FAILED
          - TERMINATED
          - PURGE_FAILED
        refStreamDefinition:
          $ref: '#/components/schemas/RefStreamDefinition'
    Processor:
      type: object
      properties:
        createTimeMs:
          type: integer
          format: int64
        createUser:
          type: string
        deleted:
          type: boolean
        enabled:
          type: boolean
        id:
          type: integer
          format: int32
        pipelineName:
          type: string
        pipelineUuid:
          type: string
        taskType:
          type: string
        updateTimeMs:
          type: integer
          format: int64
        updateUser:
          type: string
        uuid:
          type: string
        version:
          type: integer
          format: int32
      xml:
        name: parameters
    ProcessorFilter:
      type: object
      properties:
        createTimeMs:
          type: integer
          format: int64
        createUser:
          type: string
        data:
          type: string
        deleted:
          type: boolean
        enabled:
          type: boolean
        id:
          type: integer
          format: int32
        maxMetaCreateTimeMs:
          type: integer
          format: int64
        minMetaCreateTimeMs:
          type: integer
          format: int64
        pipelineName:
          type: string
        pipelineUuid:
          type: string
        priority:
          type: integer
          format: int32
        processor:
          $ref: '#/components/schemas/Processor'
        processorFilterTracker:
          $ref: '#/components/schemas/ProcessorFilterTracker'
        processorUuid:
          type: string
        queryData:
          $ref: '#/components/schemas/QueryData'
        reprocess:
          type: boolean
        updateTimeMs:
          type: integer
          format: int64
        updateUser:
          type: string
        uuid:
          type: string
        version:
          type: integer
          format: int32
    ProcessorFilterRow:
      type: object
      allOf:
      - $ref: '#/components/schemas/ProcessorListRow'
      - type: object
        properties:
          processorFilter:
            $ref: '#/components/schemas/ProcessorFilter'
    ProcessorFilterTracker:
      type: object
      properties:
        eventCount:
          type: integer
          format: int64
        id:
          type: integer
          format: int32
        lastPollMs:
          type: integer
          format: int64
        lastPollTaskCount:
          type: integer
          format: int32
        maxMetaCreateMs:
          type: integer
          format: int64
        metaCount:
          type: integer
          format: int64
        metaCreateMs:
          type: integer
          format: int64
        minEventId:
          type: integer
          format: int64
        minMetaCreateMs:
          type: integer
          format: int64
        minMetaId:
          type: integer
          format: int64
        status:
          type: string
        version:
          type: integer
          format: int32
    ProcessorListRow:
      type: object
      discriminator:
        propertyName: type
      properties:
        expander:
          $ref: '#/components/schemas/Expander'
        type:
          type: string
      required:
      - type
    ProcessorListRowResultPage:
      type: object
      properties:
        pageResponse:
          $ref: '#/components/schemas/PageResponse'
        values:
          type: array
          items:
            $ref: '#/components/schemas/ProcessorListRow'
    ProcessorRow:
      type: object
      allOf:
      - $ref: '#/components/schemas/ProcessorListRow'
      - type: object
        properties:
          processor:
            $ref: '#/components/schemas/Processor'
    ProcessorTask:
      type: object
      properties:
        createTimeMs:
          type: integer
          format: int64
        data:
          type: string
        endTimeMs:
          type: integer
          format: int64
        feedName:
          type: string
        id:
          type: integer
          format: int64
        metaId:
          type: integer
          format: int64
        nodeName:
          type: string
        processorFilter:
          $ref: '#/components/schemas/ProcessorFilter'
        startTimeMs:
          type: integer
          format: int64
        status:
          type: string
          enum:
          - UNPROCESSED
          - ASSIGNED
          - PROCESSING
          - COMPLETE
          - FAILED
          - DELETED
        statusTimeMs:
          type: integer
          format: int64
        version:
          type: integer
          format: int32
    ProcessorTaskList:
      type: object
      properties:
        list:
          type: array
          items:
            $ref: '#/components/schemas/ProcessorTask'
        nodeName:
          type: string
    ProcessorTaskSummary:
      type: object
      properties:
        count:
          type: integer
          format: int64
        feed:
          type: string
        pipeline:
          $ref: '#/components/schemas/DocRef'
        priority:
          type: integer
          format: int32
        status:
          type: string
          enum:
          - UNPROCESSED
          - ASSIGNED
          - PROCESSING
          - COMPLETE
          - FAILED
          - DELETED
    Prop:
      type: object
      properties:
        id:
          type: string
        name:
          type: string
        showInList:
          type: boolean
        showInSelection:
          type: boolean
        validation:
          type: string
        validationMessage:
          type: string
        value:
          type: string
    PropertyPath:
      type: object
      properties:
        parts:
          type: array
          items:
            type: string
    Query:
      type: object
      description: The query terms for the search
      properties:
        dataSource:
          $ref: '#/components/schemas/DocRef'
        expression:
          $ref: '#/components/schemas/ExpressionOperator'
        params:
          type: array
          items:
            $ref: '#/components/schemas/Param'
      required:
      - dataSource
      - expression
    QueryComponentSettings:
      type: object
      allOf:
      - $ref: '#/components/schemas/ComponentSettings'
      - type: object
        properties:
          automate:
            $ref: '#/components/schemas/Automate'
          dataSource:
            $ref: '#/components/schemas/DocRef'
          expression:
            $ref: '#/components/schemas/ExpressionOperator'
          selectionHandlers:
            type: array
            items:
              $ref: '#/components/schemas/ComponentSelectionHandler'
    QueryConfig:
      type: object
      properties:
        infoPopup:
          $ref: '#/components/schemas/InfoPopupConfig'
    QueryData:
      type: object
      properties:
        dataSource:
          $ref: '#/components/schemas/DocRef'
        expression:
          $ref: '#/components/schemas/ExpressionOperator'
        limits:
          $ref: '#/components/schemas/Limits'
        params:
          type: string
      xml:
        name: query
    QueryKey:
      type: object
      description: A unique key to identify the instance of the search by. This key
        is used to identify multiple requests for the same search when running in
        incremental mode.
      properties:
        uuid:
          type: string
          description: The UUID that makes up the query key
          example: 7740bcd0-a49e-4c22-8540-044f85770716
      required:
      - uuid
    RangeInteger:
      type: object
      properties:
        from:
          type: integer
          format: int32
        matchNull:
          type: boolean
        to:
          type: integer
          format: int32
    RangeLong:
      type: object
      properties:
        from:
          type: integer
          format: int64
        matchNull:
          type: boolean
        to:
          type: integer
          format: int64
    Rec:
      type: object
      properties:
        metaId:
          type: integer
          format: int64
        recordIndex:
          type: integer
          format: int64
    ReceiveDataRule:
      type: object
      properties:
        action:
          type: string
          enum:
          - RECEIVE
          - REJECT
          - DROP
        creationTime:
          type: integer
          format: int64
        enabled:
          type: boolean
        expression:
          $ref: '#/components/schemas/ExpressionOperator'
        name:
          type: string
        ruleNumber:
          type: integer
          format: int32
      xml:
        name: dataReceiptRule
    ReceiveDataRules:
      type: object
      properties:
        createTime:
          type: integer
          format: int64
        createTimeMs:
          type: integer
          format: int64
        createUser:
          type: string
        fields:
          type: array
          items:
            $ref: '#/components/schemas/AbstractField'
        name:
          type: string
        rules:
          type: array
          items:
            $ref: '#/components/schemas/ReceiveDataRule'
        type:
          type: string
        updateTime:
          type: integer
          format: int64
        updateTimeMs:
          type: integer
          format: int64
        updateUser:
          type: string
        uuid:
          type: string
        version:
          type: string
    RefDataLookupRequest:
      type: object
      properties:
        effectiveTime:
          type: string
        key:
          type: string
        mapName:
          type: string
        referenceLoaders:
          type: array
          items:
            $ref: '#/components/schemas/ReferenceLoader'
      required:
      - key
      - mapName
      - referenceLoaders
    RefDataProcessingInfo:
      type: object
      properties:
        createTimeEpochMs:
          type: integer
          format: int64
        effectiveTimeEpochMs:
          type: integer
          format: int64
        lastAccessedTimeEpochMs:
          type: integer
          format: int64
        processingState:
          type: string
          enum:
          - LOAD_IN_PROGRESS
          - PURGE_IN_PROGRESS
          - COMPLETE
          - FAILED
          - TERMINATED
          - PURGE_FAILED
    RefStoreEntry:
      type: object
      properties:
        key:
          type: string
        mapDefinition:
          $ref: '#/components/schemas/MapDefinition'
        refDataProcessingInfo:
          $ref: '#/components/schemas/RefDataProcessingInfo'
        value:
          type: string
        valueReferenceCount:
          type: integer
          format: int32
    RefStreamDefinition:
      type: object
      properties:
        partIndex:
          type: integer
          format: int64
        pipelineDocRef:
          $ref: '#/components/schemas/DocRef'
        pipelineVersion:
          type: string
        streamId:
          type: integer
          format: int64
    ReferenceLoader:
      type: object
      properties:
        loaderPipeline:
          $ref: '#/components/schemas/DocRef'
        referenceFeed:
          $ref: '#/components/schemas/DocRef'
        streamType:
          type: string
      required:
      - loaderPipeline
      - referenceFeed
    RemovePermissionEvent:
      type: object
      allOf:
      - $ref: '#/components/schemas/PermissionChangeEvent'
      - type: object
        properties:
          documentUuid:
            type: string
          permission:
            type: string
          userUuid:
            type: string
    ReprocessDataInfo:
      type: object
      properties:
        details:
          type: string
        message:
          type: string
        severity:
          type: string
          enum:
          - INFO
          - WARN
          - ERROR
          - FATAL
    ResetPasswordRequest:
      type: object
      properties:
        confirmNewPassword:
          type: string
        newPassword:
          type: string
    ResourceGeneration:
      type: object
      properties:
        messageList:
          type: array
          items:
            $ref: '#/components/schemas/Message'
        resourceKey:
          $ref: '#/components/schemas/ResourceKey'
    ResourceKey:
      type: object
      properties:
        key:
          type: string
        name:
          type: string
    Result:
      type: object
      description: Base object for describing a set of result data
      discriminator:
        propertyName: type
      properties:
        componentId:
          type: string
          description: The ID of the component that this result set was requested
            for. See ResultRequest in SearchRequest
        errors:
          type: array
          description: If an error has occurred producing this result set then this
            will have details of the error
          items:
            type: string
            description: If an error has occurred producing this result set then this
              will have details of the error
        type:
          type: string
      required:
      - componentId
      - type
    ResultPageActivity:
      type: object
      description: A page of results.
      properties:
        pageResponse:
          $ref: '#/components/schemas/PageResponse'
        values:
          type: array
          items:
            $ref: '#/components/schemas/Activity'
    ResultPageCustomRollUpMask:
      type: object
      description: A page of results.
      properties:
        pageResponse:
          $ref: '#/components/schemas/PageResponse'
        values:
          type: array
          items:
            $ref: '#/components/schemas/CustomRollUpMask'
    ResultPageCustomRollUpMaskFields:
      type: object
      description: A page of results.
      properties:
        pageResponse:
          $ref: '#/components/schemas/PageResponse'
        values:
          type: array
          items:
            $ref: '#/components/schemas/CustomRollUpMaskFields'
    ResultPageDBTableStatus:
      type: object
      description: A page of results.
      properties:
        pageResponse:
          $ref: '#/components/schemas/PageResponse'
        values:
          type: array
          items:
            $ref: '#/components/schemas/DBTableStatus'
    ResultPageDependency:
      type: object
      description: A page of results.
      properties:
        pageResponse:
          $ref: '#/components/schemas/PageResponse'
        values:
          type: array
          items:
            $ref: '#/components/schemas/Dependency'
    ResultPageFsVolume:
      type: object
      description: A page of results.
      properties:
        pageResponse:
          $ref: '#/components/schemas/PageResponse'
        values:
          type: array
          items:
            $ref: '#/components/schemas/FsVolume'
    ResultPageIndexShard:
      type: object
      description: A page of results.
      properties:
        pageResponse:
          $ref: '#/components/schemas/PageResponse'
        values:
          type: array
          items:
            $ref: '#/components/schemas/IndexShard'
    ResultPageIndexVolume:
      type: object
      description: A page of results.
      properties:
        pageResponse:
          $ref: '#/components/schemas/PageResponse'
        values:
          type: array
          items:
            $ref: '#/components/schemas/IndexVolume'
    ResultPageIndexVolumeGroup:
      type: object
      description: A page of results.
      properties:
        pageResponse:
          $ref: '#/components/schemas/PageResponse'
        values:
          type: array
          items:
            $ref: '#/components/schemas/IndexVolumeGroup'
    ResultPageJob:
      type: object
      description: A page of results.
      properties:
        pageResponse:
          $ref: '#/components/schemas/PageResponse'
        values:
          type: array
          items:
            $ref: '#/components/schemas/Job'
    ResultPageJobNode:
      type: object
      description: A page of results.
      properties:
        pageResponse:
          $ref: '#/components/schemas/PageResponse'
        values:
          type: array
          items:
            $ref: '#/components/schemas/JobNode'
    ResultPageMetaRow:
      type: object
      description: A page of results.
      properties:
        pageResponse:
          $ref: '#/components/schemas/PageResponse'
        values:
          type: array
          items:
            $ref: '#/components/schemas/MetaRow'
    ResultPageProcessorTask:
      type: object
      description: A page of results.
      properties:
        pageResponse:
          $ref: '#/components/schemas/PageResponse'
        values:
          type: array
          items:
            $ref: '#/components/schemas/ProcessorTask'
    ResultPageProcessorTaskSummary:
      type: object
      description: A page of results.
      properties:
        pageResponse:
          $ref: '#/components/schemas/PageResponse'
        values:
          type: array
          items:
            $ref: '#/components/schemas/ProcessorTaskSummary'
    ResultPageStoredQuery:
      type: object
      description: A page of results.
      properties:
        pageResponse:
          $ref: '#/components/schemas/PageResponse'
        values:
          type: array
          items:
            $ref: '#/components/schemas/StoredQuery'
    ResultPageString:
      type: object
      description: A page of results.
      properties:
        pageResponse:
          $ref: '#/components/schemas/PageResponse'
        values:
          type: array
          items:
            type: string
    ResultPageUser:
      type: object
      description: A page of results.
      properties:
        pageResponse:
          $ref: '#/components/schemas/PageResponse'
        values:
          type: array
          items:
            $ref: '#/components/schemas/User'
    ResultRequest:
      type: object
      description: A definition for how to return the raw results of the query in
        the SearchResponse, e.g. sorted, grouped, limited, etc.
      properties:
        componentId:
          type: string
          description: The ID of the component that will receive the results corresponding
            to this ResultRequest
        fetch:
          type: string
          enum:
          - NONE
          - CHANGES
          - ALL
        mappings:
          type: array
          items:
            $ref: '#/components/schemas/TableSettings'
        openGroups:
          type: array
          description: TODO
          items:
            type: string
            description: TODO
          uniqueItems: true
        requestedRange:
          $ref: '#/components/schemas/OffsetRange'
        resultStyle:
          type: string
          description: The style of results required. FLAT will provide a FlatResult
            object, while TABLE will provide a TableResult object
          enum:
          - FLAT
          - TABLE
      required:
      - componentId
      - mappings
      - openGroups
      - requestedRange
      - resultStyle
    Row:
      type: object
      description: A row of data in a result set
      properties:
        backgroundColor:
          type: string
        depth:
          type: integer
          format: int32
          description: The grouping depth, where 0 is the top level of grouping, or
            where there is no grouping
          example: 0
        groupKey:
          type: string
          description: TODO
        textColor:
          type: string
        values:
          type: array
          description: The value for this row of data. The values in the list are
            in the same order as the fields in the ResultRequest
          items:
            type: string
            description: The value for this row of data. The values in the list are
              in the same order as the fields in the ResultRequest
      required:
      - depth
      - groupKey
      - values
    SavePipelineXmlRequest:
      type: object
      properties:
        pipeline:
          $ref: '#/components/schemas/DocRef'
        xml:
          type: string
    ScheduledTimes:
      type: object
      properties:
        lastExecutedTime:
          type: string
        nextScheduledTime:
          type: string
    ScriptDoc:
      type: object
      properties:
        createTime:
          type: integer
          format: int64
        createTimeMs:
          type: integer
          format: int64
        createUser:
          type: string
        data:
          type: string
        dependencies:
          type: array
          items:
            $ref: '#/components/schemas/DocRef'
        description:
          type: string
        name:
          type: string
        type:
          type: string
        updateTime:
          type: integer
          format: int64
        updateTimeMs:
          type: integer
          format: int64
        updateUser:
          type: string
        uuid:
          type: string
        version:
          type: string
    Search:
      type: object
      properties:
        componentSettingsMap:
          type: object
          additionalProperties:
            $ref: '#/components/schemas/ComponentSettings'
        dataSourceRef:
          $ref: '#/components/schemas/DocRef'
        expression:
          $ref: '#/components/schemas/ExpressionOperator'
        incremental:
          type: boolean
        params:
          type: array
          items:
            $ref: '#/components/schemas/Param'
        queryInfo:
          type: string
        storeHistory:
          type: boolean
    SearchAccountRequest:
      type: object
      properties:
        pageRequest:
          $ref: '#/components/schemas/PageRequest'
        quickFilter:
          type: string
        sort:
          type: string
          writeOnly: true
        sortList:
          type: array
          items:
            $ref: '#/components/schemas/CriteriaFieldSort'
<<<<<<< HEAD
    SearchApiKeyRequest:
      type: object
      properties:
        pageRequest:
          $ref: '#/components/schemas/PageRequest'
        quickFilter:
          type: string
        sort:
          type: string
          writeOnly: true
        sortList:
          type: array
          items:
            $ref: '#/components/schemas/CriteriaFieldSort'
    SearchBusPollRequest:
=======
    SearchKeepAliveRequest:
>>>>>>> 32f38f6e
      type: object
      properties:
        activeKeys:
          type: array
          items:
            $ref: '#/components/schemas/DashboardQueryKey'
          uniqueItems: true
        applicationInstanceId:
          type: string
        deadKeys:
          type: array
          items:
            $ref: '#/components/schemas/DashboardQueryKey'
          uniqueItems: true
    SearchKeepAliveResponse:
      type: object
      properties:
        activeKeys:
          type: array
          items:
            $ref: '#/components/schemas/DashboardQueryKey'
          uniqueItems: true
        deadKeys:
          type: array
          items:
            $ref: '#/components/schemas/DashboardQueryKey'
          uniqueItems: true
    SearchRequest:
      type: object
      description: A request for new search or a follow up request for more data for
        an existing iterative search
      properties:
        dateTimeSettings:
          $ref: '#/components/schemas/DateTimeSettings'
        incremental:
          type: boolean
          description: If true the response will contain all results found so far,
            typically no results on the first request. Future requests for the same
            query key may return more results. Intended for use on longer running
            searches to allow partial result sets to be returned as soon as they are
            available rather than waiting for the full result set.
        key:
          $ref: '#/components/schemas/QueryKey'
        query:
          $ref: '#/components/schemas/Query'
        resultRequests:
          type: array
          items:
            $ref: '#/components/schemas/ResultRequest'
          xml:
            wrapped: true
        timeout:
          type: integer
          format: int64
          description: Set the maximum time (in ms) for the server to wait for a complete
            result set. The timeout applies to both incremental and non incremental
            queries, though the behaviour is slightly different. The timeout will
            make the server wait for which ever comes first out of the query completing
            or the timeout period being reached. If no value is supplied then for
            an incremental query a default value of 0 will be used (i.e. returning
            immediately) and for a non-incremental query the server's default timeout
            period will be used. For an incremental query, if the query has not completed
            by the end of the timeout period, it will return the currently know results
            with complete=false, however for a non-incremental query it will return
            no results, complete=false and details of the timeout in the error field
      required:
      - incremental
      - key
      - query
      - resultRequests
      xml:
        name: searchRequest
    SearchResponse:
      type: object
      description: The response to a search request, that may or may not contain results.
        The results may only be a partial set if an iterative screech was requested
      properties:
        complete:
          type: boolean
        errors:
          type: array
          items:
            type: string
            xml:
              name: error
          xml:
            wrapped: true
        highlights:
          type: array
          description: A list of strings to highlight in the UI that should correlate
            with the search query.
          items:
            type: string
            description: A list of strings to highlight in the UI that should correlate
              with the search query.
            xml:
              name: highlight
          xml:
            wrapped: true
        results:
          type: array
          items:
            $ref: '#/components/schemas/Result'
          xml:
            wrapped: true
      required:
      - highlights
      xml:
        name: searchResponse
    SelectionIndexShardStatus:
      type: object
      properties:
        matchAll:
          type: boolean
        set:
          type: array
          items:
            type: string
            enum:
            - CLOSED
            - OPEN
            - CLOSING
            - OPENING
            - NEW
            - DELETED
            - CORRUPT
          uniqueItems: true
    SelectionInteger:
      type: object
      properties:
        matchAll:
          type: boolean
        set:
          type: array
          items:
            type: integer
            format: int32
          uniqueItems: true
    SelectionLong:
      type: object
      properties:
        matchAll:
          type: boolean
        set:
          type: array
          items:
            type: integer
            format: int64
          uniqueItems: true
    SelectionString:
      type: object
      properties:
        matchAll:
          type: boolean
        set:
          type: array
          items:
            type: string
          uniqueItems: true
    SelectionSummary:
      type: object
      properties:
        ageRange:
          $ref: '#/components/schemas/RangeLong'
        feedCount:
          type: integer
          format: int64
        itemCount:
          type: integer
          format: int64
        pipelineCount:
          type: integer
          format: int64
        processorCount:
          type: integer
          format: int64
        statusCount:
          type: integer
          format: int64
        typeCount:
          type: integer
          format: int64
    SelectionVolumeUseStatus:
      type: object
      properties:
        matchAll:
          type: boolean
        set:
          type: array
          items:
            type: string
            enum:
            - ACTIVE
            - INACTIVE
            - CLOSED
          uniqueItems: true
    SessionDetails:
      type: object
      properties:
        createMs:
          type: integer
          format: int64
        lastAccessedAgent:
          type: string
        lastAccessedMs:
          type: integer
          format: int64
        nodeName:
          type: string
        userName:
          type: string
    SessionInfo:
      type: object
      properties:
        buildInfo:
          $ref: '#/components/schemas/BuildInfo'
        nodeName:
          type: string
        userName:
          type: string
    SessionListResponse:
      type: object
      properties:
        pageResponse:
          $ref: '#/components/schemas/PageResponse'
        values:
          type: array
          items:
            $ref: '#/components/schemas/SessionDetails'
    SetAssignedToRequest:
      type: object
      properties:
        annotationIdList:
          type: array
          items:
            type: integer
            format: int64
        assignedTo:
          type: string
    SetStatusRequest:
      type: object
      properties:
        annotationIdList:
          type: array
          items:
            type: integer
            format: int64
        status:
          type: string
    SharedElementData:
      type: object
      properties:
        codeIndicators:
          $ref: '#/components/schemas/Indicators'
        formatInput:
          type: boolean
        formatOutput:
          type: boolean
        input:
          type: string
        output:
          type: string
        outputIndicators:
          $ref: '#/components/schemas/Indicators'
    SharedStepData:
      type: object
      properties:
        elementMap:
          type: object
          additionalProperties:
            $ref: '#/components/schemas/SharedElementData'
        sourceLocation:
          $ref: '#/components/schemas/SourceLocation'
    SimpleUser:
      type: object
      properties:
        name:
          type: string
        uuid:
          type: string
    Size:
      type: object
      properties:
        height:
          type: integer
          format: int32
        width:
          type: integer
          format: int32
      xml:
        name: size
    SolrConnectionConfig:
      type: object
      properties:
        instanceType:
          type: string
          enum:
          - SINGLE_NOOE
          - SOLR_CLOUD
        solrUrls:
          type: array
          items:
            type: string
        useZk:
          type: boolean
        zkHosts:
          type: array
          items:
            type: string
        zkPath:
          type: string
      xml:
        name: connection
    SolrConnectionTestResponse:
      type: object
      properties:
        message:
          type: string
        ok:
          type: boolean
    SolrIndexDoc:
      type: object
      properties:
        collection:
          type: string
        createTime:
          type: integer
          format: int64
        createTimeMs:
          type: integer
          format: int64
        createUser:
          type: string
        deletedFields:
          type: array
          items:
            $ref: '#/components/schemas/SolrIndexField'
        description:
          type: string
        fields:
          type: array
          items:
            $ref: '#/components/schemas/SolrIndexField'
        name:
          type: string
        retentionExpression:
          $ref: '#/components/schemas/ExpressionOperator'
        solrConnectionConfig:
          $ref: '#/components/schemas/SolrConnectionConfig'
        solrSynchState:
          $ref: '#/components/schemas/SolrSynchState'
        type:
          type: string
        updateTime:
          type: integer
          format: int64
        updateTimeMs:
          type: integer
          format: int64
        updateUser:
          type: string
        uuid:
          type: string
        version:
          type: string
    SolrIndexField:
      type: object
      properties:
        defaultValue:
          type: string
        docValues:
          type: boolean
        fieldName:
          type: string
        fieldType:
          type: string
        fieldUse:
          type: string
          enum:
          - ID
          - BOOLEAN_FIELD
          - INTEGER_FIELD
          - LONG_FIELD
          - FLOAT_FIELD
          - DOUBLE_FIELD
          - DATE_FIELD
          - FIELD
          - NUMERIC_FIELD
        indexed:
          type: boolean
        multiValued:
          type: boolean
        omitNorms:
          type: boolean
        omitPositions:
          type: boolean
        omitTermFreqAndPositions:
          type: boolean
        required:
          type: boolean
        sortMissingFirst:
          type: boolean
        sortMissingLast:
          type: boolean
        stored:
          type: boolean
        supportedConditions:
          type: array
          items:
            type: string
            enum:
            - CONTAINS
            - EQUALS
            - GREATER_THAN
            - GREATER_THAN_OR_EQUAL_TO
            - LESS_THAN
            - LESS_THAN_OR_EQUAL_TO
            - BETWEEN
            - IN
            - IN_DICTIONARY
            - IN_FOLDER
            - IS_DOC_REF
            - IS_NULL
            - IS_NOT_NULL
        termOffsets:
          type: boolean
        termPayloads:
          type: boolean
        termPositions:
          type: boolean
        termVectors:
          type: boolean
        uninvertible:
          type: boolean
    SolrSynchState:
      type: object
      properties:
        lastSynchronized:
          type: integer
          format: int64
        messages:
          type: array
          items:
            type: string
    Sort:
      type: object
      description: Describes the sorting applied to a field
      properties:
        direction:
          type: string
          description: The direction to sort in, ASCENDING or DESCENDING
          enum:
          - ASCENDING
          - DESCENDING
          example: ASCENDING
        order:
          type: integer
          format: int32
          description: Where multiple fields are sorted this value describes the sort
            order, with 0 being the first field to sort on
          example: 0
      required:
      - direction
      - order
    SourceConfig:
      type: object
      properties:
        maxCharactersInPreviewFetch:
          type: integer
          format: int64
          minimum: 1
        maxCharactersPerFetch:
          type: integer
          format: int64
          minimum: 1
        maxCharactersToCompleteLine:
          type: integer
          format: int64
          minimum: 0
        maxHexDumpLines:
          type: integer
          format: int32
          minimum: 1
    SourceLocation:
      type: object
      properties:
        childType:
          type: string
        dataRange:
          $ref: '#/components/schemas/DataRange'
        highlight:
          $ref: '#/components/schemas/TextRange'
        metaId:
          type: integer
          format: int64
        partIndex:
          type: integer
          format: int64
        recordIndex:
          type: integer
          format: int64
        truncateToWholeLines:
          type: boolean
    SplashConfig:
      type: object
      properties:
        body:
          type: string
        enabled:
          type: boolean
        title:
          type: string
        version:
          type: string
    SplitLayoutConfig:
      type: object
      allOf:
      - $ref: '#/components/schemas/LayoutConfig'
      - type: object
        properties:
          children:
            type: array
            items:
              $ref: '#/components/schemas/LayoutConfig'
            xml:
              wrapped: true
          dimension:
            type: integer
            format: int32
      xml:
        name: splitLayout
    StatisticField:
      type: object
      properties:
        fieldName:
          type: string
    StatisticStoreDoc:
      type: object
      properties:
        config:
          $ref: '#/components/schemas/StatisticsDataSourceData'
        createTime:
          type: integer
          format: int64
        createTimeMs:
          type: integer
          format: int64
        createUser:
          type: string
        description:
          type: string
        enabled:
          type: boolean
        name:
          type: string
        precision:
          type: integer
          format: int64
        rollUpType:
          type: string
          enum:
          - NONE
          - ALL
          - CUSTOM
        statisticType:
          type: string
          enum:
          - COUNT
          - VALUE
        type:
          type: string
        updateTime:
          type: integer
          format: int64
        updateTimeMs:
          type: integer
          format: int64
        updateUser:
          type: string
        uuid:
          type: string
        version:
          type: string
    StatisticsDataSourceData:
      type: object
      properties:
        customRollUpMasks:
          type: array
          items:
            $ref: '#/components/schemas/CustomRollUpMask'
          uniqueItems: true
        fields:
          type: array
          items:
            $ref: '#/components/schemas/StatisticField'
    StatisticsDataSourceFieldChangeRequest:
      type: object
      properties:
        newStatisticsDataSourceData:
          $ref: '#/components/schemas/StatisticsDataSourceData'
        oldStatisticsDataSourceData:
          $ref: '#/components/schemas/StatisticsDataSourceData'
    StepLocation:
      type: object
      properties:
        metaId:
          type: integer
          format: int64
        partIndex:
          type: integer
          format: int64
        recordIndex:
          type: integer
          format: int64
    SteppingFilterSettings:
      type: object
      properties:
        filters:
          type: array
          items:
            $ref: '#/components/schemas/XPathFilter'
        skipToOutput:
          type: string
          enum:
          - NOT_EMPTY
          - EMPTY
        skipToSeverity:
          type: string
          enum:
          - INFO
          - WARN
          - ERROR
          - FATAL
    SteppingResult:
      type: object
      properties:
        currentStreamOffset:
          type: integer
          format: int32
        foundRecord:
          type: boolean
        generalErrors:
          type: array
          items:
            type: string
          uniqueItems: true
        segmentedData:
          type: boolean
        stepData:
          $ref: '#/components/schemas/SharedStepData'
        stepFilterMap:
          type: object
          additionalProperties:
            $ref: '#/components/schemas/SteppingFilterSettings'
        stepLocation:
          $ref: '#/components/schemas/StepLocation'
    StoredError:
      type: object
      properties:
        elementId:
          type: string
        location:
          $ref: '#/components/schemas/Location'
        message:
          type: string
        severity:
          type: string
          enum:
          - INFO
          - WARN
          - ERROR
          - FATAL
    StoredQuery:
      type: object
      properties:
        componentId:
          type: string
        createTimeMs:
          type: integer
          format: int64
        createUser:
          type: string
        dashboardUuid:
          type: string
        data:
          type: string
        favourite:
          type: boolean
        id:
          type: integer
          format: int32
        name:
          type: string
        query:
          $ref: '#/components/schemas/Query'
        updateTimeMs:
          type: integer
          format: int64
        updateUser:
          type: string
        version:
          type: integer
          format: int32
    StreamLocation:
      type: object
      allOf:
      - $ref: '#/components/schemas/Location'
      - type: object
        properties:
          partIndex:
            type: integer
            format: int64
    StringCriteria:
      type: object
      properties:
        caseInsensitive:
          type: boolean
        matchNull:
          type: boolean
        matchStyle:
          type: string
          enum:
          - Wild
          - WildStart
          - WildEnd
          - WildStartAndEnd
        string:
          type: string
        stringUpper:
          type: string
    StroomStatsStoreDoc:
      type: object
      properties:
        config:
          $ref: '#/components/schemas/StroomStatsStoreEntityData'
        createTime:
          type: integer
          format: int64
        createTimeMs:
          type: integer
          format: int64
        createUser:
          type: string
        description:
          type: string
        enabled:
          type: boolean
        name:
          type: string
        precision:
          type: string
          enum:
          - SECOND
          - MINUTE
          - HOUR
          - DAY
          - FOREVER
        rollUpType:
          type: string
          enum:
          - NONE
          - ALL
          - CUSTOM
        statisticType:
          type: string
          enum:
          - COUNT
          - VALUE
        type:
          type: string
        updateTime:
          type: integer
          format: int64
        updateTimeMs:
          type: integer
          format: int64
        updateUser:
          type: string
        uuid:
          type: string
        version:
          type: string
    StroomStatsStoreEntityData:
      type: object
      properties:
        customRollUpMasks:
          type: array
          items:
            $ref: '#/components/schemas/CustomRollUpMask'
          uniqueItems: true
        fields:
          type: array
          items:
            $ref: '#/components/schemas/StatisticField'
    StroomStatsStoreFieldChangeRequest:
      type: object
      properties:
        newEntityData:
          $ref: '#/components/schemas/StroomStatsStoreEntityData'
        oldEntityData:
          $ref: '#/components/schemas/StroomStatsStoreEntityData'
    Summary:
      type: object
      allOf:
      - $ref: '#/components/schemas/Marker'
      - type: object
        properties:
          count:
            type: integer
            format: int32
          expander:
            $ref: '#/components/schemas/Expander'
          total:
            type: integer
            format: int32
    SystemInfoResult:
      type: object
      properties:
        description:
          type: string
        details:
          type: object
          additionalProperties:
            type: object
        name:
          type: string
      required:
      - name
    SystemInfoResultList:
      type: object
      properties:
        results:
          type: array
          items:
            $ref: '#/components/schemas/SystemInfoResult'
    TabConfig:
      type: object
      properties:
        id:
          type: string
        visible:
          type: boolean
      xml:
        name: tab
    TabLayoutConfig:
      type: object
      allOf:
      - $ref: '#/components/schemas/LayoutConfig'
      - type: object
        properties:
          selected:
            type: integer
            format: int32
          tabs:
            type: array
            items:
              $ref: '#/components/schemas/TabConfig'
            xml:
              wrapped: true
      xml:
        name: tabLayout
    TableComponentSettings:
      type: object
      properties:
        extractValues:
          type: boolean
          description: TODO
        extractionPipeline:
          $ref: '#/components/schemas/DocRef'
        fields:
          type: array
          items:
            $ref: '#/components/schemas/Field'
        maxResults:
          type: array
          description: Defines the maximum number of results to return at each grouping
            level, e.g. '1000,10,1' means 1000 results at group level 0, 10 at level
            1 and 1 at level 2. In the absence of this field system defaults will
            apply
          example: 1000,10,1
          items:
            type: integer
            format: int32
            description: Defines the maximum number of results to return at each grouping
              level, e.g. '1000,10,1' means 1000 results at group level 0, 10 at level
              1 and 1 at level 2. In the absence of this field system defaults will
              apply
        queryId:
          type: string
          description: TODO
        showDetail:
          type: boolean
      required:
      - fields
      - queryId
    TableCoprocessorSettings:
      type: object
      allOf:
      - $ref: '#/components/schemas/CoprocessorSettings'
      - type: object
        properties:
          componentIds:
            type: array
            items:
              type: string
          tableSettings:
            $ref: '#/components/schemas/TableSettings'
    TableResult:
      type: object
      allOf:
      - $ref: '#/components/schemas/Result'
      - type: object
        properties:
          fields:
            type: array
            items:
              $ref: '#/components/schemas/Field'
          resultRange:
            $ref: '#/components/schemas/OffsetRange'
          rows:
            type: array
            items:
              $ref: '#/components/schemas/Row'
          totalResults:
            type: integer
            format: int32
      description: Object for describing a set of results in a table form that supports
        grouped data
      required:
      - componentId
      - fields
      - resultRange
      - rows
    TableResultRequest:
      type: object
      allOf:
      - $ref: '#/components/schemas/ComponentResultRequest'
      - type: object
        properties:
          openGroups:
            type: array
            items:
              type: string
            uniqueItems: true
          requestedRange:
            $ref: '#/components/schemas/OffsetRange'
          tableSettings:
            $ref: '#/components/schemas/TableSettings'
      required:
      - componentId
    TableSettings:
      type: object
      description: An object to describe how the query results should be returned,
        including which fields should be included and what sorting, grouping, filtering,
        limiting, etc. should be applied
      properties:
        extractValues:
          type: boolean
        extractionPipeline:
          $ref: '#/components/schemas/DocRef'
        fields:
          type: array
          items:
            $ref: '#/components/schemas/Field'
        maxResults:
          type: array
          description: Defines the maximum number of results to return at each grouping
            level, e.g. '1000,10,1' means 1000 results at group level 0, 10 at level
            1 and 1 at level 2. In the absence of this field system defaults will
            apply
          example: 1000,10,1
          items:
            type: integer
            format: int32
            description: Defines the maximum number of results to return at each grouping
              level, e.g. '1000,10,1' means 1000 results at group level 0, 10 at level
              1 and 1 at level 2. In the absence of this field system defaults will
              apply
        queryId:
          type: string
          description: TODO
        showDetail:
          type: boolean
          description: When grouping is used a value of true indicates that the results
            will include the full detail of any results aggregated into a group as
            well as their aggregates. A value of false will only include the aggregated
            values for each group. Defaults to false.
      required:
      - fields
      - queryId
    TaskId:
      type: object
      properties:
        id:
          type: string
        parentId:
          $ref: '#/components/schemas/TaskId'
    TaskProgress:
      type: object
      properties:
        expander:
          $ref: '#/components/schemas/Expander'
        filterMatchState:
          type: string
          enum:
          - MATCHED
          - NOT_MATCHED
        id:
          $ref: '#/components/schemas/TaskId'
        nodeName:
          type: string
        submitTimeMs:
          type: integer
          format: int64
        taskInfo:
          type: string
        taskName:
          type: string
        threadName:
          type: string
        timeNowMs:
          type: integer
          format: int64
        userName:
          type: string
    TaskProgressResponse:
      type: object
      properties:
        errors:
          type: array
          items:
            type: string
        pageResponse:
          $ref: '#/components/schemas/PageResponse'
        values:
          type: array
          items:
            $ref: '#/components/schemas/TaskProgress'
    TerminateTaskProgressRequest:
      type: object
      properties:
        criteria:
          $ref: '#/components/schemas/FindTaskCriteria'
    TextComponentSettings:
      type: object
      allOf:
      - $ref: '#/components/schemas/ComponentSettings'
      - type: object
        properties:
          colFromField:
            $ref: '#/components/schemas/Field'
          colToField:
            $ref: '#/components/schemas/Field'
          lineFromField:
            $ref: '#/components/schemas/Field'
          lineToField:
            $ref: '#/components/schemas/Field'
          modelVersion:
            type: string
          partNoField:
            $ref: '#/components/schemas/Field'
          pipeline:
            $ref: '#/components/schemas/DocRef'
          recordNoField:
            $ref: '#/components/schemas/Field'
          showAsHtml:
            type: boolean
          showStepping:
            type: boolean
          streamIdField:
            $ref: '#/components/schemas/Field'
          tableId:
            type: string
    TextConverterDoc:
      type: object
      properties:
        converterType:
          type: string
          enum:
          - NONE
          - DATA_SPLITTER
          - XML_FRAGMENT
        createTime:
          type: integer
          format: int64
        createTimeMs:
          type: integer
          format: int64
        createUser:
          type: string
        data:
          type: string
        description:
          type: string
        name:
          type: string
        type:
          type: string
        updateTime:
          type: integer
          format: int64
        updateTimeMs:
          type: integer
          format: int64
        updateUser:
          type: string
        uuid:
          type: string
        version:
          type: string
    TextField:
      type: object
      allOf:
      - $ref: '#/components/schemas/AbstractField'
    TextRange:
      type: object
      properties:
        from:
          $ref: '#/components/schemas/Location'
        to:
          $ref: '#/components/schemas/Location'
    ThemeConfig:
      type: object
      properties:
        backgroundAttachment:
          type: string
        backgroundColour:
          type: string
        backgroundImage:
          type: string
        backgroundOpacity:
          type: string
        backgroundPosition:
          type: string
        backgroundRepeat:
          type: string
        labelColours:
          type: string
        topMenuTextColour:
          type: string
        tubeOpacity:
          type: string
        tubeVisible:
          type: string
    TimeZone:
      type: object
      description: The timezone to apply to a date time value
      properties:
        id:
          type: string
          description: The id of the time zone, conforming to java.time.ZoneId
          example: GMT
        offsetHours:
          type: integer
          format: int32
          description: The number of hours this timezone is offset from UTC
          example: -1
        offsetMinutes:
          type: integer
          format: int32
          description: The number of minutes this timezone is offset from UTC
          example: -30
        use:
          type: string
          description: How the time zone will be specified, e.g. from provided client
            'Local' time, 'UTC', a recognised timezone 'Id' or an 'Offset' from UTC
            in hours and minutes.
          enum:
          - Local
          - UTC
          - Id
          - Offset
      required:
      - use
    TokenResponse:
      type: object
      properties:
        access_token:
          type: string
        expires_in:
          type: integer
          format: int64
        id_token:
          type: string
        refresh_token:
          type: string
        refresh_token_expires_in:
          type: integer
          format: int64
        token_type:
          type: string
    UiConfig:
      type: object
      properties:
        aboutHtml:
          type: string
        activity:
          $ref: '#/components/schemas/ActivityConfig'
        defaultMaxResults:
          type: string
        helpSubPathExpressions:
          type: string
        helpSubPathJobs:
          type: string
        helpSubPathProperties:
          type: string
        helpSubPathQuickFilter:
          type: string
        helpUrl:
          type: string
        htmlTitle:
          type: string
        maintenanceMessage:
          type: string
        namePattern:
          type: string
        oncontextmenu:
          type: string
          pattern: ^return (true|false);$
        process:
          $ref: '#/components/schemas/ProcessConfig'
        query:
          $ref: '#/components/schemas/QueryConfig'
        requireReactWrapper:
          type: boolean
        source:
          $ref: '#/components/schemas/SourceConfig'
        splash:
          $ref: '#/components/schemas/SplashConfig'
        theme:
          $ref: '#/components/schemas/ThemeConfig'
        welcomeHtml:
          type: string
    UpdateAccountRequest:
      type: object
      properties:
        account:
          $ref: '#/components/schemas/Account'
        confirmPassword:
          type: string
        password:
          type: string
    UpdateStatusRequest:
      type: object
      properties:
        criteria:
          $ref: '#/components/schemas/FindMetaCriteria'
        currentStatus:
          type: string
          enum:
          - UNLOCKED
          - LOCKED
          - DELETED
        newStatus:
          type: string
          enum:
          - UNLOCKED
          - LOCKED
          - DELETED
    UploadDataRequest:
      type: object
      properties:
        effectiveMs:
          type: integer
          format: int64
        feedName:
          type: string
        fileName:
          type: string
        key:
          $ref: '#/components/schemas/ResourceKey'
        metaData:
          type: string
        streamTypeName:
          type: string
    UrlResponse:
      type: object
      properties:
        url:
          type: string
    User:
      type: object
      properties:
        createTimeMs:
          type: integer
          format: int64
        createUser:
          type: string
        group:
          type: boolean
        id:
          type: integer
          format: int32
        name:
          type: string
        updateTimeMs:
          type: integer
          format: int64
        updateUser:
          type: string
        uuid:
          type: string
        version:
          type: integer
          format: int32
    UserAndPermissions:
      type: object
      properties:
        permissions:
          type: array
          items:
            type: string
          uniqueItems: true
        userId:
          type: string
    UserPreferences:
      type: object
      properties:
        dateTimePattern:
          type: string
          description: A date time formatting pattern string conforming to the specification
            of java.time.format.DateTimeFormatter
        density:
          type: string
        editorTheme:
          type: string
        font:
          type: string
        fontSize:
          type: string
        theme:
          type: string
        timeZone:
          $ref: '#/components/schemas/TimeZone'
    ValidateExpressionResult:
      type: object
      properties:
        ok:
          type: boolean
        string:
          type: string
    ValidateSessionResponse:
      type: object
      properties:
        redirectUri:
          type: string
        userId:
          type: string
        valid:
          type: boolean
    VisComponentSettings:
      type: object
      allOf:
      - $ref: '#/components/schemas/ComponentSettings'
      - type: object
        properties:
          json:
            type: string
          tableId:
            type: string
          tableSettings:
            $ref: '#/components/schemas/TableComponentSettings'
          visualisation:
            $ref: '#/components/schemas/DocRef'
    VisResult:
      type: object
      allOf:
      - $ref: '#/components/schemas/Result'
      - type: object
        properties:
          dataPoints:
            type: integer
            format: int64
          jsonData:
            type: string
      required:
      - componentId
    VisResultRequest:
      type: object
      allOf:
      - $ref: '#/components/schemas/ComponentResultRequest'
      - type: object
        properties:
          requestedRange:
            $ref: '#/components/schemas/OffsetRange'
          visDashboardSettings:
            $ref: '#/components/schemas/VisComponentSettings'
      required:
      - componentId
    VisualisationDoc:
      type: object
      properties:
        createTime:
          type: integer
          format: int64
        createTimeMs:
          type: integer
          format: int64
        createUser:
          type: string
        description:
          type: string
        functionName:
          type: string
        name:
          type: string
        scriptRef:
          $ref: '#/components/schemas/DocRef'
        settings:
          type: string
        type:
          type: string
        updateTime:
          type: integer
          format: int64
        updateTimeMs:
          type: integer
          format: int64
        updateUser:
          type: string
        uuid:
          type: string
        version:
          type: string
    Welcome:
      type: object
      properties:
        html:
          type: string
    XPathFilter:
      type: object
      properties:
        ignoreCase:
          type: boolean
        matchType:
          type: string
          enum:
          - EXISTS
          - CONTAINS
          - EQUALS
          - UNIQUE
        path:
          type: string
        uniqueValues:
          type: object
          additionalProperties:
            $ref: '#/components/schemas/Rec'
        value:
          type: string
    XmlSchemaDoc:
      type: object
      properties:
        createTime:
          type: integer
          format: int64
        createTimeMs:
          type: integer
          format: int64
        createUser:
          type: string
        data:
          type: string
        deprecated:
          type: boolean
        description:
          type: string
        name:
          type: string
        namespaceURI:
          type: string
        schemaGroup:
          type: string
        systemId:
          type: string
        type:
          type: string
        updateTime:
          type: integer
          format: int64
        updateTimeMs:
          type: integer
          format: int64
        updateUser:
          type: string
        uuid:
          type: string
        version:
          type: string
    XsltDoc:
      type: object
      properties:
        createTime:
          type: integer
          format: int64
        createTimeMs:
          type: integer
          format: int64
        createUser:
          type: string
        data:
          type: string
        description:
          type: string
        name:
          type: string
        type:
          type: string
        updateTime:
          type: integer
          format: int64
        updateTimeMs:
          type: integer
          format: int64
        updateUser:
          type: string
        uuid:
          type: string
        version:
          type: string
  securitySchemes:
    ApiKeyAuth:
      in: header
      name: Authorization
      type: apiKey<|MERGE_RESOLUTION|>--- conflicted
+++ resolved
@@ -10038,7 +10038,6 @@
           type: array
           items:
             $ref: '#/components/schemas/CriteriaFieldSort'
-<<<<<<< HEAD
     SearchApiKeyRequest:
       type: object
       properties:
@@ -10053,10 +10052,7 @@
           type: array
           items:
             $ref: '#/components/schemas/CriteriaFieldSort'
-    SearchBusPollRequest:
-=======
     SearchKeepAliveRequest:
->>>>>>> 32f38f6e
       type: object
       properties:
         activeKeys:
