--- conflicted
+++ resolved
@@ -22,11 +22,7 @@
           content:
             application/json:
               schema:
-<<<<<<< HEAD
-                $ref: "#/components/schemas/AccountResultPage"
-=======
-                $ref: '#/components/schemas/ResultPageAccount'
->>>>>>> a7390df9
+                $ref: "#/components/schemas/ResultPageAccount"
           description: default response
       summary: Get all accounts.
       tags:
@@ -66,11 +62,7 @@
           content:
             application/json:
               schema:
-<<<<<<< HEAD
-                $ref: "#/components/schemas/AccountResultPage"
-=======
-                $ref: '#/components/schemas/ResultPageAccount'
->>>>>>> a7390df9
+                $ref: "#/components/schemas/ResultPageAccount"
           description: default response
       summary: Search for an account by email.
       tags:
@@ -914,11 +906,7 @@
           content:
             application/json:
               schema:
-<<<<<<< HEAD
-                $ref: "#/components/schemas/ApiKeyResultPage"
-=======
-                $ref: '#/components/schemas/ResultPageHashedApiKey'
->>>>>>> a7390df9
+                $ref: "#/components/schemas/ResultPageHashedApiKey"
           description: default response
       summary: Find the API keys matching the supplied criteria
       tags:
@@ -6971,6 +6959,25 @@
       summary: Update a text converter doc
       tags:
       - Text Converters
+  /userInfo/v1/{userUuid}:
+    get:
+      operationId: fetchUser
+      parameters:
+      - in: path
+        name: userUuid
+        required: true
+        schema:
+          type: string
+      responses:
+        default:
+          content:
+            application/json:
+              schema:
+                $ref: "#/components/schemas/UserInfo"
+          description: default response
+      summary: Fetches the userInfo with the supplied user UUID
+      tags:
+      - Authorisation
   /userRef/v1/find:
     post:
       operationId: findUserRefs
@@ -7071,7 +7078,7 @@
           content:
             application/json:
               schema:
-                $ref: '#/components/schemas/User'
+                $ref: "#/components/schemas/User"
           description: default response
       summary: Fetches the user with the supplied subjectId (aka Unique ID)
       tags:
@@ -7096,6 +7103,25 @@
       summary: Find the user names matching the supplied criteria of users who belong
         to at least one of the same groups as the current user. If the current user
         is admin or has Manage Users permission then they can see all users.
+      tags:
+      - Authorisation
+  /users/v1/findDependencies:
+    post:
+      operationId: findUserDependenciesByCriteria
+      requestBody:
+        content:
+          application/json:
+            schema:
+              $ref: "#/components/schemas/FindUserDependenciesCriteria"
+        description: criteria
+      responses:
+        default:
+          content:
+            application/json:
+              schema:
+                $ref: "#/components/schemas/ResultPageUserDependency"
+          description: default response
+      summary: Find the items that depend on this user
       tags:
       - Authorisation
   /users/v1/updateUser:
@@ -7134,11 +7160,11 @@
               schema:
                 type: boolean
           description: default response
-      summary: Delete the user with the supplied UUID
+      summary: Delete the user with the supplied user UUID
       tags:
       - Authorisation
     get:
-      operationId: fetchUser
+      operationId: fetchUser_1
       parameters:
       - in: path
         name: userUuid
@@ -7150,7 +7176,7 @@
           content:
             application/json:
               schema:
-                $ref: '#/components/schemas/User'
+                $ref: "#/components/schemas/User"
           description: default response
       summary: Fetches the user with the supplied UUID
       tags:
@@ -7176,7 +7202,7 @@
               schema:
                 type: boolean
           description: default response
-      summary: Removes user with UUID userUuid from the group with UUID groupUuid
+      summary: Removes user/group with UUID userUuid from the group with UUID groupUuid
       tags:
       - Authorisation
     put:
@@ -7199,7 +7225,7 @@
               schema:
                 type: boolean
           description: default response
-      summary: Adds user with UUID userUuid to the group with UUID groupUuid
+      summary: Adds user/group with UUID userUuid to the group with UUID groupUuid
       tags:
       - Authorisation
   /view/v1/list:
@@ -7566,20 +7592,6 @@
         version:
           type: integer
           format: int32
-<<<<<<< HEAD
-    AccountResultPage:
-      type: object
-      properties:
-        pageResponse:
-          $ref: "#/components/schemas/PageResponse"
-        qualifiedFilterInput:
-          type: string
-        values:
-          type: array
-          items:
-            $ref: "#/components/schemas/Account"
-=======
->>>>>>> a7390df9
     AcknowledgeSplashRequest:
       type: object
       properties:
@@ -7656,24 +7668,15 @@
     AddAppPermission:
       type: object
       allOf:
-<<<<<<< HEAD
       - $ref: "#/components/schemas/AbstractAppPermissionChange"
-    AddDocumentCreatePermission:
-=======
-      - $ref: '#/components/schemas/AbstractAppPermissionChange'
     AddDocumentUserCreatePermission:
->>>>>>> a7390df9
       type: object
       allOf:
       - $ref: "#/components/schemas/AbstractDocumentPermissionsChange"
       - type: object
         properties:
           documentType:
-<<<<<<< HEAD
-            $ref: "#/components/schemas/DocumentType"
-=======
             type: string
->>>>>>> a7390df9
           userRef:
             $ref: "#/components/schemas/UserRef"
     AddRemoveTagsRequest:
@@ -7956,11 +7959,7 @@
         values:
           type: array
           items:
-<<<<<<< HEAD
-            $ref: "#/components/schemas/HashedApiKey"
-=======
-            $ref: '#/components/schemas/ApiKey'
->>>>>>> a7390df9
+            $ref: "#/components/schemas/ApiKey"
     AppUserPermissions:
       type: object
       properties:
@@ -10672,30 +10671,22 @@
         expression:
           $ref: "#/components/schemas/ExpressionOperator"
         pageRequest:
-<<<<<<< HEAD
           $ref: "#/components/schemas/PageRequest"
-=======
-          $ref: '#/components/schemas/PageRequest'
         showLevel:
           type: string
           enum:
           - SHOW_EXPLICIT
           - SHOW_EFFECTIVE
           - SHOW_ALL
->>>>>>> a7390df9
         sort:
           type: string
           writeOnly: true
         sortList:
           type: array
           items:
-<<<<<<< HEAD
             $ref: "#/components/schemas/CriteriaFieldSort"
-=======
-            $ref: '#/components/schemas/CriteriaFieldSort'
         userRef:
-          $ref: '#/components/schemas/UserRef'
->>>>>>> a7390df9
+          $ref: "#/components/schemas/UserRef"
     FetchDataRequest:
       type: object
       properties:
@@ -10750,30 +10741,22 @@
         expression:
           $ref: "#/components/schemas/ExpressionOperator"
         pageRequest:
-<<<<<<< HEAD
           $ref: "#/components/schemas/PageRequest"
-=======
-          $ref: '#/components/schemas/PageRequest'
         showLevel:
           type: string
           enum:
           - SHOW_EXPLICIT
           - SHOW_EFFECTIVE
           - SHOW_ALL
->>>>>>> a7390df9
         sort:
           type: string
           writeOnly: true
         sortList:
           type: array
           items:
-<<<<<<< HEAD
             $ref: "#/components/schemas/CriteriaFieldSort"
-=======
-            $ref: '#/components/schemas/CriteriaFieldSort'
         userRef:
-          $ref: '#/components/schemas/UserRef'
->>>>>>> a7390df9
+          $ref: "#/components/schemas/UserRef"
     FetchExplorerNodeResult:
       type: object
       properties:
@@ -10906,15 +10889,9 @@
       type: object
       properties:
         expression:
-          $ref: '#/components/schemas/ExpressionOperator'
+          $ref: "#/components/schemas/ExpressionOperator"
         pageRequest:
-<<<<<<< HEAD
           $ref: "#/components/schemas/PageRequest"
-        quickFilter:
-          type: string
-=======
-          $ref: '#/components/schemas/PageRequest'
->>>>>>> a7390df9
         sort:
           type: string
           writeOnly: true
@@ -10942,17 +10919,11 @@
       type: object
       properties:
         expression:
-          $ref: '#/components/schemas/ExpressionOperator'
+          $ref: "#/components/schemas/ExpressionOperator"
         owner:
           $ref: "#/components/schemas/UserRef"
         pageRequest:
-<<<<<<< HEAD
           $ref: "#/components/schemas/PageRequest"
-        quickFilterInput:
-          type: string
-=======
-          $ref: '#/components/schemas/PageRequest'
->>>>>>> a7390df9
         sort:
           type: string
           writeOnly: true
@@ -11637,6 +11608,22 @@
           type: array
           items:
             $ref: "#/components/schemas/CriteriaFieldSort"
+    FindUserDependenciesCriteria:
+      type: object
+      properties:
+        expression:
+          $ref: "#/components/schemas/ExpressionOperator"
+        pageRequest:
+          $ref: "#/components/schemas/PageRequest"
+        sort:
+          type: string
+          writeOnly: true
+        sortList:
+          type: array
+          items:
+            $ref: "#/components/schemas/CriteriaFieldSort"
+        userRef:
+          $ref: "#/components/schemas/UserRef"
     FlatResult:
       type: object
       allOf:
@@ -12702,6 +12689,8 @@
           enum:
           - STREAM
           - EMAIL
+        enabled:
+          type: boolean
         limitNotifications:
           type: boolean
         maxNotifications:
@@ -14369,44 +14358,27 @@
     RemoveAllPermissions:
       type: object
       allOf:
-<<<<<<< HEAD
       - $ref: "#/components/schemas/AbstractDocumentPermissionsChange"
-      - type: object
-        properties:
-          ignore:
-            type: boolean
     RemoveAppPermission:
       type: object
       allOf:
       - $ref: "#/components/schemas/AbstractAppPermissionChange"
-    RemoveDocumentCreatePermission:
-=======
-      - $ref: '#/components/schemas/AbstractDocumentPermissionsChange'
-    RemoveAppPermission:
-      type: object
-      allOf:
-      - $ref: '#/components/schemas/AbstractAppPermissionChange'
     RemoveDocumentUserCreatePermission:
->>>>>>> a7390df9
       type: object
       allOf:
       - $ref: "#/components/schemas/AbstractDocumentPermissionsChange"
       - type: object
         properties:
           documentType:
-<<<<<<< HEAD
-            $ref: "#/components/schemas/DocumentType"
-=======
             type: string
           userRef:
-            $ref: '#/components/schemas/UserRef'
+            $ref: "#/components/schemas/UserRef"
     RemovePermission:
       type: object
       allOf:
-      - $ref: '#/components/schemas/AbstractDocumentPermissionsChange'
+      - $ref: "#/components/schemas/AbstractDocumentPermissionsChange"
       - type: object
         properties:
->>>>>>> a7390df9
           userRef:
             $ref: "#/components/schemas/UserRef"
     ReprocessDataInfo:
@@ -14467,11 +14439,11 @@
       description: A page of results.
       properties:
         pageResponse:
-          $ref: '#/components/schemas/PageResponse'
+          $ref: "#/components/schemas/PageResponse"
         values:
           type: array
           items:
-            $ref: '#/components/schemas/Account'
+            $ref: "#/components/schemas/Account"
     ResultPageActivity:
       type: object
       description: A page of results.
@@ -14641,22 +14613,8 @@
         values:
           type: array
           items:
-<<<<<<< HEAD
             $ref: "#/components/schemas/FsVolumeGroup"
-=======
-            $ref: '#/components/schemas/FsVolumeGroup'
     ResultPageHashedApiKey:
-      type: object
-      description: A page of results.
-      properties:
-        pageResponse:
-          $ref: '#/components/schemas/PageResponse'
-        values:
-          type: array
-          items:
-            $ref: '#/components/schemas/HashedApiKey'
->>>>>>> a7390df9
-    ResultPageIndexShard:
       type: object
       description: A page of results.
       properties:
@@ -14665,8 +14623,8 @@
         values:
           type: array
           items:
-            $ref: "#/components/schemas/IndexShard"
-    ResultPageIndexVolume:
+            $ref: "#/components/schemas/HashedApiKey"
+    ResultPageIndexShard:
       type: object
       description: A page of results.
       properties:
@@ -14675,8 +14633,8 @@
         values:
           type: array
           items:
-            $ref: "#/components/schemas/IndexVolume"
-    ResultPageIndexVolumeGroup:
+            $ref: "#/components/schemas/IndexShard"
+    ResultPageIndexVolume:
       type: object
       description: A page of results.
       properties:
@@ -14685,8 +14643,8 @@
         values:
           type: array
           items:
-            $ref: "#/components/schemas/IndexVolumeGroup"
-    ResultPageJob:
+            $ref: "#/components/schemas/IndexVolume"
+    ResultPageIndexVolumeGroup:
       type: object
       description: A page of results.
       properties:
@@ -14695,8 +14653,8 @@
         values:
           type: array
           items:
-            $ref: "#/components/schemas/Job"
-    ResultPageMetaRow:
+            $ref: "#/components/schemas/IndexVolumeGroup"
+    ResultPageJob:
       type: object
       description: A page of results.
       properties:
@@ -14705,8 +14663,8 @@
         values:
           type: array
           items:
-            $ref: "#/components/schemas/MetaRow"
-    ResultPageProcessorTask:
+            $ref: "#/components/schemas/Job"
+    ResultPageMetaRow:
       type: object
       description: A page of results.
       properties:
@@ -14715,8 +14673,8 @@
         values:
           type: array
           items:
-            $ref: "#/components/schemas/ProcessorTask"
-    ResultPageProcessorTaskSummary:
+            $ref: "#/components/schemas/MetaRow"
+    ResultPageProcessorTask:
       type: object
       description: A page of results.
       properties:
@@ -14725,8 +14683,8 @@
         values:
           type: array
           items:
-            $ref: "#/components/schemas/ProcessorTaskSummary"
-    ResultPageQueryField:
+            $ref: "#/components/schemas/ProcessorTask"
+    ResultPageProcessorTaskSummary:
       type: object
       description: A page of results.
       properties:
@@ -14735,8 +14693,8 @@
         values:
           type: array
           items:
-            $ref: "#/components/schemas/QueryField"
-    ResultPageQueryHelpRow:
+            $ref: "#/components/schemas/ProcessorTaskSummary"
+    ResultPageQueryField:
       type: object
       description: A page of results.
       properties:
@@ -14745,8 +14703,8 @@
         values:
           type: array
           items:
-            $ref: "#/components/schemas/QueryHelpRow"
-    ResultPageStoredQuery:
+            $ref: "#/components/schemas/QueryField"
+    ResultPageQueryHelpRow:
       type: object
       description: A page of results.
       properties:
@@ -14755,8 +14713,8 @@
         values:
           type: array
           items:
-            $ref: "#/components/schemas/StoredQuery"
-    ResultPageUser:
+            $ref: "#/components/schemas/QueryHelpRow"
+    ResultPageStoredQuery:
       type: object
       description: A page of results.
       properties:
@@ -14765,7 +14723,27 @@
         values:
           type: array
           items:
+            $ref: "#/components/schemas/StoredQuery"
+    ResultPageUser:
+      type: object
+      description: A page of results.
+      properties:
+        pageResponse:
+          $ref: "#/components/schemas/PageResponse"
+        values:
+          type: array
+          items:
             $ref: "#/components/schemas/User"
+    ResultPageUserDependency:
+      type: object
+      description: A page of results.
+      properties:
+        pageResponse:
+          $ref: "#/components/schemas/PageResponse"
+        values:
+          type: array
+          items:
+            $ref: "#/components/schemas/UserDependency"
     ResultPageUserRef:
       type: object
       description: A page of results.
@@ -15412,14 +15390,11 @@
             type: integer
             format: int64
         assignedTo:
-<<<<<<< HEAD
           $ref: "#/components/schemas/UserRef"
-=======
-          $ref: '#/components/schemas/UserRef'
     SetDocumentUserCreatePermissions:
       type: object
       allOf:
-      - $ref: '#/components/schemas/AbstractDocumentPermissionsChange'
+      - $ref: "#/components/schemas/AbstractDocumentPermissionsChange"
       - type: object
         properties:
           documentTypes:
@@ -15428,8 +15403,7 @@
               type: string
             uniqueItems: true
           userRef:
-            $ref: '#/components/schemas/UserRef'
->>>>>>> a7390df9
+            $ref: "#/components/schemas/UserRef"
     SetPermission:
       type: object
       allOf:
@@ -16819,6 +16793,15 @@
         version:
           type: integer
           format: int32
+    UserDependency:
+      type: object
+      properties:
+        details:
+          type: string
+        docRef:
+          $ref: "#/components/schemas/DocRef"
+        userRef:
+          $ref: "#/components/schemas/UserRef"
     UserDesc:
       type: object
       properties:
@@ -16827,6 +16810,23 @@
         fullName:
           type: string
         subjectId:
+          type: string
+    UserInfo:
+      type: object
+      properties:
+        deleted:
+          type: boolean
+        displayName:
+          type: string
+        enabled:
+          type: boolean
+        fullName:
+          type: string
+        group:
+          type: boolean
+        subjectId:
+          type: string
+        uuid:
           type: string
     UserPreferences:
       type: object
