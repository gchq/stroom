--- conflicted
+++ resolved
@@ -851,20 +851,6 @@
       summary: Clears a cache
       tags:
       - Caches
-    get:
-      operationId: listCaches
-      responses:
-        default:
-          content:
-            application/json:
-              schema:
-                type: array
-                items:
-                  type: string
-          description: default response
-      summary: Lists caches
-      tags:
-      - Caches
   /cache/v1/info:
     get:
       operationId: getCacheInfo
@@ -885,6 +871,24 @@
                 $ref: '#/components/schemas/CacheInfoResponse'
           description: default response
       summary: Gets cache info
+      tags:
+      - Caches
+  /cache/v1/list:
+    get:
+      operationId: listCaches
+      parameters:
+      - in: query
+        name: nodeName
+        schema:
+          type: string
+      responses:
+        default:
+          content:
+            application/json:
+              schema:
+                $ref: '#/components/schemas/CacheNamesResponse'
+          description: default response
+      summary: Lists caches
       tags:
       - Caches
   /cluster/lock/v1/keepALive/{nodeName}:
@@ -4981,7 +4985,7 @@
       - Elasticsearch Queries
   /stroom-elastic-index/v2/destroy:
     post:
-      operationId: destroyElasticIndexSearch
+      operationId: destroyElasticIndexQuery
       requestBody:
         content:
           application/json:
@@ -4997,6 +5001,26 @@
                 type: boolean
           description: default response
       summary: Destroy a running query
+      tags:
+      - Elasticsearch Queries
+  /stroom-elastic-index/v2/keepAlive:
+    post:
+      operationId: keepAliveElasticIndexQuery
+      requestBody:
+        content:
+          application/json:
+            schema:
+              $ref: '#/components/schemas/QueryKey'
+        description: QueryKey
+        required: true
+      responses:
+        default:
+          content:
+            application/json:
+              schema:
+                type: boolean
+          description: default response
+      summary: Keep a running query alive
       tags:
       - Elasticsearch Queries
   /stroom-elastic-index/v2/search:
@@ -6147,6 +6171,15 @@
           type: array
           items:
             $ref: '#/components/schemas/CacheInfo'
+    CacheNamesResponse:
+      type: object
+      properties:
+        pageResponse:
+          $ref: '#/components/schemas/PageResponse'
+        values:
+          type: array
+          items:
+            type: string
     ChangeDocumentPermissionsRequest:
       type: object
       properties:
@@ -6620,19 +6653,12 @@
           type: array
           items:
             $ref: '#/components/schemas/ComponentResultRequest'
-<<<<<<< HEAD
-        dashboardQueryKey:
-          $ref: '#/components/schemas/DashboardQueryKey'
+        dashboardUuid:
+          type: string
         dateTimeSettings:
           $ref: '#/components/schemas/DateTimeSettings'
-=======
-        dashboardUuid:
-          type: string
-        dateTimeLocale:
-          type: string
         queryKey:
           $ref: '#/components/schemas/QueryKey'
->>>>>>> 7d0afc37
         search:
           $ref: '#/components/schemas/Search'
         storeHistory:
@@ -10126,26 +10152,7 @@
             $ref: '#/components/schemas/Result'
       required:
       - highlights
-<<<<<<< HEAD
-      xml:
-        name: searchResponse
-=======
       - queryKey
-    SearchTokenRequest:
-      type: object
-      properties:
-        pageRequest:
-          $ref: '#/components/schemas/PageRequest'
-        quickFilter:
-          type: string
-        sort:
-          type: string
-          writeOnly: true
-        sortList:
-          type: array
-          items:
-            $ref: '#/components/schemas/CriteriaFieldSort'
->>>>>>> 7d0afc37
     SelectionIndexShardStatus:
       type: object
       properties:
