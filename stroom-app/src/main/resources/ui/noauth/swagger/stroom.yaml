--- conflicted
+++ resolved
@@ -5264,30 +5264,6 @@
       summary: Update a script doc
       tags:
       - Scripts
-<<<<<<< HEAD
-=======
-  /searchable/v2/dataSource:
-    post:
-      operationId: getSearchableDataSource
-      requestBody:
-        content:
-          application/json:
-            schema:
-              $ref: '#/components/schemas/DocRef'
-        description: DocRef
-        required: true
-      responses:
-        default:
-          content:
-            application/json:
-              schema:
-                $ref: '#/components/schemas/DataSource'
-          description: default response
-      summary: "Submit a request for a data source definition, supplying the DocRef\
-        \ for the data source"
-      tags:
-      - Searchable
->>>>>>> d2116a58
   /searchable/v2/destroy:
     post:
       operationId: destroySearchableQuery
@@ -5484,30 +5460,6 @@
       summary: Update a solr index doc
       tags:
       - Solr Indices
-<<<<<<< HEAD
-=======
-  /sqlstatistics/v2/dataSource:
-    post:
-      operationId: getSqlStatisticsDataSource
-      requestBody:
-        content:
-          application/json:
-            schema:
-              $ref: '#/components/schemas/DocRef'
-        description: DocRef
-        required: true
-      responses:
-        default:
-          content:
-            application/json:
-              schema:
-                $ref: '#/components/schemas/DataSource'
-          description: default response
-      summary: "Submit a request for a data source definition, supplying the DocRef\
-        \ for the data source"
-      tags:
-      - Sql Statistics Query
->>>>>>> d2116a58
   /sqlstatistics/v2/destroy:
     post:
       operationId: destroySqlStatisticsQuery
@@ -5922,30 +5874,6 @@
       summary: Update a stored query
       tags:
       - Stored Queries
-<<<<<<< HEAD
-=======
-  /stroom-elastic-index/v2/dataSource:
-    post:
-      operationId: getElasticIndexDataSource
-      requestBody:
-        content:
-          application/json:
-            schema:
-              $ref: '#/components/schemas/DocRef'
-        description: DocRef
-        required: true
-      responses:
-        default:
-          content:
-            application/json:
-              schema:
-                $ref: '#/components/schemas/DataSource'
-          description: default response
-      summary: "Submit a request for a data source definition, supplying the DocRef\
-        \ for the data source"
-      tags:
-      - Elasticsearch Queries
->>>>>>> d2116a58
   /stroom-elastic-index/v2/destroy:
     post:
       operationId: destroyElasticIndexQuery
@@ -5986,30 +5914,6 @@
       summary: Submit a search request
       tags:
       - Elasticsearch Queries
-<<<<<<< HEAD
-=======
-  /stroom-index/v2/dataSource:
-    post:
-      operationId: getStroomIndexDataSource
-      requestBody:
-        content:
-          application/json:
-            schema:
-              $ref: '#/components/schemas/DocRef'
-        description: DocRef
-        required: true
-      responses:
-        default:
-          content:
-            application/json:
-              schema:
-                $ref: '#/components/schemas/DataSource'
-          description: default response
-      summary: "Submit a request for a data source definition, supplying the DocRef\
-        \ for the data source"
-      tags:
-      - Stroom-Index Queries
->>>>>>> d2116a58
   /stroom-index/v2/destroy:
     post:
       operationId: destroyStroomIndexQuery
@@ -6050,30 +5954,6 @@
       summary: Submit a search request
       tags:
       - Stroom-Index Queries
-<<<<<<< HEAD
-=======
-  /stroom-solr-index/v2/dataSource:
-    post:
-      operationId: getSolrIndexDataSource
-      requestBody:
-        content:
-          application/json:
-            schema:
-              $ref: '#/components/schemas/DocRef'
-        description: DocRef
-        required: true
-      responses:
-        default:
-          content:
-            application/json:
-              schema:
-                $ref: '#/components/schemas/DataSource'
-          description: default response
-      summary: "Submit a request for a data source definition, supplying the DocRef\
-        \ for the data source"
-      tags:
-      - Solr Queries
->>>>>>> d2116a58
   /stroom-solr-index/v2/destroy:
     post:
       operationId: destroySolrIndexQuery
@@ -7109,7 +6989,11 @@
       - $ref: '#/components/schemas/AnalyticNotificationDestination'
       - type: object
         properties:
-          emailAddress:
+          bcc:
+            type: string
+          cc:
+            type: string
+          to:
             type: string
     AnalyticNotificationStreamDestination:
       type: object
@@ -9716,32 +9600,31 @@
         conditions:
           type: string
           enum:
-          - '''='', ''between'', ''>'', ''>='', ''<'', ''<='''
-          - '''='', ''in'', ''in dictionary'', ''between'', ''>'', ''>='', ''<'',
-            ''<='''
+          - "'=', 'between', '>', '>=', '<', '<='"
+          - "'=', 'in', 'in dictionary', 'between', '>', '>=', '<', '<='"
           - '''='''
-          - '''='', ''between'', ''>'', ''>='', ''<'', ''<='''
-          - '''='', ''in'', ''in dictionary'''
-          - '''is'', ''in folder'''
-          - '''='', ''in'', ''in dictionary'''
-          - '''is'', ''in folder'', ''='', ''in'', ''in dictionary'''
-          - '''='', ''in'', ''in dictionary'''
-          - '''='', ''>'', ''>='', ''<'', ''<='', ''between'', ''in'', ''in dictionary'''
-          - '''='', ''in'', ''in dictionary'', ''matches regex'''
-          - '''='', ''in'', ''in dictionary'''
-          - '''='', ''in'', ''in dictionary'''
-          - '''='', ''>'', ''>='', ''<'', ''<='', ''between'', ''in'', ''in dictionary'''
+          - "'=', 'between', '>', '>=', '<', '<='"
+          - "'=', 'in', 'in dictionary'"
+          - "'is', 'in folder'"
+          - "'=', 'in', 'in dictionary'"
+          - "'is', 'in folder', '=', 'in', 'in dictionary'"
+          - "'=', 'in', 'in dictionary'"
+          - "'=', '>', '>=', '<', '<=', 'between', 'in', 'in dictionary'"
+          - "'=', 'in', 'in dictionary', 'matches regex'"
+          - "'=', 'in', 'in dictionary'"
+          - "'=', 'in', 'in dictionary'"
+          - "'=', '>', '>=', '<', '<=', 'between', 'in', 'in dictionary'"
           - '''='''
-          - '''='', ''>'', ''>='', ''<'', ''<='', ''between'', ''in'', ''in dictionary'''
-          - '''='', ''in'', ''in dictionary'''
-          - '''is'', ''='''
+          - "'=', '>', '>=', '<', '<=', 'between', 'in', 'in dictionary'"
+          - "'=', 'in', 'in dictionary'"
+          - "'is', '='"
           - '''between'''
-          - '''='', ''in'''
-          - '''='', ''in'''
-          - '''='', ''in'', ''in dictionary'''
-          - '''='', ''in'', ''in dictionary'', ''is'''
-          - '''='', ''>'', ''>='', ''<'', ''<='', ''between'', ''in'', ''in dictionary'''
-          - '''='', ''>'', ''>='', ''<'', ''<='', ''between'', ''in'', ''in dictionary'''
+          - "'=', 'in'"
+          - "'=', 'in'"
+          - "'=', 'in', 'in dictionary'"
+          - "'=', 'in', 'in dictionary', 'is'"
+          - "'=', '>', '>=', '<', '<=', 'between', 'in', 'in dictionary'"
+          - "'=', '>', '>=', '<', '<=', 'between', 'in', 'in dictionary'"
         docRefType:
           type: string
         fieldName:
@@ -12075,35 +11958,34 @@
       discriminator:
         propertyName: type
       properties:
-        conditions:
+        conditionSet:
           type: string
           enum:
-          - '''='', ''between'', ''>'', ''>='', ''<'', ''<='''
-          - '''='', ''in'', ''in dictionary'', ''between'', ''>'', ''>='', ''<'',
-            ''<='''
+          - "'=', 'between', '>', '>=', '<', '<='"
+          - "'=', 'in', 'in dictionary', 'between', '>', '>=', '<', '<='"
           - '''='''
-          - '''='', ''between'', ''>'', ''>='', ''<'', ''<='''
-          - '''='', ''in'', ''in dictionary'''
-          - '''is'', ''in folder'''
-          - '''='', ''in'', ''in dictionary'''
-          - '''is'', ''in folder'', ''='', ''in'', ''in dictionary'''
-          - '''='', ''in'', ''in dictionary'''
-          - '''='', ''>'', ''>='', ''<'', ''<='', ''between'', ''in'', ''in dictionary'''
-          - '''='', ''in'', ''in dictionary'', ''matches regex'''
-          - '''='', ''in'', ''in dictionary'''
-          - '''='', ''in'', ''in dictionary'''
-          - '''='', ''>'', ''>='', ''<'', ''<='', ''between'', ''in'', ''in dictionary'''
+          - "'=', 'between', '>', '>=', '<', '<='"
+          - "'=', 'in', 'in dictionary'"
+          - "'is', 'in folder'"
+          - "'=', 'in', 'in dictionary'"
+          - "'is', 'in folder', '=', 'in', 'in dictionary'"
+          - "'=', 'in', 'in dictionary'"
+          - "'=', '>', '>=', '<', '<=', 'between', 'in', 'in dictionary'"
+          - "'=', 'in', 'in dictionary', 'matches regex'"
+          - "'=', 'in', 'in dictionary'"
+          - "'=', 'in', 'in dictionary'"
+          - "'=', '>', '>=', '<', '<=', 'between', 'in', 'in dictionary'"
           - '''='''
-          - '''='', ''>'', ''>='', ''<'', ''<='', ''between'', ''in'', ''in dictionary'''
-          - '''='', ''in'', ''in dictionary'''
-          - '''is'', ''='''
+          - "'=', '>', '>=', '<', '<=', 'between', 'in', 'in dictionary'"
+          - "'=', 'in', 'in dictionary'"
+          - "'is', '='"
           - '''between'''
-          - '''='', ''in'''
-          - '''='', ''in'''
-          - '''='', ''in'', ''in dictionary'''
-          - '''='', ''in'', ''in dictionary'', ''is'''
-          - '''='', ''>'', ''>='', ''<'', ''<='', ''between'', ''in'', ''in dictionary'''
-          - '''='', ''>'', ''>='', ''<'', ''<='', ''between'', ''in'', ''in dictionary'''
+          - "'=', 'in'"
+          - "'=', 'in'"
+          - "'=', 'in', 'in dictionary'"
+          - "'=', 'in', 'in dictionary', 'is'"
+          - "'=', '>', '>=', '<', '<=', 'between', 'in', 'in dictionary'"
+          - "'=', '>', '>=', '<', '<=', 'between', 'in', 'in dictionary'"
         docRefType:
           type: string
         fieldType:
